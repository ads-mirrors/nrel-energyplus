// EnergyPlus, Copyright (c) 1996-2024, The Board of Trustees of the University of Illinois,
// The Regents of the University of California, through Lawrence Berkeley National Laboratory
// (subject to receipt of any required approvals from the U.S. Dept. of Energy), Oak Ridge
// National Laboratory, managed by UT-Battelle, Alliance for Sustainable Energy, LLC, and other
// contributors. All rights reserved.
//
// NOTICE: This Software was developed under funding from the U.S. Department of Energy and the
// U.S. Government consequently retains certain rights. As such, the U.S. Government has been
// granted for itself and others acting on its behalf a paid-up, nonexclusive, irrevocable,
// worldwide license in the Software to reproduce, distribute copies to the public, prepare
// derivative works, and perform publicly and display publicly, and to permit others to do so.
//
// Redistribution and use in source and binary forms, with or without modification, are permitted
// provided that the following conditions are met:
//
// (1) Redistributions of source code must retain the above copyright notice, this list of
//     conditions and the following disclaimer.
//
// (2) Redistributions in binary form must reproduce the above copyright notice, this list of
//     conditions and the following disclaimer in the documentation and/or other materials
//     provided with the distribution.
//
// (3) Neither the name of the University of California, Lawrence Berkeley National Laboratory,
//     the University of Illinois, U.S. Dept. of Energy nor the names of its contributors may be
//     used to endorse or promote products derived from this software without specific prior
//     written permission.
//
// (4) Use of EnergyPlus(TM) Name. If Licensee (i) distributes the software in stand-alone form
//     without changes from the version obtained under this License, or (ii) Licensee makes a
//     reference solely to the software portion of its product, Licensee must refer to the
//     software as "EnergyPlus version X" software, where "X" is the version number Licensee
//     obtained under this License and may not use a different name for the software. Except as
//     specifically required in this Section (4), Licensee shall not use in a company name, a
//     product name, in advertising, publicity, or other promotional activities any name, trade
//     name, trademark, logo, or other designation of "EnergyPlus", "E+", "e+" or confusingly
//     similar designation, without the U.S. Department of Energy's prior written consent.
//
// THIS SOFTWARE IS PROVIDED BY THE COPYRIGHT HOLDERS AND CONTRIBUTORS "AS IS" AND ANY EXPRESS OR
// IMPLIED WARRANTIES, INCLUDING, BUT NOT LIMITED TO, THE IMPLIED WARRANTIES OF MERCHANTABILITY
// AND FITNESS FOR A PARTICULAR PURPOSE ARE DISCLAIMED. IN NO EVENT SHALL THE COPYRIGHT OWNER OR
// CONTRIBUTORS BE LIABLE FOR ANY DIRECT, INDIRECT, INCIDENTAL, SPECIAL, EXEMPLARY, OR
// CONSEQUENTIAL DAMAGES (INCLUDING, BUT NOT LIMITED TO, PROCUREMENT OF SUBSTITUTE GOODS OR
// SERVICES; LOSS OF USE, DATA, OR PROFITS; OR BUSINESS INTERRUPTION) HOWEVER CAUSED AND ON ANY
// THEORY OF LIABILITY, WHETHER IN CONTRACT, STRICT LIABILITY, OR TORT (INCLUDING NEGLIGENCE OR
// OTHERWISE) ARISING IN ANY WAY OUT OF THE USE OF THIS SOFTWARE, EVEN IF ADVISED OF THE
// POSSIBILITY OF SUCH DAMAGE.

// C++ Headers
#include <algorithm>
#include <cassert>
#include <memory>
#include <string>
#include <unordered_set>

// ObjexxFCL Headers
#include <ObjexxFCL/Array.functions.hh>
#include <ObjexxFCL/Fmath.hh>
#include <ObjexxFCL/string.functions.hh>

// EnergyPlus Headers
#include "re2/re2.h"
#include <EnergyPlus/Data/EnergyPlusData.hh>
#include <EnergyPlus/DataEnvironment.hh>
#include <EnergyPlus/DataGlobalConstants.hh>
#include <EnergyPlus/DataHVACGlobals.hh>
#include <EnergyPlus/DataIPShortCuts.hh>
#include <EnergyPlus/DataOutputs.hh>
#include <EnergyPlus/DataStringGlobals.hh>
#include <EnergyPlus/DataSystemVariables.hh>
#include <EnergyPlus/General.hh>
#include <EnergyPlus/InputProcessing/InputProcessor.hh>
#include <EnergyPlus/OutputProcessor.hh>
#include <EnergyPlus/OutputReportPredefined.hh>
#include <EnergyPlus/ResultsFramework.hh>
#include <EnergyPlus/SQLiteProcedures.hh>
#include <EnergyPlus/ScheduleManager.hh>
#include <EnergyPlus/UtilityRoutines.hh>

#include <fmt/ostream.h>
#include <milo/dtoa.h>

namespace EnergyPlus {

namespace OutputProcessor {

    // MODULE INFORMATION:
    //       AUTHOR         Linda Lawrie
    //       DATE WRITTEN   December 1998
    //       MODIFIED       na
    //       RE-ENGINEERED  na

    // PURPOSE OF THIS MODULE:
    // This module contains the major Output Processor routines.
    // In addition, in this file are several routines which can be called
    // without using the OutputProcessor Module

    // METHODOLOGY EMPLOYED:
    // Lots of pointers and other fancy data stuff.  (I didn't see a single pointer here)

    // Routines tagged on the end of this module:
    //  AddDDOutVar
    //  GenOutputVariablesAuditReport
    //  GetCurrentMeterValue
    //  GetInstantMeterValue
    //  GetInternalVariableValue
    //  GetInternalVariableValueExternalInterface
    //  GetMeteredVariables
    //  GetMeterIndex
    //  GetMeterResourceType
    //  GetNumMeteredVariables
    //  GetVariableKeyCountandType
    //  GetVariableKeys
    //  InitPollutionMeterReporting
    //  ProduceRDDMDD
    //  ReportingThisVariable
    //  SetInitialMeterReportingAndOutputNames
    //  SetupOutputVariable
    //  UpdateDataandReport
    //  UpdateMeterReporting

    // Functions

    int DetermineMinuteForReporting(EnergyPlusData &state)
    {

        // FUNCTION INFORMATION:
        //       AUTHOR         Linda Lawrie
        //       DATE WRITTEN   January 2012
        //       MODIFIED       na
        //       RE-ENGINEERED  na

        // PURPOSE OF THIS FUNCTION:
        // When reporting peaks, minutes are used but not necessarily easily calculated.

        Real64 constexpr FracToMin(60.0);
        return ((state.dataGlobal->CurrentTime + state.dataHVACGlobal->SysTimeElapsed) - int(state.dataGlobal->CurrentTime)) * FracToMin;
    }

    void InitializeOutput(EnergyPlusData &state)
    {
        // SUBROUTINE INFORMATION:
        //       AUTHOR         Linda K. Lawrie
        //       DATE WRITTEN   December 1998

        // PURPOSE OF THIS SUBROUTINE:
        // This subroutine initializes the OutputProcessor data structures.

        auto &op = state.dataOutputProcessor;

        // Initialize end use category names - the indices must match up with endUseNames in OutputReportTabular
        op->EndUseCategory.allocate((int)Constant::EndUse::Num);
        op->EndUseCategory((int)Constant::EndUse::Heating + 1).Name = "Heating";
        op->EndUseCategory((int)Constant::EndUse::Cooling + 1).Name = "Cooling";
        op->EndUseCategory((int)Constant::EndUse::InteriorLights + 1).Name = "InteriorLights";
        op->EndUseCategory((int)Constant::EndUse::ExteriorLights + 1).Name = "ExteriorLights";
        op->EndUseCategory((int)Constant::EndUse::InteriorEquipment + 1).Name = "InteriorEquipment";
        op->EndUseCategory((int)Constant::EndUse::ExteriorEquipment + 1).Name = "ExteriorEquipment";
        op->EndUseCategory((int)Constant::EndUse::Fans + 1).Name = "Fans";
        op->EndUseCategory((int)Constant::EndUse::Pumps + 1).Name = "Pumps";
        op->EndUseCategory((int)Constant::EndUse::HeatRejection + 1).Name = "HeatRejection";
        op->EndUseCategory((int)Constant::EndUse::Humidification + 1).Name = "Humidifier";
        op->EndUseCategory((int)Constant::EndUse::HeatRecovery + 1).Name = "HeatRecovery";
        op->EndUseCategory((int)Constant::EndUse::WaterSystem + 1).Name = "WaterSystems";
        op->EndUseCategory((int)Constant::EndUse::Refrigeration + 1).Name = "Refrigeration";
        op->EndUseCategory((int)Constant::EndUse::Cogeneration + 1).Name = "Cogeneration";

        // Initialize display names for output table - this could go away if end use key names are changed to match
        op->EndUseCategory((int)Constant::EndUse::Heating + 1).DisplayName = "Heating";
        op->EndUseCategory((int)Constant::EndUse::Cooling + 1).DisplayName = "Cooling";
        op->EndUseCategory((int)Constant::EndUse::InteriorLights + 1).DisplayName = "Interior Lighting";
        op->EndUseCategory((int)Constant::EndUse::ExteriorLights + 1).DisplayName = "Exterior Lighting";
        op->EndUseCategory((int)Constant::EndUse::InteriorEquipment + 1).DisplayName = "Interior Equipment";
        op->EndUseCategory((int)Constant::EndUse::ExteriorEquipment + 1).DisplayName = "Exterior Equipment";
        op->EndUseCategory((int)Constant::EndUse::Fans + 1).DisplayName = "Fans";
        op->EndUseCategory((int)Constant::EndUse::Pumps + 1).DisplayName = "Pumps";
        op->EndUseCategory((int)Constant::EndUse::HeatRejection + 1).DisplayName = "Heat Rejection";
        op->EndUseCategory((int)Constant::EndUse::Humidification + 1).DisplayName = "Humidification";
        op->EndUseCategory((int)Constant::EndUse::HeatRecovery + 1).DisplayName = "Heat Recovery";
        op->EndUseCategory((int)Constant::EndUse::WaterSystem + 1).DisplayName = "Water Systems";
        op->EndUseCategory((int)Constant::EndUse::Refrigeration + 1).DisplayName = "Refrigeration";
        op->EndUseCategory((int)Constant::EndUse::Cogeneration + 1).DisplayName = "Generators";

        op->OutputInitialized = true;

        op->TimeStepZoneSec = double(state.dataGlobal->MinutesPerTimeStep) * 60.0;

        state.files.mtd.ensure_open(state, "InitializeMeters", state.files.outputControl.mtd);
    } // InitializeOutput()

    void addEndUseSubcategory(EnergyPlusData &state, SOVEndUseCat sovEndUseCat, std::string_view const endUseSubName)
    {
        // SUBROUTINE INFORMATION:
        //       AUTHOR         Peter Graham Ellis
        //       DATE WRITTEN   February 2006

        // PURPOSE OF THIS SUBROUTINE:
        // This subroutine manages the list of subcategories for each end-use category.

        // SUBROUTINE LOCAL VARIABLE DECLARATIONS:
        auto &op = state.dataOutputProcessor;

        Constant::EndUse endUse = sovEndUseCat2endUse[(int)sovEndUseCat];
        if (endUse == Constant::EndUse::Invalid) {
            ShowSevereError(state, format("Nonexistent end use passed to addEndUseSpaceType={}", sovEndUseCatNames[(int)sovEndUseCat]));
            return;
        }

        auto &endUseCat = op->EndUseCategory((int)endUse + 1);

        for (int EndUseSubNum = 1; EndUseSubNum <= endUseCat.NumSubcategories; ++EndUseSubNum) {
            if (Util::SameString(endUseCat.SubcategoryName(EndUseSubNum), endUseSubName)) {
                return; // Subcategory already exists, no further action required
            }
        }

        // Add the subcategory by reallocating the array
        endUseCat.SubcategoryName.redimension(++endUseCat.NumSubcategories);
        endUseCat.SubcategoryName(endUseCat.NumSubcategories) = endUseSubName;

        if (endUseCat.NumSubcategories > op->MaxNumSubcategories) {
            op->MaxNumSubcategories = endUseCat.NumSubcategories;
        }
    } // addEndUseSubcategory()

    void addEndUseSpaceType(EnergyPlusData &state, OutputProcessor::SOVEndUseCat sovEndUseCat, std::string_view const EndUseSpaceTypeName)
    {
        auto &op = state.dataOutputProcessor;

        Constant::EndUse endUse = sovEndUseCat2endUse[(int)sovEndUseCat];

        if (endUse == Constant::EndUse::Invalid) {
            ShowSevereError(state, format("Nonexistent end use passed to addEndUseSpaceType={}", sovEndUseCatNames[(int)sovEndUseCat]));
            return;
        }

        auto &endUseCat = op->EndUseCategory((int)endUse + 1);

        for (int endUseSpTypeNum = 1; endUseSpTypeNum <= endUseCat.numSpaceTypes; ++endUseSpTypeNum) {
            if (Util::SameString(endUseCat.spaceTypeName(endUseSpTypeNum), EndUseSpaceTypeName)) {
                return; // SpaceType already exists, no further action required
            }
        }

        // Add the space type by reallocating the array
        endUseCat.spaceTypeName.redimension(++endUseCat.numSpaceTypes);
        endUseCat.spaceTypeName(endUseCat.numSpaceTypes) = EndUseSpaceTypeName;

        if (endUseCat.numSpaceTypes > op->maxNumEndUseSpaceTypes) {
            op->maxNumEndUseSpaceTypes = endUseCat.numSpaceTypes;
        }
    } // addEndUseSpaceType()

    void SetupTimePointers(EnergyPlusData &state,
                           SOVTimeStepType const sovTimeStep, // Which timestep is being set up, 'Zone'=1, 'HVAC'=2
                           Real64 &TimeStep                   // The timestep variable.  Used to get the address
    )
    {

        // SUBROUTINE INFORMATION:
        //       AUTHOR         Linda K. Lawrie
        //       DATE WRITTEN   December 1998
        //       MODIFIED       na
        //       RE-ENGINEERED  na

        // PURPOSE OF THIS SUBROUTINE:
        // This subroutine sets up the derived type for the output processor that
        // contains pointers to the TimeStep values used in the simulation.

        // METHODOLOGY EMPLOYED:
        // Indicate that the TimeStep passed in is a target for the pointer
        // attributes in the derived types.

        // SUBROUTINE LOCAL VARIABLE DECLARATIONS:
        // ValidateTimeStepType will throw a Fatal if not valid
        TimeStepType timeStep = sovTimeStep2TimeStep[(int)sovTimeStep];

        if (state.dataOutputProcessor->TimeValue[(int)timeStep].TimeStep != nullptr) {
            ShowFatalError(state, format("SetupTimePointers was already called for {}", sovTimeStepTypeStrings[(int)sovTimeStep]));
        }
        state.dataOutputProcessor->TimeValue[(int)timeStep].TimeStep = &TimeStep;
    }

    void CheckReportVariable(EnergyPlusData &state, std::string_view const Name, std::string const &Key, std::vector<int> &reqVarList)
    {

        // SUBROUTINE INFORMATION:
        //       AUTHOR         Linda K. Lawrie
        //       DATE WRITTEN   December 1998

        // PURPOSE OF THIS SUBROUTINE:
        // This subroutine will get the report variable information from input and
        // determine if this variable (KeyedValue and VariableName) should be reported
        // and, if so, what frequency to report.

        // This routine is called when SetupOutputVariable is called with no "optional"
        // Reporting Frequency.  It is expected that SetupOutputVariable would only be
        // called once for each keyed variable to be triggered for output (from the input
        // requests).  The optional report frequency would only be used for debugging
        // purposes.  Therefore, this routine will collect all occasions where this
        // passed variablename would be reported from the requested input.  It builds
        // a list of these requests (ReportList) so that the calling routine can propagate
        // the requests into the correct data structure.

        // METHODOLOGY EMPLOYED:
        // This instance being requested will always have a key associated with it.  Matching
        // instances (from input) may or may not have keys, but only one instance of a reporting
        // frequency per variable is allowed.  ReportList will be populated with ReqRepVars indices
        // of those extra things from input that satisfy this condition.

        // SUBROUTINE LOCAL VARIABLE DECLARATIONS:

        // Make sure that input has been read
        GetReportVariableInput(state);

        auto &op = state.dataOutputProcessor;

        for (int iReqVar = 0; iReqVar < (int)op->reqVars.size(); ++iReqVar) {
            auto *reqVar = op->reqVars[iReqVar];

            if (!Util::SameString(reqVar->name, Name)) {
                continue;
            }

            if (!reqVar->key.empty() && !(reqVar->is_simple_string && Util::SameString(reqVar->key, Key)) &&
                !(!reqVar->is_simple_string && RE2::FullMatch(std::string{Key}, *(reqVar->case_insensitive_pattern)))) {
                continue;
            }

            // A match. Make sure doesn't duplicate
            reqVar->Used = true;
            bool Dup = false;
            // op->ReportList is allocated to a large value, so we can't use a std::find_if on it (why not?)
            for (int iReqVar2 : reqVarList) {
                if (op->reqVars[iReqVar2]->freq == reqVar->freq && op->reqVars[iReqVar2]->SchedPtr == reqVar->SchedPtr) {
                    Dup = true;
                    break;
                }
            }

            if (!Dup) {
                reqVarList.push_back(iReqVar);
            }
        }
    }

    constexpr std::array<std::string_view, (int)ReportFreq::Num> reportingFrequencyNoticeStrings = {
        " !Each Call",                                                             // EachCall
        " !TimeStep",                                                              // TimeStep
        " !Hourly",                                                                // Hourly
        " !Daily [Value,Min,Hour,Minute,Max,Hour,Minute]",                         // Daily
        " !Monthly [Value,Min,Day,Hour,Minute,Max,Day,Hour,Minute]",               // Monthly
        " !RunPeriod [Value,Min,Month,Day,Hour,Minute,Max,Month,Day,Hour,Minute]", // Simulation
        " !Annual [Value,Min,Month,Day,Hour,Minute,Max,Month,Day,Hour,Minute]"     // Yearly
    };

    ReportFreq determineFrequency(EnergyPlusData &state, const std::string_view FreqString)
    {

        // SUBROUTINE INFORMATION:
        //       AUTHOR         Linda K. Lawrie
        //       DATE WRITTEN   December 1998
        //       MODIFIED       December 2017; Jason DeGraw

        // REFERENCES:
        //       \field Reporting Frequency
        //       \type choice
        //       \key Detailed
        //       \note Detailed lists every instance (i.e. HVAC variable timesteps)
        //       \key Timestep
        //       \note Timestep refers to the zone Timestep/Number of Timesteps in hour value
        //       \note RunPeriod, Environment, and Annual are the same
        //       \key Hourly
        //       \key Daily
        //       \key Monthly
        //       \key RunPeriod
        //       \key Environment
        //       \key Annual
        //       \default Hourly
        //       \note RunPeriod and Environment are synonymous

        // SUBROUTINE PARAMETER DEFINITIONS:
        static constexpr std::array<std::string_view, (int)ReportFreq::Num + 1> PossibleFreqs = {
            "DETA", "TIME", "HOUR", "DAIL", "MONT", "RUNP", "ENVI", "ANNU"};
        //=(/'detail','Timestep','Hourly','Daily','Monthly','RunPeriod','Environment','Annual'/)
        static constexpr std::array<std::string_view, (int)ReportFreq::Num + 1> ExactFreqStrings = {
            "Detailed", "Timestep", "Hourly", "Daily", "Monthly", "RunPeriod", "Environment", "Annual"};
        static constexpr std::array<std::string_view, (int)ReportFreq::Num + 1> ExactFreqStringsUC = {
            "DETAILED", "TIMESTEP", "HOURLY", "DAILY", "MONTHLY", "RUNPERIOD", "ENVIRONMENT", "ANNUAL"};
        // Vector of the result, was { -1, 0, 1, 2, 3, 4, 4, 4 } before the addition of Yearly;
        static constexpr std::array<ReportFreq, (int)ReportFreq::Num + 1> FreqValues = {ReportFreq::EachCall,
                                                                                        ReportFreq::TimeStep,
                                                                                        ReportFreq::Hour,
                                                                                        ReportFreq::Day,
                                                                                        ReportFreq::Month,
                                                                                        ReportFreq::Simulation,
                                                                                        ReportFreq::Simulation,
                                                                                        ReportFreq::Year};

        ReportFreq freq = ReportFreq::Hour; // Default
        // TODO: I think it's supposed to be upper case already, but tests aren't doing that at least...
        const std::string FreqStringUpper = Util::makeUPPER(FreqString);
        std::string::size_type const LenString = min(len(FreqString), static_cast<std::string::size_type>(4u));

        if (LenString < 4u) {
            return freq;
        }

        std::string const FreqStringTrim(FreqStringUpper.substr(0, LenString));
        for (unsigned Loop = 0; Loop < FreqValues.size(); ++Loop) {
            if (FreqStringTrim == PossibleFreqs[Loop]) {
                if (FreqStringUpper != ExactFreqStringsUC[Loop]) {
                    ShowWarningError(state, format("DetermineFrequency: Entered frequency=\"{}\" is not an exact match to key strings.", FreqString));
                    ShowContinueError(state, format("Frequency={} will be used.", ExactFreqStrings[Loop]));
                }
                freq = std::max(FreqValues[Loop], state.dataOutputProcessor->minimumReportFreq);
                break;
            }
        }
        return freq;
    }

    void GetReportVariableInput(EnergyPlusData &state)
    {

        // SUBROUTINE INFORMATION:
        //       AUTHOR         Linda K. Lawrie
        //       DATE WRITTEN   December 1998
        //       MODIFIED       December 2017; Jason DeGraw

        // PURPOSE OF THIS SUBROUTINE:
        // This subroutine gets the requested report variables from
        // the input file.
        // Report Variable,
        //        \memo each Report Variable command picks variables to be put onto the standard output file (.eso)
        //        \memo some variables may not be reported for every simulation
        //   A1 , \field Key_Value
        //        \note use '*' (without quotes) to apply this variable to all keys
        //   A2 , \field Variable_Name
        //   A3 , \field Reporting_Frequency
        //        \type choice
        //        \key detailed
        //        \key timestep
        //        \key hourly
        //        \key daily
        //        \key monthly
        //        \key runperiod
        //   A4 ; \field Schedule_Name
        //        \type object-list
        //        \object-list ScheduleNames

        constexpr std::string_view routineName = "GetReportVariableInput";
        // Using/Aliasing
        using ScheduleManager::GetScheduleIndex;

        // SUBROUTINE LOCAL VARIABLE DECLARATIONS:
        int NumAlpha;
        int NumNumbers;
        int IOStat;
        bool ErrorsFound(false); // If errors detected in input
        std::string cCurrentModuleObject;
        Array1D_string cAlphaArgs(4);
        Array1D_string cAlphaFieldNames(4);
        Array1D_bool lAlphaBlanks(4);
        Array1D<Real64> rNumericArgs(1);
        Array1D_string cNumericFieldNames(1);
        Array1D_bool lNumericBlanks(1);
        auto &op = state.dataOutputProcessor;

        // Bail out if the input has already been read in
        if (!op->GetOutputInputFlag) {
            return;
        }
        op->GetOutputInputFlag = false;

        // First check environment variable to see of possible override for minimum reporting frequency
        if (!state.dataSysVars->MinReportFrequency.empty()) {
            // Formats
            static constexpr std::string_view Format_800("! <Minimum Reporting Frequency (overriding input value)>, Value, Input Value\n");
            static constexpr std::string_view Format_801(" Minimum Reporting Frequency, {},{}\n");
            op->minimumReportFreq = determineFrequency(state, state.dataSysVars->MinReportFrequency);
            print(state.files.eio, Format_800);
            print(state.files.eio, Format_801, reportingFrequencyNoticeStrings[(int)op->minimumReportFreq], state.dataSysVars->MinReportFrequency);
        }

        cCurrentModuleObject = "Output:Variable";
        int numReqVariables = state.dataInputProcessing->inputProcessor->getNumObjectsFound(state, cCurrentModuleObject);

        for (int Loop = 1; Loop <= numReqVariables; ++Loop) {

            state.dataInputProcessing->inputProcessor->getObjectItem(state,
                                                                     cCurrentModuleObject,
                                                                     Loop,
                                                                     cAlphaArgs,
                                                                     NumAlpha,
                                                                     rNumericArgs,
                                                                     NumNumbers,
                                                                     IOStat,
                                                                     lNumericBlanks,
                                                                     lAlphaBlanks,
                                                                     cAlphaFieldNames,
                                                                     cNumericFieldNames);

            ErrorObjectHeader eoh{routineName, cCurrentModuleObject, cAlphaArgs(1)};

            // Check for duplicates?
            ReqVar *reqVar = new ReqVar();
            op->reqVars.push_back(reqVar);

            reqVar->key = cAlphaArgs(1);
            if (reqVar->key == "*") {
                reqVar->key = std::string();
            }

            bool is_simple_string = !DataOutputs::isKeyRegexLike(reqVar->key);
            reqVar->is_simple_string = is_simple_string;
            if (!is_simple_string) {
                reqVar->case_insensitive_pattern = std::make_shared<RE2>("(?i)" + reqVar->key);
            }

            std::string::size_type const lbpos = index(cAlphaArgs(2), '['); // Remove Units designation if user put it in
            if (lbpos != std::string::npos) {
                cAlphaArgs(2).erase(lbpos);
                // right trim
                cAlphaArgs(2) = cAlphaArgs(2).substr(0, std::min(cAlphaArgs(2).find_last_not_of(" \f\n\r\t\v") + 1, cAlphaArgs(2).size()));
            }
            reqVar->name = cAlphaArgs(2);

            reqVar->freq = determineFrequency(state, Util::makeUPPER(cAlphaArgs(3)));
            if (reqVar->freq == ReportFreq::Invalid) {
                ShowSevereInvalidKey(state, eoh, cAlphaFieldNames(3), cAlphaArgs(3));
                ErrorsFound = true;
            }

            // Schedule information
            if (lAlphaBlanks(4)) {
                reqVar->SchedPtr = 0;
            } else if ((reqVar->SchedPtr = GetScheduleIndex(state, Util::makeUPPER(cAlphaArgs(4)))) == 0) {
                ShowSevereItemNotFound(state, eoh, cAlphaFieldNames(4), cAlphaArgs(4));
                ErrorsFound = true;
            }

            reqVar->Used = false;
        }

        if (ErrorsFound) {
            ShowFatalError(state, format("GetReportVariableInput:{}: errors in input.", cCurrentModuleObject));
        }
    }

    void ProduceMinMaxString(std::string &String,        // Current value
                             int const DateValue,        // Date of min/max
                             ReportFreq const ReportFreq // Reporting Frequency
    )
    {

        // SUBROUTINE INFORMATION:
        //       AUTHOR         Linda K. Lawrie
        //       DATE WRITTEN   December 1998

        // PURPOSE OF THIS SUBROUTINE:
        // This subroutine produces the appropriate min/max string depending
        // on the reporting frequency.

        // METHODOLOGY EMPLOYED:
        // Prior to calling this routine, the basic value string will be
        // produced, but DecodeMonDayHrMin will not have been called.

        // SUBROUTINE PARAMETER DEFINITIONS:
        static constexpr std::string_view DayFormat("{},{:2},{:2}");
        static constexpr std::string_view MonthFormat("{},{:2},{:2},{:2}");
        static constexpr std::string_view EnvrnFormat("{},{:2},{:2},{:2},{:2}");

        // SUBROUTINE LOCAL VARIABLE DECLARATIONS:
        int Mon;
        int Day;
        int Hour;
        int Minute;
        General::DecodeMonDayHrMin(DateValue, Mon, Day, Hour, Minute);

        switch (ReportFreq) {
        case ReportFreq::Day:
            String = format(DayFormat, strip(String), Hour, Minute);
            return;
        case ReportFreq::Month:
            String = format(MonthFormat, strip(String), Day, Hour, Minute);
            return;
        case ReportFreq::Year:
        case ReportFreq::Simulation:
            String = format(EnvrnFormat, strip(String), Mon, Day, Hour, Minute);
            return;
        default: // Each, TimeStep, Hourly dont have this
            String = std::string();
            return;
        }
    }

    // *****************************************************************************
    // The following routines implement Energy Meters in EnergyPlus.
    // *****************************************************************************

    void GetCustomMeterInput(EnergyPlusData &state, bool &ErrorsFound)
    {

        // SUBROUTINE INFORMATION:
        //       AUTHOR         Linda Lawrie
        //       DATE WRITTEN   January 2006

        // PURPOSE OF THIS SUBROUTINE:
        // This routine will help implement "custom"/user defined meters.  However, it must be called after all
        // the other meters are set up and all report variables are established.

        // REFERENCES:
        // Processes the objects:
        // Meter:Custom,
        //    \extensible:2 - repeat last two fields, remembering to remove ; from "inner" fields.
        //    \memo Used to allow users to combine specific variables and/or meters into
        //    \memo "custom" meter configurations.
        //    A1,  \field Name
        //         \required-field
        //         \reference CustomMeterNames
        //    A2,  \field Fuel Type
        //         \type choice
        //         \key Electricity
        //         \key NaturalGas
        //         \key PropaneGas
        //         \key FuelOilNo1
        //         \key FuelOilNo2
        //         \key Coal
        //         \key Diesel
        //         \key Gasoline
        //         \key Water
        //         \key Generic
        //         \key OtherFuel1
        //         \key OtherFuel2
        //    A3,  \field Key Name 1
        //         \required-field
        //         \begin-extensible
        //    A4,  \field Report Variable or Meter Name 1
        //         \required-field
        // <etc>
        // AND
        // Meter:CustomDecrement,
        //    \extensible:2 - repeat last two fields, remembering to remove ; from "inner" fields.
        //    \memo Used to allow users to combine specific variables and/or meters into
        //    \memo "custom" meter configurations.
        //    A1,  \field Name
        //         \required-field
        //         \reference CustomMeterNames
        //    A2,  \field Fuel Type
        //         \type choice
        //         \key Electricity
        //         \key NaturalGas
        //         \key PropaneGas
        //         \key FuelOilNo1
        //         \key FuelOilNo2
        //         \key Coal
        //         \key Diesel
        //         \key Gasoline
        //         \key Water
        //         \key Generic
        //         \key OtherFuel1
        //         \key OtherFuel2
        //    A3,  \field Source Meter Name
        //         \required-field
        //    A4,  \field Key Name 1
        //         \required-field
        //         \begin-extensible
        //    A5,  \field Report Variable or Meter Name 1
        //         \required-field
        // <etc>

        constexpr std::string_view routineName = "GetCustomMeterInput";

        // SUBROUTINE LOCAL VARIABLE DECLARATIONS:
        auto &op = state.dataOutputProcessor;
        auto &ip = state.dataInputProcessing->inputProcessor;
        auto &ipsc = state.dataIPShortCut;

        int NumAlpha;
        int NumNumbers;
        int IOStat;
        Array1D_string NamesOfKeys;   // Specific key name
        Array1D_int IndexesForKeyVar; // Array index

        std::vector<int> onCustomMeterVarNums;
        Array1D_int VarsOnSourceMeter;
        bool BigErrorsFound;

        BigErrorsFound = false;

        int numCustomMeters = 0, numCustomDecMeters = 0;
        std::vector<std::string> customMeterNames;
        std::vector<std::string> customDecMeterNames;
        if (auto const found = ip->epJSON.find("Meter:Custom"); found != ip->epJSON.end()) {
            for (auto meterInstance = found.value().begin(); meterInstance != found.value().end(); ++meterInstance, ++numCustomMeters)
                customMeterNames.push_back(Util::makeUPPER(meterInstance.key()));
        }

        if (auto const found = ip->epJSON.find("Meter:CustomDecrement"); found != ip->epJSON.end()) {
            for (auto meterInstance = found.value().begin(); meterInstance != found.value().end(); ++meterInstance, ++numCustomDecMeters)
                customDecMeterNames.push_back(Util::makeUPPER(meterInstance.key()));
        }

        ipsc->cCurrentModuleObject = "Meter:Custom";
        for (int Loop = 1; Loop <= numCustomMeters; ++Loop) {
            ip->getObjectItem(state,
                              ipsc->cCurrentModuleObject,
                              Loop,
                              ipsc->cAlphaArgs,
                              NumAlpha,
                              ipsc->rNumericArgs,
                              NumNumbers,
                              IOStat,
                              ipsc->lNumericFieldBlanks,
                              ipsc->lAlphaFieldBlanks,
                              ipsc->cAlphaFieldNames,
                              ipsc->cNumericFieldNames);

            ErrorObjectHeader eoh{routineName, ipsc->cCurrentModuleObject, ipsc->cAlphaArgs(1)};

            std::string meterName = ipsc->cAlphaArgs(1);
            std::string::size_type lbrackPos = index(meterName, '[');
            if (lbrackPos != std::string::npos) meterName.erase(lbrackPos);

            std::string meterNameUC = Util::makeUPPER(meterName);

            // Check for duplicate name
            if (op->meterMap.find(meterNameUC) != op->meterMap.end()) {
                ShowSevereDuplicateName(state, eoh);
                ErrorsFound = true;
                continue;
            }

            // Check for invalid resource
            Constant::eResource resource =
                static_cast<Constant::eResource>(getEnumValue(Constant::eResourceNamesUC, Util::makeUPPER(ipsc->cAlphaArgs(2))));
            if (resource == Constant::eResource::Invalid) {
                ShowSevereInvalidKey(state, eoh, ipsc->cAlphaFieldNames(2), ipsc->cAlphaArgs(2));
                ErrorsFound = true;
                continue;
            }

            Constant::Units units = Constant::Units::Invalid;

            // We essentially have to do this loop twice, once to
            // check for errors and once to construct the meter.  The
            // reason is that meters are cross-linked with source
            // meters and variables and those back-links will be
            // tricky to undo later.
            bool foundBadSrc = false;
            bool itemsAssigned = false;

            for (int fldIndex = 3; fldIndex <= NumAlpha; fldIndex += 2) {
                if (ipsc->lAlphaFieldBlanks(fldIndex + 1)) {
                    ShowSevereEmptyField(state, eoh, ipsc->cAlphaFieldNames(fldIndex + 1));
                    foundBadSrc = true;
                    break;
                }

                std::string meterOrVarNameUC = Util::makeUPPER(ipsc->cAlphaArgs(fldIndex + 1));
                std::string::size_type lbrackPos = index(meterOrVarNameUC, '[');
                if (lbrackPos != std::string::npos) meterOrVarNameUC.erase(lbrackPos);

                // A custom meter cannot reference another custom meter
                if (std::find(customMeterNames.begin(), customMeterNames.end(), meterOrVarNameUC) != customMeterNames.end()) {
                    ShowWarningError(state,
                                     format(R"(Meter:Custom="{}", contains a reference to another Meter:Custom in field: {}="{}".)",
                                            ipsc->cAlphaArgs(1),
                                            ipsc->cAlphaFieldNames(fldIndex + 1),
                                            ipsc->cAlphaArgs(fldIndex + 1)));
                    foundBadSrc = true;
                    break;
                }

                // A custom meter cannot reference another customDec meter
                if (std::find(customDecMeterNames.begin(), customDecMeterNames.end(), meterOrVarNameUC) != customDecMeterNames.end()) {
                    ShowWarningError(state,
                                     format(R"(Meter:Custom="{}", contains a reference to another Meter:CustomDecrement in field: {}="{}".)",
                                            ipsc->cAlphaArgs(1),
                                            ipsc->cAlphaFieldNames(fldIndex + 1),
                                            ipsc->cAlphaArgs(fldIndex + 1)));
                    foundBadSrc = true;
                    break;
                }

                if (auto foundSrcMeter = op->meterMap.find(meterOrVarNameUC); foundSrcMeter != op->meterMap.end()) {
                    int srcMeterNum = foundSrcMeter->second;
                    auto *srcMeter = op->meters[srcMeterNum];
                    assert(srcMeter->type == MeterType::Normal);

                    // If it's the first meter, it gets to set the units
                    if (units == Constant::Units::Invalid) {
                        units = srcMeter->units;
                        itemsAssigned = true;
                    } else if (units != srcMeter->units) {
                        ShowWarningCustomMessage(state,
                                                 eoh,
                                                 format(R"(Meter:Custom="{}", differing units in {}="{}".)",
                                                        ipsc->cAlphaArgs(1),
                                                        ipsc->cAlphaFieldNames(fldIndex + 1),
                                                        meterOrVarNameUC));
                        ShowContinueError(state,
                                          format("...will not be shown with the Meter results; units for meter={}, units for this variable={}.",
                                                 Constant::unitNames[(int)units],
                                                 Constant::unitNames[(int)srcMeter->units]));
                        foundBadSrc = true;
                        break;
                    }

                    // It's a variable
                } else if (auto foundSrcDDVar = op->ddOutVarMap.find(meterOrVarNameUC); foundSrcDDVar != op->ddOutVarMap.end()) {
                    int srcDDVarNum = foundSrcDDVar->second;
                    auto *srcDDVar = op->ddOutVars[srcDDVarNum];

                    // Has to be a summed variable
                    if (srcDDVar->storeType != StoreType::Summed) {
                        ShowWarningCustomMessage(state,
                                                 eoh,
                                                 format(R"(Meter:Custom="{}", variable not summed variable {}="{}".)",
                                                        ipsc->cAlphaArgs(1),
                                                        ipsc->cAlphaFieldNames(fldIndex + 1),
                                                        meterOrVarNameUC));
                        ShowContinueError(state,
                                          format("...will not be shown with the Meter results; units for meter={}, units for this variable={}.",
                                                 Constant::unitNames[(int)units],
                                                 Constant::unitNames[(int)srcDDVar->units]));
                        foundBadSrc = true;
                        break;
                    }

                    // If it's the first variable, it gets to set the units
                    if (units == Constant::Units::Invalid) {
                        units = srcDDVar->units;
                        // Otherwise it has to match the existing units
                    } else if (units != srcDDVar->units) {
                        ShowWarningCustomMessage(
                            state, eoh, format("differing units in {}=\"{}\".", ipsc->cAlphaFieldNames(fldIndex + 1), meterOrVarNameUC));
                        ShowContinueError(state,
                                          format("...will not be shown with the Meter results; units for meter={}, units for this variable={}.",
                                                 Constant::unitNames[(int)units],
                                                 Constant::unitNames[(int)srcDDVar->units]));
                        foundBadSrc = true;
                        break;
                    }

                    bool KeyIsStar = (ipsc->cAlphaArgs(fldIndex) == "*" || ipsc->lAlphaFieldBlanks(fldIndex));
                    // Have already checked for mismatching units between meter and source variable and assigned units
                    if (KeyIsStar) {
                        if (srcDDVar->keyOutVarNums.empty()) {
                            ShowSevereInvalidKey(state, eoh, ipsc->cAlphaFieldNames(fldIndex + 1), meterOrVarNameUC);
                            foundBadSrc = true;
                            break;
                        }

                        itemsAssigned = true;
                    } else { // Key is not "*"
                        bool foundKey = false;
                        for (int keyOutVarNum : srcDDVar->keyOutVarNums) {
                            if (op->outVars[keyOutVarNum]->keyUC == ipsc->cAlphaArgs(fldIndex)) {
                                foundKey = true;
                                itemsAssigned = true;
                                break;
                            }
                        }
                        if (!foundKey) {
                            ShowSevereInvalidKey(state, eoh, ipsc->cAlphaFieldNames(fldIndex + 1), meterOrVarNameUC);
                            foundBadSrc = true;
                            break;
                        }
                    } // if (keyIsStar)

                    // Not a meter or a variable
                } else {
                    // Cannot use ShowWarningItemNotFound because this string appears in a unit test
                    ShowWarningError(state,
                                     format(R"(Meter:Custom="{}", invalid {}="{}".)",
                                            ipsc->cAlphaArgs(1),
                                            ipsc->cAlphaFieldNames(fldIndex + 1),
                                            ipsc->cAlphaArgs(fldIndex + 1)));
                    ShowContinueError(state, "...will not be shown with the Meter results.");
                    foundBadSrc = true;
                    break;
                }

            } // for (fldIndex)

            // Somehow, this meter is not linked to any variables either directly or via another meter
            if (!itemsAssigned) {
                ShowWarningError(state, format("Meter:Custom=\"{}\", no items assigned ", ipsc->cAlphaArgs(1)));
                ShowContinueError(
                    state, "...will not be shown with the Meter results. This may be caused by a Meter:Custom be assigned to another Meter:Custom.");
                continue;
            }

            // One of the sources is bad
            if (foundBadSrc) {
                continue;
            }

            auto *meter = new Meter(meterName);
            meter->type = MeterType::Custom;
            meter->resource = resource;
            meter->units = units;
            bool errFlag = false;
            meter->RT_forIPUnits = GetResourceIPUnits(state, meter->resource, meter->units, errFlag);
            if (errFlag) {
                ShowContinueError(state, format("..on {}=\"{}\".", ipsc->cCurrentModuleObject, ipsc->cAlphaArgs(1)));
                ShowContinueError(state, "..requests for IP units from this meter will be ignored.");
            }

            // This meter is good
            int meterNum = op->meters.size();
            op->meters.push_back(meter);
            op->meterMap.insert_or_assign(meterNameUC, meterNum);

            for (ReportFreq reportFreq :
                 {ReportFreq::TimeStep, ReportFreq::Hour, ReportFreq::Day, ReportFreq::Month, ReportFreq::Year, ReportFreq::Simulation}) {
                meter->periods[(int)reportFreq].RptNum = ++op->ReportNumberCounter;
            }

            for (ReportFreq reportFreq :
                 {ReportFreq::TimeStep, ReportFreq::Hour, ReportFreq::Day, ReportFreq::Month, ReportFreq::Year, ReportFreq::Simulation}) {
                meter->periods[(int)reportFreq].accRptNum = ++op->ReportNumberCounter;
            }

            // Do the loop again, this time without error checking
            for (int fldIndex = 3; fldIndex <= NumAlpha; fldIndex += 2) {
                // No need to check for empty fields
                std::string meterOrVarNameUC = Util::makeUPPER(ipsc->cAlphaArgs(fldIndex + 1));
                std::string::size_type lbrackPos = index(meterOrVarNameUC, '[');
                if (lbrackPos != std::string::npos) meterOrVarNameUC.erase(lbrackPos);

                // No need to check for custom source meters
                if (auto foundSrcMeter = op->meterMap.find(meterOrVarNameUC); foundSrcMeter != op->meterMap.end()) {
                    int srcMeterNum = foundSrcMeter->second;
                    auto *srcMeter = op->meters[srcMeterNum];
                    assert(srcMeter->type == MeterType::Normal);

                    // No need to check for units
                    // No need to check for duplicates

                    // Check for duplicates
                    if (std::find(meter->srcMeterNums.begin(), meter->srcMeterNums.end(), srcMeterNum) != meter->srcMeterNums.end()) {
                        ShowWarningCustomMessage(state,
                                                 eoh,
                                                 format("{}=\"{}\" referenced multiple times, only first instance will be used",
                                                        ipsc->cAlphaFieldNames(fldIndex + 1),
                                                        meterOrVarNameUC));
                        continue;
                    }

                    // Link meter to src meter and var and vice versa
                    meter->srcMeterNums.push_back(srcMeterNum);
                    srcMeter->dstMeterNums.push_back(meterNum);

                    for (int srcVarNum : srcMeter->srcVarNums) {
                        if (std::find(meter->srcVarNums.begin(), meter->srcVarNums.end(), srcVarNum) == meter->srcVarNums.end()) {
                            meter->srcVarNums.push_back(srcVarNum);
                            op->outVars[srcVarNum]->meterNums.push_back(meterNum);
                        }
                    }

                    // It's a variable
                } else if (auto foundSrcDDVar = op->ddOutVarMap.find(meterOrVarNameUC); foundSrcDDVar != op->ddOutVarMap.end()) {
                    int srcDDVarNum = foundSrcDDVar->second;
                    auto *srcDDVar = op->ddOutVars[srcDDVarNum];

                    // No need to check for a summed variable
                    // No need to check for units match or to assign units

                    bool KeyIsStar = (ipsc->cAlphaArgs(fldIndex) == "*" || ipsc->lAlphaFieldBlanks(fldIndex));
                    // Have already checked for mismatching units between meter and source variable and assigned units
                    if (KeyIsStar) {
                        // No need to check for empty keys
                        for (int keyOutVarNum : srcDDVar->keyOutVarNums) {
                            if (std::find(meter->srcVarNums.begin(), meter->srcVarNums.end(), keyOutVarNum) != meter->srcVarNums.end()) {
                                ShowWarningCustomMessage(state,
                                                         eoh,
                                                         format("Output variable \"{}\" referenced multiple times (directly or via meter)",
                                                                op->outVars[keyOutVarNum]->keyColonNameUC));

                            } else {
                                meter->srcVarNums.push_back(keyOutVarNum);
                                op->outVars[keyOutVarNum]->meterNums.push_back(meterNum);
                            }
                        }
                    } else { // Key is not "*"
                        for (int keyOutVarNum : srcDDVar->keyOutVarNums) {
                            if (op->outVars[keyOutVarNum]->keyUC == ipsc->cAlphaArgs(fldIndex)) {
                                if (std::find(meter->srcVarNums.begin(), meter->srcVarNums.end(), keyOutVarNum) != meter->srcVarNums.end()) {
                                    ShowWarningCustomMessage(state,
                                                             eoh,
                                                             format("Output variable \"{}\" referenced multiple times (directly or via meter)",
                                                                    op->outVars[keyOutVarNum]->keyColonNameUC));
                                } else {
                                    meter->srcVarNums.push_back(keyOutVarNum);
                                    op->outVars[keyOutVarNum]->meterNums.push_back(meterNum);
                                }
                                break;
                            }
                        }
                    } // if (keyIsStar)
                }     // if (meter or variable)

            } // for (fldIndex)
        }     // for (Loop)

        ipsc->cCurrentModuleObject = "Meter:CustomDecrement";
        for (int Loop = 1; Loop <= numCustomDecMeters; ++Loop) {
            ip->getObjectItem(state,
                              ipsc->cCurrentModuleObject,
                              Loop,
                              ipsc->cAlphaArgs,
                              NumAlpha,
                              ipsc->rNumericArgs,
                              NumNumbers,
                              IOStat,
                              ipsc->lNumericFieldBlanks,
                              ipsc->lAlphaFieldBlanks,
                              ipsc->cAlphaFieldNames,
                              ipsc->cNumericFieldNames);

            ErrorObjectHeader eoh{routineName, ipsc->cCurrentModuleObject, ipsc->cAlphaArgs(1)};

            std::string meterName = ipsc->cAlphaArgs(1);
            std::string::size_type lbrackPos = index(meterName, '[');
            if (lbrackPos != std::string::npos) meterName.erase(lbrackPos);
            std::string meterNameUC = Util::makeUPPER(meterName);

            // Search for duplicate name
            if (op->meterMap.find(meterNameUC) != op->meterMap.end()) {
                ShowSevereDuplicateName(state, eoh);
                ErrorsFound = true;
                continue;
            }

            // Can't use resource type in AddMeter cause it will confuse it with other meters.  So, now:
            Constant::eResource resource =
                static_cast<Constant::eResource>(getEnumValue(Constant::eResourceNamesUC, Util::makeUPPER(ipsc->cAlphaArgs(2))));
            if (resource == Constant::eResource::Invalid) {
                ShowSevereInvalidKey(state, eoh, ipsc->cAlphaFieldNames(2), ipsc->cAlphaArgs(2));
                ErrorsFound = true;
                continue;
            }

            bool itemsAssigned = false;

            std::string decMeterName = ipsc->cAlphaArgs(3);
            lbrackPos = index(decMeterName, '[');
            if (lbrackPos != std::string::npos) decMeterName.erase(lbrackPos);
            std::string decMeterNameUC = Util::makeUPPER(decMeterName);

            // DecMeter cannot be a Meter:Custom
            if (std::find(customDecMeterNames.begin(), customDecMeterNames.end(), decMeterNameUC) != customDecMeterNames.end()) {
                ShowWarningError(state,
                                 format(R"(Meter:CustomDec="{}", contains a reference to another Meter:CustomDecrement in field: {}="{}".)",
                                        ipsc->cAlphaArgs(1),
                                        ipsc->cAlphaFieldNames(3),
                                        ipsc->cAlphaArgs(3)));
                ErrorsFound = true;
                continue;
            }

            auto foundDecMeter = op->meterMap.find(decMeterName);
            if (foundDecMeter == op->meterMap.end()) {
                ShowSevereItemNotFound(state, eoh, ipsc->cAlphaFieldNames(3), decMeterName);
                ErrorsFound = true;
                continue;
            }

            int decMeterNum = foundDecMeter->second;
            auto *decMeter = op->meters[decMeterNum];
            assert(decMeter->type == MeterType::Normal);

            Constant::Units units = decMeter->units;

            itemsAssigned = true;

            // We essentially have to do this loop twice, once to
            // check for errors and once to construct the meter.  The
            // reason is that meters are cross-linked with source
            // meters and variables and those back-links will be
            // tricky to undo later.
            bool foundBadSrc = false;

            for (int fldIndex = 4; fldIndex <= NumAlpha; fldIndex += 2) {
                if (ipsc->lAlphaFieldBlanks(fldIndex + 1)) {
                    ShowSevereEmptyField(state, eoh, ipsc->cAlphaFieldNames(fldIndex + 1));
                    foundBadSrc = true;
                    break;
                }

                std::string meterOrVarNameUC = Util::makeUPPER(ipsc->cAlphaArgs(fldIndex + 1));
                std::string::size_type lbrackPos = index(meterOrVarNameUC, '[');
                if (lbrackPos != std::string::npos) meterOrVarNameUC.erase(lbrackPos);

                // A custom meter cannot reference another custom meter
                if (std::find(customDecMeterNames.begin(), customDecMeterNames.end(), meterOrVarNameUC) != customDecMeterNames.end()) {
                    ShowWarningError(state,
                                     format(R"(Meter:Custom="{}", contains a reference to another Meter:CustomDecrement in field: {}="{}".)",
                                            ipsc->cAlphaArgs(1),
                                            ipsc->cAlphaFieldNames(fldIndex + 1),
                                            ipsc->cAlphaArgs(fldIndex + 1)));
                    foundBadSrc = true;
                    break;
                }

                if (auto foundSrcMeter = op->meterMap.find(meterOrVarNameUC); foundSrcMeter != op->meterMap.end()) {
                    int srcMeterNum = foundSrcMeter->second;
                    auto *srcMeter = op->meters[srcMeterNum];
                    assert(srcMeter->type == MeterType::Normal || srcMeter->type == MeterType::Custom);

                    // If it's the first meter, it gets to set the units
                    if (units == Constant::Units::Invalid) {
                        units = srcMeter->units;
                        itemsAssigned = true;
                    } else if (units != srcMeter->units) {
                        ShowWarningCustomMessage(state,
                                                 eoh,
                                                 format(R"(Meter:Custom="{}", differing units in {}="{}".)",
                                                        ipsc->cAlphaArgs(1),
                                                        ipsc->cAlphaFieldNames(fldIndex + 1),
                                                        meterOrVarNameUC));
                        ShowContinueError(state,
                                          format("...will not be shown with the Meter results; units for meter={}, units for this variable={}.",
                                                 Constant::unitNames[(int)units],
                                                 Constant::unitNames[(int)srcMeter->units]));
                        foundBadSrc = true;
                        break;
                    }

                    // It's a variable
                } else if (auto foundSrcDDVar = op->ddOutVarMap.find(meterOrVarNameUC); foundSrcDDVar != op->ddOutVarMap.end()) {
                    int srcDDVarNum = foundSrcDDVar->second;
                    auto *srcDDVar = op->ddOutVars[srcDDVarNum];

                    // Has to be a summed variable
                    if (srcDDVar->storeType != StoreType::Summed) {
                        ShowWarningCustomMessage(state,
                                                 eoh,
                                                 format(R"(Meter:Custom="{}", variable not summed variable {}="{}".)",
                                                        ipsc->cAlphaArgs(1),
                                                        ipsc->cAlphaFieldNames(fldIndex + 1),
                                                        meterOrVarNameUC));
                        ShowContinueError(state,
                                          format("...will not be shown with the Meter results; units for meter={}, units for this variable={}.",
                                                 Constant::unitNames[(int)units],
                                                 Constant::unitNames[(int)srcDDVar->units]));
                        foundBadSrc = true;
                        break;
                    }

                    // If it's the first variable, it gets to set the units
                    if (units == Constant::Units::Invalid) {
                        units = srcDDVar->units;
                        // Otherwise it has to match the existing units
                    } else if (units != srcDDVar->units) {
                        ShowWarningCustomMessage(
                            state, eoh, format("differing units in {}=\"{}\".", ipsc->cAlphaFieldNames(fldIndex + 1), meterOrVarNameUC));
                        ShowContinueError(state,
                                          format("...will not be shown with the Meter results; units for meter={}, units for this variable={}.",
                                                 Constant::unitNames[(int)units],
                                                 Constant::unitNames[(int)srcDDVar->units]));
                        foundBadSrc = true;
                        break;
                    }

                    bool KeyIsStar = (ipsc->cAlphaArgs(fldIndex) == "*" || ipsc->lAlphaFieldBlanks(fldIndex));
                    // Have already checked for mismatching units between meter and source variable and assigned units
                    if (KeyIsStar) {
                        if (srcDDVar->keyOutVarNums.empty()) {
                            ShowSevereInvalidKey(state, eoh, ipsc->cAlphaFieldNames(fldIndex + 1), meterOrVarNameUC);
                            foundBadSrc = true;
                            break;
                        }

                        itemsAssigned = true;
                    } else { // Key is not "*"
                        bool foundKey = false;
                        for (int keyOutVarNum : srcDDVar->keyOutVarNums) {
                            if (op->outVars[keyOutVarNum]->keyUC == ipsc->cAlphaArgs(fldIndex)) {
                                foundKey = true;
                                itemsAssigned = true;
                                break;
                            }
                        }
                        if (!foundKey) {
                            ShowSevereInvalidKey(state, eoh, ipsc->cAlphaFieldNames(fldIndex + 1), meterOrVarNameUC);
                            foundBadSrc = true;
                            break;
                        }
                    } // if (keyIsStar)

                    // Not a meter or a variable
                } else {
                    // Cannot use ShowWarningItemNotFound because this string appears in a unit test
                    ShowWarningError(state,
                                     format(R"(Meter:Custom="{}", invalid {}="{}".)",
                                            ipsc->cAlphaArgs(1),
                                            ipsc->cAlphaFieldNames(fldIndex + 1),
                                            ipsc->cAlphaArgs(fldIndex + 1)));
                    ShowContinueError(state, "...will not be shown with the Meter results.");
                    foundBadSrc = true;
                    break;
                }

            } // for (fldIndex)

            // Somehow, this meter is not linked to any variables either directly or via another meter
            if (!itemsAssigned) {
                ShowWarningError(state, format("Meter:Custom=\"{}\", no items assigned ", ipsc->cAlphaArgs(1)));
                ShowContinueError(
                    state, "...will not be shown with the Meter results. This may be caused by a Meter:Custom be assigned to another Meter:Custom.");
                continue;
            }

            // One of the sources is bad
            if (foundBadSrc) {
                continue;
            }

            auto *meter = new Meter(meterName);
            meter->type = MeterType::CustomDec;
            meter->resource = resource;
            meter->units = units;
            bool errFlag = false;
            meter->RT_forIPUnits = GetResourceIPUnits(state, meter->resource, meter->units, errFlag);
            if (errFlag) {
                ShowContinueError(state, format("..on {}=\"{}\".", ipsc->cCurrentModuleObject, ipsc->cAlphaArgs(1)));
                ShowContinueError(state, "..requests for IP units from this meter will be ignored.");
            }

            meter->decMeterNum = decMeterNum;

            // This meter is good
            int meterNum = op->meters.size();
            op->meters.push_back(meter);
            op->meterMap.insert_or_assign(meterNameUC, meterNum);

            for (ReportFreq reportFreq :
                 {ReportFreq::TimeStep, ReportFreq::Hour, ReportFreq::Day, ReportFreq::Month, ReportFreq::Year, ReportFreq::Simulation}) {
                meter->periods[(int)reportFreq].RptNum = ++op->ReportNumberCounter;
            }

            for (ReportFreq reportFreq :
                 {ReportFreq::TimeStep, ReportFreq::Hour, ReportFreq::Day, ReportFreq::Month, ReportFreq::Year, ReportFreq::Simulation}) {
                meter->periods[(int)reportFreq].accRptNum = ++op->ReportNumberCounter;
            }

            //  Links meter to dec meter and its output variable and vice versa
            meter->srcMeterNums.push_back(meter->decMeterNum);
            decMeter->dstMeterNums.push_back(meterNum);

            // Not linking decMeter vars to this meter and vice versa
            // for (int srcVarNum : decMeter->srcVarNums) {
            //    if (std::find(meter->srcVarNums.begin(), meter->srcVarNums.end(), srcVarNum) != meter->srcVarNums.end()) continue; // Already linked
            //    meter->srcVarNums.push_back(srcVarNum);
            //    op->outVars[srcVarNum]->meterNums.push_back(meterNum);
            // }

            // Do the loop again, this time without error checking
            for (int fldIndex = 4; fldIndex <= NumAlpha; fldIndex += 2) {
                // No need to check for empty fields
                std::string meterOrVarNameUC = Util::makeUPPER(ipsc->cAlphaArgs(fldIndex + 1));
                std::string::size_type lbrackPos = index(meterOrVarNameUC, '[');
                if (lbrackPos != std::string::npos) meterOrVarNameUC.erase(lbrackPos);

                // No need to check for custom source meters
                if (auto foundSrcMeter = op->meterMap.find(meterOrVarNameUC); foundSrcMeter != op->meterMap.end()) {
                    int srcMeterNum = foundSrcMeter->second;
                    auto *srcMeter = op->meters[srcMeterNum];
                    assert(srcMeter->type == MeterType::Normal || srcMeter->type == MeterType::Custom);

                    // No need to check for units
                    // No need to check for duplicates

                    // Check for duplicates
                    if (std::find(meter->srcMeterNums.begin(), meter->srcMeterNums.end(), srcMeterNum) != meter->srcMeterNums.end()) {
                        ShowWarningCustomMessage(state,
                                                 eoh,
                                                 format("{}=\"{}\" referenced multiple times, only first instance will be used",
                                                        ipsc->cAlphaFieldNames(fldIndex + 1),
                                                        meterOrVarNameUC));
                        continue;
                    }

                    // Link meter to src meter and var and vice versa
                    meter->srcMeterNums.push_back(srcMeterNum);
                    srcMeter->dstMeterNums.push_back(meterNum);

                    for (int srcVarNum : srcMeter->srcVarNums) {
                        if (std::find(meter->srcVarNums.begin(), meter->srcVarNums.end(), srcVarNum) == meter->srcVarNums.end()) {
                            meter->srcVarNums.push_back(srcVarNum);
                            op->outVars[srcVarNum]->meterNums.push_back(meterNum);
                        }
                    }

                    // It's a variable
                } else if (auto foundSrcDDVar = op->ddOutVarMap.find(meterOrVarNameUC); foundSrcDDVar != op->ddOutVarMap.end()) {
                    int srcDDVarNum = foundSrcDDVar->second;
                    auto *srcDDVar = op->ddOutVars[srcDDVarNum];

                    // No need to check for a summed variable
                    // No need to check for units match or to assign units

                    bool KeyIsStar = (ipsc->cAlphaArgs(fldIndex) == "*" || ipsc->lAlphaFieldBlanks(fldIndex));
                    // Have already checked for mismatching units between meter and source variable and assigned units
                    if (KeyIsStar) {
                        // No need to check for empty keys
                        for (int keyOutVarNum : srcDDVar->keyOutVarNums) {
                            if (std::find(meter->srcVarNums.begin(), meter->srcVarNums.end(), keyOutVarNum) != meter->srcVarNums.end()) {
                                ShowWarningCustomMessage(state,
                                                         eoh,
                                                         format("Output variable \"{}\" referenced multiple times (directly or via meter)",
                                                                op->outVars[keyOutVarNum]->keyColonNameUC));

                            } else {
                                meter->srcVarNums.push_back(keyOutVarNum);
                                op->outVars[keyOutVarNum]->meterNums.push_back(meterNum);
                            }
                        }
                    } else { // Key is not "*"
                        for (int keyOutVarNum : srcDDVar->keyOutVarNums) {
                            if (op->outVars[keyOutVarNum]->keyUC == ipsc->cAlphaArgs(fldIndex)) {
                                if (std::find(meter->srcVarNums.begin(), meter->srcVarNums.end(), keyOutVarNum) != meter->srcVarNums.end()) {
                                    ShowWarningCustomMessage(state,
                                                             eoh,
                                                             format("Output variable \"{}\" referenced multiple times (directly or via meter)",
                                                                    op->outVars[keyOutVarNum]->keyColonNameUC));
                                } else {
                                    meter->srcVarNums.push_back(keyOutVarNum);
                                    op->outVars[keyOutVarNum]->meterNums.push_back(meterNum);
                                }
                                break;
                            }
                        }
                    } // if (keyIsStar)
                }     // if (meter or variable)

            } // for (fldIndex)
        }

        if (BigErrorsFound) ErrorsFound = true;
    }

    int AddMeter(EnergyPlusData &state,
                 std::string const &Name,          // Name for the meter
                 Constant::Units const units,      // Units for the meter
                 Constant::eResource resource,     // ResourceType for the meter
                 SOVEndUseCat sovEndUseCat,        // EndUse for the meter
                 std::string_view const EndUseSub, // EndUse subcategory for the meter
                 SOVGroup sovGroup,
                 int outVarNum) // Variable index
    {

        // SUBROUTINE INFORMATION:
        //       AUTHOR         Linda Lawrie
        //       DATE WRITTEN   January 2001

        // PURPOSE OF THIS SUBROUTINE:
        // This subroutine adds a meter to the current definition set of meters.  If the maximum has
        // already been reached, a reallocation procedure begins.  This action needs to be done at the
        // start of the simulation, primarily before any output is stored.

        // Make sure this isn't already in the list of meter names
        auto &op = state.dataOutputProcessor;

        int meterNum = -1;
        Meter *meter = nullptr;

        std::string nameUC = Util::makeUPPER(Name);

        if (auto found = op->meterMap.find(nameUC); found != op->meterMap.end()) {
            meterNum = found->second;
            meter = op->meters[meterNum];
        } else {

            meterNum = op->meters.size();
            meter = new Meter(Name);
            op->meters.push_back(meter);
            op->meterMap.insert_or_assign(nameUC, meterNum);

            meter->type = MeterType::Normal;
            meter->resource = resource;
            meter->sovEndUseCat = sovEndUseCat;
            meter->EndUseSub = EndUseSub;
            meter->sovGroup = sovGroup;
            meter->units = units;
            meter->CurTSValue = 0.0;

            for (ReportFreq reportFreq :
                 {ReportFreq::TimeStep, ReportFreq::Hour, ReportFreq::Day, ReportFreq::Month, ReportFreq::Year, ReportFreq::Simulation}) {
                meter->periods[(int)reportFreq].RptNum = ++op->ReportNumberCounter;
            }

            for (ReportFreq reportFreq :
                 {ReportFreq::TimeStep, ReportFreq::Hour, ReportFreq::Day, ReportFreq::Month, ReportFreq::Year, ReportFreq::Simulation}) {
                meter->periods[(int)reportFreq].accRptNum = ++op->ReportNumberCounter;
            }

            if (meter->resource != Constant::eResource::Invalid) {
                bool errFlag = false;
                meter->RT_forIPUnits = GetResourceIPUnits(state, meter->resource, units, errFlag);
                if (errFlag) {
                    ShowContinueError(state, format("..on Meter=\"{}\".", Name));
                    ShowContinueError(state, "..requests for IP units from this meter will be ignored.");
                }
            }
        }

        // outVarNum == -1 is only true in unit tests
        if (outVarNum != -1) {
            OutVar *var = op->outVars[outVarNum];
            var->meterNums.push_back(meterNum);
            meter->srcVarNums.push_back(outVarNum);
        }

        return meterNum;
    }

    void AttachMeters(EnergyPlusData &state,
                      Constant::Units const units,      // Units for this meter
                      Constant::eResource resource,     // Electricity, Gas, etc.
                      SOVEndUseCat sovEndUseCat,        // End-use category (Lights, Heating, etc.)
                      std::string_view const EndUseSub, // End-use subcategory (user-defined, e.g., General Lights, Task Lights, etc.)
                      SOVGroup sovGroup,                // Group key (Facility, Zone, Building, etc.)
                      std::string const &ZoneName,      // Zone key only applicable for Building group
                      std::string const &SpaceType,     // Space Type key only applicable for Building group
                      int const outVarNum               // Number of this report variable
    )
    {

        // SUBROUTINE INFORMATION:
        //       AUTHOR         Linda Lawrie
        //       DATE WRITTEN   January 2001

        // PURPOSE OF THIS SUBROUTINE:
        // This subroutine determines which meters this variable will be on (if any),
        // creates those meters and links the variable to them (and vice versa).

        std::string_view resourceName = Constant::eResourceNames[(int)resource];

        std::string endUseSub = standardizeEndUseSub(sovEndUseCat, EndUseSub);

        if (!endUseSub.empty()) addEndUseSubcategory(state, sovEndUseCat, endUseSub);

        if (!SpaceType.empty()) addEndUseSpaceType(state, sovEndUseCat, SpaceType);

        std::string meterName = format("{}:Facility", resourceName);
        AddMeter(state, meterName, units, resource, SOVEndUseCat::Invalid, "", SOVGroup::Invalid, outVarNum);

        if (sovGroup != SOVGroup::Invalid) {
            std::string groupMeterName = format("{}:{}", resourceName, sovGroupNames[(int)sovGroup]);
            AddMeter(state, groupMeterName, units, resource, SOVEndUseCat::Invalid, "", sovGroup, outVarNum);

            if (sovGroup == SOVGroup::Building) {
                if (!ZoneName.empty()) {
                    std::string zoneMeterName = format("{}:Zone:{}", resourceName, ZoneName);
                    AddMeter(state, zoneMeterName, units, resource, SOVEndUseCat::Invalid, "", SOVGroup::Zone, outVarNum);
                }
                if (!SpaceType.empty()) {
                    std::string spaceMeterName = format("{}:SpaceType:{}", resourceName, SpaceType);
                    AddMeter(state, spaceMeterName, units, resource, SOVEndUseCat::Invalid, "", SOVGroup::SpaceType, outVarNum);
                }
            } // if (Group == "Building")
        }

        //!! Following if we do EndUse by ResourceType
        if (sovEndUseCat != SOVEndUseCat::Invalid) {
            std::string_view sovEndUseCatName = sovEndUseCatNames[(int)sovEndUseCat];
            std::string enduseMeterName = format("{}:{}", sovEndUseCatName, resourceName);
            AddMeter(state, enduseMeterName, units, resource, sovEndUseCat, "", SOVGroup::Invalid, outVarNum);

            if (sovGroup == SOVGroup::Building) { // Match to Zone and Space
                if (!ZoneName.empty()) {
                    std::string enduseZoneMeterName = format("{}:{}:Zone:{}", sovEndUseCatName, resourceName, ZoneName);
                    AddMeter(state, enduseZoneMeterName, units, resource, sovEndUseCat, "", SOVGroup::Zone, outVarNum);
                }
                if (!SpaceType.empty()) {
                    std::string enduseSpaceMeterName = format("{}:{}:SpaceType:{}", sovEndUseCatName, resourceName, SpaceType);
                    AddMeter(state, enduseSpaceMeterName, units, resource, sovEndUseCat, "", SOVGroup::SpaceType, outVarNum);
                }
            }

            // End-Use Subcategories
            if (!endUseSub.empty()) {
                std::string subEnduseMeterName = format("{}:{}:{}", endUseSub, sovEndUseCatNames[(int)sovEndUseCat], resourceName);
                AddMeter(state, subEnduseMeterName, units, resource, sovEndUseCat, endUseSub, SOVGroup::Invalid, outVarNum);

                if (sovGroup == SOVGroup::Building) { // Match to Zone and Space
                    if (!ZoneName.empty()) {
                        std::string subEnduseZoneMeterName = format("{}:{}:{}:Zone:{}", endUseSub, sovEndUseCatName, resourceName, ZoneName);
                        AddMeter(state, subEnduseZoneMeterName, units, resource, sovEndUseCat, endUseSub, SOVGroup::Zone, outVarNum);
                    }
                    if (!SpaceType.empty()) {
                        std::string subEnduseSpaceMeterName = format("{}:{}:{}:SpaceType:{}", endUseSub, sovEndUseCatName, resourceName, SpaceType);
                        AddMeter(state, subEnduseSpaceMeterName, units, resource, sovEndUseCat, endUseSub, SOVGroup::SpaceType, outVarNum);
                    }
                } // if (sovGroup == Building)
            }     // if (!endUseSub.empty())
        }         // if (sovEndUseCat != Invalid)
    }             // AttachMeters()

    std::string standardizeEndUseSub(SOVEndUseCat sovEndUseCat, std::string_view endUseSubName)
    {
        if (!endUseSubName.empty()) {
            return std::string(endUseSubName);
        } else if (sovEndUseCat == SOVEndUseCat::Invalid) {
            return "";
        } else if (sovEndUseCat2endUse[(int)sovEndUseCat] != Constant::EndUse::Invalid) {
            return "General";
        } else {
            return "";
        }
    }

    OutputProcessor::RT_IPUnits GetResourceIPUnits(EnergyPlusData &state,
                                                   Constant::eResource resource, // Resource Type
                                                   Constant::Units const units,  // Meter units
                                                   bool &ErrorsFound             // true if errors found during subroutine
    )
    {

        // SUBROUTINE INFORMATION:
        //       AUTHOR         Linda Lawrie
        //       DATE WRITTEN   January 2012
        //       MODIFIED       September 2012; made into subroutine
        //       RE-ENGINEERED  na

        // PURPOSE OF THIS SUBROUTINE:
        // In order to set up tabular reports for IP units, need to search on same strings
        // that tabular reports does for IP conversion.

        // REFERENCES:
        // OutputReportTabular looks for:
        // CONSUMP - not used in meters
        // ELEC - Electricity (kWH)
        // GAS - Gas (therm)
        // COOL - Cooling (ton)
        // and we need to add WATER (for m3/gal, etc)

        // SUBROUTINE LOCAL VARIABLE DECLARATIONS:
        RT_IPUnits IPUnits;

        // Commented this out to avoid accidentally clearing an error condition by calling this function
        // ErrorsFound = false;

        switch (resource) {
        case Constant::eResource::Electricity:
        case Constant::eResource::ElectricityProduced:
        case Constant::eResource::ElectricityPurchased:
        case Constant::eResource::ElectricitySurplusSold:
        case Constant::eResource::ElectricityNet: {
            IPUnits = RT_IPUnits::Electricity;
        } break;
        case Constant::eResource::NaturalGas: {
            IPUnits = RT_IPUnits::Gas;
        } break;
        case Constant::eResource::Water:
        case Constant::eResource::MainsWater:
        case Constant::eResource::RainWater:
        case Constant::eResource::WellWater:
        case Constant::eResource::OnSiteWater: {
            IPUnits = RT_IPUnits::Water;
        } break;
        case Constant::eResource::DistrictCooling:
        case Constant::eResource::PlantLoopCoolingDemand: {
            IPUnits = RT_IPUnits::Cooling;
        } break;
        default: {
            if (units == Constant::Units::m3) {
                IPUnits = RT_IPUnits::OtherM3;
            } else if (units == Constant::Units::kg) {
                IPUnits = RT_IPUnits::OtherKG;
            } else if (units == Constant::Units::L) {
                IPUnits = RT_IPUnits::OtherL;
            } else {
                IPUnits = RT_IPUnits::OtherJ;
            }
        } break;
        } // switch

        //  write(outputfiledebug,*) 'resourcetype=',TRIM(resourcetype)
        //  write(outputfiledebug,*) 'ipunits type=',CodeForIPUnits
        if (units != Constant::Units::kg && units != Constant::Units::J && units != Constant::Units::m3 && units != Constant::Units::L) {
            ShowWarningError(
                state, format("DetermineMeterIPUnits: Meter units not recognized for IP Units conversion=[{}].", Constant::unitNames[(int)units]));
            ErrorsFound = true;
        }
        return IPUnits;
    }

    void UpdateMeters(EnergyPlusData &state, int const TimeStamp) // Current TimeStamp (for max/min)
    {

        // SUBROUTINE INFORMATION:
        //       AUTHOR         Linda Lawrie
        //       DATE WRITTEN   April 2001

        // PURPOSE OF THIS SUBROUTINE:
        // This subroutine updates the meters with the current time step value
        // for each meter.  Also, sets min/max values for hourly...run period reporting.

        if (state.dataGlobal->WarmupFlag) {
            return;
        }

        auto &op = state.dataOutputProcessor;

        if (op->meters.size() == 0 || op->meterValues.size() == 0) {
            return;
        }

        for (int iMeter = 0; iMeter < (int)op->meters.size(); ++iMeter) {
            auto *meter = op->meters[iMeter];
            if (meter->type != MeterType::CustomDec && meter->type != MeterType::CustomDiff) {
                meter->periods[(int)ReportFreq::TimeStep].Value += op->meterValues[iMeter];
                // Is this correct? What is going on here?
            } else {
                meter->periods[(int)ReportFreq::TimeStep].Value += op->meterValues[iMeter];
                //                meter->periods[(int)ReportFreq::TimeStep].Value =
                //        op->meters[meter->decMeterNum]->periods[(int)ReportFreq::TimeStep].Value - op->meterValues[iMeter];
            }

            Real64 TSValue = meter->periods[(int)ReportFreq::TimeStep].Value;
            meter->periods[(int)ReportFreq::Hour].Value += TSValue;
            meter->periods[(int)ReportFreq::Day].Value += TSValue;
            meter->periods[(int)ReportFreq::Month].Value += TSValue;
            meter->periods[(int)ReportFreq::Year].Value += TSValue;
            meter->periods[(int)ReportFreq::Simulation].Value += TSValue;
            meter->periodFinYrSM.Value += TSValue;
        } // for (iMeter)

        // Set Max
        for (auto *meter : op->meters) {
            Real64 TSValue = meter->periods[(int)ReportFreq::TimeStep].Value;
            Real64 TSValueComp = TSValue; //  - 0.00001;

            // Todo - HRMinVal, HRMaxVal not used
            auto &periodDY = meter->periods[(int)ReportFreq::Day];
            if (TSValueComp <= periodDY.MaxVal) continue;
            periodDY.MaxVal = TSValue;
            periodDY.MaxValDate = TimeStamp;

            auto &periodMN = meter->periods[(int)ReportFreq::Month];
            if (TSValueComp <= periodMN.MaxVal) continue;
            periodMN.MaxVal = TSValue;
            periodMN.MaxValDate = TimeStamp;

            auto &periodYR = meter->periods[(int)ReportFreq::Year];
            if (TSValueComp > periodYR.MaxVal) {
                periodYR.MaxVal = TSValue;
                periodYR.MaxValDate = TimeStamp;
            }

            auto &periodSM = meter->periods[(int)ReportFreq::Simulation];
            if (TSValueComp > periodSM.MaxVal) {
                periodSM.MaxVal = TSValue;
                periodSM.MaxValDate = TimeStamp;
            }

            if (TSValueComp > meter->periodFinYrSM.MaxVal) {
                meter->periodFinYrSM.MaxVal = TSValue;
                meter->periodFinYrSM.MaxValDate = TimeStamp;
            }
        } // for (meter)

        // Set Min
        for (auto *meter : op->meters) {
            Real64 TSValue = meter->periods[(int)ReportFreq::TimeStep].Value;
            Real64 TSValueComp = TSValue; // + 0.00001;

            auto &periodDY = meter->periods[(int)ReportFreq::Day];
            if (TSValueComp >= periodDY.MinVal) continue;

            periodDY.MinVal = TSValue;
            periodDY.MinValDate = TimeStamp;

            auto &periodMN = meter->periods[(int)ReportFreq::Month];
            if (TSValueComp >= periodMN.MinVal) continue;

            periodMN.MinVal = TSValue;
            periodMN.MinValDate = TimeStamp;

            auto &periodYR = meter->periods[(int)ReportFreq::Year];
            if (TSValueComp < periodYR.MinVal) {
                periodYR.MinVal = TSValue;
                periodYR.MinValDate = TimeStamp;
            }

            auto &periodSM = meter->periods[(int)ReportFreq::Simulation];
            if (TSValueComp < periodSM.MinVal) {
                periodSM.MinVal = TSValue;
                periodSM.MinValDate = TimeStamp;
            }

            if (TSValueComp < meter->periodFinYrSM.MinVal) {
                meter->periodFinYrSM.MinVal = TSValue;
                meter->periodFinYrSM.MinValDate = TimeStamp;
            }
        } // for (meter)

        for (int iMeter = 0; iMeter < (int)op->meters.size(); ++iMeter) {
            op->meterValues[iMeter] = 0.0; // Ready for next update
        }
    } // UpdateMeters()

    void ResetAccumulationWhenWarmupComplete(EnergyPlusData &state)
    {
        // SUBROUTINE INFORMATION:
        //       AUTHOR         Jason Glazer
        //       DATE WRITTEN   June 2015

        // PURPOSE OF THIS SUBROUTINE:
        // Resets the accumulating meter values. Needed after warmup period is over to
        // reset the totals on meters so that they are not accumulated over the warmup period

        auto &op = state.dataOutputProcessor;

        for (auto *meter : op->meters) {
            for (int iPeriod = (int)ReportFreq::Hour; iPeriod < (int)ReportFreq::Num; ++iPeriod) {
                meter->periods[iPeriod].resetVals();
            }
            meter->periodFinYrSM.resetVals();
        }

        for (auto *var : op->outVars) {
            if (var->freq == ReportFreq::Month || var->freq == ReportFreq::Year || var->freq == ReportFreq::Simulation) {
                var->StoreValue = 0.0;
                var->NumStored = 0;
            }
        }
    } // ResetAccumulationWhenWarmupComplete()

    void ReportTSMeters(EnergyPlusData &state,
                        Real64 const StartMinute, // Start Minute for TimeStep
                        Real64 const EndMinute,   // End Minute for TimeStep
                        bool &PrintESOTimeStamp,  // True if the ESO Time Stamp also needs to be printed
                        bool PrintTimeStampToSQL  // Print Time Stamp to SQL file
    )
    {

        // SUBROUTINE INFORMATION:
        //       AUTHOR         Linda Lawrie
        //       DATE WRITTEN   January 2001
        //       MODIFIED       na
        //       RE-ENGINEERED  na

        // PURPOSE OF THIS SUBROUTINE:
        // This subroutine reports on the meters that have been requested for
        // reporting on each time step.

        // SUBROUTINE LOCAL VARIABLE DECLARATIONS:
        bool PrintTimeStamp;
        int CurDayType;
        auto &op = state.dataOutputProcessor;
        auto &rf = state.dataResultsFramework->resultsFramework;
        auto &rfMetersTS = rf->Meters[(int)ReportFreq::TimeStep];

        if (!rfMetersTS.dataFrameEnabled()) {
            rf->initializeMeters(op->meters, ReportFreq::TimeStep);
        }

        PrintTimeStamp = true;
        for (int Loop = 0; Loop < (int)op->meters.size(); ++Loop) {
            auto *meter = op->meters[Loop];
            auto &periodTS = meter->periods[(int)ReportFreq::TimeStep];
            meter->CurTSValue = periodTS.Value;
            if (!periodTS.Rpt && !periodTS.accRpt) continue;
            if (PrintTimeStamp) {
                CurDayType = state.dataEnvrn->DayOfWeek;
                if (state.dataEnvrn->HolidayIndex > 0) {
                    CurDayType = state.dataEnvrn->HolidayIndex;
                }
                WriteTimeStampFormatData(state,
                                         state.files.mtr,
                                         ReportFreq::EachCall,
                                         op->freqStampReportNums[(int)ReportFreq::TimeStep],
                                         state.dataGlobal->DayOfSimChr,
                                         PrintTimeStamp && PrintTimeStampToSQL,
                                         state.dataEnvrn->Month,
                                         state.dataEnvrn->DayOfMonth,
                                         state.dataGlobal->HourOfDay,
                                         EndMinute,
                                         StartMinute,
                                         state.dataEnvrn->DSTIndicator,
                                         ScheduleManager::dayTypeNames[CurDayType]);
                if (rfMetersTS.dataFrameEnabled()) {
                    rfMetersTS.newRow(
                        state.dataEnvrn->Month, state.dataEnvrn->DayOfMonth, state.dataGlobal->HourOfDay, EndMinute, state.dataGlobal->CalendarYear);
                }
                PrintTimeStamp = false;
                PrintTimeStampToSQL = false;
            }

            if (PrintESOTimeStamp && !periodTS.RptFO && !periodTS.accRptFO) {
                CurDayType = (state.dataEnvrn->HolidayIndex > 0) ? state.dataEnvrn->HolidayIndex : state.dataEnvrn->DayOfWeek;
                WriteTimeStampFormatData(state,
                                         state.files.eso,
                                         ReportFreq::EachCall,
                                         op->freqStampReportNums[(int)ReportFreq::TimeStep],
                                         state.dataGlobal->DayOfSimChr,
                                         PrintTimeStamp && PrintESOTimeStamp && PrintTimeStampToSQL,
                                         state.dataEnvrn->Month,
                                         state.dataEnvrn->DayOfMonth,
                                         state.dataGlobal->HourOfDay,
                                         EndMinute,
                                         StartMinute,
                                         state.dataEnvrn->DSTIndicator,
                                         ScheduleManager::dayTypeNames[CurDayType]);
                PrintESOTimeStamp = false;
            }

            if (periodTS.Rpt) {
                WriteReportMeterData(state,
                                     periodTS.RptNum,
                                     periodTS.Value,
                                     ReportFreq::TimeStep,
                                     -1.0, // MinValue
                                     -1,   // MinValueDate
                                     -1.0, // MaxValue
                                     -1,   // MaxValueDate
                                     periodTS.RptFO);
                rfMetersTS.pushVariableValue(periodTS.RptNum, periodTS.Value);
            }

            if (periodTS.accRpt) {
                WriteCumulativeReportMeterData(state, periodTS.accRptNum, periodTS.Value, periodTS.accRptFO);
                rfMetersTS.pushVariableValue(periodTS.accRptNum, periodTS.Value);
            }
        }

        for (auto *meter : op->meters) {
            meter->periods[(int)ReportFreq::TimeStep].Value = 0.0;
        }
    } // ReportTSMeters()

    void ReportMeters(EnergyPlusData &state,
                      ReportFreq freq,
                      bool PrintTimeStampToSQL // Print Time Stamp to SQL file
    )
    {

        // SUBROUTINE INFORMATION:
        //       AUTHOR         Linda Lawrie
        //       DATE WRITTEN   January 2001

        // PURPOSE OF THIS SUBROUTINE:
        // This subroutine reports on the meters that have been requested for
        // reporting on each hour.

        // SUBROUTINE LOCAL VARIABLE DECLARATIONS:
        bool PrintTimeStamp;
        int CurDayType;
        auto &op = state.dataOutputProcessor;
        auto &rf = state.dataResultsFramework->resultsFramework;
        auto &rfMeters = rf->Meters[(int)freq];

        assert(freq == ReportFreq::Hour || freq == ReportFreq::Day || freq == ReportFreq::Month || freq == ReportFreq::Year ||
               freq == ReportFreq::Simulation);

        if (!rfMeters.dataFrameEnabled()) {
            rf->initializeMeters(op->meters, freq);
        }

        PrintTimeStamp = true;
        for (auto *meter : op->meters) {
            auto &period = meter->periods[(int)freq];

            if (freq == ReportFreq::Simulation) {
                meter->periodLastSM.Value = period.Value;
                meter->periodLastSM.MinVal = period.MinVal;
                meter->periodLastSM.MinValDate = period.MinValDate;
                meter->periodLastSM.MaxVal = period.MaxVal;
                meter->periodLastSM.MaxValDate = period.MaxValDate;
            }

            if (!period.Rpt && !period.accRpt) continue;
            if (PrintTimeStamp) {
                CurDayType = (state.dataEnvrn->HolidayIndex > 0) ? state.dataEnvrn->HolidayIndex : state.dataEnvrn->DayOfWeek;

                switch (freq) {

                case ReportFreq::Hour: {
                    WriteTimeStampFormatData(state,
                                             state.files.mtr,
                                             freq,
                                             op->freqStampReportNums[(int)freq],
                                             state.dataGlobal->DayOfSimChr,
                                             PrintTimeStamp && PrintTimeStampToSQL,
                                             state.dataEnvrn->Month,
                                             state.dataEnvrn->DayOfMonth,
                                             state.dataGlobal->HourOfDay,
                                             -1, // EndMinute
                                             -1, // StartMinute
                                             state.dataEnvrn->DSTIndicator,
                                             ScheduleManager::dayTypeNames[CurDayType]);
                } break;

                case ReportFreq::Day: {
                    WriteTimeStampFormatData(state,
                                             state.files.mtr,
                                             freq,
                                             op->freqStampReportNums[(int)freq],
                                             state.dataGlobal->DayOfSimChr,
                                             PrintTimeStamp && PrintTimeStampToSQL,
                                             state.dataEnvrn->Month,
                                             state.dataEnvrn->DayOfMonth,
                                             -1, // Hour
                                             -1, // EndMinute
                                             -1, // StartMinute
                                             state.dataEnvrn->DSTIndicator,
                                             ScheduleManager::dayTypeNames[CurDayType]);
                } break;

                case ReportFreq::Month: {
                    WriteTimeStampFormatData(state,
                                             state.files.mtr,
                                             freq,
                                             op->freqStampReportNums[(int)freq],
                                             state.dataGlobal->DayOfSimChr,
                                             PrintTimeStamp && PrintTimeStampToSQL,
                                             state.dataEnvrn->Month);
                } break;

                case ReportFreq::Year: {
                    WriteYearlyTimeStamp(state,
                                         state.files.mtr,
                                         op->freqStampReportNums[(int)freq],
                                         state.dataGlobal->CalendarYearChr,
                                         PrintTimeStamp && PrintTimeStampToSQL);
                } break;

                case ReportFreq::Simulation: {
                    WriteTimeStampFormatData(state,
                                             state.files.mtr,
                                             freq,
                                             op->freqStampReportNums[(int)freq],
                                             state.dataGlobal->DayOfSimChr,
                                             PrintTimeStamp && PrintTimeStampToSQL);
                } break;

                default: {
                } break;
                } // switch (freq)

                if (rfMeters.dataFrameEnabled()) {
                    rfMeters.newRow(
                        state.dataEnvrn->Month, state.dataEnvrn->DayOfMonth, state.dataGlobal->HourOfDay, 0, state.dataGlobal->CalendarYear);
                }
                PrintTimeStamp = false;
                PrintTimeStampToSQL = false;
            }

            if (period.Rpt) {
                WriteReportMeterData(state,
                                     period.RptNum,
                                     period.Value,
                                     freq,
                                     (freq == ReportFreq::Hour) ? -1.0 : period.MinVal,
                                     (freq == ReportFreq::Hour) ? -1 : period.MinValDate,
                                     (freq == ReportFreq::Hour) ? -1.0 : period.MaxVal,
                                     (freq == ReportFreq::Hour) ? -1 : period.MaxValDate,
                                     period.RptFO); // EnergyMeters(Loop)%HRMinVal, EnergyMeters(Loop)%HRMinValDate, & |
                                                    // EnergyMeters(Loop)%HRMaxVal, EnergyMeters(Loop)%HRMaxValDate, &
                rfMeters.pushVariableValue(period.RptNum, period.Value);
                period.Value = 0.0;

                if (freq != ReportFreq::Hour) {
                    period.MinVal = MinSetValue;
                    period.MaxVal = MaxSetValue;
                }
            }

            if (period.accRpt) {
                WriteCumulativeReportMeterData(state, period.accRptNum, meter->periods[(int)ReportFreq::Simulation].Value, period.accRptFO);
                rfMeters.pushVariableValue(period.accRptNum, meter->periods[(int)ReportFreq::Simulation].Value);
            }
        } // for (meter)
    }     // ReportMeters()

    void ReportForTabularReports(EnergyPlusData &state)
    {

        // SUBROUTINE INFORMATION:
        //       AUTHOR         Linda Lawrie
        //       DATE WRITTEN   August 2013
        //       MODIFIED       na
        //       RE-ENGINEERED  na

        // PURPOSE OF THIS SUBROUTINE:
        // This subroutine is called after all the simulation is done and before
        // tabular reports in order to reduce the number of calls to the predefined routine
        // for SM (Simulation period) meters, the value of the last calculation is stored
        // in the data structure.

        // SUBROUTINE LOCAL VARIABLE DECLARATIONS:
        auto &op = state.dataOutputProcessor;

        for (auto *meter : op->meters) {
            auto &period = meter->periodFinYrSM;

            switch (meter->RT_forIPUnits) {
            case RT_IPUnits::Electricity: {
                OutputReportPredefined::PreDefTableEntry(
                    state, state.dataOutRptPredefined->pdchEMelecannual, meter->Name, period.Value * Constant::convertJtoGJ);
                OutputReportPredefined::PreDefTableEntry(
                    state, state.dataOutRptPredefined->pdchEMelecminvalue, meter->Name, period.MinVal / state.dataGlobal->TimeStepZoneSec);
                OutputReportPredefined::PreDefTableEntry(
                    state, state.dataOutRptPredefined->pdchEMelecminvaluetime, meter->Name, DateToStringWithMonth(period.MinValDate));
                OutputReportPredefined::PreDefTableEntry(
                    state, state.dataOutRptPredefined->pdchEMelecmaxvalue, meter->Name, period.MaxVal / state.dataGlobal->TimeStepZoneSec);
                OutputReportPredefined::PreDefTableEntry(
                    state, state.dataOutRptPredefined->pdchEMelecmaxvaluetime, meter->Name, DateToStringWithMonth(period.MaxValDate));
            } break;

            case RT_IPUnits::Gas: {
                OutputReportPredefined::PreDefTableEntry(
                    state, state.dataOutRptPredefined->pdchEMgasannual, meter->Name, period.Value * Constant::convertJtoGJ);
                OutputReportPredefined::PreDefTableEntry(
                    state, state.dataOutRptPredefined->pdchEMgasminvalue, meter->Name, period.MinVal / state.dataGlobal->TimeStepZoneSec);
                OutputReportPredefined::PreDefTableEntry(
                    state, state.dataOutRptPredefined->pdchEMgasminvaluetime, meter->Name, DateToStringWithMonth(period.MinValDate));
                OutputReportPredefined::PreDefTableEntry(
                    state, state.dataOutRptPredefined->pdchEMgasmaxvalue, meter->Name, period.MaxVal / state.dataGlobal->TimeStepZoneSec);
                OutputReportPredefined::PreDefTableEntry(
                    state, state.dataOutRptPredefined->pdchEMgasmaxvaluetime, meter->Name, DateToStringWithMonth(period.MaxValDate));
            } break;

            case RT_IPUnits::Cooling: {
                OutputReportPredefined::PreDefTableEntry(
                    state, state.dataOutRptPredefined->pdchEMcoolannual, meter->Name, period.Value * Constant::convertJtoGJ);
                OutputReportPredefined::PreDefTableEntry(
                    state, state.dataOutRptPredefined->pdchEMcoolminvalue, meter->Name, period.MinVal / state.dataGlobal->TimeStepZoneSec);
                OutputReportPredefined::PreDefTableEntry(
                    state, state.dataOutRptPredefined->pdchEMcoolminvaluetime, meter->Name, DateToStringWithMonth(period.MinValDate));
                OutputReportPredefined::PreDefTableEntry(
                    state, state.dataOutRptPredefined->pdchEMcoolmaxvalue, meter->Name, period.MaxVal / state.dataGlobal->TimeStepZoneSec);
                OutputReportPredefined::PreDefTableEntry(
                    state, state.dataOutRptPredefined->pdchEMcoolmaxvaluetime, meter->Name, DateToStringWithMonth(period.MaxValDate));
            } break;

            case RT_IPUnits::Water: {
                OutputReportPredefined::PreDefTableEntry(state, state.dataOutRptPredefined->pdchEMwaterannual, meter->Name, period.Value);
                OutputReportPredefined::PreDefTableEntry(
                    state, state.dataOutRptPredefined->pdchEMwaterminvalue, meter->Name, period.MinVal / state.dataGlobal->TimeStepZoneSec);
                OutputReportPredefined::PreDefTableEntry(
                    state, state.dataOutRptPredefined->pdchEMwaterminvaluetime, meter->Name, DateToStringWithMonth(period.MinValDate));
                OutputReportPredefined::PreDefTableEntry(
                    state, state.dataOutRptPredefined->pdchEMwatermaxvalue, meter->Name, period.MaxVal / state.dataGlobal->TimeStepZoneSec);
                OutputReportPredefined::PreDefTableEntry(
                    state, state.dataOutRptPredefined->pdchEMwatermaxvaluetime, meter->Name, DateToStringWithMonth(period.MaxValDate));
            } break;

            case RT_IPUnits::OtherKG: {
                OutputReportPredefined::PreDefTableEntry(state, state.dataOutRptPredefined->pdchEMotherKGannual, meter->Name, period.Value);
                OutputReportPredefined::PreDefTableEntry(
                    state, state.dataOutRptPredefined->pdchEMotherKGminvalue, meter->Name, period.MinVal / state.dataGlobal->TimeStepZoneSec, 3);
                OutputReportPredefined::PreDefTableEntry(
                    state, state.dataOutRptPredefined->pdchEMotherKGminvaluetime, meter->Name, DateToStringWithMonth(period.MinValDate));
                OutputReportPredefined::PreDefTableEntry(
                    state, state.dataOutRptPredefined->pdchEMotherKGmaxvalue, meter->Name, period.MaxVal / state.dataGlobal->TimeStepZoneSec, 3);
                OutputReportPredefined::PreDefTableEntry(
                    state, state.dataOutRptPredefined->pdchEMotherKGmaxvaluetime, meter->Name, DateToStringWithMonth(period.MaxValDate));
            } break;

            case RT_IPUnits::OtherM3: {
                OutputReportPredefined::PreDefTableEntry(state, state.dataOutRptPredefined->pdchEMotherM3annual, meter->Name, period.Value, 3);
                OutputReportPredefined::PreDefTableEntry(
                    state, state.dataOutRptPredefined->pdchEMotherM3minvalue, meter->Name, period.MinVal / state.dataGlobal->TimeStepZoneSec, 3);
                OutputReportPredefined::PreDefTableEntry(
                    state, state.dataOutRptPredefined->pdchEMotherM3minvaluetime, meter->Name, DateToStringWithMonth(period.MinValDate));
                OutputReportPredefined::PreDefTableEntry(
                    state, state.dataOutRptPredefined->pdchEMotherM3maxvalue, meter->Name, period.MaxVal / state.dataGlobal->TimeStepZoneSec, 3);
                OutputReportPredefined::PreDefTableEntry(
                    state, state.dataOutRptPredefined->pdchEMotherM3maxvaluetime, meter->Name, DateToStringWithMonth(period.MaxValDate));
            } break;

            case RT_IPUnits::OtherL: {
                OutputReportPredefined::PreDefTableEntry(state, state.dataOutRptPredefined->pdchEMotherLannual, meter->Name, period.Value, 3);
                OutputReportPredefined::PreDefTableEntry(
                    state, state.dataOutRptPredefined->pdchEMotherLminvalue, meter->Name, period.MinVal / state.dataGlobal->TimeStepZoneSec, 3);
                OutputReportPredefined::PreDefTableEntry(
                    state, state.dataOutRptPredefined->pdchEMotherLminvaluetime, meter->Name, DateToStringWithMonth(period.MinValDate));
                OutputReportPredefined::PreDefTableEntry(
                    state, state.dataOutRptPredefined->pdchEMotherLmaxvalue, meter->Name, period.MaxVal / state.dataGlobal->TimeStepZoneSec, 3);
                OutputReportPredefined::PreDefTableEntry(
                    state, state.dataOutRptPredefined->pdchEMotherLmaxvaluetime, meter->Name, DateToStringWithMonth(period.MaxValDate));
            } break;

            default: {
                OutputReportPredefined::PreDefTableEntry(
                    state, state.dataOutRptPredefined->pdchEMotherJannual, meter->Name, period.Value * Constant::convertJtoGJ);
                OutputReportPredefined::PreDefTableEntry(
                    state, state.dataOutRptPredefined->pdchEMotherJminvalue, meter->Name, period.MinVal / state.dataGlobal->TimeStepZoneSec);
                OutputReportPredefined::PreDefTableEntry(
                    state, state.dataOutRptPredefined->pdchEMotherJminvaluetime, meter->Name, DateToStringWithMonth(period.MinValDate));
                OutputReportPredefined::PreDefTableEntry(
                    state, state.dataOutRptPredefined->pdchEMotherJmaxvalue, meter->Name, period.MaxVal / state.dataGlobal->TimeStepZoneSec);
                OutputReportPredefined::PreDefTableEntry(
                    state, state.dataOutRptPredefined->pdchEMotherJmaxvaluetime, meter->Name, DateToStringWithMonth(period.MaxValDate));
            } break;
            } // switch
        }     // for (meter)
    }         // ReportForTabularReports()

    std::string DateToStringWithMonth(int const codedDate) // word containing encoded month, day, hour, minute
    {
        // SUBROUTINE INFORMATION:
        //       AUTHOR         Jason Glazer
        //       DATE WRITTEN   August 2003
        //       MODIFIED       na
        //       RE-ENGINEERED  na

        // PURPOSE OF THIS SUBROUTINE:
        //   Convert the coded date format into a usable
        //   string

        if (codedDate == 0) return "-";

        static constexpr std::string_view DateFmt("{:02}-{:3}-{:02}:{:02}");

        // ((month*100 + day)*100 + hour)*100 + minute
        int Month;  // month in integer format (1-12)
        int Day;    // day in integer format (1-31)
        int Hour;   // hour in integer format (1-24)
        int Minute; // minute in integer format (0:59)

        General::DecodeMonDayHrMin(codedDate, Month, Day, Hour, Minute);

        if (Month < 1 || Month > 12) return "-";
        if (Day < 1 || Day > 31) return "-";
        if (Hour < 1 || Hour > 24) return "-";
        if (Minute < 0 || Minute > 60) return "-";

        --Hour;
        if (Minute == 60) {
            ++Hour;
            Minute = 0;
        }

        std::string monthName;
        switch (Month) {
        case 1:
            monthName = "JAN";
            break;
        case 2:
            monthName = "FEB";
            break;
        case 3:
            monthName = "MAR";
            break;
        case 4:
            monthName = "APR";
            break;
        case 5:
            monthName = "MAY";
            break;
        case 6:
            monthName = "JUN";
            break;
        case 7:
            monthName = "JUL";
            break;
        case 8:
            monthName = "AUG";
            break;
        case 9:
            monthName = "SEP";
            break;
        case 10:
            monthName = "OCT";
            break;
        case 11:
            monthName = "NOV";
            break;
        case 12:
            monthName = "DEC";
            break;
        default:
            assert(false);
        }

        return format(DateFmt, Day, monthName, Hour, Minute);
    }

    std::string OutVar::multiplierString() const
    {
        return (ZoneMult == 1 && ZoneListMult == 1)
                   ? ""
                   : format(" * {}  (Zone Multiplier = {}, Zone List Multiplier = {})", ZoneMult * ZoneListMult, ZoneMult, ZoneListMult);
    }

    void ReportMeterDetails(EnergyPlusData &state)
    {

        // SUBROUTINE INFORMATION:
        //       AUTHOR         Linda Lawrie
        //       DATE WRITTEN   January 2006

        // PURPOSE OF THIS SUBROUTINE:
        // Writes the meter details report.  This shows which variables are on
        // meters as well as the meter contents.

        // SUBROUTINE LOCAL VARIABLE DECLARATIONS:
        auto &op = state.dataOutputProcessor;

        for (auto const *var : op->outVars) {

            if (var->meterNums.empty()) continue;

            print(state.files.mtd,
                  "\n Meters for {},{} [{}]{}\n",
                  var->ReportID,
                  var->keyColonName,
                  Constant::unitNames[(int)var->units],
                  var->multiplierString());

            for (int const meterNum : var->meterNums) {
                auto const *meter = op->meters[meterNum];

                print(state.files.mtd,
                      "  On{}Meter={} [{}]\n",
                      (meter->type == MeterType::Normal) ? "" : "Custom",
                      meter->Name,
                      Constant::unitNames[(int)meter->units]);
            }
        } // for (var)

        for (auto const *meter : op->meters) {

            print(state.files.mtd, "\n For Meter={} [{}]", meter->Name, Constant::unitNames[(int)meter->units]);
            if (meter->resource != Constant::eResource::Invalid) {
                print(state.files.mtd, ", ResourceType={}", Constant::eResourceNames[(int)meter->resource]);
            }
            if (meter->sovEndUseCat != SOVEndUseCat::Invalid) {
                print(state.files.mtd, ", EndUse={}", sovEndUseCatNames[(int)meter->sovEndUseCat]);
            }
            if (meter->sovGroup != SOVGroup::Invalid) {
                print(state.files.mtd, ", Group={}", sovGroupNames[(int)meter->sovGroup]);
            }
            print(state.files.mtd, ", contents are:\n");

            if (meter->type == MeterType::Normal) {
                for (int srcVarNum : meter->srcVarNums) {
                    auto const *var = op->outVars[srcVarNum];
                    print(state.files.mtd, "  {}{}\n", var->keyColonName, var->multiplierString());
                }

            } else if (meter->type == MeterType::Custom) {
                for (int srcVarNum : meter->srcVarNums) {
                    auto const *var = op->outVars[srcVarNum];
                    print(state.files.mtd, "  {}{}\n", var->keyColonName, var->multiplierString());
                }

            } else if (meter->type == MeterType::CustomDec) {
                print(state.files.mtd,
                      " Values for this meter will be Source Meter={}; but will be decremented by:\n",
                      op->meters[meter->decMeterNum]->Name);
                for (int srcVarNum : meter->srcVarNums) {
                    auto const *var = op->outVars[srcVarNum];
                    print(state.files.mtd, "  {}{}\n", var->keyColonName, var->multiplierString());
                }
            }
        } // for (meter)
    }     // ReportMeterDetails()

    // *****************************************************************************
    // End of routines for Energy Meters implementation in EnergyPlus.
    // *****************************************************************************

    void WriteTimeStampFormatData(
        EnergyPlusData &state,
        InputOutputFile &outputFile,
        ReportFreq const reportingInterval, // See Module Parameter Definitions for ReportEach, ReportTimeStep, ReportHourly, etc.
        int const reportID,                 // The ID of the time stamp
        std::string const &DayOfSimChr,     // the number of days simulated so far
        bool writeToSQL,
        int const Month,               // the month of the reporting interval
        int const DayOfMonth,          // The day of the reporting interval
        int const Hour,                // The hour of the reporting interval
        Real64 const EndMinute,        // The last minute in the reporting interval
        Real64 const StartMinute,      // The starting minute of the reporting interval
        int const DST,                 // A flag indicating whether daylight savings time is observed
        std::string_view const DayType // The day tied for the data (e.g., Monday)
    )
    {

        // FUNCTION INFORMATION:
        //       AUTHOR         Greg Stark
        //       DATE WRITTEN   July 2008
        //       MODIFIED       na
        //       RE-ENGINEERED  na

        // PURPOSE OF THIS FUNCTION:
        // This function reports the timestamp data for the output processor
        // Much of the code in this function was embedded in earlier versions of EnergyPlus
        // and was moved to this location to simplify maintenance and to allow for data output
        // to the SQL database

        std::string reportStr = (reportID == -1) ? "" : std::to_string(reportID);

        assert(reportStr.length() + DayOfSimChr.length() + (DayType.length()) + 26 < N_WriteTimeStampFormatData); // Check will fit in stamp size

        if (!outputFile.good()) return;

        auto &sql = state.dataSQLiteProcedures->sqlite;

        switch (reportingInterval) {
        case ReportFreq::EachCall:
        case ReportFreq::TimeStep: {
            assert(Month != -1 && DayOfMonth != -1 && Hour != -1 && StartMinute != -1 && EndMinute != -1 && DST != -1 && !DayType.empty());
            print<FormatSyntax::FMT>(outputFile,
                                     "{},{},{:2d},{:2d},{:2d},{:2d},{:5.2f},{:5.2f},{}\n",
                                     reportStr,
                                     DayOfSimChr,
                                     Month,
                                     DayOfMonth,
                                     DST,
                                     Hour,
                                     StartMinute,
                                     EndMinute,
                                     DayType);

            if (writeToSQL && sql) {
                sql->createSQLiteTimeIndexRecord(reportingInterval,
                                                 reportID,
                                                 state.dataGlobal->DayOfSim,
                                                 state.dataEnvrn->CurEnvirNum,
                                                 state.dataGlobal->CalendarYear,
                                                 state.dataEnvrn->CurrentYearIsLeapYear,
                                                 Month,
                                                 DayOfMonth,
                                                 Hour,
                                                 EndMinute,
                                                 StartMinute,
                                                 DST,
                                                 DayType,
                                                 state.dataGlobal->WarmupFlag);
            }
        } break;

        case ReportFreq::Hour: {
            assert(Month != -1 && DayOfMonth != -1 && Hour != -1 && DST != -1 && !DayType.empty());
            print<FormatSyntax::FMT>(outputFile,
                                     "{},{},{:2d},{:2d},{:2d},{:2d},{:5.2f},{:5.2f},{}\n",
                                     reportStr,
                                     DayOfSimChr,
                                     Month,
                                     DayOfMonth,
                                     DST,
                                     Hour,
                                     0.0,
                                     60.0,
                                     DayType);
            if (writeToSQL && sql) {
                sql->createSQLiteTimeIndexRecord(reportingInterval,
                                                 reportID,
                                                 state.dataGlobal->DayOfSim,
                                                 state.dataEnvrn->CurEnvirNum,
                                                 state.dataGlobal->CalendarYear,
                                                 state.dataEnvrn->CurrentYearIsLeapYear,
                                                 Month,
                                                 DayOfMonth,
                                                 Hour,
                                                 -1, // EndMinute
                                                 -1, // StartMinute
                                                 DST,
                                                 DayType,
                                                 state.dataGlobal->WarmupFlag);
            }
        } break;
        case ReportFreq::Day: {
            assert(Month != -1 && DayOfMonth != -1 && DST != -1 && !DayType.empty());
            print<FormatSyntax::FMT>(outputFile, "{},{},{:2d},{:2d},{:2d},{}\n", reportStr, DayOfSimChr, Month, DayOfMonth, DST, DayType);
            if (writeToSQL && sql) {
                sql->createSQLiteTimeIndexRecord(reportingInterval,
                                                 reportID,
                                                 state.dataGlobal->DayOfSim,
                                                 state.dataEnvrn->CurEnvirNum,
                                                 state.dataGlobal->CalendarYear,
                                                 state.dataEnvrn->CurrentYearIsLeapYear,
                                                 Month,
                                                 DayOfMonth,
                                                 -1, // Hour
                                                 -1, // EndMinute
                                                 -1, // StartMinute
                                                 DST,
                                                 DayType,
                                                 state.dataGlobal->WarmupFlag);
            }
        } break;

        case ReportFreq::Month: {
            assert(Month != -1);
            print<FormatSyntax::FMT>(outputFile, "{},{},{:2d}\n", reportStr, DayOfSimChr, Month);
            if (writeToSQL && sql) {
                sql->createSQLiteTimeIndexRecord(reportingInterval,
                                                 reportID,
                                                 state.dataGlobal->DayOfSim,
                                                 state.dataEnvrn->CurEnvirNum,
                                                 state.dataGlobal->CalendarYear,
                                                 state.dataEnvrn->CurrentYearIsLeapYear,
                                                 Month);
            }
        } break;

        case ReportFreq::Simulation: {
            print<FormatSyntax::FMT>(outputFile, "{},{}\n", reportStr, DayOfSimChr);
            if (writeToSQL && sql) {
                sql->createSQLiteTimeIndexRecord(reportingInterval,
                                                 reportID,
                                                 state.dataGlobal->DayOfSim,
                                                 state.dataEnvrn->CurEnvirNum,
                                                 state.dataGlobal->CalendarYear,
                                                 state.dataEnvrn->CurrentYearIsLeapYear);
            }
        } break;
        default: {
            if (sql) {
                sql->sqliteWriteMessage(
                    format<FormatSyntax::FMT>("Illegal reportingInterval passed to WriteTimeStampFormatData: {}", (int)reportingInterval));
            }
        } break;
        } // switch (reportFreq)
    }     // WriteTimeStampFormatData()

    void WriteYearlyTimeStamp(EnergyPlusData &state,
                              InputOutputFile &outputFile,
                              int reportID,                    // The ID of the time stamp
                              std::string const &yearOfSimChr, // the year of the simulation
                              bool writeToSQL)
    {
        print(outputFile, "{},{}\n", reportID, yearOfSimChr);
        auto &sql = state.dataSQLiteProcedures->sqlite;
        if (writeToSQL && sql) {
            sql->createYearlyTimeIndexRecord(state.dataGlobal->CalendarYear, state.dataEnvrn->CurEnvirNum);
        }
    } // WriteYearlyTimeStamp()

    void WriteReportVariableDictionaryItem(EnergyPlusData &state,
                                           ReportFreq const freq, // The reporting interval (e.g., hourly, daily)
                                           StoreType const storeType,
                                           int const reportID,                       // The reporting ID for the data
                                           [[maybe_unused]] int const indexGroupKey, // The reporting group (e.g., Zone, Plant Loop, etc.)
                                           std::string const &indexGroup,            // The reporting group (e.g., Zone, Plant Loop, etc.)
                                           std::string_view const keyedValue,        // The key name for the data
                                           std::string_view const variableName,      // The variable's actual name
                                           TimeStepType const timeStepType,
                                           Constant::Units const units, // The variables units
                                           std::string_view const customUnitName,
                                           std::string_view const ScheduleName)
    {

        // SUBROUTINE INFORMATION:
        //       AUTHOR         Greg Stark
        //       DATE WRITTEN   August 2008
        //       MODIFIED       April 2011; Linda Lawrie
        //       RE-ENGINEERED  na

        // PURPOSE OF THIS SUBROUTINE:
        // This subroutine writes the ESO data dictionary information to the output files
        // and the SQL database

        // SUBROUTINE LOCAL VARIABLE DECLARATIONS:
        auto &op = state.dataOutputProcessor;
        auto &rf = state.dataResultsFramework->resultsFramework;
        auto &sql = state.dataSQLiteProcedures->sqlite;

        std::string_view unitsString = (units == Constant::Units::customEMS && !customUnitName.empty())
                                           ? customUnitName
                                           : ((units == Constant::Units::Invalid) ? "" : Constant::unitNames[(int)units]);

        if (state.files.eso.good()) {
            print(state.files.eso,
                  "{},{},{},{} [{}]{}{}{}\n",
                  reportID,
                  reportFreqArbitraryInts[(int)freq],
                  keyedValue,
                  variableName,
                  unitsString,
                  reportingFrequencyNoticeStrings[(int)freq],
                  !ScheduleName.empty() ? "," : "",
                  ScheduleName);
        }

        if (freq == ReportFreq::Hour || freq == ReportFreq::Day || freq == ReportFreq::Month || freq == ReportFreq::Year ||
            freq == ReportFreq::Simulation)
            op->freqTrackingVariables[(int)freq] = true;

        if (sql) {
            sql->createSQLiteReportDictionaryRecord(
                reportID, storeType, indexGroup, keyedValue, variableName, timeStepType, unitsString, freq, false, ScheduleName);
        }

        // add to ResultsFramework for output variable list, need to check RVI/MVI later
        rf->addReportVariable(keyedValue, variableName, unitsString, freq);

    } // WriteReportVariableDictionaryItem()

    void WriteMeterDictionaryItem(EnergyPlusData &state,
                                  ReportFreq const freq, // The reporting interval (e.g., hourly, daily)
                                  StoreType const storeType,
                                  int const reportID,                       // The reporting ID in for the variable
                                  [[maybe_unused]] int const indexGroupKey, // The reporting group for the variable
                                  std::string const &indexGroup,            // The reporting group for the variable
                                  std::string const &meterName,             // The variable's meter name
                                  Constant::Units const units,              // The variables units
                                  bool const cumulativeMeterFlag,           // A flag indicating cumulative data
                                  bool const meterFileOnlyFlag              // A flag indicating whether the data is to be written to standard output
    )
    {

        // SUBROUTINE INFORMATION:
        //       AUTHOR         Greg Stark
        //       DATE WRITTEN   August 2008
        //       MODIFIED       April 2011; Linda Lawrie
        //       RE-ENGINEERED  na

        // PURPOSE OF THIS SUBROUTINE:
        // The subroutine writes meter data dictionary information to the output files
        // and the SQL database. Much of the code here was embedded in other subroutines
        // and was moved here for the purposes of ease of maintenance and to allow easy
        // data reporting to the SQL database

        // SUBROUTINE LOCAL VARIABLE DECLARATIONS:
        auto &rf = state.dataResultsFramework->resultsFramework;
        auto &sql = state.dataSQLiteProcedures->sqlite;

        std::string FreqString = std::string(reportingFrequencyNoticeStrings[(int)freq]);
        std::string FreqString2 = FreqString.substr(0, index(FreqString, '['));

        const auto print_meter = [&](EnergyPlusData &state, const int frequency) {
            const auto out = [&](InputOutputFile &of) {
                if (of.good()) {
                    if (cumulativeMeterFlag) {
                        static constexpr std::string_view fmt = "{},{},Cumulative {} [{}]{}\n";
                        print(of, fmt, reportID, 1, meterName, Constant::unitNames[(int)units], FreqString2);
                    } else {
                        static constexpr std::string_view fmt = "{},{},{} [{}]{}\n";
                        print(of, fmt, reportID, frequency, meterName, Constant::unitNames[(int)units], FreqString);
                    }
                }
            };

            out(state.files.mtr);
            if (!meterFileOnlyFlag) {
                out(state.files.eso);
            }
        };

        print_meter(state, reportFreqArbitraryInts[(int)freq]);

        static constexpr std::string_view keyedValueStringCum("Cumulative ");
        static constexpr std::string_view keyedValueStringNon;
        std::string_view const keyedValueString(cumulativeMeterFlag ? keyedValueStringCum : keyedValueStringNon);

        if (sql) {
            sql->createSQLiteReportDictionaryRecord(
                reportID, storeType, indexGroup, keyedValueString, meterName, TimeStepType::Zone, Constant::unitNames[(int)units], freq, true);
        }

        // add to ResultsFramework for output variable list, need to check RVI/MVI later
        rf->addReportMeter(meterName, Constant::unitNames[(int)units], freq);

    } // WriteMeterDictionaryItem()

    void WriteRealVariableOutput(EnergyPlusData &state,
                                 OutVarReal *realVar,        // Real variable to write out
                                 ReportFreq const reportFreq // The report type or interval (e.g., hourly)
    )
    {

        // SUBROUTINE INFORMATION:
        //       AUTHOR         Greg Stark
        //       DATE WRITTEN   August 2008
        //       MODIFIED       April 2011; Linda Lawrie, December 2017; Jason DeGraw
        //       RE-ENGINEERED  na

        // PURPOSE OF THIS SUBROUTINE:
        // This subroutine writes real report variable data to the output file and
        // SQL database. Much of the code here was an included in earlier versions
        // of the UpdateDataandReport subroutine. The code was moved to facilitate
        // easier maintenance and writing of data to the SQL database.

        if (realVar->Report && realVar->freq == reportFreq && realVar->Stored) {
            if (realVar->NumStored > 0.0) {
                WriteReportRealData(state,
                                    realVar->ReportID,
                                    realVar->StoreValue,
                                    realVar->storeType,
                                    realVar->NumStored,
                                    realVar->freq,
                                    realVar->MinValue,
                                    realVar->minValueDate,
                                    realVar->MaxValue,
                                    realVar->maxValueDate);
                ++state.dataGlobal->StdOutputRecordCount;
            }

            realVar->StoreValue = 0.0;
            realVar->NumStored = 0.0;
            realVar->MinValue = MinSetValue;
            realVar->MaxValue = MaxSetValue;
            realVar->Stored = false;
        }
    } // WriteRealVariableOutput()

    void WriteReportRealData(EnergyPlusData &state,
                             int const reportID,
                             Real64 const repValue,
                             StoreType const storeType,
                             Real64 const numOfItemsStored,
                             ReportFreq const freq,
                             Real64 const minValue,
                             int const minValueDate,
                             Real64 const MaxValue,
                             int const maxValueDate)
    {

        // SUBROUTINE INFORMATION:
        //       AUTHOR         Greg Stark
        //       DATE WRITTEN   July 2008
        //       MODIFIED       April 2011; Linda Lawrie
        //       RE-ENGINEERED  na

        // PURPOSE OF THIS SUBROUTINE:
        // This subroutine writes the average real data to the output files and
        // SQL database. It supports the WriteRealVariableOutput subroutine.
        // Much of the code here was an included in earlier versions
        // of the UpdateDataandReport subroutine. The code was moved to facilitate
        // easier maintenance and writing of data to the SQL database.

        std::string NumberOut;   // Character for producing "number out"
        Real64 repVal(repValue); // The variable's value
        auto &rf = state.dataResultsFramework->resultsFramework;
        auto &sql = state.dataSQLiteProcedures->sqlite;

        if (storeType == StoreType::Averaged) {
            repVal /= numOfItemsStored;
        }
        if (repVal == 0.0) {
            NumberOut = "0.0";
        } else {
            char realData[129];
            dtoa(repVal, realData);
            NumberOut = std::string(realData);
        }

        if (rf->timeSeriesEnabled()) {
            //// The others (<= hourly) are handled inline with the code
            if (freq == ReportFreq::Day || freq == ReportFreq::Month || freq == ReportFreq::Year || freq == ReportFreq::Simulation) {
                rf->freqTSData[(int)freq].pushVariableValue(reportID, repVal);
            }
        }

        if (sql) {
            sql->createSQLiteReportDataRecord(reportID, repVal, freq, minValue, minValueDate, MaxValue, maxValueDate);
        }

        if ((freq == ReportFreq::EachCall) || (freq == ReportFreq::TimeStep) || (freq == ReportFreq::Hour)) { // -1, 0, 1
            if (state.files.eso.good()) {
                print(state.files.eso, "{},{}\n", reportID, NumberOut);
            }

        } else {                // if ( ( reportingInterval == ReportFreq::Daily ) || ( reportingInterval == ReportFreq::Monthly ) || (
                                // reportingInterval == ReportFreq::Simulation ) ) { //  2, 3, 4, 5
            std::string MaxOut; // Character for Max out string
            std::string MinOut; // Character for Min out string

            if (MaxValue == 0.0) {
                MaxOut = "0.0";
            } else {
                char realData[129];
                dtoa(MaxValue, realData);
                MaxOut = std::string(realData);
            }

            if (minValue == 0.0) {
                MinOut = "0.0";
            } else {
                char realData[129];
                dtoa(minValue, realData);
                MinOut = std::string(realData);
            }

            // Append the min and max strings with date information
            ProduceMinMaxString(MinOut, minValueDate, freq);
            ProduceMinMaxString(MaxOut, maxValueDate, freq);

            if (state.files.eso.good()) {
                print(state.files.eso, "{},{},{},{}\n", reportID, NumberOut, MinOut, MaxOut);
            }
        }
    } // WriteReportRealData()

    void WriteCumulativeReportMeterData(EnergyPlusData &state,
                                        int const reportID,      // The variable's report ID
                                        Real64 const repValue,   // The variable's value
                                        bool const meterOnlyFlag // A flag that indicates if the data should be written to standard output
    )
    {

        // SUBROUTINE INFORMATION:
        //       AUTHOR         Greg Stark
        //       DATE WRITTEN   July 2008
        //       MODIFIED       na
        //       RE-ENGINEERED  na

        // PURPOSE OF THIS SUBROUTINE:
        // This subroutine writes the cumulative meter data to the output files and
        // SQL database.

        std::string NumberOut; // Character for producing "number out"
        auto &sql = state.dataSQLiteProcedures->sqlite;

        if (repValue == 0.0) {
            NumberOut = "0.0";
        } else {
            char meterData[129];
            dtoa(repValue, meterData);
            NumberOut = std::string(meterData);
        }

        if (sql) {
            sql->createSQLiteReportDataRecord(reportID, repValue);
        }

        if (state.files.mtr.good()) print(state.files.mtr, "{},{}\n", reportID, NumberOut);
        ++state.dataGlobal->StdMeterRecordCount;

        if (!meterOnlyFlag) {
            if (state.files.eso.good()) print(state.files.eso, "{},{}\n", reportID, NumberOut);
            ++state.dataGlobal->StdOutputRecordCount;
        }
    } // WriteCumulativeReportMeterData()

    void WriteReportMeterData(EnergyPlusData &state,
                              int const reportID,      // The variable's report ID
                              Real64 const repValue,   // The variable's value
                              ReportFreq const freq,   // The variable's reporting interval (e.g., hourly)
                              Real64 const minValue,   // The variable's minimum value during the reporting interval
                              int const minValueDate,  // The date the minimum value occurred
                              Real64 const MaxValue,   // The variable's maximum value during the reporting interval
                              int const maxValueDate,  // The date of the maximum value
                              bool const meterOnlyFlag // Indicates whether the data is for the meter file only
    )
    {

        // SUBROUTINE INFORMATION:
        //       AUTHOR         Greg Stark
        //       DATE WRITTEN   July 2008
        //       MODIFIED       na
        //       RE-ENGINEERED  na

        // PURPOSE OF THIS SUBROUTINE:
        // This subroutine writes for the non-cumulative meter data to the output files and
        // SQL database.

        std::string NumberOut; // Character for producing "number out"
        auto &sql = state.dataSQLiteProcedures->sqlite;

        if (repValue == 0.0) {
            NumberOut = "0.0";
        } else {
            char meterData[129];
            dtoa(repValue, meterData);
            NumberOut = std::string(meterData);
        }

        if (sql) {
            sql->createSQLiteReportDataRecord(
                reportID, repValue, freq, minValue, minValueDate, MaxValue, maxValueDate, state.dataGlobal->MinutesPerTimeStep);
        }

        if ((freq == ReportFreq::EachCall) || (freq == ReportFreq::TimeStep) || (freq == ReportFreq::Hour)) { // -1, 0, 1
            if (state.files.mtr.good()) {
                print(state.files.mtr, "{},{}\n", reportID, NumberOut);
            }
            ++state.dataGlobal->StdMeterRecordCount;
            if (state.files.eso.good() && !meterOnlyFlag) {
                print(state.files.eso, "{},{}\n", reportID, NumberOut);
                ++state.dataGlobal->StdOutputRecordCount;
            }
        } else { // if ( ( reportingInterval == ReportDaily ) || ( reportingInterval == ReportMonthly ) || ( reportingInterval == ReportSim ) ) {
                 // // 2, 3, 4
            std::string MaxOut; // Character for Max out string
            std::string MinOut; // Character for Min out string

            if (MaxValue == 0.0) {
                MaxOut = "0.0";
            } else {
                char meterData[129];
                dtoa(MaxValue, meterData);
                MaxOut = std::string(meterData);
            }

            if (minValue == 0.0) {
                MinOut = "0.0";
            } else {
                char meterData[129];
                dtoa(minValue, meterData);
                MinOut = std::string(meterData);
            }

            // Append the min and max strings with date information
            ProduceMinMaxString(MinOut, minValueDate, freq);
            ProduceMinMaxString(MaxOut, maxValueDate, freq);

            if (state.files.mtr.good()) {
                print(state.files.mtr, "{},{},{},{}\n", reportID, NumberOut, MinOut, MaxOut);
            }

            ++state.dataGlobal->StdMeterRecordCount;
            if (state.files.eso.good() && !meterOnlyFlag) {
                print(state.files.eso, "{},{},{},{}\n", reportID, NumberOut, MinOut, MaxOut);
                ++state.dataGlobal->StdOutputRecordCount;
            }
        }
    } // WriteReportMeterData()

    void WriteNumericData(EnergyPlusData &state,
                          int const reportID,   // The variable's reporting ID
                          Real64 const repValue // The variable's value
    )
    {
        // SUBROUTINE INFORMATION:
        //       AUTHOR         Mark Adams
        //       DATE WRITTEN   May 2016
        //       MODIFIED       na
        //       RE-ENGINEERED  na

        // PURPOSE:
        // This subroutine writes real data to the output files and
        // SQL database.
        // This is a refactor of WriteRealData.
        //
        // Much of the code here was an included in earlier versions
        // of the UpdateDataandReport subroutine. The code was moved to facilitate
        // easier maintenance and writing of data to the SQL database.
        auto &sql = state.dataSQLiteProcedures->sqlite;

        if (state.dataSysVars->UpdateDataDuringWarmupExternalInterface && !state.dataSysVars->ReportDuringWarmup) return;

        if (sql) {
            sql->createSQLiteReportDataRecord(reportID, repValue);
        }

        if (state.files.eso.good()) {
            char numericData[129];
            dtoa(repValue, numericData);
            print<FormatSyntax::FMT>(state.files.eso, "{},{}\n", reportID, numericData);
        }
    } // WriteNumericData()

    void WriteNumericData(EnergyPlusData &state,
                          int const reportID,    // The variable's reporting ID
                          int32_t const repValue // The variable's value
    )
    {
        // SUBROUTINE INFORMATION:
        //       AUTHOR         Mark Adams
        //       DATE WRITTEN   May 2016
        //       MODIFIED       na
        //       RE-ENGINEERED  na

        // PURPOSE:
        // This subroutine writes real data to the output files and
        // SQL database.
        // This is a refactor of WriteIntegerData.
        //
        // Much of the code here was an included in earlier versions
        // of the UpdateDataandReport subroutine. The code was moved to facilitate
        // easier maintenance and writing of data to the SQL database.

        //        i32toa(repValue, state.dataOutputProcessor->s_WriteNumericData);
        auto &sql = state.dataSQLiteProcedures->sqlite;

        if (sql) {
            sql->createSQLiteReportDataRecord(reportID, repValue);
        }

        if (state.files.eso.good()) {
            print<FormatSyntax::FMT>(state.files.eso, "{},{}\n", reportID, fmt::format_int(repValue).c_str());
        }
    } // WriteNumericData()

    void WriteIntegerVariableOutput(EnergyPlusData &state,
                                    OutVarInt *intVar,          // Integer variable to write out
                                    ReportFreq const reportFreq // The report type (i.e., the reporting interval)
    )
    {

        // SUBROUTINE INFORMATION:
        //       AUTHOR         Greg Stark
        //       DATE WRITTEN   August 2008
        //       MODIFIED       April 2011; Linda Lawrie, December 2017; Jason DeGraw
        //       RE-ENGINEERED  na

        // PURPOSE OF THIS SUBROUTINE:
        // This subroutine writes integer report variable data to the output file and
        // SQL database. Much of the code here was an included in earlier versions
        // of the UpdateDataandReport subroutine. The code was moved to facilitate
        // easier maintenance and writing of data to the SQL database.

        if (state.dataSysVars->UpdateDataDuringWarmupExternalInterface && !state.dataSysVars->ReportDuringWarmup) return;

        if (intVar->Report && intVar->freq == reportFreq && intVar->Stored) {
            if (intVar->NumStored > 0.0) {
                WriteReportIntegerData(state,
                                       intVar->ReportID,
                                       intVar->StoreValue,
                                       intVar->storeType,
                                       intVar->NumStored,
                                       intVar->freq,
                                       intVar->MinValue,
                                       intVar->minValueDate,
                                       intVar->MaxValue,
                                       intVar->maxValueDate);
                ++state.dataGlobal->StdOutputRecordCount;
            }

            intVar->StoreValue = 0.0;
            intVar->NumStored = 0.0;
            intVar->MinValue = IMinSetValue;
            intVar->MaxValue = IMaxSetValue;
            intVar->Stored = false;
        }
    } // WriteIntegerVariableOutput()

    void WriteReportIntegerData(EnergyPlusData &state,
                                int const reportID,            // The variable's reporting ID
                                Real64 const repValue,         // The variable's value
                                StoreType const storeType,     // Type of item (averaged or summed)
                                Real64 const numOfItemsStored, // The number of items (hours or timesteps) of data stored
                                ReportFreq const freq,         // The reporting interval (e.g., monthly)
                                int const minValue,            // The variable's minimum value during the reporting interval
                                int const minValueDate,        // The date the minimum value occurred
                                int const MaxValue,            // The variable's maximum value during the reporting interval
                                int const maxValueDate         // The date the maximum value occurred
    )
    {

        // SUBROUTINE INFORMATION:
        //       AUTHOR         Greg Stark
        //       DATE WRITTEN   July 2008
        //       MODIFIED       April 2011; Linda Lawrie
        //       RE-ENGINEERED  na

        // PURPOSE OF THIS SUBROUTINE:
        // This subroutine writes averaged integer data to the output files and
        // SQL database. It supports the WriteIntegerVariableOutput subroutine.
        // Much of the code here was an included in earlier versions
        // of the UpdateDataandReport subroutine. The code was moved to facilitate
        // easier maintenance and writing of data to the SQL database.

        // SUBROUTINE LOCAL VARIABLE DECLARATIONS:
        std::string NumberOut; // Character for producing "number out"
        std::string MaxOut;    // Character for Max out string
        std::string MinOut;    // Character for Min out string
        Real64 rmaxValue;
        Real64 rminValue;
        Real64 repVal; // The variable's value
        auto &rf = state.dataResultsFramework->resultsFramework;
        auto &sql = state.dataSQLiteProcedures->sqlite;

        repVal = repValue;
        if (storeType == StoreType::Averaged) {
            repVal /= numOfItemsStored;
        }
        if (repValue == 0.0) {
            NumberOut = "0.0";
        } else {
            NumberOut = format("{:f}", repVal);
        }

        // Append the min and max strings with date information
        MinOut = fmt::to_string(minValue);
        MaxOut = fmt::to_string(MaxValue);
        ProduceMinMaxString(MinOut, minValueDate, freq);
        ProduceMinMaxString(MaxOut, maxValueDate, freq);

        if (rf->timeSeriesEnabled() &&
            (freq == ReportFreq::Day || freq == ReportFreq::Month || freq == ReportFreq::Year || freq == ReportFreq::Simulation)) {
            // add to daily TS data store
            rf->freqTSData[(int)freq].pushVariableValue(reportID, repVal);
        }

        rminValue = minValue;
        rmaxValue = MaxValue;
        if (sql) {
            sql->createSQLiteReportDataRecord(reportID, repVal, freq, rminValue, minValueDate, rmaxValue, maxValueDate);
        }

        if ((freq == ReportFreq::EachCall) || (freq == ReportFreq::TimeStep) || (freq == ReportFreq::Hour)) { // -1, 0, 1
            if (state.files.eso.good()) {
                print(state.files.eso, "{},{}\n", reportID, NumberOut);
            }
        } else { // if ( ( reportingInterval == ReportDaily ) || ( reportingInterval == ReportMonthly ) || ( reportingInterval == ReportSim ) ) {
                 // // 2, 3, 4
            if (state.files.eso.good()) {
                print(state.files.eso, "{},{},{},{}\n", reportID, NumberOut, MinOut, MaxOut);
            }
        }
    } // WriteReportIntegerData()

    int DetermineIndexGroupKeyFromMeterName([[maybe_unused]] EnergyPlusData &state, std::string const &meterName) // the meter name
    {

        // FUNCTION INFORMATION:
        //       AUTHOR         Greg Stark
        //       DATE WRITTEN   May 2009

        // PURPOSE OF THIS FUNCTION:
        // This function attemps to guess determine how a meter variable should be
        // grouped.  It does this by parsing the meter name and then assigns a
        // indexGroupKey based on the name

        // Facility indices are in the 100s
        if (has(meterName, "Electricity:Facility")) {
            return 100;
        } else if (has(meterName, "NaturalGas:Facility")) {
            return 101;
        } else if (has(meterName, "DistricHeatingWater:Facility")) {
            return 102;
        } else if (has(meterName, "DistricCooling:Facility")) {
            return 103;
        } else if (has(meterName, "ElectricityNet:Facility")) {
            return 104;

            // Building indices are in the 200s
        } else if (has(meterName, "Electricity:Building")) {
            return 201;
        } else if (has(meterName, "NaturalGas:Building")) {
            return 202;

            // HVAC indices are in the 300s
        } else if (has(meterName, "Electricity:HVAC")) {
            return 301;

            // InteriorLights:Electricity:Zone indices are in the 500s
        } else if (has(meterName, "InteriorLights:Electricity:Zone")) {
            return 501;

            // InteriorLights:Electricity indices are in the 400s
        } else if (has(meterName, "InteriorLights:Electricity")) {
            return 401;

            // Unknown items have negative indices
        } else {
            return -11;
        }

        return -1;
    } // DetermineIndexGroupKeyFromMeterName()

    std::string DetermineIndexGroupFromMeterGroup(Meter const *meter) // the meter
    {

        // FUNCTION INFORMATION:
        //       AUTHOR         Greg Stark
        //       DATE WRITTEN   May 2009
        //       MODIFIED       na
        //       RE-ENGINEERED  na

        // PURPOSE OF THIS FUNCTION:
        // This function attemps to determine how a meter variable should be
        // grouped.  It does this by parsing the meter group

        // Return value
        std::string indexGroup;

        if (meter->sovGroup != SOVGroup::Invalid) {
            indexGroup = sovGroupNames[(int)meter->sovGroup];
        } else {
            indexGroup = "Facility";
        }

        if (meter->resource != Constant::eResource::Invalid) {
            indexGroup += format(":{}", Constant::eResourceNames[(int)meter->resource]);
        }

        if (meter->sovEndUseCat != SOVEndUseCat::Invalid) {
            indexGroup += format(":{}", sovEndUseCatNames[(int)meter->sovEndUseCat]);
        }

        if (len(meter->EndUseSub) > 0) {
            indexGroup += ":" + meter->EndUseSub;
        }

        return indexGroup;
    } // DetermineIndexGroupFromMeterGroup()

    void SetInternalVariableValue(EnergyPlusData &state,
                                  OutputProcessor::VariableType const varType, // 1=integer, 2=real, 3=meter
                                  int const keyVarIndex,                       // Array index
                                  Real64 const SetRealVal,                     // real value to set, if type is real or meter
                                  int const SetIntVal                          // integer value to set if type is integer
    )
    {

        // SUBROUTINE INFORMATION:
        //       AUTHOR         B. Griffith
        //       DATE WRITTEN   August 2012

        // PURPOSE OF THIS SUBROUTINE:
        // This is a simple set routine for output pointers
        // It is intended for special use to reinitializations those pointers used for EMS sensors

        // METHODOLOGY EMPLOYED:
        // given a variable type and variable index,
        // assign the pointers the values passed in.

        // SUBROUTINE LOCAL VARIABLE DECLARATIONS:
        auto &op = state.dataOutputProcessor;

        if (varType == VariableType::Integer) {
            OutVarInt *varInt = dynamic_cast<OutVarInt *>(op->outVars[keyVarIndex]);
            assert(varInt != nullptr);
            *varInt->Which = SetIntVal;
        } else if (varType == VariableType::Real) {
            OutVarReal *varReal = dynamic_cast<OutVarReal *>(op->outVars[keyVarIndex]);
            assert(varReal != nullptr);
            *varReal->Which = SetRealVal;
        } else if (varType == VariableType::Meter) {
            op->meters[keyVarIndex]->CurTSValue = SetRealVal;
        }
    } // SetInternalVariableValue()

    // returns the unit string for a DDVariableTypes item and custom string when customEMS is used
    std::string unitStringFromDDitem(EnergyPlusData &state, int const ddNum // index provided for DDVariableTypes
    )
    {
<<<<<<< HEAD
        // J.Glazer - August/September 2017
        OutputProcessor::Unit ddUnit = state.dataOutputProcessor->DDVariableTypes(ddItemPtr).units;
        if (ddUnit != OutputProcessor::Unit::customEMS) {
            return unitEnumToStringBrackets(ddUnit);
        } else {
            return " [" + state.dataOutputProcessor->DDVariableTypes(ddItemPtr).unitNameCustomEMS + "]";
        }
    }

    // returns the string corresponding to the OutputProcessor::Unit enum
    std::string unitEnumToString(EnergyPlus::OutputProcessor::Unit const unitIn)
    {
        // J.Glazer - August/September 2017
        // TODO: Use a constexpr array of string views
        switch (unitIn) {
        case OutputProcessor::Unit::J:
            return "J";
        case OutputProcessor::Unit::W:
            return "W";
        case OutputProcessor::Unit::C:
            return "C";
        case OutputProcessor::Unit::None:
            return "";
        case OutputProcessor::Unit::kg:
            return "kg";
        case OutputProcessor::Unit::W_m2:
            return "W/m2";
        case OutputProcessor::Unit::m3:
            return "m3";
        case OutputProcessor::Unit::hr:
            return "hr";
        case OutputProcessor::Unit::kg_s:
            return "kg/s";
        case OutputProcessor::Unit::deg:
            return "deg";
        case OutputProcessor::Unit::m3_s:
            return "m3/s";
        case OutputProcessor::Unit::W_m2K:
            return "W/m2-K";
        case OutputProcessor::Unit::kgWater_kgDryAir:
            return "kgWater/kgDryAir";
        case OutputProcessor::Unit::Perc:
            return "%";
        case OutputProcessor::Unit::m_s:
            return "m/s";
        case OutputProcessor::Unit::lux:
            return "lux";
        case OutputProcessor::Unit::kgWater_s:
            return "kgWater/s";
        case OutputProcessor::Unit::rad:
            return "rad";
        case OutputProcessor::Unit::Pa:
            return "Pa";
        case OutputProcessor::Unit::J_kg:
            return "J/kg";
        case OutputProcessor::Unit::m:
            return "m";
        case OutputProcessor::Unit::lum_W:
            return "lum/W";
        case OutputProcessor::Unit::kg_m3:
            return "kg/m3";
        case OutputProcessor::Unit::L:
            return "L";
        case OutputProcessor::Unit::ach:
            return "ach";
        case OutputProcessor::Unit::m2:
            return "m2";
        case OutputProcessor::Unit::deltaC:
            return "deltaC";
        case OutputProcessor::Unit::J_kgK:
            return "J/kg-K";
        case OutputProcessor::Unit::W_W:
            return "W/W";
        case OutputProcessor::Unit::clo:
            return "clo";
        case OutputProcessor::Unit::W_mK:
            return "W/m-K";
        case OutputProcessor::Unit::W_K:
            return "W/K";
        case OutputProcessor::Unit::K_W:
            return "K/W";
        case OutputProcessor::Unit::ppm:
            return "ppm";
        case OutputProcessor::Unit::kg_kg:
            return "kg/kg";
        case OutputProcessor::Unit::s:
            return "s";
        case OutputProcessor::Unit::cd_m2:
            return "cd/m2";
        case OutputProcessor::Unit::kmol_s:
            return "kmol/s";
        case OutputProcessor::Unit::umol_m2s:
            return "umol/m2-s";
        case OutputProcessor::Unit::K_m:
            return "K/m";
        case OutputProcessor::Unit::min:
            return "min";
        case OutputProcessor::Unit::J_kgWater:
            return "J/kgWater";
        case OutputProcessor::Unit::rev_min:
            return "rev/min";
        case OutputProcessor::Unit::kg_m2s:
            return "kg/m2-s";
        case OutputProcessor::Unit::J_m2:
            return "J/m2";
        case OutputProcessor::Unit::A:
            return "A";
        case OutputProcessor::Unit::V:
            return "V";
        case OutputProcessor::Unit::W_m2C:
            return "W/m2-C";
        case OutputProcessor::Unit::Ah:
            return "Ah";
        case OutputProcessor::Unit::Btu_h_W:
            return "Btu/h-W";
        default:
            return "unknown";
        }
    }

    // returns the OutputProcessor::Unit enum value when a string containing the units is provided without brackets
    OutputProcessor::Unit unitStringToEnum(std::string const &unitIn)
    {
        // J.Glazer - August/September 2017
        std::string unitUpper = Util::makeUPPER(unitIn);
        if (unitUpper == "J") {
            return OutputProcessor::Unit::J;
        } else if (unitUpper == "DELTAC") {
            return OutputProcessor::Unit::deltaC;
        } else if (unitUpper.empty()) {
            return OutputProcessor::Unit::None;
        } else if (unitUpper == "W") {
            return OutputProcessor::Unit::W;
        } else if (unitUpper == "C") {
            return OutputProcessor::Unit::C;
        } else if (unitUpper == "KG/S") {
            return OutputProcessor::Unit::kg_s;
        } else if (unitUpper == "KGWATER/KGDRYAIR") {
            return OutputProcessor::Unit::kgWater_kgDryAir;
        } else if (unitUpper == "PPM") {
            return OutputProcessor::Unit::ppm;
        } else if (unitUpper == "PA") {
            return OutputProcessor::Unit::Pa;
        } else if (unitUpper == "M3/S") {
            return OutputProcessor::Unit::m3_s;
        } else if (unitUpper == "MIN") {
            return OutputProcessor::Unit::min;
        } else if (unitUpper == "M3") {
            return OutputProcessor::Unit::m3;
        } else if (unitUpper == "KG") {
            return OutputProcessor::Unit::kg;
        } else if (unitUpper == "ACH") {
            return OutputProcessor::Unit::ach;
        } else if (unitUpper == "W/W") {
            return OutputProcessor::Unit::W_W;
        } else if (unitUpper == "LUX") {
            return OutputProcessor::Unit::lux;
        } else if (unitUpper == "LUM/W") {
            return OutputProcessor::Unit::lum_W;
        } else if (unitUpper == "HR") {
            return OutputProcessor::Unit::hr;
        } else if (unitUpper == "CD/M2") {
            return OutputProcessor::Unit::cd_m2;
        } else if (unitUpper == "J/KGWATER") {
            return OutputProcessor::Unit::J_kgWater;
        } else if (unitUpper == "M/S") {
            return OutputProcessor::Unit::m_s;
        } else if (unitUpper == "W/M2") {
            return OutputProcessor::Unit::W_m2;
        } else if (unitUpper == "M") {
            return OutputProcessor::Unit::m;
        } else if (unitUpper == "AH") {
            return OutputProcessor::Unit::Ah;
        } else if (unitUpper == "A") {
            return OutputProcessor::Unit::A;
        } else if (unitUpper == "V") {
            return OutputProcessor::Unit::V;
        } else if (unitUpper == "KMOL/S") {
            return OutputProcessor::Unit::kmol_s;
        } else if (unitUpper == "UMOL/M2-S") {
            return OutputProcessor::Unit::umol_m2s;
        } else if (unitUpper == "REV/MIN") {
            return OutputProcessor::Unit::rev_min;
        } else if (unitUpper == "W/M2-K") {
            return OutputProcessor::Unit::W_m2K;
        } else if (unitUpper == "J/KG") {
            return OutputProcessor::Unit::J_kg;
        } else if (unitUpper == "KG/KG") {
            return OutputProcessor::Unit::kg_kg;
        } else if (unitUpper == "%") {
            return OutputProcessor::Unit::Perc;
        } else if (unitUpper == "DEG") {
            return OutputProcessor::Unit::deg;
        } else if (unitUpper == "S") {
            return OutputProcessor::Unit::s;
        } else if (unitUpper == "KG/M3") {
            return OutputProcessor::Unit::kg_m3;
        } else if (unitUpper == "KG/M2-S") {
            return OutputProcessor::Unit::kg_m2s;
        } else if (unitUpper == "J/KG-K") {
            return OutputProcessor::Unit::J_kgK;
        } else if (unitUpper == "L") {
            return OutputProcessor::Unit::L;
        } else if (unitUpper == "K/M") {
            return OutputProcessor::Unit::K_m;
        } else if (unitUpper == "M2") {
            return OutputProcessor::Unit::m2;
        } else if (unitUpper == "W/M2-C") {
            return OutputProcessor::Unit::W_m2C;
        } else if (unitUpper == "RAD") {
            return OutputProcessor::Unit::rad;
        } else if (unitUpper == "J/M2") {
            return OutputProcessor::Unit::J_m2;
        } else if (unitUpper == "CLO") {
            return OutputProcessor::Unit::clo;
        } else if (unitUpper == "W/M-K") {
            return OutputProcessor::Unit::W_mK;
        } else if (unitUpper == "W/K") {
            return OutputProcessor::Unit::W_K;
        } else if (unitUpper == "K/W") {
            return OutputProcessor::Unit::K_W;
        } else if (unitUpper == "KGWATER/S") {
            return OutputProcessor::Unit::kgWater_s;
        } else {
            return OutputProcessor::Unit::unknown;
        }
    }
=======
        // This function is here just for unit test purposes
        DDOutVar *ddVar = state.dataOutputProcessor->ddOutVars[ddNum];
        Constant::Units units = ddVar->units;
        return format(" [{}]", units == Constant::Units::customEMS ? ddVar->unitNameCustomEMS : Constant::unitNames[(int)units]);
    } // unitStringFromDDitem()
>>>>>>> fb265cdf

} // namespace OutputProcessor

// TODO: Probably move these to a different location

void SetupOutputVariable(EnergyPlusData &state,
                         std::string_view const name,                  // String Name of variable (with units)
                         Constant::Units const units,                  // Actual units corresponding to the actual variable
                         Real64 &ActualVariable,                       // Actual Variable, used to set up pointer
                         OutputProcessor::SOVTimeStepType sovTimeStep, // Zone, HeatBalance=1, HVAC, System, Plant=2
                         OutputProcessor::SOVStoreType sovStore,       // State, Average=1, NonState, Sum=2
                         std::string const &key,                       // Associated Key for this variable
                         Constant::eResource resource,                 // Meter Resource Type (Electricity, Gas, etc)
                         OutputProcessor::SOVEndUseCat sovEndUseCat,   // Meter End Use Key (Lights, Heating, Cooling, etc)
                         std::string_view const EndUseSub,             // Meter End Use Sub Key (General Lights, Task Lights, etc)
                         OutputProcessor::SOVGroup sovGroup,           // Meter Super Group Key (Building, System, Plant)
                         std::string const &zone,                      // Meter Zone Key (zone name)
                         int const ZoneMult,                           // Zone Multiplier, defaults to 1
                         int const ZoneListMult,                       // Zone List Multiplier, defaults to 1
                         int const indexGroupKey,                      // Group identifier for SQL output
                         std::string_view const customUnitName,        // the custom name for the units from EMS definition of units
                         std::string const &spaceType,                 // Space type (applicable for Building group only)
                         OutputProcessor::ReportFreq freq              // Internal use -- causes reporting at this frequency
)
{

    // SUBROUTINE INFORMATION:
    //       AUTHOR         Linda K. Lawrie
    //       DATE WRITTEN   December 1998
    //       MODIFIED       January 2001; Implement Meters
    //                      August 2008; Implement SQL output
    //       RE-ENGINEERED  na

    // PURPOSE OF THIS SUBROUTINE:
    // This subroutine sets up the variable data structure that will be used
    // to track values of the output variables of EnergyPlus.

    // METHODOLOGY EMPLOYED:
    // Pointers (as pointers), pointers (as indices), and lots of other KEWL data stuff.

    using namespace OutputProcessor;

    auto &op = state.dataOutputProcessor;

    if (!op->OutputInitialized) InitializeOutput(state);

    std::vector<int> reqVarNums;

    // Determine whether to Report or not
    CheckReportVariable(state, name, key, reqVarNums);
    if (reqVarNums.empty()) {
        reqVarNums.push_back(-1);
    }

    // Is this redundant with CheckReportVariable?
    bool const ThisOneOnTheList = DataOutputs::FindItemInVariableList(state, key, name);

    TimeStepType timeStep = sovTimeStep2TimeStep[(int)sovTimeStep];
    StoreType store = sovStoreType2StoreType[(int)sovStore];

    bool OnMeter = (resource != Constant::eResource::Invalid) || (sovEndUseCat != SOVEndUseCat::Invalid) || (!EndUseSub.empty()) ||
                   (sovGroup != SOVGroup::Invalid) || (!zone.empty()) || (!spaceType.empty());

    if (OnMeter && store == StoreType::Averaged) {
        ShowSevereError(state, "Meters can only be \"Summed\" variables");
        ShowContinueError(state, fmt::format("..reference variable={}:{}", key, name));
        OnMeter = false;
    }

    int ddOutVarNum = AddDDOutVar(state, name, timeStep, store, VariableType::Real, units, customUnitName);
    auto *ddOutVar = op->ddOutVars[ddOutVarNum];

    ++op->NumOfRVariable_Setup;

    // If we add any output variables here at all, the first one will be at this index
    int firstAddedOutVarNum = (int)op->outVars.size();

    op->NumTotalRVariable += reqVarNums.size();

    if (!OnMeter && !ThisOneOnTheList) return;

    if (store == StoreType::Summed) ++op->NumOfRVariable_Sum;
    if (OnMeter) ++op->NumOfRVariable_Meter;

    for (int reqVarNum : reqVarNums) {

        ++op->NumOfRVariable;

        OutVarReal *var = new OutVarReal;
        op->outVars.push_back(var);

        // Link this keyed variable to the dictionary entry
        ddOutVar->keyOutVarNums.push_back(op->outVars.size() - 1);
        var->ddVarNum = ddOutVarNum;

        var->varType = VariableType::Real;
        var->timeStepType = timeStep;
        var->storeType = store;
        var->name = name;
        var->nameUC = Util::makeUPPER(var->name);
        var->keyUC = Util::makeUPPER(key);
        var->keyColonName = fmt::format("{}:{}", key, name);
        var->keyColonNameUC = Util::makeUPPER(var->keyColonName);
        var->units = units;
        if (units == Constant::Units::customEMS) var->unitNameCustomEMS = customUnitName;
        var->freq = freq;
        var->SchedPtr = 0;
        var->ReportID = ++op->ReportNumberCounter;
        var->Which = &ActualVariable;
        var->ZoneMult = ZoneMult;
        var->ZoneListMult = ZoneListMult;

        // This is only done for the first variable in the list.  It
        // could be moved out of this loop entirely but then some
        // numberings in unit tests would not line up
        if (OnMeter) {
            AttachMeters(state, units, resource, sovEndUseCat, EndUseSub, sovGroup, zone, spaceType, firstAddedOutVarNum);
            OnMeter = false;
        }

        // This is a dummy variable that is not being reported, it is only being used to feed a particular meter.
        if (reqVarNum == -1) continue;

        var->Report = true;

        // freq != ReportFreq::Hour
        if (freq == ReportFreq::Hour) {
            var->freq = op->reqVars[reqVarNum]->freq;
            var->SchedPtr = op->reqVars[reqVarNum]->SchedPtr;
        }

        WriteReportVariableDictionaryItem(state,
                                          var->freq,
                                          var->storeType,
                                          var->ReportID,
                                          indexGroupKey,
                                          std::string(sovTimeStepTypeStrings[(int)sovTimeStep]),
                                          key,
                                          name,
                                          var->timeStepType,
                                          var->units,
                                          var->unitNameCustomEMS,
                                          (var->SchedPtr != 0) ? state.dataScheduleMgr->Schedule(var->SchedPtr).Name : "");
    }

} // SetupOutputVariable()

void SetupOutputVariable(EnergyPlusData &state,
                         std::string_view const name,                      // String Name of variable
                         Constant::Units const units,                      // Actual units corresponding to the actual variable
                         int &ActualVariable,                              // Actual Variable, used to set up pointer
                         OutputProcessor::SOVTimeStepType sovTimeStepType, // Zone, HeatBalance=1, HVAC, System, Plant=2
                         OutputProcessor::SOVStoreType sovStoreType,       // State, Average=1, NonState, Sum=2
                         std::string const &key,                           // Associated Key for this variable
                         int const indexGroupKey,                          // Group identifier for SQL output
                         OutputProcessor::ReportFreq freq                  // Internal use -- causes reporting at this freqency
)
{

    // SUBROUTINE INFORMATION:
    //       AUTHOR         Linda K. Lawrie
    //       DATE WRITTEN   December 1998
    //       MODIFIED       August 2008; Added SQL output capability
    //       RE-ENGINEERED  na

    // PURPOSE OF THIS SUBROUTINE:
    // This subroutine sets up the variable data structure that will be used
    // to track values of the output variables of EnergyPlus.

    // METHODOLOGY EMPLOYED:
    // Pointers (as pointers), pointers (as indices), and lots of other KEWL data stuff <-- LOL

    // Using/Aliasing
    using namespace OutputProcessor;

    // SUBROUTINE LOCAL VARIABLE DECLARATIONS:
    auto &op = state.dataOutputProcessor;

    if (!op->OutputInitialized) InitializeOutput(state);

    // Determine whether to Report or not
    std::vector<int> reqVarNums;
    CheckReportVariable(state, name, key, reqVarNums);
    if (reqVarNums.empty()) {
        reqVarNums.push_back(-1);
    }

    TimeStepType timeStepType = sovTimeStep2TimeStep[(int)sovTimeStepType];
    StoreType storeType = sovStoreType2StoreType[(int)sovStoreType];

    // DataOutputs::OutputVariablesForSimulation is case-insentitive
    int ddOutVarNum = AddDDOutVar(state, name, timeStepType, storeType, VariableType::Integer, units);
    auto *ddOutVar = op->ddOutVars[ddOutVarNum];

    ++op->NumOfIVariable_Setup;

    op->NumTotalIVariable += (!reqVarNums.empty()) ? reqVarNums.size() : 1;
    bool ThisOneOnTheList = DataOutputs::FindItemInVariableList(state, key, name);
    if (!ThisOneOnTheList) return;

    if (storeType == StoreType::Summed) {
        ++op->NumOfIVariable_Sum;
    }

    for (int reqVarNum : reqVarNums) {

        ++op->NumOfIVariable;

        OutVarInt *var = new OutVarInt;
        op->outVars.push_back(var);
        // Add to ddVar key list
        ddOutVar->keyOutVarNums.push_back(op->outVars.size() - 1);

        var->varType = VariableType::Integer;
        var->timeStepType = timeStepType;
        var->storeType = storeType;
        var->name = name;
        var->nameUC = Util::makeUPPER(var->name);
        var->keyUC = Util::makeUPPER(key);
        var->keyColonName = fmt::format("{}:{}", key, name);
        var->keyColonNameUC = Util::makeUPPER(var->keyColonName);
        var->units = units;
        var->ReportID = ++op->ReportNumberCounter;
        var->Which = &ActualVariable;

        if (reqVarNum == -1) continue;

        var->Report = true;

        if (freq != ReportFreq::Hour) {
            var->freq = freq;
            var->SchedPtr = 0;
        } else {
            var->freq = op->reqVars[reqVarNum]->freq;
            var->SchedPtr = op->reqVars[reqVarNum]->SchedPtr;
        }

        WriteReportVariableDictionaryItem(state,
                                          var->freq,
                                          var->storeType,
                                          var->ReportID,
                                          indexGroupKey,
                                          std::string(sovTimeStepTypeStrings[(int)sovTimeStepType]),
                                          key,
                                          name,
                                          var->timeStepType,
                                          var->units,
                                          (var->SchedPtr != 0) ? state.dataScheduleMgr->Schedule(var->SchedPtr).Name : "");
    }
} // SetOutputVariable()

void UpdateDataandReport(EnergyPlusData &state, OutputProcessor::TimeStepType const t_TimeStepTypeKey) // What kind of data to update (Zone, HVAC)
{

    // SUBROUTINE INFORMATION:
    //       AUTHOR         Linda K. Lawrie
    //       DATE WRITTEN   December 1998
    //       MODIFIED       January 2001; Resolution integrated at the Zone TimeStep intervals
    //       MODIFIED       August 2008; Added SQL output capability
    //       RE-ENGINEERED  na

    // PURPOSE OF THIS SUBROUTINE:
    // This subroutine writes the actual report variable (for user requested
    // Report Variables) strings to the standard output file.

    // Using/Aliasing
    using namespace OutputProcessor;
    using General::EncodeMonDayHrMin;
    using ScheduleManager::GetCurrentScheduleValue;

    // SUBROUTINE LOCAL VARIABLE DECLARATIONS:
    bool TimePrint(true);        // True if the time needs to be printed
    bool EndTimeStepFlag(false); // True when it's the end of the Zone Time Step
    auto &op = state.dataOutputProcessor;
    auto &rf = state.dataResultsFramework->resultsFramework;

    if (t_TimeStepTypeKey != TimeStepType::Zone && t_TimeStepTypeKey != TimeStepType::System) {
        ShowFatalError(state, "Invalid reporting requested -- UpdateDataAndReport");
    }

    // Basic record keeping and report out if "detailed"
    Real64 StartMinute = op->TimeValue[(int)t_TimeStepTypeKey].CurMinute; // StartMinute for UpdateData call
    op->TimeValue[(int)t_TimeStepTypeKey].CurMinute += (*op->TimeValue[(int)t_TimeStepTypeKey].TimeStep) * 60.0;
    if (t_TimeStepTypeKey == TimeStepType::System &&
        (op->TimeValue[(int)TimeStepType::System].CurMinute == op->TimeValue[(int)TimeStepType::Zone].CurMinute)) {
        EndTimeStepFlag = true;
    } else if (t_TimeStepTypeKey == TimeStepType::Zone) {
        EndTimeStepFlag = true;
    } else {
        EndTimeStepFlag = false;
    }
    Real64 MinuteNow = op->TimeValue[(int)t_TimeStepTypeKey].CurMinute; // What minute it is now

    int MDHM; // Month,Day,Hour,Minute
    EncodeMonDayHrMin(MDHM, state.dataEnvrn->Month, state.dataEnvrn->DayOfMonth, state.dataGlobal->HourOfDay, int(MinuteNow));
    TimePrint = true;

    Real64 rxTime = (MinuteNow - StartMinute) /
                    double(state.dataGlobal->MinutesPerTimeStep); // (MinuteNow-StartMinute)/REAL(MinutesPerTimeStep,r64) - for execution time

    if (rf->timeSeriesEnabled()) {
        // R and I data frames for TimeStepType::TimeStepZone
        if (!rf->detailedTSData[(int)t_TimeStepTypeKey].variablesScanned()) {
            rf->initializeTSDataFrame(ReportFreq::EachCall, op->outVars, t_TimeStepTypeKey);
        }
    }

    if (rf->timeSeriesEnabled()) {
        rf->detailedTSData[(int)t_TimeStepTypeKey].newRow(state.dataEnvrn->Month,
                                                          state.dataEnvrn->DayOfMonth,
                                                          state.dataGlobal->HourOfDay,
                                                          op->TimeValue[(int)t_TimeStepTypeKey].CurMinute,
                                                          state.dataGlobal->CalendarYear);
    }

    // Main "Record Keeping" Loops for R and I variables
    for (auto *var : op->outVars) {
        if (var->varType != VariableType::Real) continue;
        if (var->timeStepType != t_TimeStepTypeKey) continue;

        OutVarReal *rVar = dynamic_cast<OutVarReal *>(var);
        assert(rVar != nullptr);

        rVar->Stored = true;
        if (rVar->storeType == StoreType::Averaged) {
            Real64 CurVal = (*rVar->Which) * rxTime;
            //        CALL SetMinMax(RVar%Which,MDHM,RVar%MaxValue,RVar%maxValueDate,RVar%MinValue,RVar%minValueDate)
            if ((*rVar->Which) > rVar->MaxValue) {
                rVar->MaxValue = (*rVar->Which);
                rVar->maxValueDate = MDHM;
            }
            if ((*rVar->Which) < rVar->MinValue) {
                rVar->MinValue = (*rVar->Which);
                rVar->minValueDate = MDHM;
            }
            rVar->TSValue += CurVal;
            rVar->EITSValue = rVar->TSValue; // CR - 8481 fix - 09/06/2011
        } else {
            //        CurVal=RVar%Which
            if ((*rVar->Which) > rVar->MaxValue) {
                rVar->MaxValue = (*rVar->Which);
                rVar->maxValueDate = MDHM;
            }
            if ((*rVar->Which) < rVar->MinValue) {
                rVar->MinValue = (*rVar->Which);
                rVar->minValueDate = MDHM;
            }
            rVar->TSValue += (*rVar->Which);
            rVar->EITSValue = rVar->TSValue; // CR - 8481 fix - 09/06/2011
        }

        // End of "record keeping"  Report if applicable
        if (!rVar->Report) continue;
        bool ReportNow = true;
        if (rVar->SchedPtr > 0) ReportNow = (GetCurrentScheduleValue(state, rVar->SchedPtr) != 0.0); // SetReportNow(RVar%SchedPtr)
        if (!ReportNow) continue;
        rVar->tsStored = true;
        if (!rVar->thisTSStored) {
            ++rVar->thisTSCount;
            rVar->thisTSStored = true;
        }

        if (rVar->freq == ReportFreq::EachCall) {
            if (TimePrint) {
                if (op->LHourP != state.dataGlobal->HourOfDay || std::abs(op->LStartMin - StartMinute) > 0.001 ||
                    std::abs(op->LEndMin - op->TimeValue[(int)t_TimeStepTypeKey].CurMinute) > 0.001) {
                    int CurDayType = state.dataEnvrn->DayOfWeek;
                    if (state.dataEnvrn->HolidayIndex > 0) {
                        CurDayType = state.dataEnvrn->HolidayIndex;
                    }
                    WriteTimeStampFormatData(state,
                                             state.files.eso,
                                             ReportFreq::EachCall,
                                             op->freqStampReportNums[(int)ReportFreq::TimeStep],
                                             state.dataGlobal->DayOfSimChr,
                                             true,
                                             state.dataEnvrn->Month,
                                             state.dataEnvrn->DayOfMonth,
                                             state.dataGlobal->HourOfDay,
                                             op->TimeValue[(int)t_TimeStepTypeKey].CurMinute,
                                             StartMinute,
                                             state.dataEnvrn->DSTIndicator,
                                             ScheduleManager::dayTypeNames[CurDayType]);
                    op->LHourP = state.dataGlobal->HourOfDay;
                    op->LStartMin = StartMinute;
                    op->LEndMin = op->TimeValue[(int)t_TimeStepTypeKey].CurMinute;
                }
                TimePrint = false;
            }
            WriteNumericData(state, rVar->ReportID, *rVar->Which);
            ++state.dataGlobal->StdOutputRecordCount;

            if (rf->timeSeriesEnabled()) {
                rf->detailedTSData[(int)t_TimeStepTypeKey].pushVariableValue(rVar->ReportID, *rVar->Which);
            }
        }
    }

    for (auto *var : op->outVars) {
        if (var->varType != VariableType::Integer) continue;
        if (var->timeStepType != t_TimeStepTypeKey) continue;

        // Act on the IVariables variable
        auto *iVar = dynamic_cast<OutVarInt *>(var);
        assert(iVar != nullptr);

        iVar->Stored = true;
        //      ICurVal=IVar%Which
        if (iVar->storeType == StoreType::Averaged) {
            Real64 ICurVal = (*iVar->Which) * rxTime;
            iVar->TSValue += ICurVal;
            iVar->EITSValue = iVar->TSValue; // CR - 8481 fix - 09/06/2011
            if (nint(ICurVal) > iVar->MaxValue) {
                iVar->MaxValue = nint(ICurVal); // Record keeping for date and time go here too
                iVar->maxValueDate = MDHM;      //+ TimeValue.at(t_TimeStepTypeKey)%TimeStep
            }
            if (nint(ICurVal) < iVar->MinValue) {
                iVar->MinValue = nint(ICurVal);
                iVar->minValueDate = MDHM; //+ TimeValue.at(t_TimeStepTypeKey)%TimeStep
            }
        } else {
            if ((*iVar->Which) > iVar->MaxValue) {
                iVar->MaxValue = (*iVar->Which); // Record keeping for date and time go here too
                iVar->maxValueDate = MDHM;       //+ TimeValue(TimeStepType)%TimeStep
            }
            if ((*iVar->Which) < iVar->MinValue) {
                iVar->MinValue = (*iVar->Which);
                iVar->minValueDate = MDHM; //+ TimeValue(TimeStepType)%TimeStep
            }
            iVar->TSValue += (*iVar->Which);
            iVar->EITSValue = iVar->TSValue; // CR - 8481 fix - 09/06/2011
        }

        if (!iVar->Report) continue;
        bool ReportNow = true;
        if (iVar->SchedPtr > 0) ReportNow = (GetCurrentScheduleValue(state, iVar->SchedPtr) != 0.0); // SetReportNow(IVar%SchedPtr)
        if (!ReportNow) continue;
        iVar->tsStored = true;
        if (!iVar->thisTSStored) {
            ++iVar->thisTSCount;
            iVar->thisTSStored = true;
        }

        if (iVar->freq == ReportFreq::EachCall) {
            if (TimePrint) {
                if (op->LHourP != state.dataGlobal->HourOfDay || std::abs(op->LStartMin - StartMinute) > 0.001 ||
                    std::abs(op->LEndMin - op->TimeValue[(int)t_TimeStepTypeKey].CurMinute) > 0.001) {
                    int CurDayType = state.dataEnvrn->DayOfWeek;
                    if (state.dataEnvrn->HolidayIndex > 0) {
                        CurDayType = state.dataEnvrn->HolidayIndex;
                    }
                    WriteTimeStampFormatData(state,
                                             state.files.eso,
                                             ReportFreq::EachCall,
                                             op->freqStampReportNums[(int)ReportFreq::TimeStep],
                                             state.dataGlobal->DayOfSimChr,
                                             true,
                                             state.dataEnvrn->Month,
                                             state.dataEnvrn->DayOfMonth,
                                             state.dataGlobal->HourOfDay,
                                             op->TimeValue[(int)t_TimeStepTypeKey].CurMinute,
                                             StartMinute,
                                             state.dataEnvrn->DSTIndicator,
                                             ScheduleManager::dayTypeNames[CurDayType]);
                    op->LHourP = state.dataGlobal->HourOfDay;
                    op->LStartMin = StartMinute;
                    op->LEndMin = op->TimeValue[(int)t_TimeStepTypeKey].CurMinute;
                }
                TimePrint = false;
            }
            // only time integer vars actual report as integer only is "detailed"
            WriteNumericData(state, iVar->ReportID, *iVar->Which);
            ++state.dataGlobal->StdOutputRecordCount;

            if (rf->timeSeriesEnabled()) {
                rf->detailedTSData[(int)t_TimeStepTypeKey].pushVariableValue(iVar->ReportID, *iVar->Which);
            }
        }
    }

    if (t_TimeStepTypeKey == TimeStepType::System) return; // All other stuff happens at the "zone" time step call to this routine.

    // TimeStep Block (Report on Zone TimeStep)

    if (EndTimeStepFlag) {
        if (rf->timeSeriesEnabled()) {
            if (!rf->freqTSData[(int)ReportFreq::TimeStep].variablesScanned()) {
                rf->initializeTSDataFrame(ReportFreq::TimeStep, op->outVars);
            }
            rf->freqTSData[(int)ReportFreq::TimeStep].newRow(state.dataEnvrn->Month,
                                                             state.dataEnvrn->DayOfMonth,
                                                             state.dataGlobal->HourOfDay,
                                                             op->TimeValue[(int)TimeStepType::Zone].CurMinute,
                                                             state.dataGlobal->CalendarYear);
        }

        // Update meters on the TimeStep  (Zone)
        if (op->meterValues.capacity() > 0) {
            for (int iMeter = 0; iMeter < (int)op->meters.size(); ++iMeter) {
                auto *meter = op->meters[iMeter];
                if (meter->type == MeterType::Normal || meter->type == MeterType::Custom) {
                    for (int srcVarNum : meter->srcVarNums) {
                        auto *var = op->outVars[srcVarNum];
                        // Separate the Zone variables from the HVAC variables using TimeStepType
                        if (var->timeStepType != TimeStepType::Zone && var->timeStepType != TimeStepType::System) continue;
                        // Add to the total all of the appropriate variables, make sure to use var->TSValue and not *var->Which
                        op->meterValues[iMeter] += var->TSValue * var->ZoneMult * var->ZoneListMult;
                    }
                } else if (meter->type == MeterType::CustomDec) {
                    auto *decMeter = op->meters[meter->decMeterNum];
                    for (int srcVarNum : decMeter->srcVarNums) {
                        auto *var = op->outVars[srcVarNum];
                        if (var->timeStepType != TimeStepType::Zone && var->timeStepType != TimeStepType::System) continue;
                        op->meterValues[iMeter] += var->TSValue * var->ZoneMult * var->ZoneListMult;
                    }
                    for (int srcVarNum : meter->srcVarNums) {
                        auto *var = op->outVars[srcVarNum];
                        if (var->timeStepType != TimeStepType::Zone && var->timeStepType != TimeStepType::System) continue;
                        op->meterValues[iMeter] -= var->TSValue * var->ZoneMult * var->ZoneListMult;
                    }
                } else {
                    assert(false);
                }
            } // for (iMeter)
        }     // if (op->meterValues.capacity() > 0)

        for (auto *var : op->outVars) {
            if (var->timeStepType != TimeStepType::Zone && var->timeStepType != TimeStepType::System) continue;
            if (var->varType != VariableType::Real) continue;
            // auto *rVar = dynamic_cast<OutVarReal *>(var);
            // assert(rVar != nullptr);

            bool ReportNow = true;
            if (var->SchedPtr > 0) ReportNow = (GetCurrentScheduleValue(state, var->SchedPtr) != 0.0); // SetReportNow(RVar%SchedPtr)
            if (!ReportNow || !var->Report) {
                var->TSValue = 0.0;
            }
            //        IF (RVar%StoreType == AveragedVar) THEN
            //          RVar%Value=RVar%Value+RVar%TSValue/NumOfTimeStepInHour
            //        ELSE
            var->Value += var->TSValue;
            //        ENDIF

            if (!ReportNow || !var->Report) continue;

            if (var->freq == ReportFreq::TimeStep) {
                if (TimePrint) {
                    if (op->LHourP != state.dataGlobal->HourOfDay || std::abs(op->LStartMin - StartMinute) > 0.001 ||
                        std::abs(op->LEndMin - op->TimeValue[(int)var->timeStepType].CurMinute) > 0.001) {
                        int CurDayType = state.dataEnvrn->DayOfWeek;
                        if (state.dataEnvrn->HolidayIndex > 0) {
                            CurDayType = state.dataEnvrn->HolidayIndex;
                        }
                        WriteTimeStampFormatData(state,
                                                 state.files.eso,
                                                 ReportFreq::EachCall,
                                                 op->freqStampReportNums[(int)ReportFreq::TimeStep],
                                                 state.dataGlobal->DayOfSimChr,
                                                 true,
                                                 state.dataEnvrn->Month,
                                                 state.dataEnvrn->DayOfMonth,
                                                 state.dataGlobal->HourOfDay,
                                                 op->TimeValue[(int)var->timeStepType].CurMinute,
                                                 StartMinute,
                                                 state.dataEnvrn->DSTIndicator,
                                                 ScheduleManager::dayTypeNames[CurDayType]);
                        op->LHourP = state.dataGlobal->HourOfDay;
                        op->LStartMin = StartMinute;
                        op->LEndMin = op->TimeValue[(int)var->timeStepType].CurMinute;
                    }
                    TimePrint = false;
                } // if (TimePrint)

                WriteNumericData(state, var->ReportID, var->TSValue);
                ++state.dataGlobal->StdOutputRecordCount;

                if (rf->timeSeriesEnabled()) {
                    rf->freqTSData[(int)ReportFreq::TimeStep].pushVariableValue(var->ReportID, var->TSValue);
                }
            }
            var->TSValue = 0.0;
            var->thisTSStored = false;
        } // for (var)

        // Have to replicate this loop twice so that all integer
        // variables appear after all real variables to avoid spurious
        // diffs in ESO files.  After this PR is merged can go ahead and delete this.
        for (auto *var : op->outVars) {
            if (var->timeStepType != TimeStepType::Zone && var->timeStepType != TimeStepType::System) continue;
            if (var->varType != VariableType::Integer) continue;
            // auto *rVar = dynamic_cast<OutVarReal *>(var);
            // assert(rVar != nullptr);

            bool ReportNow = true;
            if (var->SchedPtr > 0) ReportNow = (GetCurrentScheduleValue(state, var->SchedPtr) != 0.0); // SetReportNow(RVar%SchedPtr)
            if (!ReportNow || !var->Report) {
                var->TSValue = 0.0;
            }
            //        IF (RVar%StoreType == AveragedVar) THEN
            //          RVar%Value=RVar%Value+RVar%TSValue/NumOfTimeStepInHour
            //        ELSE
            var->Value += var->TSValue;
            //        ENDIF

            if (!ReportNow || !var->Report) continue;

            if (var->freq == ReportFreq::TimeStep) {
                if (TimePrint) {
                    if (op->LHourP != state.dataGlobal->HourOfDay || std::abs(op->LStartMin - StartMinute) > 0.001 ||
                        std::abs(op->LEndMin - op->TimeValue[(int)var->timeStepType].CurMinute) > 0.001) {
                        int CurDayType = state.dataEnvrn->DayOfWeek;
                        if (state.dataEnvrn->HolidayIndex > 0) {
                            CurDayType = state.dataEnvrn->HolidayIndex;
                        }
                        WriteTimeStampFormatData(state,
                                                 state.files.eso,
                                                 ReportFreq::EachCall,
                                                 op->freqStampReportNums[(int)ReportFreq::TimeStep],
                                                 state.dataGlobal->DayOfSimChr,
                                                 true,
                                                 state.dataEnvrn->Month,
                                                 state.dataEnvrn->DayOfMonth,
                                                 state.dataGlobal->HourOfDay,
                                                 op->TimeValue[(int)var->timeStepType].CurMinute,
                                                 StartMinute,
                                                 state.dataEnvrn->DSTIndicator,
                                                 ScheduleManager::dayTypeNames[CurDayType]);
                        op->LHourP = state.dataGlobal->HourOfDay;
                        op->LStartMin = StartMinute;
                        op->LEndMin = op->TimeValue[(int)var->timeStepType].CurMinute;
                    }
                    TimePrint = false;
                } // if (TimePrint)

                WriteNumericData(state, var->ReportID, var->TSValue);
                ++state.dataGlobal->StdOutputRecordCount;

                if (rf->timeSeriesEnabled()) {
                    rf->freqTSData[(int)ReportFreq::TimeStep].pushVariableValue(var->ReportID, var->TSValue);
                }
            }
            var->TSValue = 0.0;
            var->thisTSStored = false;
        } // for (var)

        UpdateMeters(state, MDHM);

        ReportTSMeters(state, StartMinute, op->TimeValue[(int)TimeStepType::Zone].CurMinute, TimePrint, TimePrint);

    } // TimeStep Block

    // Hour Block
    if (state.dataGlobal->EndHourFlag) {
        if (op->freqTrackingVariables[(int)ReportFreq::Hour]) {
            int CurDayType = state.dataEnvrn->DayOfWeek;
            if (state.dataEnvrn->HolidayIndex > 0) {
                CurDayType = state.dataEnvrn->HolidayIndex;
            }
            WriteTimeStampFormatData(state,
                                     state.files.eso,
                                     ReportFreq::Hour,
                                     op->freqStampReportNums[(int)ReportFreq::TimeStep],
                                     state.dataGlobal->DayOfSimChr,
                                     true,
                                     state.dataEnvrn->Month,
                                     state.dataEnvrn->DayOfMonth,
                                     state.dataGlobal->HourOfDay,
                                     -1, // EndMinute
                                     -1, // startMinute
                                     state.dataEnvrn->DSTIndicator,
                                     ScheduleManager::dayTypeNames[CurDayType]);
            TimePrint = false;
        }

        if (rf->timeSeriesEnabled()) {
            if (!rf->freqTSData[(int)ReportFreq::Hour].variablesScanned()) {
                rf->initializeTSDataFrame(ReportFreq::Hour, op->outVars);
            }
            rf->freqTSData[(int)ReportFreq::Hour].newRow(
                state.dataEnvrn->Month, state.dataEnvrn->DayOfMonth, state.dataGlobal->HourOfDay, 0, state.dataGlobal->CalendarYear);
        }

        op->TimeValue[(int)TimeStepType::Zone].CurMinute = 0.0;
        op->TimeValue[(int)TimeStepType::System].CurMinute = 0.0;

        for (auto *var : op->outVars) {
            if (var->varType != VariableType::Real) continue;
            if (var->timeStepType != TimeStepType::Zone && var->timeStepType != TimeStepType::System) continue;

            //        ReportNow=.TRUE.
            //        IF (RVar%SchedPtr > 0) &
            //          ReportNow=(GetCurrentScheduleValue(state, RVar%SchedPtr) /= 0.0)  !SetReportNow(RVar%SchedPtr)

            //        IF (ReportNow) THEN
            if (var->tsStored) {
                if (var->storeType == StoreType::Averaged) {
                    var->Value /= double(var->thisTSCount);
                }
                if (var->Report && var->freq == ReportFreq::Hour && var->Stored) {
                    WriteNumericData(state, var->ReportID, var->Value);
                    ++state.dataGlobal->StdOutputRecordCount;
                    var->Stored = false;
                    // add time series value for hourly to data store
                    if (rf->timeSeriesEnabled()) {
                        rf->freqTSData[(int)ReportFreq::Hour].pushVariableValue(var->ReportID, var->Value);
                    }
                }
                var->StoreValue += var->Value;
                ++var->NumStored;
            }
            var->tsStored = false;
            var->thisTSStored = false;
            var->thisTSCount = 0;
            var->Value = 0.0;
        } // for (var)

        for (auto *var : op->outVars) {
            if (var->varType != VariableType::Integer) continue;
            if (var->timeStepType != TimeStepType::Zone && var->timeStepType != TimeStepType::System) continue;

            //        ReportNow=.TRUE.
            //        IF (RVar%SchedPtr > 0) &
            //          ReportNow=(GetCurrentScheduleValue(state, RVar%SchedPtr) /= 0.0)  !SetReportNow(RVar%SchedPtr)

            //        IF (ReportNow) THEN
            if (var->tsStored) {
                if (var->storeType == StoreType::Averaged) {
                    var->Value /= double(var->thisTSCount);
                }
                if (var->Report && var->freq == ReportFreq::Hour && var->Stored) {
                    WriteNumericData(state, var->ReportID, var->Value);
                    ++state.dataGlobal->StdOutputRecordCount;
                    var->Stored = false;
                    // add time series value for hourly to data store
                    if (rf->timeSeriesEnabled()) {
                        rf->freqTSData[(int)ReportFreq::Hour].pushVariableValue(var->ReportID, var->Value);
                    }
                }
                var->StoreValue += var->Value;
                ++var->NumStored;
            }
            var->tsStored = false;
            var->thisTSStored = false;
            var->thisTSCount = 0;
            var->Value = 0.0;
        } // for (var)

        ReportMeters(state, ReportFreq::Hour, TimePrint);
    } // Hour Block

    if (!state.dataGlobal->EndHourFlag) return;

    // Day Block
    if (state.dataGlobal->EndDayFlag) {
        if (op->freqTrackingVariables[(int)ReportFreq::Day]) {
            int CurDayType = state.dataEnvrn->DayOfWeek;
            if (state.dataEnvrn->HolidayIndex > 0) {
                CurDayType = state.dataEnvrn->HolidayIndex;
            }
            WriteTimeStampFormatData(state,
                                     state.files.eso,
                                     ReportFreq::Day,
                                     op->freqStampReportNums[(int)ReportFreq::Day],
                                     state.dataGlobal->DayOfSimChr,
                                     true,
                                     state.dataEnvrn->Month,
                                     state.dataEnvrn->DayOfMonth,
                                     -1, // Hour
                                     -1, // EndMinute
                                     -1, // StartMinute
                                     state.dataEnvrn->DSTIndicator,
                                     ScheduleManager::dayTypeNames[CurDayType]);
            TimePrint = false;
        }
        if (rf->timeSeriesEnabled()) {
            if (!rf->freqTSData[(int)ReportFreq::Day].variablesScanned()) {
                rf->initializeTSDataFrame(ReportFreq::Day, op->outVars);
            }
            rf->freqTSData[(int)ReportFreq::Day].newRow(
                state.dataEnvrn->Month, state.dataEnvrn->DayOfMonth, state.dataGlobal->HourOfDay, 0, state.dataGlobal->CalendarYear);
        }

        op->NumHoursInMonth += 24;
        for (auto *var : op->outVars) {
            if (var->timeStepType != TimeStepType::Zone && var->timeStepType != TimeStepType::System) continue;
            if (var->varType != VariableType::Real) continue;
            WriteRealVariableOutput(state, dynamic_cast<OutVarReal *>(var), ReportFreq::Day);
        }

        for (auto *var : op->outVars) {
            if (var->timeStepType != TimeStepType::Zone && var->timeStepType != TimeStepType::System) continue;
            if (var->varType != VariableType::Integer) continue;
            WriteIntegerVariableOutput(state, dynamic_cast<OutVarInt *>(var), ReportFreq::Day);
        }

        ReportMeters(state, ReportFreq::Day, TimePrint);

    } // Day Block

    // Only continue if EndDayFlag is set
    if (!state.dataGlobal->EndDayFlag) return;

    // Month Block
    if (state.dataEnvrn->EndMonthFlag || state.dataGlobal->EndEnvrnFlag) {
        if (op->freqTrackingVariables[(int)ReportFreq::Month]) {
            WriteTimeStampFormatData(state,
                                     state.files.eso,
                                     ReportFreq::Month,
                                     op->freqStampReportNums[(int)ReportFreq::Month],
                                     state.dataGlobal->DayOfSimChr,
                                     true,
                                     state.dataEnvrn->Month);
            TimePrint = false;
        }

        if (rf->timeSeriesEnabled()) {
            if (!rf->freqTSData[(int)ReportFreq::Month].variablesScanned()) {
                rf->initializeTSDataFrame(ReportFreq::Month, op->outVars);
            }
            rf->freqTSData[(int)ReportFreq::Month].newRow(
                state.dataEnvrn->Month, state.dataEnvrn->DayOfMonth, state.dataGlobal->HourOfDay, 0, state.dataGlobal->CalendarYear);
        }

        op->NumHoursInSim += op->NumHoursInMonth;
        state.dataEnvrn->EndMonthFlag = false;
        for (auto *var : op->outVars) {
            if (var->timeStepType != TimeStepType::Zone && var->timeStepType != TimeStepType::System) continue;
            if (var->varType != VariableType::Real) continue;
            WriteRealVariableOutput(state, dynamic_cast<OutVarReal *>(var), ReportFreq::Month);
        }

        for (auto *var : op->outVars) {
            if (var->timeStepType != TimeStepType::Zone && var->timeStepType != TimeStepType::System) continue;
            if (var->varType != VariableType::Integer) continue;
            WriteIntegerVariableOutput(state, dynamic_cast<OutVarInt *>(var), ReportFreq::Month);
        } // for (var)

        ReportMeters(state, ReportFreq::Month, TimePrint);

        op->NumHoursInMonth = 0;
    } // Month Block

    // Sim/Environment Block
    if (state.dataGlobal->EndEnvrnFlag) {
        if (op->freqTrackingVariables[(int)ReportFreq::Simulation]) {
            WriteTimeStampFormatData(state,
                                     state.files.eso,
                                     ReportFreq::Simulation,
                                     op->freqStampReportNums[(int)ReportFreq::Simulation],
                                     state.dataGlobal->DayOfSimChr,
                                     true);
            TimePrint = false;
        }

        if (rf->timeSeriesEnabled()) {
            if (!rf->freqTSData[(int)ReportFreq::Simulation].variablesScanned()) {
                rf->initializeTSDataFrame(ReportFreq::Simulation, op->outVars);
            }
            rf->freqTSData[(int)ReportFreq::Simulation].newRow(
                state.dataEnvrn->Month, state.dataEnvrn->DayOfMonth, state.dataGlobal->HourOfDay, 0, state.dataGlobal->CalendarYear);
        }

        for (auto *var : op->outVars) {
            if (var->timeStepType != TimeStepType::Zone && var->timeStepType != TimeStepType::System) continue;
            if (var->varType != VariableType::Real) continue;
            WriteRealVariableOutput(state, dynamic_cast<OutVarReal *>(var), ReportFreq::Simulation);
        }

        for (auto *var : op->outVars) {
            if (var->timeStepType != TimeStepType::Zone && var->timeStepType != TimeStepType::System) continue;
            if (var->varType != VariableType::Integer) continue;
            WriteIntegerVariableOutput(state, dynamic_cast<OutVarInt *>(var), ReportFreq::Simulation);
        } // Number of I Variables

        ReportMeters(state, ReportFreq::Simulation, TimePrint);

        op->NumHoursInSim = 0;
    }

    // Yearly Block
    if (state.dataEnvrn->EndYearFlag) {
        if (op->freqTrackingVariables[(int)ReportFreq::Year]) {
            WriteYearlyTimeStamp(state, state.files.eso, op->freqStampReportNums[(int)ReportFreq::Year], state.dataGlobal->CalendarYearChr, true);
            TimePrint = false;
        }
        if (rf->timeSeriesEnabled()) {
            if (!rf->freqTSData[(int)ReportFreq::Year].variablesScanned()) {
                rf->initializeTSDataFrame(ReportFreq::Year, op->outVars);
            }
            rf->freqTSData[(int)ReportFreq::Year].newRow(
                state.dataEnvrn->Month, state.dataEnvrn->DayOfMonth, state.dataGlobal->HourOfDay, 0, state.dataGlobal->CalendarYear);
        }

        for (auto *var : op->outVars) {
            if (var->timeStepType != TimeStepType::Zone && var->timeStepType != TimeStepType::System) continue;
            if (var->varType != VariableType::Real) continue;
            WriteRealVariableOutput(state, dynamic_cast<OutVarReal *>(var), ReportFreq::Year);
        }

        for (auto *var : op->outVars) {
            if (var->timeStepType != TimeStepType::Zone && var->timeStepType != TimeStepType::System) continue;
            if (var->varType != VariableType::Integer) continue;
            WriteIntegerVariableOutput(state, dynamic_cast<OutVarInt *>(var), ReportFreq::Year);
        } // Number of I Variables

        ReportMeters(state, ReportFreq::Year, TimePrint);

        state.dataGlobal->CalendarYear += 1;
        state.dataGlobal->CalendarYearChr = fmt::to_string(state.dataGlobal->CalendarYear);
    }
} // UpdateDataandReport()

void GenOutputVariablesAuditReport(EnergyPlusData &state)
{

    // SUBROUTINE INFORMATION:
    //       AUTHOR         Linda Lawrie
    //       DATE WRITTEN   February 2000

    // PURPOSE OF THIS SUBROUTINE:
    // This subroutine reports (to the .err file) any report variables
    // which were requested but not "setup" during the run.  These will
    // either be items that were not used in the IDF file or misspellings
    // of report variable names.

    // METHODOLOGY EMPLOYED:
    // Use flagged data structure in OutputProcessor.

    // Using/Aliasing
    using namespace OutputProcessor;

    // SUBROUTINE LOCAL VARIABLE DECLARATIONS:
    auto &op = state.dataOutputProcessor;

    static constexpr std::array<std::string_view, (int)ReportFreq::Num> localReportFreqNames = {
        "Detailed",  // EachCall  // For some reason, this is "Detailed" here and "Each Call" in other places
        "TimeStep",  // TimeStep
        "Hourly",    // Hourly
        "Daily",     // Daily
        "Monthly",   // Monthly
        "RunPeriod", // Simulation
        "Annual"     // Yearly
    };

    for (auto *reqVar : op->reqVars) {
        if (reqVar->Used) continue;
        if (reqVar->key.empty()) reqVar->key = "*";
        if (has(reqVar->name, "OPAQUE SURFACE INSIDE FACE CONDUCTION") && !state.dataGlobal->DisplayAdvancedReportVariables &&
            !state.dataOutputProcessor->OpaqSurfWarned) {
            ShowWarningError(state, R"(Variables containing "Opaque Surface Inside Face Conduction" are now "advanced" variables.)");
            ShowContinueError(state, "You must enter the \"Output:Diagnostics,DisplayAdvancedReportVariables;\" statement to view.");
            ShowContinueError(state, "First, though, read cautionary statements in the \"InputOutputReference\" document.");
            state.dataOutputProcessor->OpaqSurfWarned = true;
        }
        if (!state.dataOutputProcessor->Rept) {
            ShowWarningError(state, "The following Report Variables were requested but not generated -- check.rdd file");
            ShowContinueError(state, "Either the IDF did not contain these elements, the variable name is misspelled,");
            ShowContinueError(state,
                              "or the requested variable is an advanced output which requires Output : Diagnostics, DisplayAdvancedReportVariables;");
            state.dataOutputProcessor->Rept = true;
        }
        ShowMessage(state, format("Key={}, VarName={}, Frequency={}", reqVar->key, reqVar->name, localReportFreqNames[(int)reqVar->freq]));
    }
} // GenOutputVariablesAuditReport()

void UpdateMeterReporting(EnergyPlusData &state)
{

    // SUBROUTINE INFORMATION:
    //       AUTHOR         Linda Lawrie
    //       DATE WRITTEN   January 2001
    //       MODIFIED       February 2007 -- add cumulative meter reporting
    //                      January 2012 -- add predefined tabular meter reporting
    //       RE-ENGINEERED  na

    // PURPOSE OF THIS SUBROUTINE:
    // This subroutine is called at the end of the first HVAC iteration and
    // sets up the reporting for the Energy Meters.  It also may show a fatal error
    // if errors occurred during initial SetupOutputVariable processing.  It "gets"
    // the Report Meter input:
    // Report Meter,
    //        \memo Meters requested here show up on eplusout.eso and eplusout.mtr
    //   A1 , \field Meter_Name
    //        \required-field
    //        \note Form is EnergyUseType:..., e.g. Electricity:* for all Electricity meters
    //        \note or EndUse:..., e.g. InteriorLights:* for all interior lights
    //        \note Report MeterFileOnly puts results on the eplusout.mtr file only
    //   A2 ; \field Reporting_Frequency
    //        \type choice
    //        \key timestep
    //        \note timestep refers to the zone timestep/timestep in hour value
    //        \note runperiod, environment, and annual are the same
    //        \key hourly
    //        \key daily
    //        \key monthly
    //        \key runperiod
    //        \key environment
    //        \key annual
    //        \note runperiod, environment, and annual are synonymous
    // Report MeterFileOnly,
    //        \memo same reporting as Report Meter -- goes to eplusout.mtr only
    //   A1 , \field Meter_Name
    //        \required-field
    //        \note Form is EnergyUseType:..., e.g. Electricity:* for all Electricity meters
    //        \note or EndUse:..., e.g. InteriorLights:* for all interior lights
    //        \note Report MeterFileOnly puts results on the eplusout.mtr file only
    //   A2 ; \field Reporting_Frequency
    //        \type choice
    //        \key timestep
    //        \note timestep refers to the zone timestep/timestep in hour value
    //        \note runperiod, environment, and annual are the same
    //        \key hourly
    //        \key daily
    //        \key monthly
    //        \key runperiod
    //        \key environment
    //        \key annual
    //        \note runperiod, environment, and annual are synonymous

    // Using/Aliasing
    using namespace OutputProcessor;

    // SUBROUTINE LOCAL VARIABLE DECLARATIONS:
    int Loop;
    Array1D_string Alphas(2);
    Array1D<Real64> Numbers(1);
    int NumAlpha;
    int NumNumbers;
    int IOStat;
    int NumReqMeters;
    int NumReqMeterFOs;

    bool ErrorsFound(false); // If errors detected in input
    auto &op = state.dataOutputProcessor;
    auto &ipsc = state.dataIPShortCut;

    GetCustomMeterInput(state, ErrorsFound);
    if (ErrorsFound) {
        op->ErrorsLogged = true;
    }

    // Helper lambda to locate a meter index from its name. Returns a negative value if not found
    auto setupMeterFromMeterName = // (AUTO_OK_LAMBDA)
        [&state](std::string &name, ReportFreq freq, bool MeterFileOnlyIndicator, bool CumulativeIndicator) -> bool {
        bool result = false;

        size_t varnameLen = index(name, '[');
        if (varnameLen != std::string::npos) {
            name.erase(varnameLen);
        }

        auto &op = state.dataOutputProcessor;

        std::string::size_type wildCardPosition = index(name, '*');

        if (wildCardPosition == std::string::npos) {
            if (auto found = op->meterMap.find(name); found != op->meterMap.end()) {
                SetInitialMeterReportingAndOutputNames(state, found->second, MeterFileOnlyIndicator, freq, CumulativeIndicator);
                result = true;
            }
        } else { // Wildcard input
            std::string nameSubstr = name.substr(0, wildCardPosition);
            for (int iMeter = 0; iMeter < (int)op->meters.size(); ++iMeter) {
                if (Util::SameString(op->meters[iMeter]->Name.substr(0, wildCardPosition), nameSubstr)) {
                    SetInitialMeterReportingAndOutputNames(state, iMeter, MeterFileOnlyIndicator, freq, CumulativeIndicator);
                    result = true;
                }
            }
        }

        return result;
    };

    ipsc->cCurrentModuleObject = "Output:Meter";
    NumReqMeters = state.dataInputProcessing->inputProcessor->getNumObjectsFound(state, ipsc->cCurrentModuleObject);

    for (Loop = 1; Loop <= NumReqMeters; ++Loop) {

        state.dataInputProcessing->inputProcessor->getObjectItem(state,
                                                                 ipsc->cCurrentModuleObject,
                                                                 Loop,
                                                                 Alphas,
                                                                 NumAlpha,
                                                                 Numbers,
                                                                 NumNumbers,
                                                                 IOStat,
                                                                 ipsc->lNumericFieldBlanks,
                                                                 ipsc->lAlphaFieldBlanks,
                                                                 ipsc->cAlphaFieldNames,
                                                                 ipsc->cNumericFieldNames);

        bool meterFileOnlyIndicator = false;
        bool cumulativeIndicator = false;
        ReportFreq freq = determineFrequency(state, Util::makeUPPER(Alphas(2)));

        if (!setupMeterFromMeterName(Alphas(1), freq, meterFileOnlyIndicator, cumulativeIndicator)) {
            ShowWarningError(state, format("{}: invalid {}=\"{}\" - not found.", ipsc->cCurrentModuleObject, ipsc->cAlphaFieldNames(1), Alphas(1)));
        }
    }

    ipsc->cCurrentModuleObject = "Output:Meter:MeterFileOnly";
    NumReqMeterFOs = state.dataInputProcessing->inputProcessor->getNumObjectsFound(state, ipsc->cCurrentModuleObject);
    for (Loop = 1; Loop <= NumReqMeterFOs; ++Loop) {

        state.dataInputProcessing->inputProcessor->getObjectItem(state,
                                                                 ipsc->cCurrentModuleObject,
                                                                 Loop,
                                                                 Alphas,
                                                                 NumAlpha,
                                                                 Numbers,
                                                                 NumNumbers,
                                                                 IOStat,
                                                                 ipsc->lNumericFieldBlanks,
                                                                 ipsc->lAlphaFieldBlanks,
                                                                 ipsc->cAlphaFieldNames,
                                                                 ipsc->cNumericFieldNames);

        bool meterFileOnlyIndicator = true;
        bool cumulativeIndicator = false;
        ReportFreq freq = determineFrequency(state, Util::makeUPPER(Alphas(2)));
        if (!setupMeterFromMeterName(Alphas(1), freq, meterFileOnlyIndicator, cumulativeIndicator)) {
            ShowWarningError(state, format("{}: invalid {}=\"{}\" - not found.", ipsc->cCurrentModuleObject, ipsc->cAlphaFieldNames(1), Alphas(1)));
        }
    }

    ipsc->cCurrentModuleObject = "Output:Meter:Cumulative";
    NumReqMeters = state.dataInputProcessing->inputProcessor->getNumObjectsFound(state, ipsc->cCurrentModuleObject);

    for (Loop = 1; Loop <= NumReqMeters; ++Loop) {

        state.dataInputProcessing->inputProcessor->getObjectItem(state,
                                                                 ipsc->cCurrentModuleObject,
                                                                 Loop,
                                                                 Alphas,
                                                                 NumAlpha,
                                                                 Numbers,
                                                                 NumNumbers,
                                                                 IOStat,
                                                                 ipsc->lNumericFieldBlanks,
                                                                 ipsc->lAlphaFieldBlanks,
                                                                 ipsc->cAlphaFieldNames,
                                                                 ipsc->cNumericFieldNames);

        bool meterFileOnlyIndicator = false;
        bool cumulativeIndicator = true;
        ReportFreq freq = determineFrequency(state, Util::makeUPPER(Alphas(2)));
        if (!setupMeterFromMeterName(Alphas(1), freq, meterFileOnlyIndicator, cumulativeIndicator)) {
            ShowWarningError(state, format("{}: invalid {}=\"{}\" - not found.", ipsc->cCurrentModuleObject, ipsc->cAlphaFieldNames(1), Alphas(1)));
        }
    }

    ipsc->cCurrentModuleObject = "Output:Meter:Cumulative:MeterFileOnly";
    NumReqMeterFOs = state.dataInputProcessing->inputProcessor->getNumObjectsFound(state, ipsc->cCurrentModuleObject);
    for (Loop = 1; Loop <= NumReqMeterFOs; ++Loop) {

        state.dataInputProcessing->inputProcessor->getObjectItem(state,
                                                                 ipsc->cCurrentModuleObject,
                                                                 Loop,
                                                                 Alphas,
                                                                 NumAlpha,
                                                                 Numbers,
                                                                 NumNumbers,
                                                                 IOStat,
                                                                 ipsc->lNumericFieldBlanks,
                                                                 ipsc->lAlphaFieldBlanks,
                                                                 ipsc->cAlphaFieldNames,
                                                                 ipsc->cNumericFieldNames);

        bool meterFileOnlyIndicator = true;
        bool cumulativeIndicator = true;
        ReportFreq freq = determineFrequency(state, Util::makeUPPER(Alphas(2)));
        if (!setupMeterFromMeterName(Alphas(1), freq, meterFileOnlyIndicator, cumulativeIndicator)) {
            ShowWarningError(state, format("{}: invalid {}=\"{}\" - not found.", ipsc->cCurrentModuleObject, ipsc->cAlphaFieldNames(1), Alphas(1)));
        }
    }

    ReportMeterDetails(state);

    if (op->ErrorsLogged) {
        ShowFatalError(state, "UpdateMeterReporting: Previous Meter Specification errors cause program termination.");
    }

    op->meterValues.resize(op->meters.size(), 0.0);
    std::fill(op->meterValues.begin(), op->meterValues.end(), 0.0);
} // UpdateMeterReporting()

void SetInitialMeterReportingAndOutputNames(EnergyPlusData &state,
                                            int const WhichMeter,              // Which meter number
                                            bool const MeterFileOnlyIndicator, // true if this is a meter file only reporting
                                            OutputProcessor::ReportFreq freq,  // at what frequency is the meter reported
                                            bool const CumulativeIndicator     // true if this is a Cumulative meter reporting
)
{

    // SUBROUTINE INFORMATION:
    //       AUTHOR         Linda Lawrie
    //       DATE WRITTEN   February 2007

    // PURPOSE OF THIS SUBROUTINE:
    // Set values and output initial names to output files.

    // Using/Aliasing
    using namespace OutputProcessor;

    // SUBROUTINE LOCAL VARIABLE DECLARATIONS:
    std::string indexGroup;
    auto &op = state.dataOutputProcessor;

    auto *meter = op->meters[WhichMeter];
    auto &period = meter->periods[(freq == ReportFreq::EachCall) ? (int)ReportFreq::TimeStep : (int)freq];
    if (!CumulativeIndicator) {
        if (MeterFileOnlyIndicator && period.Rpt) {
            ShowWarningError(state,
                             format(R"(Output:Meter:MeterFileOnly requested for "{}" ({}), already on "Output:Meter". Will report to both {} and {})",
                                    meter->Name,
                                    reportFreqNames[(freq == ReportFreq::EachCall) ? (int)ReportFreq::TimeStep : (int)freq],
                                    state.files.eso.filePath.filename().string(),
                                    state.files.mtr.filePath.filename().string()));
        }
        if (!period.Rpt) {
            period.Rpt = true;
            if (MeterFileOnlyIndicator)
                period.RptFO = true;
            else
                op->freqTrackingVariables[(int)freq] = true;
            int indexGroupKey = DetermineIndexGroupKeyFromMeterName(state, meter->Name);
            std::string indexGroup = DetermineIndexGroupFromMeterGroup(meter);
            WriteMeterDictionaryItem(
                state, freq, StoreType::Summed, period.RptNum, indexGroupKey, indexGroup, meter->Name, meter->units, false, MeterFileOnlyIndicator);
        }
    } else { // !CumulativeIndicator
        if (MeterFileOnlyIndicator && period.accRpt) {
            ShowWarningError(state,
                             format("Output:Meter:MeterFileOnly requested for \"Cumulative {}\" (TimeStep), already on \"Output:Meter\". "
                                    "Will report to both {} and {}",
                                    meter->Name,
                                    state.files.eso.filePath.filename().string(),
                                    state.files.mtr.filePath.filename().string()));
        }

        if (!period.accRpt) {
            period.accRpt = true;
            if (MeterFileOnlyIndicator) period.accRptFO = true;
            int indexGroupKey = DetermineIndexGroupKeyFromMeterName(state, meter->Name);
            std::string indexGroup = DetermineIndexGroupFromMeterGroup(op->meters[WhichMeter]);
            WriteMeterDictionaryItem(
                state, freq, StoreType::Summed, period.accRptNum, indexGroupKey, indexGroup, meter->Name, meter->units, true, MeterFileOnlyIndicator);
        }
    } // if (CumulativeIndicator)
} // SetInitialMeterReportingAndOutputNames()

int GetMeterIndex(EnergyPlusData &state, std::string const &name)
{

    // FUNCTION INFORMATION:
    //       AUTHOR         Linda K. Lawrie
    //       DATE WRITTEN   August 2002

    // PURPOSE OF THIS FUNCTION:
    // This function returns a index to the meter "number" (aka assigned report number)
    // for the meter name.  If none active for this run, a zero is returned.  This is used later to
    // obtain a meter "value".

    auto &op = state.dataOutputProcessor;

    auto found = op->meterMap.find(name);
    return (found != op->meterMap.end()) ? found->second : -1;
} // GetMeterIndex()

Constant::eResource GetMeterResourceType(EnergyPlusData &state, int const MeterNumber) // Which Meter Number (from GetMeterIndex)
{

    // FUNCTION INFORMATION:
    //       AUTHOR         Linda K. Lawrie
    //       DATE WRITTEN   August 2002

    // Using/Aliasing
    using namespace OutputProcessor;

    return (MeterNumber != -1) ? state.dataOutputProcessor->meters[MeterNumber]->resource : Constant::eResource::Invalid;
} // GetMeterResourceType()

Real64 GetCurrentMeterValue(EnergyPlusData &state, int const MeterNumber) // Which Meter Number (from GetMeterIndex)
{

    // FUNCTION INFORMATION:
    //       AUTHOR         Linda K. Lawrie
    //       DATE WRITTEN   August 2002

    // PURPOSE OF THIS FUNCTION:
    // This function returns the current meter value (timestep) for the meter number indicated.

    return (MeterNumber != -1) ? state.dataOutputProcessor->meters[MeterNumber]->CurTSValue : 0.0;
} // GetCurrentMeterValue()

Real64 GetInstantMeterValue(EnergyPlusData &state,
                            int const meterNum,                              // Which Meter Number (from GetMeterIndex)
                            OutputProcessor::TimeStepType const timeStepType // Whether this is zone of HVAC
)
{

    // FUNCTION INFORMATION:
    //       AUTHOR         Richard Liesen
    //       DATE WRITTEN   February 2003

    // PURPOSE OF THIS FUNCTION:
    // This function returns the Instantaneous meter value (timestep) for the meter number indicated
    //  using TimeStepType to differentiate between Zone and HVAC values.

    // Using/Aliasing
    using namespace OutputProcessor;

    Real64 InstantMeterValue = 0.0;

    if (meterNum == -1) return InstantMeterValue;

    auto &op = state.dataOutputProcessor;
    auto *meter = op->meters[meterNum];

    if (meter->type == MeterType::Normal || meter->type == MeterType::Custom) {
        for (int srcVarNum : meter->srcVarNums) {
            auto *var = op->outVars[srcVarNum];
            // Separate the Zone variables from the HVAC variables using TimeStepType
            if (var->timeStepType != timeStepType) continue;

            auto *rVar = dynamic_cast<OutVarReal *>(var);
            assert(rVar != nullptr);
            // Add to the total all of the appropriate variables
            InstantMeterValue += (*rVar->Which) * rVar->ZoneMult * rVar->ZoneListMult;
        }

    } else if (meter->type == MeterType::CustomDec) {
        auto *decMeter = op->meters[meter->decMeterNum];
        for (int srcVarNum : decMeter->srcVarNums) {
            auto *var = op->outVars[srcVarNum];
            if (var->timeStepType != timeStepType) continue;
            auto *rVar = dynamic_cast<OutVarReal *>(var);
            assert(rVar != nullptr);
            InstantMeterValue += (*rVar->Which) * rVar->ZoneMult * rVar->ZoneListMult;
        }
        for (int srcVarNum : meter->srcVarNums) {
            auto *var = op->outVars[srcVarNum];
            if (var->timeStepType != timeStepType) continue;
            auto *rVar = dynamic_cast<OutVarReal *>(var);
            assert(rVar != nullptr);
            InstantMeterValue -= (*rVar->Which) * rVar->ZoneMult * rVar->ZoneListMult;
        }
    } else {
        assert(false);
    }

    return InstantMeterValue;
} // GetInstantMeterValue()

Real64 GetInternalVariableValue(EnergyPlusData &state,
                                OutputProcessor::VariableType const varType, // 1=integer, 2=real, 3=meter
                                int const keyVarIndex                        // Array index
)
{
    // FUNCTION INFORMATION:
    //       AUTHOR         Linda K. Lawrie
    //       DATE WRITTEN   December 2000
    //       MODIFIED       August 2003, M. J. Witte

    // PURPOSE OF THIS FUNCTION:
    // This function returns the current value of the Internal Variable assigned to
    // the varType and keyVarIndex.  Values may be accessed for REAL(r64) and integer
    // report variables and meter variables.  The variable type (varType) may be
    // determined by calling subroutine and GetVariableKeyCountandType.  The
    // index (keyVarIndex) may be determined by calling subroutine GetVariableKeys.

    // METHODOLOGY EMPLOYED:
    // Uses Internal OutputProcessor data structure to return value.

    // Using/Aliasing
    using namespace OutputProcessor;
    using ScheduleManager::GetCurrentScheduleValue;

    // Return value
    Real64 resultVal; // value returned

    auto &op = state.dataOutputProcessor;

    // Select based on variable type:  integer, real, or meter
    if (varType == VariableType::Invalid) { // Variable not a found variable
        resultVal = 0.0;
    } else if (varType == VariableType::Integer || varType == VariableType::Real) {
        if (keyVarIndex < 0 || keyVarIndex >= (int)op->outVars.size()) {
            ShowFatalError(state, "GetInternalVariableValue: passed variable index beyond range of array.");
            ShowContinueError(state, format("Index = {} Number of variables = {}", keyVarIndex, op->outVars.size()));
        }

        // must use %Which, %Value is always zero if variable is not a requested report variable
        resultVal = (varType == VariableType::Integer) ? (double)*(dynamic_cast<OutVarInt *>(op->outVars[keyVarIndex]))->Which
                                                       : (double)*(dynamic_cast<OutVarReal *>(op->outVars[keyVarIndex]))->Which;
    } else if (varType == VariableType::Meter) {
        resultVal = GetCurrentMeterValue(state, keyVarIndex);
    } else if (varType == VariableType::Schedule) {
        resultVal = GetCurrentScheduleValue(state, keyVarIndex);
    } else {
        resultVal = 0.0;
    }

    return resultVal;
} // GetInternalVariableValue()

Real64 GetInternalVariableValueExternalInterface(EnergyPlusData &state,
                                                 OutputProcessor::VariableType const varType, // 1=integer, 2=REAL(r64), 3=meter
                                                 int const keyVarIndex                        // Array index
)
{
    // FUNCTION INFORMATION:
    //       AUTHOR         Thierry S. Nouidui
    //       DATE WRITTEN   August 2011

    // PURPOSE OF THIS FUNCTION:
    // This function returns the last zone-timestep value of the Internal Variable assigned to
    // the varType and keyVarIndex.  Values may be accessed for REAL(r64) and integer
    // report variables and meter variables.  The variable type (varType) may be
    // determined by calling subroutine and GetVariableKeyCountandType.  The
    // index (keyVarIndex) may be determined by calling subroutine GetVariableKeys.

    // METHODOLOGY EMPLOYED:
    // Uses Internal OutputProcessor data structure to return value.

    // Using/Aliasing
    using namespace OutputProcessor;
    using ScheduleManager::GetCurrentScheduleValue;

    // Return value
    Real64 resultVal; // value returned

    auto &op = state.dataOutputProcessor;

    // Select based on variable type:  integer, REAL(r64), or meter
    if (varType == VariableType::Invalid) { // Variable not a found variable
        resultVal = 0.0;
    } else if (varType == VariableType::Integer || varType == VariableType::Real) {
        if (keyVarIndex < 0 || keyVarIndex >= (int)op->outVars.size()) {
            ShowFatalError(state, "GetInternalVariableValueExternalInterface: passed index beyond range of array.");
        }

        resultVal = (double)op->outVars[keyVarIndex]->EITSValue;
    } else if (varType == VariableType::Meter) {
        resultVal = GetCurrentMeterValue(state, keyVarIndex);
    } else if (varType == VariableType::Schedule) {
        resultVal = GetCurrentScheduleValue(state, keyVarIndex);
    } else {
        resultVal = 0.0;
    }

    return resultVal;
} // GetInternalVariableValueExternalInterface()

int GetNumMeteredVariables(EnergyPlusData &state,
                           [[maybe_unused]] std::string const &ComponentType, // Given Component Type
                           std::string const &ComponentName                   // Given Component Name (user defined)
)
{

    // FUNCTION INFORMATION:
    //       AUTHOR         Linda Lawrie
    //       DATE WRITTEN   May 2005

    // PURPOSE OF THIS FUNCTION:
    // This function counts the number of metered variables associated with the
    // given ComponentType/Name.   This resultant number would then be used to
    // allocate arrays for a call the GetMeteredVariables routine.

    // FUNCTION LOCAL VARIABLE DECLARATIONS:
    int NumVariables = 0;
    auto &op = state.dataOutputProcessor;

    for (auto *var : op->outVars) {
        //    Pos=INDEX(RVariableTypes(Loop)%VarName,':')
        //    IF (ComponentName /= RVariableTypes(Loop)%VarNameUC(1:Pos-1)) CYCLE
        if (var->varType != OutputProcessor::VariableType::Real) continue;
        if (ComponentName != var->keyUC) continue;
        if (!var->meterNums.empty()) {
            ++NumVariables;
        }
    }
    return NumVariables;
} // GetNumMeteredVariables()

int GetMeteredVariables(EnergyPlusData &state,
                        std::string const &ComponentName,                 // Given Component Name (user defined)
                        Array1D<OutputProcessor::MeteredVar> &meteredVars // Variable Types (1=integer, 2=real, 3=meter)
)
{

    // SUBROUTINE INFORMATION:
    //       AUTHOR         Linda Lawrie
    //       DATE WRITTEN   May 2005
    //       MODIFIED       Jason DeGraw 2/12/2020, de-optionalized
    //       RE-ENGINEERED  na

    // PURPOSE OF THIS SUBROUTINE:
    // This routine gets the variable names and other associated information
    // for metered variables associated with the given ComponentType/Name.

    // Using/Aliasing
    using namespace OutputProcessor;

    // SUBROUTINE LOCAL VARIABLE DECLARATIONS:
    int NumVariables;
    auto &op = state.dataOutputProcessor;

    NumVariables = 0;

    for (int iVar = 0; iVar < (int)op->outVars.size(); ++iVar) {
        //    Pos=INDEX(RVariableTypes(Loop)%VarName,':')
        //    IF (ComponentName /= RVariableTypes(Loop)%VarNameUC(1:Pos-1)) CYCLE

        auto *var = op->outVars[iVar];
        if (var->varType != VariableType::Real) continue;
        if (ComponentName != var->keyUC) continue;
        if (var->meterNums.empty()) continue;

        auto &meteredVar = meteredVars(++NumVariables);

        meteredVar.num = iVar;
        meteredVar.varType = VariableType::Real;
        meteredVar.timeStepType = var->timeStepType;
        meteredVar.units = var->units;

        meteredVar.resource = op->meters[var->meterNums[0]]->resource;
        meteredVar.name = var->keyColonNameUC;

        bool foundEndUse = false;
        bool foundGroup = false;
        for (int meterNum : var->meterNums) {
            auto *meter = op->meters[meterNum];
            if (!foundEndUse && meter->sovEndUseCat != SOVEndUseCat::Invalid) {
                meteredVar.sovEndUseCat = meter->sovEndUseCat;
                foundEndUse = true;
            }

            if (!foundGroup && meter->sovGroup != SOVGroup::Invalid) {
                meteredVar.sovGroup = meter->sovGroup;
                foundGroup = true;
            }

            if (foundEndUse && foundGroup) break;
        }

        meteredVar.rptNum = var->ReportID;
    }
    return NumVariables;
} // GetMeteredVariables()

void GetVariableKeyCountandType(EnergyPlusData &state,
                                std::string const &name, // Standard variable name
                                int &numKeys,            // Number of keys found
                                OutputProcessor::VariableType &varType,
                                OutputProcessor::StoreType &storeType,       // Variable  is Averaged=1 or Summed=2
                                OutputProcessor::TimeStepType &timeStepType, // Variable time step is Zone=1 or HVAC=2
                                Constant::Units &units                       // Units enumeration
)
{

    // SUBROUTINE INFORMATION:
    //       AUTHOR         Michael J. Witte
    //       DATE WRITTEN   August 2003

    // PURPOSE OF THIS SUBROUTINE:
    // This subroutine returns the variable TYPE (Real, integer, meter, schedule, etc.)
    // (varType) whether it is an averaged or summed variable (varAvgSum),
    // whether it is a zone or HVAC time step (varStepType),
    // and the number of keynames for a given report variable or report meter name
    // (varName).  The variable type (varType) and number of keys (numKeys) are
    // used when calling subroutine GetVariableKeys to obtain a list of the
    // keynames for a particular variable and a corresponding list of indexes.

    // METHODOLOGY EMPLOYED:
    // Uses Internal OutputProcessor data structure to search for varName
    // in each of the three output data arrays:
    //       RVariableTypes - real report variables
    //       IVariableTypes - integer report variables
    //       EnergyMeters   - report meters (via GetMeterIndex function)
    //       Schedules      - specific schedule values
    // When the variable is found, the variable type (varType) is set and the
    // number of associated keys is counted.

    // Using/Aliasing
    using namespace OutputProcessor;
    using ScheduleManager::GetScheduleIndex;
    using ScheduleManager::GetScheduleType;

    // SUBROUTINE LOCAL VARIABLE DECLARATIONS:
    auto &op = state.dataOutputProcessor;

    varType = VariableType::NotFound;
    numKeys = 0;
    storeType = StoreType::Averaged;
    timeStepType = TimeStepType::Zone;
    units = Constant::Units::None; // Why is this None and not Invalid?

    std::string nameUC = Util::makeUPPER(name);

    // Search Variable List First
    if (auto found = op->ddOutVarMap.find(nameUC); found != op->ddOutVarMap.end()) {
        auto const *ddOutVar = op->ddOutVars[found->second];
        varType = ddOutVar->variableType;
        storeType = ddOutVar->storeType;
        timeStepType = ddOutVar->timeStepType;
        units = ddOutVar->units;
        numKeys = ddOutVar->keyOutVarNums.size();

    } else if (auto found = op->meterMap.find(nameUC); found != op->meterMap.end()) {
        // Search Meters if not found in integers or reals
        // Use the GetMeterIndex function
        // Meters do not have keys, so only one will be found
        int meterNum = found->second;
        numKeys = 1;
        varType = VariableType::Meter;
        units = op->meters[meterNum]->units;
        storeType = StoreType::Summed;
        timeStepType = TimeStepType::Zone;

    } else {
        // Search schedules if not found in integers, reals, or meters
        // Use the GetScheduleIndex function
        // Schedules do not have keys, so only one will be found
        int schedNum = GetScheduleIndex(state, nameUC);
        if (schedNum > 0) {
            numKeys = 1;
            varType = VariableType::Schedule;
            units = static_cast<Constant::Units>(getEnumValue(Constant::unitNamesUC, Util::makeUPPER(GetScheduleType(state, schedNum))));
            storeType = StoreType::Averaged;
            timeStepType = TimeStepType::Zone;
        }
    }
} // GetVariableKeyCountandType()

void GetVariableKeys(EnergyPlusData &state,
                     std::string const &varName,                  // Standard variable name
                     OutputProcessor::VariableType const varType, // 1=integer, 2=real, 3=meter
                     Array1D_string &keyNames,
                     Array1D_int &keyOutVarNums // Array index for

)
{

    // SUBROUTINE INFORMATION:
    //       AUTHOR         Michael J. Witte
    //       DATE WRITTEN   August 2003

    // PURPOSE OF THIS SUBROUTINE:
    // This subroutine returns a list of keynames and indexes associated
    // with a particular report variable or report meter name (varName).
    // This routine assumes that the variable TYPE (Real, integer, meter, etc.)
    // may be determined by calling GetVariableKeyCountandType.  The variable type
    // and index can then be used with function GetInternalVariableValue to
    // to retrieve the current value of a particular variable/keyname combination.

    // METHODOLOGY EMPLOYED:
    // Uses Internal OutputProcessor data structure to search for varName
    // and build list of keynames and indexes.  The indexes are the array index
    // in the data array for the

    // Using/Aliasing
    using namespace OutputProcessor;
    using ScheduleManager::GetScheduleIndex;

    // SUBROUTINE LOCAL VARIABLE DECLARATIONS:
    std::string nameUC = Util::makeUPPER(varName);
    auto &op = state.dataOutputProcessor;

    // Select based on variable type:  integer, real, or meter
    if (varType == VariableType::Integer || varType == VariableType::Real) {
        auto found = op->ddOutVarMap.find(nameUC);
        if (found == op->ddOutVarMap.end()) return;

        auto const *ddOutVar = op->ddOutVars[found->second];

        if (ddOutVar->keyOutVarNums.size() > size(keyOutVarNums)) {
            ShowFatalError(state, "Invalid array size in GetVariableKeys");
        }

        int iKey = 0;
        for (int keyOutVarNum : ddOutVar->keyOutVarNums) {
            ++iKey;
            keyOutVarNums(iKey) = keyOutVarNum;
            keyNames(iKey) = op->outVars[keyOutVarNum]->keyUC;
        }

    } else if (varType == VariableType::Meter) { // Meter

        if (size(keyOutVarNums) == 0) {
            ShowFatalError(state, "Invalid array size in GetVariableKeys");
        }
        keyOutVarNums(1) = GetMeterIndex(state, varName);
        keyNames(1) = "Meter";

    } else if (varType == VariableType::Schedule) { // Schedule

        if (size(keyOutVarNums) == 0) {
            ShowFatalError(state, "Invalid array size in GetVariableKeys");
        }
        keyOutVarNums(1) = GetScheduleIndex(state, varName);
        keyNames(1) = "Environment";
    } else {
        // do nothing
    }
} // GetVariableKeys()

bool ReportingThisVariable(EnergyPlusData &state, std::string const &RepVarName)
{

    // FUNCTION INFORMATION:
    //       AUTHOR         Linda Lawrie
    //       DATE WRITTEN   October 2008

    // PURPOSE OF THIS FUNCTION:
    // This function scans the report variables and reports back
    // if user has requested this variable be reported.
    using namespace OutputProcessor;

    auto &op = state.dataOutputProcessor;

    std::string name = Util::makeUPPER(RepVarName);

    for (int iReqVar = 0; iReqVar < (int)op->reqVars.size(); ++iReqVar) {
        if (op->reqVars[iReqVar]->name == name) return true;
    }

    if (auto found = op->meterMap.find(name); found != op->meterMap.end()) {
        auto const *meter = op->meters[found->second];
        for (int iFreq = (int)ReportFreq::TimeStep; iFreq < (int)ReportFreq::Num; ++iFreq) {
            if (iFreq == (int)ReportFreq::Year) continue;
            auto const &period = meter->periods[iFreq];
            if (period.Rpt || period.RptFO || period.accRpt || period.accRptFO) return true;
        }
    }

    return false;
} // ReportingThisVariable()

void InitPollutionMeterReporting(EnergyPlusData &state, OutputProcessor::ReportFreq freq)
{

    // SUBROUTINE INFORMATION:Richard Liesen
    //       DATE WRITTEN   July 2002

    // PURPOSE OF THIS SUBROUTINE:
    // This subroutine is called at the end of the first HVAC iteration and
    // sets up the reporting for the Pollution Meters.
    // ReportPollutionOutput,
    //   A1 ; \field Reporting_Frequency
    //        \type choice
    //        \key timestep
    //        \key hourly
    //        \key daily
    //        \key monthly
    //        \key runperiod
    // METHODOLOGY EMPLOYED:
    // The program tries to setup all of the following meters if the Pollution Report is initiated.
    //       Electricity:Facility [J]
    //       Diesel:Facility [J]
    //       DistrictCooling:Facility [J]
    //       DistrictHeating:Facility [J]
    //       Gas:Facility [J]
    //       GASOLINE:Facility [J]
    //       COAL:Facility [J]
    //       FuelOilNo1:Facility [J]
    //       FuelOilNo2:Facility [J]
    //       Propane:Facility [J]
    //       ElectricityProduced:Facility [J]
    //       Pollutant:CO2
    //       Pollutant:CO
    //       Pollutant:CH4
    //       Pollutant:NOx
    //       Pollutant:N2O
    //       Pollutant:SO2
    //       Pollutant:PM
    //       Pollutant:PM10
    //       Pollutant:PM2.5
    //       Pollutant:NH3
    //       Pollutant:NMVOC
    //       Pollutant:Hg
    //       Pollutant:Pb
    //       Pollutant:WaterEnvironmentalFactors
    //       Pollutant:Nuclear High
    //       Pollutant:Nuclear Low
    //       Pollutant:Carbon Equivalent

    // Using/Aliasing
    using namespace OutputProcessor;

    // SUBROUTINE LOCAL VARIABLE DECLARATIONS:

    auto &op = state.dataOutputProcessor;

    for (int iResource = 0; iResource < (int)Constant::eResource::Num; ++iResource) {
        std::string meterName = format("{}:Facility", Constant::eResourceNames[iResource]);
        std::string meterNameUC = Util::makeUPPER(meterName);

        auto found = op->meterMap.find(meterNameUC);
        if (found == op->meterMap.end()) continue;

        auto *meter = op->meters[found->second];
        auto &period = meter->periods[(int)freq];

        int indexGroupKey = DetermineIndexGroupKeyFromMeterName(state, meter->Name);
        std::string indexGroup = DetermineIndexGroupFromMeterGroup(meter);

        // All of the specified meters are checked and the headers printed to the meter file if this
        //  has not been done previously
        if (!period.Rpt) {
            period.Rpt = true;
            WriteMeterDictionaryItem(
                state, freq, StoreType::Summed, period.RptNum, indexGroupKey, indexGroup, meter->Name, meter->units, false, false);
            op->freqTrackingVariables[(int)freq] = true;
        }
    }
} // InitPollutionMeterReporting()

void ProduceRDDMDD(EnergyPlusData &state)
{

    // SUBROUTINE INFORMATION:
    //       AUTHOR         Linda Lawrie
    //       DATE WRITTEN   March 2009

    // PURPOSE OF THIS SUBROUTINE:
    // provide a single call for writing out the Report Data Dictionary and Meter Data Dictionary.

    // Using/Aliasing
    using namespace OutputProcessor;
    using General::ScanForReports;

    // SUBROUTINE LOCAL VARIABLE DECLARATIONS:
    std::string VarOption1;
    std::string VarOption2;
    bool DoReport;
    bool SortByName;

    auto &op = state.dataOutputProcessor;
    auto &rf = state.dataResultsFramework->resultsFramework;

    //  See if Report Variables should be turned on
    SortByName = false;
    ScanForReports(state, "VariableDictionary", DoReport, _, VarOption1, VarOption2);
    //  IF (.not. DoReport) RETURN

    if (DoReport) {
        op->ProduceReportVDD = ReportVDD::Yes;
        if (VarOption1 == std::string("IDF")) {
            op->ProduceReportVDD = ReportVDD::IDF;
        }
        if (!VarOption2.empty()) {
            if (Util::SameString(VarOption2, "Name") || Util::SameString(VarOption2, "AscendingName")) {
                SortByName = true;
            }
        }
    }

    state.files.rdd.ensure_open(state, "ProduceRDDMDD", state.files.outputControl.rdd);
    state.files.mdd.ensure_open(state, "ProduceRDDMDD", state.files.outputControl.mdd);
    if (op->ProduceReportVDD == ReportVDD::Yes) {
        print(state.files.rdd, "Program Version,{},{}{}", state.dataStrGlobals->VerStringVar, state.dataStrGlobals->IDDVerString, '\n');
        print(state.files.rdd, "Var Type (reported time step),Var Report Type,Variable Name [Units]{}", '\n');

        print(state.files.mdd, "Program Version,{},{}{}", state.dataStrGlobals->VerStringVar, state.dataStrGlobals->IDDVerString, '\n');
        print(state.files.mdd, "Var Type (reported time step),Var Report Type,Variable Name [Units]{}", '\n');
    } else if (op->ProduceReportVDD == ReportVDD::IDF) {
        print(state.files.rdd, "! Program Version,{},{}{}", state.dataStrGlobals->VerStringVar, state.dataStrGlobals->IDDVerString, '\n');
        print(state.files.rdd, "! Output:Variable Objects (applicable to this run){}", '\n');

        print(state.files.mdd, "! Program Version,{},{}{}", state.dataStrGlobals->VerStringVar, state.dataStrGlobals->IDDVerString, '\n');
        print(state.files.mdd, "! Output:Meter Objects (applicable to this run){}", '\n');
    }

    if (op->ProduceReportVDD == ReportVDD::Yes || op->ProduceReportVDD == ReportVDD::IDF) {

        auto miVar = op->ddOutVarMap.begin();
        int aiVar = 0;
        for (;;) {
            int iVar = -1;
            // Too complicated to do this logic in the for loop header
            if (SortByName) {
                if (miVar == op->ddOutVarMap.end()) break;
                iVar = miVar->second;
                ++miVar;
            } else {
                if (aiVar == (int)op->ddOutVars.size()) break;
                iVar = aiVar;
                ++aiVar;
            }

            auto *ddVar = op->ddOutVars[iVar];

            if (ddVar->ReportedOnDDFile) continue;

            std::string_view timeStepName = timeStepNames[(int)ddVar->timeStepType];
            std::string_view storeTypeName = storeTypeNames[(int)ddVar->storeType];
            std::string_view varName = ddVar->name;
            std::string_view unitName =
                (ddVar->units == Constant::Units::customEMS) ? ddVar->unitNameCustomEMS : Constant::unitNames[(int)ddVar->units];
            if (op->ProduceReportVDD == ReportVDD::Yes) {
                print(state.files.rdd, "{},{},{} [{}]\n", timeStepName, storeTypeName, varName, unitName);
                rf->RDD.push_back(format("{},{},{} [{}]", timeStepName, storeTypeName, varName, unitName));
            } else {
                print(state.files.rdd, "Output:Variable,*,{},hourly; !- {} {} [{}]\n", varName, timeStepName, storeTypeName, unitName);
                rf->RDD.push_back(format("{},{},{} [{}]", timeStepName, storeTypeName, varName, unitName));
            }

            ddVar->ReportedOnDDFile = true;
            if (SortByName) {
                while (ddVar->Next != -1) {
                    ddVar = op->ddOutVars[ddVar->Next];

                    std::string_view timeStepName = timeStepNames[(int)ddVar->timeStepType];
                    std::string_view storeTypeName = storeTypeNames[(int)ddVar->storeType];
                    std::string_view varName = ddVar->name;
                    std::string_view unitName =
                        (ddVar->units == Constant::Units::customEMS) ? ddVar->unitNameCustomEMS : Constant::unitNames[(int)ddVar->units];

                    if (op->ProduceReportVDD == ReportVDD::Yes) {
                        print(state.files.rdd, "{},{},{} [{}]\n", timeStepName, storeTypeName, varName, unitName);
                        rf->RDD.push_back(format("{},{},{} [{}]", timeStepName, storeTypeName, varName, unitName));
                    } else {
                        print(state.files.rdd, "Output:Variable,*,{},hourly; !- {} {} [{}]\n", varName, timeStepName, storeTypeName, unitName);
                        rf->RDD.push_back(format("{},{},{} [{}]", timeStepName, storeTypeName, varName, unitName));
                    }
                    ddVar->ReportedOnDDFile = true;
                } // while (ddVar->Next != 0)
            }     // if (SortByName)
        }         // for (aiVar, miVar)
    }             // if (produceReportVDD)
    state.files.rdd.close();

    auto miMeter = op->meterMap.begin();
    for (int aiMeter = 0; aiMeter < (int)op->meters.size() && miMeter != op->meterMap.end(); ++aiMeter, ++miMeter) {
        int iMeter = (SortByName) ? miMeter->second : aiMeter;
        auto *meter = op->meters[iMeter];
        std::string_view unitName = Constant::unitNames[(int)meter->units];
        if (op->ProduceReportVDD == ReportVDD::Yes) {
            print(state.files.mdd, "Zone,Meter,{} [{}]\n", meter->Name, unitName);
            rf->MDD.push_back(format("Zone,Meter,{}, [{}]", meter->Name, unitName));
        } else if (op->ProduceReportVDD == ReportVDD::IDF) {
            print(state.files.mdd, "Output:Meter,{},hourly; !- [{}]\n", meter->Name, unitName);
            rf->MDD.push_back(format("Output:Meter,{}, [{}]", meter->Name, unitName));
            print(state.files.mdd, "Output:Meter:Cumulative,{},hourly; !- [{}]\n", meter->Name, unitName);
            rf->MDD.push_back(format("Output:Meter:Cumulative,{}, [{}]", meter->Name, unitName));
        }
    }
    state.files.mdd.close();
} // ProduceRDDMDD()

int AddDDOutVar(EnergyPlusData &state,
                std::string_view const name, // Variable Name
                OutputProcessor::TimeStepType const timeStepType,
                OutputProcessor::StoreType const storeType,
                OutputProcessor::VariableType const variableType,
                Constant::Units const units,
                std::string_view const customUnitName // the custom name for the units from EMS definition of units
)
{

    // SUBROUTINE INFORMATION:
    //       AUTHOR         Linda Lawrie
    //       DATE WRITTEN   August 2010

    // PURPOSE OF THIS SUBROUTINE:
    // This routine maintains a unique list of Output Variables for the
    // Variable Dictionary output.

    // Using/Aliasing
    using namespace OutputProcessor;

    // SUBROUTINE LOCAL VARIABLE DECLARATIONS:
    auto &op = state.dataOutputProcessor;

    std::string nameUC = Util::makeUPPER(name);

    auto found = op->ddOutVarMap.find(nameUC);
    if (found == op->ddOutVarMap.end()) {
        auto *ddVar = new DDOutVar();
        op->ddOutVars.push_back(ddVar);
        // Add to map
        op->ddOutVarMap.insert_or_assign(nameUC, op->ddOutVars.size() - 1);

        ddVar->timeStepType = timeStepType;
        ddVar->storeType = storeType;
        ddVar->variableType = variableType;
        ddVar->name = name;
        ddVar->units = units;
        if (!customUnitName.empty() && units == Constant::Units::customEMS) {
            ddVar->unitNameCustomEMS = customUnitName;
        }
        return op->ddOutVars.size() - 1;

    } else if (units == op->ddOutVars[found->second]->units) {
        return found->second;

    } else {           // not the same as first units
        int dup2 = -1; // for duplicate variable name
        auto *ddVarDup = op->ddOutVars[found->second];
        while (ddVarDup->Next != -1) {
            if (units != op->ddOutVars[ddVarDup->Next]->units) {
                ddVarDup = op->ddOutVars[ddVarDup->Next];
                continue;
            }
            dup2 = ddVarDup->Next;
            break;
        }
        if (dup2 == -1) {
            DDOutVar *ddVar2 = new DDOutVar();
            op->ddOutVars.push_back(ddVar2);
            // Don't add this one to the map.  Leave the map pointing to the first one
            ddVar2->timeStepType = timeStepType;
            ddVar2->storeType = storeType;
            ddVar2->variableType = variableType;
            ddVar2->name = name;
            ddVar2->units = units;
            if (!customUnitName.empty() && units == Constant::Units::customEMS) {
                ddVar2->unitNameCustomEMS = customUnitName;
            }
            ddVarDup->Next = op->ddOutVars.size() - 1;

            return op->ddOutVars.size() - 1;
        } else {
            return dup2;
        } // if (dup2 == 0)
    }     // if (unitsForVar)
} // AddDDOutVar()

int initErrorFile(EnergyPlusData &state)
{
    state.files.err_stream = std::make_unique<std::ofstream>(state.files.outputErrFilePath);
    if (state.files.err_stream->bad()) {
        DisplayString(state, "ERROR: Could not open file " + state.files.outputErrFilePath.string() + " for output (write).");
        return EXIT_FAILURE;
    }
    return EXIT_SUCCESS;
} // initErrorFile()

} // namespace EnergyPlus<|MERGE_RESOLUTION|>--- conflicted
+++ resolved
@@ -3131,241 +3131,11 @@
     std::string unitStringFromDDitem(EnergyPlusData &state, int const ddNum // index provided for DDVariableTypes
     )
     {
-<<<<<<< HEAD
-        // J.Glazer - August/September 2017
-        OutputProcessor::Unit ddUnit = state.dataOutputProcessor->DDVariableTypes(ddItemPtr).units;
-        if (ddUnit != OutputProcessor::Unit::customEMS) {
-            return unitEnumToStringBrackets(ddUnit);
-        } else {
-            return " [" + state.dataOutputProcessor->DDVariableTypes(ddItemPtr).unitNameCustomEMS + "]";
-        }
-    }
-
-    // returns the string corresponding to the OutputProcessor::Unit enum
-    std::string unitEnumToString(EnergyPlus::OutputProcessor::Unit const unitIn)
-    {
-        // J.Glazer - August/September 2017
-        // TODO: Use a constexpr array of string views
-        switch (unitIn) {
-        case OutputProcessor::Unit::J:
-            return "J";
-        case OutputProcessor::Unit::W:
-            return "W";
-        case OutputProcessor::Unit::C:
-            return "C";
-        case OutputProcessor::Unit::None:
-            return "";
-        case OutputProcessor::Unit::kg:
-            return "kg";
-        case OutputProcessor::Unit::W_m2:
-            return "W/m2";
-        case OutputProcessor::Unit::m3:
-            return "m3";
-        case OutputProcessor::Unit::hr:
-            return "hr";
-        case OutputProcessor::Unit::kg_s:
-            return "kg/s";
-        case OutputProcessor::Unit::deg:
-            return "deg";
-        case OutputProcessor::Unit::m3_s:
-            return "m3/s";
-        case OutputProcessor::Unit::W_m2K:
-            return "W/m2-K";
-        case OutputProcessor::Unit::kgWater_kgDryAir:
-            return "kgWater/kgDryAir";
-        case OutputProcessor::Unit::Perc:
-            return "%";
-        case OutputProcessor::Unit::m_s:
-            return "m/s";
-        case OutputProcessor::Unit::lux:
-            return "lux";
-        case OutputProcessor::Unit::kgWater_s:
-            return "kgWater/s";
-        case OutputProcessor::Unit::rad:
-            return "rad";
-        case OutputProcessor::Unit::Pa:
-            return "Pa";
-        case OutputProcessor::Unit::J_kg:
-            return "J/kg";
-        case OutputProcessor::Unit::m:
-            return "m";
-        case OutputProcessor::Unit::lum_W:
-            return "lum/W";
-        case OutputProcessor::Unit::kg_m3:
-            return "kg/m3";
-        case OutputProcessor::Unit::L:
-            return "L";
-        case OutputProcessor::Unit::ach:
-            return "ach";
-        case OutputProcessor::Unit::m2:
-            return "m2";
-        case OutputProcessor::Unit::deltaC:
-            return "deltaC";
-        case OutputProcessor::Unit::J_kgK:
-            return "J/kg-K";
-        case OutputProcessor::Unit::W_W:
-            return "W/W";
-        case OutputProcessor::Unit::clo:
-            return "clo";
-        case OutputProcessor::Unit::W_mK:
-            return "W/m-K";
-        case OutputProcessor::Unit::W_K:
-            return "W/K";
-        case OutputProcessor::Unit::K_W:
-            return "K/W";
-        case OutputProcessor::Unit::ppm:
-            return "ppm";
-        case OutputProcessor::Unit::kg_kg:
-            return "kg/kg";
-        case OutputProcessor::Unit::s:
-            return "s";
-        case OutputProcessor::Unit::cd_m2:
-            return "cd/m2";
-        case OutputProcessor::Unit::kmol_s:
-            return "kmol/s";
-        case OutputProcessor::Unit::umol_m2s:
-            return "umol/m2-s";
-        case OutputProcessor::Unit::K_m:
-            return "K/m";
-        case OutputProcessor::Unit::min:
-            return "min";
-        case OutputProcessor::Unit::J_kgWater:
-            return "J/kgWater";
-        case OutputProcessor::Unit::rev_min:
-            return "rev/min";
-        case OutputProcessor::Unit::kg_m2s:
-            return "kg/m2-s";
-        case OutputProcessor::Unit::J_m2:
-            return "J/m2";
-        case OutputProcessor::Unit::A:
-            return "A";
-        case OutputProcessor::Unit::V:
-            return "V";
-        case OutputProcessor::Unit::W_m2C:
-            return "W/m2-C";
-        case OutputProcessor::Unit::Ah:
-            return "Ah";
-        case OutputProcessor::Unit::Btu_h_W:
-            return "Btu/h-W";
-        default:
-            return "unknown";
-        }
-    }
-
-    // returns the OutputProcessor::Unit enum value when a string containing the units is provided without brackets
-    OutputProcessor::Unit unitStringToEnum(std::string const &unitIn)
-    {
-        // J.Glazer - August/September 2017
-        std::string unitUpper = Util::makeUPPER(unitIn);
-        if (unitUpper == "J") {
-            return OutputProcessor::Unit::J;
-        } else if (unitUpper == "DELTAC") {
-            return OutputProcessor::Unit::deltaC;
-        } else if (unitUpper.empty()) {
-            return OutputProcessor::Unit::None;
-        } else if (unitUpper == "W") {
-            return OutputProcessor::Unit::W;
-        } else if (unitUpper == "C") {
-            return OutputProcessor::Unit::C;
-        } else if (unitUpper == "KG/S") {
-            return OutputProcessor::Unit::kg_s;
-        } else if (unitUpper == "KGWATER/KGDRYAIR") {
-            return OutputProcessor::Unit::kgWater_kgDryAir;
-        } else if (unitUpper == "PPM") {
-            return OutputProcessor::Unit::ppm;
-        } else if (unitUpper == "PA") {
-            return OutputProcessor::Unit::Pa;
-        } else if (unitUpper == "M3/S") {
-            return OutputProcessor::Unit::m3_s;
-        } else if (unitUpper == "MIN") {
-            return OutputProcessor::Unit::min;
-        } else if (unitUpper == "M3") {
-            return OutputProcessor::Unit::m3;
-        } else if (unitUpper == "KG") {
-            return OutputProcessor::Unit::kg;
-        } else if (unitUpper == "ACH") {
-            return OutputProcessor::Unit::ach;
-        } else if (unitUpper == "W/W") {
-            return OutputProcessor::Unit::W_W;
-        } else if (unitUpper == "LUX") {
-            return OutputProcessor::Unit::lux;
-        } else if (unitUpper == "LUM/W") {
-            return OutputProcessor::Unit::lum_W;
-        } else if (unitUpper == "HR") {
-            return OutputProcessor::Unit::hr;
-        } else if (unitUpper == "CD/M2") {
-            return OutputProcessor::Unit::cd_m2;
-        } else if (unitUpper == "J/KGWATER") {
-            return OutputProcessor::Unit::J_kgWater;
-        } else if (unitUpper == "M/S") {
-            return OutputProcessor::Unit::m_s;
-        } else if (unitUpper == "W/M2") {
-            return OutputProcessor::Unit::W_m2;
-        } else if (unitUpper == "M") {
-            return OutputProcessor::Unit::m;
-        } else if (unitUpper == "AH") {
-            return OutputProcessor::Unit::Ah;
-        } else if (unitUpper == "A") {
-            return OutputProcessor::Unit::A;
-        } else if (unitUpper == "V") {
-            return OutputProcessor::Unit::V;
-        } else if (unitUpper == "KMOL/S") {
-            return OutputProcessor::Unit::kmol_s;
-        } else if (unitUpper == "UMOL/M2-S") {
-            return OutputProcessor::Unit::umol_m2s;
-        } else if (unitUpper == "REV/MIN") {
-            return OutputProcessor::Unit::rev_min;
-        } else if (unitUpper == "W/M2-K") {
-            return OutputProcessor::Unit::W_m2K;
-        } else if (unitUpper == "J/KG") {
-            return OutputProcessor::Unit::J_kg;
-        } else if (unitUpper == "KG/KG") {
-            return OutputProcessor::Unit::kg_kg;
-        } else if (unitUpper == "%") {
-            return OutputProcessor::Unit::Perc;
-        } else if (unitUpper == "DEG") {
-            return OutputProcessor::Unit::deg;
-        } else if (unitUpper == "S") {
-            return OutputProcessor::Unit::s;
-        } else if (unitUpper == "KG/M3") {
-            return OutputProcessor::Unit::kg_m3;
-        } else if (unitUpper == "KG/M2-S") {
-            return OutputProcessor::Unit::kg_m2s;
-        } else if (unitUpper == "J/KG-K") {
-            return OutputProcessor::Unit::J_kgK;
-        } else if (unitUpper == "L") {
-            return OutputProcessor::Unit::L;
-        } else if (unitUpper == "K/M") {
-            return OutputProcessor::Unit::K_m;
-        } else if (unitUpper == "M2") {
-            return OutputProcessor::Unit::m2;
-        } else if (unitUpper == "W/M2-C") {
-            return OutputProcessor::Unit::W_m2C;
-        } else if (unitUpper == "RAD") {
-            return OutputProcessor::Unit::rad;
-        } else if (unitUpper == "J/M2") {
-            return OutputProcessor::Unit::J_m2;
-        } else if (unitUpper == "CLO") {
-            return OutputProcessor::Unit::clo;
-        } else if (unitUpper == "W/M-K") {
-            return OutputProcessor::Unit::W_mK;
-        } else if (unitUpper == "W/K") {
-            return OutputProcessor::Unit::W_K;
-        } else if (unitUpper == "K/W") {
-            return OutputProcessor::Unit::K_W;
-        } else if (unitUpper == "KGWATER/S") {
-            return OutputProcessor::Unit::kgWater_s;
-        } else {
-            return OutputProcessor::Unit::unknown;
-        }
-    }
-=======
         // This function is here just for unit test purposes
         DDOutVar *ddVar = state.dataOutputProcessor->ddOutVars[ddNum];
         Constant::Units units = ddVar->units;
         return format(" [{}]", units == Constant::Units::customEMS ? ddVar->unitNameCustomEMS : Constant::unitNames[(int)units]);
     } // unitStringFromDDitem()
->>>>>>> fb265cdf
 
 } // namespace OutputProcessor
 
