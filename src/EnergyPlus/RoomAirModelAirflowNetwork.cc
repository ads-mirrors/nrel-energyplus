// EnergyPlus, Copyright (c) 1996-2021, The Board of Trustees of the University of Illinois,
// The Regents of the University of California, through Lawrence Berkeley National Laboratory
// (subject to receipt of any required approvals from the U.S. Dept. of Energy), Oak Ridge
// National Laboratory, managed by UT-Battelle, Alliance for Sustainable Energy, LLC, and other
// contributors. All rights reserved.
//
// NOTICE: This Software was developed under funding from the U.S. Department of Energy and the
// U.S. Government consequently retains certain rights. As such, the U.S. Government has been
// granted for itself and others acting on its behalf a paid-up, nonexclusive, irrevocable,
// worldwide license in the Software to reproduce, distribute copies to the public, prepare
// derivative works, and perform publicly and display publicly, and to permit others to do so.
//
// Redistribution and use in source and binary forms, with or without modification, are permitted
// provided that the following conditions are met:
//
// (1) Redistributions of source code must retain the above copyright notice, this list of
//     conditions and the following disclaimer.
//
// (2) Redistributions in binary form must reproduce the above copyright notice, this list of
//     conditions and the following disclaimer in the documentation and/or other materials
//     provided with the distribution.
//
// (3) Neither the name of the University of California, Lawrence Berkeley National Laboratory,
//     the University of Illinois, U.S. Dept. of Energy nor the names of its contributors may be
//     used to endorse or promote products derived from this software without specific prior
//     written permission.
//
// (4) Use of EnergyPlus(TM) Name. If Licensee (i) distributes the software in stand-alone form
//     without changes from the version obtained under this License, or (ii) Licensee makes a
//     reference solely to the software portion of its product, Licensee must refer to the
//     software as "EnergyPlus version X" software, where "X" is the version number Licensee
//     obtained under this License and may not use a different name for the software. Except as
//     specifically required in this Section (4), Licensee shall not use in a company name, a
//     product name, in advertising, publicity, or other promotional activities any name, trade
//     name, trademark, logo, or other designation of "EnergyPlus", "E+", "e+" or confusingly
//     similar designation, without the U.S. Department of Energy's prior written consent.
//
// THIS SOFTWARE IS PROVIDED BY THE COPYRIGHT HOLDERS AND CONTRIBUTORS "AS IS" AND ANY EXPRESS OR
// IMPLIED WARRANTIES, INCLUDING, BUT NOT LIMITED TO, THE IMPLIED WARRANTIES OF MERCHANTABILITY
// AND FITNESS FOR A PARTICULAR PURPOSE ARE DISCLAIMED. IN NO EVENT SHALL THE COPYRIGHT OWNER OR
// CONTRIBUTORS BE LIABLE FOR ANY DIRECT, INDIRECT, INCIDENTAL, SPECIAL, EXEMPLARY, OR
// CONSEQUENTIAL DAMAGES (INCLUDING, BUT NOT LIMITED TO, PROCUREMENT OF SUBSTITUTE GOODS OR
// SERVICES; LOSS OF USE, DATA, OR PROFITS; OR BUSINESS INTERRUPTION) HOWEVER CAUSED AND ON ANY
// THEORY OF LIABILITY, WHETHER IN CONTRACT, STRICT LIABILITY, OR TORT (INCLUDING NEGLIGENCE OR
// OTHERWISE) ARISING IN ANY WAY OUT OF THE USE OF THIS SOFTWARE, EVEN IF ADVISED OF THE
// POSSIBILITY OF SUCH DAMAGE.

// ObjexxFCL Headers
#include <ObjexxFCL/Array.functions.hh>
#include <ObjexxFCL/Array1D.hh>
#include <ObjexxFCL/Fmath.hh>

// EnergyPlus Headers
#include <AirflowNetwork/Elements.hpp>
#include <EnergyPlus/BaseboardElectric.hh>
#include <EnergyPlus/BaseboardRadiator.hh>
#include <EnergyPlus/Data/EnergyPlusData.hh>
#include <EnergyPlus/DataDefineEquip.hh>
#include <EnergyPlus/DataEnvironment.hh>
#include <EnergyPlus/DataHVACGlobals.hh>
#include <EnergyPlus/DataHeatBalFanSys.hh>
#include <EnergyPlus/DataHeatBalSurface.hh>
#include <EnergyPlus/DataHeatBalance.hh>
#include <EnergyPlus/DataLoopNode.hh>
#include <EnergyPlus/DataMoistureBalance.hh>
#include <EnergyPlus/DataMoistureBalanceEMPD.hh>
#include <EnergyPlus/DataRoomAirModel.hh>
#include <EnergyPlus/DataSurfaceLists.hh>
#include <EnergyPlus/DataSurfaces.hh>
#include <EnergyPlus/DataZoneEquipment.hh>
#include <EnergyPlus/ElectricBaseboardRadiator.hh>
#include <EnergyPlus/FluidProperties.hh>
#include <EnergyPlus/General.hh>
#include <EnergyPlus/HWBaseboardRadiator.hh>
#include <EnergyPlus/HeatBalFiniteDiffManager.hh>
#include <EnergyPlus/HeatBalanceHAMTManager.hh>
#include <EnergyPlus/HighTempRadiantSystem.hh>
#include <EnergyPlus/InternalHeatGains.hh>
#include <EnergyPlus/MoistureBalanceEMPDManager.hh>
#include <EnergyPlus/OutputProcessor.hh>
#include <EnergyPlus/Psychrometrics.hh>
#include <EnergyPlus/RefrigeratedCase.hh>
#include <EnergyPlus/RoomAirModelAirflowNetwork.hh>
#include <EnergyPlus/SteamBaseboardRadiator.hh>
#include <EnergyPlus/UtilityRoutines.hh>
#include <EnergyPlus/ZoneDehumidifier.hh>
#include <EnergyPlus/ZonePlenum.hh>

namespace EnergyPlus {

namespace RoomAirModelAirflowNetwork {

    // MODULE INFORMATION:
    //       AUTHOR         Brent Griffith
    //       DATE WRITTEN   November 2009
    //       MODIFIED       Lixing Gu, Aug. 2015 for v8.4 replease
    //       RE-ENGINEERED  na

    // PURPOSE OF THIS MODULE:
    // contains the RoomAir model portions of RoomAirflowNetwork modeling

    // METHODOLOGY EMPLOYED:
    // Interact with Surface HB, internal gain, HVAC system and Airflow Network Domains
    // Do heat and moisture balance calculations on roomair nodes.

    // REFERENCES:
    // none

    // OTHER NOTES:
    // na

    // Using/Aliasing
    using namespace DataRoomAirModel;
    using namespace DataHeatBalSurface;
    using namespace DataMoistureBalance;
    using namespace DataSurfaces;
    using namespace DataHeatBalance;
    // Data
    // MODULE PARAMETER DEFINITIONS:

    // MODULE DERIVED TYPE DEFINITIONS:

    // INTERFACE BLOCK SPECIFICATIONS:
    // na

    // MODULE VARIABLE DECLARATIONS:
    // see DataRoomAir

    // SUBROUTINE SPECIFICATIONS FOR MODULE

    // Object Data
    Array1D<RAFNData> RAFN;

    namespace {
        bool InitRoomAirModelAirflowNetworkOneTimeFlag(true);
        bool InitRoomAirModelAirflowNetworkOneTimeFlagConf(true);
        bool InitRoomAirModelAirflowNetworkEnvrnFlag(true);
        bool LoadPredictionRoomAirModelAirflowNetworkOneTimeFlag(true);
    } // namespace

    // Functions

    void clear_state()
    {
        InitRoomAirModelAirflowNetworkOneTimeFlag = true;
        InitRoomAirModelAirflowNetworkOneTimeFlagConf = true;
        InitRoomAirModelAirflowNetworkEnvrnFlag = true;
        LoadPredictionRoomAirModelAirflowNetworkOneTimeFlag = true;
        RAFN.deallocate();
    }

    void SimRoomAirModelAirflowNetwork(EnergyPlusData &state, int const ZoneNum) // index number for the specified zone
    {

        // SUBROUTINE INFORMATION:
        //       AUTHOR         Brent Griffith
        //       DATE WRITTEN   January 2004/Aug 2005
        //       MODIFIED       Lixing Gu, Aug. 2015 for v8.4 replease
        //       RE-ENGINEERED  na

        // PURPOSE OF THIS SUBROUTINE:
        // This subroutine manages RoomAirflowNetwork model simulation

        // METHODOLOGY EMPLOYED:
        // calls subroutines

        // REFERENCES:
        // na

        // USE STATEMENTS:
        // na

        // SUBROUTINE LOCAL VARIABLE DECLARATIONS:
        int ThisRoomAirNode;
        int RAFNNum;


        RAFNNum = state.dataRoomAirMod->RoomAirflowNetworkZoneInfo(ZoneNum).RAFNNum;

        if (RAFNNum == 0) {
            ShowFatalError(state, "SimRoomAirModelAirflowNetwork: Zone is not defined in the RoomAirModelAirflowNetwork model =" + state.dataHeatBal->Zone(ZoneNum).Name);
        }

        auto &thisRAFN(RAFN(RAFNNum));
        thisRAFN.ZoneNum = ZoneNum;

        // model control volume for each roomAir:node in the zone.
        for (ThisRoomAirNode = 1; ThisRoomAirNode <= state.dataRoomAirMod->RoomAirflowNetworkZoneInfo(ZoneNum).NumOfAirNodes; ++ThisRoomAirNode) {

            thisRAFN.RoomAirNode = ThisRoomAirNode;

            thisRAFN.InitRoomAirModelAirflowNetwork(state, ThisRoomAirNode);

            thisRAFN.CalcRoomAirModelAirflowNetwork(state, ThisRoomAirNode);
        }

        thisRAFN.UpdateRoomAirModelAirflowNetwork(state);

    } // SimRoomAirModelAirflowNetwork

    //****************************************************

    void LoadPredictionRoomAirModelAirflowNetwork(EnergyPlusData &state, int const ZoneNum, int const RoomAirNode) // index number for the specified zone and node
    {

        // SUBROUTINE INFORMATION:
        //       AUTHOR         Lixing Gu
        //       DATE WRITTEN   June, 2015
        //       MODIFIED       na
        //       RE-ENGINEERED  na

        // PURPOSE OF THIS SUBROUTINE:
        // Predict zone loads at a controlled node

        // METHODOLOGY EMPLOYED:
        // na

        // REFERENCES:
        // na

        // USE STATEMENTS:
        // na

        // SUBROUTINE LOCAL VARIABLE DECLARATIONS:
        //////////// hoisted into namespace ////////////////////////////////////////////////
        // static bool OneTimeFlag_FindFirstLastPtr( true );  // one time setup flag // LoadPredictionRoomAirModelAirflowNetworkOneTimeFlag
        ////////////////////////////////////////////////////////////////////////////////////
        int RAFNNum;


        if (LoadPredictionRoomAirModelAirflowNetworkOneTimeFlag) {
            RAFN.allocate(state.dataRoomAirMod->NumOfRoomAirflowNetControl);
            LoadPredictionRoomAirModelAirflowNetworkOneTimeFlag = false;
        }

        RAFNNum = state.dataRoomAirMod->RoomAirflowNetworkZoneInfo(ZoneNum).RAFNNum;

        if (RAFNNum == 0) {
            ShowFatalError(state, "LoadPredictionRoomAirModelAirflowNetwork: Zone is not defined in the RoomAirModelAirflowNetwork model =" +
                           state.dataHeatBal->Zone(ZoneNum).Name);
        }
        auto &thisRAFN(RAFN(RAFNNum));
        thisRAFN.ZoneNum = ZoneNum;

        thisRAFN.InitRoomAirModelAirflowNetwork(state, RoomAirNode);

    } // LoadPredictionRoomAirModelAirflowNetwork

    //****************************************************

    void RAFNData::InitRoomAirModelAirflowNetwork(EnergyPlusData &state, int const RoomAirNode) // index number for the specified zone
    {

        // SUBROUTINE INFORMATION:
        //       AUTHOR         B. Griffith
        //       DATE WRITTEN   November 2009
        //       MODIFIED       Lixing Gu, Aug. 2015 for v8.4 replease
        //       RE-ENGINEERED  na

        // PURPOSE OF THIS SUBROUTINE:
        // Perform one-time checking and term calculations

        // Using/Aliasing
        using DataHeatBalFanSys::NonAirSystemResponse;
        using DataHeatBalFanSys::SumLatentHTRadSys;
        using DataHeatBalFanSys::SysDepZoneLoadsLagged;
        using DataHeatBalFanSys::ZoneLatentGain;
        using DataLoopNode::NodeID;
        using DataLoopNode::NumOfNodes;

        using InternalHeatGains::SumInternalLatentGainsByTypes;
        using Psychrometrics::PsyCpAirFnW;
        using Psychrometrics::PsyRhoAirFnPbTdbW;

        // SUBROUTINE LOCAL VARIABLE DECLARATIONS:
        //////////// hoisted into namespace ////////////////////////////////////////////////
        // static bool MyOneTimeFlag( true );  // one time setup flag // InitRoomAirModelAirflowNetworkOneTimeFlag
        // static bool MyOneTimeFlagConf( true ); // one time setup flag for zone configuration // InitRoomAirModelAirflowNetworkOneTimeFlagConf
        // static bool MyEnvrnFlag( true ); // one time setup flag for zone configuration // InitRoomAirModelAirflowNetworkEnvrnFlag
        ////////////////////////////////////////////////////////////////////////////////////
        Real64 SumLinkMCp;
        Real64 SumLinkMCpT;
        int linkNum;
        Real64 LinkInTemp;
        Real64 CpAir;
        Real64 LinkInHumRat;
        Real64 LinkInMdot;
        Real64 SumLinkM;
        Real64 SumLinkMW;
        int LoopZone;
        int NumSurfs;
        int LoopAirNode;
        int NodeNum;
        int NodeIn;
        int Link;
        int IdZone;
        int IdNode;
        int EquipLoop;
        int MaxNodeNum;
        Array1D_bool NodeFound; // True if a node is found.
        int MaxEquipNum;
        Array1D_bool EquipFound;
        int ISum;
        bool ErrorsFound;
        int I;
        Array1D<Real64> SupplyFrac;
        Array1D<Real64> ReturnFrac;

        if (InitRoomAirModelAirflowNetworkOneTimeFlag) { // then do one - time setup inits

            // loop over all zones with RoomAirflowNetwork model
            for (LoopZone = 1; LoopZone <= state.dataGlobal->NumOfZones; ++LoopZone) {
                if (!state.dataRoomAirMod->RoomAirflowNetworkZoneInfo(LoopZone).IsUsed) continue;
<<<<<<< HEAD
                NumSurfs = Zone(LoopZone).HTSurfaceLast - Zone(LoopZone).HTSurfaceFirst + 1;
=======
                NumSurfs = state.dataHeatBal->Zone(LoopZone).SurfaceLast - state.dataHeatBal->Zone(LoopZone).SurfaceFirst + 1;
>>>>>>> c9fa4f04
                for (LoopAirNode = 1; LoopAirNode <= state.dataRoomAirMod->RoomAirflowNetworkZoneInfo(LoopZone).NumOfAirNodes;
                     ++LoopAirNode) { // loop over all the modeled room air nodes
                    // calculate volume of air in node's control volume
                    state.dataRoomAirMod->RoomAirflowNetworkZoneInfo(LoopZone).Node(LoopAirNode).AirVolume =
                        state.dataHeatBal->Zone(LoopZone).Volume * state.dataRoomAirMod->RoomAirflowNetworkZoneInfo(LoopZone).Node(LoopAirNode).ZoneVolumeFraction;

                    SetupOutputVariable(state, "RoomAirflowNetwork Node NonAirSystemResponse",
                                        OutputProcessor::Unit::W,
                                        state.dataRoomAirMod->RoomAirflowNetworkZoneInfo(LoopZone).Node(LoopAirNode).NonAirSystemResponse,
                                        "HVAC",
                                        "Average",
                                        state.dataRoomAirMod->RoomAirflowNetworkZoneInfo(LoopZone).Node(LoopAirNode).Name);
                    SetupOutputVariable(state, "RoomAirflowNetwork Node SysDepZoneLoadsLagged",
                                        OutputProcessor::Unit::W,
                                        state.dataRoomAirMod->RoomAirflowNetworkZoneInfo(LoopZone).Node(LoopAirNode).SysDepZoneLoadsLagged,
                                        "HVAC",
                                        "Average",
                                        state.dataRoomAirMod->RoomAirflowNetworkZoneInfo(LoopZone).Node(LoopAirNode).Name);
                    SetupOutputVariable(state, "RoomAirflowNetwork Node SumIntSensibleGain",
                                        OutputProcessor::Unit::W,
                                        state.dataRoomAirMod->RoomAirflowNetworkZoneInfo(LoopZone).Node(LoopAirNode).SumIntSensibleGain,
                                        "HVAC",
                                        "Average",
                                        state.dataRoomAirMod->RoomAirflowNetworkZoneInfo(LoopZone).Node(LoopAirNode).Name);
                    SetupOutputVariable(state, "RoomAirflowNetwork Node SumIntLatentGain",
                                        OutputProcessor::Unit::W,
                                        state.dataRoomAirMod->RoomAirflowNetworkZoneInfo(LoopZone).Node(LoopAirNode).SumIntLatentGain,
                                        "HVAC",
                                        "Average",
                                        state.dataRoomAirMod->RoomAirflowNetworkZoneInfo(LoopZone).Node(LoopAirNode).Name);
                }
            }
            InitRoomAirModelAirflowNetworkOneTimeFlag = false;
        }

        if (InitRoomAirModelAirflowNetworkOneTimeFlagConf) { // then do one - time setup inits
            if (allocated(state.dataZoneEquip->ZoneEquipConfig) && allocated(state.dataZoneEquip->ZoneEquipList)) {
                MaxNodeNum = 0;
                MaxEquipNum = 0;
                ErrorsFound = false;
                for (LoopZone = 1; LoopZone <= state.dataGlobal->NumOfZones; ++LoopZone) {
                    if (!state.dataHeatBal->Zone(LoopZone).IsControlled) continue;
                    MaxEquipNum = max(MaxEquipNum, state.dataZoneEquip->ZoneEquipList(LoopZone).NumOfEquipTypes);
                    MaxNodeNum = max(MaxNodeNum, state.dataZoneEquip->ZoneEquipConfig(LoopZone).NumInletNodes);
                }
                if (MaxNodeNum > 0) {
                    NodeFound.allocate(MaxNodeNum);
                    NodeFound = false;
                }
                if (MaxEquipNum > 0) {
                    EquipFound.allocate(MaxEquipNum);
                    SupplyFrac.allocate(MaxEquipNum);
                    ReturnFrac.allocate(MaxEquipNum);
                    EquipFound = false;
                    SupplyFrac = 0.0;
                    ReturnFrac = 0.0;
                }

                // loop over all zones with RoomAirflowNetwork model
                for (LoopZone = 1; LoopZone <= state.dataGlobal->NumOfZones; ++LoopZone) {
                    if (!state.dataHeatBal->Zone(LoopZone).IsControlled) continue;
                    if (!state.dataRoomAirMod->RoomAirflowNetworkZoneInfo(LoopZone).IsUsed) continue;
                    // find actualZoneID in ZoneEquipConfig
                    for (IdZone = 1; IdZone <= state.dataGlobal->NumOfZones; ++IdZone) {
                        if (state.dataZoneEquip->ZoneEquipConfig(IdZone).ActualZoneNum == LoopZone) {
                            state.dataRoomAirMod->RoomAirflowNetworkZoneInfo(LoopZone).ActualZoneID = IdZone;
                            break;
                        }
                    }
                    SupplyFrac = 0.0;
                    ReturnFrac = 0.0;
                    NodeFound = false;

                    // find supply air node number
                    for (LoopAirNode = 1; LoopAirNode <= state.dataRoomAirMod->RoomAirflowNetworkZoneInfo(LoopZone).NumOfAirNodes;
                         ++LoopAirNode) { // loop over all the modeled room air nodes
                        for (EquipLoop = 1; EquipLoop <= state.dataRoomAirMod->RoomAirflowNetworkZoneInfo(LoopZone).Node(LoopAirNode).NumHVACs;
                             ++EquipLoop) { // loop over all the equip for a single room air node
                            // Check zone equipment name
                            for (I = 1; I <= state.dataZoneEquip->ZoneEquipList(LoopZone).NumOfEquipTypes; ++I) { // loop over all equip types
                                if (UtilityRoutines::SameString(state.dataZoneEquip->ZoneEquipList(LoopZone).EquipName(I),
                                                                state.dataRoomAirMod->RoomAirflowNetworkZoneInfo(LoopZone).Node(LoopAirNode).HVAC(EquipLoop).Name)) {
                                    if (state.dataRoomAirMod->RoomAirflowNetworkZoneInfo(LoopZone).Node(LoopAirNode).HVAC(EquipLoop).EquipConfigIndex == 0)
                                        state.dataRoomAirMod->RoomAirflowNetworkZoneInfo(LoopZone).Node(LoopAirNode).HVAC(EquipLoop).EquipConfigIndex = I;
                                    EquipFound(I) = true;
                                    SupplyFrac(I) =
                                        SupplyFrac(I) + state.dataRoomAirMod->RoomAirflowNetworkZoneInfo(LoopZone).Node(LoopAirNode).HVAC(EquipLoop).SupplyFraction;
                                    ReturnFrac(I) =
                                        ReturnFrac(I) + state.dataRoomAirMod->RoomAirflowNetworkZoneInfo(LoopZone).Node(LoopAirNode).HVAC(EquipLoop).ReturnFraction;
                                }
                            }
                            for (IdNode = 1; IdNode <= NumOfNodes; ++IdNode) { // loop over all nodes to find supply node ID
                                if (UtilityRoutines::SameString(
                                        NodeID(IdNode), state.dataRoomAirMod->RoomAirflowNetworkZoneInfo(LoopZone).Node(LoopAirNode).HVAC(EquipLoop).SupplyNodeName)) {
                                    state.dataRoomAirMod->RoomAirflowNetworkZoneInfo(LoopZone).Node(LoopAirNode).HVAC(EquipLoop).SupNodeNum = IdNode;
                                    break;
                                }
                            }
                            // Verify inlet nodes
                            int inletNodeIndex = 0;
                            for (NodeNum = 1; NodeNum <= state.dataZoneEquip->ZoneEquipConfig(LoopZone).NumInletNodes;
                                 ++NodeNum) { // loop over all supply inlet nodes in a single zone
                                // !Get node conditions
                                if (state.dataZoneEquip->ZoneEquipConfig(LoopZone).InletNode(NodeNum) == IdNode) {
                                    NodeFound(NodeNum) = true;
                                    inletNodeIndex = NodeNum;
                                    break;
                                }
                            }

                            if (state.dataRoomAirMod->RoomAirflowNetworkZoneInfo(LoopZone).Node(LoopAirNode).HVAC(EquipLoop).SupNodeNum > 0 &&
                                UtilityRoutines::SameString(state.dataRoomAirMod->RoomAirflowNetworkZoneInfo(LoopZone).Node(LoopAirNode).HVAC(EquipLoop).ReturnNodeName,
                                                            "")) {
                                // Find matching return node
                                for (int retNode = 1; retNode <= state.dataZoneEquip->ZoneEquipConfig(LoopZone).NumReturnNodes; ++retNode) {
                                    if ((state.dataZoneEquip->ZoneEquipConfig(LoopZone).ReturnNodeInletNum(retNode) == inletNodeIndex) &&
                                        (state.dataZoneEquip->ZoneEquipConfig(LoopZone).ReturnNode(retNode) > 0)) {
                                        state.dataRoomAirMod->RoomAirflowNetworkZoneInfo(LoopZone).Node(LoopAirNode).HVAC(EquipLoop).RetNodeNum =
                                            state.dataZoneEquip->ZoneEquipConfig(LoopZone).ReturnNode(retNode); // Zone return node
                                        break;
                                    }
                                }
                            }

                            if (state.dataRoomAirMod->RoomAirflowNetworkZoneInfo(LoopZone).Node(LoopAirNode).HVAC(EquipLoop).RetNodeNum == 0) {
                                for (IdNode = 1; IdNode <= NumOfNodes; ++IdNode) { // loop over all nodes to find return node ID
                                    if (UtilityRoutines::SameString(
                                            NodeID(IdNode), state.dataRoomAirMod->RoomAirflowNetworkZoneInfo(LoopZone).Node(LoopAirNode).HVAC(EquipLoop).ReturnNodeName)) {
                                        state.dataRoomAirMod->RoomAirflowNetworkZoneInfo(LoopZone).Node(LoopAirNode).HVAC(EquipLoop).RetNodeNum = IdNode;
                                        break;
                                    }
                                }
                            }
                            SetupOutputVariable(state, "RoomAirflowNetwork Node HVAC Supply Fraction",
                                                OutputProcessor::Unit::None,
                                                state.dataRoomAirMod->RoomAirflowNetworkZoneInfo(LoopZone).Node(LoopAirNode).HVAC(EquipLoop).SupplyFraction,
                                                "HVAC",
                                                "Average",
                                                state.dataRoomAirMod->RoomAirflowNetworkZoneInfo(LoopZone).Node(LoopAirNode).HVAC(EquipLoop).Name);
                            SetupOutputVariable(state, "RoomAirflowNetwork Node HVAC Return Fraction",
                                                OutputProcessor::Unit::None,
                                                state.dataRoomAirMod->RoomAirflowNetworkZoneInfo(LoopZone).Node(LoopAirNode).HVAC(EquipLoop).ReturnFraction,
                                                "HVAC",
                                                "Average",
                                                state.dataRoomAirMod->RoomAirflowNetworkZoneInfo(LoopZone).Node(LoopAirNode).HVAC(EquipLoop).Name);
                        }
                    }
                    // Count node with.TRUE.
                    ISum = 0;
                    for (NodeNum = 1; NodeNum <= MaxNodeNum; ++NodeNum) { // loop over all supply inlet nodes in a single zone
                        if (NodeFound(NodeNum)) ISum = ISum + 1;
                    }
                    // Provide error messages with incorrect supplu node inputs
                    if (ISum != state.dataZoneEquip->ZoneEquipConfig(LoopZone).NumInletNodes) {
                        if (ISum > state.dataZoneEquip->ZoneEquipConfig(LoopZone).NumInletNodes) {
                            ShowSevereError(state,
                                "GetRoomAirflowNetworkData: The number of equipment listed in RoomAirflowNetwork:Node:HVACEquipment objects");
                            ShowContinueError(state, "is greater than the number of zone configuration inlet nodes in " + state.dataHeatBal->Zone(LoopZone).Name);
                            ShowContinueError(state, "Please check inputs of both objects.");
                            ErrorsFound = true;
                        } else {
                            ShowSevereError(state,
                                "GetRoomAirflowNetworkData: The number of equipment listed in RoomAirflowNetwork:Node:HVACEquipment objects");
                            ShowContinueError(state, "is less than the number of zone configuration inlet nodes in " + state.dataHeatBal->Zone(LoopZone).Name);
                            ShowContinueError(state, "Please check inputs of both objects.");
                            ErrorsFound = true;
                        }
                    }

                    // Check equipment names to ensure they are used in RoomAirflowNetwork : Node : HVACEquipment objects
                    for (I = 1; I <= state.dataZoneEquip->ZoneEquipList(LoopZone).NumOfEquipTypes; ++I) { // loop over all equip types
                        if (!EquipFound(I)) {
                            ShowSevereError(state, "GetRoomAirflowNetworkData: The equipment listed in ZoneEquipList is not found in the lsit of "
                                            "RoomAir:Node:AirflowNetwork:HVACEquipment objects =");
                            ShowContinueError(state, state.dataZoneEquip->ZoneEquipList(LoopZone).EquipName(I) + ". Please check inputs of both objects.");
                            ErrorsFound = true;
                        }
                    }

                    // Check fraction to ensure sum = 1.0 for every equipment
                    for (I = 1; I <= state.dataZoneEquip->ZoneEquipList(LoopZone).NumOfEquipTypes; ++I) { // loop over all equip types
                        if (std::abs(SupplyFrac(I) - 1.0) > 0.001) {
                            ShowSevereError(state, "GetRoomAirflowNetworkData: Invalid, zone supply fractions do not sum to 1.0");
                            ShowContinueError(state, "Entered in " + state.dataZoneEquip->ZoneEquipList(LoopZone).EquipName(I) +
                                              " defined in RoomAir:Node:AirflowNetwork:HVACEquipment");
                            ShowContinueError(state, "The Fraction of supply fraction values across all the roomair nodes in a zone needs to sum to 1.0.");
                            ShowContinueError(state, format("The sum of fractions entered = {:.3R}", SupplyFrac(I)));
                            ErrorsFound = true;
                        }
                        if (std::abs(ReturnFrac(I) - 1.0) > 0.001) {
                            ShowSevereError(state, "GetRoomAirflowNetworkData: Invalid, zone return fractions do not sum to 1.0");
                            ShowContinueError(state, "Entered in " + state.dataZoneEquip->ZoneEquipList(LoopZone).EquipName(I) +
                                              " defined in RoomAir:Node:AirflowNetwork:HVACEquipment");
                            ShowContinueError(state, "The Fraction of return fraction values across all the roomair nodes in a zone needs to sum to 1.0.");
                            ShowContinueError(state, format("The sum of fractions entered = {:.3R}", ReturnFrac(I)));
                            ErrorsFound = true;
                        }
                    }
                }
                InitRoomAirModelAirflowNetworkOneTimeFlagConf = false;
                if (allocated(NodeFound)) NodeFound.deallocate();
                if (ErrorsFound) {
                    ShowFatalError(state, "GetRoomAirflowNetworkData: Errors found getting air model input.  Program terminates.");
                }
            }
        } // End of InitRoomAirModelAirflowNetworkOneTimeFlagConf

        if (state.dataGlobal->BeginEnvrnFlag && InitRoomAirModelAirflowNetworkEnvrnFlag) {
            for (LoopZone = 1; LoopZone <= state.dataGlobal->NumOfZones; ++LoopZone) {
                if (!state.dataRoomAirMod->RoomAirflowNetworkZoneInfo(LoopZone).IsUsed) continue;
                for (LoopAirNode = 1; LoopAirNode <= state.dataRoomAirMod->RoomAirflowNetworkZoneInfo(LoopZone).NumOfAirNodes;
                     ++LoopAirNode) { // loop over all the modeled room air nodes
                    state.dataRoomAirMod->RoomAirflowNetworkZoneInfo(LoopZone).Node(LoopAirNode).AirTemp = 23.0;
                    state.dataRoomAirMod->RoomAirflowNetworkZoneInfo(LoopZone).Node(LoopAirNode).AirTempX1 = 23.0;
                    state.dataRoomAirMod->RoomAirflowNetworkZoneInfo(LoopZone).Node(LoopAirNode).AirTempX2 = 23.0;
                    state.dataRoomAirMod->RoomAirflowNetworkZoneInfo(LoopZone).Node(LoopAirNode).AirTempX3 = 23.0;
                    state.dataRoomAirMod->RoomAirflowNetworkZoneInfo(LoopZone).Node(LoopAirNode).AirTempX4 = 23.0;
                    state.dataRoomAirMod->RoomAirflowNetworkZoneInfo(LoopZone).Node(LoopAirNode).AirTempDSX1 = 23.0;
                    state.dataRoomAirMod->RoomAirflowNetworkZoneInfo(LoopZone).Node(LoopAirNode).AirTempDSX2 = 23.0;
                    state.dataRoomAirMod->RoomAirflowNetworkZoneInfo(LoopZone).Node(LoopAirNode).AirTempDSX3 = 23.0;
                    state.dataRoomAirMod->RoomAirflowNetworkZoneInfo(LoopZone).Node(LoopAirNode).AirTempDSX4 = 23.0;
                    state.dataRoomAirMod->RoomAirflowNetworkZoneInfo(LoopZone).Node(LoopAirNode).AirTempT1 = 23.0;
                    state.dataRoomAirMod->RoomAirflowNetworkZoneInfo(LoopZone).Node(LoopAirNode).AirTempTMX = 23.0;
                    state.dataRoomAirMod->RoomAirflowNetworkZoneInfo(LoopZone).Node(LoopAirNode).AirTempTM2 = 23.0;

                    state.dataRoomAirMod->RoomAirflowNetworkZoneInfo(LoopZone).Node(LoopAirNode).HumRat = 0.0;
                    state.dataRoomAirMod->RoomAirflowNetworkZoneInfo(LoopZone).Node(LoopAirNode).HumRatX1 = 0.0;
                    state.dataRoomAirMod->RoomAirflowNetworkZoneInfo(LoopZone).Node(LoopAirNode).HumRatX2 = 0.0;
                    state.dataRoomAirMod->RoomAirflowNetworkZoneInfo(LoopZone).Node(LoopAirNode).HumRatX3 = 0.0;
                    state.dataRoomAirMod->RoomAirflowNetworkZoneInfo(LoopZone).Node(LoopAirNode).HumRatX4 = 0.0;
                    state.dataRoomAirMod->RoomAirflowNetworkZoneInfo(LoopZone).Node(LoopAirNode).HumRatDSX1 = 0.0;
                    state.dataRoomAirMod->RoomAirflowNetworkZoneInfo(LoopZone).Node(LoopAirNode).HumRatDSX2 = 0.0;
                    state.dataRoomAirMod->RoomAirflowNetworkZoneInfo(LoopZone).Node(LoopAirNode).HumRatDSX3 = 0.0;
                    state.dataRoomAirMod->RoomAirflowNetworkZoneInfo(LoopZone).Node(LoopAirNode).HumRatDSX4 = 0.0;
                    state.dataRoomAirMod->RoomAirflowNetworkZoneInfo(LoopZone).Node(LoopAirNode).HumRatW1 = 0.0;
                    state.dataRoomAirMod->RoomAirflowNetworkZoneInfo(LoopZone).Node(LoopAirNode).HumRatWMX = 0.0;
                    state.dataRoomAirMod->RoomAirflowNetworkZoneInfo(LoopZone).Node(LoopAirNode).HumRatWM2 = 0.0;

                    state.dataRoomAirMod->RoomAirflowNetworkZoneInfo(LoopZone).Node(LoopAirNode).SysDepZoneLoadsLagged = 0.0;
                    state.dataRoomAirMod->RoomAirflowNetworkZoneInfo(LoopZone).Node(LoopAirNode).SysDepZoneLoadsLaggedOld = 0.0;
                }
            }
            InitRoomAirModelAirflowNetworkEnvrnFlag = false;
        }
        if (!state.dataGlobal->BeginEnvrnFlag) {
            InitRoomAirModelAirflowNetworkEnvrnFlag = true;
        }

        // reuse code in ZoneTempPredictorCorrector for sensible components.
        CalcNodeSums(state, RoomAirNode);

        SumNonAirSystemResponseForNode(state, RoomAirNode);

        // latent gains.
        auto &ThisRAFNNode(state.dataRoomAirMod->RoomAirflowNetworkZoneInfo(ZoneNum).Node(RoomAirNode));

        if (allocated(ThisRAFNNode.SurfMask)) {
            CalcSurfaceMoistureSums(state, RoomAirNode, ThisRAFNNode.SumHmAW, ThisRAFNNode.SumHmARa, ThisRAFNNode.SumHmARaW, ThisRAFNNode.SurfMask);
        }

        // prepare AirflowNetwor flow rates and temperatures
        SumLinkMCp = 0.0;
        SumLinkMCpT = 0.0;
        SumLinkM = 0.0;
        SumLinkMW = 0.0;

        NodeNum = ThisRAFNNode.AirflowNetworkNodeID;
        if (NodeNum > 0) {
            for (linkNum = 1; linkNum <= ThisRAFNNode.NumOfAirflowLinks; ++linkNum) {
                Link = ThisRAFNNode.Link(linkNum).AirflowNetworkLinkSimuID;
                if (AirflowNetwork::AirflowNetworkLinkageData(Link).NodeNums[0] == NodeNum) { // incoming flow
                    NodeIn = AirflowNetwork::AirflowNetworkLinkageData(Link).NodeNums[1];
                    ThisRAFNNode.Link(linkNum).TempIn = AirflowNetwork::AirflowNetworkNodeSimu(NodeIn).TZ;
                    ThisRAFNNode.Link(linkNum).HumRatIn = AirflowNetwork::AirflowNetworkNodeSimu(NodeIn).WZ;
                    ThisRAFNNode.Link(linkNum).MdotIn = AirflowNetwork::AirflowNetworkLinkSimu(Link).FLOW2;
                }
                if (AirflowNetwork::AirflowNetworkLinkageData(Link).NodeNums[1] == NodeNum) { // outgoing flow
                    NodeIn = AirflowNetwork::AirflowNetworkLinkageData(Link).NodeNums[0];
                    ThisRAFNNode.Link(linkNum).TempIn = AirflowNetwork::AirflowNetworkNodeSimu(NodeIn).TZ;
                    ThisRAFNNode.Link(linkNum).HumRatIn = AirflowNetwork::AirflowNetworkNodeSimu(NodeIn).WZ;
                    ThisRAFNNode.Link(linkNum).MdotIn = AirflowNetwork::AirflowNetworkLinkSimu(Link).FLOW;
                }
            }

            for (linkNum = 1; linkNum <= ThisRAFNNode.NumOfAirflowLinks; ++linkNum) {
                LinkInTemp = ThisRAFNNode.Link(linkNum).TempIn;
                LinkInHumRat = ThisRAFNNode.Link(linkNum).HumRatIn;
                LinkInMdot = ThisRAFNNode.Link(linkNum).MdotIn;
                CpAir = PsyCpAirFnW(LinkInHumRat);
                SumLinkMCp = SumLinkMCp + CpAir * LinkInMdot;
                SumLinkMCpT = SumLinkMCpT + CpAir * LinkInMdot * LinkInTemp;
                SumLinkM = SumLinkM + LinkInMdot;
                SumLinkMW = SumLinkMW + LinkInMdot * LinkInHumRat;
            }
        }

        ThisRAFNNode.SumLinkMCp = SumLinkMCp;
        ThisRAFNNode.SumLinkMCpT = SumLinkMCpT;
        ThisRAFNNode.SumLinkM = SumLinkM;
        ThisRAFNNode.SumLinkMW = SumLinkMW;
        ThisRAFNNode.SysDepZoneLoadsLagged = ThisRAFNNode.SysDepZoneLoadsLaggedOld;

        ThisRAFNNode.RhoAir = PsyRhoAirFnPbTdbW(state, state.dataEnvrn->OutBaroPress, ThisRAFNNode.AirTemp, ThisRAFNNode.HumRat, "InitRoomAirModelAirflowNetwork");

        ThisRAFNNode.CpAir = PsyCpAirFnW(ThisRAFNNode.HumRat);

    } // InitRoomAirModelAirflowNetwork

    //*****************************************************************************************

    void RAFNData::CalcRoomAirModelAirflowNetwork(EnergyPlusData &state, int const RoomAirNode) // index number for the specified zone and node
    {

        // SUBROUTINE INFORMATION:
        //       AUTHOR         Brent Griffith
        //       DATE WRITTEN   November 2009
        //       MODIFIED       Lixing Gu, Aug. 2015 for v8.4 replease
        //       RE-ENGINEERED

        // PURPOSE OF THIS SUBROUTINE:
        // calculate new values for temperature and humidity ratio for room air node

        // METHODOLOGY EMPLOYED:
        // take terms(updated in init routine) and use classic air balance equations
        // solved for state variables. Store results in structure.

        // REFERENCES:
        // na

        // Using/Aliasing
        using DataHeatBalFanSys::MAT;
        using DataHeatBalFanSys::ZoneAirHumRat;
        using DataHVACGlobals::TimeStepSys;
        using DataHVACGlobals::UseZoneTimeStepHistory;
        using Psychrometrics::PsyHgAirFnWTdb;
        using Psychrometrics::PsyRhFnTdbWPb;

        // SUBROUTINE LOCAL VARIABLE DECLARATIONS:
        Real64 H2OHtOfVap;
        Real64 HumRatTmp;
        Real64 NodeTempX1;
        Real64 NodeTempX2;
        Real64 NodeTempX3;
        Real64 NodeHumRatX1;
        Real64 NodeHumRatX2;
        Real64 NodeHumRatX3;
        Real64 TempDepCoef;
        Real64 TempIndCoef;
        Real64 AirCap;
        Real64 TempTmp;
        Real64 A;
        Real64 B;
        Real64 C;
        Real64 AirTempT1;
        Real64 HumRatW1;

        auto &ThisRAFNNode(state.dataRoomAirMod->RoomAirflowNetworkZoneInfo(ZoneNum).Node(RoomAirNode));

        if (UseZoneTimeStepHistory) {
            NodeTempX1 = ThisRAFNNode.AirTempX1;
            NodeTempX2 = ThisRAFNNode.AirTempX2;
            NodeTempX3 = ThisRAFNNode.AirTempX3;

            NodeHumRatX1 = ThisRAFNNode.HumRatX1;
            NodeHumRatX2 = ThisRAFNNode.HumRatX2;
            NodeHumRatX3 = ThisRAFNNode.HumRatX3;
        } else { // use down - stepped history
            NodeTempX1 = ThisRAFNNode.AirTempDSX1;
            NodeTempX2 = ThisRAFNNode.AirTempDSX2;
            NodeTempX3 = ThisRAFNNode.AirTempDSX3;

            NodeHumRatX1 = ThisRAFNNode.HumRatDSX1;
            NodeHumRatX2 = ThisRAFNNode.HumRatDSX2;
            NodeHumRatX3 = ThisRAFNNode.HumRatDSX3;
        }

        if (state.dataHeatBal->ZoneAirSolutionAlgo != Use3rdOrder) {
            AirTempT1 = ThisRAFNNode.AirTempT1;
            HumRatW1 = ThisRAFNNode.HumRatW1;
        }
        // solve for node drybulb temperature
        TempDepCoef = ThisRAFNNode.SumHA + ThisRAFNNode.SumLinkMCp + ThisRAFNNode.SumSysMCp;
        TempIndCoef = ThisRAFNNode.SumIntSensibleGain + ThisRAFNNode.SumHATsurf - ThisRAFNNode.SumHATref + ThisRAFNNode.SumLinkMCpT +
                      ThisRAFNNode.SumSysMCpT + ThisRAFNNode.NonAirSystemResponse + ThisRAFNNode.SysDepZoneLoadsLagged;
        AirCap = ThisRAFNNode.AirVolume * state.dataHeatBal->Zone(ZoneNum).ZoneVolCapMultpSens * ThisRAFNNode.RhoAir * ThisRAFNNode.CpAir / (TimeStepSys * DataGlobalConstants::SecInHour);

        if (state.dataHeatBal->ZoneAirSolutionAlgo == UseAnalyticalSolution) {
            if (TempDepCoef == 0.0) { // B=0
                TempTmp = AirTempT1 + TempIndCoef / AirCap;
            } else {
                TempTmp = (AirTempT1 - TempIndCoef / TempDepCoef) * std::exp(min(700.0, -TempDepCoef / AirCap)) + TempIndCoef / TempDepCoef;
            }
        } else if (state.dataHeatBal->ZoneAirSolutionAlgo == UseEulerMethod) {
            TempTmp = (AirCap * AirTempT1 + TempIndCoef) / (AirCap + TempDepCoef);
        } else {
            TempTmp = (TempIndCoef + AirCap * (3.0 * NodeTempX1 - (3.0 / 2.0) * NodeTempX2 + (1.0 / 3.0) * NodeTempX3)) /
                      ((11.0 / 6.0) * AirCap + TempDepCoef);
        }

        ThisRAFNNode.AirTemp = TempTmp;

        // solve for node humidity ratio using 3 algorithms
        H2OHtOfVap = PsyHgAirFnWTdb(ThisRAFNNode.HumRat, ThisRAFNNode.AirTemp);
        A = ThisRAFNNode.SumLinkM + ThisRAFNNode.SumHmARa + ThisRAFNNode.SumSysM;
        B = (ThisRAFNNode.SumIntLatentGain / H2OHtOfVap) + ThisRAFNNode.SumSysMW + ThisRAFNNode.SumLinkMW + ThisRAFNNode.SumHmARaW;
        C = ThisRAFNNode.RhoAir * ThisRAFNNode.AirVolume * state.dataHeatBal->Zone(ZoneNum).ZoneVolCapMultpMoist / (DataGlobalConstants::SecInHour * TimeStepSys);

        // Exact solution
        if (state.dataHeatBal->ZoneAirSolutionAlgo == UseAnalyticalSolution) {
            if (A == 0.0) { // B=0
                HumRatTmp = HumRatW1 + B / C;
            } else {
                HumRatTmp = (HumRatW1 - B / A) * std::exp(min(700., -A / C)) + B / A;
            }
        } else if (state.dataHeatBal->ZoneAirSolutionAlgo == UseEulerMethod) {
            HumRatTmp = (C * HumRatW1 + B) / (C + A);
        } else {
            HumRatTmp = (B + C * (3.0 * NodeHumRatX1 - (3.0 / 2.0) * NodeHumRatX2 + (1.0 / 3.0) * NodeHumRatX3)) / ((11.0 / 6.0) * C + A);
        }

        ThisRAFNNode.HumRat = HumRatTmp;

        ThisRAFNNode.AirCap = AirCap;
        ThisRAFNNode.AirHumRat = C;

        ThisRAFNNode.RelHumidity = PsyRhFnTdbWPb(state, TempTmp, HumRatTmp, state.dataEnvrn->OutBaroPress, "CalcRoomAirModelAirflowNetwork") * 100.0;

    } // CalcRoomAirModelAirflowNetwork

    void RAFNData::UpdateRoomAirModelAirflowNetwork(EnergyPlusData &state)
    {

        // SUBROUTINE INFORMATION:
        //       AUTHOR         B Griffith
        //       DATE WRITTEN   November 2009
        //       MODIFIED       Lixing Gu, Aug. 2015 for v8.4 replease
        //       RE-ENGINEERED  na

        // PURPOSE OF THIS SUBROUTINE:
        // update variables

        // METHODOLOGY EMPLOYED:
        // na

        // REFERENCES:
        // na

        // Using/Aliasing
        using DataHeatBalFanSys::TempTstatAir;
        using DataLoopNode::Node;

        // SUBROUTINE LOCAL VARIABLE DECLARATIONS:
        int AirNodeNum; // nested node structure index
        int I;
        int LoopAirNode;
        int EquipLoop;
        Real64 NodeMass;
        Real64 SumMass;
        Real64 SumMassT;
        Real64 SumMassW;
        int RetNodeNum;

        auto &ThisRAFNZone(state.dataRoomAirMod->RoomAirflowNetworkZoneInfo(ZoneNum));

        if (!ThisRAFNZone.IsUsed) return;

        if (!state.dataGlobal->ZoneSizingCalc) SumSystemDepResponseForNode(state);

        AirNodeNum = state.dataRoomAirMod->RoomAirflowNetworkZoneInfo(ZoneNum).ControlAirNodeID;

        // Update return node conditions
        for (I = 1; I <= state.dataZoneEquip->ZoneEquipList(ZoneNum).NumOfEquipTypes; ++I) { // loop over all equip types
            SumMass = 0.0;
            SumMassT = 0.0;
            SumMassW = 0.0;
            for (LoopAirNode = 1; LoopAirNode <= ThisRAFNZone.NumOfAirNodes; ++LoopAirNode) { // loop over all the modeled room air nodes
                for (EquipLoop = 1; EquipLoop <= ThisRAFNZone.Node(LoopAirNode).NumHVACs;
                     ++EquipLoop) { // loop over all the equip for a single room air node
                    if (ThisRAFNZone.Node(LoopAirNode).HVAC(EquipLoop).EquipConfigIndex == I) {
                        if (ThisRAFNZone.Node(LoopAirNode).HVAC(EquipLoop).SupNodeNum > 0 &&
                            ThisRAFNZone.Node(LoopAirNode).HVAC(EquipLoop).RetNodeNum > 0) {
                            NodeMass = Node(ThisRAFNZone.Node(LoopAirNode).HVAC(EquipLoop).SupNodeNum).MassFlowRate *
                                       ThisRAFNZone.Node(LoopAirNode).HVAC(EquipLoop).ReturnFraction;
                            SumMass += NodeMass;
                            SumMassT += NodeMass * ThisRAFNZone.Node(LoopAirNode).AirTemp;
                            SumMassW += NodeMass * ThisRAFNZone.Node(LoopAirNode).HumRat;
                            RetNodeNum = ThisRAFNZone.Node(LoopAirNode).HVAC(EquipLoop).RetNodeNum;
                        }
                    }
                }
            }
            if (SumMass > 0.0) {
                Node(RetNodeNum).Temp = SumMassT / SumMass;
                Node(RetNodeNum).HumRat = SumMassW / SumMass;
            }
        }
    } // UpdateRoomAirModelAirflowNetwork

    void RAFNData::CalcNodeSums(EnergyPlusData &state, int const RoomAirNodeNum)
    {

        // SUBROUTINE INFORMATION:
        //       AUTHOR         B Griffith
        //       DATE WRITTEN   August 2009
        //       MODIFIED       Lixing Gu, Aug. 2015 for v8.4 replease
        //       RE - ENGINEERED  na

        // PURPOSE OF THIS SUBROUTINE :
        // This subroutine calculates the various sums that go into the zone heat balance
        // equation.This replaces the SUMC, SUMHA, and SUMHAT calculations that were
        // previously done in various places throughout the program.
        // The SumHAT portion of the code is reproduced in RadiantSystemHighTemp and
        // RadiantSystemLowTemp and should be updated accordingly.
        //
        // A reference temperature(Tref) is specified for use with the ceiling diffuser
        // convection correlation.A bogus value of Tref = -999.9 defaults to using
        // the zone air(i.e.outlet) temperature for the reference temperature.
        // If Tref is applied to all surfaces, SumHA = 0, and SumHATref /= 0.
        // If Tref is not used at all, SumHATref = 0, and SumHA /= 0.
        //

        // METHODOLOGY EMPLOYED:
        // na

        // REFERENCES:
        // na

        // USE STATEMENTS:
        using DataHeatBalFanSys::MAT;
        using DataHeatBalFanSys::ZoneAirHumRat;
        using DataLoopNode::Node;
        using DataSurfaces::Surface;
        using InternalHeatGains::SumInternalConvectionGainsByIndices;
        //using InternalHeatGains::SumInternalConvectionGainsByTypes;
        using InternalHeatGains::SumInternalLatentGainsByIndices;
        using InternalHeatGains::SumReturnAirConvectionGainsByIndices;
        using InternalHeatGains::SumReturnAirConvectionGainsByTypes;
        using Psychrometrics::PsyCpAirFnW;
        using Psychrometrics::PsyRhoAirFnPbTdbW;
        //using ZonePlenum::NumZoneReturnPlenums;
        //using ZonePlenum::NumZoneSupplyPlenums;
        //using ZonePlenum::ZoneRetPlenCond;
        //using ZonePlenum::ZoneSupPlenCond;

        // SUBROUTINE LOCAL VARIABLE DECLARATIONS:
        int NodeNum;         // System node number
        Real64 NodeTemp;     // System node temperature
        Real64 NodeW;        // System node humidity ratio
        Real64 MassFlowRate; // System node mass flow rate
        int ZoneEquipConfigNum;
        bool ControlledZoneAirFlag;
        int ZoneRetPlenumNum;
        int ZoneSupPlenumNum;
        bool ZoneRetPlenumAirFlag;
        bool ZoneSupPlenumAirFlag;
        Real64 CpAir;      // Specific heat of air
        int SurfNum;       // Surface number
        Real64 HA;         //                     !Hc*Area
        Real64 Area;       //                   !Effective surface area
        Real64 RefAirTemp; //             !Reference air temperature for surface convection calculations
        Real64 ZoneMult;
        int ADUListIndex;
        int ADUNum;
        int ADUInNode;
        int ADUOutNode;
        Real64 SumIntGain; //             !node sum of convective internal gains
        Real64 SumHA;      // Zone sum of Hc*Area
        Real64 SumHATsurf; //             !Zone sum of Hc*Area*Tsurf
        Real64 SumHATref;  //              !Zone sum of Hc*Area*Tref, for ceiling diffuser convection correlation
        Real64 SumMCp;     //                !Zone sum of MassFlowRate*Cp
        Real64 SumMCpT;    //                !Zone sum of MassFlowRate*Cp*T
        Real64 SumSysMCp;  //              !Zone sum of air system MassFlowRate*Cp
        Real64 SumSysMCpT; //             !Zone sum of air system MassFlowRate*Cp*T
        Real64 SumSysM;    //                !Zone sum of air system MassFlowRate
        Real64 SumSysMW;   //               !Zone sum of air system MassFlowRate*W
        int EquipLoop;     //              !Index of equipment loop
        int Loop;          //                   !Index of RAFN node
        bool Found;        //
        Real64 SumLinkM;   //               !Zone sum of MassFlowRate from the AirflowNetwork model
        Real64 SumLinkMW;  //             !Zone sum of MassFlowRate*W from the AirflowNetwork model


        SumIntGain = 0.0;
        SumHA = 0.0;
        SumHATsurf = 0.0;
        SumHATref = 0.0;
        SumMCp = 0.0;
        SumMCpT = 0.0;
        SumSysMCp = 0.0;
        SumSysMCpT = 0.0;
        SumSysM = 0.0;
        SumSysMW = 0.0;
        SumLinkM = 0.0;
        SumLinkMW = 0.0;

        // Sum all convective internal gains: SumIntGain
        SumInternalConvectionGainsByIndices(state,
                                            ZoneNum,
                                            state.dataRoomAirMod->RoomAirflowNetworkZoneInfo(ZoneNum).Node(RoomAirNodeNum).IntGainsDeviceIndices,
                                            state.dataRoomAirMod->RoomAirflowNetworkZoneInfo(ZoneNum).Node(RoomAirNodeNum).IntGainsFractions,
                                            state.dataRoomAirMod->RoomAirflowNetworkZoneInfo(ZoneNum).Node(RoomAirNodeNum).SumIntSensibleGain);

        SumInternalLatentGainsByIndices(state,
                                        ZoneNum,
                                        state.dataRoomAirMod->RoomAirflowNetworkZoneInfo(ZoneNum).Node(RoomAirNodeNum).IntGainsDeviceIndices,
                                        state.dataRoomAirMod->RoomAirflowNetworkZoneInfo(ZoneNum).Node(RoomAirNodeNum).IntGainsFractions,
                                        state.dataRoomAirMod->RoomAirflowNetworkZoneInfo(ZoneNum).Node(RoomAirNodeNum).SumIntLatentGain);
        // Add heat to return air if zonal system(no return air) or cycling system(return air frequently very low or zero)
        if (state.dataHeatBal->Zone(ZoneNum).NoHeatToReturnAir) {
            // *******************************************
            SumReturnAirConvectionGainsByIndices(state,
                                                 ZoneNum,
                                                 state.dataRoomAirMod->RoomAirflowNetworkZoneInfo(ZoneNum).Node(RoomAirNodeNum).IntGainsDeviceIndices,
                                                 state.dataRoomAirMod->RoomAirflowNetworkZoneInfo(ZoneNum).Node(RoomAirNodeNum).IntGainsFractions,
                                                 SumIntGain);
            state.dataRoomAirMod->RoomAirflowNetworkZoneInfo(ZoneNum).Node(RoomAirNodeNum).SumIntSensibleGain += SumIntGain;
        }

        // Check to see if this is a controlled zone

        ControlledZoneAirFlag = false;
        for (ZoneEquipConfigNum = 1; ZoneEquipConfigNum <= state.dataGlobal->NumOfZones; ++ZoneEquipConfigNum) {
            if (!state.dataHeatBal->Zone(ZoneEquipConfigNum).IsControlled) continue;
            if (state.dataZoneEquip->ZoneEquipConfig(ZoneEquipConfigNum).ActualZoneNum != ZoneNum) continue;
            ControlledZoneAirFlag = true;
            break; // sloppy way of finding ZoneEquipConfigNum for later use.
        }          // ZoneEquipConfigNum

        // Check to see if this is a plenum zone
        ZoneRetPlenumAirFlag = false;
        for (ZoneRetPlenumNum = 1; ZoneRetPlenumNum <= state.dataZonePlenum->NumZoneReturnPlenums; ++ZoneRetPlenumNum) {
            if (state.dataZonePlenum->ZoneRetPlenCond(ZoneRetPlenumNum).ActualZoneNum != ZoneNum) continue;
            ZoneRetPlenumAirFlag = true;
            break;
        } // ZoneRetPlenumNum
        ZoneSupPlenumAirFlag = false;
        for (ZoneSupPlenumNum = 1; ZoneSupPlenumNum <= state.dataZonePlenum->NumZoneSupplyPlenums; ++ZoneSupPlenumNum) {
            if (state.dataZonePlenum->ZoneSupPlenCond(ZoneSupPlenumNum).ActualZoneNum != ZoneNum) continue;
            ZoneSupPlenumAirFlag = true;
            break;
        } // ZoneSupPlenumNum

        // Plenum and controlled zones have a different set of inlet nodes which must be calculated.
        if (ControlledZoneAirFlag) {
            for (NodeNum = 1; NodeNum <= state.dataZoneEquip->ZoneEquipConfig(ZoneEquipConfigNum).NumInletNodes; ++NodeNum) {
                // Get node conditions
                // this next block is of interest to irratic system loads... maybe nodes are not accurate at time of call ?
                // how can we tell ? predict step must be lagged ? correct step, systems have run.
                for (EquipLoop = 1; EquipLoop <= state.dataRoomAirMod->RoomAirflowNetworkZoneInfo(ZoneNum).Node(RoomAirNodeNum).NumHVACs; ++EquipLoop) {
                    if (state.dataRoomAirMod->RoomAirflowNetworkZoneInfo(ZoneNum).Node(RoomAirNodeNum).HVAC(EquipLoop).SupNodeNum ==
                        state.dataZoneEquip->ZoneEquipConfig(ZoneEquipConfigNum).InletNode(NodeNum)) {
                        NodeTemp = Node(state.dataZoneEquip->ZoneEquipConfig(ZoneEquipConfigNum).InletNode(NodeNum)).Temp;
                        NodeW = Node(state.dataZoneEquip->ZoneEquipConfig(ZoneEquipConfigNum).InletNode(NodeNum)).HumRat;
                        MassFlowRate = Node(state.dataZoneEquip->ZoneEquipConfig(ZoneEquipConfigNum).InletNode(NodeNum)).MassFlowRate *
                                state.dataRoomAirMod->RoomAirflowNetworkZoneInfo(ZoneNum).Node(RoomAirNodeNum).HVAC(EquipLoop).SupplyFraction;
                        CpAir = PsyCpAirFnW(ZoneAirHumRat(ZoneNum));
                        SumSysMCp += MassFlowRate * CpAir;
                        SumSysMCpT += MassFlowRate * CpAir * NodeTemp;
                        SumSysM += MassFlowRate;
                        SumSysMW += MassFlowRate * NodeW;
                    }
                } // EquipLoop
            }     // NodeNum
        } else if (ZoneRetPlenumAirFlag) {
            for (NodeNum = 1; NodeNum <= state.dataZonePlenum->ZoneRetPlenCond(ZoneRetPlenumNum).NumInletNodes; ++NodeNum) {
                // Get node conditions
                NodeTemp = Node(state.dataZonePlenum->ZoneRetPlenCond(ZoneRetPlenumNum).InletNode(NodeNum)).Temp;
                MassFlowRate = Node(state.dataZonePlenum->ZoneRetPlenCond(ZoneRetPlenumNum).InletNode(NodeNum)).MassFlowRate;
                CpAir = PsyCpAirFnW(ZoneAirHumRat(ZoneNum));
                SumSysMCp += MassFlowRate * CpAir;
                SumSysMCpT += MassFlowRate * CpAir * NodeTemp;
            } // NodeNum
            // add in the leaks
            for (ADUListIndex = 1; ADUListIndex <= state.dataZonePlenum->ZoneRetPlenCond(ZoneRetPlenumNum).NumADUs; ++ADUListIndex) {
                ADUNum = state.dataZonePlenum->ZoneRetPlenCond(ZoneRetPlenumNum).ADUIndex(ADUListIndex);
                if (state.dataDefineEquipment->AirDistUnit(ADUNum).UpStreamLeak) {
                    ADUInNode = state.dataDefineEquipment->AirDistUnit(ADUNum).InletNodeNum;
                    NodeTemp = Node(ADUInNode).Temp;
                    MassFlowRate = state.dataDefineEquipment->AirDistUnit(ADUNum).MassFlowRateUpStrLk;
                    CpAir = PsyCpAirFnW(ZoneAirHumRat(ZoneNum));
                    SumSysMCp += MassFlowRate * CpAir;
                    SumSysMCpT += MassFlowRate * CpAir * NodeTemp;
                }
                if (state.dataDefineEquipment->AirDistUnit(ADUNum).DownStreamLeak) {
                    ADUOutNode = state.dataDefineEquipment->AirDistUnit(ADUNum).OutletNodeNum;
                    NodeTemp = Node(ADUOutNode).Temp;
                    MassFlowRate = state.dataDefineEquipment->AirDistUnit(ADUNum).MassFlowRateDnStrLk;
                    CpAir = PsyCpAirFnW(ZoneAirHumRat(ZoneNum));
                    SumSysMCp += MassFlowRate * CpAir;
                    SumSysMCpT += MassFlowRate * CpAir * NodeTemp;
                }
            } // ADUListIndex
        } else if (ZoneSupPlenumAirFlag) {
            // Get node conditions
            NodeTemp = Node(state.dataZonePlenum->ZoneSupPlenCond(ZoneSupPlenumNum).InletNode).Temp;
            MassFlowRate = Node(state.dataZonePlenum->ZoneSupPlenCond(ZoneSupPlenumNum).InletNode).MassFlowRate;
            CpAir = PsyCpAirFnW(ZoneAirHumRat(ZoneNum));
            SumSysMCp += MassFlowRate * CpAir;
            SumSysMCpT += MassFlowRate * CpAir * NodeTemp;
        }

        ZoneMult = state.dataHeatBal->Zone(ZoneNum).Multiplier * state.dataHeatBal->Zone(ZoneNum).ListMultiplier;

        SumSysMCp = SumSysMCp / ZoneMult;
        SumSysMCpT = SumSysMCpT / ZoneMult;
        SumSysM = SumSysM / ZoneMult;
        SumSysMW = SumSysMW / ZoneMult;

        // Sum all surface convection : SumHA, SumHATsurf, SumHATref(and additional contributions to SumIntGain)
        // Modified by Gu to include assigned surfaces only shown in the surface lsit
        if (!state.dataRoomAirMod->RoomAirflowNetworkZoneInfo(ZoneNum).Node(RoomAirNodeNum).HasSurfacesAssigned) return;

<<<<<<< HEAD
        for (SurfNum = Zone(ZoneNum).HTSurfaceFirst; SurfNum <= Zone(ZoneNum).HTSurfaceLast; ++SurfNum) {
=======
        for (SurfNum = state.dataHeatBal->Zone(ZoneNum).SurfaceFirst; SurfNum <= state.dataHeatBal->Zone(ZoneNum).SurfaceLast; ++SurfNum) {
>>>>>>> c9fa4f04

            if (state.dataRoomAirMod->RoomAirflowNetworkZoneInfo(ZoneNum).ControlAirNodeID == RoomAirNodeNum) {
                Found = false;
                for (Loop = 1; Loop <= state.dataRoomAirMod->RoomAirflowNetworkZoneInfo(ZoneNum).NumOfAirNodes; ++Loop) {
                    if (Loop != RoomAirNodeNum) {
<<<<<<< HEAD
                        if (state.dataRoomAirMod->RoomAirflowNetworkZoneInfo(ZoneNum).Node(Loop).SurfMask(SurfNum - Zone(ZoneNum).HTSurfaceFirst + 1)) {
=======
                        if (state.dataRoomAirMod->RoomAirflowNetworkZoneInfo(ZoneNum).Node(Loop).SurfMask(SurfNum - state.dataHeatBal->Zone(ZoneNum).SurfaceFirst + 1)) {
>>>>>>> c9fa4f04
                            Found = true;
                            break;
                        }
                    }
                }
                if (Found) continue;
            } else {
<<<<<<< HEAD
                if (!state.dataRoomAirMod->RoomAirflowNetworkZoneInfo(ZoneNum).Node(RoomAirNodeNum).SurfMask(SurfNum - Zone(ZoneNum).HTSurfaceFirst + 1)) continue;
=======
                if (!state.dataRoomAirMod->RoomAirflowNetworkZoneInfo(ZoneNum).Node(RoomAirNodeNum).SurfMask(SurfNum - state.dataHeatBal->Zone(ZoneNum).SurfaceFirst + 1)) continue;
>>>>>>> c9fa4f04
            }

            HA = 0.0;
            Area = Surface(SurfNum).Area; // For windows, this is the glazing area

            if (Surface(SurfNum).Class == DataSurfaces::SurfaceClass::Window) {

                // Add to the convective internal gains
                if (ANY_INTERIOR_SHADE_BLIND(SurfWinShadingFlag(SurfNum))) {
                    // The shade area covers the area of the glazing plus the area of the dividers.
                    Area += SurfWinDividerArea(SurfNum);
                    SumIntGain += SurfWinDividerHeatGain(SurfNum);
                }

                // Convective heat gain from natural convection in gap between glass and interior shade or blind
                if (ANY_INTERIOR_SHADE_BLIND(SurfWinShadingFlag(SurfNum)))
                    SumIntGain += SurfWinConvHeatFlowNatural(SurfNum);

                // Convective heat gain from airflow window
                if (SurfWinAirflowThisTS(SurfNum) > 0.0) {
                    SumIntGain += SurfWinConvHeatGainToZoneAir(SurfNum);
                    if (state.dataHeatBal->Zone(ZoneNum).NoHeatToReturnAir) {
                        SumIntGain += SurfWinRetHeatGainToZoneAir(SurfNum);
                        SurfWinHeatGain(SurfNum) += SurfWinRetHeatGainToZoneAir(SurfNum);
                        SurfWinHeatTransfer(SurfNum) += SurfWinRetHeatGainToZoneAir(SurfNum);
                        if (SurfWinHeatGain(SurfNum) >= 0.0) {
                            SurfWinHeatGainRep(SurfNum) = SurfWinHeatGain(SurfNum);
                            SurfWinHeatGainRepEnergy(SurfNum) = SurfWinHeatGainRep(SurfNum) * state.dataGlobal->TimeStepZone * DataGlobalConstants::SecInHour;
                        } else {
                            SurfWinHeatLossRep(SurfNum) = - SurfWinHeatGain(SurfNum);
                            SurfWinHeatLossRepEnergy(SurfNum) = SurfWinHeatLossRep(SurfNum) * state.dataGlobal->TimeStepZone * DataGlobalConstants::SecInHour;
                        }
                        SurfWinHeatTransfer(SurfNum) = SurfWinHeatGain(SurfNum);
                        SurfWinHeatTransferRepEnergy(SurfNum) = SurfWinHeatGain(SurfNum) * state.dataGlobal->TimeStepZone * DataGlobalConstants::SecInHour;
                    }
                }

                // Add to the surface convection sums
                if (SurfWinFrameArea(SurfNum) > 0.0) {
                    // Window frame contribution
                    SumHATsurf += state.dataHeatBal->HConvIn(SurfNum) * SurfWinFrameArea(SurfNum) * (1.0 + SurfWinProjCorrFrIn(SurfNum)) *
                                  SurfWinFrameTempSurfIn(SurfNum);
                    HA += state.dataHeatBal->HConvIn(SurfNum) * SurfWinFrameArea(SurfNum) * (1.0 + SurfWinProjCorrFrIn(SurfNum));
                }

                if (SurfWinDividerArea(SurfNum) > 0.0 && !ANY_INTERIOR_SHADE_BLIND(SurfWinShadingFlag(SurfNum))) {
                    // Window divider contribution(only from shade or blind for window with divider and interior shade or blind)
                    SumHATsurf += state.dataHeatBal->HConvIn(SurfNum) * SurfWinDividerArea(SurfNum) * (1.0 + 2.0 * SurfWinProjCorrDivIn(SurfNum)) *
                                  SurfWinDividerTempSurfIn(SurfNum);
                    HA += state.dataHeatBal->HConvIn(SurfNum) * SurfWinDividerArea(SurfNum) * (1.0 + 2.0 * SurfWinProjCorrDivIn(SurfNum));
                }

            } // End of check if window

            HA = HA + state.dataHeatBal->HConvIn(SurfNum) * Area;
            SumHATsurf += state.dataHeatBal->HConvIn(SurfNum) * Area * TempSurfInTmp(SurfNum);

            if (Surface(SurfNum).TAirRef == ZoneMeanAirTemp) {
                // The zone air is the reference temperature(which is to be solved for in CorrectZoneAirTemp).
                RefAirTemp = MAT(ZoneNum);
                SumHA += HA;
            } else if (Surface(SurfNum).TAirRef == AdjacentAirTemp) {
                RefAirTemp = state.dataHeatBal->TempEffBulkAir(SurfNum);
                SumHATref += HA * RefAirTemp;
            } else if (Surface(SurfNum).TAirRef == ZoneSupplyAirTemp) {
                // check whether this zone is a controlled zone or not
                if (!ControlledZoneAirFlag) {
                    ShowFatalError(state, "Zones must be controlled for Ceiling-Diffuser Convection model. No system serves zone " + state.dataHeatBal->Zone(ZoneNum).Name);
                    return;
                }
                // determine supply air temperature as a weighted average of the inlet temperatures.
                RefAirTemp = SumSysMCpT / SumSysMCp;
                SumHATref += HA * RefAirTemp;
            } else {
                RefAirTemp = MAT(ZoneNum);
                SumHA = SumHA + HA;
            }

        } // SurfNum

        // Assemble values
        state.dataRoomAirMod->RoomAirflowNetworkZoneInfo(ZoneNum).Node(RoomAirNodeNum).SumHA = SumHA;
        state.dataRoomAirMod->RoomAirflowNetworkZoneInfo(ZoneNum).Node(RoomAirNodeNum).SumHATsurf = SumHATsurf;
        state.dataRoomAirMod->RoomAirflowNetworkZoneInfo(ZoneNum).Node(RoomAirNodeNum).SumHATref = SumHATref;
        state.dataRoomAirMod->RoomAirflowNetworkZoneInfo(ZoneNum).Node(RoomAirNodeNum).SumSysMCp = SumSysMCp;
        state.dataRoomAirMod->RoomAirflowNetworkZoneInfo(ZoneNum).Node(RoomAirNodeNum).SumSysMCpT = SumSysMCpT;
        state.dataRoomAirMod->RoomAirflowNetworkZoneInfo(ZoneNum).Node(RoomAirNodeNum).SumSysM = SumSysM;
        state.dataRoomAirMod->RoomAirflowNetworkZoneInfo(ZoneNum).Node(RoomAirNodeNum).SumSysMW = SumSysMW;

    } // CalcNodeSums

    void RAFNData::CalcSurfaceMoistureSums(EnergyPlusData &state,
                                           int const RoomAirNode,
                                           Real64 &SumHmAW,
                                           Real64 &SumHmARa,
                                           Real64 &SumHmARaW,
                                           [[maybe_unused]] Array1D<bool> const &SurfMask)
    {

        // SUBROUTINE INFORMATION:
        //       AUTHOR         B Griffith
        //                      derived from P. Biddulph-- HAMT, L. Gu -- EPMD,
        //       DATE WRITTEN   November 2009
        //       MODIFIED       Lixing Gu, Aug. 2015 for v8.4 replease
        //       RE-ENGINEERED  na

        // PURPOSE OF THIS SUBROUTINE:
        // Breakout summation of surface moisture interaction terms

        // METHODOLOGY EMPLOYED:
        // na

        // REFERENCES:
        // na

        // Using/Aliasing
        using DataHeatBalFanSys::MAT;
        using DataHeatBalSurface::TempSurfInTmp;
        using DataMoistureBalanceEMPD::RVSurface;
        using HeatBalanceHAMTManager::UpdateHeatBalHAMT;
        using MoistureBalanceEMPDManager::UpdateMoistureBalanceEMPD;
        using Psychrometrics::PsyRhFnTdbRhov;
        using Psychrometrics::PsyRhFnTdbRhovLBnd0C;
        using Psychrometrics::PsyRhoAirFnPbTdbW;
        using Psychrometrics::PsyWFnTdbRhPb;

        // SUBROUTINE LOCAL VARIABLE DECLARATIONS:
        int SurfNum;
        int Loop;
        Real64 RhoAirZone;
        Real64 Wsurf;
        bool Found;

        SumHmAW = 0.0;
        SumHmARa = 0.0;
        SumHmARaW = 0.0;

<<<<<<< HEAD
        for (SurfNum = Zone(ZoneNum).HTSurfaceFirst; SurfNum <= Zone(ZoneNum).HTSurfaceLast; ++SurfNum) {
=======
        for (SurfNum = state.dataHeatBal->Zone(ZoneNum).SurfaceFirst; SurfNum <= state.dataHeatBal->Zone(ZoneNum).SurfaceLast; ++SurfNum) {
            if (!Surface(SurfNum).HeatTransSurf) continue; // Skip non - heat transfer surfaces
>>>>>>> c9fa4f04
            if (Surface(SurfNum).Class == SurfaceClass::Window) continue;

            if (state.dataRoomAirMod->RoomAirflowNetworkZoneInfo(ZoneNum).ControlAirNodeID == RoomAirNode) {
                Found = false;
                for (Loop = 1; Loop <= state.dataRoomAirMod->RoomAirflowNetworkZoneInfo(ZoneNum).NumOfAirNodes; ++Loop) {
                    // None - assigned surfaces belong to the zone node
                    if (Loop != RoomAirNode) {
<<<<<<< HEAD
                        if (state.dataRoomAirMod->RoomAirflowNetworkZoneInfo(ZoneNum).Node(Loop).SurfMask(SurfNum - Zone(ZoneNum).HTSurfaceFirst + 1)) {
=======
                        if (state.dataRoomAirMod->RoomAirflowNetworkZoneInfo(ZoneNum).Node(Loop).SurfMask(SurfNum - state.dataHeatBal->Zone(ZoneNum).SurfaceFirst + 1)) {
>>>>>>> c9fa4f04
                            Found = true;
                            break;
                        }
                    }
                }
                if (Found) continue;
            } else {
<<<<<<< HEAD
                if (!state.dataRoomAirMod->RoomAirflowNetworkZoneInfo(ZoneNum).Node(RoomAirNode).SurfMask(SurfNum - Zone(ZoneNum).HTSurfaceFirst + 1)) continue;
=======
                if (!state.dataRoomAirMod->RoomAirflowNetworkZoneInfo(ZoneNum).Node(RoomAirNode).SurfMask(SurfNum - state.dataHeatBal->Zone(ZoneNum).SurfaceFirst + 1)) continue;
>>>>>>> c9fa4f04
            }

            if (Surface(SurfNum).HeatTransferAlgorithm == HeatTransferModel_HAMT) {
                UpdateHeatBalHAMT(state, SurfNum);

                SumHmAW += HMassConvInFD(SurfNum) * Surface(SurfNum).Area * (RhoVaporSurfIn(SurfNum) - RhoVaporAirIn(SurfNum));

                RhoAirZone = PsyRhoAirFnPbTdbW(state,
                    state.dataEnvrn->OutBaroPress, MAT(Surface(SurfNum).Zone), PsyRhFnTdbRhov(state, MAT(Surface(SurfNum).Zone), RhoVaporAirIn(SurfNum), "RhoAirZone"));

                Wsurf = PsyWFnTdbRhPb(state, TempSurfInTmp(SurfNum), PsyRhFnTdbRhov(state, TempSurfInTmp(SurfNum), RhoVaporSurfIn(SurfNum), "Wsurf"), state.dataEnvrn->OutBaroPress);

                SumHmARa = SumHmARa + HMassConvInFD(SurfNum) * Surface(SurfNum).Area * RhoAirZone;

                SumHmARaW = SumHmARaW + HMassConvInFD(SurfNum) * Surface(SurfNum).Area * RhoAirZone * Wsurf;
            }

            if (Surface(SurfNum).HeatTransferAlgorithm == HeatTransferModel_EMPD) {

                UpdateMoistureBalanceEMPD(SurfNum);
                RhoVaporSurfIn(SurfNum) = RVSurface(SurfNum);

                SumHmAW = SumHmAW + HMassConvInFD(SurfNum) * Surface(SurfNum).Area * (RhoVaporSurfIn(SurfNum) - RhoVaporAirIn(SurfNum));
                SumHmARa = SumHmARa + HMassConvInFD(SurfNum) * Surface(SurfNum).Area *
                                          PsyRhoAirFnPbTdbW(state, state.dataEnvrn->OutBaroPress,
                                                            TempSurfInTmp(SurfNum),
                                                            PsyWFnTdbRhPb(state, TempSurfInTmp(SurfNum),
                                                                          PsyRhFnTdbRhovLBnd0C(state, TempSurfInTmp(SurfNum), RhoVaporAirIn(SurfNum)),
                                                                          state.dataEnvrn->OutBaroPress));
                SumHmARaW = SumHmARaW + HMassConvInFD(SurfNum) * Surface(SurfNum).Area * RhoVaporSurfIn(SurfNum);
            }
        }

    } // CalcSurfaceMoistureSums

    void RAFNData::SumNonAirSystemResponseForNode(EnergyPlusData &state, int const RAFNNodeNum)
    {

        // SUBROUTINE INFORMATION:
        //       AUTHOR         B. Griffith
        //       DATE WRITTEN   June 2012
        //       MODIFIED       Lixing Gu, Aug. 2015 for v8.4 replease
        //       RE-ENGINEERED  na

        // PURPOSE OF THIS SUBROUTINE:
        // Sum system response from none air systems

        // METHODOLOGY EMPLOYED:
        // na

        // REFERENCES:
        // na

        // USE STATEMENTS:
        using BaseboardElectric::SimElectricBaseboard;
        using BaseboardRadiator::SimBaseboard;
        using DataHVACGlobals::ZoneEquipTypeOf_BaseboardConvectiveElectric;
        using DataHVACGlobals::ZoneEquipTypeOf_BaseboardConvectiveWater;
        using DataHVACGlobals::ZoneEquipTypeOf_BaseboardRadiantConvectiveElectric;
        using DataHVACGlobals::ZoneEquipTypeOf_BaseboardRadiantConvectiveSteam;
        using DataHVACGlobals::ZoneEquipTypeOf_BaseboardRadiantConvectiveWater;
        using DataHVACGlobals::ZoneEquipTypeOf_HighTemperatureRadiant;
        using DataHVACGlobals::ZoneEquipTypeOf_RefrigerationChillerSet;
        using ElectricBaseboardRadiator::SimElecBaseboard;
        using HighTempRadiantSystem::SimHighTempRadiantSystem;
        using HWBaseboardRadiator::SimHWBaseboard;
        using RefrigeratedCase::SimAirChillerSet;
        using SteamBaseboardRadiator::SimSteamBaseboard;

        // SUBROUTINE LOCAL VARIABLE DECLARATIONS:
        int I;
        Real64 SysOutputProvided;
        Real64 LatOutputProvided;

        // TODO
        auto &ThisRAFNNode(state.dataRoomAirMod->RoomAirflowNetworkZoneInfo(ZoneNum).Node(RAFNNodeNum));

        ThisRAFNNode.NonAirSystemResponse = 0.0;

        if (!allocated(state.dataZoneEquip->ZoneEquipConfig)) return;

        for (I = 1; I <= ThisRAFNNode.NumHVACs; ++I) {

            if (ThisRAFNNode.HVAC(I).TypeOfNum == ZoneEquipTypeOf_BaseboardRadiantConvectiveWater) {
                //'ZoneHVAC:Baseboard:RadiantConvective:Water' 13
                SimHWBaseboard(state, ThisRAFNNode.HVAC(I).Name,
                               ZoneNum,
                               state.dataRoomAirMod->RoomAirflowNetworkZoneInfo(ZoneNum).ActualZoneID,
                               false,
                               SysOutputProvided,
                               ThisRAFNNode.HVAC(I).CompIndex);
                ThisRAFNNode.NonAirSystemResponse += ThisRAFNNode.HVAC(I).SupplyFraction * SysOutputProvided;
                // LatOutputProvided = 0.0d0 !This baseboard does not add / remove any latent heat
            }

            if (ThisRAFNNode.HVAC(I).TypeOfNum == ZoneEquipTypeOf_BaseboardRadiantConvectiveSteam) {
                // CASE(BBSteam_Num) !'ZoneHVAC:Baseboard:RadiantConvective:Steam' 14
                SimSteamBaseboard(state, ThisRAFNNode.HVAC(I).Name,
                                  ZoneNum,
                                  state.dataRoomAirMod->RoomAirflowNetworkZoneInfo(ZoneNum).ActualZoneID,
                                  false,
                                  SysOutputProvided,
                                  ThisRAFNNode.HVAC(I).CompIndex);

                ThisRAFNNode.NonAirSystemResponse += ThisRAFNNode.HVAC(I).SupplyFraction * SysOutputProvided;
                // LatOutputProvided = 0.0d0 !This baseboard does not add / remove any latent heat
            }

            if (ThisRAFNNode.HVAC(I).TypeOfNum == ZoneEquipTypeOf_BaseboardConvectiveWater) {
                // CASE(BBWaterConvective_Num)  !'ZoneHVAC:Baseboard:Convective:Water' 16
                SimBaseboard(state, ThisRAFNNode.HVAC(I).Name,
                             ZoneNum,
                             state.dataRoomAirMod->RoomAirflowNetworkZoneInfo(ZoneNum).ActualZoneID,
                             false,
                             SysOutputProvided,
                             ThisRAFNNode.HVAC(I).CompIndex);
                ThisRAFNNode.NonAirSystemResponse += ThisRAFNNode.HVAC(I).SupplyFraction * SysOutputProvided;
                // LatOutputProvided = 0.0d0 !This baseboard does not add / remove any latent heat
            }

            if (ThisRAFNNode.HVAC(I).TypeOfNum == ZoneEquipTypeOf_BaseboardConvectiveElectric) {
                // CASE(BBElectricConvective_Num)  !'ZoneHVAC:Baseboard:Convective:Electric' 15
                SimElectricBaseboard(state, ThisRAFNNode.HVAC(I).Name,
                                     ZoneNum,
                                     state.dataRoomAirMod->RoomAirflowNetworkZoneInfo(ZoneNum).ActualZoneID,
                                     SysOutputProvided,
                                     ThisRAFNNode.HVAC(I).CompIndex);
                ThisRAFNNode.NonAirSystemResponse += ThisRAFNNode.HVAC(I).SupplyFraction * SysOutputProvided;
                // LatOutputProvided = 0.0d0 !This baseboard does not add / remove any latent heat
            }

            if (ThisRAFNNode.HVAC(I).TypeOfNum == ZoneEquipTypeOf_RefrigerationChillerSet) {
                // CASE(RefrigerationAirChillerSet_Num)  !'ZoneHVAC:RefrigerationChillerSet' 20
                SimAirChillerSet(state, ThisRAFNNode.HVAC(I).Name, ZoneNum, false, SysOutputProvided, LatOutputProvided, ThisRAFNNode.HVAC(I).CompIndex);
                ThisRAFNNode.NonAirSystemResponse += ThisRAFNNode.HVAC(I).SupplyFraction * SysOutputProvided;
            }

            if (ThisRAFNNode.HVAC(I).TypeOfNum == ZoneEquipTypeOf_BaseboardRadiantConvectiveElectric) {
                // CASE(BBElectric_Num)  !'ZoneHVAC:Baseboard:RadiantConvective:Electric' 12
                SimElecBaseboard(state, ThisRAFNNode.HVAC(I).Name,
                                 ZoneNum,
                                 state.dataRoomAirMod->RoomAirflowNetworkZoneInfo(ZoneNum).ActualZoneID,
                                 false,
                                 SysOutputProvided,
                                 ThisRAFNNode.HVAC(I).CompIndex);
                ThisRAFNNode.NonAirSystemResponse += ThisRAFNNode.HVAC(I).SupplyFraction * SysOutputProvided;
                // LatOutputProvided = 0.0d0 !This baseboard does not add / remove any latent heat
            }

            if (ThisRAFNNode.HVAC(I).TypeOfNum == ZoneEquipTypeOf_HighTemperatureRadiant) {
                // CASE(BBElectric_Num)  !'ZoneHVAC:HighTemperatureRadiant' 17
                SimHighTempRadiantSystem(state, ThisRAFNNode.HVAC(I).Name, false, SysOutputProvided, ThisRAFNNode.HVAC(I).CompIndex);
                ThisRAFNNode.NonAirSystemResponse += ThisRAFNNode.HVAC(I).SupplyFraction * SysOutputProvided;
                // LatOutputProvided = 0.0d0 !This baseboard does not add / remove any latent heat
            }

            // Zone sum of system convective gains, collected via NonAirSystemResponse
        }

    } // SumNonAirSystemResponseForNode

    //*****************************************************************************************

    void RAFNData::SumSystemDepResponseForNode(EnergyPlusData &state)
    {
        // SUBROUTINE INFORMATION:
        //       AUTHOR         B.Griffith
        //       DATE WRITTEN   aug 2005, Jan2004
        //       MODIFIED       Lixing Gu, Aug. 2015 for v8.4 replease
        //       RE-ENGINEERED  na

        // PURPOSE OF THIS SUBROUTINE:
        // Sum system sensible loads used at the next time step

        // METHODOLOGY EMPLOYED:
        // na

        // REFERENCES:
        // na

        // USE STATEMENTS:
        using DataHVACGlobals::ZoneEquipTypeOf_DehumidifierDX;
        using ZoneDehumidifier::SimZoneDehumidifier;

        // Return value
        // na

        // SUBROUTINE LOCAL VARIABLE DECLARATIONS:
        int I;
        Real64 SysOutputProvided;
        Real64 LatOutputProvided;
        int RoomAirNode;

        // TODO

        auto &ThisRAFNZone(state.dataRoomAirMod->RoomAirflowNetworkZoneInfo(ZoneNum));

        // SysDepZoneLoads saved to be added to zone heat balance next
        SysOutputProvided = 0.0;
        for (RoomAirNode = 1; RoomAirNode <= ThisRAFNZone.NumOfAirNodes; ++RoomAirNode) {
            ThisRAFNZone.Node(RoomAirNode).SysDepZoneLoadsLaggedOld = 0.0;
            for (I = 1; I <= ThisRAFNZone.Node(RoomAirNode).NumHVACs; ++I) {
                if (ThisRAFNZone.Node(RoomAirNode).HVAC(I).TypeOfNum == ZoneEquipTypeOf_DehumidifierDX) {
                    if (SysOutputProvided == 0.0)
                        SimZoneDehumidifier(state, ThisRAFNZone.Node(RoomAirNode).HVAC(I).Name,
                                            ZoneNum,
                                            false,
                                            SysOutputProvided,
                                            LatOutputProvided,
                                            ThisRAFNZone.Node(RoomAirNode).HVAC(I).CompIndex);
                    if (SysOutputProvided > 0.0) break;
                }
            }
        }

        if (SysOutputProvided > 0.0) {
            for (RoomAirNode = 1; RoomAirNode <= ThisRAFNZone.NumOfAirNodes; ++RoomAirNode) {
                for (I = 1; I <= ThisRAFNZone.Node(RoomAirNode).NumHVACs; ++I) {
                    if (ThisRAFNZone.Node(RoomAirNode).HVAC(I).TypeOfNum == ZoneEquipTypeOf_DehumidifierDX) {
                        ThisRAFNZone.Node(RoomAirNode).SysDepZoneLoadsLaggedOld +=
                            ThisRAFNZone.Node(RoomAirNode).HVAC(I).SupplyFraction * SysOutputProvided;
                    }
                }
            }
        }

    } // SumSystemDepResponseForNode

    //*****************************************************************************************

} // namespace RoomAirModelAirflowNetwork

} // namespace EnergyPlus<|MERGE_RESOLUTION|>--- conflicted
+++ resolved
@@ -311,11 +311,7 @@
             // loop over all zones with RoomAirflowNetwork model
             for (LoopZone = 1; LoopZone <= state.dataGlobal->NumOfZones; ++LoopZone) {
                 if (!state.dataRoomAirMod->RoomAirflowNetworkZoneInfo(LoopZone).IsUsed) continue;
-<<<<<<< HEAD
-                NumSurfs = Zone(LoopZone).HTSurfaceLast - Zone(LoopZone).HTSurfaceFirst + 1;
-=======
-                NumSurfs = state.dataHeatBal->Zone(LoopZone).SurfaceLast - state.dataHeatBal->Zone(LoopZone).SurfaceFirst + 1;
->>>>>>> c9fa4f04
+                NumSurfs = state.dataHeatBal->Zone(LoopZone).HTSurfaceLast - state.dataHeatBal->Zone(LoopZone).HTSurfaceFirst + 1;
                 for (LoopAirNode = 1; LoopAirNode <= state.dataRoomAirMod->RoomAirflowNetworkZoneInfo(LoopZone).NumOfAirNodes;
                      ++LoopAirNode) { // loop over all the modeled room air nodes
                     // calculate volume of air in node's control volume
@@ -1028,21 +1024,13 @@
         // Modified by Gu to include assigned surfaces only shown in the surface lsit
         if (!state.dataRoomAirMod->RoomAirflowNetworkZoneInfo(ZoneNum).Node(RoomAirNodeNum).HasSurfacesAssigned) return;
 
-<<<<<<< HEAD
-        for (SurfNum = Zone(ZoneNum).HTSurfaceFirst; SurfNum <= Zone(ZoneNum).HTSurfaceLast; ++SurfNum) {
-=======
-        for (SurfNum = state.dataHeatBal->Zone(ZoneNum).SurfaceFirst; SurfNum <= state.dataHeatBal->Zone(ZoneNum).SurfaceLast; ++SurfNum) {
->>>>>>> c9fa4f04
+        for (SurfNum = state.dataHeatBal->Zone(ZoneNum).HTSurfaceFirst; SurfNum <= state.dataHeatBal->Zone(ZoneNum).HTSurfaceLast; ++SurfNum) {
 
             if (state.dataRoomAirMod->RoomAirflowNetworkZoneInfo(ZoneNum).ControlAirNodeID == RoomAirNodeNum) {
                 Found = false;
                 for (Loop = 1; Loop <= state.dataRoomAirMod->RoomAirflowNetworkZoneInfo(ZoneNum).NumOfAirNodes; ++Loop) {
                     if (Loop != RoomAirNodeNum) {
-<<<<<<< HEAD
-                        if (state.dataRoomAirMod->RoomAirflowNetworkZoneInfo(ZoneNum).Node(Loop).SurfMask(SurfNum - Zone(ZoneNum).HTSurfaceFirst + 1)) {
-=======
-                        if (state.dataRoomAirMod->RoomAirflowNetworkZoneInfo(ZoneNum).Node(Loop).SurfMask(SurfNum - state.dataHeatBal->Zone(ZoneNum).SurfaceFirst + 1)) {
->>>>>>> c9fa4f04
+                        if (state.dataRoomAirMod->RoomAirflowNetworkZoneInfo(ZoneNum).Node(Loop).SurfMask(SurfNum - state.dataHeatBal->Zone(ZoneNum).HTSurfaceFirst + 1)) {
                             Found = true;
                             break;
                         }
@@ -1050,11 +1038,7 @@
                 }
                 if (Found) continue;
             } else {
-<<<<<<< HEAD
-                if (!state.dataRoomAirMod->RoomAirflowNetworkZoneInfo(ZoneNum).Node(RoomAirNodeNum).SurfMask(SurfNum - Zone(ZoneNum).HTSurfaceFirst + 1)) continue;
-=======
-                if (!state.dataRoomAirMod->RoomAirflowNetworkZoneInfo(ZoneNum).Node(RoomAirNodeNum).SurfMask(SurfNum - state.dataHeatBal->Zone(ZoneNum).SurfaceFirst + 1)) continue;
->>>>>>> c9fa4f04
+                if (!state.dataRoomAirMod->RoomAirflowNetworkZoneInfo(ZoneNum).Node(RoomAirNodeNum).SurfMask(SurfNum - state.dataHeatBal->Zone(ZoneNum).HTSurfaceFirst + 1)) continue;
             }
 
             HA = 0.0;
@@ -1192,12 +1176,7 @@
         SumHmARa = 0.0;
         SumHmARaW = 0.0;
 
-<<<<<<< HEAD
-        for (SurfNum = Zone(ZoneNum).HTSurfaceFirst; SurfNum <= Zone(ZoneNum).HTSurfaceLast; ++SurfNum) {
-=======
-        for (SurfNum = state.dataHeatBal->Zone(ZoneNum).SurfaceFirst; SurfNum <= state.dataHeatBal->Zone(ZoneNum).SurfaceLast; ++SurfNum) {
-            if (!Surface(SurfNum).HeatTransSurf) continue; // Skip non - heat transfer surfaces
->>>>>>> c9fa4f04
+        for (SurfNum = state.dataHeatBal->Zone(ZoneNum).HTSurfaceFirst; SurfNum <= state.dataHeatBal->Zone(ZoneNum).HTSurfaceLast; ++SurfNum) {
             if (Surface(SurfNum).Class == SurfaceClass::Window) continue;
 
             if (state.dataRoomAirMod->RoomAirflowNetworkZoneInfo(ZoneNum).ControlAirNodeID == RoomAirNode) {
@@ -1205,11 +1184,7 @@
                 for (Loop = 1; Loop <= state.dataRoomAirMod->RoomAirflowNetworkZoneInfo(ZoneNum).NumOfAirNodes; ++Loop) {
                     // None - assigned surfaces belong to the zone node
                     if (Loop != RoomAirNode) {
-<<<<<<< HEAD
-                        if (state.dataRoomAirMod->RoomAirflowNetworkZoneInfo(ZoneNum).Node(Loop).SurfMask(SurfNum - Zone(ZoneNum).HTSurfaceFirst + 1)) {
-=======
-                        if (state.dataRoomAirMod->RoomAirflowNetworkZoneInfo(ZoneNum).Node(Loop).SurfMask(SurfNum - state.dataHeatBal->Zone(ZoneNum).SurfaceFirst + 1)) {
->>>>>>> c9fa4f04
+                        if (state.dataRoomAirMod->RoomAirflowNetworkZoneInfo(ZoneNum).Node(Loop).SurfMask(SurfNum - state.dataHeatBal->Zone(ZoneNum).HTSurfaceFirst + 1)) {
                             Found = true;
                             break;
                         }
@@ -1217,11 +1192,7 @@
                 }
                 if (Found) continue;
             } else {
-<<<<<<< HEAD
-                if (!state.dataRoomAirMod->RoomAirflowNetworkZoneInfo(ZoneNum).Node(RoomAirNode).SurfMask(SurfNum - Zone(ZoneNum).HTSurfaceFirst + 1)) continue;
-=======
-                if (!state.dataRoomAirMod->RoomAirflowNetworkZoneInfo(ZoneNum).Node(RoomAirNode).SurfMask(SurfNum - state.dataHeatBal->Zone(ZoneNum).SurfaceFirst + 1)) continue;
->>>>>>> c9fa4f04
+                if (!state.dataRoomAirMod->RoomAirflowNetworkZoneInfo(ZoneNum).Node(RoomAirNode).SurfMask(SurfNum - state.dataHeatBal->Zone(ZoneNum).HTSurfaceFirst + 1)) continue;
             }
 
             if (Surface(SurfNum).HeatTransferAlgorithm == HeatTransferModel_HAMT) {
