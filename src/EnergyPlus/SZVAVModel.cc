--- conflicted
+++ resolved
@@ -94,11 +94,7 @@
                         bool const HXUnitOn,
                         int const AirLoopNum,
                         Real64 &PartLoadRatio,
-<<<<<<< HEAD
-                        DataHVACGlobals::CompressorOperation const &CompressorONFlag)
-=======
-                        int const CompressorONFlag)
->>>>>>> b03bdf04
+                        DataHVACGlobals::CompressorOperation const CompressorONFlag)
     {
 
         int constexpr MaxIter(100); // maximum number of iterations
@@ -538,11 +534,7 @@
                         [[maybe_unused]] bool const HXUnitOn,
                         int const AirLoopNum,
                         Real64 &PartLoadRatio,
-<<<<<<< HEAD
-                        DataHVACGlobals::CompressorOperation const &CompressorONFlag)
-=======
-                        int const CompressorONFlag)
->>>>>>> b03bdf04
+                        DataHVACGlobals::CompressorOperation const CompressorONFlag)
     {
 
         int constexpr MaxIter(100); // maximum number of iterations
@@ -985,11 +977,7 @@
                         bool const HXUnitOn,
                         int const AirLoopNum,
                         Real64 &PartLoadRatio,
-<<<<<<< HEAD
-                        DataHVACGlobals::CompressorOperation const &CompressorONFlag)
-=======
-                        int const CompressorONFlag)
->>>>>>> b03bdf04
+                        DataHVACGlobals::CompressorOperation const CompressorONFlag)
     {
 
         UnitarySystems::UnitarySys &thisSys = state.dataUnitarySystems->unitarySys[SysIndex];
