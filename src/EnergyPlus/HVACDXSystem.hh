--- conflicted
+++ resolved
@@ -72,41 +72,6 @@
 
     Real64 constexpr MinAirMassFlow(0.001);
 
-<<<<<<< HEAD
-    // Data
-    // MODULE PARAMETER DEFINITIONS
-    // Compressor operation
-    constexpr int On(1);  // normal compressor operation
-    constexpr int Off(0); // signal DXCoil that compressor shouldn't run
-    // Dehumidification control modes (DehumidControlMode)
-    int constexpr DehumidControl_None = 0;
-    int constexpr DehumidControl_Multimode = 1;
-    int constexpr DehumidControl_CoolReheat = 2;
-
-    // packaged TES modes
-    int constexpr OffMode = 0;
-    int constexpr CoolingOnlyMode = 1;
-    int constexpr CoolingAndChargeMode = 2;
-    int constexpr CoolingAndDischargeMode = 3;
-    int constexpr ChargeOnlyMode = 4;
-    int constexpr DischargeOnlyMode = 5;
-
-    // DERIVED TYPE DEFINITIONS
-
-    // MODULE VARIABLE DECLARATIONS:
-
-    // Make this type allocatable
-
-    // Subroutine Specifications for the Module
-    // Driver/Manager Routines
-
-    // Get Input routines for module
-
-    // Update routine to check convergence and update nodes
-
-    // Types
-
-=======
     // Compressor operation
     constexpr int On(1);  // normal compressor operation
     constexpr int Off(0); // signal DXCoil that compressor shouldn't run
@@ -128,7 +93,6 @@
         DischargeOnlyMode
     };
     
->>>>>>> ec596b6c
     struct DXCoolingConditions
     {
         // Members
@@ -235,13 +199,6 @@
         }
     };
 
-<<<<<<< HEAD
-    // Object Data
-
-    // Functions
-
-=======
->>>>>>> ec596b6c
     void SimDXCoolingSystem(EnergyPlusData &state, std::string const &DXCoolingSystemName,    // Name of DXSystem:Airloop object
                             bool const FirstHVACIteration,             // True when first HVAC iteration
                             int const AirLoopNum,                      // Primary air loop number
@@ -382,21 +339,6 @@
 
 struct HVACDXSystemData : BaseGlobalStruct {
 
-<<<<<<< HEAD
-    int NumDXSystem = 0;         // The Number of DXCoolingSystems found in the Input
-    bool EconomizerFlag = false; // holds air loop economizer status
-    bool GetInputFlag = true; // Flag to get input only once
-    Array1D_bool CheckEquipName;
-    Array1D<HVACDXSystem::DXCoolingConditions> DXCoolingSystem;
-
-    void clear_state() override
-    {
-        NumDXSystem = 0;
-        EconomizerFlag = false;
-        GetInputFlag = true;
-        CheckEquipName.deallocate();
-        DXCoolingSystem.deallocate();
-=======
     bool GetInputFlag = true; // Flag to get input only once
     int NumDXSystem = 0;         // The Number of DXCoolingSystems found in the Input
     bool EconomizerFlag = false; // holds air loop economizer status
@@ -496,7 +438,6 @@
         this->OnOffAirFlowRatioSpeedHum = 1.0;
         this->PartLoadRatioSpeedHum = 1.0;        
 
->>>>>>> ec596b6c
     }
 };
 
