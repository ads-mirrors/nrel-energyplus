// EnergyPlus, Copyright (c) 1996-2020, The Board of Trustees of the University of Illinois,
// The Regents of the University of California, through Lawrence Berkeley National Laboratory
// (subject to receipt of any required approvals from the U.S. Dept. of Energy), Oak Ridge
// National Laboratory, managed by UT-Battelle, Alliance for Sustainable Energy, LLC, and other
// contributors. All rights reserved.
//
// NOTICE: This Software was developed under funding from the U.S. Department of Energy and the
// U.S. Government consequently retains certain rights. As such, the U.S. Government has been
// granted for itself and others acting on its behalf a paid-up, nonexclusive, irrevocable,
// worldwide license in the Software to reproduce, distribute copies to the public, prepare
// derivative works, and perform publicly and display publicly, and to permit others to do so.
//
// Redistribution and use in source and binary forms, with or without modification, are permitted
// provided that the following conditions are met:
//
// (1) Redistributions of source code must retain the above copyright notice, this list of
//     conditions and the following disclaimer.
//
// (2) Redistributions in binary form must reproduce the above copyright notice, this list of
//     conditions and the following disclaimer in the documentation and/or other materials
//     provided with the distribution.
//
// (3) Neither the name of the University of California, Lawrence Berkeley National Laboratory,
//     the University of Illinois, U.S. Dept. of Energy nor the names of its contributors may be
//     used to endorse or promote products derived from this software without specific prior
//     written permission.
//
// (4) Use of EnergyPlus(TM) Name. If Licensee (i) distributes the software in stand-alone form
//     without changes from the version obtained under this License, or (ii) Licensee makes a
//     reference solely to the software portion of its product, Licensee must refer to the
//     software as "EnergyPlus version X" software, where "X" is the version number Licensee
//     obtained under this License and may not use a different name for the software. Except as
//     specifically required in this Section (4), Licensee shall not use in a company name, a
//     product name, in advertising, publicity, or other promotional activities any name, trade
//     name, trademark, logo, or other designation of "EnergyPlus", "E+", "e+" or confusingly
//     similar designation, without the U.S. Department of Energy's prior written consent.
//
// THIS SOFTWARE IS PROVIDED BY THE COPYRIGHT HOLDERS AND CONTRIBUTORS "AS IS" AND ANY EXPRESS OR
// IMPLIED WARRANTIES, INCLUDING, BUT NOT LIMITED TO, THE IMPLIED WARRANTIES OF MERCHANTABILITY
// AND FITNESS FOR A PARTICULAR PURPOSE ARE DISCLAIMED. IN NO EVENT SHALL THE COPYRIGHT OWNER OR
// CONTRIBUTORS BE LIABLE FOR ANY DIRECT, INDIRECT, INCIDENTAL, SPECIAL, EXEMPLARY, OR
// CONSEQUENTIAL DAMAGES (INCLUDING, BUT NOT LIMITED TO, PROCUREMENT OF SUBSTITUTE GOODS OR
// SERVICES; LOSS OF USE, DATA, OR PROFITS; OR BUSINESS INTERRUPTION) HOWEVER CAUSED AND ON ANY
// THEORY OF LIABILITY, WHETHER IN CONTRACT, STRICT LIABILITY, OR TORT (INCLUDING NEGLIGENCE OR
// OTHERWISE) ARISING IN ANY WAY OUT OF THE USE OF THIS SOFTWARE, EVEN IF ADVISED OF THE
// POSSIBILITY OF SUCH DAMAGE.

// C++ Headers

// ObjexxFCL Headers
#include <ObjexxFCL/Array.functions.hh>
#include <ObjexxFCL/Optional.hh>

// EnergyPlus Headers
#include <EnergyPlus/BranchNodeConnections.hh>
#include <EnergyPlus/CurveManager.hh>
#include <EnergyPlus/DXCoils.hh>
#include <EnergyPlus/Data/EnergyPlusData.hh>
#include <EnergyPlus/DataAirSystems.hh>
#include <EnergyPlus/DataContaminantBalance.hh>
#include <EnergyPlus/DataEnvironment.hh>
#include <EnergyPlus/DataHVACGlobals.hh>
#include <EnergyPlus/DataHeatBalance.hh>
#include <EnergyPlus/DataPrecisionGlobals.hh>
#include <EnergyPlus/DataSizing.hh>
#include <EnergyPlus/DataWater.hh>
#include <EnergyPlus/Fans.hh>
#include <EnergyPlus/FluidProperties.hh>
#include <EnergyPlus/General.hh>
#include <EnergyPlus/GeneralRoutines.hh>
#include <EnergyPlus/GlobalNames.hh>
#include <EnergyPlus/HVACFan.hh>
#include <EnergyPlus/InputProcessing/InputProcessor.hh>
#include <EnergyPlus/NodeInputManager.hh>
#include <EnergyPlus/OutAirNodeManager.hh>
#include <EnergyPlus/OutputProcessor.hh>
#include <EnergyPlus/OutputReportPredefined.hh>
#include <EnergyPlus/PlantUtilities.hh>
#include <EnergyPlus/Psychrometrics.hh>
#include <EnergyPlus/ReportCoilSelection.hh>
#include <EnergyPlus/ReportSizingManager.hh>
#include <EnergyPlus/ScheduleManager.hh>
#include <EnergyPlus/UnitarySystem.hh>
#include <EnergyPlus/VariableSpeedCoils.hh>
#include <EnergyPlus/WaterManager.hh>
#include <EnergyPlus/IceThermalStorage.hh>
#include <EnergyPlus/WaterThermalTanks.hh>
#include <EnergyPlus/ChillerElectricEIR.hh>
#include <EnergyPlus/PlantChillers.hh>

namespace EnergyPlus {

namespace VariableSpeedCoils {

    // USE STATEMENTS:
    // Use statements for data only modules
    // Using/Aliasing
    using namespace DataPrecisionGlobals;
    using namespace DataLoopNode;
    using namespace DataGlobals;
    using namespace Psychrometrics;
    using DataEnvironment::CurMnDy;
    using DataEnvironment::EnvironmentName;
    using DataEnvironment::OutBaroPress;
    using DataEnvironment::OutDryBulbTemp;
    using DataEnvironment::OutEnthalpy;
    using DataEnvironment::OutHumRat;
    using DataEnvironment::OutWetBulbTemp;
    using DataEnvironment::StdBaroPress;
    using namespace DataSizing;
    using namespace DataHVACGlobals;
    using DataPlant::TypeOf_CoilVSWAHPCoolingEquationFit;
    using DataPlant::TypeOf_CoilVSWAHPHeatingEquationFit;
    using DXCoils::AdjustCBF;
    using DXCoils::CalcCBF;
    using General::RoundSigDigits;
    using ScheduleManager::GetCurrentScheduleValue;

    // Use statements for access to subroutines in other modules

    // Data
    // MODULE PARAMETER DEFINITIONS

    Real64 const RatedInletAirTemp(26.6667);       // 26.6667C or 80F
    Real64 const RatedInletWetBulbTemp(19.4444);   // 19.44 or 67F, cooling mode
    Real64 const RatedInletAirHumRat(0.0111847);   // Humidity ratio corresponding to 80F dry bulb/67F wet bulb
    Real64 const RatedInletWaterTemp(29.4444);     // 85 F cooling mode
    Real64 const RatedAmbAirTemp(35.0);            // 95 F cooling mode
    Real64 const RatedInletAirTempHeat(21.1111);   // 21.11C or 70F, heating mode
    Real64 const RatedInletWaterTempHeat(21.1111); // 21.11C or 70F, heating mode
    Real64 const RatedAmbAirTempHeat(8.3333);      // 8.33 or 47F, heating mode
    Real64 const RatedAmbAirWBHeat(6.1111);        // 8.33 or 43F, heating mode, rated wet bulb temperature

    // Water Systems
    int const CondensateDiscarded(1001); // default mode where water is "lost"
    int const CondensateToTank(1002);    // collect coil condensate from air and store in water storage tank

    int const WaterSupplyFromMains(101);
    int const WaterSupplyFromTank(102);

    // Curve Types
    int const Linear(1);
    int const BiLinear(2);
    int const Quadratic(3);
    int const BiQuadratic(4);
    int const Cubic(5);

    // Defrost strategy (heat pump only)
    int const ReverseCycle(1); // uses reverse cycle defrost strategy
    int const Resistive(2);    // uses electric resistance heater for defrost
    // Defrost control  (heat pump only)
    int const Timed(1);    // defrost cycle is timed
    int const OnDemand(2); // defrost cycle occurs only when required

    int const MaxSpedLevels(10); // Maximum number of speed that supports

    static std::string const BlankString;

    // DERIVED TYPE DEFINITIONS

    // MODULE VARIABLE DECLARATIONS:
    // Identifier is VarSpeedCoil
    int NumVarSpeedCoils(0); // The Number of Water to Air Heat Pumps found in the Input

    bool MyOneTimeFlag(true);     // one time allocation flag
    bool GetCoilsInputFlag(true); // Flag set to make sure you get input once
    // LOGICAL, ALLOCATABLE, DIMENSION(:) :: MySizeFlag

    Real64 SourceSideMassFlowRate(0.0); // Source Side Mass flow rate [Kg/s]
    Real64 SourceSideInletTemp(0.0);    // Source Side Inlet Temperature [C]
    Real64 SourceSideInletEnth(0.0);    // Source Side Inlet Enthalpy [J/kg]
    Real64 LoadSideMassFlowRate(0.0);   // Load Side Mass flow rate [Kg/s]
    Real64 LoadSideInletDBTemp(0.0);    // Load Side Inlet Dry Bulb Temp [C]
    Real64 LoadSideInletWBTemp(0.0);    // Load Side Inlet Wet Bulb Temp [C]
    Real64 LoadSideInletHumRat(0.0);    // Load Side Outlet Humidity ratio
    Real64 LoadSideInletEnth(0.0);      // Load Side Inlet Enthalpy [J/kg]
    Real64 LoadSideOutletDBTemp(0.0);   // Load Side Outlet Dry Bulb Temp [C]
    Real64 LoadSideOutletHumRat(0.0);   // Load Side Outlet Humidity ratio
    Real64 LoadSideOutletEnth(0.0);     // Load Side Outlet Enthalpy [J/kg]
    Real64 QSensible(0.0);              // Load side sensible heat transfer rate [W]
    Real64 QLoadTotal(0.0);             // Load side total heat transfer rate [W]
    Real64 QLatRated(0.0);              // Latent Capacity [W] rated at entering air conditions [Tdb=26.7C Twb=19.4C]
    Real64 QLatActual(0.0);             // Actual Latent Capacity [W]
    Real64 QSource(0.0);                // Source side heat transfer rate [W]
    Real64 Winput(0.0);                 // Power Consumption [W]
    Real64 PLRCorrLoadSideMdot(0.0);    // Load Side Mdot corrected for Part Load Ratio of the unit

    Real64 VSHPWHHeatingCapacity(0.0); // Used by Heat Pump:Water Heater object as total water heating capacity [W]
    Real64 VSHPWHHeatingCOP(0.0);      // Used by Heat Pump:Water Heater object as water heating COP [W/W]

    // SUBROUTINE SPECIFICATIONS FOR MODULE

    // Driver/Manager Routines

    // Get Input routines for module

    // Initialization routines for module

    // Update routines to check convergence and update nodes

    // Update routine

    // Utility routines
    // SHR, bypass factor routines

    // Object Data
    Array1D<VariableSpeedCoilData> VarSpeedCoil;
    bool firstTime(true);

    // MODULE SUBROUTINES:
    //*************************************************************************

    // Functions
    void clear_state()
    {
        NumVarSpeedCoils = 0;
        MyOneTimeFlag = true;
        GetCoilsInputFlag = true;
        SourceSideMassFlowRate = 0.0;
        SourceSideInletTemp = 0.0;
        SourceSideInletEnth = 0.0;
        LoadSideMassFlowRate = 0.0;
        LoadSideInletDBTemp = 0.0;
        LoadSideInletWBTemp = 0.0;
        LoadSideInletHumRat = 0.0;
        LoadSideInletEnth = 0.0;
        LoadSideOutletDBTemp = 0.0;
        LoadSideOutletHumRat = 0.0;
        LoadSideOutletEnth = 0.0;
        QSensible = 0.0;
        QLoadTotal = 0.0;
        QLatRated = 0.0;
        QLatActual = 0.0;
        QSource = 0.0;
        Winput = 0.0;
        PLRCorrLoadSideMdot = 0.0;
        VSHPWHHeatingCapacity = 0.0;
        VSHPWHHeatingCOP = 0.0;
        VarSpeedCoil.deallocate();
        firstTime = true;
    }

    // Default Constructor
    VariableSpeedCoilData::VariableSpeedCoilData()
        : NumOfSpeeds(2), NormSpedLevel(MaxSpedLevels), RatedWaterVolFlowRate(AutoSize), RatedWaterMassFlowRate(AutoSize),
          RatedAirVolFlowRate(AutoSize), RatedCapHeat(AutoSize), RatedCapCoolTotal(AutoSize), MaxONOFFCyclesperHour(0.0), Twet_Rated(0.0),
          Gamma_Rated(0.0), HOTGASREHEATFLG(0), HPTimeConstant(0.0), PLFFPLR(0), VSCoilTypeOfNum(0), SimFlag(false), DesignWaterMassFlowRate(0.0),
          DesignWaterVolFlowRate(0.0), DesignAirMassFlowRate(0.0), DesignAirVolFlowRate(0.0), AirVolFlowRate(0.0), AirMassFlowRate(0.0),
          InletAirPressure(0.0), InletAirDBTemp(0.0), InletAirHumRat(0.0), InletAirEnthalpy(0.0), OutletAirDBTemp(0.0), OutletAirHumRat(0.0),
          OutletAirEnthalpy(0.0), WaterVolFlowRate(0.0), WaterMassFlowRate(0.0), InletWaterTemp(0.0), InletWaterEnthalpy(0.0), OutletWaterTemp(0.0),
          OutletWaterEnthalpy(0.0), Power(0.0), QLoadTotal(0.0), QSensible(0.0), QLatent(0.0), QSource(0.0), QWasteHeat(0.0), Energy(0.0),
          EnergyLoadTotal(0.0), EnergySensible(0.0), EnergyLatent(0.0), EnergySource(0.0), COP(0.0), RunFrac(0.0), PartLoadRatio(0.0),
          RatedPowerHeat(0.0), RatedCOPHeat(0.0), RatedCapCoolSens(0.0), RatedPowerCool(0.0), RatedCOPCool(0.0), AirInletNodeNum(0),
          AirOutletNodeNum(0), WaterInletNodeNum(0), WaterOutletNodeNum(0), LoopNum(0), LoopSide(0), BranchNum(0), CompNum(0),
          FindCompanionUpStreamCoil(true), IsDXCoilInZone(false), CompanionCoolingCoilNum(0), CompanionHeatingCoilNum(0), FanDelayTime(0.0),
          // This one calls into a std::vector, so it's 0-indexed, so we initialize it to -1
          MSHPDesignSpecIndex(-1), MSErrIndex(MaxSpedLevels, 0), MSRatedPercentTotCap(MaxSpedLevels, 0.0), MSRatedTotCap(MaxSpedLevels, 0.0),
          MSRatedSHR(MaxSpedLevels, 0.0), MSRatedCOP(MaxSpedLevels, 0.0), MSRatedAirVolFlowPerRatedTotCap(MaxSpedLevels, 0.0),
          MSRatedAirVolFlowRate(MaxSpedLevels, 0.0), MSRatedAirMassFlowRate(MaxSpedLevels, 0.0),
          MSRatedWaterVolFlowPerRatedTotCap(MaxSpedLevels, 0.0), MSRatedWaterVolFlowRate(MaxSpedLevels, 0.0),
          MSRatedWaterMassFlowRate(MaxSpedLevels, 0.0), MSRatedCBF(MaxSpedLevels, 0.0), MSEffectiveAo(MaxSpedLevels, 0.0),
          MSCCapFTemp(MaxSpedLevels, 0), MSCCapAirFFlow(MaxSpedLevels, 0), MSCCapWaterFFlow(MaxSpedLevels, 0), MSEIRFTemp(MaxSpedLevels, 0),
          MSEIRAirFFlow(MaxSpedLevels, 0), MSEIRWaterFFlow(MaxSpedLevels, 0), MSWasteHeat(MaxSpedLevels, 0), MSWasteHeatFrac(MaxSpedLevels, 0.0),
          MSWHPumpPower(MaxSpedLevels, 0.0), MSWHPumpPowerPerRatedTotCap(MaxSpedLevels, 0.0), SpeedNumReport(0.0), SpeedRatioReport(0.0),
          DefrostStrategy(0), DefrostControl(0), EIRFPLR(0), DefrostEIRFT(0), MinOATCompressor(0.0), OATempCompressorOn(0.0), MaxOATDefrost(0.0),
          DefrostTime(0.0), DefrostCapacity(0.0), HPCompressorRuntime(0.0), HPCompressorRuntimeLast(0.0), TimeLeftToDefrost(0.0), DefrostPower(0.0),
          DefrostConsumption(0.0), ReportCoolingCoilCrankcasePower(true), CrankcaseHeaterCapacity(0.0), CrankcaseHeaterPower(0.0),
          MaxOATCrankcaseHeater(0.0), CrankcaseHeaterConsumption(0.0), CondenserInletNodeNum(0), CondenserType(AirCooled), ReportEvapCondVars(false),
          EvapCondPumpElecNomPower(0.0), EvapCondPumpElecPower(0.0), EvapWaterConsumpRate(0.0), EvapCondPumpElecConsumption(0.0),
          EvapWaterConsump(0.0), BasinHeaterConsumption(0.0), BasinHeaterPowerFTempDiff(0.0), BasinHeaterSetPointTemp(0.0), BasinHeaterPower(0.0),
          BasinHeaterSchedulePtr(0), EvapCondAirFlow(MaxSpedLevels, 0.0), EvapCondEffect(MaxSpedLevels, 0.0),
          MSRatedEvapCondVolFlowPerRatedTotCap(MaxSpedLevels, 0.0), EvapWaterSupplyMode(WaterSupplyFromMains), EvapWaterSupTankID(0),
          EvapWaterTankDemandARRID(0), CondensateCollectMode(CondensateDiscarded), CondensateTankID(0), CondensateTankSupplyARRID(0),
          CondensateVdot(0.0), CondensateVol(0.0), CondInletTemp(0.0), SupplyFanIndex(0), SupplyFan_TypeNum(0), SourceAirMassFlowRate(0.0),
          InletSourceAirTemp(0.0), InletSourceAirEnthalpy(0.0),
          // begin varibles for HPWH
          RatedCapWH(0.0),                  // Rated water heating Capacity [W]
          InletAirTemperatureType(0),       // Specifies to use either air wet-bulb or dry-bulb temp for curve objects
          WHRatedInletDBTemp(0.0),          // Rated inlet air dry-bulb temperature [C]
          WHRatedInletWBTemp(0.0),          // Rated inlet air wet-bulb temperature [C]
          WHRatedInletWaterTemp(0.0),       // Rated condenser water inlet temperature [C]
          HPWHCondPumpElecNomPower(0.0),    // Nominal power input to the condenser water circulation pump [W]
          HPWHCondPumpFracToWater(1.0),     // Nominal power fraction to water for the condenser water circulation pump
          RatedHPWHCondWaterFlow(0.0),      // Rated water flow rate through the condenser of the HPWH DX coil [m3/s]
          ElecWaterHeatingPower(0.0),       // Total electric power consumed by compressor and condenser pump [W]
          ElecWaterHeatingConsumption(0.0), // Total electric consumption by compressor and condenser pump [J]
          FanPowerIncludedInCOP(false),     // Indicates that fan heat is included in heating capacity and COP
          CondPumpHeatInCapacity(false),    // Indicates that condenser pump heat is included in heating capacity
          CondPumpPowerInCOP(false),        // Indicates that condenser pump power is included in heating COP
          AirVolFlowAutoSized(false),       // Used to report autosizing info for the HPWH DX coil
          WaterVolFlowAutoSized(false),     // Used to report autosizing info for the HPWH DX coil
          TotalHeatingEnergy(0.0),          // total water heating energy
          TotalHeatingEnergyRate(0.0),      // total WH energy rate
          bIsDesuperheater(false),          // whether the coil is used for a desuperheater, i.e. zero all the cooling capacity and power
          // end variables for HPWH
          reportCoilFinalSizes(true), // coil report
          capModFacTotal(0.0),         // coil report
          GridScheduleIndex(0),         // grid schedule index
          GridLowBound(1.0e10),         // low bound to apply grid responsive control
          GridHighBound(-1.0e10),       // high bound to apply grid responsive control
          GridMaxSpeed(10.0),           // max speed level to apply grid responsive control
          GridLoadCtrlMode(GRID_SENLAT), // control sensible or latent
          PeakStoreHours(0.0),         // hours to store the peak capacity
          StoreMoisture(false),          // whether to store latent capacity = true; false = store sensible capacity
          StoreDiff(1.0e6),              // differential during storag, i.e. temperature difference, humidity differenc, etc
          RecoveryCapacityRatio(1.0)       // nominal capacity ratio of the recovery unit to the main VS coil
    {
        StorageType = "N";
        StorageName = "N";
        RecoveryUnitType = "N";
        RecoveryUnitName = "N"; 
    }

    void SimVariableSpeedCoils(EnergyPlusData &state,
                               std::string const &CompName,   // Coil Name
                               int &CompIndex,                // Index for Component name
                               int const CyclingScheme,       // Continuous fan OR cycling compressor
                               Real64 &MaxONOFFCyclesperHour, // Maximum cycling rate of heat pump [cycles/hr]
                               Real64 &HPTimeConstant,        // Heat pump time constant [s]
                               Real64 &FanDelayTime,          // Fan delay time, time delay for the HP's fan to
                               int const CompOp,              // compressor on/off. 0 = off; 1= on
                               Real64 const PartLoadFrac,
                               int const SpeedNum,                    // compressor speed number
                               Real64 const SpeedRatio,               // compressor speed ratio
                               Real64 const SensLoad,                 // Sensible demand load [W]
                               Real64 const LatentLoad,               // Latent demand load [W]
                               Optional<Real64 const> OnOffAirFlowRat // ratio of comp on to comp off air flow rate
    )
    {

        //       AUTHOR         Bo Shen, ORNL
        //       DATE WRITTEN   March 2012
        //       MODIFIED       Bo Shen, 12/2014, add variable-speed HPWH
        //       RE-ENGINEERED  na

        // PURPOSE OF THIS SUBROUTINE:
        // This subroutine manages variable-speed Water to Air Heat Pump component simulation.

        // Using/Aliasing
        using FluidProperties::FindGlycol;
        using General::SolveRoot;
        using General::TrimSigDigits;

        // SUBROUTINE LOCAL VARIABLE DECLARATIONS:
        int DXCoilNum;            // The WatertoAirHP that you are currently loading input into
        Real64 OnOffAirFlowRatio; // ratio of comp on to comp off air flow rate
        Real64 RuntimeFrac;       // run time fraction
        int SpeedCal;             // variable for error proof speed input

        // Obtains and Allocates WatertoAirHP related parameters from input file
        if (GetCoilsInputFlag) { // First time subroutine has been entered
            GetVarSpeedCoilInput(state);
            GetCoilsInputFlag = false;
        }

        if (CompIndex == 0) {
            DXCoilNum = UtilityRoutines::FindItemInList(CompName, VarSpeedCoil);
            if (DXCoilNum == 0) {
                ShowFatalError("WaterToAirHPVSWEquationFit not found=" + CompName);
            }
            CompIndex = DXCoilNum;
        } else {
            DXCoilNum = CompIndex;
            if (DXCoilNum > NumVarSpeedCoils || DXCoilNum < 1) {
                ShowFatalError("SimVariableSpeedCoils: Invalid CompIndex passed=" + TrimSigDigits(DXCoilNum) +
                               ", Number of Water to Air HPs=" + TrimSigDigits(NumVarSpeedCoils) + ", WaterToAir HP name=" + CompName);
            }
            if (!CompName.empty() && CompName != VarSpeedCoil(DXCoilNum).Name) {
                ShowFatalError("SimVariableSpeedCoils: Invalid CompIndex passed=" + TrimSigDigits(DXCoilNum) + ", WaterToAir HP name=" + CompName +
                               ", stored WaterToAir HP Name for that index=" + VarSpeedCoil(DXCoilNum).Name);
            }
        }

        if (present(OnOffAirFlowRat)) {
            OnOffAirFlowRatio = OnOffAirFlowRat;
        } else {
            OnOffAirFlowRatio = 1.0;
        }

        // ERROR PROOF
        if (SpeedNum < 1) {
            SpeedCal = 1;
        } else {
            SpeedCal = SpeedNum;
        }

        if ((VarSpeedCoil(DXCoilNum).VSCoilTypeOfNum == DataHVACGlobals::Coil_CoolingWaterToAirHPVSEquationFit) ||
            (VarSpeedCoil(DXCoilNum).VSCoilTypeOfNum == Coil_CoolingAirToAirVariableSpeed)) {
            // Cooling mode
            InitVarSpeedCoil(state,
                             DXCoilNum,
                             MaxONOFFCyclesperHour,
                             HPTimeConstant,
                             FanDelayTime,
                             SensLoad,
                             LatentLoad,
                             CyclingScheme,
                             OnOffAirFlowRatio,
                             SpeedRatio,
                             SpeedCal);
            CalcVarSpeedCoilCooling(
                state, DXCoilNum, CyclingScheme, RuntimeFrac, SensLoad, LatentLoad, CompOp, PartLoadFrac, OnOffAirFlowRatio, SpeedRatio, SpeedCal);
            UpdateVarSpeedCoil(DXCoilNum);
        } else if ((VarSpeedCoil(DXCoilNum).VSCoilTypeOfNum == DataHVACGlobals::Coil_HeatingWaterToAirHPVSEquationFit) ||
                   (VarSpeedCoil(DXCoilNum).VSCoilTypeOfNum == Coil_HeatingAirToAirVariableSpeed)) {
            // Heating mode
            InitVarSpeedCoil(state,
                             DXCoilNum,
                             MaxONOFFCyclesperHour,
                             HPTimeConstant,
                             FanDelayTime,
                             SensLoad,
                             LatentLoad,
                             CyclingScheme,
                             OnOffAirFlowRatio,
                             SpeedRatio,
                             SpeedCal);
            CalcVarSpeedCoilHeating(state, DXCoilNum, CyclingScheme, RuntimeFrac, SensLoad, CompOp, PartLoadFrac, OnOffAirFlowRatio, SpeedRatio, SpeedCal);
            UpdateVarSpeedCoil(DXCoilNum);
        } else if (VarSpeedCoil(DXCoilNum).VSCoilTypeOfNum == CoilDX_HeatPumpWaterHeaterVariableSpeed) {
            // Heating mode
            InitVarSpeedCoil(state,
                             DXCoilNum,
                             MaxONOFFCyclesperHour,
                             HPTimeConstant,
                             FanDelayTime,
                             SensLoad,
                             LatentLoad,
                             CyclingScheme,
                             OnOffAirFlowRatio,
                             SpeedRatio,
                             SpeedCal);
            CalcVarSpeedHPWH(state, DXCoilNum, RuntimeFrac, PartLoadFrac, SpeedRatio, SpeedNum, CyclingScheme);
            UpdateVarSpeedCoil(DXCoilNum);
        } else {
            ShowFatalError("SimVariableSpeedCoils: WatertoAir heatpump not in either HEATING or COOLING mode");
        }

        // two additional output variables
        int MaxSpeed = SpeedCal; // correct real running speed considering grid contro request
        MaxSpeed = CompareGridSpeed(DXCoilNum, MaxSpeed);

        if (MaxSpeed < SpeedCal) { // corrected by grid signal
            if (MaxSpeed <= 0) {
                VarSpeedCoil(DXCoilNum).SpeedNumReport = 1;
                VarSpeedCoil(DXCoilNum).SpeedRatioReport = 0.0;
            } else {
                VarSpeedCoil(DXCoilNum).SpeedNumReport = MaxSpeed;
                VarSpeedCoil(DXCoilNum).SpeedRatioReport = 1.0;
            }
        } else {
            VarSpeedCoil(DXCoilNum).SpeedNumReport = SpeedCal;
            VarSpeedCoil(DXCoilNum).SpeedRatioReport = SpeedRatio;
        }
    }

    void GetVarSpeedCoilInput(EnergyPlusData &state)
    {

        // SUBROUTINE INFORMATION:
        //       AUTHOR         Bo Shen
        //       DATE WRITTEN   March, 2012
        //       MODIFIED       Bo Shen, 12/2014, add variable-speed HPWH
        //       MODIFIED       Bo Shen, add grid responsive speed control, 07/2020
        //       RE-ENGINEERED  na

        // PURPOSE OF THIS SUBROUTINE:
        // Obtains input data for HPs and stores it in HP data structures

        // METHODOLOGY EMPLOYED:
        // Uses "Get" routines to read in data.

        // Using/Aliasing
        using namespace NodeInputManager;
        using BranchNodeConnections::TestCompSet;
        using GlobalNames::VerifyUniqueCoilName;
        using namespace OutputReportPredefined;
        using CurveManager::CurveValue;
        using CurveManager::GetCurveIndex;
        using CurveManager::SetCurveOutputMinMaxValues;
        using General::TrimSigDigits;
        using OutAirNodeManager::CheckOutAirNodeNumber;
        using ScheduleManager::GetScheduleIndex;
        using WaterManager::SetupTankDemandComponent;
        using WaterManager::SetupTankSupplyComponent;

        // SUBROUTINE PARAMETER DEFINITIONS:
        static std::string const RoutineName("GetVarSpeedCoilInput: "); // include trailing blank space

        // SUBROUTINE LOCAL VARIABLE DECLARATIONS:
        int DXCoilNum;           // The Water to Air HP that you are currently loading input into
        int NumCool;             // Counter for cooling coil, water source
        int NumCoolAS;           // Counter for cooling coil, air source
        int NumHeat;             // Counter for heating coil, water source
        int NumHeatAS;           // Counter for heating coil, air source
        int NumHPWHAirToWater;   // counter for air source HPWH
        int CoilCounter;         // Counter
        int I;                   // Loop index increment
        int NumAlphas;           // Number of variables in String format
        int NumNums;             // Number of variables in Numeric format
        int NumParams;           // Total number of input fields
        static int MaxNums(0);   // Maximum number of numeric input fields
        static int MaxAlphas(0); // Maximum number of alpha input fields
        int IOStat;
        int AlfaFieldIncre;              // increment number of Alfa field
        bool ErrorsFound(false);         // If errors detected in input
        Real64 CurveVal;                 // Used to verify modifier curves equal 1 at rated conditions
        Real64 WHInletAirTemp;           // Used to pass proper inlet air temp to HPWH DX coil performance curves
        Real64 WHInletWaterTemp;         // Used to pass proper inlet water temp to HPWH DX coil performance curves
        std::string CurrentModuleObject; // for ease in getting objects
        Array1D_string AlphArray;        // Alpha input items for object
        Array1D_string cAlphaFields;     // Alpha field names
        Array1D_string cNumericFields;   // Numeric field names
        Array1D<Real64> NumArray;        // Numeric input items for object
        Array1D_bool lAlphaBlanks;       // Logical array, alpha field input BLANK = .TRUE.
        Array1D_bool lNumericBlanks;     // Logical array, numeric field input BLANK = .TRUE.
        int NumStorageCoolPairs(0);             //cooling energy storage pair
        int NumStorageHeatPairs(0);             //heating energy storage pair

        NumCool = inputProcessor->getNumObjectsFound("COIL:COOLING:WATERTOAIRHEATPUMP:VARIABLESPEEDEQUATIONFIT");
        NumHeat = inputProcessor->getNumObjectsFound("COIL:HEATING:WATERTOAIRHEATPUMP:VARIABLESPEEDEQUATIONFIT");
        NumCoolAS = inputProcessor->getNumObjectsFound("COIL:COOLING:DX:VARIABLESPEED");
        NumHeatAS = inputProcessor->getNumObjectsFound("COIL:HEATING:DX:VARIABLESPEED");
        NumHPWHAirToWater = inputProcessor->getNumObjectsFound("COIL:WATERHEATING:AIRTOWATERHEATPUMP:VARIABLESPEED");
        NumVarSpeedCoils = NumCool + NumHeat + NumCoolAS + NumHeatAS + NumHPWHAirToWater;
        DXCoilNum = 0;

        NumStorageCoolPairs = inputProcessor->getNumObjectsFound("THERMALSTORAGE:COOLING:PAIR");
        NumStorageHeatPairs = inputProcessor->getNumObjectsFound("THERMALSTORAGE:HEATING:PAIR");

        if (NumVarSpeedCoils <= 0) {
            ShowSevereError("No Equipment found in GetVarSpeedCoilInput");
            ErrorsFound = true;
        }

        // Allocate Arrays
        if (NumVarSpeedCoils > 0) {
            VarSpeedCoil.allocate(NumVarSpeedCoils);
            DataHeatBalance::HeatReclaimVS_DXCoil.allocate(NumVarSpeedCoils);
        }

        inputProcessor->getObjectDefMaxArgs("COIL:COOLING:WATERTOAIRHEATPUMP:VARIABLESPEEDEQUATIONFIT", NumParams, NumAlphas, NumNums);
        MaxNums = max(MaxNums, NumNums);
        MaxAlphas = max(MaxAlphas, NumAlphas);
        inputProcessor->getObjectDefMaxArgs("COIL:HEATING:WATERTOAIRHEATPUMP:VARIABLESPEEDEQUATIONFIT", NumParams, NumAlphas, NumNums);
        MaxNums = max(MaxNums, NumNums);
        MaxAlphas = max(MaxAlphas, NumAlphas);

        inputProcessor->getObjectDefMaxArgs("COIL:COOLING:DX:VARIABLESPEED", NumParams, NumAlphas, NumNums);
        MaxNums = max(MaxNums, NumNums);
        MaxAlphas = max(MaxAlphas, NumAlphas);
        inputProcessor->getObjectDefMaxArgs("COIL:HEATING:DX:VARIABLESPEED", NumParams, NumAlphas, NumNums);
        MaxNums = max(MaxNums, NumNums);
        MaxAlphas = max(MaxAlphas, NumAlphas);

        // variable speed air-source HPWH
        inputProcessor->getObjectDefMaxArgs("COIL:WATERHEATING:AIRTOWATERHEATPUMP:VARIABLESPEED", NumParams, NumAlphas, NumNums);
        MaxNums = max(MaxNums, NumNums);
        MaxAlphas = max(MaxAlphas, NumAlphas);

        AlphArray.allocate(MaxAlphas);
        cAlphaFields.allocate(MaxAlphas);
        lAlphaBlanks.dimension(MaxAlphas, true);
        cNumericFields.allocate(MaxNums);
        lNumericBlanks.dimension(MaxNums, true);
        NumArray.dimension(MaxNums, 0.0);

        // Get the data for cooling coil, WATER SOURCE
        CurrentModuleObject = "Coil:Cooling:WaterToAirHeatPump:VariableSpeedEquationFit"; // for reporting

        for (CoilCounter = 1; CoilCounter <= NumCool; ++CoilCounter) {

            ++DXCoilNum;
            AlfaFieldIncre = 1;

            inputProcessor->getObjectItem(CurrentModuleObject,
                                          CoilCounter,
                                          AlphArray,
                                          NumAlphas,
                                          NumArray,
                                          NumNums,
                                          IOStat,
                                          lNumericBlanks,
                                          lAlphaBlanks,
                                          cAlphaFields,
                                          cNumericFields);

            // ErrorsFound will be set to True if problem was found, left untouched otherwise
            VerifyUniqueCoilName(CurrentModuleObject, AlphArray(1), ErrorsFound, CurrentModuleObject + " Name");

            VarSpeedCoil(DXCoilNum).bIsDesuperheater = false;
            VarSpeedCoil(DXCoilNum).Name = AlphArray(1);
            VarSpeedCoil(DXCoilNum).CoolHeatType = "COOLING";
            VarSpeedCoil(DXCoilNum).VSCoilTypeOfNum = DataHVACGlobals::Coil_CoolingWaterToAirHPVSEquationFit;
            VarSpeedCoil(DXCoilNum).VarSpeedCoilType = DataHVACGlobals::cAllCoilTypes(VarSpeedCoil(DXCoilNum).VSCoilTypeOfNum);
            VarSpeedCoil(DXCoilNum).NumOfSpeeds = int(NumArray(1));
            VarSpeedCoil(DXCoilNum).NormSpedLevel = int(NumArray(2));
            VarSpeedCoil(DXCoilNum).RatedCapCoolTotal = NumArray(3);
            VarSpeedCoil(DXCoilNum).RatedAirVolFlowRate = NumArray(4);
            VarSpeedCoil(DXCoilNum).RatedWaterVolFlowRate = NumArray(5);
            VarSpeedCoil(DXCoilNum).Twet_Rated = NumArray(6);
            VarSpeedCoil(DXCoilNum).Gamma_Rated = NumArray(7);
            VarSpeedCoil(DXCoilNum).HOTGASREHEATFLG = int(NumArray(8));
            VarSpeedCoil(DXCoilNum).CondenserType = WaterCooled;

            VarSpeedCoil(DXCoilNum).WaterInletNodeNum = GetOnlySingleNode(
                AlphArray(2), ErrorsFound, CurrentModuleObject, AlphArray(1), NodeType_Water, NodeConnectionType_Inlet, 2, ObjectIsNotParent);
            VarSpeedCoil(DXCoilNum).WaterOutletNodeNum = GetOnlySingleNode(
                AlphArray(3), ErrorsFound, CurrentModuleObject, AlphArray(1), NodeType_Water, NodeConnectionType_Outlet, 2, ObjectIsNotParent);
            VarSpeedCoil(DXCoilNum).AirInletNodeNum = GetOnlySingleNode(
                AlphArray(4), ErrorsFound, CurrentModuleObject, AlphArray(1), NodeType_Air, NodeConnectionType_Inlet, 1, ObjectIsNotParent);
            VarSpeedCoil(DXCoilNum).AirOutletNodeNum = GetOnlySingleNode(
                AlphArray(5), ErrorsFound, CurrentModuleObject, AlphArray(1), NodeType_Air, NodeConnectionType_Outlet, 1, ObjectIsNotParent);

            TestCompSet(CurrentModuleObject, AlphArray(1), AlphArray(2), AlphArray(3), "Water Nodes");
            TestCompSet(CurrentModuleObject, AlphArray(1), AlphArray(4), AlphArray(5), "Air Nodes");

            //   If (VarSpeedCoil(DXCoilNum)%NumOfSpeeds .LT. 2) Then
            if (VarSpeedCoil(DXCoilNum).NumOfSpeeds < 1) {
                ShowSevereError(RoutineName + CurrentModuleObject + "=\"" + VarSpeedCoil(DXCoilNum).Name + "\", invalid");
                ShowContinueError("..." + cNumericFields(1) + " must be >= 1. entered number is " + TrimSigDigits(NumArray(1), 0));
                ErrorsFound = true;
            }

            if (VarSpeedCoil(DXCoilNum).NormSpedLevel > VarSpeedCoil(DXCoilNum).NumOfSpeeds) {
                VarSpeedCoil(DXCoilNum).NormSpedLevel = VarSpeedCoil(DXCoilNum).NumOfSpeeds;
            }

            if ((VarSpeedCoil(DXCoilNum).NormSpedLevel > VarSpeedCoil(DXCoilNum).NumOfSpeeds) || (VarSpeedCoil(DXCoilNum).NormSpedLevel <= 0)) {
                ShowSevereError(RoutineName + CurrentModuleObject + "=\"" + VarSpeedCoil(DXCoilNum).Name + "\", invalid");
                ShowContinueError("..." + cNumericFields(2) + " must be valid speed level entered number is " + TrimSigDigits(NumArray(2), 0));
                ErrorsFound = true;
            }

            // part load curve
            VarSpeedCoil(DXCoilNum).PLFFPLR = GetCurveIndex(state, AlphArray(6)); // convert curve name to number
            if (VarSpeedCoil(DXCoilNum).PLFFPLR == 0) {
                if (lAlphaBlanks(6)) {
                    ShowSevereError(RoutineName + CurrentModuleObject + "=\"" + VarSpeedCoil(DXCoilNum).Name + "\", missing");
                    ShowContinueError("...required " + cAlphaFields(6) + " is blank.");
                } else {
                    ShowSevereError(RoutineName + CurrentModuleObject + "=\"" + VarSpeedCoil(DXCoilNum).Name + "\", invalid");
                    ShowContinueError("...not found " + cAlphaFields(6) + "=\"" + AlphArray(6) + "\".");
                }
                ErrorsFound = true;
            } else {
                CurveVal = CurveValue(state, VarSpeedCoil(DXCoilNum).PLFFPLR, 1.0);
                if (CurveVal > 1.10 || CurveVal < 0.90) {
                    ShowWarningError(RoutineName + CurrentModuleObject + "=\"" + VarSpeedCoil(DXCoilNum).Name + "\", curve values");
                    ShowContinueError("..." + cAlphaFields(6) + " output is not equal to 1.0 (+ or - 10%) at rated conditions.");
                    ShowContinueError("...Curve output at rated conditions = " + TrimSigDigits(CurveVal, 3));
                }
            }

            for (I = 1; I <= VarSpeedCoil(DXCoilNum).NumOfSpeeds; ++I) {
                VarSpeedCoil(DXCoilNum).MSRatedTotCap(I) = NumArray(9 + (I - 1) * 6);
                VarSpeedCoil(DXCoilNum).MSRatedSHR(I) = NumArray(10 + (I - 1) * 6);
                VarSpeedCoil(DXCoilNum).MSRatedCOP(I) = NumArray(11 + (I - 1) * 6);
                VarSpeedCoil(DXCoilNum).MSRatedAirVolFlowRate(I) = NumArray(12 + (I - 1) * 6);
                VarSpeedCoil(DXCoilNum).MSRatedWaterVolFlowRate(I) = NumArray(13 + (I - 1) * 6);
                VarSpeedCoil(DXCoilNum).MSWasteHeatFrac(I) = NumArray(14 + (I - 1) * 6);

                AlfaFieldIncre = 7 + (I - 1) * 7;
                VarSpeedCoil(DXCoilNum).MSCCapFTemp(I) = GetCurveIndex(state, AlphArray(AlfaFieldIncre)); // convert curve name to number
                if (VarSpeedCoil(DXCoilNum).MSCCapFTemp(I) == 0) {
                    if (lAlphaBlanks(AlfaFieldIncre)) {
                        ShowSevereError(RoutineName + CurrentModuleObject + "=\"" + VarSpeedCoil(DXCoilNum).Name + "\", missing");
                        ShowContinueError("...required " + cAlphaFields(AlfaFieldIncre) + " is blank.");
                    } else {
                        ShowSevereError(RoutineName + CurrentModuleObject + "=\"" + VarSpeedCoil(DXCoilNum).Name + "\", invalid");
                        ShowContinueError("...not found " + cAlphaFields(AlfaFieldIncre) + "=\"" + AlphArray(AlfaFieldIncre) + "\".");
                    }
                    ErrorsFound = true;
                } else {
                    // Verify Curve Object, only legal type is BiQuadratic
                    ErrorsFound |= CurveManager::CheckCurveDims(state, VarSpeedCoil(DXCoilNum).MSCCapFTemp(I), // Curve index
                                                                {2},                                    // Valid dimensions
                                                                RoutineName,                            // Routine name
                                                                CurrentModuleObject,                    // Object Type
                                                                VarSpeedCoil(DXCoilNum).Name,           // Object Name
                                                                cAlphaFields(AlfaFieldIncre));          // Field Name

                    if (!ErrorsFound) {
                        CurveVal = CurveValue(state, VarSpeedCoil(DXCoilNum).MSCCapFTemp(I), RatedInletWetBulbTemp, RatedInletWaterTemp);
                        if (CurveVal > 1.10 || CurveVal < 0.90) {
                            ShowWarningError(RoutineName + CurrentModuleObject + "=\"" + VarSpeedCoil(DXCoilNum).Name + "\", curve values");
                            ShowContinueError("..." + cAlphaFields(AlfaFieldIncre) + " output is not equal to 1.0 (+ or - 10%) at rated conditions.");
                            ShowContinueError("...Curve output at rated conditions = " + TrimSigDigits(CurveVal, 3));
                        }
                    }
                }

                AlfaFieldIncre = 8 + (I - 1) * 7;
                VarSpeedCoil(DXCoilNum).MSCCapAirFFlow(I) = GetCurveIndex(state, AlphArray(AlfaFieldIncre)); // convert curve name to number
                if (VarSpeedCoil(DXCoilNum).MSCCapAirFFlow(I) == 0) {
                    if (lAlphaBlanks(AlfaFieldIncre)) {
                        ShowSevereError(RoutineName + CurrentModuleObject + "=\"" + VarSpeedCoil(DXCoilNum).Name + "\", missing");
                        ShowContinueError("...required " + cAlphaFields(AlfaFieldIncre) + " is blank.");
                    } else {
                        ShowSevereError(RoutineName + CurrentModuleObject + "=\"" + VarSpeedCoil(DXCoilNum).Name + "\", invalid");
                        ShowContinueError("...not found " + cAlphaFields(AlfaFieldIncre) + "=\"" + AlphArray(AlfaFieldIncre) + "\".");
                    }
                    ErrorsFound = true;
                } else {
                    // Verify Curve Object, only legal type is Quadratic
                    ErrorsFound |= CurveManager::CheckCurveDims(state, VarSpeedCoil(DXCoilNum).MSCCapAirFFlow(I), // Curve index
                                                                {1},                                       // Valid dimensions
                                                                RoutineName,                               // Routine name
                                                                CurrentModuleObject,                       // Object Type
                                                                VarSpeedCoil(DXCoilNum).Name,              // Object Name
                                                                cAlphaFields(AlfaFieldIncre));             // Field Name

                    if (!ErrorsFound) {
                        CurveVal = CurveValue(state, VarSpeedCoil(DXCoilNum).MSCCapAirFFlow(I), 1.0);
                        if (CurveVal > 1.10 || CurveVal < 0.90) {
                            ShowWarningError(RoutineName + CurrentModuleObject + "=\"" + VarSpeedCoil(DXCoilNum).Name + "\", curve values");
                            ShowContinueError("..." + cAlphaFields(AlfaFieldIncre) + " output is not equal to 1.0 (+ or - 10%) at rated conditions.");
                            ShowContinueError("...Curve output at rated conditions = " + TrimSigDigits(CurveVal, 3));
                        }
                    }
                }

                AlfaFieldIncre = 9 + (I - 1) * 7;
                VarSpeedCoil(DXCoilNum).MSCCapWaterFFlow(I) = GetCurveIndex(state, AlphArray(AlfaFieldIncre)); // convert curve name to number
                if (VarSpeedCoil(DXCoilNum).MSCCapWaterFFlow(I) == 0) {
                    if (lAlphaBlanks(AlfaFieldIncre)) {
                        ShowSevereError(RoutineName + CurrentModuleObject + "=\"" + VarSpeedCoil(DXCoilNum).Name + "\", missing");
                        ShowContinueError("...required " + cAlphaFields(AlfaFieldIncre) + " is blank.");
                    } else {
                        ShowSevereError(RoutineName + CurrentModuleObject + "=\"" + VarSpeedCoil(DXCoilNum).Name + "\", invalid");
                        ShowContinueError("...not found " + cAlphaFields(AlfaFieldIncre) + "=\"" + AlphArray(AlfaFieldIncre) + "\".");
                    }
                    ErrorsFound = true;
                } else {
                    // Verify Curve Object, only legal type is Quadratic
                    ErrorsFound |= CurveManager::CheckCurveDims(state, VarSpeedCoil(DXCoilNum).MSCCapWaterFFlow(I), // Curve index
                                                                {1},                                         // Valid dimensions
                                                                RoutineName,                                 // Routine name
                                                                CurrentModuleObject,                         // Object Type
                                                                VarSpeedCoil(DXCoilNum).Name,                // Object Name
                                                                cAlphaFields(AlfaFieldIncre));               // Field Name

                    if (!ErrorsFound) {
                        CurveVal = CurveValue(state, VarSpeedCoil(DXCoilNum).MSCCapWaterFFlow(I), 1.0);
                        if (CurveVal > 1.10 || CurveVal < 0.90) {
                            ShowWarningError(RoutineName + CurrentModuleObject + "=\"" + VarSpeedCoil(DXCoilNum).Name + "\", curve values");
                            ShowContinueError("..." + cAlphaFields(AlfaFieldIncre) + " output is not equal to 1.0 (+ or - 10%) at rated conditions.");
                            ShowContinueError("...Curve output at rated conditions = " + TrimSigDigits(CurveVal, 3));
                        }
                    }
                }

                AlfaFieldIncre = 10 + (I - 1) * 7;
                VarSpeedCoil(DXCoilNum).MSEIRFTemp(I) = GetCurveIndex(state, AlphArray(AlfaFieldIncre)); // convert curve name to number
                if (VarSpeedCoil(DXCoilNum).MSEIRFTemp(I) == 0) {
                    if (lAlphaBlanks(AlfaFieldIncre)) {
                        ShowSevereError(RoutineName + CurrentModuleObject + "=\"" + VarSpeedCoil(DXCoilNum).Name + "\", missing");
                        ShowContinueError("...required " + cAlphaFields(AlfaFieldIncre) + " is blank.");
                    } else {
                        ShowSevereError(RoutineName + CurrentModuleObject + "=\"" + VarSpeedCoil(DXCoilNum).Name + "\", invalid");
                        ShowContinueError("...not found " + cAlphaFields(AlfaFieldIncre) + "=\"" + AlphArray(AlfaFieldIncre) + "\".");
                    }
                    ErrorsFound = true;
                } else {
                    // Verify Curve Object, only legal type is BiQuadratic
                    ErrorsFound |= CurveManager::CheckCurveDims(state, VarSpeedCoil(DXCoilNum).MSEIRFTemp(I), // Curve index
                                                                {2},                                   // Valid dimensions
                                                                RoutineName,                           // Routine name
                                                                CurrentModuleObject,                   // Object Type
                                                                VarSpeedCoil(DXCoilNum).Name,          // Object Name
                                                                cAlphaFields(AlfaFieldIncre));         // Field Name

                    if (!ErrorsFound) {
                        CurveVal = CurveValue(state, VarSpeedCoil(DXCoilNum).MSEIRFTemp(I), RatedInletWetBulbTemp, RatedInletWaterTemp);
                        if (CurveVal > 1.10 || CurveVal < 0.90) {
                            ShowWarningError(RoutineName + CurrentModuleObject + "=\"" + VarSpeedCoil(DXCoilNum).Name + "\", curve values");
                            ShowContinueError("..." + cAlphaFields(AlfaFieldIncre) + " output is not equal to 1.0 (+ or - 10%) at rated conditions.");
                            ShowContinueError("...Curve output at rated conditions = " + TrimSigDigits(CurveVal, 3));
                        }
                    }
                }

                AlfaFieldIncre = 11 + (I - 1) * 7;
                VarSpeedCoil(DXCoilNum).MSEIRAirFFlow(I) = GetCurveIndex(state, AlphArray(AlfaFieldIncre)); // convert curve name to number
                if (VarSpeedCoil(DXCoilNum).MSEIRAirFFlow(I) == 0) {
                    if (lAlphaBlanks(AlfaFieldIncre)) {
                        ShowSevereError(RoutineName + CurrentModuleObject + "=\"" + VarSpeedCoil(DXCoilNum).Name + "\", missing");
                        ShowContinueError("...required " + cAlphaFields(AlfaFieldIncre) + " is blank.");
                    } else {
                        ShowSevereError(RoutineName + CurrentModuleObject + "=\"" + VarSpeedCoil(DXCoilNum).Name + "\", invalid");
                        ShowContinueError("...not found " + cAlphaFields(AlfaFieldIncre) + "=\"" + AlphArray(AlfaFieldIncre) + "\".");
                    }
                    ErrorsFound = true;
                } else {
                    // Verify Curve Object, only legal type is Quadratic
                    ErrorsFound |= CurveManager::CheckCurveDims(state, VarSpeedCoil(DXCoilNum).MSEIRAirFFlow(I), // Curve index
                                                                {1},                                      // Valid dimensions
                                                                RoutineName,                              // Routine name
                                                                CurrentModuleObject,                      // Object Type
                                                                VarSpeedCoil(DXCoilNum).Name,             // Object Name
                                                                cAlphaFields(AlfaFieldIncre));            // Field Name

                    if (!ErrorsFound) {
                        CurveVal = CurveValue(state, VarSpeedCoil(DXCoilNum).MSEIRAirFFlow(I), 1.0);
                        if (CurveVal > 1.10 || CurveVal < 0.90) {
                            ShowWarningError(RoutineName + CurrentModuleObject + "=\"" + VarSpeedCoil(DXCoilNum).Name + "\", curve values");
                            ShowContinueError("..." + cAlphaFields(AlfaFieldIncre) + " output is not equal to 1.0 (+ or - 10%) at rated conditions.");
                            ShowContinueError("...Curve output at rated conditions = " + TrimSigDigits(CurveVal, 3));
                        }
                    }
                }

                AlfaFieldIncre = 12 + (I - 1) * 7;
                VarSpeedCoil(DXCoilNum).MSEIRWaterFFlow(I) = GetCurveIndex(state, AlphArray(AlfaFieldIncre)); // convert curve name to number
                if (VarSpeedCoil(DXCoilNum).MSEIRWaterFFlow(I) == 0) {
                    if (lAlphaBlanks(AlfaFieldIncre)) {
                        ShowSevereError(RoutineName + CurrentModuleObject + "=\"" + VarSpeedCoil(DXCoilNum).Name + "\", missing");
                        ShowContinueError("...required " + cAlphaFields(AlfaFieldIncre) + " is blank.");
                    } else {
                        ShowSevereError(RoutineName + CurrentModuleObject + "=\"" + VarSpeedCoil(DXCoilNum).Name + "\", invalid");
                        ShowContinueError("...not found " + cAlphaFields(AlfaFieldIncre) + "=\"" + AlphArray(AlfaFieldIncre) + "\".");
                    }
                    ErrorsFound = true;
                } else {
                    // Verify Curve Object, only legal type is Quadratic
                    ErrorsFound |= CurveManager::CheckCurveDims(state, VarSpeedCoil(DXCoilNum).MSEIRWaterFFlow(I), // Curve index
                                                                {1},                                        // Valid dimensions
                                                                RoutineName,                                // Routine name
                                                                CurrentModuleObject,                        // Object Type
                                                                VarSpeedCoil(DXCoilNum).Name,               // Object Name
                                                                cAlphaFields(AlfaFieldIncre));              // Field Name

                    if (!ErrorsFound) {
                        CurveVal = CurveValue(state, VarSpeedCoil(DXCoilNum).MSEIRWaterFFlow(I), 1.0);
                        if (CurveVal > 1.10 || CurveVal < 0.90) {
                            ShowWarningError(RoutineName + CurrentModuleObject + "=\"" + VarSpeedCoil(DXCoilNum).Name + "\", curve values");
                            ShowContinueError("..." + cAlphaFields(AlfaFieldIncre) + " output is not equal to 1.0 (+ or - 10%) at rated conditions.");
                            ShowContinueError("...Curve output at rated conditions = " + TrimSigDigits(CurveVal, 3));
                        }
                    }
                }

                AlfaFieldIncre = 13 + (I - 1) * 7;
                // Read waste heat modifier curve name
                VarSpeedCoil(DXCoilNum).MSWasteHeat(I) = GetCurveIndex(state, AlphArray(AlfaFieldIncre)); // convert curve name to number
                if (VarSpeedCoil(DXCoilNum).MSWasteHeat(I) == 0) {
                    if (lAlphaBlanks(AlfaFieldIncre)) {
                        ShowSevereError(RoutineName + CurrentModuleObject + "=\"" + VarSpeedCoil(DXCoilNum).Name + "\", missing");
                        ShowContinueError("...required " + cAlphaFields(AlfaFieldIncre) + " is blank.");
                    } else {
                        ShowSevereError(RoutineName + CurrentModuleObject + "=\"" + VarSpeedCoil(DXCoilNum).Name + "\", invalid");
                        ShowContinueError("...not found " + cAlphaFields(AlfaFieldIncre) + "=\"" + AlphArray(AlfaFieldIncre) + "\".");
                    }
                    ErrorsFound = true;
                } else {
                    // Verify Curve Object, only legal types are BiQuadratic
                    ErrorsFound |= CurveManager::CheckCurveDims(state, VarSpeedCoil(DXCoilNum).MSWasteHeat(I), // Curve index
                                                                {2},                                    // Valid dimensions
                                                                RoutineName,                            // Routine name
                                                                CurrentModuleObject,                    // Object Type
                                                                VarSpeedCoil(DXCoilNum).Name,           // Object Name
                                                                cAlphaFields(AlfaFieldIncre));          // Field Name

                    if (!ErrorsFound) {
                        CurveVal = CurveValue(state, VarSpeedCoil(DXCoilNum).MSWasteHeat(I), RatedInletWaterTemp, RatedInletAirTemp);
                        if (CurveVal > 1.10 || CurveVal < 0.90) {
                            ShowWarningError(RoutineName + CurrentModuleObject + "=\"" + VarSpeedCoil(DXCoilNum).Name + "\", curve values");
                            ShowContinueError("..." + cAlphaFields(AlfaFieldIncre) + " output is not equal to 1.0 (+ or - 10%) at rated conditions.");
                            ShowContinueError("...Curve output at rated conditions = " + TrimSigDigits(CurveVal, 3));
                        }
                    }
                }
            }

            for (I = 1; I <= VarSpeedCoil(DXCoilNum).NumOfSpeeds; ++I) {
                VarSpeedCoil(DXCoilNum).MSRatedPercentTotCap(I) =
                    VarSpeedCoil(DXCoilNum).MSRatedTotCap(I) / VarSpeedCoil(DXCoilNum).MSRatedTotCap(VarSpeedCoil(DXCoilNum).NumOfSpeeds);
                VarSpeedCoil(DXCoilNum).MSRatedAirVolFlowPerRatedTotCap(I) =
                    VarSpeedCoil(DXCoilNum).MSRatedAirVolFlowRate(I) / VarSpeedCoil(DXCoilNum).MSRatedTotCap(I);
                VarSpeedCoil(DXCoilNum).MSRatedWaterVolFlowPerRatedTotCap(I) =
                    VarSpeedCoil(DXCoilNum).MSRatedWaterVolFlowRate(I) / VarSpeedCoil(DXCoilNum).MSRatedTotCap(I);
            }

            // CurrentModuleObject = "Coil:Cooling:WaterToAirHeatPump:VariableSpeedEquationFit"
            SetupOutputVariable("Cooling Coil Electricity Energy",
                                OutputProcessor::Unit::J,
                                VarSpeedCoil(DXCoilNum).Energy,
                                "System",
                                "Summed",
                                VarSpeedCoil(DXCoilNum).Name,
                                _,
                                "Electricity",
                                "Cooling",
                                _,
                                "System");
            SetupOutputVariable("Cooling Coil Total Cooling Energy",
                                OutputProcessor::Unit::J,
                                VarSpeedCoil(DXCoilNum).EnergyLoadTotal,
                                "System",
                                "Summed",
                                VarSpeedCoil(DXCoilNum).Name,
                                _,
                                "ENERGYTRANSFER",
                                "COOLINGCOILS",
                                _,
                                "System");
            SetupOutputVariable("Cooling Coil Sensible Cooling Energy",
                                OutputProcessor::Unit::J,
                                VarSpeedCoil(DXCoilNum).EnergySensible,
                                "System",
                                "Summed",
                                VarSpeedCoil(DXCoilNum).Name);
            SetupOutputVariable("Cooling Coil Latent Cooling Energy",
                                OutputProcessor::Unit::J,
                                VarSpeedCoil(DXCoilNum).EnergyLatent,
                                "System",
                                "Summed",
                                VarSpeedCoil(DXCoilNum).Name);
            SetupOutputVariable("Cooling Coil Source Side Heat Transfer Energy",
                                OutputProcessor::Unit::J,
                                VarSpeedCoil(DXCoilNum).EnergySource,
                                "System",
                                "Summed",
                                VarSpeedCoil(DXCoilNum).Name,
                                _,
                                "PLANTLOOPCOOLINGDEMAND",
                                "COOLINGCOILS",
                                _,
                                "System");

            // for table output, being consistent with outher water-to-air coils
            //        IF (VarSpeedCoil(DXCoilNum)%RatedCapCoolTotal /= AutoSize) THEN
            //            VarSpeedCoil(DXCoilNum)%RatedCapCoolSens = VarSpeedCoil(DXCoilNum)%RatedCapCoolTotal &
            //                *VarSpeedCoil(DXCoilNum)%MSRatedSHR(VarSpeedCoil(DXCoilNum)%NormSpedLevel)
            //        ELSE
            //            VarSpeedCoil(DXCoilNum)%RatedCapCoolSens = AUTOSIZE
            //        END IF

            VarSpeedCoil(DXCoilNum).RatedCapCoolSens = AutoSize; // always auto-sized, to be determined in the sizing calculation

            // BAN Sept 30 2103, CR9322, commented out, now it is redundant, it is reported from sizing routine
            // create predefined report entries
            // PreDefTableEntry( pdchCoolCoilType, VarSpeedCoil( DXCoilNum ).Name, CurrentModuleObject );
            // PreDefTableEntry( pdchCoolCoilTotCap, VarSpeedCoil( DXCoilNum ).Name, VarSpeedCoil( DXCoilNum ).RatedCapCoolTotal );
            // PreDefTableEntry( pdchCoolCoilSensCap, VarSpeedCoil( DXCoilNum ).Name, VarSpeedCoil( DXCoilNum ).RatedCapCoolSens );
            // PreDefTableEntry( pdchCoolCoilLatCap, VarSpeedCoil( DXCoilNum ).Name, VarSpeedCoil( DXCoilNum ).RatedCapCoolTotal - VarSpeedCoil(
            // DXCoilNum ).RatedCapCoolSens );  PreDefTableEntry( pdchCoolCoilSHR, VarSpeedCoil( DXCoilNum ).Name, VarSpeedCoil( DXCoilNum
            // ).RatedCapCoolSens / VarSpeedCoil( DXCoilNum ).RatedCapCoolTotal );  PreDefTableEntry( pdchCoolCoilNomEff, VarSpeedCoil( DXCoilNum
            // ).Name, VarSpeedCoil( DXCoilNum ).MSRatedCOP( VarSpeedCoil( DXCoilNum ).NormSpedLevel ) );
        }

        //-------------------------AIR SOURCE, COOLING---BEGIN
        // Get the data for cooling coil, AIR SOURCE
        CurrentModuleObject = "Coil:Cooling:DX:VariableSpeed"; // for reporting

        for (CoilCounter = 1; CoilCounter <= NumCoolAS; ++CoilCounter) {

            ++DXCoilNum;
            AlfaFieldIncre = 1;

            inputProcessor->getObjectItem(CurrentModuleObject,
                                          CoilCounter,
                                          AlphArray,
                                          NumAlphas,
                                          NumArray,
                                          NumNums,
                                          IOStat,
                                          lNumericBlanks,
                                          lAlphaBlanks,
                                          cAlphaFields,
                                          cNumericFields);
            // ErrorsFound will be set to True if problem was found, left untouched otherwise
            VerifyUniqueCoilName(CurrentModuleObject, AlphArray(1), ErrorsFound, CurrentModuleObject + " Name");

            VarSpeedCoil(DXCoilNum).bIsDesuperheater = false;
            VarSpeedCoil(DXCoilNum).Name = AlphArray(1);
            // Initialize DataHeatBalance heat reclaim variable name for use by heat reclaim coils
            DataHeatBalance::HeatReclaimVS_DXCoil(DXCoilNum).Name = VarSpeedCoil(DXCoilNum).Name;
            DataHeatBalance::HeatReclaimVS_DXCoil(DXCoilNum).SourceType = CurrentModuleObject;
            VarSpeedCoil(DXCoilNum).CoolHeatType = "COOLING";
            VarSpeedCoil(DXCoilNum).VSCoilTypeOfNum = Coil_CoolingAirToAirVariableSpeed;
            VarSpeedCoil(DXCoilNum).VarSpeedCoilType = DataHVACGlobals::cAllCoilTypes(Coil_CoolingAirToAirVariableSpeed);
            VarSpeedCoil(DXCoilNum).NumOfSpeeds = int(NumArray(1));
            VarSpeedCoil(DXCoilNum).NormSpedLevel = int(NumArray(2));
            VarSpeedCoil(DXCoilNum).RatedCapCoolTotal = NumArray(3);
            VarSpeedCoil(DXCoilNum).RatedAirVolFlowRate = NumArray(4);
            VarSpeedCoil(DXCoilNum).Twet_Rated = NumArray(5);
            VarSpeedCoil(DXCoilNum).Gamma_Rated = NumArray(6);

            VarSpeedCoil(DXCoilNum).AirInletNodeNum = GetOnlySingleNode(
                AlphArray(2), ErrorsFound, CurrentModuleObject, AlphArray(1), NodeType_Air, NodeConnectionType_Inlet, 1, ObjectIsNotParent);
            VarSpeedCoil(DXCoilNum).AirOutletNodeNum = GetOnlySingleNode(
                AlphArray(3), ErrorsFound, CurrentModuleObject, AlphArray(1), NodeType_Air, NodeConnectionType_Outlet, 1, ObjectIsNotParent);

            TestCompSet(CurrentModuleObject, AlphArray(1), AlphArray(2), AlphArray(3), "Air Nodes");

            if (VarSpeedCoil(DXCoilNum).NumOfSpeeds < 1) {
                ShowSevereError(RoutineName + CurrentModuleObject + "=\"" + VarSpeedCoil(DXCoilNum).Name + "\", invalid");
                ShowContinueError("..." + cNumericFields(1) + " must be >= 1. entered number is " + TrimSigDigits(NumArray(1), 0));
                ErrorsFound = true;
            }

            if (VarSpeedCoil(DXCoilNum).NormSpedLevel > VarSpeedCoil(DXCoilNum).NumOfSpeeds) {
                VarSpeedCoil(DXCoilNum).NormSpedLevel = VarSpeedCoil(DXCoilNum).NumOfSpeeds;
            }

            if ((VarSpeedCoil(DXCoilNum).NormSpedLevel > VarSpeedCoil(DXCoilNum).NumOfSpeeds) || (VarSpeedCoil(DXCoilNum).NormSpedLevel <= 0)) {
                ShowSevereError(RoutineName + CurrentModuleObject + "=\"" + VarSpeedCoil(DXCoilNum).Name + "\", invalid");
                ShowContinueError("..." + cNumericFields(2) + " must be valid speed level entered number is " + TrimSigDigits(NumArray(2), 0));
                ErrorsFound = true;
            }

            // part load curve
            VarSpeedCoil(DXCoilNum).PLFFPLR = GetCurveIndex(state, AlphArray(4)); // convert curve name to number
            if (VarSpeedCoil(DXCoilNum).PLFFPLR == 0) {
                if (lAlphaBlanks(4)) {
                    ShowSevereError(RoutineName + CurrentModuleObject + "=\"" + VarSpeedCoil(DXCoilNum).Name + "\", missing");
                    ShowContinueError("...required " + cAlphaFields(6) + " is blank.");
                } else {
                    ShowSevereError(RoutineName + CurrentModuleObject + "=\"" + VarSpeedCoil(DXCoilNum).Name + "\", invalid");
                    ShowContinueError("...not found " + cAlphaFields(4) + "=\"" + AlphArray(4) + "\".");
                }
                ErrorsFound = true;
            } else {
                CurveVal = CurveValue(state, VarSpeedCoil(DXCoilNum).PLFFPLR, 1.0);
                if (CurveVal > 1.10 || CurveVal < 0.90) {
                    ShowWarningError(RoutineName + CurrentModuleObject + "=\"" + VarSpeedCoil(DXCoilNum).Name + "\", curve values");
                    ShowContinueError("..." + cAlphaFields(4) + " output is not equal to 1.0 (+ or - 10%) at rated conditions.");
                    ShowContinueError("...Curve output at rated conditions = " + TrimSigDigits(CurveVal, 3));
                }
            }

            // outdoor condenser node
            if (lAlphaBlanks(5)) {
                VarSpeedCoil(DXCoilNum).CondenserInletNodeNum = 0;
            } else {
                VarSpeedCoil(DXCoilNum).CondenserInletNodeNum = GetOnlySingleNode(AlphArray(5),
                                                                                  ErrorsFound,
                                                                                  CurrentModuleObject,
                                                                                  VarSpeedCoil(DXCoilNum).Name,
                                                                                  NodeType_Air,
                                                                                  NodeConnectionType_OutsideAirReference,
                                                                                  1,
                                                                                  ObjectIsNotParent);

                if (!CheckOutAirNodeNumber(VarSpeedCoil(DXCoilNum).CondenserInletNodeNum)) {
                    ShowWarningError(RoutineName + CurrentModuleObject + "=\"" + VarSpeedCoil(DXCoilNum).Name + "\", may be invalid");
                    ShowContinueError(cAlphaFields(10) + "=\"" + AlphArray(5) +
                                      "\", node does not appear in an OutdoorAir:NodeList or as an OutdoorAir:Node.");
                    ShowContinueError(
                        "This node needs to be included in an air system or the coil model will not be valid, and the simulation continues");
                }
            }

            if ((UtilityRoutines::SameString(AlphArray(6), "AirCooled")) || lAlphaBlanks(6)) {
                VarSpeedCoil(DXCoilNum).CondenserType = AirCooled;
            } else if (UtilityRoutines::SameString(AlphArray(6), "EvaporativelyCooled")) {
                VarSpeedCoil(DXCoilNum).CondenserType = EvapCooled;
                VarSpeedCoil(DXCoilNum).ReportEvapCondVars = true;
            } else {
                ShowSevereError(RoutineName + CurrentModuleObject + "=\"" + VarSpeedCoil(DXCoilNum).Name + "\", invalid");
                ShowContinueError("..." + cAlphaFields(6) + "=\"" + AlphArray(6) + "\":");
                ShowContinueError("...must be AirCooled or EvaporativelyCooled.");
                ErrorsFound = true;
            }

            VarSpeedCoil(DXCoilNum).EvapCondPumpElecNomPower = NumArray(7);

            if (VarSpeedCoil(DXCoilNum).EvapCondPumpElecNomPower < 0.0) {
                ShowSevereError(RoutineName + CurrentModuleObject + "=\"" + VarSpeedCoil(DXCoilNum).Name + "\", invalid");
                ShowContinueError("..." + cNumericFields(7) + " cannot be < 0.0.");
                ShowContinueError("...entered value=[" + TrimSigDigits(NumArray(7), 2) + "].");
                ErrorsFound = true;
            }

            // Set crankcase heater capacity
            VarSpeedCoil(DXCoilNum).CrankcaseHeaterCapacity = NumArray(8);
            if (VarSpeedCoil(DXCoilNum).CrankcaseHeaterCapacity < 0.0) {
                ShowSevereError(RoutineName + CurrentModuleObject + "=\"" + VarSpeedCoil(DXCoilNum).Name + "\", invalid");
                ShowContinueError("..." + cNumericFields(8) + " cannot be < 0.0.");
                ShowContinueError("...entered value=[" + TrimSigDigits(NumArray(8), 2) + "].");
                ErrorsFound = true;
            }

            // Set crankcase heater cutout temperature
            VarSpeedCoil(DXCoilNum).MaxOATCrankcaseHeater = NumArray(9);

            // Set crankcase heater cutout temperature
            VarSpeedCoil(DXCoilNum).MinOATCompressor = NumArray(10);

            // Get Water System tank connections
            //  A7, \field Name of Water Storage Tank for Supply
            VarSpeedCoil(DXCoilNum).EvapWaterSupplyName = AlphArray(7);
            if (lAlphaBlanks(7)) {
                VarSpeedCoil(DXCoilNum).EvapWaterSupplyMode = WaterSupplyFromMains;
            } else {
                VarSpeedCoil(DXCoilNum).EvapWaterSupplyMode = WaterSupplyFromTank;
                SetupTankDemandComponent(VarSpeedCoil(DXCoilNum).Name,
                                         CurrentModuleObject,
                                         VarSpeedCoil(DXCoilNum).EvapWaterSupplyName,
                                         ErrorsFound,
                                         VarSpeedCoil(DXCoilNum).EvapWaterSupTankID,
                                         VarSpeedCoil(DXCoilNum).EvapWaterTankDemandARRID);
            }

            // A8; \field Name of Water Storage Tank for Condensate Collection
            VarSpeedCoil(DXCoilNum).CondensateCollectName = AlphArray(8);
            if (lAlphaBlanks(8)) {
                VarSpeedCoil(DXCoilNum).CondensateCollectMode = CondensateDiscarded;
            } else {
                VarSpeedCoil(DXCoilNum).CondensateCollectMode = CondensateToTank;
                SetupTankSupplyComponent(VarSpeedCoil(DXCoilNum).Name,
                                         CurrentModuleObject,
                                         VarSpeedCoil(DXCoilNum).CondensateCollectName,
                                         ErrorsFound,
                                         VarSpeedCoil(DXCoilNum).CondensateTankID,
                                         VarSpeedCoil(DXCoilNum).CondensateTankSupplyARRID);
            }

            //   Basin heater power as a function of temperature must be greater than or equal to 0
            VarSpeedCoil(DXCoilNum).BasinHeaterPowerFTempDiff = NumArray(11);
            if (NumArray(11) < 0.0) {
                ShowSevereError(RoutineName + CurrentModuleObject + "=\"" + VarSpeedCoil(DXCoilNum).Name + "\", invalid");
                ShowContinueError("..." + cNumericFields(11) + " must be >= 0.0.");
                ShowContinueError("...entered value=[" + TrimSigDigits(NumArray(11), 2) + "].");
                ErrorsFound = true;
            }

            VarSpeedCoil(DXCoilNum).BasinHeaterSetPointTemp = NumArray(12);
            if (VarSpeedCoil(DXCoilNum).BasinHeaterPowerFTempDiff > 0.0) {
                if (VarSpeedCoil(DXCoilNum).BasinHeaterSetPointTemp < 2.0) {
                    ShowWarningError(RoutineName + CurrentModuleObject + "=\"" + VarSpeedCoil(DXCoilNum).Name + "\", freeze possible");
                    ShowContinueError("..." + cNumericFields(12) + " is < 2 {C}. Freezing could occur.");
                    ShowContinueError("...entered value=[" + TrimSigDigits(NumArray(12), 2) + "].");
                }
            }

            if (!lAlphaBlanks(9)) {
                VarSpeedCoil(DXCoilNum).BasinHeaterSchedulePtr = GetScheduleIndex(AlphArray(9));
                if (VarSpeedCoil(DXCoilNum).BasinHeaterSchedulePtr == 0) {
                    ShowWarningError(RoutineName + CurrentModuleObject + "=\"" + VarSpeedCoil(DXCoilNum).Name + "\", invalid");
                    ShowContinueError("...not found " + cAlphaFields(9) + "=\"" + AlphArray(9) + "\".");
                    ShowContinueError("Basin heater will be available to operate throughout the simulation.");
                }
            }

            if (lAlphaBlanks(10)) {
                VarSpeedCoil(DXCoilNum).GridScheduleIndex = 0;
            } else {
                VarSpeedCoil(DXCoilNum).GridScheduleIndex = GetScheduleIndex(AlphArray(10));
                if (VarSpeedCoil(DXCoilNum).GridScheduleIndex == 0) {
                    ShowSevereError(RoutineName + CurrentModuleObject + "=\"" + VarSpeedCoil(DXCoilNum).Name + "\", invalid");
                    ShowContinueError("..." + cAlphaFields(10) + "=\"" + AlphArray(10) + "\"Missing");
                    ErrorsFound = true;
                }
            }

            VarSpeedCoil(DXCoilNum).GridLowBound = NumArray(13);
            VarSpeedCoil(DXCoilNum).GridHighBound = NumArray(14);
            VarSpeedCoil(DXCoilNum).GridMaxSpeed = NumArray(15);

            if (UtilityRoutines::SameString(AlphArray(11), "Sensible")) {
                VarSpeedCoil(DXCoilNum).GridLoadCtrlMode = GRID_SENSIBLE;
            } else if (UtilityRoutines::SameString(AlphArray(11), "Latent")) {
                VarSpeedCoil(DXCoilNum).GridLoadCtrlMode = GRID_LATENT;
            } else {
                VarSpeedCoil(DXCoilNum).GridLoadCtrlMode = GRID_SENLAT;
            }

            for (I = 1; I <= VarSpeedCoil(DXCoilNum).NumOfSpeeds; ++I) {
                VarSpeedCoil(DXCoilNum).MSRatedTotCap(I) = NumArray(16 + (I - 1) * 6);
                VarSpeedCoil(DXCoilNum).MSRatedSHR(I) = NumArray(17 + (I - 1) * 6);
                VarSpeedCoil(DXCoilNum).MSRatedCOP(I) = NumArray(18 + (I - 1) * 6);
                VarSpeedCoil(DXCoilNum).MSRatedAirVolFlowRate(I) = NumArray(19 + (I - 1) * 6);
                VarSpeedCoil(DXCoilNum).EvapCondAirFlow(I) = NumArray(20 + (I - 1) * 6);

                VarSpeedCoil(DXCoilNum).EvapCondEffect(I) = NumArray(21 + (I - 1) * 6);
                if (VarSpeedCoil(DXCoilNum).EvapCondEffect(I) < 0.0 || VarSpeedCoil(DXCoilNum).EvapCondEffect(I) > 1.0) {
                    ShowSevereError(RoutineName + CurrentModuleObject + "=\"" + VarSpeedCoil(DXCoilNum).Name + "\", invalid");
                    ShowContinueError("..." + cNumericFields(21 + (I - 1) * 6) + " cannot be < 0.0 or > 1.0.");
                    ShowContinueError("...entered value=[" + TrimSigDigits(NumArray(21 + (I - 1) * 6), 2) + "].");
                    ErrorsFound = true;
                }

<<<<<<< HEAD
                AlfaFieldIncre = 12 + (I - 1) * 4;
                VarSpeedCoil(DXCoilNum).MSCCapFTemp(I) = GetCurveIndex(AlphArray(AlfaFieldIncre)); // convert curve name to number
=======
                AlfaFieldIncre = 10 + (I - 1) * 4;
                VarSpeedCoil(DXCoilNum).MSCCapFTemp(I) = GetCurveIndex(state, AlphArray(AlfaFieldIncre)); // convert curve name to number
>>>>>>> 258bfbd7
                if (VarSpeedCoil(DXCoilNum).MSCCapFTemp(I) == 0) {
                    if (lAlphaBlanks(AlfaFieldIncre)) {
                        ShowSevereError(RoutineName + CurrentModuleObject + "=\"" + VarSpeedCoil(DXCoilNum).Name + "\", missing");
                        ShowContinueError("...required " + cAlphaFields(AlfaFieldIncre) + " is blank.");
                    } else {
                        ShowSevereError(RoutineName + CurrentModuleObject + "=\"" + VarSpeedCoil(DXCoilNum).Name + "\", invalid");
                        ShowContinueError("...not found " + cAlphaFields(AlfaFieldIncre) + "=\"" + AlphArray(AlfaFieldIncre) + "\".");
                    }
                    ErrorsFound = true;
                } else {
                    // Verify Curve Object, only legal type is BiQuadratic
                    ErrorsFound |= CurveManager::CheckCurveDims(state, VarSpeedCoil(DXCoilNum).MSCCapFTemp(I), // Curve index
                                                                {2},                                    // Valid dimensions
                                                                RoutineName,                            // Routine name
                                                                CurrentModuleObject,                    // Object Type
                                                                VarSpeedCoil(DXCoilNum).Name,           // Object Name
                                                                cAlphaFields(AlfaFieldIncre));          // Field Name

                    if (!ErrorsFound) {
                        CurveVal = CurveValue(state, VarSpeedCoil(DXCoilNum).MSCCapFTemp(I), RatedInletWetBulbTemp, RatedAmbAirTemp);
                        if (CurveVal > 1.10 || CurveVal < 0.90) {
                            ShowWarningError(RoutineName + CurrentModuleObject + "=\"" + VarSpeedCoil(DXCoilNum).Name + "\", curve values");
                            ShowContinueError("..." + cAlphaFields(AlfaFieldIncre) + " output is not equal to 1.0 (+ or - 10%) at rated conditions.");
                            ShowContinueError("...Curve output at rated conditions = " + TrimSigDigits(CurveVal, 3));
                        }
                    }
                }

<<<<<<< HEAD
                AlfaFieldIncre = 13 + (I - 1) * 4;
                VarSpeedCoil(DXCoilNum).MSCCapAirFFlow(I) = GetCurveIndex(AlphArray(AlfaFieldIncre)); // convert curve name to number
=======
                AlfaFieldIncre = 11 + (I - 1) * 4;
                VarSpeedCoil(DXCoilNum).MSCCapAirFFlow(I) = GetCurveIndex(state, AlphArray(AlfaFieldIncre)); // convert curve name to number
>>>>>>> 258bfbd7
                if (VarSpeedCoil(DXCoilNum).MSCCapAirFFlow(I) == 0) {
                    if (lAlphaBlanks(AlfaFieldIncre)) {
                        ShowSevereError(RoutineName + CurrentModuleObject + "=\"" + VarSpeedCoil(DXCoilNum).Name + "\", missing");
                        ShowContinueError("...required " + cAlphaFields(AlfaFieldIncre) + " is blank.");
                    } else {
                        ShowSevereError(RoutineName + CurrentModuleObject + "=\"" + VarSpeedCoil(DXCoilNum).Name + "\", invalid");
                        ShowContinueError("...not found " + cAlphaFields(AlfaFieldIncre) + "=\"" + AlphArray(AlfaFieldIncre) + "\".");
                    }
                    ErrorsFound = true;
                } else {
                    // Verify Curve Object, only legal type is Quadratic
                    ErrorsFound |= CurveManager::CheckCurveDims(state, VarSpeedCoil(DXCoilNum).MSCCapAirFFlow(I), // Curve index
                                                                {1},                                       // Valid dimensions
                                                                RoutineName,                               // Routine name
                                                                CurrentModuleObject,                       // Object Type
                                                                VarSpeedCoil(DXCoilNum).Name,              // Object Name
                                                                cAlphaFields(AlfaFieldIncre));             // Field Name

                    if (!ErrorsFound) {
                        CurveVal = CurveValue(state, VarSpeedCoil(DXCoilNum).MSCCapAirFFlow(I), 1.0);
                        if (CurveVal > 1.10 || CurveVal < 0.90) {
                            ShowWarningError(RoutineName + CurrentModuleObject + "=\"" + VarSpeedCoil(DXCoilNum).Name + "\", curve values");
                            ShowContinueError("..." + cAlphaFields(AlfaFieldIncre) + " output is not equal to 1.0 (+ or - 10%) at rated conditions.");
                            ShowContinueError("...Curve output at rated conditions = " + TrimSigDigits(CurveVal, 3));
                        }
                    }
                }

<<<<<<< HEAD
                AlfaFieldIncre = 14 + (I - 1) * 4;
                VarSpeedCoil(DXCoilNum).MSEIRFTemp(I) = GetCurveIndex(AlphArray(AlfaFieldIncre)); // convert curve name to number
=======
                AlfaFieldIncre = 12 + (I - 1) * 4;
                VarSpeedCoil(DXCoilNum).MSEIRFTemp(I) = GetCurveIndex(state, AlphArray(AlfaFieldIncre)); // convert curve name to number
>>>>>>> 258bfbd7
                if (VarSpeedCoil(DXCoilNum).MSEIRFTemp(I) == 0) {
                    if (lAlphaBlanks(AlfaFieldIncre)) {
                        ShowSevereError(RoutineName + CurrentModuleObject + "=\"" + VarSpeedCoil(DXCoilNum).Name + "\", missing");
                        ShowContinueError("...required " + cAlphaFields(AlfaFieldIncre) + " is blank.");
                    } else {
                        ShowSevereError(RoutineName + CurrentModuleObject + "=\"" + VarSpeedCoil(DXCoilNum).Name + "\", invalid");
                        ShowContinueError("...not found " + cAlphaFields(AlfaFieldIncre) + "=\"" + AlphArray(AlfaFieldIncre) + "\".");
                    }
                    ErrorsFound = true;
                } else {
                    // Verify Curve Object, only legal type is BiQuadratic
                    ErrorsFound |= CurveManager::CheckCurveDims(state, VarSpeedCoil(DXCoilNum).MSEIRFTemp(I), // Curve index
                                                                {2},                                   // Valid dimensions
                                                                RoutineName,                           // Routine name
                                                                CurrentModuleObject,                   // Object Type
                                                                VarSpeedCoil(DXCoilNum).Name,          // Object Name
                                                                cAlphaFields(AlfaFieldIncre));         // Field Name

                    if (!ErrorsFound) {
                        CurveVal = CurveValue(state, VarSpeedCoil(DXCoilNum).MSEIRFTemp(I), RatedInletWetBulbTemp, RatedAmbAirTemp);
                        if (CurveVal > 1.10 || CurveVal < 0.90) {
                            ShowWarningError(RoutineName + CurrentModuleObject + "=\"" + VarSpeedCoil(DXCoilNum).Name + "\", curve values");
                            ShowContinueError("..." + cAlphaFields(AlfaFieldIncre) + " output is not equal to 1.0 (+ or - 10%) at rated conditions.");
                            ShowContinueError("...Curve output at rated conditions = " + TrimSigDigits(CurveVal, 3));
                        }
                    }
                }

<<<<<<< HEAD
                AlfaFieldIncre = 15 + (I - 1) * 4;
                VarSpeedCoil(DXCoilNum).MSEIRAirFFlow(I) = GetCurveIndex(AlphArray(AlfaFieldIncre)); // convert curve name to number
=======
                AlfaFieldIncre = 13 + (I - 1) * 4;
                VarSpeedCoil(DXCoilNum).MSEIRAirFFlow(I) = GetCurveIndex(state, AlphArray(AlfaFieldIncre)); // convert curve name to number
>>>>>>> 258bfbd7
                if (VarSpeedCoil(DXCoilNum).MSEIRAirFFlow(I) == 0) {
                    if (lAlphaBlanks(AlfaFieldIncre)) {
                        ShowSevereError(RoutineName + CurrentModuleObject + "=\"" + VarSpeedCoil(DXCoilNum).Name + "\", missing");
                        ShowContinueError("...required " + cAlphaFields(AlfaFieldIncre) + " is blank.");
                    } else {
                        ShowSevereError(RoutineName + CurrentModuleObject + "=\"" + VarSpeedCoil(DXCoilNum).Name + "\", invalid");
                        ShowContinueError("...not found " + cAlphaFields(AlfaFieldIncre) + "=\"" + AlphArray(AlfaFieldIncre) + "\".");
                    }
                    ErrorsFound = true;
                } else {
                    // Verify Curve Object, only legal type is Quadratic
                    ErrorsFound |= CurveManager::CheckCurveDims(state, VarSpeedCoil(DXCoilNum).MSEIRAirFFlow(I), // Curve index
                                                                {1},                                      // Valid dimensions
                                                                RoutineName,                              // Routine name
                                                                CurrentModuleObject,                      // Object Type
                                                                VarSpeedCoil(DXCoilNum).Name,             // Object Name
                                                                cAlphaFields(AlfaFieldIncre));            // Field Name

                    if (!ErrorsFound) {
                        CurveVal = CurveValue(state, VarSpeedCoil(DXCoilNum).MSEIRAirFFlow(I), 1.0);
                        if (CurveVal > 1.10 || CurveVal < 0.90) {
                            ShowWarningError(RoutineName + CurrentModuleObject + "=\"" + VarSpeedCoil(DXCoilNum).Name + "\", curve values");
                            ShowContinueError("..." + cAlphaFields(AlfaFieldIncre) + " output is not equal to 1.0 (+ or - 10%) at rated conditions.");
                            ShowContinueError("...Curve output at rated conditions = " + TrimSigDigits(CurveVal, 3));
                        }
                    }
                }
            }

            for (I = 1; I <= VarSpeedCoil(DXCoilNum).NumOfSpeeds; ++I) {
                VarSpeedCoil(DXCoilNum).MSRatedPercentTotCap(I) =
                    VarSpeedCoil(DXCoilNum).MSRatedTotCap(I) / VarSpeedCoil(DXCoilNum).MSRatedTotCap(VarSpeedCoil(DXCoilNum).NumOfSpeeds);
                VarSpeedCoil(DXCoilNum).MSRatedAirVolFlowPerRatedTotCap(I) =
                    VarSpeedCoil(DXCoilNum).MSRatedAirVolFlowRate(I) / VarSpeedCoil(DXCoilNum).MSRatedTotCap(I);
                VarSpeedCoil(DXCoilNum).MSRatedEvapCondVolFlowPerRatedTotCap(I) =
                    VarSpeedCoil(DXCoilNum).EvapCondAirFlow(I) / VarSpeedCoil(DXCoilNum).MSRatedTotCap(I);
            }

            // CurrentModuleObject = "Coil:Cooling:DX:VariableSpeed"
            SetupOutputVariable("Cooling Coil Electricity Energy",
                                OutputProcessor::Unit::J,
                                VarSpeedCoil(DXCoilNum).Energy,
                                "System",
                                "Summed",
                                VarSpeedCoil(DXCoilNum).Name,
                                _,
                                "Electricity",
                                "Cooling",
                                _,
                                "System");
            SetupOutputVariable("Cooling Coil Total Cooling Energy",
                                OutputProcessor::Unit::J,
                                VarSpeedCoil(DXCoilNum).EnergyLoadTotal,
                                "System",
                                "Summed",
                                VarSpeedCoil(DXCoilNum).Name,
                                _,
                                "ENERGYTRANSFER",
                                "COOLINGCOILS",
                                _,
                                "System");
            SetupOutputVariable("Cooling Coil Sensible Cooling Energy",
                                OutputProcessor::Unit::J,
                                VarSpeedCoil(DXCoilNum).EnergySensible,
                                "System",
                                "Summed",
                                VarSpeedCoil(DXCoilNum).Name);
            SetupOutputVariable("Cooling Coil Latent Cooling Energy",
                                OutputProcessor::Unit::J,
                                VarSpeedCoil(DXCoilNum).EnergyLatent,
                                "System",
                                "Summed",
                                VarSpeedCoil(DXCoilNum).Name);
            SetupOutputVariable("Cooling Coil Source Side Heat Transfer Energy",
                                OutputProcessor::Unit::J,
                                VarSpeedCoil(DXCoilNum).EnergySource,
                                "System",
                                "Summed",
                                VarSpeedCoil(DXCoilNum).Name);

            VarSpeedCoil(DXCoilNum).RatedCapCoolSens = AutoSize; // always auto-sized, to be determined in the sizing calculation

            // BAN Sept 30 2103, CR9322, commented out, now it is redundant, it is reported from sizing routine
            // create predefined report entries
            // PreDefTableEntry( pdchCoolCoilType, VarSpeedCoil( DXCoilNum ).Name, CurrentModuleObject );
            // PreDefTableEntry( pdchCoolCoilTotCap, VarSpeedCoil( DXCoilNum ).Name, VarSpeedCoil( DXCoilNum ).RatedCapCoolTotal );
            // PreDefTableEntry( pdchCoolCoilSensCap, VarSpeedCoil( DXCoilNum ).Name, VarSpeedCoil( DXCoilNum ).RatedCapCoolSens );
            // PreDefTableEntry( pdchCoolCoilLatCap, VarSpeedCoil( DXCoilNum ).Name, VarSpeedCoil( DXCoilNum ).RatedCapCoolTotal - VarSpeedCoil(
            // DXCoilNum ).RatedCapCoolSens );  PreDefTableEntry( pdchCoolCoilSHR, VarSpeedCoil( DXCoilNum ).Name, VarSpeedCoil( DXCoilNum
            // ).RatedCapCoolSens / VarSpeedCoil( DXCoilNum ).RatedCapCoolTotal );  PreDefTableEntry( pdchCoolCoilNomEff, VarSpeedCoil( DXCoilNum
            // ).Name, VarSpeedCoil( DXCoilNum ).MSRatedCOP( VarSpeedCoil( DXCoilNum ).NormSpedLevel ) );
        }

        //-------------------------AIR SOURCE COOLING---END

        // Get the data for heating coil, WATER SOURCE
        CurrentModuleObject = "Coil:Heating:WaterToAirHeatPump:VariableSpeedEquationFit";

        for (CoilCounter = 1; CoilCounter <= NumHeat; ++CoilCounter) {

            ++DXCoilNum;

            inputProcessor->getObjectItem(CurrentModuleObject,
                                          CoilCounter,
                                          AlphArray,
                                          NumAlphas,
                                          NumArray,
                                          NumNums,
                                          IOStat,
                                          lNumericBlanks,
                                          lAlphaBlanks,
                                          cAlphaFields,
                                          cNumericFields);
            // ErrorsFound will be set to True if problem was found, left untouched otherwise
            VerifyUniqueCoilName(CurrentModuleObject, AlphArray(1), ErrorsFound, CurrentModuleObject + " Name");

            VarSpeedCoil(DXCoilNum).bIsDesuperheater = false;
            VarSpeedCoil(DXCoilNum).Name = AlphArray(1);
            VarSpeedCoil(DXCoilNum).CoolHeatType = "HEATING";
            VarSpeedCoil(DXCoilNum).VSCoilTypeOfNum = Coil_HeatingWaterToAirHPVSEquationFit; // fix coil type

            VarSpeedCoil(DXCoilNum).VarSpeedCoilType = DataHVACGlobals::cAllCoilTypes(VarSpeedCoil(DXCoilNum).VSCoilTypeOfNum);
            VarSpeedCoil(DXCoilNum).NumOfSpeeds = int(NumArray(1));
            VarSpeedCoil(DXCoilNum).NormSpedLevel = int(NumArray(2));
            VarSpeedCoil(DXCoilNum).RatedCapHeat = NumArray(3);
            VarSpeedCoil(DXCoilNum).RatedAirVolFlowRate = NumArray(4);
            VarSpeedCoil(DXCoilNum).RatedWaterVolFlowRate = NumArray(5);
            VarSpeedCoil(DXCoilNum).CondenserType = WaterCooled;

            VarSpeedCoil(DXCoilNum).WaterInletNodeNum = GetOnlySingleNode(
                AlphArray(2), ErrorsFound, CurrentModuleObject, AlphArray(1), NodeType_Water, NodeConnectionType_Inlet, 2, ObjectIsNotParent);
            VarSpeedCoil(DXCoilNum).WaterOutletNodeNum = GetOnlySingleNode(
                AlphArray(3), ErrorsFound, CurrentModuleObject, AlphArray(1), NodeType_Water, NodeConnectionType_Outlet, 2, ObjectIsNotParent);
            VarSpeedCoil(DXCoilNum).AirInletNodeNum = GetOnlySingleNode(
                AlphArray(4), ErrorsFound, CurrentModuleObject, AlphArray(1), NodeType_Air, NodeConnectionType_Inlet, 1, ObjectIsNotParent);
            VarSpeedCoil(DXCoilNum).AirOutletNodeNum = GetOnlySingleNode(
                AlphArray(5), ErrorsFound, CurrentModuleObject, AlphArray(1), NodeType_Air, NodeConnectionType_Outlet, 1, ObjectIsNotParent);

            TestCompSet(CurrentModuleObject, AlphArray(1), AlphArray(2), AlphArray(3), "Water Nodes");
            TestCompSet(CurrentModuleObject, AlphArray(1), AlphArray(4), AlphArray(5), "Air Nodes");

            //       If (VarSpeedCoil(DXCoilNum)%NumOfSpeeds .LT. 2) Then
            if (VarSpeedCoil(DXCoilNum).NumOfSpeeds < 1) {
                ShowSevereError(RoutineName + CurrentModuleObject + "=\"" + VarSpeedCoil(DXCoilNum).Name + "\", invalid");
                ShowContinueError("..." + cNumericFields(1) + " must be >= 1. entered number is " + TrimSigDigits(NumArray(1), 0));
                ErrorsFound = true;
            }

            if (VarSpeedCoil(DXCoilNum).NormSpedLevel > VarSpeedCoil(DXCoilNum).NumOfSpeeds) {
                VarSpeedCoil(DXCoilNum).NormSpedLevel = VarSpeedCoil(DXCoilNum).NumOfSpeeds;
            }

            if ((VarSpeedCoil(DXCoilNum).NormSpedLevel > VarSpeedCoil(DXCoilNum).NumOfSpeeds) || (VarSpeedCoil(DXCoilNum).NormSpedLevel <= 0)) {
                ShowSevereError(RoutineName + CurrentModuleObject + "=\"" + VarSpeedCoil(DXCoilNum).Name + "\", invalid");
                ShowContinueError("..." + cNumericFields(2) + " must be valid speed level entered number is " + TrimSigDigits(NumArray(2), 0));
                ErrorsFound = true;
            }

            // part load curve
            VarSpeedCoil(DXCoilNum).PLFFPLR = GetCurveIndex(state, AlphArray(6)); // convert curve name to number
            if (VarSpeedCoil(DXCoilNum).PLFFPLR == 0) {
                if (lAlphaBlanks(6)) {
                    ShowSevereError(RoutineName + CurrentModuleObject + "=\"" + VarSpeedCoil(DXCoilNum).Name + "\", missing");
                    ShowContinueError("...required " + cAlphaFields(6) + " is blank.");
                } else {
                    ShowSevereError(RoutineName + CurrentModuleObject + "=\"" + VarSpeedCoil(DXCoilNum).Name + "\", invalid");
                    ShowContinueError("...not found " + cAlphaFields(6) + "=\"" + AlphArray(6) + "\".");
                }
                ErrorsFound = true;
            } else {
                CurveVal = CurveValue(state, VarSpeedCoil(DXCoilNum).PLFFPLR, 1.0);
                if (CurveVal > 1.10 || CurveVal < 0.90) {
                    ShowWarningError(RoutineName + CurrentModuleObject + "=\"" + VarSpeedCoil(DXCoilNum).Name + "\", curve values");
                    ShowContinueError("..." + cAlphaFields(6) + " output is not equal to 1.0 (+ or - 10%) at rated conditions.");
                    ShowContinueError("...Curve output at rated conditions = " + TrimSigDigits(CurveVal, 3));
                }
            }

            for (I = 1; I <= VarSpeedCoil(DXCoilNum).NumOfSpeeds; ++I) {
                VarSpeedCoil(DXCoilNum).MSRatedTotCap(I) = NumArray(6 + (I - 1) * 5);
                VarSpeedCoil(DXCoilNum).MSRatedCOP(I) = NumArray(7 + (I - 1) * 5);
                VarSpeedCoil(DXCoilNum).MSRatedAirVolFlowRate(I) = NumArray(8 + (I - 1) * 5);
                VarSpeedCoil(DXCoilNum).MSRatedWaterVolFlowRate(I) = NumArray(9 + (I - 1) * 5);
                VarSpeedCoil(DXCoilNum).MSWasteHeatFrac(I) = NumArray(10 + (I - 1) * 5);

                AlfaFieldIncre = 7 + (I - 1) * 7;
                VarSpeedCoil(DXCoilNum).MSCCapFTemp(I) = GetCurveIndex(state, AlphArray(AlfaFieldIncre)); // convert curve name to number
                if (VarSpeedCoil(DXCoilNum).MSCCapFTemp(I) == 0) {
                    if (lAlphaBlanks(AlfaFieldIncre)) {
                        ShowSevereError(RoutineName + CurrentModuleObject + "=\"" + VarSpeedCoil(DXCoilNum).Name + "\", missing");
                        ShowContinueError("...required " + cAlphaFields(AlfaFieldIncre) + " is blank.");
                    } else {
                        ShowSevereError(RoutineName + CurrentModuleObject + "=\"" + VarSpeedCoil(DXCoilNum).Name + "\", invalid");
                        ShowContinueError("...not found " + cAlphaFields(AlfaFieldIncre) + "=\"" + AlphArray(AlfaFieldIncre) + "\".");
                    }
                    ErrorsFound = true;
                } else {
                    // Verify Curve Object, only legal type is BiQuadratic
                    ErrorsFound |= CurveManager::CheckCurveDims(state, VarSpeedCoil(DXCoilNum).MSCCapFTemp(I), // Curve index
                                                                {2},                                    // Valid dimensions
                                                                RoutineName,                            // Routine name
                                                                CurrentModuleObject,                    // Object Type
                                                                VarSpeedCoil(DXCoilNum).Name,           // Object Name
                                                                cAlphaFields(AlfaFieldIncre));          // Field Name

                    if (!ErrorsFound) {
                        CurveVal = CurveValue(state, VarSpeedCoil(DXCoilNum).MSCCapFTemp(I), RatedInletAirTempHeat, RatedInletWaterTempHeat);
                        if (CurveVal > 1.10 || CurveVal < 0.90) {
                            ShowWarningError(RoutineName + CurrentModuleObject + "=\"" + VarSpeedCoil(DXCoilNum).Name + "\", curve values");
                            ShowContinueError("..." + cAlphaFields(AlfaFieldIncre) + " output is not equal to 1.0 (+ or - 10%) at rated conditions.");
                            ShowContinueError("...Curve output at rated conditions = " + TrimSigDigits(CurveVal, 3));
                        }
                    }
                }

                AlfaFieldIncre = 8 + (I - 1) * 7;
                VarSpeedCoil(DXCoilNum).MSCCapAirFFlow(I) = GetCurveIndex(state, AlphArray(AlfaFieldIncre)); // convert curve name to number
                if (VarSpeedCoil(DXCoilNum).MSCCapAirFFlow(I) == 0) {
                    if (lAlphaBlanks(AlfaFieldIncre)) {
                        ShowSevereError(RoutineName + CurrentModuleObject + "=\"" + VarSpeedCoil(DXCoilNum).Name + "\", missing");
                        ShowContinueError("...required " + cAlphaFields(AlfaFieldIncre) + " is blank.");
                    } else {
                        ShowSevereError(RoutineName + CurrentModuleObject + "=\"" + VarSpeedCoil(DXCoilNum).Name + "\", invalid");
                        ShowContinueError("...not found " + cAlphaFields(AlfaFieldIncre) + "=\"" + AlphArray(AlfaFieldIncre) + "\".");
                    }
                    ErrorsFound = true;
                } else {
                    // Verify Curve Object, only legal type is Quadratic
                    ErrorsFound |= CurveManager::CheckCurveDims(state, VarSpeedCoil(DXCoilNum).MSCCapAirFFlow(I), // Curve index
                                                                {1},                                       // Valid dimensions
                                                                RoutineName,                               // Routine name
                                                                CurrentModuleObject,                       // Object Type
                                                                VarSpeedCoil(DXCoilNum).Name,              // Object Name
                                                                cAlphaFields(AlfaFieldIncre));             // Field Name

                    if (!ErrorsFound) {
                        CurveVal = CurveValue(state, VarSpeedCoil(DXCoilNum).MSCCapAirFFlow(I), 1.0);
                        if (CurveVal > 1.10 || CurveVal < 0.90) {
                            ShowWarningError(RoutineName + CurrentModuleObject + "=\"" + VarSpeedCoil(DXCoilNum).Name + "\", curve values");
                            ShowContinueError("..." + cAlphaFields(AlfaFieldIncre) + " output is not equal to 1.0 (+ or - 10%) at rated conditions.");
                            ShowContinueError("...Curve output at rated conditions = " + TrimSigDigits(CurveVal, 3));
                        }
                    }
                }

                AlfaFieldIncre = 9 + (I - 1) * 7;
                VarSpeedCoil(DXCoilNum).MSCCapWaterFFlow(I) = GetCurveIndex(state, AlphArray(AlfaFieldIncre)); // convert curve name to number
                if (VarSpeedCoil(DXCoilNum).MSCCapWaterFFlow(I) == 0) {
                    if (lAlphaBlanks(AlfaFieldIncre)) {
                        ShowSevereError(RoutineName + CurrentModuleObject + "=\"" + VarSpeedCoil(DXCoilNum).Name + "\", missing");
                        ShowContinueError("...required " + cAlphaFields(AlfaFieldIncre) + " is blank.");
                    } else {
                        ShowSevereError(RoutineName + CurrentModuleObject + "=\"" + VarSpeedCoil(DXCoilNum).Name + "\", invalid");
                        ShowContinueError("...not found " + cAlphaFields(AlfaFieldIncre) + "=\"" + AlphArray(14 + (I - 1) * 6) + "\".");
                    }
                    ErrorsFound = true;
                } else {
                    // Verify Curve Object, only legal type is Quadratic
                    ErrorsFound |= CurveManager::CheckCurveDims(state, VarSpeedCoil(DXCoilNum).MSCCapWaterFFlow(I), // Curve index
                                                                {1},                                         // Valid dimensions
                                                                RoutineName,                                 // Routine name
                                                                CurrentModuleObject,                         // Object Type
                                                                VarSpeedCoil(DXCoilNum).Name,                // Object Name
                                                                cAlphaFields(AlfaFieldIncre));               // Field Name

                    if (!ErrorsFound) {
                        CurveVal = CurveValue(state, VarSpeedCoil(DXCoilNum).MSCCapWaterFFlow(I), 1.0);
                        if (CurveVal > 1.10 || CurveVal < 0.90) {
                            ShowWarningError(RoutineName + CurrentModuleObject + "=\"" + VarSpeedCoil(DXCoilNum).Name + "\", curve values");
                            ShowContinueError("..." + cAlphaFields(AlfaFieldIncre) + " output is not equal to 1.0 (+ or - 10%) at rated conditions.");
                            ShowContinueError("...Curve output at rated conditions = " + TrimSigDigits(CurveVal, 3));
                        }
                    }
                }

                AlfaFieldIncre = 10 + (I - 1) * 7;
                VarSpeedCoil(DXCoilNum).MSEIRFTemp(I) = GetCurveIndex(state, AlphArray(AlfaFieldIncre)); // convert curve name to number
                if (VarSpeedCoil(DXCoilNum).MSEIRFTemp(I) == 0) {
                    if (lAlphaBlanks(AlfaFieldIncre)) {
                        ShowSevereError(RoutineName + CurrentModuleObject + "=\"" + VarSpeedCoil(DXCoilNum).Name + "\", missing");
                        ShowContinueError("...required " + cAlphaFields(AlfaFieldIncre) + " is blank.");
                    } else {
                        ShowSevereError(RoutineName + CurrentModuleObject + "=\"" + VarSpeedCoil(DXCoilNum).Name + "\", invalid");
                        ShowContinueError("...not found " + cAlphaFields(AlfaFieldIncre) + "=\"" + AlphArray(AlfaFieldIncre) + "\".");
                    }
                    ErrorsFound = true;
                } else {
                    // Verify Curve Object, only legal type is BiQuadratic
                    ErrorsFound |= CurveManager::CheckCurveDims(state, VarSpeedCoil(DXCoilNum).MSEIRFTemp(I), // Curve index
                                                                {2},                                   // Valid dimensions
                                                                RoutineName,                           // Routine name
                                                                CurrentModuleObject,                   // Object Type
                                                                VarSpeedCoil(DXCoilNum).Name,          // Object Name
                                                                cAlphaFields(AlfaFieldIncre));         // Field Name

                    if (!ErrorsFound) {
                        CurveVal = CurveValue(state, VarSpeedCoil(DXCoilNum).MSEIRFTemp(I), RatedInletAirTempHeat, RatedInletWaterTempHeat);
                        if (CurveVal > 1.10 || CurveVal < 0.90) {
                            ShowWarningError(RoutineName + CurrentModuleObject + "=\"" + VarSpeedCoil(DXCoilNum).Name + "\", curve values");
                            ShowContinueError("..." + cAlphaFields(AlfaFieldIncre) + " output is not equal to 1.0 (+ or - 10%) at rated conditions.");
                            ShowContinueError("...Curve output at rated conditions = " + TrimSigDigits(CurveVal, 3));
                        }
                    }
                }

                AlfaFieldIncre = 11 + (I - 1) * 7;
                VarSpeedCoil(DXCoilNum).MSEIRAirFFlow(I) = GetCurveIndex(state, AlphArray(AlfaFieldIncre)); // convert curve name to number
                if (VarSpeedCoil(DXCoilNum).MSEIRAirFFlow(I) == 0) {
                    if (lAlphaBlanks(AlfaFieldIncre)) {
                        ShowSevereError(RoutineName + CurrentModuleObject + "=\"" + VarSpeedCoil(DXCoilNum).Name + "\", missing");
                        ShowContinueError("...required " + cAlphaFields(AlfaFieldIncre) + " is blank.");
                    } else {
                        ShowSevereError(RoutineName + CurrentModuleObject + "=\"" + VarSpeedCoil(DXCoilNum).Name + "\", invalid");
                        ShowContinueError("...not found " + cAlphaFields(AlfaFieldIncre) + "=\"" + AlphArray(16 + (I - 1) * 6) + "\".");
                    }
                    ErrorsFound = true;
                } else {
                    // Verify Curve Object, only legal type is Quadratic
                    ErrorsFound |= CurveManager::CheckCurveDims(state, VarSpeedCoil(DXCoilNum).MSEIRAirFFlow(I), // Curve index
                                                                {1},                                      // Valid dimensions
                                                                RoutineName,                              // Routine name
                                                                CurrentModuleObject,                      // Object Type
                                                                VarSpeedCoil(DXCoilNum).Name,             // Object Name
                                                                cAlphaFields(AlfaFieldIncre));            // Field Name

                    if (!ErrorsFound) {
                        CurveVal = CurveValue(state, VarSpeedCoil(DXCoilNum).MSEIRAirFFlow(I), 1.0);
                        if (CurveVal > 1.10 || CurveVal < 0.90) {
                            ShowWarningError(RoutineName + CurrentModuleObject + "=\"" + VarSpeedCoil(DXCoilNum).Name + "\", curve values");
                            ShowContinueError("..." + cAlphaFields(AlfaFieldIncre) + " output is not equal to 1.0 (+ or - 10%) at rated conditions.");
                            ShowContinueError("...Curve output at rated conditions = " + TrimSigDigits(CurveVal, 3));
                        }
                    }
                }

                AlfaFieldIncre = 12 + (I - 1) * 7;
                VarSpeedCoil(DXCoilNum).MSEIRWaterFFlow(I) = GetCurveIndex(state, AlphArray(AlfaFieldIncre)); // convert curve name to number
                if (VarSpeedCoil(DXCoilNum).MSEIRWaterFFlow(I) == 0) {
                    if (lAlphaBlanks(AlfaFieldIncre)) {
                        ShowSevereError(RoutineName + CurrentModuleObject + "=\"" + VarSpeedCoil(DXCoilNum).Name + "\", missing");
                        ShowContinueError("...required " + cAlphaFields(AlfaFieldIncre) + " is blank.");
                    } else {
                        ShowSevereError(RoutineName + CurrentModuleObject + "=\"" + VarSpeedCoil(DXCoilNum).Name + "\", invalid");
                        ShowContinueError("...not found " + cAlphaFields(AlfaFieldIncre) + "=\"" + AlphArray(AlfaFieldIncre) + "\".");
                    }
                    ErrorsFound = true;
                } else {
                    // Verify Curve Object, only legal type is Quadratic
                    ErrorsFound |= CurveManager::CheckCurveDims(state, VarSpeedCoil(DXCoilNum).MSEIRWaterFFlow(I), // Curve index
                                                                {1},                                        // Valid dimensions
                                                                RoutineName,                                // Routine name
                                                                CurrentModuleObject,                        // Object Type
                                                                VarSpeedCoil(DXCoilNum).Name,               // Object Name
                                                                cAlphaFields(AlfaFieldIncre));              // Field Name

                    if (!ErrorsFound) {
                        CurveVal = CurveValue(state, VarSpeedCoil(DXCoilNum).MSEIRWaterFFlow(I), 1.0);
                        if (CurveVal > 1.10 || CurveVal < 0.90) {
                            ShowWarningError(RoutineName + CurrentModuleObject + "=\"" + VarSpeedCoil(DXCoilNum).Name + "\", curve values");
                            ShowContinueError("..." + cAlphaFields(AlfaFieldIncre) + " output is not equal to 1.0 (+ or - 10%) at rated conditions.");
                            ShowContinueError("...Curve output at rated conditions = " + TrimSigDigits(CurveVal, 3));
                        }
                    }
                }

                AlfaFieldIncre = 13 + (I - 1) * 7;
                // Read waste heat modifier curve name
                VarSpeedCoil(DXCoilNum).MSWasteHeat(I) = GetCurveIndex(state, AlphArray(AlfaFieldIncre)); // convert curve name to number
                if (VarSpeedCoil(DXCoilNum).MSWasteHeat(I) == 0) {
                    if (lAlphaBlanks(AlfaFieldIncre)) {
                        ShowSevereError(RoutineName + CurrentModuleObject + "=\"" + VarSpeedCoil(DXCoilNum).Name + "\", missing");
                        ShowContinueError("...required " + cAlphaFields(AlfaFieldIncre) + " is blank.");
                    } else {
                        ShowSevereError(RoutineName + CurrentModuleObject + "=\"" + VarSpeedCoil(DXCoilNum).Name + "\", invalid");
                        ShowContinueError("...not found " + cAlphaFields(AlfaFieldIncre) + "=\"" + AlphArray(AlfaFieldIncre) + "\".");
                    }
                    ErrorsFound = true;
                } else {
                    // Verify Curve Object, only legal types are BiQuadratic
                    ErrorsFound |= CurveManager::CheckCurveDims(state, VarSpeedCoil(DXCoilNum).MSWasteHeat(I), // Curve index
                                                                {2},                                    // Valid dimensions
                                                                RoutineName,                            // Routine name
                                                                CurrentModuleObject,                    // Object Type
                                                                VarSpeedCoil(DXCoilNum).Name,           // Object Name
                                                                cAlphaFields(AlfaFieldIncre));          // Field Name

                    if (!ErrorsFound) {
                        CurveVal = CurveValue(state, VarSpeedCoil(DXCoilNum).MSWasteHeat(I), RatedInletAirTempHeat, RatedInletWaterTempHeat);
                        if (CurveVal > 1.10 || CurveVal < 0.90) {
                            ShowWarningError(RoutineName + CurrentModuleObject + "=\"" + VarSpeedCoil(DXCoilNum).Name + "\", curve values");
                            ShowContinueError("..." + cAlphaFields(AlfaFieldIncre) + " output is not equal to 1.0 (+ or - 10%) at rated conditions.");
                            ShowContinueError("...Curve output at rated conditions = " + TrimSigDigits(CurveVal, 3));
                        }
                    }
                }
            }

            for (I = 1; I <= VarSpeedCoil(DXCoilNum).NumOfSpeeds; ++I) {
                VarSpeedCoil(DXCoilNum).MSRatedPercentTotCap(I) =
                    VarSpeedCoil(DXCoilNum).MSRatedTotCap(I) / VarSpeedCoil(DXCoilNum).MSRatedTotCap(VarSpeedCoil(DXCoilNum).NumOfSpeeds);
                VarSpeedCoil(DXCoilNum).MSRatedAirVolFlowPerRatedTotCap(I) =
                    VarSpeedCoil(DXCoilNum).MSRatedAirVolFlowRate(I) / VarSpeedCoil(DXCoilNum).MSRatedTotCap(I);
                VarSpeedCoil(DXCoilNum).MSRatedWaterVolFlowPerRatedTotCap(I) =
                    VarSpeedCoil(DXCoilNum).MSRatedWaterVolFlowRate(I) / VarSpeedCoil(DXCoilNum).MSRatedTotCap(I);
            }

            // CurrentModuleObject = "Coil:Heating:WaterToAirHeatPump:VariableSpeedEquationFit"
            SetupOutputVariable("Heating Coil Electricity Energy",
                                OutputProcessor::Unit::J,
                                VarSpeedCoil(DXCoilNum).Energy,
                                "System",
                                "Summed",
                                VarSpeedCoil(DXCoilNum).Name,
                                _,
                                "Electricity",
                                "Heating",
                                _,
                                "System");
            SetupOutputVariable("Heating Coil Heating Energy",
                                OutputProcessor::Unit::J,
                                VarSpeedCoil(DXCoilNum).EnergyLoadTotal,
                                "System",
                                "Summed",
                                VarSpeedCoil(DXCoilNum).Name,
                                _,
                                "ENERGYTRANSFER",
                                "HEATINGCOILS",
                                _,
                                "System");
            SetupOutputVariable("Heating Coil Source Side Heat Transfer Energy",
                                OutputProcessor::Unit::J,
                                VarSpeedCoil(DXCoilNum).EnergySource,
                                "System",
                                "Summed",
                                VarSpeedCoil(DXCoilNum).Name,
                                _,
                                "PLANTLOOPHEATINGDEMAND",
                                "HEATINGCOILS",
                                _,
                                "System");

            // create predefined report entries
            PreDefTableEntry(pdchHeatCoilType, VarSpeedCoil(DXCoilNum).Name, CurrentModuleObject);
            PreDefTableEntry(pdchHeatCoilNomCap, VarSpeedCoil(DXCoilNum).Name, VarSpeedCoil(DXCoilNum).RatedCapHeat);
            PreDefTableEntry(
                pdchHeatCoilNomEff, VarSpeedCoil(DXCoilNum).Name, VarSpeedCoil(DXCoilNum).MSRatedCOP(VarSpeedCoil(DXCoilNum).NormSpedLevel));
        }

        //-------------------------AIR SOURCE, HEATING---BEGIN
        // Get the data for heating coil, AIR SOURCE
        CurrentModuleObject = "COIL:HEATING:DX:VARIABLESPEED";

        for (CoilCounter = 1; CoilCounter <= NumHeatAS; ++CoilCounter) {

            ++DXCoilNum;

            inputProcessor->getObjectItem(CurrentModuleObject,
                                          CoilCounter,
                                          AlphArray,
                                          NumAlphas,
                                          NumArray,
                                          NumNums,
                                          IOStat,
                                          lNumericBlanks,
                                          lAlphaBlanks,
                                          cAlphaFields,
                                          cNumericFields);
            // ErrorsFound will be set to True if problem was found, left untouched otherwise
            VerifyUniqueCoilName(CurrentModuleObject, AlphArray(1), ErrorsFound, CurrentModuleObject + " Name");

            VarSpeedCoil(DXCoilNum).bIsDesuperheater = false;
            VarSpeedCoil(DXCoilNum).Name = AlphArray(1);
            VarSpeedCoil(DXCoilNum).CoolHeatType = "HEATING";
            VarSpeedCoil(DXCoilNum).VSCoilTypeOfNum = Coil_HeatingAirToAirVariableSpeed;
            VarSpeedCoil(DXCoilNum).VarSpeedCoilType = DataHVACGlobals::cAllCoilTypes(Coil_HeatingAirToAirVariableSpeed);
            VarSpeedCoil(DXCoilNum).NumOfSpeeds = int(NumArray(1));
            VarSpeedCoil(DXCoilNum).NormSpedLevel = int(NumArray(2));
            VarSpeedCoil(DXCoilNum).RatedCapHeat = NumArray(3);
            VarSpeedCoil(DXCoilNum).RatedAirVolFlowRate = NumArray(4);

            VarSpeedCoil(DXCoilNum).AirInletNodeNum = GetOnlySingleNode(
                AlphArray(2), ErrorsFound, CurrentModuleObject, AlphArray(1), NodeType_Air, NodeConnectionType_Inlet, 1, ObjectIsNotParent);
            VarSpeedCoil(DXCoilNum).AirOutletNodeNum = GetOnlySingleNode(
                AlphArray(3), ErrorsFound, CurrentModuleObject, AlphArray(1), NodeType_Air, NodeConnectionType_Outlet, 1, ObjectIsNotParent);

            TestCompSet(CurrentModuleObject, AlphArray(1), AlphArray(2), AlphArray(3), "Air Nodes");

            if (VarSpeedCoil(DXCoilNum).NumOfSpeeds < 1) {
                ShowSevereError(RoutineName + CurrentModuleObject + "=\"" + VarSpeedCoil(DXCoilNum).Name + "\", invalid");
                ShowContinueError("..." + cNumericFields(1) + " must be >= 1. entered number is " + TrimSigDigits(NumArray(1), 0));
                ErrorsFound = true;
            }

            if (VarSpeedCoil(DXCoilNum).NormSpedLevel > VarSpeedCoil(DXCoilNum).NumOfSpeeds) {
                VarSpeedCoil(DXCoilNum).NormSpedLevel = VarSpeedCoil(DXCoilNum).NumOfSpeeds;
            }

            if ((VarSpeedCoil(DXCoilNum).NormSpedLevel > VarSpeedCoil(DXCoilNum).NumOfSpeeds) || (VarSpeedCoil(DXCoilNum).NormSpedLevel <= 0)) {
                ShowSevereError(RoutineName + CurrentModuleObject + "=\"" + VarSpeedCoil(DXCoilNum).Name + "\", invalid");
                ShowContinueError("..." + cNumericFields(2) + " must be valid speed level entered number is " + TrimSigDigits(NumArray(2), 0));
                ErrorsFound = true;
            }

            // part load curve
            VarSpeedCoil(DXCoilNum).PLFFPLR = GetCurveIndex(state, AlphArray(4)); // convert curve name to number
            if (VarSpeedCoil(DXCoilNum).PLFFPLR == 0) {
                if (lAlphaBlanks(4)) {
                    ShowSevereError(RoutineName + CurrentModuleObject + "=\"" + VarSpeedCoil(DXCoilNum).Name + "\", missing");
                    ShowContinueError("...required " + cAlphaFields(4) + " is blank.");
                } else {
                    ShowSevereError(RoutineName + CurrentModuleObject + "=\"" + VarSpeedCoil(DXCoilNum).Name + "\", invalid");
                    ShowContinueError("...not found " + cAlphaFields(4) + "=\"" + AlphArray(4) + "\".");
                }
                ErrorsFound = true;
            } else {
                CurveVal = CurveValue(state, VarSpeedCoil(DXCoilNum).PLFFPLR, 1.0);
                if (CurveVal > 1.10 || CurveVal < 0.90) {
                    ShowWarningError(RoutineName + CurrentModuleObject + "=\"" + VarSpeedCoil(DXCoilNum).Name + "\", curve values");
                    ShowContinueError("..." + cAlphaFields(4) + " output is not equal to 1.0 (+ or - 10%) at rated conditions.");
                    ShowContinueError("...Curve output at rated conditions = " + TrimSigDigits(CurveVal, 3));
                }
            }

            VarSpeedCoil(DXCoilNum).DefrostEIRFT = GetCurveIndex(state, AlphArray(5)); // convert curve name to number

            if (UtilityRoutines::SameString(AlphArray(6), "ReverseCycle")) {
                if (VarSpeedCoil(DXCoilNum).DefrostEIRFT == 0) {
                    if (lAlphaBlanks(5)) {
                        ShowSevereError(RoutineName + CurrentModuleObject + "=\"" + VarSpeedCoil(DXCoilNum).Name + "\", missing");
                        ShowContinueError("...required " + cAlphaFields(5) + " is blank.");
                        ShowContinueError("...field is required because " + cAlphaFields(6) + " is \"ReverseCycle\".");
                    } else {
                        ShowSevereError(RoutineName + CurrentModuleObject + "=\"" + VarSpeedCoil(DXCoilNum).Name + "\", invalid");
                        ShowContinueError("...not found " + cAlphaFields(5) + "=\"" + AlphArray(5) + "\".");
                    }
                    ErrorsFound = true;
                } else {
                    // Verify Curve Object, only legal type is BiQuadratic
                    ErrorsFound |= CurveManager::CheckCurveDims(state, VarSpeedCoil(DXCoilNum).DefrostEIRFT, // Curve index
                                                                {2},                                  // Valid dimensions
                                                                RoutineName,                          // Routine name
                                                                CurrentModuleObject,                  // Object Type
                                                                VarSpeedCoil(DXCoilNum).Name,         // Object Name
                                                                cAlphaFields(AlfaFieldIncre));        // Field Name
                }
            }

            if (UtilityRoutines::SameString(AlphArray(6), "ReverseCycle")) VarSpeedCoil(DXCoilNum).DefrostStrategy = ReverseCycle;
            if (UtilityRoutines::SameString(AlphArray(6), "Resistive")) VarSpeedCoil(DXCoilNum).DefrostStrategy = Resistive;
            if (VarSpeedCoil(DXCoilNum).DefrostStrategy == 0) {
                ShowSevereError(RoutineName + CurrentModuleObject + "=\"" + VarSpeedCoil(DXCoilNum).Name + "\", invalid");
                ShowContinueError("...illegal " + cAlphaFields(6) + "=\"" + AlphArray(6) + "\".");
                ShowContinueError("...valid values for this field are ReverseCycle or Resistive.");
                ErrorsFound = true;
            }

            if (UtilityRoutines::SameString(AlphArray(7), "Timed")) VarSpeedCoil(DXCoilNum).DefrostControl = Timed;
            if (UtilityRoutines::SameString(AlphArray(7), "OnDemand")) VarSpeedCoil(DXCoilNum).DefrostControl = OnDemand;
            if (VarSpeedCoil(DXCoilNum).DefrostControl == 0) {
                ShowSevereError(RoutineName + CurrentModuleObject + "=\"" + VarSpeedCoil(DXCoilNum).Name + "\", invalid");
                ShowContinueError("...illegal " + cAlphaFields(7) + "=\"" + AlphArray(7) + "\".");
                ShowContinueError("...valid values for this field are Timed or OnDemand.");
                ErrorsFound = true;
            }

            // Set minimum OAT for heat pump compressor operation
            VarSpeedCoil(DXCoilNum).MinOATCompressor = NumArray(5);

            // reserved for HSPF calculation
            VarSpeedCoil(DXCoilNum).OATempCompressorOn = NumArray(6);

            // Set maximum outdoor temp for defrost to occur
            VarSpeedCoil(DXCoilNum).MaxOATDefrost = NumArray(7);

            // Set crankcase heater capacity
            VarSpeedCoil(DXCoilNum).CrankcaseHeaterCapacity = NumArray(8);
            if (VarSpeedCoil(DXCoilNum).CrankcaseHeaterCapacity < 0.0) {
                ShowSevereError(RoutineName + CurrentModuleObject + "=\"" + VarSpeedCoil(DXCoilNum).Name + "\", invalid");
                ShowContinueError("..." + cNumericFields(9) + " cannot be < 0.0.");
                ShowContinueError("...entered value=[" + TrimSigDigits(NumArray(9), 2) + "].");
                ErrorsFound = true;
            }

            // Set crankcase heater cutout temperature
            VarSpeedCoil(DXCoilNum).MaxOATCrankcaseHeater = NumArray(9);

            // Set defrost time period
            VarSpeedCoil(DXCoilNum).DefrostTime = NumArray(10);
            if (VarSpeedCoil(DXCoilNum).DefrostTime == 0.0 && VarSpeedCoil(DXCoilNum).DefrostControl == 1) {
                ShowWarningError(RoutineName + CurrentModuleObject + "=\"" + VarSpeedCoil(DXCoilNum).Name + "\", ");
                ShowContinueError("..." + cNumericFields(5) + " = 0.0 for defrost control = TIMED.");
            }

            // Set defrost capacity (for resistive defrost)
            VarSpeedCoil(DXCoilNum).DefrostCapacity = NumArray(11);
            if (VarSpeedCoil(DXCoilNum).DefrostCapacity == 0.0 && VarSpeedCoil(DXCoilNum).DefrostStrategy == 2) {
                ShowWarningError(RoutineName + CurrentModuleObject + "=\"" + VarSpeedCoil(DXCoilNum).Name + "\", ");
                ShowContinueError("..." + cNumericFields(6) + " = 0.0 for defrost strategy = RESISTIVE.");
            }

            if (lAlphaBlanks(8)) {
                VarSpeedCoil(DXCoilNum).GridScheduleIndex = 0;
            } else {
                VarSpeedCoil(DXCoilNum).GridScheduleIndex = GetScheduleIndex(AlphArray(8));
                if (VarSpeedCoil(DXCoilNum).GridScheduleIndex == 0) {
                    ShowSevereError(RoutineName + CurrentModuleObject + "=\"" + VarSpeedCoil(DXCoilNum).Name + "\", invalid");
                    ShowContinueError("..." + cAlphaFields(8) + "=\"" + AlphArray(8) + "\"Missing");
                    ErrorsFound = true;
                }
            }

            VarSpeedCoil(DXCoilNum).GridLowBound = NumArray(12);
            VarSpeedCoil(DXCoilNum).GridHighBound = NumArray(13);
            VarSpeedCoil(DXCoilNum).GridMaxSpeed = NumArray(14);

            for (I = 1; I <= VarSpeedCoil(DXCoilNum).NumOfSpeeds; ++I) {
                VarSpeedCoil(DXCoilNum).MSRatedTotCap(I) = NumArray(15 + (I - 1) * 3);
                VarSpeedCoil(DXCoilNum).MSRatedCOP(I) = NumArray(16 + (I - 1) * 3);
                VarSpeedCoil(DXCoilNum).MSRatedAirVolFlowRate(I) = NumArray(17 + (I - 1) * 3);

                if (VarSpeedCoil(DXCoilNum).MSRatedTotCap(I) < 1.e-10) {
                    ShowSevereError(RoutineName + CurrentModuleObject + "=\"" + VarSpeedCoil(DXCoilNum).Name + "\", invalid value");
                    ShowContinueError("...too small " + cNumericFields(12 + (I - 1) * 3) + "=[" +
                                      RoundSigDigits(VarSpeedCoil(DXCoilNum).MSRatedTotCap(I), 2) + "].");
                    ErrorsFound = true;
                }

<<<<<<< HEAD
                AlfaFieldIncre = 9 + (I - 1) * 4;
                VarSpeedCoil(DXCoilNum).MSCCapFTemp(I) = GetCurveIndex(AlphArray(AlfaFieldIncre)); // convert curve name to number
=======
                AlfaFieldIncre = 8 + (I - 1) * 4;
                VarSpeedCoil(DXCoilNum).MSCCapFTemp(I) = GetCurveIndex(state, AlphArray(AlfaFieldIncre)); // convert curve name to number
>>>>>>> 258bfbd7
                if (VarSpeedCoil(DXCoilNum).MSCCapFTemp(I) == 0) {
                    if (lAlphaBlanks(AlfaFieldIncre)) {
                        ShowSevereError(RoutineName + CurrentModuleObject + "=\"" + VarSpeedCoil(DXCoilNum).Name + "\", missing");
                        ShowContinueError("...required " + cAlphaFields(AlfaFieldIncre) + " is blank.");
                    } else {
                        ShowSevereError(RoutineName + CurrentModuleObject + "=\"" + VarSpeedCoil(DXCoilNum).Name + "\", invalid");
                        ShowContinueError("...not found " + cAlphaFields(AlfaFieldIncre) + "=\"" + AlphArray(AlfaFieldIncre) + "\".");
                    }
                    ErrorsFound = true;
                } else {
                    // Verify Curve Object, only legal type is BiQuadratic
                    ErrorsFound |= CurveManager::CheckCurveDims(state, VarSpeedCoil(DXCoilNum).MSCCapFTemp(I), // Curve index
                                                                {2},                                    // Valid dimensions
                                                                RoutineName,                            // Routine name
                                                                CurrentModuleObject,                    // Object Type
                                                                VarSpeedCoil(DXCoilNum).Name,           // Object Name
                                                                cAlphaFields(AlfaFieldIncre));          // Field Name

                    if (!ErrorsFound) {
                        CurveVal = CurveValue(state, VarSpeedCoil(DXCoilNum).MSCCapFTemp(I), RatedInletAirTempHeat, RatedAmbAirTempHeat);
                        if (CurveVal > 1.10 || CurveVal < 0.90) {
                            ShowWarningError(RoutineName + CurrentModuleObject + "=\"" + VarSpeedCoil(DXCoilNum).Name + "\", curve values");
                            ShowContinueError("..." + cAlphaFields(AlfaFieldIncre) + " output is not equal to 1.0 (+ or - 10%) at rated conditions.");
                            ShowContinueError("...Curve output at rated conditions = " + TrimSigDigits(CurveVal, 3));
                        }
                    }
                }

<<<<<<< HEAD
                AlfaFieldIncre = 10 + (I - 1) * 4;
                VarSpeedCoil(DXCoilNum).MSCCapAirFFlow(I) = GetCurveIndex(AlphArray(AlfaFieldIncre)); // convert curve name to number
=======
                AlfaFieldIncre = 9 + (I - 1) * 4;
                VarSpeedCoil(DXCoilNum).MSCCapAirFFlow(I) = GetCurveIndex(state, AlphArray(AlfaFieldIncre)); // convert curve name to number
>>>>>>> 258bfbd7
                if (VarSpeedCoil(DXCoilNum).MSCCapAirFFlow(I) == 0) {
                    if (lAlphaBlanks(AlfaFieldIncre)) {
                        ShowSevereError(RoutineName + CurrentModuleObject + "=\"" + VarSpeedCoil(DXCoilNum).Name + "\", missing");
                        ShowContinueError("...required " + cAlphaFields(AlfaFieldIncre) + " is blank.");
                    } else {
                        ShowSevereError(RoutineName + CurrentModuleObject + "=\"" + VarSpeedCoil(DXCoilNum).Name + "\", invalid");
                        ShowContinueError("...not found " + cAlphaFields(AlfaFieldIncre) + "=\"" + AlphArray(AlfaFieldIncre) + "\".");
                    }
                    ErrorsFound = true;
                } else {
                    // Verify Curve Object, only legal type is Quadratic
                    ErrorsFound |= CurveManager::CheckCurveDims(state, VarSpeedCoil(DXCoilNum).MSCCapAirFFlow(I), // Curve index
                                                                {1},                                       // Valid dimensions
                                                                RoutineName,                               // Routine name
                                                                CurrentModuleObject,                       // Object Type
                                                                VarSpeedCoil(DXCoilNum).Name,              // Object Name
                                                                cAlphaFields(AlfaFieldIncre));             // Field Name

                    if (!ErrorsFound) {
                        CurveVal = CurveValue(state, VarSpeedCoil(DXCoilNum).MSCCapAirFFlow(I), 1.0);
                        if (CurveVal > 1.10 || CurveVal < 0.90) {
                            ShowWarningError(RoutineName + CurrentModuleObject + "=\"" + VarSpeedCoil(DXCoilNum).Name + "\", curve values");
                            ShowContinueError("..." + cAlphaFields(AlfaFieldIncre) + " output is not equal to 1.0 (+ or - 10%) at rated conditions.");
                            ShowContinueError("...Curve output at rated conditions = " + TrimSigDigits(CurveVal, 3));
                        }
                    }
                }

<<<<<<< HEAD
                AlfaFieldIncre = 11 + (I - 1) * 4;
                VarSpeedCoil(DXCoilNum).MSEIRFTemp(I) = GetCurveIndex(AlphArray(AlfaFieldIncre)); // convert curve name to number
=======
                AlfaFieldIncre = 10 + (I - 1) * 4;
                VarSpeedCoil(DXCoilNum).MSEIRFTemp(I) = GetCurveIndex(state, AlphArray(AlfaFieldIncre)); // convert curve name to number
>>>>>>> 258bfbd7
                if (VarSpeedCoil(DXCoilNum).MSEIRFTemp(I) == 0) {
                    if (lAlphaBlanks(AlfaFieldIncre)) {
                        ShowSevereError(RoutineName + CurrentModuleObject + "=\"" + VarSpeedCoil(DXCoilNum).Name + "\", missing");
                        ShowContinueError("...required " + cAlphaFields(AlfaFieldIncre) + " is blank.");
                    } else {
                        ShowSevereError(RoutineName + CurrentModuleObject + "=\"" + VarSpeedCoil(DXCoilNum).Name + "\", invalid");
                        ShowContinueError("...not found " + cAlphaFields(AlfaFieldIncre) + "=\"" + AlphArray(AlfaFieldIncre) + "\".");
                    }
                    ErrorsFound = true;
                } else {
                    // Verify Curve Object, only legal type is BiQuadratic
                    ErrorsFound |= CurveManager::CheckCurveDims(state, VarSpeedCoil(DXCoilNum).MSEIRFTemp(I), // Curve index
                                                                {2},                                   // Valid dimensions
                                                                RoutineName,                           // Routine name
                                                                CurrentModuleObject,                   // Object Type
                                                                VarSpeedCoil(DXCoilNum).Name,          // Object Name
                                                                cAlphaFields(AlfaFieldIncre));         // Field Name

                    if (!ErrorsFound) {
                        CurveVal = CurveValue(state, VarSpeedCoil(DXCoilNum).MSEIRFTemp(I), RatedInletAirTempHeat, RatedAmbAirTempHeat);
                        if (CurveVal > 1.10 || CurveVal < 0.90) {
                            ShowWarningError(RoutineName + CurrentModuleObject + "=\"" + VarSpeedCoil(DXCoilNum).Name + "\", curve values");
                            ShowContinueError("..." + cAlphaFields(AlfaFieldIncre) + " output is not equal to 1.0 (+ or - 10%) at rated conditions.");
                            ShowContinueError("...Curve output at rated conditions = " + TrimSigDigits(CurveVal, 3));
                        }
                    }
                }

<<<<<<< HEAD
                AlfaFieldIncre = 12 + (I - 1) * 4;
                VarSpeedCoil(DXCoilNum).MSEIRAirFFlow(I) = GetCurveIndex(AlphArray(AlfaFieldIncre)); // convert curve name to number
=======
                AlfaFieldIncre = 11 + (I - 1) * 4;
                VarSpeedCoil(DXCoilNum).MSEIRAirFFlow(I) = GetCurveIndex(state, AlphArray(AlfaFieldIncre)); // convert curve name to number
>>>>>>> 258bfbd7
                if (VarSpeedCoil(DXCoilNum).MSEIRAirFFlow(I) == 0) {
                    if (lAlphaBlanks(AlfaFieldIncre)) {
                        ShowSevereError(RoutineName + CurrentModuleObject + "=\"" + VarSpeedCoil(DXCoilNum).Name + "\", missing");
                        ShowContinueError("...required " + cAlphaFields(AlfaFieldIncre) + " is blank.");
                    } else {
                        ShowSevereError(RoutineName + CurrentModuleObject + "=\"" + VarSpeedCoil(DXCoilNum).Name + "\", invalid");
                        ShowContinueError("...not found " + cAlphaFields(AlfaFieldIncre) + "=\"" + AlphArray(AlfaFieldIncre) + "\".");
                    }
                    ErrorsFound = true;
                } else {
                    // Verify Curve Object, only legal type is Quadratic
                    ErrorsFound |= CurveManager::CheckCurveDims(state, VarSpeedCoil(DXCoilNum).MSEIRAirFFlow(I), // Curve index
                                                                {1},                                      // Valid dimensions
                                                                RoutineName,                              // Routine name
                                                                CurrentModuleObject,                      // Object Type
                                                                VarSpeedCoil(DXCoilNum).Name,             // Object Name
                                                                cAlphaFields(AlfaFieldIncre));            // Field Name

                    if (!ErrorsFound) {
                        CurveVal = CurveValue(state, VarSpeedCoil(DXCoilNum).MSEIRAirFFlow(I), 1.0);
                        if (CurveVal > 1.10 || CurveVal < 0.90) {
                            ShowWarningError(RoutineName + CurrentModuleObject + "=\"" + VarSpeedCoil(DXCoilNum).Name + "\", curve values");
                            ShowContinueError("..." + cAlphaFields(AlfaFieldIncre) + " output is not equal to 1.0 (+ or - 10%) at rated conditions.");
                            ShowContinueError("...Curve output at rated conditions = " + TrimSigDigits(CurveVal, 3));
                        }
                    }
                }
            }

            if (ErrorsFound) continue;

            for (I = 1; I <= VarSpeedCoil(DXCoilNum).NumOfSpeeds; ++I) {
                VarSpeedCoil(DXCoilNum).MSRatedPercentTotCap(I) =
                    VarSpeedCoil(DXCoilNum).MSRatedTotCap(I) / VarSpeedCoil(DXCoilNum).MSRatedTotCap(VarSpeedCoil(DXCoilNum).NumOfSpeeds);
                VarSpeedCoil(DXCoilNum).MSRatedAirVolFlowPerRatedTotCap(I) =
                    VarSpeedCoil(DXCoilNum).MSRatedAirVolFlowRate(I) / VarSpeedCoil(DXCoilNum).MSRatedTotCap(I);
            }

            // CurrentModuleObject = "Coil:Heating:DX:Variablespeed "
            SetupOutputVariable("Heating Coil Electricity Energy",
                                OutputProcessor::Unit::J,
                                VarSpeedCoil(DXCoilNum).Energy,
                                "System",
                                "Summed",
                                VarSpeedCoil(DXCoilNum).Name,
                                _,
                                "Electricity",
                                "Heating",
                                _,
                                "System");
            SetupOutputVariable("Heating Coil Heating Energy",
                                OutputProcessor::Unit::J,
                                VarSpeedCoil(DXCoilNum).EnergyLoadTotal,
                                "System",
                                "Summed",
                                VarSpeedCoil(DXCoilNum).Name,
                                _,
                                "ENERGYTRANSFER",
                                "HEATINGCOILS",
                                _,
                                "System");
            SetupOutputVariable("Heating Coil Source Side Heat Transfer Energy",
                                OutputProcessor::Unit::J,
                                VarSpeedCoil(DXCoilNum).EnergySource,
                                "System",
                                "Summed",
                                VarSpeedCoil(DXCoilNum).Name);

            // create predefined report entries
            PreDefTableEntry(pdchHeatCoilType, VarSpeedCoil(DXCoilNum).Name, CurrentModuleObject);
            PreDefTableEntry(pdchHeatCoilNomCap, VarSpeedCoil(DXCoilNum).Name, VarSpeedCoil(DXCoilNum).RatedCapHeat);
            PreDefTableEntry(
                pdchHeatCoilNomEff, VarSpeedCoil(DXCoilNum).Name, VarSpeedCoil(DXCoilNum).MSRatedCOP(VarSpeedCoil(DXCoilNum).NormSpedLevel));
        }

        //-------------------------AIR SOURCE HEATING---END

        //------------------------VARIABLE-SPEED AIR SOURCE HPWH---BEGIN
        CurrentModuleObject = "COIL:WATERHEATING:AIRTOWATERHEATPUMP:VARIABLESPEED"; // for reporting

        for (CoilCounter = 1; CoilCounter <= NumHPWHAirToWater; ++CoilCounter) {

            ++DXCoilNum;
            AlfaFieldIncre = 1;

            inputProcessor->getObjectItem(CurrentModuleObject,
                                          CoilCounter,
                                          AlphArray,
                                          NumAlphas,
                                          NumArray,
                                          NumNums,
                                          IOStat,
                                          lNumericBlanks,
                                          lAlphaBlanks,
                                          cAlphaFields,
                                          cNumericFields);
            // ErrorsFound will be set to True if problem was found, left untouched otherwise
            VerifyUniqueCoilName(CurrentModuleObject, AlphArray(1), ErrorsFound, CurrentModuleObject + " Name");

            VarSpeedCoil(DXCoilNum).bIsDesuperheater = false;
            VarSpeedCoil(DXCoilNum).CondenserType = WaterHeater;
            VarSpeedCoil(DXCoilNum).CoolHeatType = "WATERHEATING";
            VarSpeedCoil(DXCoilNum).VSCoilTypeOfNum = CoilDX_HeatPumpWaterHeaterVariableSpeed;
            VarSpeedCoil(DXCoilNum).VarSpeedCoilType = cAllCoilTypes(CoilDX_HeatPumpWaterHeaterVariableSpeed);

            VarSpeedCoil(DXCoilNum).Name = AlphArray(1);
            VarSpeedCoil(DXCoilNum).NumOfSpeeds = int(NumArray(1));
            VarSpeedCoil(DXCoilNum).NormSpedLevel = int(NumArray(2));

            if (VarSpeedCoil(DXCoilNum).NumOfSpeeds < 1) {
                ShowSevereError(RoutineName + CurrentModuleObject + "=\"" + VarSpeedCoil(DXCoilNum).Name + "\", invalid");
                ShowContinueError("..." + cNumericFields(1) +
                                  " must be >= 1."
                                  " entered number is " +
                                  TrimSigDigits(NumArray(1), 0));
                ErrorsFound = true;
            }

            if (VarSpeedCoil(DXCoilNum).NormSpedLevel > VarSpeedCoil(DXCoilNum).NumOfSpeeds) {
                VarSpeedCoil(DXCoilNum).NormSpedLevel = VarSpeedCoil(DXCoilNum).NumOfSpeeds;
            }

            if ((VarSpeedCoil(DXCoilNum).NormSpedLevel > VarSpeedCoil(DXCoilNum).NumOfSpeeds) || (VarSpeedCoil(DXCoilNum).NormSpedLevel <= 0)) {
                ShowSevereError(RoutineName + CurrentModuleObject + "=\"" + VarSpeedCoil(DXCoilNum).Name + "\", invalid");
                ShowContinueError("..." + cNumericFields(2) +
                                  " must be valid speed level"
                                  " entered number is " +
                                  TrimSigDigits(NumArray(2), 0));
                ErrorsFound = true;
            }

            VarSpeedCoil(DXCoilNum).RatedCapWH = NumArray(3);
            if (VarSpeedCoil(DXCoilNum).RatedCapWH <= 0.0) {
                ShowSevereError(RoutineName + CurrentModuleObject + "=\"" + VarSpeedCoil(DXCoilNum).Name + "\", invalid");
                ShowContinueError("..." + cNumericFields(3) + " must be > 0.0, entered value=[" + TrimSigDigits(NumArray(3), 2) + "].");
                ErrorsFound = true;
            }

            VarSpeedCoil(DXCoilNum).WHRatedInletDBTemp = NumArray(4);
            VarSpeedCoil(DXCoilNum).WHRatedInletWBTemp = NumArray(5);
            VarSpeedCoil(DXCoilNum).WHRatedInletWaterTemp = NumArray(6);

            VarSpeedCoil(DXCoilNum).RatedAirVolFlowRate = NumArray(7);
            VarSpeedCoil(DXCoilNum).RatedWaterVolFlowRate = NumArray(8);

            if (VarSpeedCoil(DXCoilNum).RatedAirVolFlowRate != AutoCalculate) {
                if (VarSpeedCoil(DXCoilNum).RatedAirVolFlowRate <= 0.0) {
                    ShowSevereError(RoutineName + CurrentModuleObject + "=\"" + VarSpeedCoil(DXCoilNum).Name + "\", invalid");
                    ShowContinueError("..." + cNumericFields(7) + " must be > 0.0.  entered value=[" + TrimSigDigits(NumArray(7), 3) + "].");
                    ErrorsFound = true;
                }
            }

            if (VarSpeedCoil(DXCoilNum).RatedWaterVolFlowRate != AutoCalculate) {
                if (VarSpeedCoil(DXCoilNum).RatedWaterVolFlowRate <= 0.0) {
                    ShowSevereError(RoutineName + CurrentModuleObject + "=\"" + VarSpeedCoil(DXCoilNum).Name + "\", invalid");
                    ShowContinueError("..." + cNumericFields(8) + " must be > 0.0  entered value=[" + TrimSigDigits(NumArray(8), 3) + "].");
                    ErrorsFound = true;
                }
            }

            if (UtilityRoutines::SameString(AlphArray(2), "Yes") || UtilityRoutines::SameString(AlphArray(2), "No")) {
                //  initialized to TRUE on allocate
                if (UtilityRoutines::SameString(AlphArray(2), "No"))
                    VarSpeedCoil(DXCoilNum).FanPowerIncludedInCOP = false;
                else
                    VarSpeedCoil(DXCoilNum).FanPowerIncludedInCOP = true;
            } else {
                ShowSevereError(RoutineName + CurrentModuleObject + "=\"" + VarSpeedCoil(DXCoilNum).Name + "\", invalid");
                ShowContinueError(",,,invalid choice for " + cAlphaFields(2) + ".  Entered choice = " + AlphArray(2));
                ShowContinueError("Valid choices are Yes or No.");
                ErrorsFound = true;
            }

            if (UtilityRoutines::SameString(AlphArray(3), "Yes") || UtilityRoutines::SameString(AlphArray(3), "No")) {
                //  initialized to FALSE on allocate
                if (UtilityRoutines::SameString(AlphArray(3), "Yes"))
                    VarSpeedCoil(DXCoilNum).CondPumpPowerInCOP = true;
                else
                    VarSpeedCoil(DXCoilNum).CondPumpPowerInCOP = false;
            } else {
                ShowSevereError(RoutineName + CurrentModuleObject + "=\"" + VarSpeedCoil(DXCoilNum).Name + "\", invalid");
                ShowContinueError(",,,invalid choice for " + cAlphaFields(3) + ".  Entered choice = " + AlphArray(3));
                ShowContinueError("Valid choices are Yes or No.");
                ErrorsFound = true;
            }

            if (UtilityRoutines::SameString(AlphArray(4), "Yes") || UtilityRoutines::SameString(AlphArray(4), "No")) {
                //  initialized to FALSE on allocate
                if (UtilityRoutines::SameString(AlphArray(4), "Yes"))
                    VarSpeedCoil(DXCoilNum).CondPumpHeatInCapacity = true;
                else
                    VarSpeedCoil(DXCoilNum).CondPumpHeatInCapacity = false;
            } else {
                ShowSevereError(RoutineName + CurrentModuleObject + "=\"" + VarSpeedCoil(DXCoilNum).Name + "\", invalid");
                ShowContinueError(",,,invalid choice for " + cAlphaFields(4) + ".  Entered choice = " + AlphArray(4));
                ShowContinueError("Valid choices are Yes or No.");
                ErrorsFound = true;
            }

            VarSpeedCoil(DXCoilNum).HPWHCondPumpFracToWater = NumArray(9);
            if (VarSpeedCoil(DXCoilNum).HPWHCondPumpFracToWater <= 0.0 || VarSpeedCoil(DXCoilNum).HPWHCondPumpFracToWater > 1.0) {
                ShowSevereError(RoutineName + CurrentModuleObject + "=\"" + VarSpeedCoil(DXCoilNum).Name + "\", invalid");
                ShowContinueError("..." + cNumericFields(10) + " must be >= 0 and <= 1.  entered value=[" + TrimSigDigits(NumArray(9), 3) + "].");
                ErrorsFound = true;
            }

            if (!VarSpeedCoil(DXCoilNum).CondPumpHeatInCapacity) {
                VarSpeedCoil(DXCoilNum).HPWHCondPumpFracToWater = 0.0;
            }

            // Air nodes
            VarSpeedCoil(DXCoilNum).AirInletNodeNum = GetOnlySingleNode(
                AlphArray(5), ErrorsFound, CurrentModuleObject, AlphArray(1), NodeType_Air, NodeConnectionType_Inlet, 1, ObjectIsNotParent);

            VarSpeedCoil(DXCoilNum).AirOutletNodeNum = GetOnlySingleNode(
                AlphArray(6), ErrorsFound, CurrentModuleObject, AlphArray(1), NodeType_Air, NodeConnectionType_Outlet, 1, ObjectIsNotParent);

            TestCompSet(CurrentModuleObject, AlphArray(1), AlphArray(5), AlphArray(6), "Air Nodes");

            // Check if the air inlet node is OA node, to justify whether the coil is placed in zone or not
            VarSpeedCoil(DXCoilNum).IsDXCoilInZone = !CheckOutAirNodeNumber(VarSpeedCoil(DXCoilNum).AirInletNodeNum);

            // Water nodes
            VarSpeedCoil(DXCoilNum).WaterInletNodeNum = GetOnlySingleNode(
                AlphArray(7), ErrorsFound, CurrentModuleObject, AlphArray(1), NodeType_Water, NodeConnectionType_Inlet, 2, ObjectIsNotParent);

            VarSpeedCoil(DXCoilNum).WaterOutletNodeNum = GetOnlySingleNode(
                AlphArray(8), ErrorsFound, CurrentModuleObject, AlphArray(1), NodeType_Water, NodeConnectionType_Outlet, 2, ObjectIsNotParent);

            TestCompSet(CurrentModuleObject, AlphArray(1), AlphArray(7), AlphArray(8), "Water Nodes");

            VarSpeedCoil(DXCoilNum).CrankcaseHeaterCapacity = NumArray(10);
            if (VarSpeedCoil(DXCoilNum).CrankcaseHeaterCapacity < 0.0) {
                ShowSevereError(RoutineName + CurrentModuleObject + "=\"" + VarSpeedCoil(DXCoilNum).Name + "\", invalid");
                ShowContinueError("..." + cNumericFields(10) + " must be >= 0.0  entered value=[" + TrimSigDigits(NumArray(10), 1) + "].");
                ErrorsFound = true;
            }

            VarSpeedCoil(DXCoilNum).MaxOATCrankcaseHeater = NumArray(11);
            if (VarSpeedCoil(DXCoilNum).MaxOATCrankcaseHeater < 0.0) {
                ShowSevereError(RoutineName + CurrentModuleObject + "=\"" + VarSpeedCoil(DXCoilNum).Name + "\", invalid");
                ShowContinueError("..." + cNumericFields(11) + " must be >= 0 {C}.  entered value=[" + TrimSigDigits(NumArray(11), 1) + "].");
                ErrorsFound = true;
            }

            if (UtilityRoutines::SameString(AlphArray(9), "DryBulbTemperature")) {
                VarSpeedCoil(DXCoilNum).InletAirTemperatureType = DryBulbIndicator;
            } else if (UtilityRoutines::SameString(AlphArray(9), "WetBulbTemperature")) {
                VarSpeedCoil(DXCoilNum).InletAirTemperatureType = WetBulbIndicator;
            } else {
                //   wrong temperature type selection
                ShowSevereError(RoutineName + CurrentModuleObject + "=\"" + VarSpeedCoil(DXCoilNum).Name + "\", invalid");
                ShowContinueError("..." + cAlphaFields(9) + " must be DryBulbTemperature or WetBulbTemperature.");
                ShowContinueError("...entered value=\"" + AlphArray(9) + "\".");
                ErrorsFound = true;
            }

            // set rated inlet air temperature for curve object verification
            if (VarSpeedCoil(DXCoilNum).InletAirTemperatureType == WetBulbIndicator) {
                WHInletAirTemp = VarSpeedCoil(DXCoilNum).WHRatedInletWBTemp;
            } else {
                WHInletAirTemp = VarSpeedCoil(DXCoilNum).WHRatedInletDBTemp;
            }
            // set rated water temperature for curve object verification
            WHInletWaterTemp = VarSpeedCoil(DXCoilNum).WHRatedInletWaterTemp;

            // part load curve
            VarSpeedCoil(DXCoilNum).PLFFPLR = GetCurveIndex(state, AlphArray(10)); // convert curve name to number
            if (VarSpeedCoil(DXCoilNum).PLFFPLR == 0) {
                if (lAlphaBlanks(10)) {
                    ShowSevereError(RoutineName + CurrentModuleObject + "=\"" + VarSpeedCoil(DXCoilNum).Name + "\", missing");
                    ShowContinueError("...required " + cAlphaFields(10) + " is blank.");
                } else {
                    ShowSevereError(RoutineName + CurrentModuleObject + "=\"" + VarSpeedCoil(DXCoilNum).Name + "\", invalid");
                    ShowContinueError("...not found " + cAlphaFields(10) + "=\"" + AlphArray(10) + "\".");
                }
                ErrorsFound = true;
            } else {
                CurveVal = CurveValue(state, VarSpeedCoil(DXCoilNum).PLFFPLR, 1.0);
                if (CurveVal > 1.10 || CurveVal < 0.90) {
                    ShowWarningError(RoutineName + CurrentModuleObject + "=\"" + VarSpeedCoil(DXCoilNum).Name + "\", curve values");
                    ShowContinueError("..." + cAlphaFields(10) +
                                      " output is not equal to 1.0 "
                                      "(+ or - 10%) at rated conditions.");
                    ShowContinueError("...Curve output at rated conditions = " + TrimSigDigits(CurveVal, 3));
                }
            }

            if (lAlphaBlanks(11)) {
                VarSpeedCoil(DXCoilNum).GridScheduleIndex = 0;
            } else {
                VarSpeedCoil(DXCoilNum).GridScheduleIndex = GetScheduleIndex(AlphArray(11));
                if (VarSpeedCoil(DXCoilNum).GridScheduleIndex == 0) {
                    ShowSevereError(RoutineName + CurrentModuleObject + "=\"" + VarSpeedCoil(DXCoilNum).Name + "\", invalid");
                    ShowContinueError("..." + cAlphaFields(11) + "=\"" + AlphArray(11) + "\"Missing");
                    ErrorsFound = true;
                }
            }

            VarSpeedCoil(DXCoilNum).GridLowBound = NumArray(12);
            VarSpeedCoil(DXCoilNum).GridHighBound = NumArray(13);
            VarSpeedCoil(DXCoilNum).GridMaxSpeed = NumArray(14);

            for (I = 1; I <= VarSpeedCoil(DXCoilNum).NumOfSpeeds; ++I) {
<<<<<<< HEAD
                VarSpeedCoil(DXCoilNum).MSRatedTotCap(I) = NumArray(15 + (I - 1) * 6);
                VarSpeedCoil(DXCoilNum).MSRatedCOP(I) = NumArray(16 + (I - 1) * 6);
                VarSpeedCoil(DXCoilNum).MSRatedSHR(I) = NumArray(17 + (I - 1) * 6);
                VarSpeedCoil(DXCoilNum).MSRatedAirVolFlowRate(I) = NumArray(18 + (I - 1) * 6);
                VarSpeedCoil(DXCoilNum).MSRatedWaterVolFlowRate(I) = NumArray(19 + (I - 1) * 6);
                VarSpeedCoil(DXCoilNum).MSWHPumpPower(I) = NumArray(20 + (I - 1) * 6);

                AlfaFieldIncre = 12 + (I - 1) * 6;
                VarSpeedCoil(DXCoilNum).MSCCapFTemp(I) = GetCurveIndex(AlphArray(AlfaFieldIncre)); // convert curve name to number
=======
                VarSpeedCoil(DXCoilNum).MSRatedTotCap(I) = NumArray(12 + (I - 1) * 6);
                VarSpeedCoil(DXCoilNum).MSRatedCOP(I) = NumArray(13 + (I - 1) * 6);
                VarSpeedCoil(DXCoilNum).MSRatedSHR(I) = NumArray(14 + (I - 1) * 6);
                VarSpeedCoil(DXCoilNum).MSRatedAirVolFlowRate(I) = NumArray(15 + (I - 1) * 6);
                VarSpeedCoil(DXCoilNum).MSRatedWaterVolFlowRate(I) = NumArray(16 + (I - 1) * 6);
                VarSpeedCoil(DXCoilNum).MSWHPumpPower(I) = NumArray(17 + (I - 1) * 6);

                AlfaFieldIncre = 11 + (I - 1) * 6;
                VarSpeedCoil(DXCoilNum).MSCCapFTemp(I) = GetCurveIndex(state, AlphArray(AlfaFieldIncre)); // convert curve name to number
>>>>>>> 258bfbd7
                if (VarSpeedCoil(DXCoilNum).MSCCapFTemp(I) == 0) {
                    if (lAlphaBlanks(AlfaFieldIncre)) {
                        ShowSevereError(RoutineName + CurrentModuleObject + "=\"" + VarSpeedCoil(DXCoilNum).Name + "\", missing");
                        ShowContinueError("...required " + cAlphaFields(AlfaFieldIncre) + " is blank.");
                    } else {
                        ShowSevereError(RoutineName + CurrentModuleObject + "=\"" + VarSpeedCoil(DXCoilNum).Name + "\", invalid");
                        ShowContinueError("...not found " + cAlphaFields(AlfaFieldIncre) + "=\"" + AlphArray(AlfaFieldIncre) + "\".");
                    }
                    ErrorsFound = true;
                } else {
                    // Verify Curve Object, only legal type is BiQuadratic
                    ErrorsFound |= CurveManager::CheckCurveDims(state, VarSpeedCoil(DXCoilNum).MSCCapFTemp(I), // Curve index
                                                                {2},                                    // Valid dimensions
                                                                RoutineName,                            // Routine name
                                                                CurrentModuleObject,                    // Object Type
                                                                VarSpeedCoil(DXCoilNum).Name,           // Object Name
                                                                cAlphaFields(AlfaFieldIncre));          // Field Name

                    if (!ErrorsFound) {
                        CurveVal = CurveValue(state, VarSpeedCoil(DXCoilNum).MSCCapFTemp(I), WHInletAirTemp, WHInletWaterTemp);
                        if (CurveVal > 1.10 || CurveVal < 0.90) {
                            ShowWarningError(RoutineName + CurrentModuleObject + "=\"" + VarSpeedCoil(DXCoilNum).Name + "\", curve values");
                            ShowContinueError("..." + cAlphaFields(AlfaFieldIncre) +
                                              " output is not equal to 1.0 "
                                              "(+ or - 10%) at rated conditions.");
                            ShowContinueError("...Curve output at rated conditions = " + TrimSigDigits(CurveVal, 3));
                        }
                    }
                }

<<<<<<< HEAD
                AlfaFieldIncre = 13 + (I - 1) * 6;
                VarSpeedCoil(DXCoilNum).MSCCapAirFFlow(I) = GetCurveIndex(AlphArray(AlfaFieldIncre)); // convert curve name to number
=======
                AlfaFieldIncre = 12 + (I - 1) * 6;
                VarSpeedCoil(DXCoilNum).MSCCapAirFFlow(I) = GetCurveIndex(state, AlphArray(AlfaFieldIncre)); // convert curve name to number
>>>>>>> 258bfbd7
                if (VarSpeedCoil(DXCoilNum).MSCCapAirFFlow(I) == 0) {
                    if (lAlphaBlanks(AlfaFieldIncre)) {
                        ShowSevereError(RoutineName + CurrentModuleObject + "=\"" + VarSpeedCoil(DXCoilNum).Name + "\", missing");
                        ShowContinueError("...required " + cAlphaFields(AlfaFieldIncre) + " is blank.");
                    } else {
                        ShowSevereError(RoutineName + CurrentModuleObject + "=\"" + VarSpeedCoil(DXCoilNum).Name + "\", invalid");
                        ShowContinueError("...not found " + cAlphaFields(AlfaFieldIncre) + "=\"" + AlphArray(AlfaFieldIncre) + "\".");
                    }
                    ErrorsFound = true;
                } else {
                    // Verify Curve Object, only legal type is Quadratic
                    ErrorsFound |= CurveManager::CheckCurveDims(state, VarSpeedCoil(DXCoilNum).MSCCapAirFFlow(I), // Curve index
                                                                {1},                                       // Valid dimensions
                                                                RoutineName,                               // Routine name
                                                                CurrentModuleObject,                       // Object Type
                                                                VarSpeedCoil(DXCoilNum).Name,              // Object Name
                                                                cAlphaFields(AlfaFieldIncre));             // Field Name

                    if (!ErrorsFound) {
                        CurveVal = CurveValue(state, VarSpeedCoil(DXCoilNum).MSCCapAirFFlow(I), 1.0);
                        if (CurveVal > 1.10 || CurveVal < 0.90) {
                            ShowWarningError(RoutineName + CurrentModuleObject + "=\"" + VarSpeedCoil(DXCoilNum).Name + "\", curve values");
                            ShowContinueError("..." + cAlphaFields(AlfaFieldIncre) +
                                              " output is not equal to 1.0 "
                                              "(+ or - 10%) at rated conditions.");
                            ShowContinueError("...Curve output at rated conditions = " + TrimSigDigits(CurveVal, 3));
                        }
                    }
                }

<<<<<<< HEAD
                AlfaFieldIncre = 14 + (I - 1) * 6;
                VarSpeedCoil(DXCoilNum).MSCCapWaterFFlow(I) = GetCurveIndex(AlphArray(AlfaFieldIncre)); // convert curve name to number
=======
                AlfaFieldIncre = 13 + (I - 1) * 6;
                VarSpeedCoil(DXCoilNum).MSCCapWaterFFlow(I) = GetCurveIndex(state, AlphArray(AlfaFieldIncre)); // convert curve name to number
>>>>>>> 258bfbd7
                if (VarSpeedCoil(DXCoilNum).MSCCapWaterFFlow(I) == 0) {
                    if (lAlphaBlanks(AlfaFieldIncre)) {
                        ShowSevereError(RoutineName + CurrentModuleObject + "=\"" + VarSpeedCoil(DXCoilNum).Name + "\", missing");
                        ShowContinueError("...required " + cAlphaFields(AlfaFieldIncre) + " is blank.");
                    } else {
                        ShowSevereError(RoutineName + CurrentModuleObject + "=\"" + VarSpeedCoil(DXCoilNum).Name + "\", invalid");
                        ShowContinueError("...not found " + cAlphaFields(AlfaFieldIncre) + "=\"" + AlphArray(AlfaFieldIncre) + "\".");
                    }
                    ErrorsFound = true;
                } else {
                    // Verify Curve Object, only legal type is Quadratic
                    ErrorsFound |= CurveManager::CheckCurveDims(state, VarSpeedCoil(DXCoilNum).MSCCapWaterFFlow(I), // Curve index
                                                                {1},                                         // Valid dimensions
                                                                RoutineName,                                 // Routine name
                                                                CurrentModuleObject,                         // Object Type
                                                                VarSpeedCoil(DXCoilNum).Name,                // Object Name
                                                                cAlphaFields(AlfaFieldIncre));               // Field Name

                    if (!ErrorsFound) {
                        CurveVal = CurveValue(state, VarSpeedCoil(DXCoilNum).MSCCapWaterFFlow(I), 1.0);
                        if (CurveVal > 1.10 || CurveVal < 0.90) {
                            ShowWarningError(RoutineName + CurrentModuleObject + "=\"" + VarSpeedCoil(DXCoilNum).Name + "\", curve values");
                            ShowContinueError("..." + cAlphaFields(AlfaFieldIncre) +
                                              " output is not equal to 1.0 "
                                              "(+ or - 10%) at rated conditions.");
                            ShowContinueError("...Curve output at rated conditions = " + TrimSigDigits(CurveVal, 3));
                        }
                    }
                }

<<<<<<< HEAD
                AlfaFieldIncre = 15 + (I - 1) * 6;
                VarSpeedCoil(DXCoilNum).MSEIRFTemp(I) = GetCurveIndex(AlphArray(AlfaFieldIncre)); // convert curve name to number
=======
                AlfaFieldIncre = 14 + (I - 1) * 6;
                VarSpeedCoil(DXCoilNum).MSEIRFTemp(I) = GetCurveIndex(state, AlphArray(AlfaFieldIncre)); // convert curve name to number
>>>>>>> 258bfbd7
                if (VarSpeedCoil(DXCoilNum).MSEIRFTemp(I) == 0) {
                    if (lAlphaBlanks(AlfaFieldIncre)) {
                        ShowSevereError(RoutineName + CurrentModuleObject + "=\"" + VarSpeedCoil(DXCoilNum).Name + "\", missing");
                        ShowContinueError("...required " + cAlphaFields(AlfaFieldIncre) + " is blank.");
                    } else {
                        ShowSevereError(RoutineName + CurrentModuleObject + "=\"" + VarSpeedCoil(DXCoilNum).Name + "\", invalid");
                        ShowContinueError("...not found " + cAlphaFields(AlfaFieldIncre) + "=\"" + AlphArray(AlfaFieldIncre) + "\".");
                    }
                    ErrorsFound = true;
                } else {
                    // Verify Curve Object, only legal type is BiQuadratic
                    ErrorsFound |= CurveManager::CheckCurveDims(state, VarSpeedCoil(DXCoilNum).MSEIRFTemp(I), // Curve index
                                                                {2},                                   // Valid dimensions
                                                                RoutineName,                           // Routine name
                                                                CurrentModuleObject,                   // Object Type
                                                                VarSpeedCoil(DXCoilNum).Name,          // Object Name
                                                                cAlphaFields(AlfaFieldIncre));         // Field Name

                    if (!ErrorsFound) {
                        CurveVal = CurveValue(state, VarSpeedCoil(DXCoilNum).MSEIRFTemp(I), WHInletAirTemp, WHInletWaterTemp);
                        if (CurveVal > 1.10 || CurveVal < 0.90) {
                            ShowWarningError(RoutineName + CurrentModuleObject + "=\"" + VarSpeedCoil(DXCoilNum).Name + "\", curve values");
                            ShowContinueError("..." + cAlphaFields(AlfaFieldIncre) +
                                              " output is not equal to 1.0 "
                                              "(+ or - 10%) at rated conditions.");
                            ShowContinueError("...Curve output at rated conditions = " + TrimSigDigits(CurveVal, 3));
                        }
                    }
                }

<<<<<<< HEAD
                AlfaFieldIncre = 16 + (I - 1) * 6;
                VarSpeedCoil(DXCoilNum).MSEIRAirFFlow(I) = GetCurveIndex(AlphArray(AlfaFieldIncre)); // convert curve name to number
=======
                AlfaFieldIncre = 15 + (I - 1) * 6;
                VarSpeedCoil(DXCoilNum).MSEIRAirFFlow(I) = GetCurveIndex(state, AlphArray(AlfaFieldIncre)); // convert curve name to number
>>>>>>> 258bfbd7
                if (VarSpeedCoil(DXCoilNum).MSEIRAirFFlow(I) == 0) {
                    if (lAlphaBlanks(AlfaFieldIncre)) {
                        ShowSevereError(RoutineName + CurrentModuleObject + "=\"" + VarSpeedCoil(DXCoilNum).Name + "\", missing");
                        ShowContinueError("...required " + cAlphaFields(AlfaFieldIncre) + " is blank.");
                    } else {
                        ShowSevereError(RoutineName + CurrentModuleObject + "=\"" + VarSpeedCoil(DXCoilNum).Name + "\", invalid");
                        ShowContinueError("...not found " + cAlphaFields(AlfaFieldIncre) + "=\"" + AlphArray(AlfaFieldIncre) + "\".");
                    }
                    ErrorsFound = true;
                } else {
                    // Verify Curve Object, only legal type is Quadratic
                    ErrorsFound |= CurveManager::CheckCurveDims(state, VarSpeedCoil(DXCoilNum).MSEIRAirFFlow(I), // Curve index
                                                                {1},                                      // Valid dimensions
                                                                RoutineName,                              // Routine name
                                                                CurrentModuleObject,                      // Object Type
                                                                VarSpeedCoil(DXCoilNum).Name,             // Object Name
                                                                cAlphaFields(AlfaFieldIncre));            // Field Name

                    if (!ErrorsFound) {
                        CurveVal = CurveValue(state, VarSpeedCoil(DXCoilNum).MSEIRAirFFlow(I), 1.0);
                        if (CurveVal > 1.10 || CurveVal < 0.90) {
                            ShowWarningError(RoutineName + CurrentModuleObject + "=\"" + VarSpeedCoil(DXCoilNum).Name + "\", curve values");
                            ShowContinueError("..." + cAlphaFields(AlfaFieldIncre) +
                                              " output is not equal to 1.0 "
                                              "(+ or - 10%) at rated conditions.");
                            ShowContinueError("...Curve output at rated conditions = " + TrimSigDigits(CurveVal, 3));
                        }
                    }
                }

<<<<<<< HEAD
                AlfaFieldIncre = 17 + (I - 1) * 6;
                VarSpeedCoil(DXCoilNum).MSEIRWaterFFlow(I) = GetCurveIndex(AlphArray(AlfaFieldIncre)); // convert curve name to number
=======
                AlfaFieldIncre = 16 + (I - 1) * 6;
                VarSpeedCoil(DXCoilNum).MSEIRWaterFFlow(I) = GetCurveIndex(state, AlphArray(AlfaFieldIncre)); // convert curve name to number
>>>>>>> 258bfbd7
                if (VarSpeedCoil(DXCoilNum).MSEIRWaterFFlow(I) == 0) {
                    if (lAlphaBlanks(AlfaFieldIncre)) {
                        ShowSevereError(RoutineName + CurrentModuleObject + "=\"" + VarSpeedCoil(DXCoilNum).Name + "\", missing");
                        ShowContinueError("...required " + cAlphaFields(AlfaFieldIncre) + " is blank.");
                    } else {
                        ShowSevereError(RoutineName + CurrentModuleObject + "=\"" + VarSpeedCoil(DXCoilNum).Name + "\", invalid");
                        ShowContinueError("...not found " + cAlphaFields(AlfaFieldIncre) + "=\"" + AlphArray(AlfaFieldIncre) + "\".");
                    }
                    ErrorsFound = true;
                } else {
                    // Verify Curve Object, only legal type is Quadratic
                    ErrorsFound |= CurveManager::CheckCurveDims(state, VarSpeedCoil(DXCoilNum).MSEIRWaterFFlow(I), // Curve index
                                                                {1},                                        // Valid dimensions
                                                                RoutineName,                                // Routine name
                                                                CurrentModuleObject,                        // Object Type
                                                                VarSpeedCoil(DXCoilNum).Name,               // Object Name
                                                                cAlphaFields(AlfaFieldIncre));              // Field Name

                    if (!ErrorsFound) {
                        CurveVal = CurveValue(state, VarSpeedCoil(DXCoilNum).MSEIRWaterFFlow(I), 1.0);
                        if (CurveVal > 1.10 || CurveVal < 0.90) {
                            ShowWarningError(RoutineName + CurrentModuleObject + "=\"" + VarSpeedCoil(DXCoilNum).Name + "\", curve values");
                            ShowContinueError("..." + cAlphaFields(AlfaFieldIncre) +
                                              " output is not equal to 1.0 "
                                              "(+ or - 10%) at rated conditions.");
                            ShowContinueError("...Curve output at rated conditions = " + TrimSigDigits(CurveVal, 3));
                        }
                    }
                }
            }

            // get scale values
            for (I = 1; I <= VarSpeedCoil(DXCoilNum).NumOfSpeeds; ++I) {
                VarSpeedCoil(DXCoilNum).MSRatedPercentTotCap(I) =
                    VarSpeedCoil(DXCoilNum).MSRatedTotCap(I) / VarSpeedCoil(DXCoilNum).MSRatedTotCap(VarSpeedCoil(DXCoilNum).NumOfSpeeds);
                VarSpeedCoil(DXCoilNum).MSRatedAirVolFlowPerRatedTotCap(I) =
                    VarSpeedCoil(DXCoilNum).MSRatedAirVolFlowRate(I) / VarSpeedCoil(DXCoilNum).MSRatedTotCap(I);
                VarSpeedCoil(DXCoilNum).MSRatedWaterVolFlowPerRatedTotCap(I) =
                    VarSpeedCoil(DXCoilNum).MSRatedWaterVolFlowRate(I) / VarSpeedCoil(DXCoilNum).MSRatedTotCap(I);
                VarSpeedCoil(DXCoilNum).MSWHPumpPowerPerRatedTotCap(I) =
                    VarSpeedCoil(DXCoilNum).MSWHPumpPower(I) / VarSpeedCoil(DXCoilNum).MSRatedTotCap(I);
            }

            // CurrentModuleObject = "Coil:Waterheating:Airtowaterheatpump:Variablespeed"
            SetupOutputVariable("Cooling Coil Electricity Energy",
                                OutputProcessor::Unit::J,
                                VarSpeedCoil(DXCoilNum).Energy,
                                "System",
                                "Summed",
                                VarSpeedCoil(DXCoilNum).Name,
                                _,
                                "Electricity",
                                "Heating",
                                _,
                                "System");
            SetupOutputVariable("Cooling Coil Sensible Cooling Energy",
                                OutputProcessor::Unit::J,
                                VarSpeedCoil(DXCoilNum).EnergySensible,
                                "System",
                                "Summed",
                                VarSpeedCoil(DXCoilNum).Name);
            SetupOutputVariable("Cooling Coil Latent Cooling Energy",
                                OutputProcessor::Unit::J,
                                VarSpeedCoil(DXCoilNum).EnergyLatent,
                                "System",
                                "Summed",
                                VarSpeedCoil(DXCoilNum).Name);
            SetupOutputVariable("Cooling Coil Water Side Heat Transfer Energy",
                                OutputProcessor::Unit::J,
                                VarSpeedCoil(DXCoilNum).EnergySource,
                                "System",
                                "Summed",
                                VarSpeedCoil(DXCoilNum).Name,
                                _,
                                "PLANTLOOPHEATINGDEMAND",
                                "HEATINGCOILS",
                                _,
                                "System");

            if (VarSpeedCoil(DXCoilNum).IsDXCoilInZone) {
                SetupOutputVariable("Cooling Coil Cooling Energy",
                                    OutputProcessor::Unit::J,
                                    VarSpeedCoil(DXCoilNum).EnergyLoadTotal,
                                    "System",
                                    "Summed",
                                    VarSpeedCoil(DXCoilNum).Name,
                                    _,
                                    "ENERGYTRANSFER",
                                    "COOLINGCOILS",
                                    _,
                                    "System");
            } else {
                SetupOutputVariable("Cooling Coil Cooling Energy",
                                    OutputProcessor::Unit::J,
                                    VarSpeedCoil(DXCoilNum).EnergyLoadTotal,
                                    "System",
                                    "Summed",
                                    VarSpeedCoil(DXCoilNum).Name);
            }

            VarSpeedCoil(DXCoilNum).RatedCapCoolSens = AutoSize; // always auto-sized, to be determined in the sizing calculation
        }
        //---------------------------VARIABLE-SPEED AIR SOURCE HPWH END --------------


        //------------------------VARIABLE-SPEED ENERGY STROAGE COOLING PAIR---BEGIN
        CurrentModuleObject = "THERMALSTORAGE:COOLING:PAIR"; // for reporting

        for (CoilCounter = 1; CoilCounter <= NumStorageCoolPairs; ++CoilCounter) {

            AlfaFieldIncre = 1;

            inputProcessor->getObjectItem(CurrentModuleObject,
                                          CoilCounter,
                                          AlphArray,
                                          NumAlphas,
                                          NumArray,
                                          NumNums,
                                          IOStat,
                                          lNumericBlanks,
                                          lAlphaBlanks,
                                          cAlphaFields,
                                          cNumericFields);
            // ErrorsFound will be set to True if problem was found, left untouched otherwise
            VerifyUniqueCoilName(CurrentModuleObject, AlphArray(1), ErrorsFound, CurrentModuleObject + " Name");

            //AlphArray(2) -- coil type
            // AlphArray(3) -- coil name

            const int iCoilID = UtilityRoutines::FindItemInList(AlphArray(3), VarSpeedCoil);
            if (iCoilID == 0) {
                ShowSevereError("GetVarSpeedCoilInput: Could not find CoilType=\"" + AlphArray(2) + "\" with Name=\"" + AlphArray(3) + "\"");
                ErrorsFound = true;
            }

            VarSpeedCoil(iCoilID).StorageType = AlphArray(4);
            VarSpeedCoil(iCoilID).StorageName = AlphArray(5);
            VarSpeedCoil(iCoilID).PeakStoreHours = NumArray(1);
            VarSpeedCoil(iCoilID).StoreDiff = NumArray(2);

            if (UtilityRoutines::SameString(AlphArray(6), "LATENT")) {
                VarSpeedCoil(iCoilID).StoreMoisture = true;
            } else {
                VarSpeedCoil(iCoilID).StoreMoisture = false;
            }

            if (!lAlphaBlanks(7)) {
                VarSpeedCoil(iCoilID).RecoveryUnitType = AlphArray(7);
                VarSpeedCoil(iCoilID).RecoveryUnitName = AlphArray(8);
                VarSpeedCoil(iCoilID).RecoveryCapacityRatio = NumArray(3);
            }
        }
        //------------------------VARIABLE-SPEED ENERGY STROAGE COOLING PAIR---END --------------

        //------------------------VARIABLE-SPEED ENERGY STROAGE HEATING PAIR---BEGIN
        CurrentModuleObject = "THERMALSTORAGE:HEATING:PAIR"; // for reporting

        for (CoilCounter = 1; CoilCounter <= NumStorageHeatPairs; ++CoilCounter) {

            AlfaFieldIncre = 1;

            inputProcessor->getObjectItem(CurrentModuleObject,
                                          CoilCounter,
                                          AlphArray,
                                          NumAlphas,
                                          NumArray,
                                          NumNums,
                                          IOStat,
                                          lNumericBlanks,
                                          lAlphaBlanks,
                                          cAlphaFields,
                                          cNumericFields);
            // ErrorsFound will be set to True if problem was found, left untouched otherwise
            VerifyUniqueCoilName(CurrentModuleObject, AlphArray(1), ErrorsFound, CurrentModuleObject + " Name");

            // AlphArray(2) -- coil type
            // AlphArray(3) -- coil name

            const int iCoilID = UtilityRoutines::FindItemInList(AlphArray(3), VarSpeedCoil);
            if (iCoilID == 0) {
                ShowSevereError("GetVarSpeedCoilInput: Could not find CoilType=\"" + AlphArray(2) + "\" with Name=\"" + AlphArray(3) + "\"");
                ErrorsFound = true;
            }

            VarSpeedCoil(iCoilID).StorageType = AlphArray(4);
            VarSpeedCoil(iCoilID).StorageName = AlphArray(5);
            VarSpeedCoil(iCoilID).PeakStoreHours = NumArray(1);
            VarSpeedCoil(iCoilID).StoreDiff = NumArray(2);
                        
            if (!lAlphaBlanks(6)) {
                VarSpeedCoil(iCoilID).RecoveryUnitType = AlphArray(6);
                VarSpeedCoil(iCoilID).RecoveryUnitName = AlphArray(7);
                VarSpeedCoil(iCoilID).RecoveryCapacityRatio = NumArray(3);
            }
        }
        //------------------------VARIABLE-SPEED ENERGY STROAGE HEATING PAIR---END --------------

        AlphArray.deallocate();
        cAlphaFields.deallocate();
        lAlphaBlanks.deallocate();
        cNumericFields.deallocate();
        lNumericBlanks.deallocate();
        NumArray.deallocate();

        if (ErrorsFound) {
            ShowFatalError(RoutineName + "Errors found getting input. Program terminates.");
        }

        for (DXCoilNum = 1; DXCoilNum <= NumVarSpeedCoils; ++DXCoilNum) {
            if ((VarSpeedCoil(DXCoilNum).VSCoilTypeOfNum == Coil_CoolingAirToAirVariableSpeed) ||
                (VarSpeedCoil(DXCoilNum).VSCoilTypeOfNum == Coil_HeatingAirToAirVariableSpeed)) {
                // Setup Report variables for the Heat Pump

                // cooling and heating coils separately
                if (VarSpeedCoil(DXCoilNum).VSCoilTypeOfNum == Coil_CoolingAirToAirVariableSpeed) {
                    // air source cooling coils
                    SetupOutputVariable("Cooling Coil Air Mass Flow Rate",
                                        OutputProcessor::Unit::kg_s,
                                        VarSpeedCoil(DXCoilNum).AirMassFlowRate,
                                        "System",
                                        "Average",
                                        VarSpeedCoil(DXCoilNum).Name);
                    SetupOutputVariable("Cooling Coil Air Inlet Temperature",
                                        OutputProcessor::Unit::C,
                                        VarSpeedCoil(DXCoilNum).InletAirDBTemp,
                                        "System",
                                        "Average",
                                        VarSpeedCoil(DXCoilNum).Name);
                    SetupOutputVariable("Cooling Coil Air Inlet Humidity Ratio",
                                        OutputProcessor::Unit::kgWater_kgDryAir,
                                        VarSpeedCoil(DXCoilNum).InletAirHumRat,
                                        "System",
                                        "Average",
                                        VarSpeedCoil(DXCoilNum).Name);
                    SetupOutputVariable("Cooling Coil Latent Cooling Rate",
                                        OutputProcessor::Unit::W,
                                        VarSpeedCoil(DXCoilNum).QLatent,
                                        "System",
                                        "Average",
                                        VarSpeedCoil(DXCoilNum).Name);
                    SetupOutputVariable("Cooling Coil Air Outlet Temperature",
                                        OutputProcessor::Unit::C,
                                        VarSpeedCoil(DXCoilNum).OutletAirDBTemp,
                                        "System",
                                        "Average",
                                        VarSpeedCoil(DXCoilNum).Name);
                    SetupOutputVariable("Cooling Coil Air Outlet Humidity Ratio",
                                        OutputProcessor::Unit::kgWater_kgDryAir,
                                        VarSpeedCoil(DXCoilNum).OutletAirHumRat,
                                        "System",
                                        "Average",
                                        VarSpeedCoil(DXCoilNum).Name);
                    SetupOutputVariable("Cooling Coil Sensible Cooling Rate",
                                        OutputProcessor::Unit::W,
                                        VarSpeedCoil(DXCoilNum).QSensible,
                                        "System",
                                        "Average",
                                        VarSpeedCoil(DXCoilNum).Name);
                    SetupOutputVariable("Cooling Coil Total Cooling Rate",
                                        OutputProcessor::Unit::W,
                                        VarSpeedCoil(DXCoilNum).QLoadTotal,
                                        "System",
                                        "Average",
                                        VarSpeedCoil(DXCoilNum).Name);
                    SetupOutputVariable("Cooling Coil Part Load Ratio",
                                        OutputProcessor::Unit::None,
                                        VarSpeedCoil(DXCoilNum).PartLoadRatio,
                                        "System",
                                        "Average",
                                        VarSpeedCoil(DXCoilNum).Name);
                    SetupOutputVariable("Cooling Coil Electricity Rate",
                                        OutputProcessor::Unit::W,
                                        VarSpeedCoil(DXCoilNum).Power,
                                        "System",
                                        "Average",
                                        VarSpeedCoil(DXCoilNum).Name);
                    SetupOutputVariable("Cooling Coil Runtime Fraction",
                                        OutputProcessor::Unit::None,
                                        VarSpeedCoil(DXCoilNum).RunFrac,
                                        "System",
                                        "Average",
                                        VarSpeedCoil(DXCoilNum).Name);
                    SetupOutputVariable("Cooling Coil Source Side Heat Transfer Rate",
                                        OutputProcessor::Unit::W,
                                        VarSpeedCoil(DXCoilNum).QSource,
                                        "System",
                                        "Average",
                                        VarSpeedCoil(DXCoilNum).Name);
                    SetupOutputVariable("Cooling Coil Upper Speed Level",
                                        OutputProcessor::Unit::None,
                                        VarSpeedCoil(DXCoilNum).SpeedNumReport,
                                        "System",
                                        "Average",
                                        VarSpeedCoil(DXCoilNum).Name);
                    SetupOutputVariable("Cooling Coil Neighboring Speed Levels Ratio",
                                        OutputProcessor::Unit::None,
                                        VarSpeedCoil(DXCoilNum).SpeedRatioReport,
                                        "System",
                                        "Average",
                                        VarSpeedCoil(DXCoilNum).Name);

                    if (VarSpeedCoil(DXCoilNum).CondensateCollectMode == CondensateToTank) {
                        SetupOutputVariable("Cooling Coil Condensate Volume Flow Rate",
                                            OutputProcessor::Unit::m3_s,
                                            VarSpeedCoil(DXCoilNum).CondensateVdot,
                                            "System",
                                            "Average",
                                            VarSpeedCoil(DXCoilNum).Name);
                        SetupOutputVariable("Cooling Coil Condensate Volume",
                                            OutputProcessor::Unit::m3,
                                            VarSpeedCoil(DXCoilNum).CondensateVol,
                                            "System",
                                            "Sum",
                                            VarSpeedCoil(DXCoilNum).Name,
                                            _,
                                            "OnSiteWater",
                                            "Condensate",
                                            _,
                                            "System");
                    }

                    if (VarSpeedCoil(DXCoilNum).ReportEvapCondVars) {
                        SetupOutputVariable("Cooling Coil Condenser Inlet Temperature",
                                            OutputProcessor::Unit::C,
                                            VarSpeedCoil(DXCoilNum).CondInletTemp,
                                            "System",
                                            "Average",
                                            VarSpeedCoil(DXCoilNum).Name);
                        SetupOutputVariable("Cooling Coil Evaporative Condenser Water Volume",
                                            OutputProcessor::Unit::m3,
                                            VarSpeedCoil(DXCoilNum).EvapWaterConsump,
                                            "System",
                                            "Sum",
                                            VarSpeedCoil(DXCoilNum).Name,
                                            _,
                                            "Water",
                                            "Cooling",
                                            _,
                                            "System");
                        SetupOutputVariable("Cooling Coil Evaporative Condenser Mains Water Volume",
                                            OutputProcessor::Unit::m3,
                                            VarSpeedCoil(DXCoilNum).EvapWaterConsump,
                                            "System",
                                            "Sum",
                                            VarSpeedCoil(DXCoilNum).Name,
                                            _,
                                            "MainsWater",
                                            "Cooling",
                                            _,
                                            "System");
                        SetupOutputVariable("Cooling Coil Evaporative Condenser Pump Electricity Rate",
                                            OutputProcessor::Unit::W,
                                            VarSpeedCoil(DXCoilNum).EvapCondPumpElecPower,
                                            "System",
                                            "Average",
                                            VarSpeedCoil(DXCoilNum).Name);
                        SetupOutputVariable("Cooling Coil Evaporative Condenser Pump Electricity Energy",
                                            OutputProcessor::Unit::J,
                                            VarSpeedCoil(DXCoilNum).EvapCondPumpElecConsumption,
                                            "System",
                                            "Sum",
                                            VarSpeedCoil(DXCoilNum).Name,
                                            _,
                                            "Electricity",
                                            "COOLING",
                                            _,
                                            "System");
                        if (VarSpeedCoil(DXCoilNum).BasinHeaterPowerFTempDiff > 0.0) {
                            SetupOutputVariable("Cooling Coil Basin Heater Electricity Rate",
                                                OutputProcessor::Unit::W,
                                                VarSpeedCoil(DXCoilNum).BasinHeaterPower,
                                                "System",
                                                "Average",
                                                VarSpeedCoil(DXCoilNum).Name);
                            SetupOutputVariable("Cooling Coil Basin Heater Electricity Energy",
                                                OutputProcessor::Unit::J,
                                                VarSpeedCoil(DXCoilNum).BasinHeaterConsumption,
                                                "System",
                                                "Sum",
                                                VarSpeedCoil(DXCoilNum).Name,
                                                _,
                                                "Electricity",
                                                "COOLING",
                                                _,
                                                "System");
                        }
                    }

                    SetupOutputVariable("Cooling Coil Crankcase Heater Electricity Rate",
                                        OutputProcessor::Unit::W,
                                        VarSpeedCoil(DXCoilNum).CrankcaseHeaterPower,
                                        "System",
                                        "Average",
                                        VarSpeedCoil(DXCoilNum).Name);
                    SetupOutputVariable("Cooling Coil Crankcase Heater Electricity Energy",
                                        OutputProcessor::Unit::J,
                                        VarSpeedCoil(DXCoilNum).CrankcaseHeaterConsumption,
                                        "System",
                                        "Sum",
                                        VarSpeedCoil(DXCoilNum).Name,
                                        _,
                                        "Electricity",
                                        "COOLING",
                                        _,
                                        "System");
                } else {
                    // air source heating coils
                    SetupOutputVariable("Heating Coil Air Mass Flow Rate",
                                        OutputProcessor::Unit::kg_s,
                                        VarSpeedCoil(DXCoilNum).AirMassFlowRate,
                                        "System",
                                        "Average",
                                        VarSpeedCoil(DXCoilNum).Name);
                    SetupOutputVariable("Heating Coil Air Inlet Temperature",
                                        OutputProcessor::Unit::C,
                                        VarSpeedCoil(DXCoilNum).InletAirDBTemp,
                                        "System",
                                        "Average",
                                        VarSpeedCoil(DXCoilNum).Name);
                    SetupOutputVariable("Heating Coil Air Inlet Humidity Ratio",
                                        OutputProcessor::Unit::kgWater_kgDryAir,
                                        VarSpeedCoil(DXCoilNum).InletAirHumRat,
                                        "System",
                                        "Average",
                                        VarSpeedCoil(DXCoilNum).Name);
                    SetupOutputVariable("Heating Coil Air Outlet Temperature",
                                        OutputProcessor::Unit::C,
                                        VarSpeedCoil(DXCoilNum).OutletAirDBTemp,
                                        "System",
                                        "Average",
                                        VarSpeedCoil(DXCoilNum).Name);
                    SetupOutputVariable("Heating Coil Air Outlet Humidity Ratio",
                                        OutputProcessor::Unit::kgWater_kgDryAir,
                                        VarSpeedCoil(DXCoilNum).OutletAirHumRat,
                                        "System",
                                        "Average",
                                        VarSpeedCoil(DXCoilNum).Name);
                    SetupOutputVariable("Heating Coil Sensible Heating Rate",
                                        OutputProcessor::Unit::W,
                                        VarSpeedCoil(DXCoilNum).QSensible,
                                        "System",
                                        "Average",
                                        VarSpeedCoil(DXCoilNum).Name);
                    SetupOutputVariable("Heating Coil Heating Rate",
                                        OutputProcessor::Unit::W,
                                        VarSpeedCoil(DXCoilNum).QLoadTotal,
                                        "System",
                                        "Average",
                                        VarSpeedCoil(DXCoilNum).Name);
                    SetupOutputVariable("Heating Coil Part Load Ratio",
                                        OutputProcessor::Unit::None,
                                        VarSpeedCoil(DXCoilNum).PartLoadRatio,
                                        "System",
                                        "Average",
                                        VarSpeedCoil(DXCoilNum).Name);
                    SetupOutputVariable("Heating Coil Electricity Rate",
                                        OutputProcessor::Unit::W,
                                        VarSpeedCoil(DXCoilNum).Power,
                                        "System",
                                        "Average",
                                        VarSpeedCoil(DXCoilNum).Name);
                    SetupOutputVariable("Heating Coil Runtime Fraction",
                                        OutputProcessor::Unit::None,
                                        VarSpeedCoil(DXCoilNum).RunFrac,
                                        "System",
                                        "Average",
                                        VarSpeedCoil(DXCoilNum).Name);

                    SetupOutputVariable("Heating Coil Source Side Heat Transfer Rate",
                                        OutputProcessor::Unit::W,
                                        VarSpeedCoil(DXCoilNum).QSource,
                                        "System",
                                        "Average",
                                        VarSpeedCoil(DXCoilNum).Name);
                    SetupOutputVariable("Heating Coil Upper Speed Level",
                                        OutputProcessor::Unit::None,
                                        VarSpeedCoil(DXCoilNum).SpeedNumReport,
                                        "System",
                                        "Average",
                                        VarSpeedCoil(DXCoilNum).Name);
                    SetupOutputVariable("Heating Coil Neighboring Speed Levels Ratio",
                                        OutputProcessor::Unit::None,
                                        VarSpeedCoil(DXCoilNum).SpeedRatioReport,
                                        "System",
                                        "Average",
                                        VarSpeedCoil(DXCoilNum).Name);

                    SetupOutputVariable("Heating Coil Defrost Electricity Rate",
                                        OutputProcessor::Unit::W,
                                        VarSpeedCoil(DXCoilNum).DefrostPower,
                                        "System",
                                        "Average",
                                        VarSpeedCoil(DXCoilNum).Name);
                    SetupOutputVariable("Heating Coil Defrost Electricity Energy",
                                        OutputProcessor::Unit::J,
                                        VarSpeedCoil(DXCoilNum).DefrostConsumption,
                                        "System",
                                        "Sum",
                                        VarSpeedCoil(DXCoilNum).Name,
                                        _,
                                        "Electricity",
                                        "HEATING",
                                        _,
                                        "System");
                    SetupOutputVariable("Heating Coil Crankcase Heater Electricity Rate",
                                        OutputProcessor::Unit::W,
                                        VarSpeedCoil(DXCoilNum).CrankcaseHeaterPower,
                                        "System",
                                        "Average",
                                        VarSpeedCoil(DXCoilNum).Name);
                    SetupOutputVariable("Heating Coil Crankcase Heater Electricity Energy",
                                        OutputProcessor::Unit::J,
                                        VarSpeedCoil(DXCoilNum).CrankcaseHeaterConsumption,
                                        "System",
                                        "Sum",
                                        VarSpeedCoil(DXCoilNum).Name,
                                        _,
                                        "Electricity",
                                        "HEATING",
                                        _,
                                        "System");
                }
            } else {

                if (VarSpeedCoil(DXCoilNum).VSCoilTypeOfNum == Coil_CoolingWaterToAirHPVSEquationFit) { // fix coil type
                    // cooling WAHP coil
                    // Setup Report variables for water source Heat Pump
                    SetupOutputVariable("Cooling Coil Electricity Rate",
                                        OutputProcessor::Unit::W,
                                        VarSpeedCoil(DXCoilNum).Power,
                                        "System",
                                        "Average",
                                        VarSpeedCoil(DXCoilNum).Name);
                    SetupOutputVariable("Cooling Coil Total Cooling Rate",
                                        OutputProcessor::Unit::W,
                                        VarSpeedCoil(DXCoilNum).QLoadTotal,
                                        "System",
                                        "Average",
                                        VarSpeedCoil(DXCoilNum).Name);
                    SetupOutputVariable("Cooling Coil Sensible Cooling Rate",
                                        OutputProcessor::Unit::W,
                                        VarSpeedCoil(DXCoilNum).QSensible,
                                        "System",
                                        "Average",
                                        VarSpeedCoil(DXCoilNum).Name);
                    SetupOutputVariable("Cooling Coil Latent Cooling Rate",
                                        OutputProcessor::Unit::W,
                                        VarSpeedCoil(DXCoilNum).QLatent,
                                        "System",
                                        "Average",
                                        VarSpeedCoil(DXCoilNum).Name);
                    SetupOutputVariable("Cooling Coil Source Side Heat Transfer Rate",
                                        OutputProcessor::Unit::W,
                                        VarSpeedCoil(DXCoilNum).QSource,
                                        "System",
                                        "Average",
                                        VarSpeedCoil(DXCoilNum).Name);
                    SetupOutputVariable("Cooling Coil Part Load Ratio",
                                        OutputProcessor::Unit::None,
                                        VarSpeedCoil(DXCoilNum).PartLoadRatio,
                                        "System",
                                        "Average",
                                        VarSpeedCoil(DXCoilNum).Name);
                    SetupOutputVariable("Cooling Coil Runtime Fraction",
                                        OutputProcessor::Unit::None,
                                        VarSpeedCoil(DXCoilNum).RunFrac,
                                        "System",
                                        "Average",
                                        VarSpeedCoil(DXCoilNum).Name);

                    SetupOutputVariable("Cooling Coil Air Mass Flow Rate",
                                        OutputProcessor::Unit::kg_s,
                                        VarSpeedCoil(DXCoilNum).AirMassFlowRate,
                                        "System",
                                        "Average",
                                        VarSpeedCoil(DXCoilNum).Name);
                    SetupOutputVariable("Cooling Coil Air Inlet Temperature",
                                        OutputProcessor::Unit::C,
                                        VarSpeedCoil(DXCoilNum).InletAirDBTemp,
                                        "System",
                                        "Average",
                                        VarSpeedCoil(DXCoilNum).Name);
                    SetupOutputVariable("Cooling Coil Air Inlet Humidity Ratio",
                                        OutputProcessor::Unit::kgWater_kgDryAir,
                                        VarSpeedCoil(DXCoilNum).InletAirHumRat,
                                        "System",
                                        "Average",
                                        VarSpeedCoil(DXCoilNum).Name);
                    SetupOutputVariable("Cooling Coil Air Outlet Temperature",
                                        OutputProcessor::Unit::C,
                                        VarSpeedCoil(DXCoilNum).OutletAirDBTemp,
                                        "System",
                                        "Average",
                                        VarSpeedCoil(DXCoilNum).Name);
                    SetupOutputVariable("Cooling Coil Air Outlet Humidity Ratio",
                                        OutputProcessor::Unit::kgWater_kgDryAir,
                                        VarSpeedCoil(DXCoilNum).OutletAirHumRat,
                                        "System",
                                        "Average",
                                        VarSpeedCoil(DXCoilNum).Name);
                    SetupOutputVariable("Cooling Coil Source Side Mass Flow Rate",
                                        OutputProcessor::Unit::kg_s,
                                        VarSpeedCoil(DXCoilNum).WaterMassFlowRate,
                                        "System",
                                        "Average",
                                        VarSpeedCoil(DXCoilNum).Name);
                    SetupOutputVariable("Cooling Coil Source Side Inlet Temperature",
                                        OutputProcessor::Unit::C,
                                        VarSpeedCoil(DXCoilNum).InletWaterTemp,
                                        "System",
                                        "Average",
                                        VarSpeedCoil(DXCoilNum).Name);
                    SetupOutputVariable("Cooling Coil Source Side Outlet Temperature",
                                        OutputProcessor::Unit::C,
                                        VarSpeedCoil(DXCoilNum).OutletWaterTemp,
                                        "System",
                                        "Average",
                                        VarSpeedCoil(DXCoilNum).Name);

                    SetupOutputVariable("Cooling Coil Upper Speed Level",
                                        OutputProcessor::Unit::None,
                                        VarSpeedCoil(DXCoilNum).SpeedNumReport,
                                        "System",
                                        "Average",
                                        VarSpeedCoil(DXCoilNum).Name);
                    SetupOutputVariable("Cooling Coil Neighboring Speed Levels Ratio",
                                        OutputProcessor::Unit::None,
                                        VarSpeedCoil(DXCoilNum).SpeedRatioReport,
                                        "System",
                                        "Average",
                                        VarSpeedCoil(DXCoilNum).Name);
                    SetupOutputVariable("Cooling Coil Recoverable Heat Transfer Rate",
                                        OutputProcessor::Unit::W,
                                        VarSpeedCoil(DXCoilNum).QWasteHeat,
                                        "System",
                                        "Average",
                                        VarSpeedCoil(DXCoilNum).Name);
                } else if (VarSpeedCoil(DXCoilNum).VSCoilTypeOfNum == Coil_HeatingWaterToAirHPVSEquationFit) { // fix coil type
                    // heating WAHP coil
                    // Setup Report variables for water source Heat Pump
                    SetupOutputVariable("Heating Coil Electricity Rate",
                                        OutputProcessor::Unit::W,
                                        VarSpeedCoil(DXCoilNum).Power,
                                        "System",
                                        "Average",
                                        VarSpeedCoil(DXCoilNum).Name);
                    SetupOutputVariable("Heating Coil Heating Rate",
                                        OutputProcessor::Unit::W,
                                        VarSpeedCoil(DXCoilNum).QLoadTotal,
                                        "System",
                                        "Average",
                                        VarSpeedCoil(DXCoilNum).Name);
                    SetupOutputVariable("Heating Coil Sensible Heating Rate",
                                        OutputProcessor::Unit::W,
                                        VarSpeedCoil(DXCoilNum).QSensible,
                                        "System",
                                        "Average",
                                        VarSpeedCoil(DXCoilNum).Name);

                    SetupOutputVariable("Heating Coil Source Side Heat Transfer Rate",
                                        OutputProcessor::Unit::W,
                                        VarSpeedCoil(DXCoilNum).QSource,
                                        "System",
                                        "Average",
                                        VarSpeedCoil(DXCoilNum).Name);
                    SetupOutputVariable("Heating Coil Part Load Ratio",
                                        OutputProcessor::Unit::None,
                                        VarSpeedCoil(DXCoilNum).PartLoadRatio,
                                        "System",
                                        "Average",
                                        VarSpeedCoil(DXCoilNum).Name);
                    SetupOutputVariable("Heating Coil Runtime Fraction",
                                        OutputProcessor::Unit::None,
                                        VarSpeedCoil(DXCoilNum).RunFrac,
                                        "System",
                                        "Average",
                                        VarSpeedCoil(DXCoilNum).Name);

                    SetupOutputVariable("Heating Coil Air Mass Flow Rate",
                                        OutputProcessor::Unit::kg_s,
                                        VarSpeedCoil(DXCoilNum).AirMassFlowRate,
                                        "System",
                                        "Average",
                                        VarSpeedCoil(DXCoilNum).Name);
                    SetupOutputVariable("Heating Coil Air Inlet Temperature",
                                        OutputProcessor::Unit::C,
                                        VarSpeedCoil(DXCoilNum).InletAirDBTemp,
                                        "System",
                                        "Average",
                                        VarSpeedCoil(DXCoilNum).Name);
                    SetupOutputVariable("Heating Coil Air Inlet Humidity Ratio",
                                        OutputProcessor::Unit::kgWater_kgDryAir,
                                        VarSpeedCoil(DXCoilNum).InletAirHumRat,
                                        "System",
                                        "Average",
                                        VarSpeedCoil(DXCoilNum).Name);
                    SetupOutputVariable("Heating Coil Air Outlet Temperature",
                                        OutputProcessor::Unit::C,
                                        VarSpeedCoil(DXCoilNum).OutletAirDBTemp,
                                        "System",
                                        "Average",
                                        VarSpeedCoil(DXCoilNum).Name);
                    SetupOutputVariable("Heating Coil Air Outlet Humidity Ratio",
                                        OutputProcessor::Unit::kgWater_kgDryAir,
                                        VarSpeedCoil(DXCoilNum).OutletAirHumRat,
                                        "System",
                                        "Average",
                                        VarSpeedCoil(DXCoilNum).Name);
                    SetupOutputVariable("Heating Coil Source Side Mass Flow Rate",
                                        OutputProcessor::Unit::kg_s,
                                        VarSpeedCoil(DXCoilNum).WaterMassFlowRate,
                                        "System",
                                        "Average",
                                        VarSpeedCoil(DXCoilNum).Name);
                    SetupOutputVariable("Heating Coil Source Side Inlet Temperature",
                                        OutputProcessor::Unit::C,
                                        VarSpeedCoil(DXCoilNum).InletWaterTemp,
                                        "System",
                                        "Average",
                                        VarSpeedCoil(DXCoilNum).Name);
                    SetupOutputVariable("Heating Coil Source Side Outlet Temperature",
                                        OutputProcessor::Unit::C,
                                        VarSpeedCoil(DXCoilNum).OutletWaterTemp,
                                        "System",
                                        "Average",
                                        VarSpeedCoil(DXCoilNum).Name);

                    SetupOutputVariable("Heating Coil Upper Speed Level",
                                        OutputProcessor::Unit::None,
                                        VarSpeedCoil(DXCoilNum).SpeedNumReport,
                                        "System",
                                        "Average",
                                        VarSpeedCoil(DXCoilNum).Name);
                    SetupOutputVariable("Heating Coil Neighboring Speed Levels Ratio",
                                        OutputProcessor::Unit::None,
                                        VarSpeedCoil(DXCoilNum).SpeedRatioReport,
                                        "System",
                                        "Average",
                                        VarSpeedCoil(DXCoilNum).Name);
                    SetupOutputVariable("Heating Coil Recoverable Heat Transfer Rate",
                                        OutputProcessor::Unit::W,
                                        VarSpeedCoil(DXCoilNum).QWasteHeat,
                                        "System",
                                        "Average",
                                        VarSpeedCoil(DXCoilNum).Name);
                } else if (VarSpeedCoil(DXCoilNum).VSCoilTypeOfNum == CoilDX_HeatPumpWaterHeaterVariableSpeed) {
                    // air source water heating coil
                    SetupOutputVariable("Cooling Coil Water Heating Electricity Rate",
                                        OutputProcessor::Unit::W,
                                        VarSpeedCoil(DXCoilNum).Power,
                                        "System",
                                        "Average",
                                        VarSpeedCoil(DXCoilNum).Name);
                    SetupOutputVariable("Cooling Coil Total Cooling Rate",
                                        OutputProcessor::Unit::W,
                                        VarSpeedCoil(DXCoilNum).QLoadTotal,
                                        "System",
                                        "Average",
                                        VarSpeedCoil(DXCoilNum).Name);
                    SetupOutputVariable("Cooling Coil Sensible Cooling Rate",
                                        OutputProcessor::Unit::W,
                                        VarSpeedCoil(DXCoilNum).QSensible,
                                        "System",
                                        "Average",
                                        VarSpeedCoil(DXCoilNum).Name);
                    SetupOutputVariable("Cooling Coil Latent Cooling Rate",
                                        OutputProcessor::Unit::W,
                                        VarSpeedCoil(DXCoilNum).QLatent,
                                        "System",
                                        "Average",
                                        VarSpeedCoil(DXCoilNum).Name);
                    SetupOutputVariable("Cooling Coil Total Water Heating Rate",
                                        OutputProcessor::Unit::W,
                                        VarSpeedCoil(DXCoilNum).TotalHeatingEnergyRate,
                                        "System",
                                        "Average",
                                        VarSpeedCoil(DXCoilNum).Name);
                    SetupOutputVariable("Cooling Coil Part Load Ratio",
                                        OutputProcessor::Unit::None,
                                        VarSpeedCoil(DXCoilNum).PartLoadRatio,
                                        "System",
                                        "Average",
                                        VarSpeedCoil(DXCoilNum).Name);
                    SetupOutputVariable("Cooling Coil Runtime Fraction",
                                        OutputProcessor::Unit::None,
                                        VarSpeedCoil(DXCoilNum).RunFrac,
                                        "System",
                                        "Average",
                                        VarSpeedCoil(DXCoilNum).Name);

                    SetupOutputVariable("Cooling Coil Air Mass Flow Rate",
                                        OutputProcessor::Unit::kg_s,
                                        VarSpeedCoil(DXCoilNum).AirMassFlowRate,
                                        "System",
                                        "Average",
                                        VarSpeedCoil(DXCoilNum).Name);
                    SetupOutputVariable("Cooling Coil Air Inlet Temperature",
                                        OutputProcessor::Unit::C,
                                        VarSpeedCoil(DXCoilNum).InletAirDBTemp,
                                        "System",
                                        "Average",
                                        VarSpeedCoil(DXCoilNum).Name);
                    SetupOutputVariable("Cooling Coil Air Inlet Humidity Ratio",
                                        OutputProcessor::Unit::kgWater_kgDryAir,
                                        VarSpeedCoil(DXCoilNum).InletAirHumRat,
                                        "System",
                                        "Average",
                                        VarSpeedCoil(DXCoilNum).Name);
                    SetupOutputVariable("Cooling Coil Air Outlet Temperature",
                                        OutputProcessor::Unit::C,
                                        VarSpeedCoil(DXCoilNum).OutletAirDBTemp,
                                        "System",
                                        "Average",
                                        VarSpeedCoil(DXCoilNum).Name);
                    SetupOutputVariable("Cooling Coil Air Outlet Humidity Ratio",
                                        OutputProcessor::Unit::kgWater_kgDryAir,
                                        VarSpeedCoil(DXCoilNum).OutletAirHumRat,
                                        "System",
                                        "Average",
                                        VarSpeedCoil(DXCoilNum).Name);
                    SetupOutputVariable("Cooling Coil Water Mass Flow Rate",
                                        OutputProcessor::Unit::kg_s,
                                        VarSpeedCoil(DXCoilNum).WaterMassFlowRate,
                                        "System",
                                        "Average",
                                        VarSpeedCoil(DXCoilNum).Name);
                    SetupOutputVariable("Cooling Coil Water Inlet Temperature",
                                        OutputProcessor::Unit::C,
                                        VarSpeedCoil(DXCoilNum).InletWaterTemp,
                                        "System",
                                        "Average",
                                        VarSpeedCoil(DXCoilNum).Name);
                    SetupOutputVariable("Cooling Coil Water Outlet Temperature",
                                        OutputProcessor::Unit::C,
                                        VarSpeedCoil(DXCoilNum).OutletWaterTemp,
                                        "System",
                                        "Average",
                                        VarSpeedCoil(DXCoilNum).Name);

                    SetupOutputVariable("Cooling Coil Crankcase Heater Electricity Rate",
                                        OutputProcessor::Unit::W,
                                        VarSpeedCoil(DXCoilNum).CrankcaseHeaterPower,
                                        "System",
                                        "Average",
                                        VarSpeedCoil(DXCoilNum).Name);
                    SetupOutputVariable("Cooling Coil Crankcase Heater Electricity Energy",
                                        OutputProcessor::Unit::J,
                                        VarSpeedCoil(DXCoilNum).CrankcaseHeaterConsumption,
                                        "System",
                                        "Sum",
                                        VarSpeedCoil(DXCoilNum).Name,
                                        _,
                                        "Electricity",
                                        "HEATING",
                                        _,
                                        "System");

                    SetupOutputVariable("Cooling Coil Upper Speed Level",
                                        OutputProcessor::Unit::None,
                                        VarSpeedCoil(DXCoilNum).SpeedNumReport,
                                        "System",
                                        "Average",
                                        VarSpeedCoil(DXCoilNum).Name);
                    SetupOutputVariable("Cooling Coil Neighboring Speed Levels Ratio",
                                        OutputProcessor::Unit::None,
                                        VarSpeedCoil(DXCoilNum).SpeedRatioReport,
                                        "System",
                                        "Average",
                                        VarSpeedCoil(DXCoilNum).Name);

                    SetupOutputVariable("Cooling Coil Water Heating Pump Electricity Rate",
                                        OutputProcessor::Unit::W,
                                        VarSpeedCoil(DXCoilNum).HPWHCondPumpElecNomPower,
                                        "System",
                                        "Average",
                                        VarSpeedCoil(DXCoilNum).Name);
                    SetupOutputVariable("Cooling Coil Water Heating Pump Electricity Energy",
                                        OutputProcessor::Unit::J,
                                        VarSpeedCoil(DXCoilNum).EvapCondPumpElecConsumption,
                                        "System",
                                        "Sum",
                                        VarSpeedCoil(DXCoilNum).Name,
                                        _,
                                        "Electricity",
                                        "HEATING",
                                        _,
                                        "System");
                }
            }
        }

        if (ErrorsFound) {
            ShowFatalError(RoutineName + "Errors found in getting " + CurrentModuleObject + " input.  Preceding condition(s) causes termination.");
        }
    }

    // Beginning Initialization Section of the Module
    //******************************************************************************

    void InitVarSpeedCoil(EnergyPlusData &state,
                          int const DXCoilNum,                       // Current DXCoilNum under simulation
                          Real64 const MaxONOFFCyclesperHour,        // Maximum cycling rate of heat pump [cycles/hr]
                          Real64 const HPTimeConstant,               // Heat pump time constant [s]
                          Real64 const FanDelayTime,                 // Fan delay time, time delay for the HP's fan to
                          Real64 const SensLoad,                     // Control zone sensible load[W]
                          Real64 const LatentLoad,                   // Control zone latent load[W]
                          int const CyclingScheme,                   // fan operating mode
                          Real64 const EP_UNUSED(OnOffAirFlowRatio), // ratio of compressor on flow to average flow over time step
                          Real64 const SpeedRatio,                   // compressor speed ratio
                          int const SpeedNum                         // compressor speed number
    )
    {

        // SUBROUTINE INFORMATION:
        //       AUTHOR         Bo Shen, based on  MODULE WaterToAirHeatPumpSimple:InitSimpleWatertoAirHP
        //       DATE WRITTEN   March, 2012
        //       MODIFIED       Bo Shen, 12/2014, add variable-speed HPWH
        //       RE-ENGINEERED  na

        // PURPOSE OF THIS SUBROUTINE:
        // This subroutine is for initializations of the variable speed Water to Air HP Components.

        // METHODOLOGY EMPLOYED:
        // Uses the status flags to trigger initializations.

        // Using/Aliasing
        using DataGlobals::SysSizingCalc;
        using DataPlant::PlantLoop;
        using FluidProperties::GetDensityGlycol;
        using FluidProperties::GetSpecificHeatGlycol;
        using General::TrimSigDigits;
        using PlantUtilities::InitComponentNodes;
        using PlantUtilities::ScanPlantLoopsForObject;
        using PlantUtilities::SetComponentFlowRate;
        using Psychrometrics::PsyRhoAirFnPbTdbW;
        using ReportSizingManager::ReportSizingOutput;

        // Locals
        // SUBROUTINE ARGUMENT DEFINITIONS:

        // shut off after compressor cycle off  [s]

        // SUBROUTINE PARAMETER DEFINITIONS:
        static std::string const RoutineNameSimpleWatertoAirHP("InitSimpleWatertoAirHP");

        // INTERFACE BLOCK SPECIFICATIONS
        // na

        // DERIVED TYPE DEFINITIONS
        // na

        // SUBROUTINE LOCAL VARIABLE DECLARATIONS:
        int AirInletNode;                // Node Number of the air inlet
        int WaterInletNode;              // Node Number of the Water inlet
        static Array1D_bool MyEnvrnFlag; // used for initializations each begin environment flag
        static Array1D_bool MySizeFlag;  // used for sizing PTHP inputs one time
        static Array1D_bool MyPlantScanFlag;
        Real64 rho;   // local fluid density
        Real64 Cp;    // local fluid specific heat
        int SpeedCal; // calculated speed level
        bool errFlag;
        bool ErrorsFound(false);           // TRUE when errors found, air loop initialization error
        Real64 RatedVolFlowPerRatedTotCap; // Rated Air Volume Flow Rate divided by Rated Total Capacity [m3/s-W)
        int Mode;                          // Performance mode for MultiMode DX coil; Always 1 for other coil types
        Real64 RatedHeatPumpIndoorAirTemp; // Indoor dry-bulb temperature to heat pump evaporator at rated conditions [C]
        Real64 RatedHeatPumpIndoorHumRat;  // Inlet humidity ratio to heat pump evaporator at rated conditions [kg/kg]
        Real64 WaterFlowScale;             // water flow scaling factor match rated flow rate

        // SUBROUTINE PARAMETER DEFINITIONS:
        static std::string const RoutineName("InitVarSpeedCoil");

        if (MyOneTimeFlag) {
            // initialize the environment and sizing flags
            MySizeFlag.allocate(NumVarSpeedCoils);
            MyEnvrnFlag.allocate(NumVarSpeedCoils);
            MyPlantScanFlag.allocate(NumVarSpeedCoils);
            MySizeFlag = true;
            MyEnvrnFlag = true;
            MyPlantScanFlag = true;
            MyOneTimeFlag = false;
        }

        DXCT = 1; // hard-code to non-DOAS sizing routine for cfm/ton until .ISHundredPercentDOASDXCoil member from DXcoils.cc is added to
                  // VarSpeedCoil object

        // variable-speed heat pump water heating, begin
        if (VarSpeedCoil(DXCoilNum).VSCoilTypeOfNum == CoilDX_HeatPumpWaterHeaterVariableSpeed && MySizeFlag(DXCoilNum)) {

            SizeVarSpeedCoil(state, DXCoilNum);

            //   get rated coil bypass factor excluding fan heat

            MySizeFlag(DXCoilNum) = false;
        }
        // variable-speed heat pump water heating, end

        // water source
        if ((VarSpeedCoil(DXCoilNum).VSCoilTypeOfNum == DataHVACGlobals::Coil_CoolingWaterToAirHPVSEquationFit) ||
            (VarSpeedCoil(DXCoilNum).VSCoilTypeOfNum == DataHVACGlobals::Coil_HeatingWaterToAirHPVSEquationFit)) { // fix coil type
            if (MyPlantScanFlag(DXCoilNum) && allocated(PlantLoop)) {
                // switch from coil type numbers in DataHVACGlobals, to coil type numbers in plant.
                int plantTypeOfNum(0);
                if (VarSpeedCoil(DXCoilNum).VSCoilTypeOfNum == DataHVACGlobals::Coil_CoolingWaterToAirHPVSEquationFit) {
                    plantTypeOfNum = DataPlant::TypeOf_CoilVSWAHPCoolingEquationFit;
                } else if (VarSpeedCoil(DXCoilNum).VSCoilTypeOfNum == DataHVACGlobals::Coil_HeatingWaterToAirHPVSEquationFit) {
                    plantTypeOfNum = DataPlant::TypeOf_CoilVSWAHPHeatingEquationFit;
                }
                errFlag = false;
                ScanPlantLoopsForObject(state.dataBranchInputManager,
                                        VarSpeedCoil(DXCoilNum).Name,
                                        plantTypeOfNum,
                                        VarSpeedCoil(DXCoilNum).LoopNum,
                                        VarSpeedCoil(DXCoilNum).LoopSide,
                                        VarSpeedCoil(DXCoilNum).BranchNum,
                                        VarSpeedCoil(DXCoilNum).CompNum,
                                        errFlag,
                                        _,
                                        _,
                                        _,
                                        _,
                                        _);
                if (errFlag) {
                    ShowFatalError("InitVarSpeedCoil: Program terminated for previous conditions.");
                }
                MyPlantScanFlag(DXCoilNum) = false;
            }
        } else {
            MyPlantScanFlag(DXCoilNum) = false;
        }

        if (!SysSizingCalc && MySizeFlag(DXCoilNum) && !MyPlantScanFlag(DXCoilNum)) {
            // for each furnace, do the sizing once.
            SizeVarSpeedCoil(state, DXCoilNum);

             // size recovery unit if any
            if (!UtilityRoutines::SameString(VarSpeedCoil(DXCoilNum).RecoveryUnitType, "N")) {

                double dScaleCapacity = 0.0;

                if (UtilityRoutines::SameString(VarSpeedCoil(DXCoilNum).RecoveryUnitType, "COIL:WATERHEATING:AIRTOWATERHEATPUMP:VARIABLESPEED")) {
                    dScaleCapacity = VarSpeedCoil(DXCoilNum).RatedCapHeat * VarSpeedCoil(DXCoilNum).RecoveryCapacityRatio;

                    const int IndexNum = UtilityRoutines::FindItemInList(VarSpeedCoil(DXCoilNum).RecoveryUnitName, VarSpeedCoil);

                    if (IndexNum > 0) {
                        VarSpeedCoil(IndexNum).RatedCapWH = dScaleCapacity;
                        // size again if already sized HPWH
                        if (MySizeFlag(DXCoilNum) == false) SizeVarSpeedCoil(state, IndexNum);
                    }

                } else if (UtilityRoutines::SameString(VarSpeedCoil(DXCoilNum).RecoveryUnitType, "Chiller:Electric:EIR")) {
                    dScaleCapacity = VarSpeedCoil(DXCoilNum).RatedCapCoolTotal * VarSpeedCoil(DXCoilNum).RecoveryCapacityRatio;

                    const int IndexNum =
                        UtilityRoutines::FindItemInList(VarSpeedCoil(DXCoilNum).RecoveryUnitName, state.dataChillerElectricEIR.ElectricEIRChiller);

                    if (IndexNum > 0) state.dataChillerElectricEIR.ElectricEIRChiller(IndexNum).RefCap = dScaleCapacity;
                } else if (UtilityRoutines::SameString(VarSpeedCoil(DXCoilNum).RecoveryUnitType, "Chiller:Electric")) {

                    dScaleCapacity = VarSpeedCoil(DXCoilNum).RatedCapCoolTotal * VarSpeedCoil(DXCoilNum).RecoveryCapacityRatio;

                    const int IndexNum =
                        UtilityRoutines::FindItemInList(VarSpeedCoil(DXCoilNum).RecoveryUnitName, state.dataPlantChillers.ElectricChiller);

                    if (IndexNum > 0) state.dataPlantChillers.ElectricChiller(IndexNum).NomCap = dScaleCapacity;
                }

                ReportSizingOutput("COIL:" + VarSpeedCoil(DXCoilNum).CoolHeatType + ":DX:VARIABLESPEED",
                                   VarSpeedCoil(DXCoilNum).Name,
                                   "Recovery unit capacity [W]",
                                   dScaleCapacity);
            }

            MySizeFlag(DXCoilNum) = false;

            // Multispeed Cooling
            if ((VarSpeedCoil(DXCoilNum).VSCoilTypeOfNum == DataHVACGlobals::Coil_CoolingWaterToAirHPVSEquationFit) ||
                (VarSpeedCoil(DXCoilNum).VSCoilTypeOfNum == Coil_CoolingAirToAirVariableSpeed)) {
                for (Mode = 1; Mode <= VarSpeedCoil(DXCoilNum).NumOfSpeeds; ++Mode) {
                    // Check for zero capacity or zero max flow rate
                    if (VarSpeedCoil(DXCoilNum).MSRatedTotCap(Mode) <= 0.0) {
                        ShowSevereError("Sizing: " + VarSpeedCoil(DXCoilNum).VarSpeedCoilType + ' ' + VarSpeedCoil(DXCoilNum).Name +
                                        " has zero rated total capacity at speed " + TrimSigDigits(Mode));
                        ErrorsFound = true;
                    }
                    if (VarSpeedCoil(DXCoilNum).MSRatedAirVolFlowRate(Mode) <= 0.0) {
                        ShowSevereError("Sizing: " + VarSpeedCoil(DXCoilNum).VarSpeedCoilType + ' ' + VarSpeedCoil(DXCoilNum).Name +
                                        " has zero rated air flow rate at speed " + TrimSigDigits(Mode));
                        ErrorsFound = true;
                    }
                    if (ErrorsFound) {
                        ShowFatalError("Preceding condition causes termination.");
                    }
                    // Check for valid range of (Rated Air Volume Flow Rate / Rated Total Capacity)
                    RatedVolFlowPerRatedTotCap = VarSpeedCoil(DXCoilNum).MSRatedAirVolFlowRate(Mode) / VarSpeedCoil(DXCoilNum).MSRatedTotCap(Mode);
                    // note: variable-speed HP can exceed the flow rate restrictions at low speed levels
                    //        IF (((MinRatedAirVolFlowPerRatedTotCap - RatedVolFlowPerRatedTotCap) > SmallDifferenceTest).OR. &
                    //           ((RatedVolFlowPerRatedTotCap - MaxRatedAirVolFlowPerRatedTotCap) > SmallDifferenceTest)) THEN
                    //          CALL ShowSevereError('Sizing: '//TRIM(VarSpeedCoil(DXCoilNum)%VarSpeedCoilType) &
                    //           // ' "'//TRIM(VarSpeedCoil(DXCoilNum)%Name)//  &
                    //                '": Rated air volume flow rate per watt of rated total '// &
                    //                'cooling capacity is out of range at speed '//TRIM(TrimSigDigits(Mode)))
                    //          CALL ShowContinueError &
                    //           ('Min Rated Vol Flow Per Watt=['//TRIM(TrimSigDigits(MinRatedAirVolFlowPerRatedTotCap,3))//'], '// &
                    //           'Rated Vol Flow Per Watt=['//TRIM(TrimSigDigits(RatedVolFlowPerRatedTotCap,3))//'],  &
                    //           Max Rated Vol Flow Per Watt=['// &
                    //           TRIM(TrimSigDigits(MaxRatedAirVolFlowPerRatedTotCap,3))//']. See Input-Output Reference Manual for valid range.')
                    //        END IF
                    //        VarSpeedCoil(DXCoilNum)%MSRatedAirMassFlowRate(Mode) = VarSpeedCoil(DXCoilNum)%MSRatedAirVolFlowRate(Mode)* &
                    //          PsyRhoAirFnPbTdbW(OutBaroPress,RatedInletAirTemp,RatedInletAirHumRat,RoutineName)
                    //        ! get high speed rated coil bypass factor
                    //        VarSpeedCoil(DXCoilNum)%MSRatedCBF(Mode) = CalcCBF(VarSpeedCoil(DXCoilNum)%VarSpeedCoilType, &
                    //               VarSpeedCoil(DXCoilNum)%Name,&
                    //                                           RatedInletAirTemp,RatedInletAirHumRat,VarSpeedCoil(DXCoilNum)%MSRatedTotCap(Mode),&
                    //                                           VarSpeedCoil(DXCoilNum)%MSRatedAirMassFlowRate(Mode), &
                    //                           VarSpeedCoil(DXCoilNum)%MSRatedSHR(Mode))
                }
                // call coil model with everthing set at rating point
                VarSpeedCoil(DXCoilNum).InletAirDBTemp = RatedInletAirTemp;
                VarSpeedCoil(DXCoilNum).InletAirHumRat =
                    Psychrometrics::PsyWFnTdbTwbPb(RatedInletAirTemp, RatedInletWetBulbTemp, DataEnvironment::StdPressureSeaLevel);
                VarSpeedCoil(DXCoilNum).InletAirEnthalpy = Psychrometrics::PsyHFnTdbW(RatedInletAirTemp, VarSpeedCoil(DXCoilNum).InletAirHumRat);
                VarSpeedCoil(DXCoilNum).InletAirPressure = DataEnvironment::StdPressureSeaLevel;

                VarSpeedCoil(DXCoilNum).AirMassFlowRate =
                    VarSpeedCoil(DXCoilNum).RatedAirVolFlowRate * Psychrometrics::PsyRhoAirFnPbTdbW(DataEnvironment::StdPressureSeaLevel,
                                                                                                    RatedInletAirTemp,
                                                                                                    VarSpeedCoil(DXCoilNum).InletAirHumRat);
                // store environment data fill back in after rating point calc is over
                Real64 holdOutDryBulbTemp = DataEnvironment::OutDryBulbTemp;
                Real64 holdOutHumRat = DataEnvironment::OutHumRat;
                Real64 holdOutWetBulb = DataEnvironment::OutWetBulbTemp;
                Real64 holdOutBaroPress = DataEnvironment::OutBaroPress;
                Real64 ratedOutdoorAirWetBulb = 23.9; // from I/O ref. more precise value?

                DataEnvironment::OutDryBulbTemp = RatedAmbAirTemp;
                DataEnvironment::OutWetBulbTemp = ratedOutdoorAirWetBulb;
                DataEnvironment::OutBaroPress = DataEnvironment::StdPressureSeaLevel; // assume rating is for sea level.
                DataEnvironment::OutHumRat =
                    Psychrometrics::PsyWFnTdbTwbPb(RatedAmbAirTemp, ratedOutdoorAirWetBulb, DataEnvironment::StdPressureSeaLevel, RoutineName);
                if (VarSpeedCoil(DXCoilNum).CondenserInletNodeNum > 0) {
                    Node(VarSpeedCoil(DXCoilNum).CondenserInletNodeNum).Temp = RatedAmbAirTemp;
                    Node(VarSpeedCoil(DXCoilNum).CondenserInletNodeNum).HumRat = DataEnvironment::OutHumRat;
                    Node(VarSpeedCoil(DXCoilNum).CondenserInletNodeNum).Press = DataEnvironment::StdPressureSeaLevel;
                    Node(VarSpeedCoil(DXCoilNum).CondenserInletNodeNum).OutAirWetBulb = ratedOutdoorAirWetBulb;
                }
                if (VarSpeedCoil(DXCoilNum).VSCoilTypeOfNum ==
                    DataHVACGlobals::Coil_CoolingWaterToAirHPVSEquationFit) { // need to set water info for WSHP
                    VarSpeedCoil(DXCoilNum).WaterMassFlowRate = VarSpeedCoil(DXCoilNum).MSRatedWaterMassFlowRate(VarSpeedCoil(DXCoilNum).NumOfSpeeds);
                    VarSpeedCoil(DXCoilNum).InletWaterTemp = RatedInletWaterTemp; // 85 F cooling mode
                    Real64 CpSource = GetSpecificHeatGlycol(PlantLoop(VarSpeedCoil(DXCoilNum).LoopNum).FluidName,
                                                            SourceSideInletTemp,
                                                            PlantLoop(VarSpeedCoil(DXCoilNum).LoopNum).FluidIndex,
                                                            RoutineName);
                    VarSpeedCoil(DXCoilNum).InletWaterEnthalpy = VarSpeedCoil(DXCoilNum).InletWaterTemp * CpSource;
                }

                // calculate coil model at rating point
                Real64 runtimeFrac(1.0);
                VarSpeedCoil(DXCoilNum).DesignAirMassFlowRate = VarSpeedCoil(DXCoilNum).MSRatedAirMassFlowRate(VarSpeedCoil(DXCoilNum).NumOfSpeeds);
                VarSpeedCoil(DXCoilNum).DesignAirVolFlowRate = VarSpeedCoil(DXCoilNum).MSRatedAirVolFlowRate(VarSpeedCoil(DXCoilNum).NumOfSpeeds);
                VarSpeedCoil(DXCoilNum).DesignWaterMassFlowRate =
                    VarSpeedCoil(DXCoilNum).MSRatedWaterMassFlowRate(VarSpeedCoil(DXCoilNum).NumOfSpeeds);
                VarSpeedCoil(DXCoilNum).DesignWaterVolFlowRate = VarSpeedCoil(DXCoilNum).MSRatedWaterVolFlowRate(VarSpeedCoil(DXCoilNum).NumOfSpeeds);

                CalcVarSpeedCoilCooling(state, DXCoilNum, 2.0, runtimeFrac, SensLoad, LatentLoad, 1, 1.0, 1.0, 1.0, VarSpeedCoil(DXCoilNum).NumOfSpeeds);
                // coil outlets
                Real64 RatedOutletWetBulb(0.0);
                RatedOutletWetBulb = Psychrometrics::PsyTwbFnTdbWPb(VarSpeedCoil(DXCoilNum).OutletAirDBTemp,
                                                                    VarSpeedCoil(DXCoilNum).OutletAirHumRat,
                                                                    DataEnvironment::StdPressureSeaLevel,
                                                                    RoutineName);
                coilSelectionReportObj->setRatedCoilConditions(VarSpeedCoil(DXCoilNum).Name,
                                                               VarSpeedCoil(DXCoilNum).VarSpeedCoilType,
                                                               VarSpeedCoil(DXCoilNum).QLoadTotal, // this is the report variable
                                                               VarSpeedCoil(DXCoilNum).QSensible,  // this is the report variable
                                                               VarSpeedCoil(DXCoilNum).AirMassFlowRate,
                                                               VarSpeedCoil(DXCoilNum).InletAirDBTemp,
                                                               VarSpeedCoil(DXCoilNum).InletAirHumRat,
                                                               RatedInletWetBulbTemp,
                                                               VarSpeedCoil(DXCoilNum).OutletAirDBTemp,
                                                               VarSpeedCoil(DXCoilNum).OutletAirHumRat,
                                                               RatedOutletWetBulb,
                                                               RatedAmbAirTemp,
                                                               ratedOutdoorAirWetBulb,
                                                               VarSpeedCoil(DXCoilNum).MSRatedCBF(VarSpeedCoil(DXCoilNum).NumOfSpeeds),
                                                               -999.0); // coil effectiveness not define for DX

                // now replace the outdoor air conditions set above for one time rating point calc
                DataEnvironment::OutDryBulbTemp = holdOutDryBulbTemp;
                DataEnvironment::OutHumRat = holdOutHumRat;
                DataEnvironment::OutWetBulbTemp = holdOutWetBulb;
                DataEnvironment::OutBaroPress = holdOutBaroPress;
            }

            // Multispeed Heating
            if ((VarSpeedCoil(DXCoilNum).VSCoilTypeOfNum == DataHVACGlobals::Coil_HeatingWaterToAirHPVSEquationFit) ||
                (VarSpeedCoil(DXCoilNum).VSCoilTypeOfNum == Coil_HeatingAirToAirVariableSpeed)) {
                RatedHeatPumpIndoorAirTemp = 21.11;  // 21.11C or 70F
                RatedHeatPumpIndoorHumRat = 0.00881; // Humidity ratio corresponding to 70F dry bulb/60F wet bulb
                for (Mode = 1; Mode <= VarSpeedCoil(DXCoilNum).NumOfSpeeds; ++Mode) {

                    VarSpeedCoil(DXCoilNum).MSRatedAirMassFlowRate(Mode) =
                        VarSpeedCoil(DXCoilNum).MSRatedAirVolFlowRate(Mode) *
                        PsyRhoAirFnPbTdbW(OutBaroPress, RatedHeatPumpIndoorAirTemp, RatedHeatPumpIndoorHumRat, RoutineName);
                    // Check for valid range of (Rated Air Volume Flow Rate / Rated Total Capacity)
                    RatedVolFlowPerRatedTotCap = VarSpeedCoil(DXCoilNum).MSRatedAirVolFlowRate(Mode) / VarSpeedCoil(DXCoilNum).MSRatedTotCap(Mode);
                    // note: variable-speed HP can exceed the flow rate restrictions at low speed levels
                    //        IF (((MinRatedAirVolFlowPerRatedTotCap - RatedVolFlowPerRatedTotCap) > SmallDifferenceTest).OR. &
                    //            ((RatedVolFlowperRatedTotCap - MaxRatedAirVolFlowPerRatedTotCap) > SmallDifferenceTest)) THEN
                    //          CALL ShowSevereError('Coil:Heating:DX:MultiSpeed '//TRIM(VarSpeedCoil(DXCoilNum)%Name)//  &
                    //                              ': Rated air volume flow rate per watt of rated total '// &
                    //                'heating capacity is out of range at speed '//TRIM(TrimSigDigits(Mode)))
                    //          CALL ShowContinueError('Min Rated Vol Flow Per Watt=['//TRIM(TrimSigDigits &
                    //           (MinRatedAirVolFlowPerRatedTotCap,3))//'], '// &
                    //           'Rated Vol Flow Per Watt=['//TRIM(TrimSigDigits(RatedVolFlowPerRatedTotCap,3))//'],  &
                    //               Max Rated Vol Flow Per Watt=['// &
                    //           TRIM(TrimSigDigits(MaxRatedAirVolFlowPerRatedTotCap,3))//']. See Input-Output Reference  &
                    //                Manual for valid range.')
                    //        END IF
                }
                // call coil model with everthing set at rating point
                VarSpeedCoil(DXCoilNum).InletAirDBTemp = RatedInletAirTempHeat;
                VarSpeedCoil(DXCoilNum).InletAirHumRat =
                    Psychrometrics::PsyWFnTdbTwbPb(RatedInletAirTempHeat, RatedInletWetBulbTemp, DataEnvironment::StdPressureSeaLevel);
                VarSpeedCoil(DXCoilNum).InletAirEnthalpy = Psychrometrics::PsyHFnTdbW(RatedInletAirTempHeat, VarSpeedCoil(DXCoilNum).InletAirHumRat);
                VarSpeedCoil(DXCoilNum).InletAirPressure = DataEnvironment::StdPressureSeaLevel;

                VarSpeedCoil(DXCoilNum).AirMassFlowRate =
                    VarSpeedCoil(DXCoilNum).RatedAirVolFlowRate * Psychrometrics::PsyRhoAirFnPbTdbW(DataEnvironment::StdPressureSeaLevel,
                                                                                                    RatedInletAirTempHeat,
                                                                                                    VarSpeedCoil(DXCoilNum).InletAirHumRat);
                // store environment data fill back in after rating point calc is over
                Real64 holdOutDryBulbTemp = DataEnvironment::OutDryBulbTemp;
                Real64 holdOutHumRat = DataEnvironment::OutHumRat;
                Real64 holdOutWetBulb = DataEnvironment::OutWetBulbTemp;
                Real64 holdOutBaroPress = DataEnvironment::OutBaroPress;

                DataEnvironment::OutDryBulbTemp = RatedAmbAirTempHeat;
                DataEnvironment::OutWetBulbTemp = RatedAmbAirWBHeat;
                DataEnvironment::OutBaroPress = DataEnvironment::StdPressureSeaLevel; // assume rating is for sea level.
                DataEnvironment::OutHumRat =
                    Psychrometrics::PsyWFnTdbTwbPb(RatedAmbAirTempHeat, RatedAmbAirWBHeat, DataEnvironment::StdPressureSeaLevel, RoutineName);
                if (VarSpeedCoil(DXCoilNum).CondenserInletNodeNum > 0) {
                    Node(VarSpeedCoil(DXCoilNum).CondenserInletNodeNum).Temp = RatedAmbAirTempHeat;
                    Node(VarSpeedCoil(DXCoilNum).CondenserInletNodeNum).HumRat = DataEnvironment::OutHumRat;
                    Node(VarSpeedCoil(DXCoilNum).CondenserInletNodeNum).Press = DataEnvironment::StdPressureSeaLevel;
                    Node(VarSpeedCoil(DXCoilNum).CondenserInletNodeNum).OutAirWetBulb = RatedAmbAirWBHeat;
                }

                if (VarSpeedCoil(DXCoilNum).VSCoilTypeOfNum ==
                    DataHVACGlobals::Coil_HeatingWaterToAirHPVSEquationFit) { // need to set water info for WSHP
                    VarSpeedCoil(DXCoilNum).WaterMassFlowRate = VarSpeedCoil(DXCoilNum).MSRatedWaterMassFlowRate(VarSpeedCoil(DXCoilNum).NumOfSpeeds);
                    VarSpeedCoil(DXCoilNum).InletWaterTemp = RatedInletWaterTempHeat; // 21.11C or 70F, heating mode
                    Real64 CpSource = GetSpecificHeatGlycol(PlantLoop(VarSpeedCoil(DXCoilNum).LoopNum).FluidName,
                                                            SourceSideInletTemp,
                                                            PlantLoop(VarSpeedCoil(DXCoilNum).LoopNum).FluidIndex,
                                                            RoutineName);
                    VarSpeedCoil(DXCoilNum).InletWaterEnthalpy = VarSpeedCoil(DXCoilNum).InletWaterTemp * CpSource;
                }

                // calculate coil model at rating point
                Real64 runtimeFrac(1.0);
                VarSpeedCoil(DXCoilNum).DesignAirMassFlowRate = VarSpeedCoil(DXCoilNum).MSRatedAirMassFlowRate(VarSpeedCoil(DXCoilNum).NumOfSpeeds);
                VarSpeedCoil(DXCoilNum).DesignAirVolFlowRate = VarSpeedCoil(DXCoilNum).MSRatedAirVolFlowRate(VarSpeedCoil(DXCoilNum).NumOfSpeeds);
                VarSpeedCoil(DXCoilNum).DesignWaterMassFlowRate =
                    VarSpeedCoil(DXCoilNum).MSRatedWaterMassFlowRate(VarSpeedCoil(DXCoilNum).NumOfSpeeds);
                VarSpeedCoil(DXCoilNum).DesignWaterVolFlowRate = VarSpeedCoil(DXCoilNum).MSRatedWaterVolFlowRate(VarSpeedCoil(DXCoilNum).NumOfSpeeds);
                CalcVarSpeedCoilHeating(state, DXCoilNum, 2.0, runtimeFrac, SensLoad, 1, 1.0, 1.0, 1.0, VarSpeedCoil(DXCoilNum).NumOfSpeeds);
                // coil outlets
                Real64 RatedOutletWetBulb(0.0);
                RatedOutletWetBulb = Psychrometrics::PsyTwbFnTdbWPb(VarSpeedCoil(DXCoilNum).OutletAirDBTemp,
                                                                    VarSpeedCoil(DXCoilNum).OutletAirHumRat,
                                                                    DataEnvironment::StdPressureSeaLevel,
                                                                    RoutineName);
                coilSelectionReportObj->setRatedCoilConditions(VarSpeedCoil(DXCoilNum).Name,
                                                               VarSpeedCoil(DXCoilNum).VarSpeedCoilType,
                                                               VarSpeedCoil(DXCoilNum).QLoadTotal, // this is the report variable
                                                               VarSpeedCoil(DXCoilNum).QSensible,  // this is the report variable
                                                               VarSpeedCoil(DXCoilNum).AirMassFlowRate,
                                                               VarSpeedCoil(DXCoilNum).InletAirDBTemp,
                                                               VarSpeedCoil(DXCoilNum).InletAirHumRat,
                                                               RatedInletWetBulbTemp,
                                                               VarSpeedCoil(DXCoilNum).OutletAirDBTemp,
                                                               VarSpeedCoil(DXCoilNum).OutletAirHumRat,
                                                               RatedOutletWetBulb,
                                                               RatedAmbAirTempHeat,
                                                               RatedAmbAirWBHeat,
                                                               VarSpeedCoil(DXCoilNum).MSRatedCBF(VarSpeedCoil(DXCoilNum).NumOfSpeeds),
                                                               -999.0); // coil effectiveness not define for DX

                // now replace the outdoor air conditions set above for one time rating point calc
                DataEnvironment::OutDryBulbTemp = holdOutDryBulbTemp;
                DataEnvironment::OutHumRat = holdOutHumRat;
                DataEnvironment::OutWetBulbTemp = holdOutWetBulb;
                DataEnvironment::OutBaroPress = holdOutBaroPress;
            }

            // store fan info for coil
            if (VarSpeedCoil(DXCoilNum).SupplyFan_TypeNum == DataHVACGlobals::FanType_SystemModelObject) {
                if (VarSpeedCoil(DXCoilNum).SupplyFanIndex > -1) {
                    coilSelectionReportObj->setCoilSupplyFanInfo(state,
                                                                 VarSpeedCoil(DXCoilNum).Name,
                                                                 VarSpeedCoil(DXCoilNum).VarSpeedCoilType,
                                                                 VarSpeedCoil(DXCoilNum).SupplyFanName,
                                                                 DataAirSystems::objectVectorOOFanSystemModel,
                                                                 VarSpeedCoil(DXCoilNum).SupplyFanIndex);
                }

            } else {
                if (VarSpeedCoil(DXCoilNum).SupplyFanIndex > 0) {
                    coilSelectionReportObj->setCoilSupplyFanInfo(state,
                                                                 VarSpeedCoil(DXCoilNum).Name,
                                                                 VarSpeedCoil(DXCoilNum).VarSpeedCoilType,
                                                                 VarSpeedCoil(DXCoilNum).SupplyFanName,
                                                                 DataAirSystems::structArrayLegacyFanModels,
                                                                 VarSpeedCoil(DXCoilNum).SupplyFanIndex);
                }
            }
        }

        if (SpeedNum > VarSpeedCoil(DXCoilNum).NumOfSpeeds) {
            SpeedCal = VarSpeedCoil(DXCoilNum).NumOfSpeeds;
        } else if (SpeedNum < 1) {
            SpeedCal = 1;
        } else {
            SpeedCal = SpeedNum;
        }

        if ((SpeedNum <= 1) || (SpeedNum > VarSpeedCoil(DXCoilNum).NumOfSpeeds)) {
            VarSpeedCoil(DXCoilNum).DesignAirMassFlowRate = VarSpeedCoil(DXCoilNum).MSRatedAirMassFlowRate(SpeedCal);
            VarSpeedCoil(DXCoilNum).DesignAirVolFlowRate = VarSpeedCoil(DXCoilNum).MSRatedAirVolFlowRate(SpeedCal);
            VarSpeedCoil(DXCoilNum).DesignWaterMassFlowRate = VarSpeedCoil(DXCoilNum).MSRatedWaterMassFlowRate(SpeedCal);
            VarSpeedCoil(DXCoilNum).DesignWaterVolFlowRate = VarSpeedCoil(DXCoilNum).MSRatedWaterVolFlowRate(SpeedCal);
        } else {
            VarSpeedCoil(DXCoilNum).DesignAirMassFlowRate = VarSpeedCoil(DXCoilNum).MSRatedAirMassFlowRate(SpeedCal) * SpeedRatio +
                                                            (1.0 - SpeedRatio) * VarSpeedCoil(DXCoilNum).MSRatedAirMassFlowRate(SpeedCal - 1);
            VarSpeedCoil(DXCoilNum).DesignAirVolFlowRate = VarSpeedCoil(DXCoilNum).MSRatedAirVolFlowRate(SpeedCal) * SpeedRatio +
                                                           (1.0 - SpeedRatio) * VarSpeedCoil(DXCoilNum).MSRatedAirVolFlowRate(SpeedCal - 1);
            VarSpeedCoil(DXCoilNum).DesignWaterMassFlowRate = VarSpeedCoil(DXCoilNum).MSRatedWaterMassFlowRate(SpeedCal) * SpeedRatio +
                                                              (1.0 - SpeedRatio) * VarSpeedCoil(DXCoilNum).MSRatedWaterMassFlowRate(SpeedCal - 1);
            VarSpeedCoil(DXCoilNum).DesignWaterVolFlowRate = VarSpeedCoil(DXCoilNum).MSRatedWaterVolFlowRate(SpeedCal) * SpeedRatio +
                                                             (1.0 - SpeedRatio) * VarSpeedCoil(DXCoilNum).MSRatedWaterVolFlowRate(SpeedCal - 1);
        }

        // Do the Begin Environment initializations
        if (BeginEnvrnFlag && MyEnvrnFlag(DXCoilNum) && !MyPlantScanFlag(DXCoilNum)) {
            // Do the initializations to start simulation

            AirInletNode = VarSpeedCoil(DXCoilNum).AirInletNodeNum;

            // Initialize all report variables to a known state at beginning of simulation
            VarSpeedCoil(DXCoilNum).AirVolFlowRate = 0.0;
            VarSpeedCoil(DXCoilNum).InletAirDBTemp = 0.0;
            VarSpeedCoil(DXCoilNum).InletAirHumRat = 0.0;
            VarSpeedCoil(DXCoilNum).OutletAirDBTemp = 0.0;
            VarSpeedCoil(DXCoilNum).OutletAirHumRat = 0.0;
            VarSpeedCoil(DXCoilNum).WaterVolFlowRate = 0.0;
            VarSpeedCoil(DXCoilNum).WaterMassFlowRate = 0.0;
            VarSpeedCoil(DXCoilNum).InletWaterTemp = 0.0;
            VarSpeedCoil(DXCoilNum).InletWaterEnthalpy = 0.0;
            VarSpeedCoil(DXCoilNum).OutletWaterEnthalpy = 0.0;
            VarSpeedCoil(DXCoilNum).OutletWaterTemp = 0.0;
            VarSpeedCoil(DXCoilNum).Power = 0.0;
            VarSpeedCoil(DXCoilNum).QLoadTotal = 0.0;
            VarSpeedCoil(DXCoilNum).QSensible = 0.0;
            VarSpeedCoil(DXCoilNum).QLatent = 0.0;
            VarSpeedCoil(DXCoilNum).QSource = 0.0;
            VarSpeedCoil(DXCoilNum).Energy = 0.0;
            VarSpeedCoil(DXCoilNum).EnergyLoadTotal = 0.0;
            VarSpeedCoil(DXCoilNum).EnergySensible = 0.0;
            VarSpeedCoil(DXCoilNum).EnergyLatent = 0.0;
            VarSpeedCoil(DXCoilNum).EnergySource = 0.0;
            VarSpeedCoil(DXCoilNum).COP = 0.0;
            VarSpeedCoil(DXCoilNum).RunFrac = 0.0;
            VarSpeedCoil(DXCoilNum).PartLoadRatio = 0.0;

            VarSpeedCoil(DXCoilNum).MaxONOFFCyclesperHour = MaxONOFFCyclesperHour;
            VarSpeedCoil(DXCoilNum).HPTimeConstant = HPTimeConstant;
            VarSpeedCoil(DXCoilNum).FanDelayTime = FanDelayTime;

            if ((VarSpeedCoil(DXCoilNum).VSCoilTypeOfNum == Coil_HeatingWaterToAirHPVSEquationFit) ||
                (VarSpeedCoil(DXCoilNum).VSCoilTypeOfNum == Coil_CoolingWaterToAirHPVSEquationFit)) {
                WaterInletNode = VarSpeedCoil(DXCoilNum).WaterInletNodeNum;

                rho = GetDensityGlycol(PlantLoop(VarSpeedCoil(DXCoilNum).LoopNum).FluidName,
                                       CWInitConvTemp,
                                       PlantLoop(VarSpeedCoil(DXCoilNum).LoopNum).FluidIndex,
                                       RoutineNameSimpleWatertoAirHP);
                Cp = GetSpecificHeatGlycol(PlantLoop(VarSpeedCoil(DXCoilNum).LoopNum).FluidName,
                                           CWInitConvTemp,
                                           PlantLoop(VarSpeedCoil(DXCoilNum).LoopNum).FluidIndex,
                                           RoutineNameSimpleWatertoAirHP);

                //    VarSpeedCoil(DXCoilNum)%DesignWaterMassFlowRate= &
                //                             rho * VarSpeedCoil(DXCoilNum)%RatedWaterVolFlowRate

                InitComponentNodes(0.0,
                                   VarSpeedCoil(DXCoilNum).DesignWaterMassFlowRate,
                                   VarSpeedCoil(DXCoilNum).WaterInletNodeNum,
                                   VarSpeedCoil(DXCoilNum).WaterOutletNodeNum,
                                   VarSpeedCoil(DXCoilNum).LoopNum,
                                   VarSpeedCoil(DXCoilNum).LoopSide,
                                   VarSpeedCoil(DXCoilNum).BranchNum,
                                   VarSpeedCoil(DXCoilNum).CompNum);

                Node(WaterInletNode).Temp = 5.0;
                Node(WaterInletNode).Enthalpy = Cp * Node(WaterInletNode).Temp;
                Node(WaterInletNode).Quality = 0.0;
                Node(WaterInletNode).Press = 0.0;
                Node(WaterInletNode).HumRat = 0.0;

                Node(VarSpeedCoil(DXCoilNum).WaterOutletNodeNum).Temp = 5.0;
                Node(VarSpeedCoil(DXCoilNum).WaterOutletNodeNum).Enthalpy = Cp * Node(WaterInletNode).Temp;
                Node(VarSpeedCoil(DXCoilNum).WaterOutletNodeNum).Quality = 0.0;
                Node(VarSpeedCoil(DXCoilNum).WaterOutletNodeNum).Press = 0.0;
                Node(VarSpeedCoil(DXCoilNum).WaterOutletNodeNum).HumRat = 0.0;
            }

            VarSpeedCoil(DXCoilNum).SimFlag = true;
            DataHeatBalance::HeatReclaimVS_DXCoil(DXCoilNum).AvailCapacity = 0.0;

            MyEnvrnFlag(DXCoilNum) = false;

        } // End If for the Begin Environment initializations

        if (!BeginEnvrnFlag) {
            MyEnvrnFlag(DXCoilNum) = true;
        }

        // Do the following initializations (every time step): This should be the info from
        // the previous components outlets or the node data in this section.
        // First set the conditions for the air into the heat pump model

        // Set water and air inlet nodes

        AirInletNode = VarSpeedCoil(DXCoilNum).AirInletNodeNum;
        WaterInletNode = VarSpeedCoil(DXCoilNum).WaterInletNodeNum;

        if ((SensLoad != 0.0 || LatentLoad != 0.0) && (Node(AirInletNode).MassFlowRate > 0.0)) {

            if (VarSpeedCoil(DXCoilNum).MSRatedWaterMassFlowRate(VarSpeedCoil(DXCoilNum).NormSpedLevel) > 0.0) {
                WaterFlowScale = VarSpeedCoil(DXCoilNum).RatedWaterMassFlowRate /
                                 VarSpeedCoil(DXCoilNum).MSRatedWaterMassFlowRate(VarSpeedCoil(DXCoilNum).NormSpedLevel);
                VarSpeedCoil(DXCoilNum).WaterMassFlowRate = VarSpeedCoil(DXCoilNum).DesignWaterMassFlowRate * WaterFlowScale;
            } else {
                VarSpeedCoil(DXCoilNum).WaterMassFlowRate = 0.0;
            }

            if (CyclingScheme == ContFanCycCoil) {
                // continuous fan, cycling compressor
                VarSpeedCoil(DXCoilNum).AirMassFlowRate = Node(AirInletNode).MassFlowRate;
                //    VarSpeedCoil(DXCoilNum)%AirMassFlowRate   = VarSpeedCoil(DXCoilNum)%DesignAirVolFlowRate*  &
                //             PsyRhoAirFnPbTdbW(OutBaroPress,Node(AirInletNode)%Temp,Node(AirInletNode)%HumRat)
                // If air flow is less than 25% rated flow. Then set air flow to the 25% of rated conditions
                if (VarSpeedCoil(DXCoilNum).AirMassFlowRate <
                    0.25 * VarSpeedCoil(DXCoilNum).DesignAirVolFlowRate *
                        PsyRhoAirFnPbTdbW(OutBaroPress, Node(AirInletNode).Temp, Node(AirInletNode).HumRat)) {
                    VarSpeedCoil(DXCoilNum).AirMassFlowRate = 0.25 * VarSpeedCoil(DXCoilNum).DesignAirVolFlowRate *
                                                              PsyRhoAirFnPbTdbW(OutBaroPress, Node(AirInletNode).Temp, Node(AirInletNode).HumRat);
                }
            } else { // CYCLIC FAN, NOT CORRECTION, WILL BE PROCESSED IN THE FOLLOWING SUBROUTINES
                VarSpeedCoil(DXCoilNum).AirMassFlowRate = Node(AirInletNode).MassFlowRate;
            }

        } else { // heat pump is off
            VarSpeedCoil(DXCoilNum).WaterMassFlowRate = 0.0;
            VarSpeedCoil(DXCoilNum).AirMassFlowRate = 0.0;
        }

        if ((VarSpeedCoil(DXCoilNum).VSCoilTypeOfNum == Coil_HeatingWaterToAirHPVSEquationFit) ||
            (VarSpeedCoil(DXCoilNum).VSCoilTypeOfNum == Coil_CoolingWaterToAirHPVSEquationFit)) {
            SetComponentFlowRate(VarSpeedCoil(DXCoilNum).WaterMassFlowRate,
                                 VarSpeedCoil(DXCoilNum).WaterInletNodeNum,
                                 VarSpeedCoil(DXCoilNum).WaterOutletNodeNum,
                                 VarSpeedCoil(DXCoilNum).LoopNum,
                                 VarSpeedCoil(DXCoilNum).LoopSide,
                                 VarSpeedCoil(DXCoilNum).BranchNum,
                                 VarSpeedCoil(DXCoilNum).CompNum);

            VarSpeedCoil(DXCoilNum).InletWaterTemp = Node(WaterInletNode).Temp;
            VarSpeedCoil(DXCoilNum).InletWaterEnthalpy = Node(WaterInletNode).Enthalpy;
        } else {
            VarSpeedCoil(DXCoilNum).InletWaterTemp = 0.0;
            VarSpeedCoil(DXCoilNum).InletWaterEnthalpy = 0.0;
        }

        if (VarSpeedCoil(DXCoilNum).VSCoilTypeOfNum == CoilDX_HeatPumpWaterHeaterVariableSpeed) {
            VarSpeedCoil(DXCoilNum).InletWaterTemp = Node(WaterInletNode).Temp;
            VarSpeedCoil(DXCoilNum).InletWaterEnthalpy = Node(WaterInletNode).Enthalpy;
        };

        VarSpeedCoil(DXCoilNum).InletAirDBTemp = Node(AirInletNode).Temp;
        VarSpeedCoil(DXCoilNum).InletAirHumRat = Node(AirInletNode).HumRat;
        VarSpeedCoil(DXCoilNum).InletAirEnthalpy = Node(AirInletNode).Enthalpy;

        VarSpeedCoil(DXCoilNum).MaxONOFFCyclesperHour = MaxONOFFCyclesperHour;
        VarSpeedCoil(DXCoilNum).HPTimeConstant = HPTimeConstant;
        VarSpeedCoil(DXCoilNum).FanDelayTime = FanDelayTime;

        VarSpeedCoil(DXCoilNum).InletAirPressure = OutBaroPress; // temporary
        // Outlet variables
        VarSpeedCoil(DXCoilNum).Power = 0.0;
        VarSpeedCoil(DXCoilNum).QLoadTotal = 0.0;
        VarSpeedCoil(DXCoilNum).QSensible = 0.0;
        VarSpeedCoil(DXCoilNum).QLatent = 0.0;
        VarSpeedCoil(DXCoilNum).QSource = 0.0;
        VarSpeedCoil(DXCoilNum).QWasteHeat = 0.0;
        VarSpeedCoil(DXCoilNum).Energy = 0.0;
        VarSpeedCoil(DXCoilNum).EnergyLoadTotal = 0.0;
        VarSpeedCoil(DXCoilNum).EnergySensible = 0.0;
        VarSpeedCoil(DXCoilNum).EnergyLatent = 0.0;
        VarSpeedCoil(DXCoilNum).EnergySource = 0.0;
        VarSpeedCoil(DXCoilNum).COP = 0.0;

        VarSpeedCoil(DXCoilNum).OutletAirDBTemp = 0.0;
        VarSpeedCoil(DXCoilNum).OutletWaterTemp = 0.0;
        VarSpeedCoil(DXCoilNum).OutletAirHumRat = 0.0;
        VarSpeedCoil(DXCoilNum).OutletAirEnthalpy = 0.0;
        VarSpeedCoil(DXCoilNum).OutletWaterEnthalpy = 0.0;

        // bug fix, must set zeros to the variables below, otherwise can't pass switch DD test
        VarSpeedCoil(DXCoilNum).CrankcaseHeaterConsumption = 0.0;
        VarSpeedCoil(DXCoilNum).EvapWaterConsump = 0.0;
        VarSpeedCoil(DXCoilNum).BasinHeaterConsumption = 0.0;
        VarSpeedCoil(DXCoilNum).EvapCondPumpElecConsumption = 0.0;
        VarSpeedCoil(DXCoilNum).CrankcaseHeaterPower = 0.0;
        VarSpeedCoil(DXCoilNum).DefrostConsumption = 0.0;
        VarSpeedCoil(DXCoilNum).CondensateVdot = 0.0;
        VarSpeedCoil(DXCoilNum).CondensateVol = 0.0;
        VarSpeedCoil(DXCoilNum).QWasteHeat = 0.0;

        // clear zeros to HPWH variables
        VarSpeedCoil(DXCoilNum).ElecWaterHeatingPower = 0.0;       // Total electric power consumed by compressor and condenser pump [W]
        VarSpeedCoil(DXCoilNum).ElecWaterHeatingConsumption = 0.0; // Total electric consumption by compressor and condenser pump [J]
        VarSpeedCoil(DXCoilNum).TotalHeatingEnergy = 0.0;          // total water heating energy
        VarSpeedCoil(DXCoilNum).TotalHeatingEnergyRate = 0.0;      // total WH energy rate
        VarSpeedCoil(DXCoilNum).HPWHCondPumpElecNomPower = 0.0;    // power power

        VSHPWHHeatingCapacity = 0.0; // Used by Heat Pump:Water Heater object as total water heating capacity [W]
        VSHPWHHeatingCOP = 0.0;      // Used by Heat Pump:Water Heater object as water heating COP [W/W]
        VarSpeedCoil(DXCoilNum).OutletWaterTemp = VarSpeedCoil(DXCoilNum).InletWaterTemp;
        DataHeatBalance::HeatReclaimVS_DXCoil(DXCoilNum).AvailCapacity = 0.0;
    }

    void SizeVarSpeedCoil(EnergyPlusData &state, int const DXCoilNum)
    {

        // SUBROUTINE INFORMATION:
        //       AUTHOR         Bo Shen, based on WaterToAirHeatPumpSimple:SizeHVACWaterToAir
        //       DATE WRITTEN   March, 2012
        //       MODIFIED       August 2013 Daeho Kang, add component sizing table entries
        //       MODIFIED       Bo Shen, 12/2014, add variable-speed HPWH
        //       RE-ENGINEERED  na

        // PURPOSE OF THIS SUBROUTINE:
        // This subroutine is for sizing WSHP Components for which nominal capacities
        // and flow rates have not been specified in the input

        // METHODOLOGY EMPLOYED:
        // Obtains heating capacities and flow rates from the zone or system sizing arrays.
        // NOTE: For WSHP's we are sizing the heating capacity to be
        // equal to the cooling capacity.  Thus the cooling and
        // and heating capacities of a DX heat pump system will be identical. In real life the ARI
        // heating and cooling capacities are close but not identical.

        // Using/Aliasing
        using namespace Psychrometrics;
        using DataAirSystems::PrimaryAirSystem;
        using DataHVACGlobals::SmallAirVolFlow;
        using DataHVACGlobals::SmallLoad;
        using DataPlant::PlantLoop;
        using General::RoundSigDigits;
        using General::TrimSigDigits;
        using PlantUtilities::MyPlantSizingIndex;
        using PlantUtilities::RegisterPlantCompDesignFlow;
        using ReportSizingManager::ReportSizingOutput;
        using namespace OutputReportPredefined;
        using CurveManager::CurveValue;
        using FluidProperties::GetDensityGlycol;
        using FluidProperties::GetSpecificHeatGlycol;
        using IceThermalStorage::SetIceStoreNormCapacity; 
        using WaterThermalTanks::SetTankVolume; 

        // Locals
        Real64 QLoadTotal; // placeholder for calculating SHR

        // SUBROUTINE ARGUMENT DEFINITIONS:

        // SUBROUTINE PARAMETER DEFINITIONS:
        static std::string const RoutineName("SizeVarSpeedCoil");
        static std::string const RoutineNameAlt("SizeHVACWaterToAir");

        // INTERFACE BLOCK SPECIFICATIONS
        // na

        // DERIVED TYPE DEFINITIONS
        // na

        // SUBROUTINE LOCAL VARIABLE DECLARATIONS:
        Real64 rhoair;
        Real64 MixTemp = -999.0;
        Real64 MixHumRat = -999.0;
        Real64 MixEnth = -999.0;
        Real64 MixWetBulb = -999.0;
        Real64 SupTemp = -999.0;
        Real64 SupHumRat = -999.0;
        Real64 SupEnth = -999.0;
        Real64 OutTemp = -999.0;
        Real64 OutAirFrac = -999.0;
        Real64 VolFlowRate = -999.0;
        Real64 CoolCapAtPeak = -999.0;
        Real64 TotCapTempModFac = -999.0;
        int TimeStepNumAtMax;
        int DDNum;
        int PltSizNum;
        bool RatedCapCoolTotalAutoSized;
        bool RatedCapCoolSensAutoSized;
        bool RatedCapHeatAutoSized;
        bool RatedAirFlowAutoSized;
        bool RatedWaterFlowAutoSized;
        bool ErrorsFound;
        Real64 SystemCapacity;
        Real64 rho;
        Real64 cp;
        int NormSpeed;                       // norminal speed level
        int UpperSpeed;                      // highest speed level
        int Mode;                            // speed level
        Real64 rhoW;                         // water density
        Real64 rhoA;                         // air density
        Real64 SHR;                          // sensible heat transfer ratio
        Real64 RatedAirMassFlowRate;         // rated air mass flow rate
        Real64 CBFRated;                     // bypass factor at the rated condition, considering difference in flow rates
        Real64 RatedInletEnth;               // rated inlet air enthalpy
        Real64 QLoadTotal1;                  // placeholder for calculating SHR
        Real64 QLoadTotal2;                  // placeholder for calculating SHR
        Real64 AirMassFlowRatio;             // air mass flow ratio
        Real64 WaterMassFlowRatio;           // water mass flow rate
        Real64 RatedSourceTempCool;          // rated source temperature, space cooling mode
        std::string CurrentObjSubfix;        // Object subfix type for printing
        bool IsAutoSize;                     // Indicator to autosize
        bool HardSizeNoDesRun;               // Indicator to hardsize withouth sizing runs
        bool HardSizeNoDesRunAirFlow;        // Indicator to hardsize withouth sizing runs for rated air flow field
        Real64 RatedAirVolFlowRateDes;       // Autosized rated air flow for reporting
        Real64 RatedAirVolFlowRateUser;      // Hardsized rated air flow for reporting
        Real64 RatedCapCoolTotalDes;         // Autosized rated total cooling capacity for reporting
        Real64 RatedCapCoolTotalUser;        // Hardsized rated total cooling capacity for reporting
        Real64 RatedCapHeatDes;              // Autosized rated heating capacity for reporting
        Real64 RatedCapHeatUser;             // Hardsized rated heating capacity for reporting
        Real64 RatedWaterVolFlowRateDes;     // Autosized rated water flow for reporting
        Real64 RatedWaterVolFlowRateUser;    // Hardsized rated water flow for reporting
        Real64 RatedCapCoolSensDes;          // Autosized rated sensible cooling capacity for reporting
        Real64 RatedCapCoolSensUser;         // Hardsized rated sensible cooling capacity for reporting
        Real64 EvapCondPumpElecNomPowerDes;  // Autosized evaporative condenser pump power for reporting
        Real64 EvapCondPumpElecNomPowerUser; // Hardsized evaporative condenser pump power for reporting
        Real64 DefrostCapacityDes;           // Autosized resistive defrost heater capacity for reporting
        Real64 DefrostCapacityUser;          // Hardsized resistive defrost heater capacity for reporting
        bool SizingDesRunThisAirSys;         // true if a particular air system had a Sizing:System object and system sizing done
        bool SizingDesRunThisZone;           // true if a particular zone had a Sizing:Zone object and zone sizing was done
        Real64 HPInletAirHumRat;             // Rated inlet air humidity ratio for heat pump water heater [kgWater/kgDryAir]
        Real64 HPWHCoolCapacity;             // estimate cooling capacity in HPWH

        UpperSpeed = VarSpeedCoil(DXCoilNum).NumOfSpeeds;
        NormSpeed = VarSpeedCoil(DXCoilNum).NormSpedLevel;
        PltSizNum = 0;
        ErrorsFound = false;
        RatedAirFlowAutoSized = false;
        RatedWaterFlowAutoSized = false;
        RatedCapHeatAutoSized = false;
        IsAutoSize = false;
        if (SysSizingRunDone || ZoneSizingRunDone) {
            HardSizeNoDesRun = false;
        } else {
            HardSizeNoDesRun = true;
        }
        if (CurSysNum > 0) {
            CheckThisAirSystemForSizing(CurSysNum, SizingDesRunThisAirSys);
        } else {
            SizingDesRunThisAirSys = false;
        }
        if (CurZoneEqNum > 0) {
            CheckThisZoneForSizing(CurZoneEqNum, SizingDesRunThisZone);
        } else {
            SizingDesRunThisZone = false;
        }
        HardSizeNoDesRunAirFlow = false;
        RatedAirVolFlowRateDes = 0.0;
        RatedAirVolFlowRateUser = 0.0;
        RatedCapCoolTotalDes = 0.0;
        RatedCapCoolTotalUser = 0.0;
        RatedCapHeatDes = 0.0;
        RatedCapHeatUser = 0.0;
        RatedWaterVolFlowRateDes = 0.0;
        RatedWaterVolFlowRateUser = 0.0;
        RatedCapCoolSensDes = 0.0;
        RatedCapCoolSensUser = 0.0;
        EvapCondPumpElecNomPowerDes = 0.0;
        EvapCondPumpElecNomPowerUser = 0.0;
        DefrostCapacityDes = 0.0;
        DefrostCapacityUser = 0.0;

        if (VarSpeedCoil(DXCoilNum).VSCoilTypeOfNum == DataHVACGlobals::Coil_CoolingWaterToAirHPVSEquationFit ||
            VarSpeedCoil(DXCoilNum).VSCoilTypeOfNum == DataHVACGlobals::Coil_HeatingWaterToAirHPVSEquationFit) {
            CurrentObjSubfix = ":WATERTOAIRHEATPUMP:VARIABLESPEEDEQUATIONFIT";
        } else if (VarSpeedCoil(DXCoilNum).VSCoilTypeOfNum == CoilDX_HeatPumpWaterHeaterVariableSpeed) {
            CurrentObjSubfix = ":WATERHEATING:AIRTOWATERHEATPUMP:VARIABLESPEED";
        } else {
            CurrentObjSubfix = ":DX:VARIABLESPEED";
        }

        if (VarSpeedCoil(DXCoilNum).CoolHeatType == "WATERHEATING") {
            if (VarSpeedCoil(DXCoilNum).RatedAirVolFlowRate == AutoCalculate) {
                VarSpeedCoil(DXCoilNum).RatedAirVolFlowRate = VarSpeedCoil(DXCoilNum).RatedCapWH *
                                                              VarSpeedCoil(DXCoilNum).MSRatedAirVolFlowRate(NormSpeed) /
                                                              VarSpeedCoil(DXCoilNum).MSRatedTotCap(NormSpeed); // 0.00005035;
                VarSpeedCoil(DXCoilNum).AirVolFlowAutoSized = true;
            }
            coilSelectionReportObj->setCoilAirFlow(VarSpeedCoil(DXCoilNum).Name,
                                                   VarSpeedCoil(DXCoilNum).VarSpeedCoilType,
                                                   VarSpeedCoil(DXCoilNum).RatedAirVolFlowRate,
                                                   VarSpeedCoil(DXCoilNum).AirVolFlowAutoSized);

            if (VarSpeedCoil(DXCoilNum).RatedWaterVolFlowRate == AutoCalculate) {
                VarSpeedCoil(DXCoilNum).RatedHPWHCondWaterFlow = VarSpeedCoil(DXCoilNum).RatedCapWH *
                                                                 VarSpeedCoil(DXCoilNum).MSRatedWaterVolFlowRate(NormSpeed) /
                                                                 VarSpeedCoil(DXCoilNum).MSRatedTotCap(NormSpeed); // 0.00000004487;
                VarSpeedCoil(DXCoilNum).RatedWaterVolFlowRate = VarSpeedCoil(DXCoilNum).RatedHPWHCondWaterFlow;
                VarSpeedCoil(DXCoilNum).WaterVolFlowAutoSized = true;
            }
            coilSelectionReportObj->setCoilWaterFlowPltSizNum(VarSpeedCoil(DXCoilNum).Name,
                                                              VarSpeedCoil(DXCoilNum).VarSpeedCoilType,
                                                              VarSpeedCoil(DXCoilNum).RatedWaterVolFlowRate,
                                                              VarSpeedCoil(DXCoilNum).WaterVolFlowAutoSized,
                                                              -999,
                                                              VarSpeedCoil(DXCoilNum).LoopNum);
        }

        if (VarSpeedCoil(DXCoilNum).RatedAirVolFlowRate == AutoSize) {
            RatedAirFlowAutoSized = true;
        }

        if (CurSysNum > 0) {
            if (!RatedAirFlowAutoSized && !SizingDesRunThisAirSys) { // Simulation continue
                HardSizeNoDesRunAirFlow = true;
                if (VarSpeedCoil(DXCoilNum).RatedAirVolFlowRate > 0.0) {
                    ReportSizingOutput("COIL:" + VarSpeedCoil(DXCoilNum).CoolHeatType + CurrentObjSubfix,
                                       VarSpeedCoil(DXCoilNum).Name,
                                       "User-Specified Rated Air Flow Rate [m3/s]",
                                       VarSpeedCoil(DXCoilNum).RatedAirVolFlowRate);
                }
            } else {
                CheckSysSizing("COIL:" + VarSpeedCoil(DXCoilNum).CoolHeatType + CurrentObjSubfix, VarSpeedCoil(DXCoilNum).Name);
                if (FinalSysSizing(CurSysNum).DesMainVolFlow >= SmallAirVolFlow) {
                    RatedAirVolFlowRateDes = FinalSysSizing(CurSysNum).DesMainVolFlow;
                } else {
                    RatedAirVolFlowRateDes = 0.0;
                }
            }
        }

        if (CurZoneEqNum > 0) {
            if (!RatedAirFlowAutoSized && !SizingDesRunThisZone) { // Simulation continue
                HardSizeNoDesRunAirFlow = true;
                if (VarSpeedCoil(DXCoilNum).RatedAirVolFlowRate > 0.0) {
                    ReportSizingOutput("COIL:" + VarSpeedCoil(DXCoilNum).CoolHeatType + CurrentObjSubfix,
                                       VarSpeedCoil(DXCoilNum).Name,
                                       "User-Specified Rated Air Flow Rate [m3/s]",
                                       VarSpeedCoil(DXCoilNum).RatedAirVolFlowRate);
                }
            } else {
                CheckZoneSizing("COIL:" + VarSpeedCoil(DXCoilNum).CoolHeatType + CurrentObjSubfix, VarSpeedCoil(DXCoilNum).Name);
                RatedAirVolFlowRateDes = max(FinalZoneSizing(CurZoneEqNum).DesCoolVolFlow, FinalZoneSizing(CurZoneEqNum).DesHeatVolFlow);
                if (RatedAirVolFlowRateDes < SmallAirVolFlow) {
                    RatedAirVolFlowRateDes = 0.0;
                }
            }
        }

        if (RatedAirFlowAutoSized) VarSpeedCoil(DXCoilNum).RatedAirVolFlowRate = RatedAirVolFlowRateDes;
        //    CALL ReportSizingOutput('COIL:'//TRIM(VarSpeedCoil(DXCoilNum)%CoolHeatType)//TRIM(CurrentObjSubfix), &
        //                             VarSpeedCoil(DXCoilNum)%Name, &
        //                            'Rated Air Flow Rate [m3/s]', &
        //                             VarSpeedCoil(DXCoilNum)%RatedAirVolFlowRate)

        // RatedAirFlowAutoSized = .TRUE.

        RatedCapCoolTotalAutoSized = false;
        RatedCapCoolSensAutoSized = false;

        // size rated total cooling capacity
        IsAutoSize = false;
        if (VarSpeedCoil(DXCoilNum).RatedCapCoolTotal == AutoSize && VarSpeedCoil(DXCoilNum).CoolHeatType == "COOLING") {
            RatedCapCoolTotalAutoSized = true;
        }
        if (SizingDesRunThisZone || SizingDesRunThisAirSys) HardSizeNoDesRun = false;
        if (CurSysNum > 0) {
            if (!RatedCapCoolTotalAutoSized && !SizingDesRunThisAirSys) { // Simulation continue
                HardSizeNoDesRun = true;
                if (VarSpeedCoil(DXCoilNum).RatedCapCoolTotal > 0.0) {
                    ReportSizingOutput("COIL:" + VarSpeedCoil(DXCoilNum).CoolHeatType + CurrentObjSubfix,
                                       VarSpeedCoil(DXCoilNum).Name,
                                       "User-Specified Rated Total Cooling Capacity [W]",
                                       VarSpeedCoil(DXCoilNum).RatedCapCoolTotal);
                }
            } else {
                CheckSysSizing("COIL:" + VarSpeedCoil(DXCoilNum).CoolHeatType + CurrentObjSubfix, VarSpeedCoil(DXCoilNum).Name);
                VolFlowRate = VarSpeedCoil(DXCoilNum).RatedAirVolFlowRate;
                if (VolFlowRate >= SmallAirVolFlow) {
                    if (CurOASysNum > 0) { // coil is in the OA stream
                        MixTemp = FinalSysSizing(CurSysNum).OutTempAtCoolPeak;
                        MixHumRat = FinalSysSizing(CurSysNum).OutHumRatAtCoolPeak;
                        SupTemp = FinalSysSizing(CurSysNum).PrecoolTemp;
                        SupHumRat = FinalSysSizing(CurSysNum).PrecoolHumRat;
                    } else { // coil is on the main air loop
                        SupTemp = FinalSysSizing(CurSysNum).CoolSupTemp;
                        SupHumRat = FinalSysSizing(CurSysNum).CoolSupHumRat;
                        if (PrimaryAirSystem(CurSysNum).NumOACoolCoils == 0) { // there is no precooling of the OA stream
                            MixTemp = FinalSysSizing(CurSysNum).MixTempAtCoolPeak;
                            MixHumRat = FinalSysSizing(CurSysNum).MixHumRatAtCoolPeak;
                        } else { // there is precooling of OA stream
                            if (VolFlowRate > 0.0) {
                                OutAirFrac = FinalSysSizing(CurSysNum).DesOutAirVolFlow / VolFlowRate;
                            } else {
                                OutAirFrac = 1.0;
                            }
                            OutAirFrac = min(1.0, max(0.0, OutAirFrac));
                            MixTemp =
                                OutAirFrac * FinalSysSizing(CurSysNum).PrecoolTemp + (1.0 - OutAirFrac) * FinalSysSizing(CurSysNum).RetTempAtCoolPeak;
                            MixHumRat = OutAirFrac * FinalSysSizing(CurSysNum).PrecoolHumRat +
                                        (1.0 - OutAirFrac) * FinalSysSizing(CurSysNum).RetHumRatAtCoolPeak;
                        }
                    }
                    OutTemp = FinalSysSizing(CurSysNum).OutTempAtCoolPeak;
                    rhoair = PsyRhoAirFnPbTdbW(OutBaroPress, MixTemp, MixHumRat, RoutineName);
                    MixEnth = PsyHFnTdbW(MixTemp, MixHumRat);
                    SupEnth = PsyHFnTdbW(SupTemp, SupHumRat);

                    // design fan heat will be added to coil load
                    Real64 FanCoolLoad = DataAirSystems::calcFanDesignHeatGain(state, DataFanEnumType, DataFanIndex, VolFlowRate);
                    // inlet/outlet temp is adjusted after enthalpy is calculcated so fan heat is not double counted
                    Real64 CpAir = PsyCpAirFnW(MixHumRat);
                    if (PrimaryAirSystem(CurSysNum).supFanLocation == DataAirSystems::fanPlacement::BlowThru) {
                        MixTemp += FanCoolLoad / (CpAir * rhoair * VolFlowRate);
                    } else if (PrimaryAirSystem(CurSysNum).supFanLocation == DataAirSystems::fanPlacement::DrawThru) {
                        SupTemp -= FanCoolLoad / (CpAir * rhoair * VolFlowRate);
                    }
                    MixWetBulb = PsyTwbFnTdbWPb(MixTemp, MixHumRat, OutBaroPress, RoutineName);
                    // need to use OutTemp for air-cooled and RatedInletWaterTemp for water-cooled
                    if (VarSpeedCoil(DXCoilNum).CondenserInletNodeNum != 0) {
                        RatedSourceTempCool = RatedInletWaterTemp;
                    } else {
                        RatedSourceTempCool = OutTemp;
                    }
                    TotCapTempModFac =
                        CurveValue(state, VarSpeedCoil(DXCoilNum).MSCCapFTemp(VarSpeedCoil(DXCoilNum).NormSpedLevel), MixWetBulb, RatedSourceTempCool);

                    //       The mixed air temp for zone equipment without an OA mixer is 0.
                    //       This test avoids a negative capacity until a solution can be found.
                    if (MixEnth > SupEnth) {
                        CoolCapAtPeak = (rhoair * VolFlowRate * (MixEnth - SupEnth)) + FanCoolLoad;
                    } else {
                        CoolCapAtPeak = (rhoair * VolFlowRate * (48000.0 - SupEnth)) + FanCoolLoad;
                    }
                    CoolCapAtPeak = max(0.0, CoolCapAtPeak);
                    if (TotCapTempModFac > 0.0) {
                        RatedCapCoolTotalDes = CoolCapAtPeak / TotCapTempModFac;
                    } else {
                        RatedCapCoolTotalDes = CoolCapAtPeak;
                    }
                } else {
                    RatedCapCoolTotalDes = 0.0;
                }
            }

        } else if (CurZoneEqNum > 0) {
            if (!RatedCapCoolTotalAutoSized && !SizingDesRunThisZone) { // Simulation continue
                HardSizeNoDesRun = true;
                if (VarSpeedCoil(DXCoilNum).RatedCapCoolTotal > 0.0) {
                    ReportSizingOutput("COIL:" + VarSpeedCoil(DXCoilNum).CoolHeatType + CurrentObjSubfix,
                                       VarSpeedCoil(DXCoilNum).Name,
                                       "User-Specified Rated Total Cooling Capacity [W]",
                                       VarSpeedCoil(DXCoilNum).RatedCapCoolTotal);
                }
            } else {
                CheckZoneSizing("COIL:" + VarSpeedCoil(DXCoilNum).CoolHeatType + CurrentObjSubfix, VarSpeedCoil(DXCoilNum).Name);
                VolFlowRate = VarSpeedCoil(DXCoilNum).RatedAirVolFlowRate;
                if (VolFlowRate >= SmallAirVolFlow) {
                    if (ZoneEqDXCoil) {
                        if (ZoneEqSizing(CurZoneEqNum).OAVolFlow > 0.0) {
                            MixTemp = FinalZoneSizing(CurZoneEqNum).DesCoolCoilInTemp;
                            MixHumRat = FinalZoneSizing(CurZoneEqNum).DesCoolCoilInHumRat;
                        } else {
                            MixTemp = FinalZoneSizing(CurZoneEqNum).ZoneRetTempAtCoolPeak;
                            MixHumRat = FinalZoneSizing(CurZoneEqNum).ZoneHumRatAtCoolPeak;
                        }
                    } else {
                        MixTemp = FinalZoneSizing(CurZoneEqNum).DesCoolCoilInTemp;
                        MixHumRat = FinalZoneSizing(CurZoneEqNum).DesCoolCoilInHumRat;
                    }
                    SupTemp = FinalZoneSizing(CurZoneEqNum).CoolDesTemp;
                    SupHumRat = FinalZoneSizing(CurZoneEqNum).CoolDesHumRat;
                    TimeStepNumAtMax = FinalZoneSizing(CurZoneEqNum).TimeStepNumAtCoolMax;
                    DDNum = FinalZoneSizing(CurZoneEqNum).CoolDDNum;
                    if (DDNum > 0 && TimeStepNumAtMax > 0) {
                        OutTemp = DesDayWeath(DDNum).Temp(TimeStepNumAtMax);
                    } else {
                        OutTemp = 0.0;
                    }
                    rhoair = PsyRhoAirFnPbTdbW(OutBaroPress, MixTemp, MixHumRat, RoutineName);
                    MixEnth = PsyHFnTdbW(MixTemp, MixHumRat);
                    SupEnth = PsyHFnTdbW(SupTemp, SupHumRat);

                    // design fan heat will be added to coil load
                    Real64 FanCoolLoad = DataAirSystems::calcFanDesignHeatGain(state, DataFanEnumType, DataFanIndex, VolFlowRate);
                    // inlet/outlet temp is adjusted after enthalpy is calculcated so fan heat is not double counted
                    Real64 CpAir = PsyCpAirFnW(MixHumRat);

                    if (DataSizing::DataFanPlacement == DataSizing::zoneFanPlacement::zoneBlowThru) {
                        MixTemp += FanCoolLoad / (CpAir * rhoair * VolFlowRate);
                    } else {
                        SupTemp -= FanCoolLoad / (CpAir * rhoair * VolFlowRate);
                    }

                    MixWetBulb = PsyTwbFnTdbWPb(MixTemp, MixHumRat, OutBaroPress, RoutineName);
                    // need to use OutTemp for air-cooled and RatedInletWaterTemp for water-cooled
                    if (VarSpeedCoil(DXCoilNum).CondenserInletNodeNum != 0) {
                        RatedSourceTempCool = RatedInletWaterTemp;
                    } else {
                        RatedSourceTempCool = OutTemp;
                    }
                    TotCapTempModFac =
                        CurveValue(state, VarSpeedCoil(DXCoilNum).MSCCapFTemp(VarSpeedCoil(DXCoilNum).NormSpedLevel), MixWetBulb, RatedSourceTempCool);

                    //       The mixed air temp for zone equipment without an OA mixer is 0.
                    //       This test avoids a negative capacity until a solution can be found.
                    if (MixEnth > SupEnth) {
                        CoolCapAtPeak = (rhoair * VolFlowRate * (MixEnth - SupEnth)) + FanCoolLoad;
                    } else {
                        CoolCapAtPeak = (rhoair * VolFlowRate * (48000.0 - SupEnth)) + FanCoolLoad;
                    }
                    CoolCapAtPeak = max(0.0, CoolCapAtPeak);
                    if (TotCapTempModFac > 0.0) {
                        RatedCapCoolTotalDes = CoolCapAtPeak / TotCapTempModFac;
                    } else {
                        RatedCapCoolTotalDes = CoolCapAtPeak;
                    }
                } else {
                    RatedCapCoolTotalDes = 0.0;
                }
            }
        }
        if (RatedCapCoolTotalDes < SmallLoad) {
            RatedCapCoolTotalDes = 0.0;
        }
        if (!HardSizeNoDesRun) {
            if (RatedCapCoolTotalAutoSized) {
                VarSpeedCoil(DXCoilNum).RatedCapCoolTotal = RatedCapCoolTotalDes;
                ReportSizingOutput("COIL:" + VarSpeedCoil(DXCoilNum).CoolHeatType + CurrentObjSubfix,
                                   VarSpeedCoil(DXCoilNum).Name,
                                   "Design Size Rated Total Cooling Capacity [W]",
                                   VarSpeedCoil(DXCoilNum).RatedCapCoolTotal);
                PreDefTableEntry(pdchCoolCoilTotCap, VarSpeedCoil(DXCoilNum).Name, VarSpeedCoil(DXCoilNum).RatedCapCoolTotal);
                PreDefTableEntry(pdchCoolCoilLatCap,
                                 VarSpeedCoil(DXCoilNum).Name,
                                 VarSpeedCoil(DXCoilNum).RatedCapCoolTotal - VarSpeedCoil(DXCoilNum).RatedCapCoolSens);
                if (VarSpeedCoil(DXCoilNum).RatedCapCoolTotal != 0.0) {
                    PreDefTableEntry(pdchCoolCoilSHR,
                                     VarSpeedCoil(DXCoilNum).Name,
                                     VarSpeedCoil(DXCoilNum).RatedCapCoolSens / VarSpeedCoil(DXCoilNum).RatedCapCoolTotal);
                    PreDefTableEntry(pdchCoolCoilNomEff, VarSpeedCoil(DXCoilNum).Name, VarSpeedCoil(DXCoilNum).MSRatedCOP(NormSpeed));
                } else {
                    PreDefTableEntry(pdchCoolCoilSHR, VarSpeedCoil(DXCoilNum).Name, 0.0);
                    PreDefTableEntry(pdchCoolCoilNomEff, VarSpeedCoil(DXCoilNum).Name, 0.0);
                }
                addFootNoteSubTable(
                    pdstCoolCoil,
                    "Nominal values are gross at rated conditions, i.e., the supply air fan heat and electric power NOT accounted for.");
            } else {
                if (VarSpeedCoil(DXCoilNum).RatedCapCoolTotal > 0.0 && RatedCapCoolTotalDes > 0.0) {
                    RatedCapCoolTotalUser = VarSpeedCoil(DXCoilNum).RatedCapCoolTotal;
                    ReportSizingOutput("COIL:" + VarSpeedCoil(DXCoilNum).CoolHeatType + CurrentObjSubfix,
                                       VarSpeedCoil(DXCoilNum).Name,
                                       "Design Size Rated Total Cooling Capacity [W]",
                                       RatedCapCoolTotalDes,
                                       "User-Specified Rated Total Cooling Capacity [W]",
                                       RatedCapCoolTotalUser);
                    if (DisplayExtraWarnings) {
                        if ((std::abs(RatedCapCoolTotalDes - RatedCapCoolTotalUser) / RatedCapCoolTotalUser) > AutoVsHardSizingThreshold) {
                            ShowMessage("SizeVarSpeedCoil: Potential issue with equipment sizing for " + VarSpeedCoil(DXCoilNum).CoolHeatType + ' ' +
                                        CurrentObjSubfix);
                            ShowContinueError("Coil Name =" + VarSpeedCoil(DXCoilNum).Name);
                            ShowContinueError("User-Specified Rated Total Cooling Capacity of " + RoundSigDigits(RatedCapCoolTotalUser, 2) + " [W]");
                            ShowContinueError("differs from Design Size Rated Total Cooling Capacity of " + RoundSigDigits(RatedCapCoolTotalDes, 2) +
                                              " [W]");
                            ShowContinueError("This may, or may not, indicate mismatched component sizes.");
                            ShowContinueError("Verify that the value entered is intended and is consistent with other components.");
                        }
                    }
                }
            }

            coilSelectionReportObj->setCoilEntAirTemp(
                VarSpeedCoil(DXCoilNum).Name, VarSpeedCoil(DXCoilNum).VarSpeedCoilType, MixTemp, CurSysNum, CurZoneEqNum);
            coilSelectionReportObj->setCoilEntAirHumRat(VarSpeedCoil(DXCoilNum).Name, VarSpeedCoil(DXCoilNum).VarSpeedCoilType, MixHumRat);
            coilSelectionReportObj->setCoilLvgAirTemp(VarSpeedCoil(DXCoilNum).Name, VarSpeedCoil(DXCoilNum).VarSpeedCoilType, SupTemp);
            coilSelectionReportObj->setCoilLvgAirHumRat(VarSpeedCoil(DXCoilNum).Name, VarSpeedCoil(DXCoilNum).VarSpeedCoilType, SupHumRat);
            coilSelectionReportObj->setCoilCoolingCapacity(VarSpeedCoil(DXCoilNum).Name,
                                                           VarSpeedCoil(DXCoilNum).VarSpeedCoilType,
                                                           RatedCapCoolTotalDes,
                                                           RatedCapCoolTotalAutoSized,
                                                           CurSysNum,
                                                           CurZoneEqNum,
                                                           CurOASysNum,
                                                           0.0, // no fan load included in sizing
                                                           TotCapTempModFac,
                                                           -999.0,
                                                           -999.0); // VS model doesn't limit, double check
        }

        // Set the global DX cooling coil capacity variable for use by other objects
        if (VarSpeedCoil(DXCoilNum).CoolHeatType == "COOLING") {
            DXCoolCap = VarSpeedCoil(DXCoilNum).RatedCapCoolTotal;
        }

        // size rated heating capacity
        if (VarSpeedCoil(DXCoilNum).RatedCapHeat == AutoSize && VarSpeedCoil(DXCoilNum).CoolHeatType == "HEATING") {
            RatedCapHeatAutoSized = true;
        }
        //   simply set heating capacity equal to the cooling capacity
        // VarSpeedCoil(DXCoilNum)%RatedCapHeat = DXCoolCap
        if (VarSpeedCoil(DXCoilNum).CoolHeatType == "HEATING") {
            if (VarSpeedCoil(DXCoilNum).CompanionCoolingCoilNum > 0) {
                RatedCapHeatDes = VarSpeedCoil(VarSpeedCoil(DXCoilNum).CompanionCoolingCoilNum).RatedCapCoolTotal;
                VarSpeedCoil(DXCoilNum).RatedCapCoolTotal = RatedCapHeatDes; // AVOID BEING ZERO
            } else {
                RatedCapHeatDes = DXCoolCap; // previous code, can be risky
            }
            // END IF
            if (RatedCapHeatAutoSized) {
                if (RatedCapHeatDes == AutoSize) {
                    ShowWarningError("COIL:" + VarSpeedCoil(DXCoilNum).CoolHeatType + ":WATERTOAIRHEATPUMP:VARIABLESPEEDEQUATIONFIT \"" +
                                     VarSpeedCoil(DXCoilNum).Name + "\"");
                    ShowContinueError(RoutineName + ": Heating coil could not be autosized since cooling coil was not previously sized.");
                    ShowContinueError("... Cooling coil must be upstream of heating coil.");
                    ShowContinueError("... Manually sizing this heating coil will be required.");
                }
            }
            if (RatedCapHeatDes < SmallLoad) {
                RatedCapHeatDes = 0.0;
            }
            coilSelectionReportObj->setCoilHeatingCapacity(VarSpeedCoil(DXCoilNum).Name,
                                                           VarSpeedCoil(DXCoilNum).VarSpeedCoilType,
                                                           RatedCapHeatDes,
                                                           RatedCapHeatAutoSized,
                                                           CurSysNum,
                                                           CurZoneEqNum,
                                                           CurOASysNum,
                                                           0.0,
                                                           1.0,
                                                           -999.0,
                                                           -999.0);
        }
        if (RatedCapHeatAutoSized) {
            VarSpeedCoil(DXCoilNum).RatedCapHeat = RatedCapHeatDes;
            ReportSizingOutput("COIL:" + VarSpeedCoil(DXCoilNum).CoolHeatType + CurrentObjSubfix,
                               VarSpeedCoil(DXCoilNum).Name,
                               "Design Size Nominal Heating Capacity [W]",
                               RatedCapHeatDes);
            PreDefTableEntry(pdchHeatCoilNomCap, VarSpeedCoil(DXCoilNum).Name, VarSpeedCoil(DXCoilNum).RatedCapHeat);
            if (VarSpeedCoil(DXCoilNum).RatedCapHeat != 0.0) {
                PreDefTableEntry(pdchHeatCoilNomEff, VarSpeedCoil(DXCoilNum).Name, VarSpeedCoil(DXCoilNum).MSRatedCOP(NormSpeed));
            } else {
                PreDefTableEntry(pdchHeatCoilNomEff, VarSpeedCoil(DXCoilNum).Name, 0.0);
            }
            addFootNoteSubTable(pdstHeatCoil,
                                "Nominal values are gross at rated conditions, i.e., the supply air fan heat and electric power NOT accounted for.");
        } else {
            if (VarSpeedCoil(DXCoilNum).RatedCapHeat > 0.0 && RatedCapHeatDes > 0.0) {
                RatedCapHeatUser = VarSpeedCoil(DXCoilNum).RatedCapHeat;
                ReportSizingOutput("COIL:" + VarSpeedCoil(DXCoilNum).CoolHeatType + CurrentObjSubfix,
                                   VarSpeedCoil(DXCoilNum).Name,
                                   "Design Size Nominal Heating Capacity [W]",
                                   RatedCapHeatDes,
                                   "User-Specified Nominal Heating Capacity [W]",
                                   RatedCapHeatUser);
                if (DisplayExtraWarnings) {
                    if ((std::abs(RatedCapHeatDes - RatedCapHeatUser) / RatedCapHeatUser) > AutoVsHardSizingThreshold) {
                        ShowMessage("SizeVarSpeedCoil: Potential issue with equipment sizing for " + VarSpeedCoil(DXCoilNum).CoolHeatType + ' ' +
                                    CurrentObjSubfix);
                        ShowContinueError("Coil Name =" + VarSpeedCoil(DXCoilNum).Name);
                        ShowContinueError("User-Specified Rated Total Heating Capacity of " + RoundSigDigits(RatedCapHeatUser, 2) + " [W]");
                        ShowContinueError("differs from Design Size Rated Total Heating Capacity of " + RoundSigDigits(RatedCapHeatDes, 2) + " [W]");
                        ShowContinueError("This may, or may not, indicate mismatched component sizes.");
                        ShowContinueError("Verify that the value entered is intended and is consistent with other components.");
                    }
                }
            }
        }

        // FORCE BACK TO THE RATED AIR FLOW RATE WITH THE SAME RATIO DEFINED BY THE CATALOG DATA
        if (!HardSizeNoDesRunAirFlow) {
            if ((RatedCapCoolTotalAutoSized) && (RatedAirFlowAutoSized)) {
                RatedAirVolFlowRateDes =
                    VarSpeedCoil(DXCoilNum).RatedCapCoolTotal * VarSpeedCoil(DXCoilNum).MSRatedAirVolFlowPerRatedTotCap(NormSpeed);
            } else if ((RatedCapHeatAutoSized) && (RatedAirFlowAutoSized)) {
                RatedAirVolFlowRateDes = VarSpeedCoil(DXCoilNum).RatedCapHeat * VarSpeedCoil(DXCoilNum).MSRatedAirVolFlowPerRatedTotCap(NormSpeed);
            }

            // write the air flow sizing output
            if (RatedAirFlowAutoSized) {
                VarSpeedCoil(DXCoilNum).RatedAirVolFlowRate = RatedAirVolFlowRateDes;
                ReportSizingOutput("COIL:" + VarSpeedCoil(DXCoilNum).CoolHeatType + CurrentObjSubfix,
                                   VarSpeedCoil(DXCoilNum).Name,
                                   "Design Size Rated Air Flow Rate [m3/s]",
                                   RatedAirVolFlowRateDes);
            } else {
                if (VarSpeedCoil(DXCoilNum).RatedAirVolFlowRate > 0.0 && RatedAirVolFlowRateDes > 0.0) {
                    RatedAirVolFlowRateUser = VarSpeedCoil(DXCoilNum).RatedAirVolFlowRate;
                    ReportSizingOutput("COIL:" + VarSpeedCoil(DXCoilNum).CoolHeatType + CurrentObjSubfix,
                                       VarSpeedCoil(DXCoilNum).Name,
                                       "Design Size Rated Air Flow Rate [m3/s]",
                                       RatedAirVolFlowRateDes,
                                       "User-Specified Rated Air Flow Rate [m3/s]",
                                       RatedAirVolFlowRateUser);
                    if (DisplayExtraWarnings) {
                        if ((std::abs(RatedAirVolFlowRateDes - RatedAirVolFlowRateUser) / RatedAirVolFlowRateUser) > AutoVsHardSizingThreshold) {
                            ShowMessage("SizeVarSpeedCoil: Potential issue with equipment sizing for" + VarSpeedCoil(DXCoilNum).CoolHeatType + ' ' +
                                        CurrentObjSubfix);
                            ShowContinueError("Coil Name =" + VarSpeedCoil(DXCoilNum).Name);
                            ShowContinueError("User-Specified Rated Air Flow Rate of " + RoundSigDigits(RatedAirVolFlowRateUser, 5) + " [m3/s]");
                            ShowContinueError("differs from Design Size Rated Air Flow Rate of " + RoundSigDigits(RatedAirVolFlowRateDes, 5) +
                                              " [m3/s]");
                            ShowContinueError("This may, or may not, indicate mismatched component sizes.");
                            ShowContinueError("Verify that the value entered is intended and is consistent with other components.");
                        }
                    }
                }
            }
            coilSelectionReportObj->setCoilAirFlow(
                VarSpeedCoil(DXCoilNum).Name, VarSpeedCoil(DXCoilNum).VarSpeedCoilType, RatedAirVolFlowRateDes, RatedAirFlowAutoSized);
        }

        // Check that heat pump heating capacity is within 20% of cooling capacity. Check only for heating coil and report both.
        if (VarSpeedCoil(DXCoilNum).CoolHeatType == "HEATING" && VarSpeedCoil(DXCoilNum).CompanionCoolingCoilNum > 0) {

            if (VarSpeedCoil(VarSpeedCoil(DXCoilNum).CompanionCoolingCoilNum).RatedCapCoolTotal > 0.0) {

                if (std::abs(VarSpeedCoil(VarSpeedCoil(DXCoilNum).CompanionCoolingCoilNum).RatedCapCoolTotal - VarSpeedCoil(DXCoilNum).RatedCapHeat) /
                        VarSpeedCoil(VarSpeedCoil(DXCoilNum).CompanionCoolingCoilNum).RatedCapCoolTotal >
                    0.2) {

                    ShowWarningError("COIL:" + VarSpeedCoil(DXCoilNum).CoolHeatType + ":WATERTOAIRHEATPUMP:VARIABLESPEEDEQUATIONFIT \"" +
                                     VarSpeedCoil(DXCoilNum).Name + "\"");
                    ShowContinueError("...used with COIL:" + VarSpeedCoil(VarSpeedCoil(DXCoilNum).CompanionCoolingCoilNum).CoolHeatType +
                                      ":WATERTOAIRHEATPUMP:VARIABLESPEEDEQUATIONFIT \"" +
                                      VarSpeedCoil(VarSpeedCoil(DXCoilNum).CompanionCoolingCoilNum).Name + "\"");
                    ShowContinueError("...heating capacity is disproportionate (> 20% different) to total cooling capacity");
                    ShowContinueError("...heating capacity = " + TrimSigDigits(VarSpeedCoil(DXCoilNum).RatedCapHeat, 3) + " W");
                    ShowContinueError("...cooling capacity = " +
                                      TrimSigDigits(VarSpeedCoil(VarSpeedCoil(DXCoilNum).CompanionCoolingCoilNum).RatedCapCoolTotal, 3) + " W");
                }
            }
        }

        // ASSIGN CAPACITY
        if (VarSpeedCoil(DXCoilNum).CoolHeatType == "COOLING") {
            VarSpeedCoil(DXCoilNum).MSRatedTotCap(UpperSpeed) =
                VarSpeedCoil(DXCoilNum).RatedCapCoolTotal / VarSpeedCoil(DXCoilNum).MSRatedPercentTotCap(NormSpeed);
        } else if (VarSpeedCoil(DXCoilNum).CoolHeatType == "HEATING") {
            VarSpeedCoil(DXCoilNum).MSRatedTotCap(UpperSpeed) =
                VarSpeedCoil(DXCoilNum).RatedCapHeat / VarSpeedCoil(DXCoilNum).MSRatedPercentTotCap(NormSpeed);
        } else if (VarSpeedCoil(DXCoilNum).CoolHeatType == "WATERHEATING") {
            VarSpeedCoil(DXCoilNum).MSRatedTotCap(UpperSpeed) =
                VarSpeedCoil(DXCoilNum).RatedCapWH / VarSpeedCoil(DXCoilNum).MSRatedPercentTotCap(NormSpeed);
        }

        if (VarSpeedCoil(DXCoilNum).CoolHeatType == "WATERHEATING") {
            HPInletAirHumRat =
                PsyWFnTdbTwbPb(VarSpeedCoil(DXCoilNum).WHRatedInletDBTemp, VarSpeedCoil(DXCoilNum).WHRatedInletWBTemp, StdBaroPress, RoutineName);
            rhoA = PsyRhoAirFnPbTdbW(OutBaroPress, VarSpeedCoil(DXCoilNum).WHRatedInletDBTemp, HPInletAirHumRat, RoutineName);

            for (Mode = VarSpeedCoil(DXCoilNum).NumOfSpeeds; Mode >= 1; --Mode) {
                VarSpeedCoil(DXCoilNum).MSRatedTotCap(Mode) =
                    VarSpeedCoil(DXCoilNum).MSRatedTotCap(UpperSpeed) * VarSpeedCoil(DXCoilNum).MSRatedPercentTotCap(Mode);
                VarSpeedCoil(DXCoilNum).MSRatedAirVolFlowRate(Mode) =
                    VarSpeedCoil(DXCoilNum).MSRatedTotCap(Mode) * VarSpeedCoil(DXCoilNum).MSRatedAirVolFlowPerRatedTotCap(Mode);
                VarSpeedCoil(DXCoilNum).MSRatedAirMassFlowRate(Mode) = VarSpeedCoil(DXCoilNum).MSRatedAirVolFlowRate(Mode) * rhoA;
                // EVAPORATIVE PRECOOLING CONDENSER AIR FLOW RATE
                VarSpeedCoil(DXCoilNum).EvapCondAirFlow(Mode) = 0.0;
            }
        } else {
            rhoA = PsyRhoAirFnPbTdbW(OutBaroPress, RatedInletAirTemp, RatedInletAirHumRat, RoutineName);
            // HPWH, the mass flow rate will be updated by a revised entering air density

            if (VarSpeedCoil(DXCoilNum).MSHPDesignSpecIndex > -1 && UnitarySystems::designSpecMSHP.size() > 0) {
                if (VarSpeedCoil(DXCoilNum).CoolHeatType == "COOLING") {
                    if (UnitarySystems::designSpecMSHP[VarSpeedCoil(DXCoilNum).MSHPDesignSpecIndex].numOfSpeedCooling !=
                        VarSpeedCoil(DXCoilNum).NumOfSpeeds) {
                        ShowFatalError("COIL:" + VarSpeedCoil(DXCoilNum).CoolHeatType + CurrentObjSubfix + " = " + VarSpeedCoil(DXCoilNum).Name +
                                       " number of speeds not equal to number of speed specified in UnitarySystemPerformance:Multispeed object.");
                    } else {
                        for (Mode = VarSpeedCoil(DXCoilNum).NumOfSpeeds; Mode >= 1; --Mode) {
                            VarSpeedCoil(DXCoilNum).MSRatedAirVolFlowRate(Mode) =
                                VarSpeedCoil(DXCoilNum).RatedAirVolFlowRate *
                                UnitarySystems::designSpecMSHP[VarSpeedCoil(DXCoilNum).MSHPDesignSpecIndex].coolingVolFlowRatio[Mode - 1];
                            VarSpeedCoil(DXCoilNum).MSRatedTotCap(Mode) =
                                VarSpeedCoil(DXCoilNum).MSRatedAirVolFlowRate(Mode) / VarSpeedCoil(DXCoilNum).MSRatedAirVolFlowPerRatedTotCap(Mode);
                            VarSpeedCoil(DXCoilNum).MSRatedAirMassFlowRate(Mode) = VarSpeedCoil(DXCoilNum).MSRatedAirVolFlowRate(Mode) * rhoA;
                            // EVAPORATIVE PRECOOLING CONDENSER AIR FLOW RATE
                            VarSpeedCoil(DXCoilNum).EvapCondAirFlow(Mode) =
                                VarSpeedCoil(DXCoilNum).MSRatedTotCap(Mode) * VarSpeedCoil(DXCoilNum).MSRatedEvapCondVolFlowPerRatedTotCap(Mode);
                        }
                    }
                } else if (VarSpeedCoil(DXCoilNum).CoolHeatType == "HEATING") {
                    if (UnitarySystems::designSpecMSHP[VarSpeedCoil(DXCoilNum).MSHPDesignSpecIndex].numOfSpeedHeating !=
                        VarSpeedCoil(DXCoilNum).NumOfSpeeds) {
                        ShowFatalError("COIL:" + VarSpeedCoil(DXCoilNum).CoolHeatType + CurrentObjSubfix + " = " + VarSpeedCoil(DXCoilNum).Name +
                                       " number of speeds not equal to number of speed specified in UnitarySystemPerformance:Multispeed object.");
                    } else {
                        for (Mode = VarSpeedCoil(DXCoilNum).NumOfSpeeds; Mode >= 1; --Mode) {
                            VarSpeedCoil(DXCoilNum).MSRatedAirVolFlowRate(Mode) =
                                VarSpeedCoil(DXCoilNum).RatedAirVolFlowRate *
                                UnitarySystems::designSpecMSHP[VarSpeedCoil(DXCoilNum).MSHPDesignSpecIndex].heatingVolFlowRatio[Mode - 1];
                            VarSpeedCoil(DXCoilNum).MSRatedTotCap(Mode) =
                                VarSpeedCoil(DXCoilNum).MSRatedAirVolFlowRate(Mode) / VarSpeedCoil(DXCoilNum).MSRatedAirVolFlowPerRatedTotCap(Mode);
                            VarSpeedCoil(DXCoilNum).MSRatedAirMassFlowRate(Mode) = VarSpeedCoil(DXCoilNum).MSRatedAirVolFlowRate(Mode) * rhoA;
                            // EVAPORATIVE PRECOOLING CONDENSER AIR FLOW RATE
                            VarSpeedCoil(DXCoilNum).EvapCondAirFlow(Mode) =
                                VarSpeedCoil(DXCoilNum).MSRatedTotCap(Mode) * VarSpeedCoil(DXCoilNum).MSRatedEvapCondVolFlowPerRatedTotCap(Mode);
                        }
                    }
                }
            } else {
                for (Mode = VarSpeedCoil(DXCoilNum).NumOfSpeeds; Mode >= 1; --Mode) {
                    VarSpeedCoil(DXCoilNum).MSRatedTotCap(Mode) =
                        VarSpeedCoil(DXCoilNum).MSRatedTotCap(UpperSpeed) * VarSpeedCoil(DXCoilNum).MSRatedPercentTotCap(Mode);
                    VarSpeedCoil(DXCoilNum).MSRatedAirVolFlowRate(Mode) =
                        VarSpeedCoil(DXCoilNum).MSRatedTotCap(Mode) * VarSpeedCoil(DXCoilNum).MSRatedAirVolFlowPerRatedTotCap(Mode);
                    VarSpeedCoil(DXCoilNum).MSRatedAirMassFlowRate(Mode) = VarSpeedCoil(DXCoilNum).MSRatedAirVolFlowRate(Mode) * rhoA;
                    // EVAPORATIVE PRECOOLING CONDENSER AIR FLOW RATE
                    VarSpeedCoil(DXCoilNum).EvapCondAirFlow(Mode) =
                        VarSpeedCoil(DXCoilNum).MSRatedTotCap(Mode) * VarSpeedCoil(DXCoilNum).MSRatedEvapCondVolFlowPerRatedTotCap(Mode);
                }
            }
        }

        // size rated power
        if (VarSpeedCoil(DXCoilNum).CoolHeatType == "COOLING") {

            VarSpeedCoil(DXCoilNum).RatedCOPCool = VarSpeedCoil(DXCoilNum).MSRatedCOP(VarSpeedCoil(DXCoilNum).NormSpedLevel);
            VarSpeedCoil(DXCoilNum).RatedPowerCool = VarSpeedCoil(DXCoilNum).RatedCapCoolTotal / VarSpeedCoil(DXCoilNum).RatedCOPCool;

        } else if (VarSpeedCoil(DXCoilNum).CoolHeatType == "HEATING") {
            VarSpeedCoil(DXCoilNum).RatedCOPHeat = VarSpeedCoil(DXCoilNum).MSRatedCOP(VarSpeedCoil(DXCoilNum).NormSpedLevel);
            VarSpeedCoil(DXCoilNum).RatedPowerHeat = VarSpeedCoil(DXCoilNum).RatedCapHeat / VarSpeedCoil(DXCoilNum).RatedCOPHeat;
            VarSpeedCoil(DXCoilNum).RatedCapCoolTotal = VarSpeedCoil(DXCoilNum).RatedCapHeat;
        } else if (VarSpeedCoil(DXCoilNum).CoolHeatType == "WATERHEATING") {
            VarSpeedCoil(DXCoilNum).RatedCOPHeat = VarSpeedCoil(DXCoilNum).MSRatedCOP(VarSpeedCoil(DXCoilNum).NormSpedLevel);
            VarSpeedCoil(DXCoilNum).RatedPowerHeat = VarSpeedCoil(DXCoilNum).RatedCapWH / VarSpeedCoil(DXCoilNum).RatedCOPHeat;
            VarSpeedCoil(DXCoilNum).RatedCapCoolTotal = VarSpeedCoil(DXCoilNum).RatedCapWH * (1.0 - 1.0 / VarSpeedCoil(DXCoilNum).RatedCOPHeat);
        }

        // Size water volumetric flow rate
        if ((VarSpeedCoil(DXCoilNum).RatedWaterVolFlowRate == AutoSize) &&
            (VarSpeedCoil(DXCoilNum).VSCoilTypeOfNum == Coil_CoolingWaterToAirHPVSEquationFit ||
             VarSpeedCoil(DXCoilNum).VSCoilTypeOfNum == Coil_HeatingWaterToAirHPVSEquationFit)) {
            RatedWaterFlowAutoSized = true;
        }

        //!   if not found on a plant loop, check condenser loop and warn user if not found
        //    IF(PltSizNum == 0) THEN
        //      PltSizNum = &
        //          MyCondPlantSizingIndex('COIL:'//TRIM(VarSpeedCoil(DXCoilNum)%CoolHeatType)// &
        //               TRIM(CurrentObjSubfix), &
        //                                 VarSpeedCoil(DXCoilNum)%Name, &
        //                                 VarSpeedCoil(DXCoilNum)%WaterInletNodeNum, &
        //                                 VarSpeedCoil(DXCoilNum)%WaterOutletNodeNum, ErrorsFound)
        //    END IF

        //   WSHP condenser can be on either a plant loop or condenser loop. Test each to find plant sizing number.
        //   first check to see if coil is connected to a plant loop, no warning on this CALL
        if (RatedWaterFlowAutoSized) {
            if (VarSpeedCoil(DXCoilNum).CondenserType == WaterCooled)
                PltSizNum = MyPlantSizingIndex("COIL:" + VarSpeedCoil(DXCoilNum).CoolHeatType + CurrentObjSubfix,
                                               VarSpeedCoil(DXCoilNum).Name,
                                               VarSpeedCoil(DXCoilNum).WaterInletNodeNum,
                                               VarSpeedCoil(DXCoilNum).WaterOutletNodeNum,
                                               ErrorsFound,
                                               false);

            if (PltSizNum > 0) {
                rho = GetDensityGlycol(PlantLoop(VarSpeedCoil(DXCoilNum).LoopNum).FluidName,
                                       PlantSizData(PltSizNum).ExitTemp,
                                       PlantLoop(VarSpeedCoil(DXCoilNum).LoopNum).FluidIndex,
                                       RoutineNameAlt);
                cp = GetSpecificHeatGlycol(PlantLoop(VarSpeedCoil(DXCoilNum).LoopNum).FluidName,
                                           PlantSizData(PltSizNum).ExitTemp,
                                           PlantLoop(VarSpeedCoil(DXCoilNum).LoopNum).FluidIndex,
                                           RoutineNameAlt);

                if (VarSpeedCoil(DXCoilNum).CoolHeatType == "HEATING") {

                    RatedWaterVolFlowRateDes = VarSpeedCoil(DXCoilNum).RatedCapHeat / (PlantSizData(PltSizNum).DeltaT * cp * rho);

                    //        CALL ReportSizingOutput('COIL:'//TRIM(VarSpeedCoil(DXCoilNum)%CoolHeatType)//&
                    //                                TRIM(CurrentObjSubfix), &
                    //                                  VarSpeedCoil(DXCoilNum)%Name, &
                    //                                  'Rated Water Flow Rate [m3/s]', VarSpeedCoil(DXCoilNum)%RatedWaterVolFlowRate)
                    coilSelectionReportObj->setCoilLvgWaterTemp(VarSpeedCoil(DXCoilNum).Name,
                                                                VarSpeedCoil(DXCoilNum).VarSpeedCoilType,
                                                                PlantSizData(PltSizNum).ExitTemp +
                                                                    PlantSizData(PltSizNum).DeltaT); // TRACE 3D Plus coil selection report

                } else if (VarSpeedCoil(DXCoilNum).CoolHeatType == "COOLING") {

                    //       use companion heating coil capacity to calculate volumetric flow rate
                    if (VarSpeedCoil(DXCoilNum).CompanionCoolingCoilNum > 0) {
                        SystemCapacity = VarSpeedCoil(VarSpeedCoil(DXCoilNum).CompanionCoolingCoilNum).RatedCapHeat;
                    } else {
                        SystemCapacity = VarSpeedCoil(DXCoilNum).RatedCapCoolTotal;
                    }

                    RatedWaterVolFlowRateDes = SystemCapacity / (PlantSizData(PltSizNum).DeltaT * cp * rho);

                    //        CALL ReportSizingOutput('COIL:'//TRIM(VarSpeedCoil(DXCoilNum)%CoolHeatType)&
                    //                                //TRIM(CurrentObjSubfix), &
                    //                                  VarSpeedCoil(DXCoilNum)%Name, &
                    //                                  'Rated Water Flow Rate [m3/s]', VarSpeedCoil(DXCoilNum)%RatedWaterVolFlowRate)
                    coilSelectionReportObj->setCoilLvgWaterTemp(VarSpeedCoil(DXCoilNum).Name,
                                                                VarSpeedCoil(DXCoilNum).VarSpeedCoilType,
                                                                PlantSizData(PltSizNum).ExitTemp -
                                                                    PlantSizData(PltSizNum).DeltaT); // TRACE 3D Plus coil selection report
                }

                coilSelectionReportObj->setCoilEntWaterTemp(VarSpeedCoil(DXCoilNum).Name,
                                                            VarSpeedCoil(DXCoilNum).VarSpeedCoilType,
                                                            PlantSizData(PltSizNum).ExitTemp); // TRACE 3D Plus coil selection report

                coilSelectionReportObj->setCoilWaterDeltaT(VarSpeedCoil(DXCoilNum).Name,
                                                           VarSpeedCoil(DXCoilNum).VarSpeedCoilType,
                                                           PlantSizData(PltSizNum).DeltaT); // TRACE 3D Plus coil selection report
            } else {
                ShowSevereError("Autosizing of water flow requires a loop Sizing:Plant object");
                ShowContinueError("Autosizing also requires physical connection to a plant or condenser loop.");
                ShowContinueError("Occurs in COIL:" + VarSpeedCoil(DXCoilNum).CoolHeatType + CurrentObjSubfix +
                                  " Object=" + VarSpeedCoil(DXCoilNum).Name);
                ErrorsFound = true;
            }
        }

        // WRITE THE WATER SIZING OUTPUT
        if (RatedWaterFlowAutoSized) {
            // FORCE BACK TO THE RATED WATER FLOW RATE WITH THE SAME RATIO DEFINED BY THE CATLOG DATA
            if (RatedCapCoolTotalAutoSized) {
                RatedWaterVolFlowRateDes =
                    VarSpeedCoil(DXCoilNum).RatedCapCoolTotal * VarSpeedCoil(DXCoilNum).MSRatedWaterVolFlowPerRatedTotCap(NormSpeed);
            } else if (RatedCapHeatAutoSized) {
                RatedWaterVolFlowRateDes =
                    VarSpeedCoil(DXCoilNum).RatedCapHeat * VarSpeedCoil(DXCoilNum).MSRatedWaterVolFlowPerRatedTotCap(NormSpeed);
            }
            coilSelectionReportObj->setCoilWaterFlowNodeNums(VarSpeedCoil(DXCoilNum).Name,
                                                             VarSpeedCoil(DXCoilNum).VarSpeedCoilType,
                                                             RatedWaterVolFlowRateDes,
                                                             RatedWaterFlowAutoSized,
                                                             VarSpeedCoil(DXCoilNum).WaterInletNodeNum,
                                                             VarSpeedCoil(DXCoilNum).WaterOutletNodeNum,
                                                             VarSpeedCoil(DXCoilNum).LoopNum);
            VarSpeedCoil(DXCoilNum).RatedWaterVolFlowRate = RatedWaterVolFlowRateDes;
            ReportSizingOutput("COIL:" + VarSpeedCoil(DXCoilNum).CoolHeatType + CurrentObjSubfix,
                               VarSpeedCoil(DXCoilNum).Name,
                               "Design Size Rated Water Flow Rate [m3/s]",
                               RatedWaterVolFlowRateDes);
            // Ensure water flow rate at lower speed must be lower or
            // equal to the flow rate at higher speed. Otherwise, a severe error is isssued.
            for (Mode = 1; Mode <= VarSpeedCoil(DXCoilNum).NumOfSpeeds - 1; ++Mode) {
                if (VarSpeedCoil(DXCoilNum).MSRatedWaterVolFlowRate(Mode) > VarSpeedCoil(DXCoilNum).MSRatedWaterVolFlowRate(Mode + 1) * 1.05) {
                    ShowWarningError("SizeDXCoil: " + VarSpeedCoil(DXCoilNum).VarSpeedCoilType + ' ' + VarSpeedCoil(DXCoilNum).Name + ", Speed " +
                                     TrimSigDigits(Mode) + " Rated Air Flow Rate must be less than or equal to Speed " + TrimSigDigits(Mode + 1) +
                                     " Rated Air Flow Rate.");
                    ShowContinueError("Instead, " + RoundSigDigits(VarSpeedCoil(DXCoilNum).MSRatedAirVolFlowRate(Mode), 2) + " > " +
                                      RoundSigDigits(VarSpeedCoil(DXCoilNum).MSRatedAirVolFlowRate(Mode + 1), 2));
                    ShowFatalError("Preceding conditions cause termination.");
                }
            }
        } else {
            if (VarSpeedCoil(DXCoilNum).RatedWaterVolFlowRate > 0.0 && RatedWaterVolFlowRateDes > 0.0) {
                RatedWaterVolFlowRateUser = VarSpeedCoil(DXCoilNum).RatedWaterVolFlowRate;
                ReportSizingOutput("COIL:" + VarSpeedCoil(DXCoilNum).CoolHeatType + CurrentObjSubfix,
                                   VarSpeedCoil(DXCoilNum).Name,
                                   "Design Size Rated Water Flow Rate [m3/s]",
                                   RatedWaterVolFlowRateDes,
                                   "User-Specified Rated Water Flow Rate [m3/s]",
                                   RatedWaterVolFlowRateUser);
                if (DisplayExtraWarnings) {
                    if ((std::abs(RatedWaterVolFlowRateDes - RatedWaterVolFlowRateUser) / RatedWaterVolFlowRateUser) > AutoVsHardSizingThreshold) {
                        ShowMessage("SizeVarSpeedCoil: Potential issue with equipment sizing for" + VarSpeedCoil(DXCoilNum).CoolHeatType + ' ' +
                                    CurrentObjSubfix);
                        ShowContinueError("Coil Name =" + VarSpeedCoil(DXCoilNum).Name);
                        ShowContinueError("User-Specified Rated Water Flow Rate of " + RoundSigDigits(RatedWaterVolFlowRateUser, 5) + " [m3/s]");
                        ShowContinueError("differs from Design Size Rated Water Flow Rate of " + RoundSigDigits(RatedWaterVolFlowRateDes, 5) +
                                          " [m3/s]");
                        ShowContinueError("This may, or may not, indicate mismatched component sizes.");
                        ShowContinueError("Verify that the value entered is intended and is consistent with other components.");
                    }
                }
            }
        }

        // Save component design water volumetric flow rate.
        if (VarSpeedCoil(DXCoilNum).RatedWaterVolFlowRate > 0.0 && VarSpeedCoil(DXCoilNum).CoolHeatType == "WATERHEATING") {
            RegisterPlantCompDesignFlow(VarSpeedCoil(DXCoilNum).WaterInletNodeNum, VarSpeedCoil(DXCoilNum).RatedWaterVolFlowRate);
        }
        // Use 1/2 flow since both cooling and heating coil will save flow yet only 1 will operate at a time
        else if (VarSpeedCoil(DXCoilNum).RatedWaterVolFlowRate > 0.0) {
            RegisterPlantCompDesignFlow(VarSpeedCoil(DXCoilNum).WaterInletNodeNum, 0.5 * VarSpeedCoil(DXCoilNum).RatedWaterVolFlowRate);
        }

        if (VarSpeedCoil(DXCoilNum).VSCoilTypeOfNum == Coil_CoolingWaterToAirHPVSEquationFit ||
            VarSpeedCoil(DXCoilNum).VSCoilTypeOfNum == Coil_HeatingWaterToAirHPVSEquationFit) {

            if (VarSpeedCoil(DXCoilNum).VSCoilTypeOfNum == Coil_CoolingWaterToAirHPVSEquationFit) {
                RatedSourceTempCool = RatedInletWaterTemp;
            } else {
                RatedSourceTempCool = RatedInletWaterTempHeat;
            }

            if (PltSizNum > 0) {
                rhoW = rho;
            } else {
                rhoW = GetDensityGlycol(PlantLoop(VarSpeedCoil(DXCoilNum).LoopNum).FluidName,
                                        RatedSourceTempCool,
                                        PlantLoop(VarSpeedCoil(DXCoilNum).LoopNum).FluidIndex,
                                        RoutineName);
            }

            VarSpeedCoil(DXCoilNum).RatedWaterMassFlowRate = VarSpeedCoil(DXCoilNum).RatedWaterVolFlowRate * rhoW;
            for (Mode = VarSpeedCoil(DXCoilNum).NumOfSpeeds; Mode >= 1; --Mode) {
                VarSpeedCoil(DXCoilNum).MSRatedWaterVolFlowRate(Mode) =
                    VarSpeedCoil(DXCoilNum).MSRatedTotCap(Mode) * VarSpeedCoil(DXCoilNum).MSRatedWaterVolFlowPerRatedTotCap(Mode);
                VarSpeedCoil(DXCoilNum).MSRatedWaterMassFlowRate(Mode) = VarSpeedCoil(DXCoilNum).MSRatedWaterVolFlowRate(Mode) * rhoW;
            }
        } else if (VarSpeedCoil(DXCoilNum).CoolHeatType == "WATERHEATING") {
            RatedSourceTempCool = VarSpeedCoil(DXCoilNum).WHRatedInletWaterTemp;
            rhoW = RhoH2O(RatedSourceTempCool);
            VarSpeedCoil(DXCoilNum).RatedWaterMassFlowRate = VarSpeedCoil(DXCoilNum).RatedWaterVolFlowRate * rhoW;
            for (Mode = VarSpeedCoil(DXCoilNum).NumOfSpeeds; Mode >= 1; --Mode) {
                VarSpeedCoil(DXCoilNum).MSRatedWaterVolFlowRate(Mode) =
                    VarSpeedCoil(DXCoilNum).MSRatedTotCap(Mode) * VarSpeedCoil(DXCoilNum).MSRatedWaterVolFlowPerRatedTotCap(Mode);
                VarSpeedCoil(DXCoilNum).MSWHPumpPower(Mode) =
                    VarSpeedCoil(DXCoilNum).MSRatedTotCap(Mode) * VarSpeedCoil(DXCoilNum).MSWHPumpPowerPerRatedTotCap(Mode);
                VarSpeedCoil(DXCoilNum).MSRatedWaterMassFlowRate(Mode) = VarSpeedCoil(DXCoilNum).MSRatedWaterVolFlowRate(Mode) * rhoW;
            }
        } else {
            RatedSourceTempCool = RatedAmbAirTemp;
        }

        // Ensure air flow rate at lower speed must be lower or
        // equal to the flow rate at higher speed. Otherwise, a severe error is isssued.
        for (Mode = 1; Mode <= VarSpeedCoil(DXCoilNum).NumOfSpeeds - 1; ++Mode) {
            if (VarSpeedCoil(DXCoilNum).MSRatedAirVolFlowRate(Mode) > VarSpeedCoil(DXCoilNum).MSRatedAirVolFlowRate(Mode + 1)) {
                ShowWarningError("SizeDXCoil: " + VarSpeedCoil(DXCoilNum).VarSpeedCoilType + ' ' + VarSpeedCoil(DXCoilNum).Name + ", Speed " +
                                 TrimSigDigits(Mode) + " Rated Air Flow Rate must be less than or equal to Speed " + TrimSigDigits(Mode + 1) +
                                 " Rated Air Flow Rate.");
                ShowContinueError("Instead, " + RoundSigDigits(VarSpeedCoil(DXCoilNum).MSRatedAirVolFlowRate(Mode), 2) + " > " +
                                  RoundSigDigits(VarSpeedCoil(DXCoilNum).MSRatedAirVolFlowRate(Mode + 1), 2));
                ShowFatalError("Preceding conditions cause termination.");
            }
        }

        // Ensure capacity at lower speed must be lower or equal to the capacity at higher speed.
        for (Mode = 1; Mode <= VarSpeedCoil(DXCoilNum).NumOfSpeeds - 1; ++Mode) {
            if (VarSpeedCoil(DXCoilNum).MSRatedTotCap(Mode) > VarSpeedCoil(DXCoilNum).MSRatedTotCap(Mode + 1)) {
                ShowWarningError("SizeDXCoil: " + VarSpeedCoil(DXCoilNum).VarSpeedCoilType + ' ' + VarSpeedCoil(DXCoilNum).Name + ", Speed " +
                                 TrimSigDigits(Mode) + " Rated Total Cooling Capacity must be less than or equal to Speed " +
                                 TrimSigDigits(Mode + 1) + " Rated Total Cooling Capacity.");
                ShowContinueError("Instead, " + RoundSigDigits(VarSpeedCoil(DXCoilNum).MSRatedTotCap(Mode), 2) + " > " +
                                  RoundSigDigits(VarSpeedCoil(DXCoilNum).MSRatedTotCap(Mode + 1), 2));
                ShowFatalError("Preceding conditions cause termination.");
            }
        }

        // convert SHR to rated Bypass factor and effective air side surface area
        if (VarSpeedCoil(DXCoilNum).CoolHeatType == "COOLING") {
            for (Mode = 1; Mode <= VarSpeedCoil(DXCoilNum).NumOfSpeeds; ++Mode) {
                VarSpeedCoil(DXCoilNum).MSRatedCBF(Mode) = CalcCBF(VarSpeedCoil(DXCoilNum).VarSpeedCoilType,
                                                                   VarSpeedCoil(DXCoilNum).Name,
                                                                   RatedInletAirTemp,
                                                                   RatedInletAirHumRat,
                                                                   VarSpeedCoil(DXCoilNum).MSRatedTotCap(Mode),
                                                                   VarSpeedCoil(DXCoilNum).MSRatedAirVolFlowRate(Mode),
                                                                   VarSpeedCoil(DXCoilNum).MSRatedSHR(Mode),
                                                                   true);
                if (VarSpeedCoil(DXCoilNum).MSRatedCBF(Mode) > 0.0) {
                    VarSpeedCoil(DXCoilNum).MSEffectiveAo(Mode) =
                        -std::log(VarSpeedCoil(DXCoilNum).MSRatedCBF(Mode)) * VarSpeedCoil(DXCoilNum).MSRatedAirMassFlowRate(Mode);
                } else {
                    VarSpeedCoil(DXCoilNum).MSEffectiveAo(Mode) = 0.0;
                }
            }
        } else if (VarSpeedCoil(DXCoilNum).CoolHeatType == "WATERHEATING") {
            HPWHInletDBTemp = VarSpeedCoil(DXCoilNum).WHRatedInletDBTemp;
            HPWHInletWBTemp = VarSpeedCoil(DXCoilNum).WHRatedInletWBTemp;

            rhoA = PsyRhoAirFnPbTdbW(StdBaroPress, HPWHInletDBTemp, HPInletAirHumRat, RoutineName);
            for (Mode = 1; Mode <= VarSpeedCoil(DXCoilNum).NumOfSpeeds; ++Mode) {
                VarSpeedCoil(DXCoilNum).MSRatedAirMassFlowRate(Mode) = VarSpeedCoil(DXCoilNum).MSRatedAirVolFlowRate(Mode) * rhoA;
                // Check for valid range of (Rated Air Volume Flow Rate / Rated Total Capacity)
                // RatedVolFlowPerRatedTotCap = VarSpeedCoil(DXCoilNum).MSRatedAirVolFlowRate(Mode) /
                //	VarSpeedCoil(DXCoilNum).MSRatedTotCap(Mode);//prepared for checking ratios, not used here
            }

            for (Mode = 1; Mode <= VarSpeedCoil(DXCoilNum).NumOfSpeeds; ++Mode) {
                // get cooling capacity, without fan power, i.e. total coil cooling
                if (VarSpeedCoil(DXCoilNum).CondPumpPowerInCOP)
                    HPWHCoolCapacity = VarSpeedCoil(DXCoilNum).MSRatedTotCap(Mode) * (1.0 - 1.0 / VarSpeedCoil(DXCoilNum).MSRatedCOP(Mode)) +
                                       VarSpeedCoil(DXCoilNum).MSWHPumpPower(Mode) -
                                       VarSpeedCoil(DXCoilNum).MSWHPumpPower(Mode) * VarSpeedCoil(DXCoilNum).HPWHCondPumpFracToWater;
                else
                    HPWHCoolCapacity = VarSpeedCoil(DXCoilNum).MSRatedTotCap(Mode) * (1.0 - 1.0 / VarSpeedCoil(DXCoilNum).MSRatedCOP(Mode)) -
                                       VarSpeedCoil(DXCoilNum).MSWHPumpPower(Mode) * VarSpeedCoil(DXCoilNum).HPWHCondPumpFracToWater;

                VarSpeedCoil(DXCoilNum).MSRatedCBF(Mode) = CalcCBF(VarSpeedCoil(DXCoilNum).VarSpeedCoilType,
                                                                   VarSpeedCoil(DXCoilNum).Name,
                                                                   HPWHInletDBTemp,
                                                                   HPInletAirHumRat,
                                                                   HPWHCoolCapacity,
                                                                   VarSpeedCoil(DXCoilNum).MSRatedAirVolFlowRate(Mode),
                                                                   VarSpeedCoil(DXCoilNum).MSRatedSHR(Mode),
                                                                   true);
                if (VarSpeedCoil(DXCoilNum).MSRatedCBF(Mode) > 0.0) {
                    VarSpeedCoil(DXCoilNum).MSEffectiveAo(Mode) =
                        -std::log(VarSpeedCoil(DXCoilNum).MSRatedCBF(Mode)) * VarSpeedCoil(DXCoilNum).MSRatedAirMassFlowRate(Mode);
                } else {
                    VarSpeedCoil(DXCoilNum).MSEffectiveAo(Mode) = 0.0;
                }
            }

            // update VarSpeedCoil(DXCoilNum).RatedCapCoolTotal
            Mode = VarSpeedCoil(DXCoilNum).NormSpedLevel;
            if (VarSpeedCoil(DXCoilNum).CondPumpPowerInCOP) {
                VarSpeedCoil(DXCoilNum).RatedCapCoolTotal =
                    VarSpeedCoil(DXCoilNum).MSRatedTotCap(Mode) * (1.0 - 1.0 / VarSpeedCoil(DXCoilNum).MSRatedCOP(Mode)) +
                    VarSpeedCoil(DXCoilNum).MSWHPumpPower(Mode) -
                    VarSpeedCoil(DXCoilNum).MSWHPumpPower(Mode) * VarSpeedCoil(DXCoilNum).HPWHCondPumpFracToWater;
            } else {
                VarSpeedCoil(DXCoilNum).RatedCapCoolTotal =
                    VarSpeedCoil(DXCoilNum).MSRatedTotCap(Mode) * (1.0 - 1.0 / VarSpeedCoil(DXCoilNum).MSRatedCOP(Mode)) -
                    VarSpeedCoil(DXCoilNum).MSWHPumpPower(Mode) * VarSpeedCoil(DXCoilNum).HPWHCondPumpFracToWater;
            }
        }

        // size rated sensible cooling capacity
        RatedCapCoolSensAutoSized = true; // always do that

        if (VarSpeedCoil(DXCoilNum).RatedAirVolFlowRate >= SmallAirVolFlow && VarSpeedCoil(DXCoilNum).CoolHeatType == "COOLING") {
            RatedAirMassFlowRate =
                VarSpeedCoil(DXCoilNum).RatedAirVolFlowRate * PsyRhoAirFnPbTdbW(StdBaroPress, RatedInletAirTemp, RatedInletAirHumRat, RoutineName);
            RatedInletEnth = PsyHFnTdbW(RatedInletAirTemp, RatedInletAirHumRat);
            CBFRated = AdjustCBF(
                VarSpeedCoil(DXCoilNum).MSRatedCBF(NormSpeed), VarSpeedCoil(DXCoilNum).MSRatedAirMassFlowRate(NormSpeed), RatedAirMassFlowRate);
            if (CBFRated > 0.999) CBFRated = 0.999;
            AirMassFlowRatio = RatedAirMassFlowRate / VarSpeedCoil(DXCoilNum).MSRatedAirMassFlowRate(NormSpeed);

            if (VarSpeedCoil(DXCoilNum).MSRatedWaterVolFlowRate(NormSpeed) > 1.0e-10) {
                WaterMassFlowRatio = VarSpeedCoil(DXCoilNum).RatedWaterVolFlowRate / VarSpeedCoil(DXCoilNum).MSRatedWaterVolFlowRate(NormSpeed);
            } else {
                WaterMassFlowRatio = 1.0;
            }

            Real64 TempInletWetBulb = RatedInletWetBulbTemp;
            CalcTotCapSHR_VSWSHP(state,
                                 RatedInletAirTemp,
                                 RatedInletAirHumRat,
                                 RatedInletEnth,
                                 TempInletWetBulb,
                                 AirMassFlowRatio,
                                 WaterMassFlowRatio,
                                 RatedAirMassFlowRate,
                                 CBFRated,
                                 VarSpeedCoil(DXCoilNum).MSRatedTotCap(NormSpeed),
                                 VarSpeedCoil(DXCoilNum).MSCCapFTemp(NormSpeed),
                                 VarSpeedCoil(DXCoilNum).MSCCapAirFFlow(NormSpeed),
                                 VarSpeedCoil(DXCoilNum).MSCCapWaterFFlow(NormSpeed),
                                 0.0,
                                 0,
                                 0,
                                 0,
                                 QLoadTotal1,
                                 QLoadTotal2,
                                 QLoadTotal,
                                 SHR,
                                 RatedSourceTempCool,
                                 StdBaroPress,
                                 0.0,
                                 1,
                                 VarSpeedCoil(DXCoilNum).capModFacTotal);

            RatedCapCoolSensDes = VarSpeedCoil(DXCoilNum).RatedCapCoolTotal * SHR;
        } else if (VarSpeedCoil(DXCoilNum).RatedAirVolFlowRate >= SmallAirVolFlow && VarSpeedCoil(DXCoilNum).CoolHeatType == "WATERHEATING") {
            SHR = VarSpeedCoil(DXCoilNum).MSRatedSHR(NormSpeed);
            RatedCapCoolSensDes = VarSpeedCoil(DXCoilNum).RatedCapCoolTotal * SHR;
        } else {
            RatedCapCoolSensDes = 0.0;
        }

        if (RatedCapCoolSensDes < SmallLoad) {
            RatedCapCoolSensDes = 0.0;
        }

        if (VarSpeedCoil(DXCoilNum).CoolHeatType == "COOLING") { // always report for cooling mode
            if (RatedCapCoolTotalAutoSized) {
                VarSpeedCoil(DXCoilNum).RatedCapCoolSens = RatedCapCoolSensDes;
                ReportSizingOutput("COIL:" + VarSpeedCoil(DXCoilNum).CoolHeatType + CurrentObjSubfix,
                                   VarSpeedCoil(DXCoilNum).Name,
                                   "Design Size Rated Sensible Cooling Capacity [W]",
                                   VarSpeedCoil(DXCoilNum).RatedCapCoolSens);

            } else {
                // sensible capacity does not have an input field
                if (RatedCapCoolSensDes > 0.0) {
                    VarSpeedCoil(DXCoilNum).RatedCapCoolSens = RatedCapCoolSensDes;
                    ReportSizingOutput("COIL:" + VarSpeedCoil(DXCoilNum).CoolHeatType + CurrentObjSubfix,
                                       VarSpeedCoil(DXCoilNum).Name,
                                       "Design Size Rated Sensible Cooling Capacity [W]",
                                       RatedCapCoolSensDes); //, &
                }
            }
            PreDefTableEntry(pdchCoolCoilTotCap, VarSpeedCoil(DXCoilNum).Name, VarSpeedCoil(DXCoilNum).RatedCapCoolTotal);
            PreDefTableEntry(pdchCoolCoilSensCap, VarSpeedCoil(DXCoilNum).Name, VarSpeedCoil(DXCoilNum).RatedCapCoolSens);
            PreDefTableEntry(pdchCoolCoilLatCap,
                             VarSpeedCoil(DXCoilNum).Name,
                             VarSpeedCoil(DXCoilNum).RatedCapCoolTotal - VarSpeedCoil(DXCoilNum).RatedCapCoolSens);
            if (VarSpeedCoil(DXCoilNum).RatedCapCoolTotal != 0.0) {
                PreDefTableEntry(pdchCoolCoilSHR,
                                 VarSpeedCoil(DXCoilNum).Name,
                                 VarSpeedCoil(DXCoilNum).RatedCapCoolSens / VarSpeedCoil(DXCoilNum).RatedCapCoolTotal);
            } else {
                PreDefTableEntry(pdchCoolCoilSHR, VarSpeedCoil(DXCoilNum).Name, 0.0);
            }
            PreDefTableEntry(
                pdchCoolCoilNomEff, VarSpeedCoil(DXCoilNum).Name, VarSpeedCoil(DXCoilNum).MSRatedCOP(VarSpeedCoil(DXCoilNum).NormSpedLevel));
            addFootNoteSubTable(pdstCoolCoil,
                                "Nominal values are gross at rated conditions, i.e., the supply air fan heat and electric power NOT accounted for.");
        }

        // START SIZING EVAP PRECOOLING PUMP POWER
        IsAutoSize = false;
        if (VarSpeedCoil(DXCoilNum).VSCoilTypeOfNum == Coil_CoolingAirToAirVariableSpeed) {
            if (VarSpeedCoil(DXCoilNum).EvapCondPumpElecNomPower == AutoSize) {
                IsAutoSize = true;
            }
            //     Auto size high speed evap condenser pump power to Total Capacity * 0.004266 w/w (15 w/ton)
            EvapCondPumpElecNomPowerDes = VarSpeedCoil(DXCoilNum).RatedCapCoolTotal * 0.004266;
            if (IsAutoSize) {
                VarSpeedCoil(DXCoilNum).EvapCondPumpElecNomPower = EvapCondPumpElecNomPowerDes;
                ReportSizingOutput("AS VS COOLING COIL",
                                   VarSpeedCoil(DXCoilNum).Name,
                                   "Design Size Evaporative Condenser Pump Rated Power Consumption [W]",
                                   EvapCondPumpElecNomPowerDes);
            } else {
                if (VarSpeedCoil(DXCoilNum).EvapCondPumpElecNomPower > 0.0 && EvapCondPumpElecNomPowerDes > 0.0) {
                    EvapCondPumpElecNomPowerUser = VarSpeedCoil(DXCoilNum).EvapCondPumpElecNomPower;
                    ReportSizingOutput("AS VS COOLING COIL",
                                       VarSpeedCoil(DXCoilNum).Name,
                                       "Design Size Evaporative Condenser Pump Rated Power Consumption [W]",
                                       EvapCondPumpElecNomPowerDes,
                                       "User-Specified Evaporative Condenser Pump Rated Power Consumption [W]",
                                       EvapCondPumpElecNomPowerUser);
                    if (DisplayExtraWarnings) {
                        if ((std::abs(EvapCondPumpElecNomPowerDes - EvapCondPumpElecNomPowerUser) / EvapCondPumpElecNomPowerUser) >
                            AutoVsHardSizingThreshold) {
                            ShowMessage("SizeVarSpeedCoil: Potential issue with equipment sizing for " + VarSpeedCoil(DXCoilNum).CoolHeatType + ' ' +
                                        CurrentObjSubfix);
                            ShowContinueError("Coil Name =" + VarSpeedCoil(DXCoilNum).Name);
                            ShowContinueError("User-Specified Evaporative Condenser Pump Rated Power Consumption of " +
                                              RoundSigDigits(EvapCondPumpElecNomPowerUser, 2) + " [W]");
                            ShowContinueError("differs from Design Size Evaporative Condenser Pump Rated Power Consumption of " +
                                              RoundSigDigits(EvapCondPumpElecNomPowerDes, 2) + " [W]");
                            ShowContinueError("This may, or may not, indicate mismatched component sizes.");
                            ShowContinueError("Verify that the value entered is intended and is consistent with other components.");
                        }
                    }
                }
            }
        }
        // END SIZING EVAP PRE-COOLING PUMP POWER

        // SIZE DEFROST HEATER

        // Resistive Defrost Heater Capacity = capacity at the first stage
        IsAutoSize = false;
        if (VarSpeedCoil(DXCoilNum).VSCoilTypeOfNum == Coil_HeatingAirToAirVariableSpeed) {
            if (VarSpeedCoil(DXCoilNum).DefrostCapacity == AutoSize) {
                IsAutoSize = true;
            }
            if (VarSpeedCoil(DXCoilNum).DefrostStrategy == Resistive) {
                DefrostCapacityDes = VarSpeedCoil(DXCoilNum).RatedCapHeat;
            } else {
                DefrostCapacityDes = 0.0;
            }
            if (IsAutoSize) {
                VarSpeedCoil(DXCoilNum).DefrostCapacity = DefrostCapacityDes;
                ReportSizingOutput(
                    "AS VS HEATING COIL", VarSpeedCoil(DXCoilNum).Name, "Design Size Resistive Defrost Heater Capacity [W]", DefrostCapacityDes);
            } else {
                if (VarSpeedCoil(DXCoilNum).DefrostCapacity > 0.0 && DefrostCapacityDes > 0.0 && !HardSizeNoDesRun) {
                    DefrostCapacityUser = VarSpeedCoil(DXCoilNum).DefrostCapacity;
                    ReportSizingOutput("AS VS HEATING COIL",
                                       VarSpeedCoil(DXCoilNum).Name,
                                       "Design Size Resistive Defrost Heater Capacity [W]",
                                       DefrostCapacityDes,
                                       "User-Specified Resistive Defrost Heater Capacity [W]",
                                       DefrostCapacityUser);
                    if (DisplayExtraWarnings) {
                        if ((std::abs(DefrostCapacityDes - DefrostCapacityUser) / DefrostCapacityUser) > AutoVsHardSizingThreshold) {
                            ShowMessage("SizeVarSpeedCoil: Potential issue with equipment sizing for " + VarSpeedCoil(DXCoilNum).CoolHeatType + ' ' +
                                        CurrentObjSubfix);
                            ShowContinueError("Coil Name =" + VarSpeedCoil(DXCoilNum).Name);
                            ShowContinueError("User-Specified Resistive Defrost Heater Capacity of " + RoundSigDigits(DefrostCapacityUser, 2) +
                                              " [W]");
                            ShowContinueError("differs from Design Size Resistive Defrost Heater Capacity of " +
                                              RoundSigDigits(DefrostCapacityDes, 2) + " [W]");
                            ShowContinueError("This may, or may not, indicate mismatched component sizes.");
                            ShowContinueError("Verify that the value entered is intended and is consistent with other components.");
                        }
                    }
                }
            }
        }
        // END SIZING DEFROST HEATER

        // test autosized sensible and total cooling capacity for total > sensible
        if (RatedCapCoolSensAutoSized && RatedCapCoolTotalAutoSized) {
            if (VarSpeedCoil(DXCoilNum).RatedCapCoolSens > VarSpeedCoil(DXCoilNum).RatedCapCoolTotal) {
                ShowWarningError("COIL:" + VarSpeedCoil(DXCoilNum).CoolHeatType + ":WATERTOAIRHEATPUMP:VARIABLESPEEDEQUATIONFIT \"" +
                                 VarSpeedCoil(DXCoilNum).Name + "\"");
                ShowContinueError(RoutineName + ": Rated Sensible Cooling Capacity > Rated Total Cooling Capacity");
                ShowContinueError("Each of these capacity inputs have been autosized.");
                ShowContinueError("Rated Sensible Cooling Capacity = " + TrimSigDigits(VarSpeedCoil(DXCoilNum).RatedCapCoolSens, 2) + " W");
                ShowContinueError("Rated Total Cooling Capacity    = " + TrimSigDigits(VarSpeedCoil(DXCoilNum).RatedCapCoolTotal, 2) + " W");
                ShowContinueError("See eio file for further details.");
                ShowContinueError("Check Total and Sensible Cooling Capacity Coefficients to ensure they are accurate.");
                ShowContinueError("Check Zone and System Sizing objects to verify sizing inputs.");
                ShowContinueError("Sizing statistics:");
                ShowContinueError("Entering Air Dry-Bulb Temperature = " + TrimSigDigits(MixTemp, 3) + " C");
                ShowContinueError("Entering Air Wet-Bulb Temperature = " + TrimSigDigits(MixWetBulb, 3) + " C");
                ShowContinueError("Entering Condenser Water Temperature used = 24.4444 C");
                ShowContinueError("Used design air and water flow rates (i.e., used 1 for ratioVL and ratioVS)");
                ShowContinueError("ratioTDB = " + TrimSigDigits(((MixTemp + 283.15) / 273.15), 3));
                ShowContinueError("ratioTWB = " + TrimSigDigits(((MixWetBulb + 283.15) / 273.15), 3));
                ShowContinueError("ratioTS  = " + TrimSigDigits(((85.0 + 283.15) / 273.15), 3));
                ShowContinueError("Rated Sensible Cooling Capacity = Rated Total Cooling Capacity * Sensible Heat Ratio");
                ShowContinueError("Total Cooling Capacity Modifier = " + TrimSigDigits(TotCapTempModFac, 5));
                ShowContinueError("...Rated Total Cooling Capacity = Total Design Load / Total Cooling Capacity Modifier");
                ShowContinueError("Carefully review the Load Side Total, Sensible, and Latent heat transfer rates");
                ShowContinueError("... to ensure they meet the expected manufacturers performance specifications.");
            }
        } else if (RatedCapCoolTotalAutoSized) {
            if (VarSpeedCoil(DXCoilNum).RatedCapCoolSens > VarSpeedCoil(DXCoilNum).RatedCapCoolTotal) {
                ShowWarningError("COIL:" + VarSpeedCoil(DXCoilNum).CoolHeatType + ":WATERTOAIRHEATPUMP:VARIABLESPEEDEQUATIONFIT \"" +
                                 VarSpeedCoil(DXCoilNum).Name + "\"");
                ShowContinueError(RoutineName + ": Rated Sensible Cooling Capacity > Rated Total Cooling Capacity");
                ShowContinueError("Only the rated total capacity input is autosized, consider autosizing both inputs.");
                ShowContinueError("Rated Sensible Cooling Capacity = " + TrimSigDigits(VarSpeedCoil(DXCoilNum).RatedCapCoolSens, 2) + " W");
                ShowContinueError("Rated Total Cooling Capacity    = " + TrimSigDigits(VarSpeedCoil(DXCoilNum).RatedCapCoolTotal, 2) + " W");
                ShowContinueError("See eio file for further details.");
                ShowContinueError("Check Total and Sensible Cooling Capacity Coefficients to ensure they are accurate.");
                ShowContinueError("Check Zone and System Sizing objects to verify sizing inputs.");
                ShowContinueError("Sizing statistics for Total Cooling Capacity:");
                ShowContinueError("Entering Air Wet-Bulb Temperature = " + TrimSigDigits(MixWetBulb, 3) + " C");
                ShowContinueError("Entering Condenser Water Temperature used = 24.4444 C");
                ShowContinueError("Used design air and water flow rates (i.e., used 1 for ratioVL and ratioVS)");
                ShowContinueError("ratioTWB = " + TrimSigDigits(((MixWetBulb + 283.15) / 273.15), 3));
                ShowContinueError("ratioTS  = " + TrimSigDigits(((85.0 + 283.15) / 273.15), 3));
                ShowContinueError("Rated Sensible Cooling Capacity = Rated Total Cooling Capacity * Sensible Heat Ratio");
                ShowContinueError("Carefully review the Load Side Total, Sensible, and Latent heat transfer rates");
                ShowContinueError("... to ensure they meet the expected manufacturers performance specifications.");
            }
        }

        //size storage tank if any
        if (!UtilityRoutines::SameString(VarSpeedCoil(DXCoilNum).StorageType, "N") )
        {
            if (UtilityRoutines::SameString(VarSpeedCoil(DXCoilNum).StorageType, "ThermalStorage:Ice:Simple") ||
                UtilityRoutines::SameString(VarSpeedCoil(DXCoilNum).StorageType, "ThermalStorage:Ice:Detailed") ||
                UtilityRoutines::SameString(VarSpeedCoil(DXCoilNum).StorageType, "ThermalStorage:Pcm:Simple")) 
            {
                const double dNormCapacity = CoolCapAtPeak * VarSpeedCoil(DXCoilNum).PeakStoreHours * 3600.0 /1.0e9; //GJ
                IceThermalStorage::
                    SetIceStoreNormCapacity(VarSpeedCoil(DXCoilNum).StorageType, VarSpeedCoil(DXCoilNum).StorageName, dNormCapacity);

                ReportSizingOutput("COIL:" + VarSpeedCoil(DXCoilNum).CoolHeatType + CurrentObjSubfix,
                                   VarSpeedCoil(DXCoilNum).Name,
                                   "Storage tank capacity [GJ]",
                                   dNormCapacity);
            } 
            else if(UtilityRoutines::SameString(VarSpeedCoil(DXCoilNum).StorageType, "WaterHeater:Mixed") ||
                       UtilityRoutines::SameString(VarSpeedCoil(DXCoilNum).StorageType, "WaterHeater:Stratified"))
            {
                double dRatedHeatCapa = 0.0; 
                if (VarSpeedCoil(DXCoilNum).CoolHeatType == "HEATING") {
                    dRatedHeatCapa = VarSpeedCoil(DXCoilNum).RatedCapHeat;
                } else if (VarSpeedCoil(DXCoilNum).CoolHeatType == "WATERHEATING") {
                    dRatedHeatCapa = VarSpeedCoil(DXCoilNum).RatedCapWH;
                }

                const double dVolume = dRatedHeatCapa * VarSpeedCoil(DXCoilNum).PeakStoreHours * 3600.0 /
                                       VarSpeedCoil(DXCoilNum).StoreDiff / 4186.0 / 1000.0;
                WaterThermalTanks::
                    SetTankVolume(VarSpeedCoil(DXCoilNum).StorageType, VarSpeedCoil(DXCoilNum).StorageName, dVolume);

                ReportSizingOutput("COIL:" + VarSpeedCoil(DXCoilNum).CoolHeatType + CurrentObjSubfix,
                                   VarSpeedCoil(DXCoilNum).Name,
                                   "Storage tank volume [m3]",
                                   dVolume);
            }
        }

    }

    void CalcVarSpeedCoilCooling(EnergyPlusData &state,
                                 int const DXCoilNum,                       // Heat Pump Number
                                 int const CyclingScheme,                   // Fan/Compressor cycling scheme indicator
                                 Real64 &RuntimeFrac,                       // Runtime Fraction of compressor or percent on time (on-time/cycle time)
                                 Real64 const EP_UNUSED(SensDemand),        // Cooling Sensible Demand [W] !unused1208
                                 Real64 const EP_UNUSED(LatentDemand),      // Cooling Latent Demand [W]
                                 int const CompOp,                          // compressor operation flag
                                 Real64 const PartLoadRatio,                // compressor part load ratio
                                 Real64 const EP_UNUSED(OnOffAirFlowRatio), // ratio of compressor on flow to average flow over time step
                                 Real64 const SpeedRatio,                   // SpeedRatio varies between 1.0 (higher speed) and 0.0 (lower speed)
                                 int const SpeedNum                         // Speed number, high bound
    )
    {

        //       AUTHOR         Bo Shen, based on WaterToAirHeatPumpSimple:CalcHPCoolingSimple
        //       DATE WRITTEN   March 2012
        //       MODIFIED       Bo Shen, add grid responsive speed control, 07/2020
        //       RE-ENGINEERED  na

        // PURPOSE OF THIS SUBROUTINE:
        // This subroutine is for simulating the cooling mode of the Variable-Speed Water to Air HP Simple

        // METHODOLOGY EMPLOYED:
        // Simulate the heat pump performance using the coefficients and rated conditions, interpolating between speed levels
        // If the LatDegradModelSimFlag is enabled, the coil will be simulated twice:
        // (1)first simulation at the rated conditions (2) second simulation at the
        // actual operating conditions. Then call CalcEffectiveSHR and the effective SHR
        // is adjusted.
        // If the LatDegradModelSimFlag is disabled, the cooling coil is only simulated
        // once at the actual operating conditions.
        // Finally, adjust the heat pump outlet conditions based on the PartLoadRatio
        // and RuntimeFrac.

        // Using/Aliasing
        using CurveManager::CurveValue;
        using DataHVACGlobals::DXElecCoolingPower;
        using DataHVACGlobals::TimeStepSys;
        using DataPlant::PlantLoop;
        using DataWater::WaterStorage;
        using FluidProperties::GetSpecificHeatGlycol;
        using Psychrometrics::PsyCpAirFnW;
        using Psychrometrics::PsyHFnTdbW;
        using Psychrometrics::PsyRhoAirFnPbTdbW;
        using Psychrometrics::PsyTdbFnHW;
        using Psychrometrics::PsyTwbFnTdbWPb;
        using Psychrometrics::PsyWFnTdbH;
        using Psychrometrics::PsyWFnTdbTwbPb;

        // Locals
        // SUBROUTINE ARGUMENT DEFINITIONS:

        // SUBROUTINE PARAMETER DEFINITIONS:
        static std::string const RoutineName("CalcVarSpeedCoilCooling");
        static std::string const RoutineNameSourceSideInletTemp("CalcVarSpeedCoilCooling:SourceSideInletTemp");

        // INTERFACE BLOCK SPECIFICATIONS
        // na

        // DERIVED TYPE DEFINITIONS
        // na

        // SUBROUTINE LOCAL VARIABLE DECLARATIONS:

        Real64 Twet_Rated;  // Twet at rated conditions (coil air flow rate and air temperatures), sec
        Real64 Gamma_Rated; // Gamma at rated conditions (coil air flow rate and air temperatures)

        Real64 SHRss;    // Sensible heat ratio at steady state
        Real64 SHReff;   // Effective sensible heat ratio at part-load condition
        Real64 CpSource; // Specific heat of water [J/kg_C]
        Real64 CpAir;    // Specific heat of air [J/kg_C]
        Real64 ReportingConstant;

        bool LatDegradModelSimFlag;             // Latent degradation model simulation flag
        int NumIteration;                       // Iteration Counter
        static int Count(0);                    // No idea what this is for.
        static Real64 LoadSideInletDBTemp_Init; // rated conditions
        static Real64 LoadSideInletWBTemp_Init; // rated conditions
        static Real64 LoadSideInletHumRat_Init; // rated conditions
        static Real64 LoadSideInletEnth_Init;   // rated conditions
        static Real64 CpAir_Init;               // rated conditions
        Real64 LoadSideInletDBTemp_Unit;        // calc conditions for unit
        Real64 LoadSideInletWBTemp_Unit;        // calc conditions for unit
        Real64 LoadSideInletHumRat_Unit;        // calc conditions for unit
        Real64 LoadSideInletEnth_Unit;          // calc conditions for unit
        Real64 CpAir_Unit;                      // calc conditions for unit
        Real64 AirMassFlowRatio;                // airflow ratio at low speed
        Real64 WaterMassFlowRatio;              // airflow ratio at high speed
        Real64 EIRAirFFModFac;                  // air flow fraction modification
        Real64 EIRWaterFFModFac;                // water flow fraction modification
        Real64 EIRTempModFac;                   // total capacity temperature correctio fraction
        Real64 CBFSpeed;                        // total capacity temperature correctio fraction
        Real64 SHR;                             // total capacity temperature correctio fraction
        Real64 EIR;                             // total capacity temperature correctio fraction
        int MaxSpeed;                           // maximum speed level
        int SpeedCal;                           // calculated speed level
        Real64 AoEff;                           // effective air side surface area
        Real64 QLoadTotal1;                     // total capacity at low speed
        Real64 QLoadTotal2;                     // total capacity at high speed
        Real64 Winput1;                         // power consumption at low speed
        Real64 Winput2;                         // power consumption at high speed
        Real64 QWasteHeat;                      // recoverable waste heat
        Real64 QWasteHeat1;                     // recoverable waste heat at low speed
        Real64 QWasteHeat2;                     // recoverable waste heat at high speed
        Real64 PLF;                             // part-load function
        Real64 MaxHumRat;                       // max possible humidity
        Real64 MaxOutletEnth;                   // max possible outlet enthalpy
        Real64 dGridSignal(0.0);                // real time grid signal

        // ADDED VARIABLES FOR air source coil
        static Real64 OutdoorDryBulb(0.0);        // Outdoor dry-bulb temperature at condenser (C)
        static Real64 OutdoorWetBulb(0.0);        // Outdoor wet-bulb temperature at condenser (C)
        static Real64 OutdoorHumRat(0.0);         // Outdoor humidity ratio at condenser (kg/kg)
        static Real64 OutdoorPressure(0.0);       // Outdoor barometric pressure at condenser (Pa)
        static Real64 CrankcaseHeatingPower(0.0); // power due to crankcase heater
        static Real64 CompAmbTemp(0.0);           // Ambient temperature at compressor
        Real64 CondInletTemp;                     // Condenser inlet temperature (C). Outdoor dry-bulb temp for air-cooled condenser.
        // Outdoor Wetbulb +(1 - effectiveness)*(outdoor drybulb - outdoor wetbulb) for evap condenser.
        Real64 CondInletHumRat; // Condenser inlet humidity ratio (kg/kg). Zero for air-cooled condenser.
        // For evap condenser, its the humidity ratio of the air leaving the evap cooling pads.
        Real64 CondAirMassFlow;    // Condenser air mass flow rate [kg/s]
        Real64 RhoSourceAir;       // Density of air [kg/m3]
        Real64 RhoEvapCondWater;   // Density of water used for evaporative condenser [kg/m3]
        Real64 EvapCondEffectSped; // condenser evaporative effectiveness at the speed level
        Real64 RhoWater;           // condensed water density
        Real64 SpecHumIn;          // inlet air specific humidity
        Real64 SpecHumOut;         // outlet air specific humidity
        Real64 rhoair(0);          // entering air density

        if (firstTime) {
            // Set indoor air conditions to the rated condition
            LoadSideInletDBTemp_Init = 26.7;
            LoadSideInletHumRat_Init = 0.0111;
            LoadSideInletEnth_Init = PsyHFnTdbW(LoadSideInletDBTemp_Init, LoadSideInletHumRat_Init);
            CpAir_Init = PsyCpAirFnW(LoadSideInletHumRat_Init);
            firstTime = false;
        }
        LoadSideInletWBTemp_Init = PsyTwbFnTdbWPb(LoadSideInletDBTemp_Init, LoadSideInletHumRat_Init, OutBaroPress, RoutineName);

        MaxSpeed = VarSpeedCoil(DXCoilNum).NumOfSpeeds;

        MaxSpeed = CompareGridSpeed(DXCoilNum, MaxSpeed);
        if (MaxSpeed <= 0) {
            VarSpeedCoil(DXCoilNum).SimFlag = false;
            return;
        }

        // must be placed inside the loop, otherwise cause bug in release mode, need to be present at two places
        if (SpeedNum > MaxSpeed) {
            SpeedCal = MaxSpeed;
        } else {
            SpeedCal = SpeedNum;
        }

        //  LOAD LOCAL VARIABLES FROM DATA STRUCTURE (for code readability)
        if (!(CyclingScheme == ContFanCycCoil) && PartLoadRatio > 0.0) {
            VarSpeedCoil(DXCoilNum).AirMassFlowRate = Node(VarSpeedCoil(DXCoilNum).AirInletNodeNum).MassFlowRate / PartLoadRatio;
        }

        Twet_Rated = VarSpeedCoil(DXCoilNum).Twet_Rated;
        Gamma_Rated = VarSpeedCoil(DXCoilNum).Gamma_Rated;

        LoadSideMassFlowRate = VarSpeedCoil(DXCoilNum).AirMassFlowRate;

        if (VarSpeedCoil(DXCoilNum).VSCoilTypeOfNum == Coil_CoolingAirToAirVariableSpeed) {
            // Get condenser outdoor node info from DX COOLING Coil
            if (VarSpeedCoil(DXCoilNum).CondenserInletNodeNum != 0) {
                OutdoorDryBulb = Node(VarSpeedCoil(DXCoilNum).CondenserInletNodeNum).Temp;
                OutdoorHumRat = Node(VarSpeedCoil(DXCoilNum).CondenserInletNodeNum).HumRat;
                OutdoorPressure = Node(VarSpeedCoil(DXCoilNum).CondenserInletNodeNum).Press;
                OutdoorWetBulb = Node(VarSpeedCoil(DXCoilNum).CondenserInletNodeNum).OutAirWetBulb;
            } else {
                OutdoorDryBulb = OutDryBulbTemp;
                OutdoorHumRat = OutHumRat;
                OutdoorPressure = OutBaroPress;
                OutdoorWetBulb = OutWetBulbTemp;
            }

            RhoSourceAir = PsyRhoAirFnPbTdbW(OutdoorPressure, OutdoorDryBulb, OutdoorHumRat);

            if ((SpeedNum == 1) || (SpeedNum > MaxSpeed) || (SpeedRatio == 1.0)) {
                CondAirMassFlow = RhoSourceAir * VarSpeedCoil(DXCoilNum).EvapCondAirFlow(SpeedCal);
            } else {
                CondAirMassFlow = RhoSourceAir * (VarSpeedCoil(DXCoilNum).EvapCondAirFlow(SpeedCal) * SpeedRatio +
                                                  (1.0 - SpeedRatio) * VarSpeedCoil(DXCoilNum).EvapCondAirFlow(SpeedCal - 1));
            }

            // AIR COOL OR EVAP COOLED CONDENSER
            if (VarSpeedCoil(DXCoilNum).CondenserType == EvapCooled) {
                if ((SpeedNum == 1) || (SpeedNum > MaxSpeed) || (SpeedRatio == 1.0)) {
                    EvapCondEffectSped = VarSpeedCoil(DXCoilNum).EvapCondEffect(SpeedCal);
                } else {
                    EvapCondEffectSped = VarSpeedCoil(DXCoilNum).EvapCondEffect(SpeedCal) * SpeedRatio +
                                         (1.0 - SpeedRatio) * VarSpeedCoil(DXCoilNum).EvapCondEffect(SpeedCal - 1);
                }
                // (Outdoor wet-bulb temp from DataEnvironment) + (1.0-EvapCondEffectiveness) * (drybulb - wetbulb)
                CondInletTemp = OutdoorWetBulb + (OutdoorDryBulb - OutdoorWetBulb) * (1.0 - EvapCondEffectSped);
                CondInletHumRat = PsyWFnTdbTwbPb(CondInletTemp, OutdoorWetBulb, OutdoorPressure);
                CompAmbTemp = CondInletTemp;
            } else {                            // AIR COOLED CONDENSER
                CondInletTemp = OutdoorDryBulb; // Outdoor dry-bulb temp
                CompAmbTemp = OutdoorDryBulb;
                CondInletHumRat = OutHumRat;
            }

            SourceSideMassFlowRate = CondAirMassFlow;
            SourceSideInletTemp = CondInletTemp;
            SourceSideInletEnth = PsyHFnTdbW(CondInletTemp, CondInletHumRat);
            CpSource = PsyCpAirFnW(CondInletHumRat);
            VarSpeedCoil(DXCoilNum).CondInletTemp = CondInletTemp;

            // If used in a heat pump, the value of MaxOAT in the heating coil overrides that in the cooling coil (in GetInput)
            // Initialize crankcase heater, operates below OAT defined in input deck for HP DX heating coil
            if (OutdoorDryBulb < VarSpeedCoil(DXCoilNum).MaxOATCrankcaseHeater) {
                CrankcaseHeatingPower = VarSpeedCoil(DXCoilNum).CrankcaseHeaterCapacity;
            } else {
                CrankcaseHeatingPower = 0.0;
            }
        } else {
            SourceSideMassFlowRate = VarSpeedCoil(DXCoilNum).WaterMassFlowRate;
            SourceSideInletTemp = VarSpeedCoil(DXCoilNum).InletWaterTemp;
            SourceSideInletEnth = VarSpeedCoil(DXCoilNum).InletWaterEnthalpy;
            CpSource = GetSpecificHeatGlycol(PlantLoop(VarSpeedCoil(DXCoilNum).LoopNum).FluidName,
                                             SourceSideInletTemp,
                                             PlantLoop(VarSpeedCoil(DXCoilNum).LoopNum).FluidIndex,
                                             RoutineNameSourceSideInletTemp);
        }

        // Check for flows, do not perform simulation if no flow in load side or source side.
        if (SourceSideMassFlowRate <= 0.0 || LoadSideMassFlowRate <= 0.0) {

            if ((VarSpeedCoil(DXCoilNum).VSCoilTypeOfNum == Coil_CoolingAirToAirVariableSpeed) &&
                (VarSpeedCoil(DXCoilNum).CondenserType == AirCooled) && (LoadSideMassFlowRate > 0.0)) {
                // ALLOW SIMULATION IF AIR-COOLED CONDENSER COIL
                VarSpeedCoil(DXCoilNum).SimFlag = true;
            } else {
                VarSpeedCoil(DXCoilNum).SimFlag = false;
                return;
            }
        } else {
            VarSpeedCoil(DXCoilNum).SimFlag = true;
        }

        if (CompOp == 0) {
            VarSpeedCoil(DXCoilNum).SimFlag = false;
            return;
        }

        if ((VarSpeedCoil(DXCoilNum).VSCoilTypeOfNum == Coil_CoolingAirToAirVariableSpeed) &&
            (CondInletTemp < VarSpeedCoil(DXCoilNum).MinOATCompressor)) {
            VarSpeedCoil(DXCoilNum).SimFlag = false;
            return;
        }

        // Loop the calculation at least once depending whether the latent degradation model
        // is enabled. 1st iteration to calculate the QLatent(rated) at (TDB,TWB)indoorair=(26.7C,19.4C)
        // and 2nd iteration to calculate the  QLatent(actual)
        if ((PartLoadRatio < 1e-10) || (Twet_Rated <= 0.0) || (Gamma_Rated <= 0.0) || (SpeedNum > 1.0)) {
            LatDegradModelSimFlag = false;
            // Set NumIteration=1 so that latent model would quit after 1 simulation with the actual condition
            NumIteration = 1;
        } else {
            LatDegradModelSimFlag = true;
            // Set NumIteration=0 so that latent model would simulate twice with rated and actual condition
            NumIteration = 0;
        }

        // Set indoor air conditions to the actual condition
        LoadSideInletDBTemp_Unit = VarSpeedCoil(DXCoilNum).InletAirDBTemp;
        LoadSideInletHumRat_Unit = VarSpeedCoil(DXCoilNum).InletAirHumRat;
        LoadSideInletWBTemp_Unit = PsyTwbFnTdbWPb(LoadSideInletDBTemp_Unit, LoadSideInletHumRat_Unit, OutBaroPress, RoutineName);
        LoadSideInletEnth_Unit = VarSpeedCoil(DXCoilNum).InletAirEnthalpy;
        CpAir_Unit = PsyCpAirFnW(LoadSideInletHumRat_Unit);

        RuntimeFrac = 1.0;
        OnOffFanPartLoadFraction = 1.0;
        VarSpeedCoil(DXCoilNum).RunFrac = 1.0;
        if ((SpeedNum == 1) && (PartLoadRatio < 1.0)) {
            PLF = CurveValue(state, VarSpeedCoil(DXCoilNum).PLFFPLR, PartLoadRatio);
            if (PLF < 0.7) {
                PLF = 0.7;
            }
            if (CyclingScheme == CycFanCycCoil)
                OnOffFanPartLoadFraction = PLF; // save PLF for fan model, don't change fan power for constant fan mode if coil is off
            // calculate the run time fraction
            VarSpeedCoil(DXCoilNum).RunFrac = PartLoadRatio / PLF;
            VarSpeedCoil(DXCoilNum).PartLoadRatio = PartLoadRatio;

            if (VarSpeedCoil(DXCoilNum).RunFrac > 1.0) {
                VarSpeedCoil(DXCoilNum).RunFrac = 1.0; // Reset coil runtime fraction to 1.0
            } else if (VarSpeedCoil(DXCoilNum).RunFrac < 0.0) {
                VarSpeedCoil(DXCoilNum).RunFrac = 0.0;
            }

            RuntimeFrac = VarSpeedCoil(DXCoilNum).RunFrac;
        }

        while (true) {
            ++NumIteration;
            if (NumIteration == 1) {
                // Set indoor air conditions to the rated conditions
                LoadSideInletDBTemp = LoadSideInletDBTemp_Init;
                LoadSideInletHumRat = LoadSideInletHumRat_Init;
                LoadSideInletWBTemp = LoadSideInletWBTemp_Init;
                LoadSideInletEnth = LoadSideInletEnth_Init;
                CpAir = CpAir_Init;
            } else {
                // Set indoor air conditions to the actual condition
                LoadSideInletDBTemp = LoadSideInletDBTemp_Unit;
                LoadSideInletHumRat = LoadSideInletHumRat_Unit;
                LoadSideInletWBTemp = LoadSideInletWBTemp_Unit;
                LoadSideInletEnth = LoadSideInletEnth_Unit;
                CpAir = CpAir_Unit;
            }

            // must be placed inside the loop, otherwise cause bug in release mode
            if (SpeedNum > MaxSpeed) {
                SpeedCal = MaxSpeed;
            } else {
                SpeedCal = SpeedNum;
            }

            if ((SpeedNum == 1) || (SpeedNum > MaxSpeed) || (SpeedRatio == 1.0)) {
                AirMassFlowRatio = LoadSideMassFlowRate / VarSpeedCoil(DXCoilNum).DesignAirMassFlowRate;

                if (VarSpeedCoil(DXCoilNum).VSCoilTypeOfNum == Coil_CoolingAirToAirVariableSpeed) {
                    WaterMassFlowRatio = 1.0;
                } else {
                    WaterMassFlowRatio = SourceSideMassFlowRate / VarSpeedCoil(DXCoilNum).DesignWaterMassFlowRate;
                }

                CBFSpeed = AdjustCBF(
                    VarSpeedCoil(DXCoilNum).MSRatedCBF(SpeedCal), VarSpeedCoil(DXCoilNum).MSRatedAirMassFlowRate(SpeedCal), LoadSideMassFlowRate);

                if (CBFSpeed > 0.999) CBFSpeed = 0.999;

                CalcTotCapSHR_VSWSHP(state,
                                     LoadSideInletDBTemp,
                                     LoadSideInletHumRat,
                                     LoadSideInletEnth,
                                     LoadSideInletWBTemp,
                                     AirMassFlowRatio,
                                     WaterMassFlowRatio,
                                     LoadSideMassFlowRate,
                                     CBFSpeed,
                                     VarSpeedCoil(DXCoilNum).MSRatedTotCap(SpeedCal),
                                     VarSpeedCoil(DXCoilNum).MSCCapFTemp(SpeedCal),
                                     VarSpeedCoil(DXCoilNum).MSCCapAirFFlow(SpeedCal),
                                     VarSpeedCoil(DXCoilNum).MSCCapWaterFFlow(SpeedCal),
                                     0.0,
                                     0,
                                     0,
                                     0,
                                     QLoadTotal1,
                                     QLoadTotal2,
                                     QLoadTotal,
                                     SHR,
                                     SourceSideInletTemp,
                                     VarSpeedCoil(DXCoilNum).InletAirPressure,
                                     0.0,
                                     1,
                                     VarSpeedCoil(DXCoilNum).capModFacTotal);

                EIRTempModFac = CurveValue(state, VarSpeedCoil(DXCoilNum).MSEIRFTemp(SpeedCal), LoadSideInletWBTemp, SourceSideInletTemp);
                EIRAirFFModFac = CurveValue(state, VarSpeedCoil(DXCoilNum).MSEIRAirFFlow(SpeedCal), AirMassFlowRatio);

                if (VarSpeedCoil(DXCoilNum).VSCoilTypeOfNum == Coil_CoolingAirToAirVariableSpeed) {
                    EIRWaterFFModFac = 1.0;
                } else {
                    EIRWaterFFModFac = CurveValue(state, VarSpeedCoil(DXCoilNum).MSEIRWaterFFlow(SpeedCal), WaterMassFlowRatio);
                }

                EIR = (1.0 / VarSpeedCoil(DXCoilNum).MSRatedCOP(SpeedCal)) * EIRTempModFac * EIRAirFFModFac * EIRWaterFFModFac;

                CBFSpeed = AdjustCBF(
                    VarSpeedCoil(DXCoilNum).MSRatedCBF(SpeedCal), VarSpeedCoil(DXCoilNum).MSRatedAirMassFlowRate(SpeedCal), LoadSideMassFlowRate);

                if (CBFSpeed > 0.999) CBFSpeed = 0.999;

                CalcTotCapSHR_VSWSHP(state,
                                     LoadSideInletDBTemp,
                                     LoadSideInletHumRat,
                                     LoadSideInletEnth,
                                     LoadSideInletWBTemp,
                                     AirMassFlowRatio,
                                     WaterMassFlowRatio,
                                     LoadSideMassFlowRate,
                                     CBFSpeed,
                                     VarSpeedCoil(DXCoilNum).MSRatedTotCap(SpeedCal),
                                     VarSpeedCoil(DXCoilNum).MSCCapFTemp(SpeedCal),
                                     VarSpeedCoil(DXCoilNum).MSCCapAirFFlow(SpeedCal),
                                     VarSpeedCoil(DXCoilNum).MSCCapWaterFFlow(SpeedCal),
                                     0.0,
                                     0,
                                     0,
                                     0,
                                     QLoadTotal1,
                                     QLoadTotal2,
                                     QLoadTotal,
                                     SHR,
                                     SourceSideInletTemp,
                                     VarSpeedCoil(DXCoilNum).InletAirPressure,
                                     0.0,
                                     1,
                                     VarSpeedCoil(DXCoilNum).capModFacTotal);

                Winput = QLoadTotal * EIR;

                if (VarSpeedCoil(DXCoilNum).VSCoilTypeOfNum == Coil_CoolingAirToAirVariableSpeed) {
                    QWasteHeat = 0.0;
                } else {
                    QWasteHeat = Winput * VarSpeedCoil(DXCoilNum).MSWasteHeatFrac(SpeedCal);
                    QWasteHeat *= CurveValue(state, VarSpeedCoil(DXCoilNum).MSWasteHeat(SpeedCal), LoadSideInletWBTemp, SourceSideInletTemp);
                }
            } else {
                AirMassFlowRatio = LoadSideMassFlowRate / VarSpeedCoil(DXCoilNum).DesignAirMassFlowRate;

                if (VarSpeedCoil(DXCoilNum).VSCoilTypeOfNum == Coil_CoolingAirToAirVariableSpeed) {
                    WaterMassFlowRatio = 1.0;
                } else {
                    WaterMassFlowRatio = SourceSideMassFlowRate / VarSpeedCoil(DXCoilNum).DesignWaterMassFlowRate;
                }

                AoEff = VarSpeedCoil(DXCoilNum).MSEffectiveAo(SpeedCal) * SpeedRatio +
                        (1.0 - SpeedRatio) * VarSpeedCoil(DXCoilNum).MSEffectiveAo(SpeedCal - 1);

                CBFSpeed = std::exp(-AoEff / LoadSideMassFlowRate);

                if (CBFSpeed > 0.999) CBFSpeed = 0.999;

                CalcTotCapSHR_VSWSHP(state,
                                     LoadSideInletDBTemp,
                                     LoadSideInletHumRat,
                                     LoadSideInletEnth,
                                     LoadSideInletWBTemp,
                                     AirMassFlowRatio,
                                     WaterMassFlowRatio,
                                     LoadSideMassFlowRate,
                                     CBFSpeed,
                                     VarSpeedCoil(DXCoilNum).MSRatedTotCap(SpeedCal - 1),
                                     VarSpeedCoil(DXCoilNum).MSCCapFTemp(SpeedCal - 1),
                                     VarSpeedCoil(DXCoilNum).MSCCapAirFFlow(SpeedCal - 1),
                                     VarSpeedCoil(DXCoilNum).MSCCapWaterFFlow(SpeedCal - 1),
                                     VarSpeedCoil(DXCoilNum).MSRatedTotCap(SpeedCal),
                                     VarSpeedCoil(DXCoilNum).MSCCapFTemp(SpeedCal),
                                     VarSpeedCoil(DXCoilNum).MSCCapAirFFlow(SpeedCal),
                                     VarSpeedCoil(DXCoilNum).MSCCapWaterFFlow(SpeedCal),
                                     QLoadTotal1,
                                     QLoadTotal2,
                                     QLoadTotal,
                                     SHR,
                                     SourceSideInletTemp,
                                     VarSpeedCoil(DXCoilNum).InletAirPressure,
                                     SpeedRatio,
                                     2,
                                     VarSpeedCoil(DXCoilNum).capModFacTotal);

                SpeedCal = SpeedNum - 1;
                EIRTempModFac = CurveValue(state, VarSpeedCoil(DXCoilNum).MSEIRFTemp(SpeedCal), LoadSideInletWBTemp, SourceSideInletTemp);
                EIRAirFFModFac = CurveValue(state, VarSpeedCoil(DXCoilNum).MSEIRAirFFlow(SpeedCal), AirMassFlowRatio);

                if (VarSpeedCoil(DXCoilNum).VSCoilTypeOfNum == Coil_CoolingAirToAirVariableSpeed) {
                    EIRWaterFFModFac = 1.0;
                } else {
                    EIRWaterFFModFac = CurveValue(state, VarSpeedCoil(DXCoilNum).MSEIRWaterFFlow(SpeedCal), WaterMassFlowRatio);
                }

                EIR = (1.0 / VarSpeedCoil(DXCoilNum).MSRatedCOP(SpeedCal)) * EIRTempModFac * EIRAirFFModFac * EIRWaterFFModFac;
                Winput1 = QLoadTotal1 * EIR;

                if (VarSpeedCoil(DXCoilNum).VSCoilTypeOfNum == Coil_CoolingAirToAirVariableSpeed) {
                    QWasteHeat1 = 0.0;
                } else {
                    QWasteHeat1 = Winput1 * VarSpeedCoil(DXCoilNum).MSWasteHeatFrac(SpeedCal);
                    QWasteHeat1 *= CurveValue(state, VarSpeedCoil(DXCoilNum).MSWasteHeat(SpeedCal), LoadSideInletWBTemp, SourceSideInletTemp);
                }

                SpeedCal = SpeedNum;
                EIRTempModFac = CurveValue(state, VarSpeedCoil(DXCoilNum).MSEIRFTemp(SpeedCal), LoadSideInletWBTemp, SourceSideInletTemp);
                EIRAirFFModFac = CurveValue(state, VarSpeedCoil(DXCoilNum).MSEIRAirFFlow(SpeedCal), AirMassFlowRatio);

                if (VarSpeedCoil(DXCoilNum).VSCoilTypeOfNum == Coil_CoolingAirToAirVariableSpeed) {
                    EIRWaterFFModFac = 1.0;
                } else {
                    EIRWaterFFModFac = CurveValue(state, VarSpeedCoil(DXCoilNum).MSEIRWaterFFlow(SpeedCal), WaterMassFlowRatio);
                }

                EIR = (1.0 / VarSpeedCoil(DXCoilNum).MSRatedCOP(SpeedCal)) * EIRTempModFac * EIRAirFFModFac * EIRWaterFFModFac;
                Winput2 = QLoadTotal2 * EIR;

                if (VarSpeedCoil(DXCoilNum).VSCoilTypeOfNum == Coil_CoolingAirToAirVariableSpeed) {
                    QWasteHeat2 = 0.0;
                } else {
                    QWasteHeat2 = Winput2 * VarSpeedCoil(DXCoilNum).MSWasteHeatFrac(SpeedCal);
                    QWasteHeat2 *= CurveValue(state, VarSpeedCoil(DXCoilNum).MSWasteHeat(SpeedCal), LoadSideInletWBTemp, SourceSideInletTemp);
                }

                Winput = Winput2 * SpeedRatio + (1.0 - SpeedRatio) * Winput1;
                QWasteHeat = QWasteHeat2 * SpeedRatio + (1.0 - SpeedRatio) * QWasteHeat1;
            }

            QSensible = QLoadTotal * SHR;

            QSource = QLoadTotal + Winput - QWasteHeat;

            if (QSource < 0) {
                QSource = 0.0;
                QWasteHeat = QLoadTotal + Winput;
            }

            // Check if the Sensible Load is greater than the Total Cooling Load
            if (QSensible > QLoadTotal) {
                QSensible = QLoadTotal;
            }

            if (LatDegradModelSimFlag) {
                // Calculate for SHReff using the Latent Degradation Model
                if (NumIteration == 1) {
                    QLatRated = QLoadTotal - QSensible;
                } else if (NumIteration == 2) {
                    QLatActual = QLoadTotal - QSensible;
                    SHRss = QSensible / QLoadTotal;
                    SHReff = CalcEffectiveSHR(
                        DXCoilNum, SHRss, CyclingScheme, RuntimeFrac, QLatRated, QLatActual, LoadSideInletDBTemp, LoadSideInletWBTemp);
                    //       Update sensible capacity based on effective SHR
                    QSensible = QLoadTotal * SHReff;
                    goto LOOP_exit;
                }
            } else {
                // Assume SHReff=SHRss
                SHReff = QSensible / QLoadTotal;
                goto LOOP_exit;
            }
        }
    LOOP_exit:;

        // considering hot gas reheat here
        if (VarSpeedCoil(DXCoilNum).HOTGASREHEATFLG > 0) {
            QLoadTotal -= QWasteHeat;
            QSensible -= QWasteHeat;
            SHReff = QSensible / QLoadTotal;
        }

        VarSpeedCoil(DXCoilNum).BasinHeaterPower = 0.0;
        VarSpeedCoil(DXCoilNum).CrankcaseHeaterPower = 0.0;

        if (VarSpeedCoil(DXCoilNum).VSCoilTypeOfNum == Coil_CoolingAirToAirVariableSpeed) {
            if (VarSpeedCoil(DXCoilNum).CondenserType == EvapCooled) {
                //******************
                //             WATER CONSUMPTION IN m3 OF WATER FOR DIRECT
                //             H2O [m3/s] = Delta W[kgWater/kgDryAir]*Mass Flow Air[kgDryAir/s]
                //                                /RhoWater [kgWater/m3]
                //******************
                RhoEvapCondWater = RhoH2O(OutdoorDryBulb);
                VarSpeedCoil(DXCoilNum).EvapWaterConsumpRate = (CondInletHumRat - OutdoorHumRat) * CondAirMassFlow / RhoEvapCondWater * RuntimeFrac;
                VarSpeedCoil(DXCoilNum).EvapCondPumpElecPower = VarSpeedCoil(DXCoilNum).EvapCondPumpElecNomPower * RuntimeFrac;
                // Calculate basin heater power
                CalcBasinHeaterPower(VarSpeedCoil(DXCoilNum).BasinHeaterPowerFTempDiff,
                                     VarSpeedCoil(DXCoilNum).BasinHeaterSchedulePtr,
                                     VarSpeedCoil(DXCoilNum).BasinHeaterSetPointTemp,
                                     VarSpeedCoil(DXCoilNum).BasinHeaterPower);
                VarSpeedCoil(DXCoilNum).BasinHeaterPower *= (1.0 - RuntimeFrac);
            }

            VarSpeedCoil(DXCoilNum).CrankcaseHeaterPower = CrankcaseHeatingPower * (1.0 - RuntimeFrac);

            // set water system demand request (if needed)
            if (VarSpeedCoil(DXCoilNum).EvapWaterSupplyMode == WaterSupplyFromTank) {
                WaterStorage(VarSpeedCoil(DXCoilNum).EvapWaterSupTankID).VdotRequestDemand(VarSpeedCoil(DXCoilNum).EvapWaterTankDemandARRID) =
                    VarSpeedCoil(DXCoilNum).EvapWaterConsumpRate;
            }
        }

        // calculate coil outlet state variables
        LoadSideOutletEnth = LoadSideInletEnth - QLoadTotal / LoadSideMassFlowRate;
        LoadSideOutletDBTemp = LoadSideInletDBTemp - QSensible / (LoadSideMassFlowRate * CpAir);

        MaxHumRat = PsyWFnTdbRhPb(LoadSideOutletDBTemp, 0.9999, VarSpeedCoil(DXCoilNum).InletAirPressure, RoutineName);
        MaxOutletEnth = PsyHFnTdbW(LoadSideOutletDBTemp, MaxHumRat);
        if (LoadSideOutletEnth > MaxOutletEnth) {
            LoadSideOutletEnth = MaxOutletEnth;
            // QLoadTotal = LoadSideMassFlowRate * (LoadSideInletEnth - LoadSideOutletEnth)
        }
        LoadSideOutletHumRat = PsyWFnTdbH(LoadSideOutletDBTemp, LoadSideOutletEnth, RoutineName);
        if (LoadSideOutletHumRat > MaxHumRat) {
            LoadSideOutletHumRat = MaxHumRat;
        }

        ++Count;
        // Actual outlet conditions are "average" for time step
        if (CyclingScheme == ContFanCycCoil) {
            // continuous fan, cycling compressor
            VarSpeedCoil(DXCoilNum).OutletAirEnthalpy = PartLoadRatio * LoadSideOutletEnth + (1.0 - PartLoadRatio) * LoadSideInletEnth;
            VarSpeedCoil(DXCoilNum).OutletAirHumRat = PartLoadRatio * LoadSideOutletHumRat + (1.0 - PartLoadRatio) * LoadSideInletHumRat;
            VarSpeedCoil(DXCoilNum).OutletAirDBTemp = PsyTdbFnHW(VarSpeedCoil(DXCoilNum).OutletAirEnthalpy, VarSpeedCoil(DXCoilNum).OutletAirHumRat);
            PLRCorrLoadSideMdot = LoadSideMassFlowRate;
        } else {
            // default to cycling fan, cycling compressor
            VarSpeedCoil(DXCoilNum).OutletAirEnthalpy = LoadSideOutletEnth;
            VarSpeedCoil(DXCoilNum).OutletAirHumRat = LoadSideOutletHumRat;
            VarSpeedCoil(DXCoilNum).OutletAirDBTemp = LoadSideOutletDBTemp;
            PLRCorrLoadSideMdot = LoadSideMassFlowRate * PartLoadRatio;
        }

        // scale heat transfer rates to PLR and power to RTF
        QLoadTotal *= PartLoadRatio;
        QSensible *= PartLoadRatio;
        // count the powr separately
        Winput *= RuntimeFrac; //+ VarSpeedCoil(DXCoilNum)%CrankcaseHeaterPower &
        //+ VarSpeedCoil(DXCoilNum)%BasinHeaterPower + VarSpeedCoil(DXCoilNum)%EvapCondPumpElecPower
        QSource *= PartLoadRatio;
        QWasteHeat *= PartLoadRatio;

        //  Add power to global variable so power can be summed by parent object
        DXElecCoolingPower = Winput;

        ReportingConstant = TimeStepSys * SecInHour;
        // Update heat pump data structure
        VarSpeedCoil(DXCoilNum).Power = Winput;
        VarSpeedCoil(DXCoilNum).QLoadTotal = QLoadTotal;
        VarSpeedCoil(DXCoilNum).QSensible = QSensible;
        VarSpeedCoil(DXCoilNum).QLatent = QLoadTotal - QSensible;
        VarSpeedCoil(DXCoilNum).QSource = QSource;
        VarSpeedCoil(DXCoilNum).Energy = Winput * ReportingConstant;
        VarSpeedCoil(DXCoilNum).EnergyLoadTotal = QLoadTotal * ReportingConstant;
        VarSpeedCoil(DXCoilNum).EnergySensible = QSensible * ReportingConstant;
        VarSpeedCoil(DXCoilNum).EnergyLatent = (QLoadTotal - QSensible) * ReportingConstant;
        VarSpeedCoil(DXCoilNum).EnergySource = QSource * ReportingConstant;
        VarSpeedCoil(DXCoilNum).CrankcaseHeaterConsumption = VarSpeedCoil(DXCoilNum).CrankcaseHeaterPower * ReportingConstant;
        VarSpeedCoil(DXCoilNum).EvapWaterConsump = VarSpeedCoil(DXCoilNum).EvapWaterConsumpRate * ReportingConstant;
        VarSpeedCoil(DXCoilNum).BasinHeaterConsumption = VarSpeedCoil(DXCoilNum).BasinHeaterPower * ReportingConstant;
        VarSpeedCoil(DXCoilNum).EvapCondPumpElecConsumption = VarSpeedCoil(DXCoilNum).EvapCondPumpElecPower * ReportingConstant;
        if (RuntimeFrac == 0.0) {
            VarSpeedCoil(DXCoilNum).COP = 0.0;
        } else {
            VarSpeedCoil(DXCoilNum).COP = QLoadTotal / Winput;
        }
        VarSpeedCoil(DXCoilNum).RunFrac = RuntimeFrac;
        VarSpeedCoil(DXCoilNum).PartLoadRatio = PartLoadRatio;
        VarSpeedCoil(DXCoilNum).AirMassFlowRate = PLRCorrLoadSideMdot;
        rhoair = PsyRhoAirFnPbTdbW(OutBaroPress, LoadSideInletDBTemp, LoadSideInletHumRat, RoutineName);
        VarSpeedCoil(DXCoilNum).AirVolFlowRate = VarSpeedCoil(DXCoilNum).AirMassFlowRate / rhoair;

        if (VarSpeedCoil(DXCoilNum).VSCoilTypeOfNum == Coil_CoolingAirToAirVariableSpeed) {
            VarSpeedCoil(DXCoilNum).WaterMassFlowRate = 0.0;
            VarSpeedCoil(DXCoilNum).OutletWaterTemp = 0.0;
            VarSpeedCoil(DXCoilNum).OutletWaterEnthalpy = 0.0;
            DataHeatBalance::HeatReclaimVS_DXCoil(DXCoilNum).AvailCapacity = QSource;
        } else {
            VarSpeedCoil(DXCoilNum).WaterMassFlowRate = SourceSideMassFlowRate;
            VarSpeedCoil(DXCoilNum).OutletWaterTemp = SourceSideInletTemp + QSource / (SourceSideMassFlowRate * CpSource);
            VarSpeedCoil(DXCoilNum).OutletWaterEnthalpy = SourceSideInletEnth + QSource / SourceSideMassFlowRate;
        }

        VarSpeedCoil(DXCoilNum).QWasteHeat = QWasteHeat;

        if (VarSpeedCoil(DXCoilNum).CondensateCollectMode == CondensateToTank) {
            // calculate and report condensation rates  (how much water extracted from the air stream)
            // water flow of water in m3/s for water system interactions
            RhoWater = RhoH2O((VarSpeedCoil(DXCoilNum).InletAirDBTemp + VarSpeedCoil(DXCoilNum).OutletAirDBTemp) / 2.0);
            //     CR9155 Remove specific humidity calculations
            SpecHumIn = LoadSideInletHumRat;
            SpecHumOut = LoadSideOutletHumRat;
            //  mdot * del HumRat / rho water
            VarSpeedCoil(DXCoilNum).CondensateVdot = max(0.0, (LoadSideMassFlowRate * (SpecHumIn - SpecHumOut) / RhoWater));
            VarSpeedCoil(DXCoilNum).CondensateVol = VarSpeedCoil(DXCoilNum).CondensateVdot * ReportingConstant;
        }
    }

    void CalcVarSpeedHPWH(EnergyPlusData &state,
                          int const DXCoilNum,        // the number of the DX coil to be simulated
                          Real64 &RuntimeFrac,        // Runtime Fraction of compressor or percent on time (on-time/cycle time)
                          Real64 const PartLoadRatio, // sensible water heating load / full load sensible water heating capacity
                          Real64 const SpeedRatio,    // SpeedRatio varies between 1.0 (higher speed) and 0.0 (lower speed)
                          int const SpeedNum,         // Speed number, high bound
                          int const CyclingScheme     // Continuous fan OR cycling compressor
    )
    {

        // SUBROUTINE INFORMATION:
        //       AUTHOR         Bo Shen, ORNL
        //       DATE WRITTEN   12/2014

        // PURPOSE OF THIS SUBROUTINE:
        // Calculates the gross cooling capacity of a variable-speed heat pump water heater evaporator and
        // heating capacity of the condenser coil given the rated heating capacity and COP.

        // METHODOLOGY EMPLOYED:
        // The routine requires the user to enter the total heating capacity and COP for the
        // heat pump water heater along with logicals defining if fan and condenser pump are included at numerous speed levels.
        // Since manufacturer's can rate their HPWH equipment with or without including condenser
        // pump heat, this information is required to accurately determine the condenser's leaving
        // water temperature. In addition, knowledge of the fan heat is required to back into
        // a compressor COP.

        // Using/Aliasing
        using CurveManager::CurveValue;
        using DataHVACGlobals::DXCoilTotalCapacity;
        using DataHVACGlobals::HPWHInletDBTemp;
        using DataHVACGlobals::HPWHInletWBTemp;
        using General::TrimSigDigits;

        // Locals
        // SUBROUTINE ARGUMENT DEFINITIONS:

        // SUBROUTINE PARAMETER DEFINITIONS:
        static std::string const RoutineName("CalcVarSpeedHPWH");

        // INTERFACE BLOCK SPECIFICATIONS
        // na

        // DERIVED TYPE DEFINITIONS
        // na

        // SUBROUTINE LOCAL VARIABLE DECLARATIONS:
        Real64 OperatingHeatingCapacity; // Water heating operating capacity including the impact of capacity and COP curves (W)
        Real64 OperatingHeatingCOP;      // Water heating operating COP including the impact of capacity and COP curves (W/W)
        Real64 OperatingHeatingPower;    // Water heating operating Power (W)
        Real64 CompressorPower;          // Power consumed by compressor only (W)

        Real64 TotalTankHeatingCapacity; // Water heating capacity corrected for condenser water pump heat (W)
        Real64 TankHeatingCOP;           // Water heating COP corrected for fan and condenser water pump power (W/W)
        // (these previous 2 variables also include the impact of capacity and COP curves)
        Real64 EvapCoolingCapacity;   // Air cooling capacity corrected for evap fan and cond water pump heat (W)
        Real64 InletWaterTemp;        // Condenser water inlet temperature (C)
        Real64 OutletWaterTemp;       // Condenser water outlet temperature (C)
        Real64 EvapInletMassFlowRate; // Evaporator air inlet mass flow rate (m3/s)
        Real64 CondInletMassFlowRate; // Condenser water inlet mass flow rate (m3/s)
        Real64 CpWater;               // Specific heat of condenser inlet water (J/Kg/k)
        Real64 InletAirTemp;          // HPWH inlet air temperature (dry-bulb or wet-bulb) (C)
        Real64 AirMassFlowRatio;      // Ratio of evaporator inlet air mass flow rate to rated mass flow rate
        Real64 WaterMassFlowRatio;    // Ratio of evaporator inlet water mass flow rate to rated mass flow rate
        Real64 PumpHeatToWater;       // Amount of pump heat attributed to heating water
        Real64 HPRTF;                 // Heat pump run time fraction
        Real64 PLF;                   // part-load function
        Real64 CBFSpeed;              // bypass factor as individual speed level
        Real64 COPAirFFModFac;        // air flow fraction modification
        Real64 COPWaterFFModFac;      // water flow fraction modification
        Real64 COPTempModFac;         // total capacity temperature correctio fraction
        Real64 TOTCAPAirFFModFac;     // air flow fraction modification
        Real64 TOTCAPWaterFFModFac;   // water flow fraction modification
        Real64 TOTCAPTempModFac;      // total capacity temperature correctio fraction
        Real64 SHR;                   // total capacity temperature correctio fraction
        Real64 COP;                   // total capacity temperature correctio fraction
        Real64 AoEff;                 // effective air side surface area
        Real64 Winput1;               // power consumption at low speed
        Real64 Winput2;               // power consumption at high speed
        Real64 LoadPressure;          // evaporator inlet pressure
        Real64 CrankcaseHeatingPower; // power due to crankcase heater
        Real64 hDelta;                // Change in air enthalpy across the cooling coil [J/kg]
        Real64 hADP;                  // Apparatus dew point enthalpy [J/kg]
        Real64 tADP;                  // Apparatus dew point temperature [C]
        Real64 wADP;                  // Apparatus dew point humidity ratio [kg/kg]
        Real64 hTinwADP;              // Enthalpy at inlet dry-bulb and wADP [J/kg]
        Real64 WHCAP1;                // total heating capacity at low speed [W]
        Real64 WHCAP2;                // total heating capacity at high speed [W]
        Real64 CpAir;                 // Specific heat of air [J/kg_C]
        Real64 MaxHumRat;             // max possible humidity
        Real64 MaxOutletEnth;         // max possible outlet enthalpy
        Real64 ReportingConstant;
        int EvapInletNode;    // Evaporator air inlet node number
        int EvapOutletNode;   // Evaporator air outlet node number
        int CondInletNode;    // Condenser water inlet node number
        int CondOutletNode;   // Condenser water outlet node number
        int MaxSpeed;         // maximum speed level
        int SpeedCal;         // calculated speed level
        Real64 rhoair(0.0);   // entering air density
        Real64 RhoWater(0.0); // water density

        // note: load side is the evaporator side, and source side is the condenser side

        CondInletNode = VarSpeedCoil(DXCoilNum).WaterInletNodeNum;
        CondOutletNode = VarSpeedCoil(DXCoilNum).WaterOutletNodeNum;
        // If heat pump water heater is OFF, set outlet to inlet and RETURN
        if (PartLoadRatio == 0.0) {
            Node(CondOutletNode) = Node(CondInletNode);
            return;
        } else {
            EvapInletNode = VarSpeedCoil(DXCoilNum).AirInletNodeNum;
            EvapOutletNode = VarSpeedCoil(DXCoilNum).AirOutletNodeNum;
            InletWaterTemp = Node(CondInletNode).Temp;
            CondInletMassFlowRate = Node(CondInletNode).MassFlowRate;
            EvapInletMassFlowRate = Node(EvapInletNode).MassFlowRate;
            CpWater = CPHW(InletWaterTemp);
            CompressorPower = 0.0;
            OperatingHeatingPower = 0.0;
            TankHeatingCOP = 0.0;
        }

        //  LOAD LOCAL VARIABLES FROM DATA STRUCTURE (for code readability)
        if (!(CyclingScheme == ContFanCycCoil) && PartLoadRatio > 0.0) {
            CondInletMassFlowRate = CondInletMassFlowRate / PartLoadRatio;
            EvapInletMassFlowRate = EvapInletMassFlowRate / PartLoadRatio;
        }

        VarSpeedCoil(DXCoilNum).AirMassFlowRate = EvapInletMassFlowRate;
        VarSpeedCoil(DXCoilNum).WaterMassFlowRate = CondInletMassFlowRate;

        // determine inlet air temperature type for curve objects
        if (VarSpeedCoil(DXCoilNum).InletAirTemperatureType == WetBulbIndicator) {
            InletAirTemp = HPWHInletWBTemp;
        } else {
            InletAirTemp = HPWHInletDBTemp;
        }

        // check if indoor evaporator or outdoor evaporator
        CrankcaseHeatingPower = 0.0;
        if (EvapInletNode != 0) {
            LoadSideInletDBTemp = Node(EvapInletNode).Temp;
            LoadSideInletHumRat = Node(EvapInletNode).HumRat;
            LoadPressure = Node(EvapInletNode).Press;
            // prevent the air pressure not given
            if (LoadPressure < 10.0) LoadPressure = OutBaroPress;

            LoadSideInletWBTemp = Node(EvapInletNode).OutAirWetBulb;
            LoadSideInletEnth = Node(EvapInletNode).Enthalpy;
        } else {
            LoadSideInletDBTemp = OutDryBulbTemp;
            LoadSideInletHumRat = OutHumRat;
            LoadPressure = OutBaroPress;
            LoadSideInletWBTemp = OutWetBulbTemp;
            LoadSideInletEnth = OutEnthalpy;

            // Initialize crankcase heater, operates below OAT defined in input deck for HP DX heating coil
            if (OutDryBulbTemp < VarSpeedCoil(DXCoilNum).MaxOATCrankcaseHeater) {
                CrankcaseHeatingPower = VarSpeedCoil(DXCoilNum).CrankcaseHeaterCapacity;
            };
        }

        LoadSideMassFlowRate = EvapInletMassFlowRate;
        SourceSideMassFlowRate = CondInletMassFlowRate;
        SourceSideInletTemp = InletWaterTemp;
        SourceSideInletEnth = Node(CondInletNode).Enthalpy;
        VarSpeedCoil(DXCoilNum).InletWaterEnthalpy = SourceSideInletEnth;

        // Check for flows, do not perform simulation if no flow in load side or source side.
        if ((SourceSideMassFlowRate <= 0.0) || (LoadSideMassFlowRate <= 0.0)) {
            VarSpeedCoil(DXCoilNum).SimFlag = false;
            return;
        } else {
            VarSpeedCoil(DXCoilNum).SimFlag = true;
        }

        
        MaxSpeed = VarSpeedCoil(DXCoilNum).NumOfSpeeds;
        MaxSpeed = CompareGridSpeed(DXCoilNum, MaxSpeed);
        if (MaxSpeed <= 0) {
            VarSpeedCoil(DXCoilNum).SimFlag = false;
            return;
        }

        // must be placed inside the loop, otherwise cause bug in release mode, need to be present at two places
        if (SpeedNum > MaxSpeed) {
            SpeedCal = MaxSpeed;
        } else {
            SpeedCal = SpeedNum;
        }

        // part-load calculation
        RuntimeFrac = 1.0;
        OnOffFanPartLoadFraction = 1.0;
        VarSpeedCoil(DXCoilNum).RunFrac = 1.0;
        if ((SpeedNum == 1) && (PartLoadRatio < 1.0)) {
            PLF = CurveValue(state, VarSpeedCoil(DXCoilNum).PLFFPLR, PartLoadRatio);
            if (PLF < 0.7) {
                PLF = 0.7;
            }
            if (CyclingScheme == CycFanCycCoil)
                OnOffFanPartLoadFraction = PLF; // save PLF for fan model, don't change fan power for constant fan mode if coil is off
            // calculate the run time fraction
            VarSpeedCoil(DXCoilNum).RunFrac = PartLoadRatio / PLF;
            VarSpeedCoil(DXCoilNum).PartLoadRatio = PartLoadRatio;

            if (VarSpeedCoil(DXCoilNum).RunFrac > 1.0) {
                VarSpeedCoil(DXCoilNum).RunFrac = 1.0; // Reset coil runtime fraction to 1.0
            } else if (VarSpeedCoil(DXCoilNum).RunFrac < 0.0) {
                VarSpeedCoil(DXCoilNum).RunFrac = 0.0;
            }

            RuntimeFrac = VarSpeedCoil(DXCoilNum).RunFrac;
        }

        // interpolate between speeds
        // must be placed inside the loop, otherwise cause bug in release mode
        if (SpeedNum > MaxSpeed) {
            SpeedCal = MaxSpeed;
        } else {
            SpeedCal = SpeedNum;
        }

        Real64 locFanElecPower = 0.0; // local for fan electric power
        if (VarSpeedCoil(DXCoilNum).SupplyFan_TypeNum == DataHVACGlobals::FanType_SystemModelObject) {
            if (VarSpeedCoil(DXCoilNum).SupplyFanIndex > -1) {
                locFanElecPower = HVACFan::fanObjs[VarSpeedCoil(DXCoilNum).SupplyFanIndex]->fanPower();
            }
        } else {
            if (VarSpeedCoil(DXCoilNum).SupplyFanIndex > 0) {
                locFanElecPower = Fans::GetFanPower(VarSpeedCoil(DXCoilNum).SupplyFanIndex);
            }
        }

        if ((SpeedNum == 1) || (SpeedNum > MaxSpeed) || (SpeedRatio == 1.0)) {
            AirMassFlowRatio = LoadSideMassFlowRate / VarSpeedCoil(DXCoilNum).DesignAirMassFlowRate;
            WaterMassFlowRatio = SourceSideMassFlowRate / VarSpeedCoil(DXCoilNum).DesignWaterMassFlowRate;
            VarSpeedCoil(DXCoilNum).HPWHCondPumpElecNomPower = VarSpeedCoil(DXCoilNum).MSWHPumpPower(SpeedCal);

            COPTempModFac = CurveValue(state, VarSpeedCoil(DXCoilNum).MSEIRFTemp(SpeedCal), InletAirTemp, SourceSideInletTemp);
            COPAirFFModFac = CurveValue(state, VarSpeedCoil(DXCoilNum).MSEIRAirFFlow(SpeedCal), AirMassFlowRatio);
            COPWaterFFModFac = CurveValue(state, VarSpeedCoil(DXCoilNum).MSEIRWaterFFlow(SpeedCal), WaterMassFlowRatio);

            COP = VarSpeedCoil(DXCoilNum).MSRatedCOP(SpeedCal) * COPTempModFac * COPAirFFModFac * COPWaterFFModFac;

            TOTCAPTempModFac = CurveValue(state, VarSpeedCoil(DXCoilNum).MSCCapFTemp(SpeedCal), InletAirTemp, SourceSideInletTemp);
            //   Get capacity modifying factor (function of mass flow) for off-rated conditions
            TOTCAPAirFFModFac = CurveValue(state, VarSpeedCoil(DXCoilNum).MSCCapAirFFlow(SpeedCal), AirMassFlowRatio);
            // Get capacity modifying factor (function of mass flow) for off-rated conditions
            TOTCAPWaterFFModFac = CurveValue(state, VarSpeedCoil(DXCoilNum).MSCCapWaterFFlow(SpeedCal), WaterMassFlowRatio);

            OperatingHeatingCapacity = VarSpeedCoil(DXCoilNum).MSRatedTotCap(SpeedCal) * TOTCAPTempModFac * TOTCAPAirFFModFac * TOTCAPWaterFFModFac;

            Winput = OperatingHeatingCapacity / COP;
            OperatingHeatingPower = Winput;

            OperatingHeatingCOP = COP;
            PumpHeatToWater = VarSpeedCoil(DXCoilNum).HPWHCondPumpElecNomPower * VarSpeedCoil(DXCoilNum).HPWHCondPumpFracToWater;
            TankHeatingCOP = OperatingHeatingCOP;

            // account for pump heat if not included in total water heating capacity
            if (VarSpeedCoil(DXCoilNum).CondPumpHeatInCapacity) {
                TotalTankHeatingCapacity = OperatingHeatingCapacity;
            } else {
                TotalTankHeatingCapacity = OperatingHeatingCapacity + PumpHeatToWater;
            }

            HPRTF = RuntimeFrac;
            // calculate evaporator total cooling capacity
            if (VarSpeedCoil(DXCoilNum).FanPowerIncludedInCOP) {
                if (VarSpeedCoil(DXCoilNum).CondPumpPowerInCOP) {
                    //       make sure fan power is full load fan power, it isn't though,
                    CompressorPower = OperatingHeatingPower - locFanElecPower / HPRTF - VarSpeedCoil(DXCoilNum).HPWHCondPumpElecNomPower;
                    if (OperatingHeatingPower > 0.0) TankHeatingCOP = TotalTankHeatingCapacity / OperatingHeatingPower;
                } else {
                    CompressorPower = OperatingHeatingPower - locFanElecPower / HPRTF;
                    if ((OperatingHeatingPower + VarSpeedCoil(DXCoilNum).HPWHCondPumpElecNomPower) > 0.0)
                        TankHeatingCOP = TotalTankHeatingCapacity / (OperatingHeatingPower + VarSpeedCoil(DXCoilNum).HPWHCondPumpElecNomPower);
                }
            } else {
                if (VarSpeedCoil(DXCoilNum).CondPumpPowerInCOP) {
                    //       make sure fan power is full load fan power
                    CompressorPower = OperatingHeatingPower - VarSpeedCoil(DXCoilNum).HPWHCondPumpElecNomPower;
                    if ((OperatingHeatingPower + locFanElecPower / HPRTF) > 0.0)
                        TankHeatingCOP = TotalTankHeatingCapacity / (OperatingHeatingPower + locFanElecPower / HPRTF);
                } else {
                    CompressorPower = OperatingHeatingPower;
                    if ((OperatingHeatingPower + locFanElecPower / HPRTF + VarSpeedCoil(DXCoilNum).HPWHCondPumpElecNomPower) > 0.0)
                        TankHeatingCOP = TotalTankHeatingCapacity /
                                         (OperatingHeatingPower + locFanElecPower / HPRTF + VarSpeedCoil(DXCoilNum).HPWHCondPumpElecNomPower);
                }
            }

            if (VarSpeedCoil(DXCoilNum).CondPumpHeatInCapacity) {
                EvapCoolingCapacity = TotalTankHeatingCapacity - PumpHeatToWater - CompressorPower;
            } else {
                EvapCoolingCapacity = TotalTankHeatingCapacity - CompressorPower;
            }

            CBFSpeed = AdjustCBF(
                VarSpeedCoil(DXCoilNum).MSRatedCBF(SpeedCal), VarSpeedCoil(DXCoilNum).MSRatedAirMassFlowRate(SpeedCal), LoadSideMassFlowRate);

        } else {
            AirMassFlowRatio = LoadSideMassFlowRate / VarSpeedCoil(DXCoilNum).DesignAirMassFlowRate;
            WaterMassFlowRatio = SourceSideMassFlowRate / VarSpeedCoil(DXCoilNum).DesignWaterMassFlowRate;
            AoEff = VarSpeedCoil(DXCoilNum).MSEffectiveAo(SpeedCal) * SpeedRatio +
                    (1.0 - SpeedRatio) * VarSpeedCoil(DXCoilNum).MSEffectiveAo(SpeedCal - 1);
            CBFSpeed = std::exp(-AoEff / LoadSideMassFlowRate);

            // calculate low speed
            SpeedCal = SpeedNum - 1;

            VarSpeedCoil(DXCoilNum).HPWHCondPumpElecNomPower = VarSpeedCoil(DXCoilNum).MSWHPumpPower(SpeedCal);
            COPTempModFac = CurveValue(state, VarSpeedCoil(DXCoilNum).MSEIRFTemp(SpeedCal), InletAirTemp, SourceSideInletTemp);
            COPAirFFModFac = CurveValue(state, VarSpeedCoil(DXCoilNum).MSEIRAirFFlow(SpeedCal), AirMassFlowRatio);
            COPWaterFFModFac = CurveValue(state, VarSpeedCoil(DXCoilNum).MSEIRWaterFFlow(SpeedCal), WaterMassFlowRatio);

            COP = VarSpeedCoil(DXCoilNum).MSRatedCOP(SpeedCal) * COPTempModFac * COPAirFFModFac * COPWaterFFModFac;

            TOTCAPTempModFac = CurveValue(state, VarSpeedCoil(DXCoilNum).MSCCapFTemp(SpeedCal), InletAirTemp, SourceSideInletTemp);
            //   Get capacity modifying factor (function of mass flow) for off-rated conditions
            TOTCAPAirFFModFac = CurveValue(state, VarSpeedCoil(DXCoilNum).MSCCapAirFFlow(SpeedCal), AirMassFlowRatio);
            // Get capacity modifying factor (function of mass flow) for off-rated conditions
            TOTCAPWaterFFModFac = CurveValue(state, VarSpeedCoil(DXCoilNum).MSCCapWaterFFlow(SpeedCal), WaterMassFlowRatio);

            OperatingHeatingCapacity = VarSpeedCoil(DXCoilNum).MSRatedTotCap(SpeedCal) * TOTCAPTempModFac * TOTCAPAirFFModFac * TOTCAPWaterFFModFac;

            Winput = OperatingHeatingCapacity / COP;
            OperatingHeatingPower = Winput;
            Winput1 = Winput;
            WHCAP1 = OperatingHeatingCapacity;

            // calculate upper speed
            SpeedCal = SpeedNum;

            VarSpeedCoil(DXCoilNum).HPWHCondPumpElecNomPower = VarSpeedCoil(DXCoilNum).MSWHPumpPower(SpeedCal);
            COPTempModFac = CurveValue(state, VarSpeedCoil(DXCoilNum).MSEIRFTemp(SpeedCal), InletAirTemp, SourceSideInletTemp);
            COPAirFFModFac = CurveValue(state, VarSpeedCoil(DXCoilNum).MSEIRAirFFlow(SpeedCal), AirMassFlowRatio);
            COPWaterFFModFac = CurveValue(state, VarSpeedCoil(DXCoilNum).MSEIRWaterFFlow(SpeedCal), WaterMassFlowRatio);

            COP = VarSpeedCoil(DXCoilNum).MSRatedCOP(SpeedCal) * COPTempModFac * COPAirFFModFac * COPWaterFFModFac;

            TOTCAPTempModFac = CurveValue(state, VarSpeedCoil(DXCoilNum).MSCCapFTemp(SpeedCal), InletAirTemp, SourceSideInletTemp);
            //   Get capacity modifying factor (function of mass flow) for off-rated conditions
            TOTCAPAirFFModFac = CurveValue(state, VarSpeedCoil(DXCoilNum).MSCCapAirFFlow(SpeedCal), AirMassFlowRatio);
            // Get capacity modifying factor (function of mass flow) for off-rated conditions
            TOTCAPWaterFFModFac = CurveValue(state, VarSpeedCoil(DXCoilNum).MSCCapWaterFFlow(SpeedCal), WaterMassFlowRatio);

            OperatingHeatingCapacity = VarSpeedCoil(DXCoilNum).MSRatedTotCap(SpeedCal) * TOTCAPTempModFac * TOTCAPAirFFModFac * TOTCAPWaterFFModFac;

            Winput = OperatingHeatingCapacity / COP;
            OperatingHeatingPower = Winput;

            Winput2 = Winput;
            WHCAP2 = OperatingHeatingCapacity;

            // interpolation
            Winput = Winput2 * SpeedRatio + (1.0 - SpeedRatio) * Winput1;
            OperatingHeatingPower = Winput;
            OperatingHeatingCapacity = WHCAP2 * SpeedRatio + (1.0 - SpeedRatio) * WHCAP1;
            VarSpeedCoil(DXCoilNum).HPWHCondPumpElecNomPower = VarSpeedCoil(DXCoilNum).MSWHPumpPower(SpeedNum) * SpeedRatio +
                                                               (1.0 - SpeedRatio) * VarSpeedCoil(DXCoilNum).MSWHPumpPower(SpeedNum - 1);

            OperatingHeatingCOP = OperatingHeatingCapacity / OperatingHeatingPower;
            TankHeatingCOP = OperatingHeatingCOP;

            PumpHeatToWater = VarSpeedCoil(DXCoilNum).HPWHCondPumpElecNomPower * VarSpeedCoil(DXCoilNum).HPWHCondPumpFracToWater;

            // account for pump heat if not included in total water heating capacity
            if (VarSpeedCoil(DXCoilNum).CondPumpHeatInCapacity) {
                TotalTankHeatingCapacity = OperatingHeatingCapacity;
            } else {
                TotalTankHeatingCapacity = OperatingHeatingCapacity + PumpHeatToWater;
            }

            HPRTF = RuntimeFrac;
            // calculate evaporator total cooling capacity
            if (VarSpeedCoil(DXCoilNum).FanPowerIncludedInCOP) {
                if (VarSpeedCoil(DXCoilNum).CondPumpPowerInCOP) {
                    //       make sure fan power is full load fan power
                    CompressorPower = OperatingHeatingPower - locFanElecPower / HPRTF - VarSpeedCoil(DXCoilNum).HPWHCondPumpElecNomPower;
                    if (OperatingHeatingPower > 0.0) TankHeatingCOP = TotalTankHeatingCapacity / OperatingHeatingPower;
                } else {
                    CompressorPower = OperatingHeatingPower - locFanElecPower / HPRTF;
                    if ((OperatingHeatingPower + VarSpeedCoil(DXCoilNum).HPWHCondPumpElecNomPower) > 0.0)
                        TankHeatingCOP = TotalTankHeatingCapacity / (OperatingHeatingPower + VarSpeedCoil(DXCoilNum).HPWHCondPumpElecNomPower);
                }
            } else {
                if (VarSpeedCoil(DXCoilNum).CondPumpPowerInCOP) {
                    //       make sure fan power is full load fan power
                    CompressorPower = OperatingHeatingPower - VarSpeedCoil(DXCoilNum).HPWHCondPumpElecNomPower;
                    if ((OperatingHeatingPower + locFanElecPower / HPRTF) > 0.0)
                        TankHeatingCOP = TotalTankHeatingCapacity / (OperatingHeatingPower + locFanElecPower / HPRTF);
                } else {
                    CompressorPower = OperatingHeatingPower;
                    if ((OperatingHeatingPower + locFanElecPower / HPRTF + VarSpeedCoil(DXCoilNum).HPWHCondPumpElecNomPower) > 0.0)
                        TankHeatingCOP = TotalTankHeatingCapacity /
                                         (OperatingHeatingPower + locFanElecPower / HPRTF + VarSpeedCoil(DXCoilNum).HPWHCondPumpElecNomPower);
                }
            }

            if (VarSpeedCoil(DXCoilNum).CondPumpHeatInCapacity) {
                EvapCoolingCapacity = TotalTankHeatingCapacity - PumpHeatToWater - CompressorPower;
            } else {
                EvapCoolingCapacity = TotalTankHeatingCapacity - CompressorPower;
            }
        }

        QSource = TotalTankHeatingCapacity;
        QLoadTotal = EvapCoolingCapacity;
        DXCoilTotalCapacity = EvapCoolingCapacity; // for standard rating calculation
        SHR = 1.0;
        // if indoor, calculate SHR
        if (EvapInletNode != 0) {
            if (CBFSpeed > 0.999) CBFSpeed = 0.999;

            if (CBFSpeed < 0.001) {
                SHR = 1.0;
            } else {
                hDelta = QLoadTotal / LoadSideMassFlowRate;
                hADP = LoadSideInletEnth - hDelta / (1.0 - CBFSpeed);
                tADP = PsyTsatFnHPb(hADP, LoadPressure, RoutineName);
                wADP = PsyWFnTdbH(tADP, hADP, RoutineName);
                hTinwADP = PsyHFnTdbW(LoadSideInletDBTemp, wADP);
                if ((LoadSideInletEnth - hADP) > 1.e-10) {
                    SHR = min((hTinwADP - hADP) / (LoadSideInletEnth - hADP), 1.0);
                } else {
                    SHR = 1.0;
                }
            }
        }

        QSensible = QLoadTotal * SHR;

        // determine condenser water inlet/outlet condition at full capacity
        if (CondInletMassFlowRate == 0.0) {
            OutletWaterTemp = InletWaterTemp;
        } else {
            OutletWaterTemp = InletWaterTemp + TotalTankHeatingCapacity / (CpWater * CondInletMassFlowRate);
        }

        Node(CondOutletNode).Temp = OutletWaterTemp;

        Node(CondOutletNode).MassFlowRate = Node(CondInletNode).MassFlowRate;

        // send heating capacity and COP to water heater module for standards rating calculation
        // total heating capacity including condenser pump
        VSHPWHHeatingCapacity = TotalTankHeatingCapacity;
        // total heating COP including compressor, fan, and condenser pump
        VSHPWHHeatingCOP = TankHeatingCOP;

        VarSpeedCoil(DXCoilNum).TotalHeatingEnergyRate = TotalTankHeatingCapacity * PartLoadRatio;
        // calculate total compressor plus condenser pump power, fan power reported in fan module
        VarSpeedCoil(DXCoilNum).ElecWaterHeatingPower = (CompressorPower + VarSpeedCoil(DXCoilNum).HPWHCondPumpElecNomPower) * HPRTF;

        // pass the outputs for the cooling coil section
        VarSpeedCoil(DXCoilNum).BasinHeaterPower = 0.0;
        VarSpeedCoil(DXCoilNum).CrankcaseHeaterPower = CrankcaseHeatingPower * (1.0 - RuntimeFrac);

        // calculate coil outlet state variables
        LoadSideOutletEnth = LoadSideInletEnth - QLoadTotal / LoadSideMassFlowRate;
        CpAir = PsyCpAirFnW(LoadSideInletHumRat);
        LoadSideOutletDBTemp = LoadSideInletDBTemp - QSensible / (LoadSideMassFlowRate * CpAir);

        MaxHumRat = PsyWFnTdbRhPb(LoadSideOutletDBTemp, 0.9999, VarSpeedCoil(DXCoilNum).InletAirPressure, RoutineName);
        MaxOutletEnth = PsyHFnTdbW(LoadSideOutletDBTemp, MaxHumRat);
        if (LoadSideOutletEnth > MaxOutletEnth) {
            LoadSideOutletEnth = MaxOutletEnth;
        }
        LoadSideOutletHumRat = PsyWFnTdbH(LoadSideOutletDBTemp, LoadSideOutletEnth, RoutineName);
        if (LoadSideOutletHumRat > MaxHumRat) {
            LoadSideOutletHumRat = MaxHumRat;
        }

        // Actual outlet conditions are "average" for time step
        if (CyclingScheme == ContFanCycCoil) {
            // continuous fan, cycling compressor
            VarSpeedCoil(DXCoilNum).OutletAirEnthalpy = PartLoadRatio * LoadSideOutletEnth + (1.0 - PartLoadRatio) * LoadSideInletEnth;
            VarSpeedCoil(DXCoilNum).OutletAirHumRat = PartLoadRatio * LoadSideOutletHumRat + (1.0 - PartLoadRatio) * LoadSideInletHumRat;
            VarSpeedCoil(DXCoilNum).OutletAirDBTemp = PsyTdbFnHW(VarSpeedCoil(DXCoilNum).OutletAirEnthalpy, VarSpeedCoil(DXCoilNum).OutletAirHumRat);
            PLRCorrLoadSideMdot = LoadSideMassFlowRate;
        } else {
            VarSpeedCoil(DXCoilNum).OutletAirEnthalpy = LoadSideOutletEnth;
            VarSpeedCoil(DXCoilNum).OutletAirHumRat = LoadSideOutletHumRat;
            VarSpeedCoil(DXCoilNum).OutletAirDBTemp = LoadSideOutletDBTemp;
            PLRCorrLoadSideMdot = LoadSideMassFlowRate * PartLoadRatio;
        }

        // scale heat transfer rates to PLR and power to RTF
        QLoadTotal *= PartLoadRatio;
        QSensible *= PartLoadRatio;
        // count the powr separately
        Winput *= RuntimeFrac; //+ VarSpeedCoil(DXCoilNum)%CrankcaseHeaterPower &
        //+ VarSpeedCoil(DXCoilNum)%BasinHeaterPower + VarSpeedCoil(DXCoilNum)%EvapCondPumpElecPower
        QSource *= PartLoadRatio;

        //  Add power to global variable so power can be summed by parent object
        DXElecCoolingPower = Winput;

        ReportingConstant = TimeStepSys * SecInHour;
        // Update heat pump data structure
        VarSpeedCoil(DXCoilNum).HPWHCondPumpElecNomPower = VarSpeedCoil(DXCoilNum).HPWHCondPumpElecNomPower * RuntimeFrac; // water heating pump power
        VarSpeedCoil(DXCoilNum).Power = Winput;
        VarSpeedCoil(DXCoilNum).QLoadTotal = QLoadTotal;
        VarSpeedCoil(DXCoilNum).QSensible = QSensible;
        VarSpeedCoil(DXCoilNum).QLatent = QLoadTotal - QSensible;
        VarSpeedCoil(DXCoilNum).QSource = QSource;
        VarSpeedCoil(DXCoilNum).Energy = Winput * ReportingConstant;
        VarSpeedCoil(DXCoilNum).EnergyLoadTotal = QLoadTotal * ReportingConstant;
        VarSpeedCoil(DXCoilNum).EnergySensible = QSensible * ReportingConstant;
        VarSpeedCoil(DXCoilNum).EnergyLatent = (QLoadTotal - QSensible) * ReportingConstant;
        VarSpeedCoil(DXCoilNum).EnergySource = QSource * ReportingConstant;
        VarSpeedCoil(DXCoilNum).CrankcaseHeaterConsumption = VarSpeedCoil(DXCoilNum).CrankcaseHeaterPower * ReportingConstant;
        VarSpeedCoil(DXCoilNum).EvapWaterConsump = 0.0;
        VarSpeedCoil(DXCoilNum).BasinHeaterConsumption = 0.0;
        // re-use EvapCondPumpElecConsumption to store WH pump energy consumption
        VarSpeedCoil(DXCoilNum).EvapCondPumpElecConsumption = VarSpeedCoil(DXCoilNum).HPWHCondPumpElecNomPower * ReportingConstant;
        if (RuntimeFrac == 0.0) {
            VarSpeedCoil(DXCoilNum).COP = 0.0;
        } else {
            VarSpeedCoil(DXCoilNum).COP = QLoadTotal / Winput;
        }
        VarSpeedCoil(DXCoilNum).RunFrac = RuntimeFrac;
        VarSpeedCoil(DXCoilNum).PartLoadRatio = PartLoadRatio;
        VarSpeedCoil(DXCoilNum).AirMassFlowRate = PLRCorrLoadSideMdot;
        rhoair = PsyRhoAirFnPbTdbW(OutBaroPress, LoadSideInletDBTemp, LoadSideInletHumRat, RoutineName);
        VarSpeedCoil(DXCoilNum).AirVolFlowRate = VarSpeedCoil(DXCoilNum).AirMassFlowRate / rhoair;
        VarSpeedCoil(DXCoilNum).WaterMassFlowRate = SourceSideMassFlowRate;
        RhoWater = RhoH2O(InletWaterTemp); // initialize
        VarSpeedCoil(DXCoilNum).WaterVolFlowRate = VarSpeedCoil(DXCoilNum).WaterMassFlowRate / RhoWater;

        VarSpeedCoil(DXCoilNum).OutletWaterTemp = SourceSideInletTemp + QSource / (SourceSideMassFlowRate * CpWater);
        VarSpeedCoil(DXCoilNum).OutletWaterEnthalpy = SourceSideInletEnth + QSource / SourceSideMassFlowRate;
        VarSpeedCoil(DXCoilNum).QWasteHeat = 0.0;

        if (VarSpeedCoil(DXCoilNum).bIsDesuperheater) // desuperheater doesn't save power and cooling energy variables
        {
            // source side is the water side; load side is the air side
            VarSpeedCoil(DXCoilNum).Power = 0.0;
            VarSpeedCoil(DXCoilNum).QLoadTotal = 0.0;
            VarSpeedCoil(DXCoilNum).QSensible = 0.0;
            VarSpeedCoil(DXCoilNum).QLatent = 0.0;
            VarSpeedCoil(DXCoilNum).Energy = 0.0;
            VarSpeedCoil(DXCoilNum).EnergyLoadTotal = 0.0;
            VarSpeedCoil(DXCoilNum).EnergySensible = 0.0;
            VarSpeedCoil(DXCoilNum).EnergyLatent = 0.0;
            VarSpeedCoil(DXCoilNum).CrankcaseHeaterConsumption = 0.0;
        }
    }

    void setVarSpeedHPWHFanTypeNum(int const dXCoilNum, int const fanTypeNum)
    {
        VarSpeedCoil(dXCoilNum).SupplyFan_TypeNum = fanTypeNum;
    }

    void setVarSpeedHPWHFanIndex(int const dXCoilNum, int const fanIndex)
    {
        VarSpeedCoil(dXCoilNum).SupplyFanIndex = fanIndex;
    }

    void setVarSpeedFanInfo(int const dXCoilNum, std::string const fanName, int const fanIndex, int const fanTypeNum)
    {
        VarSpeedCoil(dXCoilNum).SupplyFanIndex = fanIndex;
        VarSpeedCoil(dXCoilNum).SupplyFan_TypeNum = fanTypeNum;
        VarSpeedCoil(dXCoilNum).SupplyFanName = fanName;
    }

    void CalcVarSpeedCoilHeating(EnergyPlusData &state,
                                 int const DXCoilNum,                       // Heat Pump Number
                                 int const CyclingScheme,                   // Fan/Compressor cycling scheme indicator
                                 Real64 &RuntimeFrac,                       // Runtime Fraction of compressor or percent on time (on-time/cycle time)
                                 Real64 const EP_UNUSED(SensDemand),        // Cooling Sensible Demand [W] !unused1208
                                 int const CompOp,                          // compressor operation flag
                                 Real64 const PartLoadRatio,                // compressor part load ratio
                                 Real64 const EP_UNUSED(OnOffAirFlowRatio), // ratio of compressor on flow to average flow over time step
                                 Real64 const SpeedRatio,                   // SpeedRatio varies between 1.0 (higher speed) and 0.0 (lower speed)
                                 int const SpeedNum                         // Speed number, high bound, i.e. SpeedNum - 1 is the other side
    )
    {

        //       AUTHOR         Bo Shen, based on WaterToAirHeatPumpSimple:CalcHPHeatingSimple
        //       DATE WRITTEN   March 2012
        //       MODIFIED       Bo Shen, add grid responsive speed control, 07/2020
        //       RE-ENGINEERED  na

        // PURPOSE OF THIS SUBROUTINE:
        // This subroutine is for simulating the heating mode of the Variable Speed Water to Air HP Simple

        // METHODOLOGY EMPLOYED:
        // Simulate the heat pump performance using the coefficients and rated conditions
        // Finally, adjust the heat pump outlet conditions based on the PartLoadRatio
        // and RuntimeFrac.

        // Using/Aliasing
        using CurveManager::CurveValue;
        using DataHVACGlobals::DXElecHeatingPower;
        using DataHVACGlobals::TimeStepSys;
        using DataPlant::PlantLoop;
        using FluidProperties::GetSpecificHeatGlycol;
        using Psychrometrics::PsyCpAirFnW;
        using Psychrometrics::PsyHFnTdbW;
        using Psychrometrics::PsyRhoAirFnPbTdbW;
        using Psychrometrics::PsyTdbFnHW;
        using Psychrometrics::PsyTwbFnTdbWPb;
        using Psychrometrics::PsyWFnTdbH;
        using Psychrometrics::PsyWFnTdbTwbPb;

        // Locals
        // SUBROUTINE ARGUMENT DEFINITIONS:

        // SUBROUTINE PARAMETER DEFINITIONS:
        static std::string const RoutineName("CalcVarSpeedCoilHeating");
        static std::string const RoutineNameSourceSideInletTemp("CalcVarSpeedCoilHeating:SourceSideInletTemp");

        // INTERFACE BLOCK SPECIFICATIONS
        // na

        // DERIVED TYPE DEFINITIONS
        // na

        // SUBROUTINE LOCAL VARIABLE DECLARATIONS:
        Real64 CpSource; // Specific heat of water [J/kg_C]
        Real64 CpAir;    // Specific heat of air [J/kg_C]

        Real64 AirMassFlowRatio;    // airflow ratio at low speed
        Real64 WaterMassFlowRatio;  // airflow ratio at high speed
        Real64 TotCapAirFFModFac;   // air flow fraction modification
        Real64 TotCapWaterFFModFac; // water flow fraction modification
        Real64 TotCapTempModFac;    // total capacity temperature correctio fraction
        Real64 EIRAirFFModFac;      // air flow fraction modification
        Real64 EIRWaterFFModFac;    // water flow fraction modification
        Real64 EIRTempModFac;       // total capacity temperature correctio fraction
        Real64 EIR;                 // total capacity temperature correctio fraction
        int MaxSpeed;               // maximum speed level
        int SpeedCal;               // calculated speed level
        Real64 QLoadTotal1;         // heating capacit at low speed
        Real64 QLoadTotal2;         // heating capacity at high speed
        Real64 Winput1;             // power consumption at low speed
        Real64 Winput2;             // power consumption at high speed
        Real64 QWasteHeat;          // recoverable waste heat
        Real64 QWasteHeat1;         // recoverable waste heat at low speed
        Real64 QWasteHeat2;         // recoverable waste heat at high speed
        Real64 PLF;                 // part-load function
        Real64 ReportingConstant;
        Real64 rhoair(0.0);      // entering air density
        Real64 dGridSignal(0.0); // real time grid signal

        // ADDED VARIABLES FOR air source coil
        static Real64 OutdoorCoilT(0.0);              // Outdoor coil temperature (C)
        static Real64 OutdoorCoildw(0.0);             // Outdoor coil delta w assuming coil temp of OutdoorCoilT (kg/kg)
        static Real64 OutdoorDryBulb(0.0);            // Outdoor dry-bulb temperature at condenser (C)
        static Real64 OutdoorWetBulb(0.0);            // Outdoor wet-bulb temperature at condenser (C)
        static Real64 OutdoorHumRat(0.0);             // Outdoor humidity ratio at condenser (kg/kg)
        static Real64 OutdoorPressure(0.0);           // Outdoor barometric pressure at condenser (Pa)
        static Real64 FractionalDefrostTime(0.0);     // Fraction of time step system is in defrost
        static Real64 HeatingCapacityMultiplier(0.0); // Multiplier for heating capacity when system is in defrost
        static Real64 InputPowerMultiplier(0.0);      // Multiplier for power when system is in defrost
        static Real64 LoadDueToDefrost(0.0);          // Additional load due to defrost
        static Real64 CrankcaseHeatingPower(0.0);     // power due to crankcase heater
        static Real64 DefrostEIRTempModFac(0.0);      // EIR modifier for defrost (function of entering wetbulb, outside drybulb)
        static Real64 TotRatedCapacity(0.0);          // total rated capacity at the given speed and speed ratio for defrosting

        MaxSpeed = VarSpeedCoil(DXCoilNum).NumOfSpeeds;

        MaxSpeed = CompareGridSpeed(DXCoilNum, MaxSpeed);
        if (MaxSpeed <= 0) {
            VarSpeedCoil(DXCoilNum).SimFlag = false;
            return;
        }

        //  LOAD LOCAL VARIABLES FROM DATA STRUCTURE (for code readability)
        if (!(CyclingScheme == ContFanCycCoil) && PartLoadRatio > 0.0) {
            VarSpeedCoil(DXCoilNum).AirMassFlowRate = Node(VarSpeedCoil(DXCoilNum).AirInletNodeNum).MassFlowRate / PartLoadRatio;
        }

        LoadSideMassFlowRate = VarSpeedCoil(DXCoilNum).AirMassFlowRate;
        LoadSideInletDBTemp = VarSpeedCoil(DXCoilNum).InletAirDBTemp;
        LoadSideInletHumRat = VarSpeedCoil(DXCoilNum).InletAirHumRat;

        LoadSideInletWBTemp = PsyTwbFnTdbWPb(LoadSideInletDBTemp, LoadSideInletHumRat, OutBaroPress, RoutineName);
        LoadSideInletEnth = VarSpeedCoil(DXCoilNum).InletAirEnthalpy;
        CpAir = PsyCpAirFnW(LoadSideInletHumRat);

        if (VarSpeedCoil(DXCoilNum).VSCoilTypeOfNum == Coil_HeatingAirToAirVariableSpeed) {
            // Get condenser outdoor node info from DX Heating Coil
            if (VarSpeedCoil(DXCoilNum).CondenserInletNodeNum != 0) {
                OutdoorDryBulb = Node(VarSpeedCoil(DXCoilNum).CondenserInletNodeNum).Temp;
                OutdoorHumRat = Node(VarSpeedCoil(DXCoilNum).CondenserInletNodeNum).HumRat;
                OutdoorPressure = Node(VarSpeedCoil(DXCoilNum).CondenserInletNodeNum).Press;
                OutdoorWetBulb = Node(VarSpeedCoil(DXCoilNum).CondenserInletNodeNum).OutAirWetBulb;
            } else {
                OutdoorDryBulb = OutDryBulbTemp;
                OutdoorHumRat = OutHumRat;
                OutdoorPressure = OutBaroPress;
                OutdoorWetBulb = OutWetBulbTemp;
            }
            SourceSideMassFlowRate = 1.0; // not used and avoid divided by zero
            SourceSideInletTemp = OutdoorDryBulb;
            SourceSideInletEnth = PsyHFnTdbW(OutdoorDryBulb, OutdoorHumRat);
            CpSource = PsyCpAirFnW(OutHumRat);

            // Initialize crankcase heater, operates below OAT defined in input deck for HP DX heating coil
            if (OutdoorDryBulb < VarSpeedCoil(DXCoilNum).MaxOATCrankcaseHeater) {
                CrankcaseHeatingPower = VarSpeedCoil(DXCoilNum).CrankcaseHeaterCapacity;
            } else {
                CrankcaseHeatingPower = 0.0;
            }
        } else {
            SourceSideMassFlowRate = VarSpeedCoil(DXCoilNum).WaterMassFlowRate;
            SourceSideInletTemp = VarSpeedCoil(DXCoilNum).InletWaterTemp;
            SourceSideInletEnth = VarSpeedCoil(DXCoilNum).InletWaterEnthalpy;
            CpSource = GetSpecificHeatGlycol(PlantLoop(VarSpeedCoil(DXCoilNum).LoopNum).FluidName,
                                             SourceSideInletTemp,
                                             PlantLoop(VarSpeedCoil(DXCoilNum).LoopNum).FluidIndex,
                                             RoutineNameSourceSideInletTemp);
        }

        // Check for flows, do not perform simulation if no flow in load side or source side.
        if ((SourceSideMassFlowRate <= 0.0) || (LoadSideMassFlowRate <= 0.0)) {
            VarSpeedCoil(DXCoilNum).SimFlag = false;
            return;
        } else {
            VarSpeedCoil(DXCoilNum).SimFlag = true;
        }

        if ((VarSpeedCoil(DXCoilNum).VSCoilTypeOfNum == Coil_HeatingAirToAirVariableSpeed) &&
            (OutdoorDryBulb < VarSpeedCoil(DXCoilNum).MinOATCompressor)) {
            VarSpeedCoil(DXCoilNum).SimFlag = false;
            return;
        }

        if (CompOp == 0) {
            VarSpeedCoil(DXCoilNum).SimFlag = false;
            return;
        }

        if (SpeedNum > MaxSpeed) {
            SpeedCal = MaxSpeed;
        } else {
            SpeedCal = SpeedNum;
        }

        RuntimeFrac = 1.0;
        VarSpeedCoil(DXCoilNum).RunFrac = 1.0;
        OnOffFanPartLoadFraction = 1.0;
        if ((SpeedNum == 1) && (PartLoadRatio < 1.0)) {
            PLF = CurveValue(state, VarSpeedCoil(DXCoilNum).PLFFPLR, PartLoadRatio);
            if (PLF < 0.7) {
                PLF = 0.7;
            }
            if (CyclingScheme == CycFanCycCoil)
                OnOffFanPartLoadFraction = PLF; // save PLF for fan model, don't change fan power for constant fan mode if coil is off
            // calculate the run time fraction
            VarSpeedCoil(DXCoilNum).RunFrac = PartLoadRatio / PLF;
            VarSpeedCoil(DXCoilNum).PartLoadRatio = PartLoadRatio;

            if (VarSpeedCoil(DXCoilNum).RunFrac > 1.0) {
                VarSpeedCoil(DXCoilNum).RunFrac = 1.0; // Reset coil runtime fraction to 1.0
            } else if (VarSpeedCoil(DXCoilNum).RunFrac < 0.0) {
                VarSpeedCoil(DXCoilNum).RunFrac = 0.0;
            }

            RuntimeFrac = VarSpeedCoil(DXCoilNum).RunFrac;
        }

        if ((SpeedNum == 1) || (SpeedNum > MaxSpeed) || (SpeedRatio == 1.0)) {
            AirMassFlowRatio = LoadSideMassFlowRate / VarSpeedCoil(DXCoilNum).DesignAirMassFlowRate;

            if (VarSpeedCoil(DXCoilNum).VSCoilTypeOfNum == Coil_HeatingAirToAirVariableSpeed) {
                WaterMassFlowRatio = 1.0;
            } else {
                WaterMassFlowRatio = SourceSideMassFlowRate / VarSpeedCoil(DXCoilNum).DesignWaterMassFlowRate;
            }

            TotCapTempModFac = CurveValue(state, VarSpeedCoil(DXCoilNum).MSCCapFTemp(SpeedCal), LoadSideInletDBTemp, SourceSideInletTemp);
            TotCapAirFFModFac = CurveValue(state, VarSpeedCoil(DXCoilNum).MSCCapAirFFlow(SpeedCal), AirMassFlowRatio);

            if (VarSpeedCoil(DXCoilNum).VSCoilTypeOfNum == Coil_HeatingAirToAirVariableSpeed) {
                TotCapWaterFFModFac = 1.0;
            } else {
                TotCapWaterFFModFac = CurveValue(state, VarSpeedCoil(DXCoilNum).MSCCapWaterFFlow(SpeedCal), WaterMassFlowRatio);
            }

            QLoadTotal = VarSpeedCoil(DXCoilNum).MSRatedTotCap(SpeedCal) * TotCapTempModFac * TotCapAirFFModFac * TotCapWaterFFModFac;
            VarSpeedCoil(DXCoilNum).capModFacTotal = TotCapTempModFac * TotCapAirFFModFac * TotCapWaterFFModFac;
            TotRatedCapacity = VarSpeedCoil(DXCoilNum).MSRatedTotCap(SpeedCal); // for defrosting power cal

            EIRTempModFac = CurveValue(state, VarSpeedCoil(DXCoilNum).MSEIRFTemp(SpeedCal), LoadSideInletDBTemp, SourceSideInletTemp);
            EIRAirFFModFac = CurveValue(state, VarSpeedCoil(DXCoilNum).MSEIRAirFFlow(SpeedCal), AirMassFlowRatio);

            if (VarSpeedCoil(DXCoilNum).VSCoilTypeOfNum == Coil_HeatingAirToAirVariableSpeed) {
                EIRWaterFFModFac = 1.0;
            } else {
                EIRWaterFFModFac = CurveValue(state, VarSpeedCoil(DXCoilNum).MSEIRWaterFFlow(SpeedCal), WaterMassFlowRatio);
            }

            EIR = (1.0 / VarSpeedCoil(DXCoilNum).MSRatedCOP(SpeedCal)) * EIRTempModFac * EIRAirFFModFac * EIRWaterFFModFac;
            Winput = QLoadTotal * EIR;

            if (VarSpeedCoil(DXCoilNum).VSCoilTypeOfNum == Coil_HeatingAirToAirVariableSpeed) {
                QWasteHeat = 0.0;
            } else {
                QWasteHeat = Winput * VarSpeedCoil(DXCoilNum).MSWasteHeatFrac(SpeedCal);
                QWasteHeat *= CurveValue(state, VarSpeedCoil(DXCoilNum).MSWasteHeat(SpeedCal), LoadSideInletDBTemp, SourceSideInletTemp);
            }

        } else {
            AirMassFlowRatio = LoadSideMassFlowRate / VarSpeedCoil(DXCoilNum).DesignAirMassFlowRate;

            if (VarSpeedCoil(DXCoilNum).VSCoilTypeOfNum == Coil_HeatingAirToAirVariableSpeed) {
                WaterMassFlowRatio = 1.0;
            } else {
                WaterMassFlowRatio = SourceSideMassFlowRate / VarSpeedCoil(DXCoilNum).DesignWaterMassFlowRate;
            }

            SpeedCal = SpeedNum - 1;
            TotCapTempModFac = CurveValue(state, VarSpeedCoil(DXCoilNum).MSCCapFTemp(SpeedCal), LoadSideInletDBTemp, SourceSideInletTemp);
            TotCapAirFFModFac = CurveValue(state, VarSpeedCoil(DXCoilNum).MSCCapAirFFlow(SpeedCal), AirMassFlowRatio);

            if (VarSpeedCoil(DXCoilNum).VSCoilTypeOfNum == Coil_HeatingAirToAirVariableSpeed) {
                TotCapWaterFFModFac = 1.0;
            } else {
                TotCapWaterFFModFac = CurveValue(state, VarSpeedCoil(DXCoilNum).MSCCapWaterFFlow(SpeedCal), WaterMassFlowRatio);
            }

            QLoadTotal1 = VarSpeedCoil(DXCoilNum).MSRatedTotCap(SpeedCal) * TotCapTempModFac * TotCapAirFFModFac * TotCapWaterFFModFac;

            EIRTempModFac = CurveValue(state, VarSpeedCoil(DXCoilNum).MSEIRFTemp(SpeedCal), LoadSideInletDBTemp, SourceSideInletTemp);
            EIRAirFFModFac = CurveValue(state, VarSpeedCoil(DXCoilNum).MSEIRAirFFlow(SpeedCal), AirMassFlowRatio);

            if (VarSpeedCoil(DXCoilNum).VSCoilTypeOfNum == Coil_HeatingAirToAirVariableSpeed) {
                EIRWaterFFModFac = 1.0;
            } else {
                EIRWaterFFModFac = CurveValue(state, VarSpeedCoil(DXCoilNum).MSEIRWaterFFlow(SpeedCal), WaterMassFlowRatio);
            }

            EIR = (1.0 / VarSpeedCoil(DXCoilNum).MSRatedCOP(SpeedCal)) * EIRTempModFac * EIRAirFFModFac * EIRWaterFFModFac;
            Winput1 = QLoadTotal1 * EIR;

            if (VarSpeedCoil(DXCoilNum).VSCoilTypeOfNum == Coil_HeatingAirToAirVariableSpeed) {
                QWasteHeat1 = 0.0;
            } else {
                QWasteHeat1 = Winput1 * VarSpeedCoil(DXCoilNum).MSWasteHeatFrac(SpeedCal);
                QWasteHeat1 *= CurveValue(state, VarSpeedCoil(DXCoilNum).MSWasteHeat(SpeedCal), LoadSideInletDBTemp, SourceSideInletTemp);
            }

            SpeedCal = SpeedNum;
            TotCapTempModFac = CurveValue(state, VarSpeedCoil(DXCoilNum).MSCCapFTemp(SpeedCal), LoadSideInletDBTemp, SourceSideInletTemp);
            TotCapAirFFModFac = CurveValue(state, VarSpeedCoil(DXCoilNum).MSCCapAirFFlow(SpeedCal), AirMassFlowRatio);

            if (VarSpeedCoil(DXCoilNum).VSCoilTypeOfNum == Coil_HeatingAirToAirVariableSpeed) {
                TotCapWaterFFModFac = 1.0;
            } else {
                TotCapWaterFFModFac = CurveValue(state, VarSpeedCoil(DXCoilNum).MSCCapWaterFFlow(SpeedCal), WaterMassFlowRatio);
            }

            QLoadTotal2 = VarSpeedCoil(DXCoilNum).MSRatedTotCap(SpeedCal) * TotCapTempModFac * TotCapAirFFModFac * TotCapWaterFFModFac;

            EIRTempModFac = CurveValue(state, VarSpeedCoil(DXCoilNum).MSEIRFTemp(SpeedCal), LoadSideInletDBTemp, SourceSideInletTemp);
            EIRAirFFModFac = CurveValue(state, VarSpeedCoil(DXCoilNum).MSEIRAirFFlow(SpeedCal), AirMassFlowRatio);

            if (VarSpeedCoil(DXCoilNum).VSCoilTypeOfNum == Coil_HeatingAirToAirVariableSpeed) {
                EIRWaterFFModFac = 1.0;
            } else {
                EIRWaterFFModFac = CurveValue(state, VarSpeedCoil(DXCoilNum).MSEIRWaterFFlow(SpeedCal), WaterMassFlowRatio);
            }

            EIR = (1.0 / VarSpeedCoil(DXCoilNum).MSRatedCOP(SpeedCal)) * EIRTempModFac * EIRAirFFModFac * EIRWaterFFModFac;
            Winput2 = QLoadTotal2 * EIR;

            if (VarSpeedCoil(DXCoilNum).VSCoilTypeOfNum == Coil_HeatingAirToAirVariableSpeed) {
                QWasteHeat2 = 0.0;
            } else {
                QWasteHeat2 = Winput2 * VarSpeedCoil(DXCoilNum).MSWasteHeatFrac(SpeedCal);
                QWasteHeat2 *= CurveValue(state, VarSpeedCoil(DXCoilNum).MSWasteHeat(SpeedCal), LoadSideInletDBTemp, SourceSideInletTemp);
            }

            QLoadTotal = QLoadTotal2 * SpeedRatio + (1.0 - SpeedRatio) * QLoadTotal1;
            Winput = Winput2 * SpeedRatio + (1.0 - SpeedRatio) * Winput1;
            QWasteHeat = QWasteHeat2 * SpeedRatio + (1.0 - SpeedRatio) * QWasteHeat1;
            TotRatedCapacity = VarSpeedCoil(DXCoilNum).MSRatedTotCap(SpeedCal) * SpeedRatio +
                               (1.0 - SpeedRatio) * VarSpeedCoil(DXCoilNum).MSRatedTotCap(SpeedCal - 1);
        }

        VarSpeedCoil(DXCoilNum).CrankcaseHeaterPower = 0.0; // necessary to clear zero for water source coils
        VarSpeedCoil(DXCoilNum).DefrostPower = 0.0;         // clear the defrost power
        if (VarSpeedCoil(DXCoilNum).VSCoilTypeOfNum == Coil_HeatingAirToAirVariableSpeed) {
            // Calculating adjustment factors for defrost
            // Calculate delta w through outdoor coil by assuming a coil temp of 0.82*DBT-9.7(F) per DOE2.1E
            OutdoorCoilT = 0.82 * OutdoorDryBulb - 8.589;
            OutdoorCoildw = max(1.0e-6, (OutdoorHumRat - PsyWFnTdpPb(OutdoorCoilT, OutdoorPressure)));

            // Initializing defrost adjustment factors
            LoadDueToDefrost = 0.0;
            HeatingCapacityMultiplier = 1.0;
            FractionalDefrostTime = 0.0;
            InputPowerMultiplier = 1.0;
            // Check outdoor temperature to determine of defrost is active
            if (OutdoorDryBulb <= VarSpeedCoil(DXCoilNum).MaxOATDefrost) {
                // Calculate defrost adjustment factors depending on defrost control type
                if (VarSpeedCoil(DXCoilNum).DefrostControl == Timed) {
                    FractionalDefrostTime = VarSpeedCoil(DXCoilNum).DefrostTime;
                    HeatingCapacityMultiplier = 0.909 - 107.33 * OutdoorCoildw;
                    InputPowerMultiplier = 0.90 - 36.45 * OutdoorCoildw;
                } else { // else defrost control is on-demand
                    FractionalDefrostTime = 1.0 / (1.0 + 0.01446 / OutdoorCoildw);
                    HeatingCapacityMultiplier = 0.875 * (1.0 - FractionalDefrostTime);
                    InputPowerMultiplier = 0.954 * (1.0 - FractionalDefrostTime);
                }
                // correction fractional defrost time shorten by runtime fraction
                FractionalDefrostTime *= RuntimeFrac;

                if (FractionalDefrostTime > 0.0) {
                    // Calculate defrost adjustment factors depending on defrost control strategy
                    if (VarSpeedCoil(DXCoilNum).DefrostStrategy == ReverseCycle) {
                        LoadDueToDefrost = (0.01 * FractionalDefrostTime) * (7.222 - OutdoorDryBulb) * (TotRatedCapacity / 1.01667);
                        DefrostEIRTempModFac =
                            CurveValue(state, VarSpeedCoil(DXCoilNum).DefrostEIRFT, max(15.555, LoadSideInletWBTemp), max(15.555, OutdoorDryBulb));
                        VarSpeedCoil(DXCoilNum).DefrostPower = DefrostEIRTempModFac * (TotRatedCapacity / 1.01667) * FractionalDefrostTime;
                    } else { // Defrost strategy is resistive
                        VarSpeedCoil(DXCoilNum).DefrostPower = VarSpeedCoil(DXCoilNum).DefrostCapacity * FractionalDefrostTime;
                    }
                } else { // Defrost is not active because (OutDryBulbTemp > VarSpeedCoil(DXCoilNum).MaxOATDefrost)
                    VarSpeedCoil(DXCoilNum).DefrostPower = 0.0;
                }
            }

            VarSpeedCoil(DXCoilNum).CrankcaseHeaterPower = CrankcaseHeatingPower * (1.0 - RuntimeFrac);
            //! Modify total heating capacity based on defrost heating capacity multiplier
            //! MaxHeatCap passed from parent object VRF Condenser and is used to limit capacity of TU's to that available from condenser
            //  IF(PRESENT(MaxHeatCap))THEN
            //    TotCap = MIN(MaxHeatCap,TotCap * HeatingCapacityMultiplier)
            //  ELSE
            //    TotCap = TotCap * HeatingCapacityMultiplier
            //  END IF
            QLoadTotal = QLoadTotal * HeatingCapacityMultiplier - LoadDueToDefrost;
            // count the powr separately
            Winput *= InputPowerMultiplier; //+ VarSpeedCoil(DXCoilNum)%DefrostPower
        }

        QSource = QLoadTotal + QWasteHeat - Winput;
        QSensible = QLoadTotal;

        if (QSource < 0) {
            QSource = 0.0;
            QWasteHeat = Winput - QLoadTotal;
        }

        // calculate coil outlet state variables
        LoadSideOutletEnth = LoadSideInletEnth + QLoadTotal / LoadSideMassFlowRate;
        LoadSideOutletDBTemp = LoadSideInletDBTemp + QSensible / (LoadSideMassFlowRate * CpAir);
        LoadSideOutletHumRat = PsyWFnTdbH(LoadSideOutletDBTemp, LoadSideOutletEnth, RoutineName);

        // Actual outlet conditions are "average" for time step
        if (CyclingScheme == ContFanCycCoil) {
            // continuous fan, cycling compressor
            VarSpeedCoil(DXCoilNum).OutletAirEnthalpy = PartLoadRatio * LoadSideOutletEnth + (1.0 - PartLoadRatio) * LoadSideInletEnth;
            VarSpeedCoil(DXCoilNum).OutletAirHumRat = PartLoadRatio * LoadSideOutletHumRat + (1.0 - PartLoadRatio) * LoadSideInletHumRat;
            VarSpeedCoil(DXCoilNum).OutletAirDBTemp = PsyTdbFnHW(VarSpeedCoil(DXCoilNum).OutletAirEnthalpy, VarSpeedCoil(DXCoilNum).OutletAirHumRat);
            PLRCorrLoadSideMdot = LoadSideMassFlowRate;
        } else {
            // default to cycling fan, cycling compressor
            VarSpeedCoil(DXCoilNum).OutletAirEnthalpy = LoadSideOutletEnth;
            VarSpeedCoil(DXCoilNum).OutletAirHumRat = LoadSideOutletHumRat;
            VarSpeedCoil(DXCoilNum).OutletAirDBTemp = LoadSideOutletDBTemp;
            PLRCorrLoadSideMdot = LoadSideMassFlowRate * PartLoadRatio;
        }

        // scale heat transfer rates to PLR and power to RTF
        QLoadTotal *= PartLoadRatio;
        QSensible *= PartLoadRatio;
        // count the powr separately
        Winput *= RuntimeFrac; //+ VarSpeedCoil(DXCoilNum)%CrankcaseHeaterPower
        QSource *= PartLoadRatio;
        QWasteHeat *= PartLoadRatio;

        //  Add power to global variable so power can be summed by parent object
        DXElecHeatingPower = Winput;

        ReportingConstant = TimeStepSys * SecInHour;
        // Update heat pump data structure
        VarSpeedCoil(DXCoilNum).Power = Winput;
        VarSpeedCoil(DXCoilNum).QLoadTotal = QLoadTotal;
        VarSpeedCoil(DXCoilNum).QSensible = QSensible;
        VarSpeedCoil(DXCoilNum).QSource = QSource;
        VarSpeedCoil(DXCoilNum).Energy = Winput * ReportingConstant;
        VarSpeedCoil(DXCoilNum).EnergyLoadTotal = QLoadTotal * ReportingConstant;
        VarSpeedCoil(DXCoilNum).EnergySensible = QSensible * ReportingConstant;
        VarSpeedCoil(DXCoilNum).EnergyLatent = 0.0;
        VarSpeedCoil(DXCoilNum).EnergySource = QSource * ReportingConstant;
        VarSpeedCoil(DXCoilNum).CrankcaseHeaterConsumption = VarSpeedCoil(DXCoilNum).CrankcaseHeaterPower * ReportingConstant;
        VarSpeedCoil(DXCoilNum).DefrostConsumption = VarSpeedCoil(DXCoilNum).DefrostPower * ReportingConstant;
        if (RuntimeFrac == 0.0) {
            VarSpeedCoil(DXCoilNum).COP = 0.0;
        } else {
            VarSpeedCoil(DXCoilNum).COP = QLoadTotal / Winput;
        }
        VarSpeedCoil(DXCoilNum).RunFrac = RuntimeFrac;
        VarSpeedCoil(DXCoilNum).PartLoadRatio = PartLoadRatio;
        VarSpeedCoil(DXCoilNum).AirMassFlowRate = PLRCorrLoadSideMdot;
        rhoair = PsyRhoAirFnPbTdbW(OutBaroPress, LoadSideInletDBTemp, LoadSideInletHumRat, RoutineName);
        VarSpeedCoil(DXCoilNum).AirVolFlowRate = VarSpeedCoil(DXCoilNum).AirMassFlowRate / rhoair;

        if (VarSpeedCoil(DXCoilNum).VSCoilTypeOfNum == Coil_HeatingAirToAirVariableSpeed) {
            VarSpeedCoil(DXCoilNum).WaterMassFlowRate = 0.0;
            VarSpeedCoil(DXCoilNum).OutletWaterTemp = 0.0;
            VarSpeedCoil(DXCoilNum).OutletWaterEnthalpy = 0.0;
        } else {
            VarSpeedCoil(DXCoilNum).WaterMassFlowRate = SourceSideMassFlowRate;
            VarSpeedCoil(DXCoilNum).OutletWaterTemp = SourceSideInletTemp - QSource / (SourceSideMassFlowRate * CpSource);
            VarSpeedCoil(DXCoilNum).OutletWaterEnthalpy = SourceSideInletEnth - QSource / SourceSideMassFlowRate;
        }

        VarSpeedCoil(DXCoilNum).QWasteHeat = QWasteHeat;
    }

    Real64 GetCoilCapacityVariableSpeed(EnergyPlusData &state,
                                        std::string const &CoilType, // must match coil types in this module
                                        std::string const &CoilName, // must match coil names for the coil type
                                        bool &ErrorsFound            // set to true if problem
    )
    {

        // FUNCTION INFORMATION:
        //       AUTHOR         Bo Shen, based on WaterToAirHeatPumpSimple:GetCoilCapacity
        //       DATE WRITTEN   March 2012
        //       MODIFIED       na
        //       RE-ENGINEERED  na

        // PURPOSE OF THIS FUNCTION:
        // This function looks up the rated coil capacity at the nominal speed level for the given coil and returns it.  If
        // incorrect coil type or name is given, ErrorsFound is returned as true and capacity is returned
        // as negative.

        // Using/Aliasing
        using FluidProperties::FindGlycol;

        // Return value
        Real64 CoilCapacity; // returned capacity of matched coil

        // FUNCTION LOCAL VARIABLE DECLARATIONS:
        int WhichCoil;

        // Obtains and Allocates WatertoAirHP related parameters from input file
        if (GetCoilsInputFlag) { // First time subroutine has been entered
            GetVarSpeedCoilInput(state);
            //    WaterIndex=FindGlycol('WATER') !Initialize the WaterIndex once
            GetCoilsInputFlag = false;
        }

        if (UtilityRoutines::SameString(CoilType, "COIL:COOLING:WATERTOAIRHEATPUMP:VARIABLESPEEDEQUATIONFIT") ||
            UtilityRoutines::SameString(CoilType, "COIL:HEATING:WATERTOAIRHEATPUMP:VARIABLESPEEDEQUATIONFIT") ||
            UtilityRoutines::SameString(CoilType, "COIL:COOLING:DX:VARIABLESPEED") ||
            UtilityRoutines::SameString(CoilType, "COIL:HEATING:DX:VARIABLESPEED") ||
            UtilityRoutines::SameString(CoilType, "COIL:WATERHEATING:AIRTOWATERHEATPUMP:VARIABLESPEED")) {
            WhichCoil = UtilityRoutines::FindItemInList(CoilName, VarSpeedCoil);
            if (WhichCoil != 0) {
                if (UtilityRoutines::SameString(CoilType, "COIL:HEATING:WATERTOAIRHEATPUMP:VARIABLESPEEDEQUATIONFIT") ||
                    UtilityRoutines::SameString(CoilType, "COIL:HEATING:DX:VARIABLESPEED")) {
                    CoilCapacity = VarSpeedCoil(WhichCoil).RatedCapHeat;
                } else if (UtilityRoutines::SameString(CoilType, "COIL:WATERHEATING:AIRTOWATERHEATPUMP:VARIABLESPEED")) {
                    CoilCapacity = VarSpeedCoil(WhichCoil).RatedCapWH;
                } else {
                    CoilCapacity = VarSpeedCoil(WhichCoil).RatedCapCoolTotal;
                }
            }
        } else {
            WhichCoil = 0;
        }

        if (WhichCoil == 0) {
            ShowSevereError("GetCoilCapacityVariableSpeed: Could not find CoilType=\"" + CoilType + "\" with Name=\"" + CoilName + "\"");
            ErrorsFound = true;
            CoilCapacity = -1000.0;
        }

        return CoilCapacity;
    }

    int GetCoilIndexVariableSpeed(EnergyPlusData &state,
                                  std::string const &CoilType, // must match coil types in this module
                                  std::string const &CoilName, // must match coil names for the coil type
                                  bool &ErrorsFound            // set to true if problem
    )
    {

        // FUNCTION INFORMATION:
        //       AUTHOR         Bo Shen, based on WaterToAirHeatPumpSimple:GetCoilIndex
        //       DATE WRITTEN   March 2012
        //       MODIFIED       na
        //       RE-ENGINEERED  na

        // PURPOSE OF THIS FUNCTION:
        // This function looks up the coil index for the given coil and returns it.  If
        // incorrect coil type or name is given, ErrorsFound is returned as true and index is returned
        // as zero.

        // Using/Aliasing
        using FluidProperties::FindGlycol;

        // Return value
        int IndexNum; // returned index of matched coil

        // Obtains and Allocates WatertoAirHP related parameters from input file
        if (GetCoilsInputFlag) { // First time subroutine has been entered
            GetVarSpeedCoilInput(state);
            //    WaterIndex=FindGlycol('WATER') !Initialize the WaterIndex once
            GetCoilsInputFlag = false;
        }

        IndexNum = UtilityRoutines::FindItemInList(CoilName, VarSpeedCoil);

        if (IndexNum == 0) {
            ShowSevereError("GetCoilIndexVariableSpeed: Could not find CoilType=\"" + CoilType + "\" with Name=\"" + CoilName + "\"");
            ErrorsFound = true;
        }

        return IndexNum;
    }

    Real64 GetCoilAirFlowRateVariableSpeed(EnergyPlusData &state,
                                           std::string const &CoilType, // must match coil types in this module
                                           std::string const &CoilName, // must match coil names for the coil type
                                           bool &ErrorsFound            // set to true if problem
    )
    {

        // FUNCTION INFORMATION:
        //       AUTHOR         Bo Shen, based on WaterToAirHeatPumpSimple:GetCoilAirFlowRate
        //       DATE WRITTEN   March 2012
        //       MODIFIED       na
        //       RE-ENGINEERED  na

        // PURPOSE OF THIS FUNCTION:
        // This function looks up the max coil air flow rate for the given coil and returns it.  If
        // incorrect coil type or name is given, ErrorsFound is returned as true and capacity is returned
        // as negative.

        // Return value
        Real64 CoilAirFlowRate; // returned air volume flow rate of matched coil

        // FUNCTION LOCAL VARIABLE DECLARATIONS:
        int WhichCoil;

        // Obtains and Allocates WatertoAirHP related parameters from input file
        if (GetCoilsInputFlag) { // First time subroutine has been entered
            GetVarSpeedCoilInput(state);
            //    WaterIndex=FindGlycol('WATER') !Initialize the WaterIndex once
            GetCoilsInputFlag = false;
        }

        if (UtilityRoutines::SameString(CoilType, "COIL:COOLING:WATERTOAIRHEATPUMP:VARIABLESPEEDEQUATIONFIT") ||
            UtilityRoutines::SameString(CoilType, "COIL:HEATING:WATERTOAIRHEATPUMP:VARIABLESPEEDEQUATIONFIT") ||
            UtilityRoutines::SameString(CoilType, "COIL:COOLING:DX:VARIABLESPEED") ||
            UtilityRoutines::SameString(CoilType, "COIL:HEATING:DX:VARIABLESPEED") ||
            UtilityRoutines::SameString(CoilType, "COIL:WATERHEATING:AIRTOWATERHEATPUMP:VARIABLESPEED")) {
            WhichCoil = UtilityRoutines::FindItemInList(CoilName, VarSpeedCoil);
            if (WhichCoil != 0) {
                // CoilAirFlowRate=VarSpeedCoil(WhichCoil)%RatedAirVolFlowRate
                if (VarSpeedCoil(WhichCoil).RatedAirVolFlowRate == AutoSize) { // means autosize
                    CoilAirFlowRate = VarSpeedCoil(WhichCoil).RatedAirVolFlowRate;
                } else {
                    CoilAirFlowRate = VarSpeedCoil(WhichCoil).MSRatedAirVolFlowRate(VarSpeedCoil(WhichCoil).NumOfSpeeds) /
                                      VarSpeedCoil(WhichCoil).MSRatedAirVolFlowRate(VarSpeedCoil(WhichCoil).NormSpedLevel) *
                                      VarSpeedCoil(WhichCoil).RatedAirVolFlowRate;
                } // use largest air flow rate
            }
        } else {
            WhichCoil = 0;
        }

        if (WhichCoil == 0) {
            ShowSevereError("GetCoilAirFlowRateVariableSpeed: Could not find CoilType=\"" + CoilType + "\" with Name=\"" + CoilName + "\"");
            ErrorsFound = true;
            CoilAirFlowRate = -1000.0;
        }

        return CoilAirFlowRate;
    }

    int GetVSCoilPLFFPLR(EnergyPlusData &state,
                         std::string const &CoilType, // must match coil types in this module
                         std::string const &CoilName, // must match coil names for the coil type
                         bool &ErrorsFound            // set to true if problem
    )
    {

        // FUNCTION INFORMATION:
        //       AUTHOR         Bo Shen
        //       DATE WRITTEN   12/2014
        //       MODIFIED       na
        //       RE-ENGINEERED  na

        // PURPOSE OF THIS FUNCTION:
        // This function looks up the given coil and returns PLR curve index.  If
        // incorrect coil type or name is given, ErrorsFound is returned as true and value is returned
        // as zero.

        // Return value
        int PLRNumber; // returned outlet node of matched coil

        // FUNCTION LOCAL VARIABLE DECLARATIONS:
        int WhichCoil;

        // Obtains and Allocates WatertoAirHP related parameters from input file
        if (GetCoilsInputFlag) { // First time subroutine has been entered
            GetVarSpeedCoilInput(state);
            //    WaterIndex=FindGlycol('WATER') !Initialize the WaterIndex once
            GetCoilsInputFlag = false;
        }

        WhichCoil = UtilityRoutines::FindItemInList(CoilName, VarSpeedCoil);
        if (WhichCoil != 0) {
            PLRNumber = VarSpeedCoil(WhichCoil).PLFFPLR;
        }

        if (WhichCoil == 0) {
            ShowSevereError("GetVSCoilPLFFPLR: Could not find CoilType=\"" + CoilType + "\" with Name=\"" + CoilName + "\"");
            ErrorsFound = true;
            PLRNumber = 0;
        }

        return PLRNumber;
    }

    int GetVSCoilCapFTCurveIndex(EnergyPlusData &state,
                                 int const &CoilIndex, // must match coil names for the coil type
                                 bool &ErrorsFound     // set to true if problem
    )
    {

        // FUNCTION INFORMATION:
        //       AUTHOR         Richard Raustad
        //       DATE WRITTEN   7/2017

        // PURPOSE OF THIS FUNCTION:
        // This function looks up the given coil and returns CapFT curve index.  If
        // incorrect coil index is given, ErrorsFound is returned as true and value is returned
        // as zero.

        // Return value
        int CapFTIndex; // returned CapFT curve index of matched coil

        // Obtains and Allocates WatertoAirHP related parameters from input file
        if (GetCoilsInputFlag) { // First time subroutine has been entered
            GetVarSpeedCoilInput(state);
            GetCoilsInputFlag = false;
        }

        if (CoilIndex == 0) {
            ShowSevereError("GetVSCoilCapFTCurveIndex: Could not find Coil");
            ErrorsFound = true;
            CapFTIndex = 0;
        } else {
            CapFTIndex = VarSpeedCoil(CoilIndex).MSCCapFTemp(VarSpeedCoil(CoilIndex).NumOfSpeeds);
        }

        return CapFTIndex;
    }

    int GetCoilInletNodeVariableSpeed(EnergyPlusData &state,
                                      std::string const &CoilType, // must match coil types in this module
                                      std::string const &CoilName, // must match coil names for the coil type
                                      bool &ErrorsFound            // set to true if problem
    )
    {

        // FUNCTION INFORMATION:
        //       AUTHOR         Bo Shen, based on WaterToAirHeatPumpSimple:GetCoilInletNode
        //       DATE WRITTEN   March 2012
        //       MODIFIED       na
        //       RE-ENGINEERED  na

        // PURPOSE OF THIS FUNCTION:
        // This function looks up the given coil and returns the inlet node.  If
        // incorrect coil type or name is given, ErrorsFound is returned as true and value is returned
        // as zero.

        // Using/Aliasing
        using FluidProperties::FindGlycol;

        // Return value
        int NodeNumber; // returned outlet node of matched coil

        // FUNCTION LOCAL VARIABLE DECLARATIONS:
        int WhichCoil;

        // Obtains and Allocates WatertoAirHP related parameters from input file
        if (GetCoilsInputFlag) { // First time subroutine has been entered
            GetVarSpeedCoilInput(state);
            //    WaterIndex=FindGlycol('WATER') !Initialize the WaterIndex once
            GetCoilsInputFlag = false;
        }

        WhichCoil = UtilityRoutines::FindItemInList(CoilName, VarSpeedCoil);
        if (WhichCoil != 0) {
            NodeNumber = VarSpeedCoil(WhichCoil).AirInletNodeNum;
        }

        if (WhichCoil == 0) {
            ShowSevereError("GetCoilInletNodeVariableSpeed: Could not find CoilType=\"" + CoilType + "\" with Name=\"" + CoilName + "\"");
            ErrorsFound = true;
            NodeNumber = 0;
        }

        return NodeNumber;
    }

    int GetCoilOutletNodeVariableSpeed(EnergyPlusData &state,
                                       std::string const &CoilType, // must match coil types in this module
                                       std::string const &CoilName, // must match coil names for the coil type
                                       bool &ErrorsFound            // set to true if problem
    )
    {

        // FUNCTION INFORMATION:
        //       AUTHOR         Bo Shen, based on WaterToAirHeatPumpSimple:GetCoilOutletNode
        //       DATE WRITTEN   March 2012
        //       MODIFIED       na
        //       RE-ENGINEERED  na

        // PURPOSE OF THIS FUNCTION:
        // This function looks up the given coil and returns the outlet node.  If
        // incorrect coil type or name is given, ErrorsFound is returned as true and value is returned
        // as zero.

        // Using/Aliasing
        using FluidProperties::FindGlycol;

        // Return value
        int NodeNumber; // returned outlet node of matched coil

        // FUNCTION LOCAL VARIABLE DECLARATIONS:
        int WhichCoil;

        // Obtains and Allocates WatertoAirHP related parameters from input file
        if (GetCoilsInputFlag) { // First time subroutine has been entered
            GetVarSpeedCoilInput(state);
            //    WaterIndex=FindGlycol('WATER') !Initialize the WaterIndex once
            GetCoilsInputFlag = false;
        }

        WhichCoil = UtilityRoutines::FindItemInList(CoilName, VarSpeedCoil);
        if (WhichCoil != 0) {
            NodeNumber = VarSpeedCoil(WhichCoil).AirOutletNodeNum;
        }

        if (WhichCoil == 0) {
            ShowSevereError("GetCoilOutletNodeVariableSpeed: Could not find CoilType=\"" + CoilType + "\" with Name=\"" + CoilName + "\"");
            ErrorsFound = true;
            NodeNumber = 0;
        }

        return NodeNumber;
    }

    int GetVSCoilCondenserInletNode(EnergyPlusData &state,
                                    std::string const &CoilName, // must match coil names for the coil type
                                    bool &ErrorsFound            // set to true if problem
    )
    {

        // FUNCTION INFORMATION:
        //       AUTHOR         Bo Shen, based on DXCoil:GetCoilCondenserInletNode
        //       DATE WRITTEN   July 2012
        //       MODIFIED       na
        //       RE-ENGINEERED  na

        // PURPOSE OF THIS FUNCTION:
        // This function looks up the given coil and returns the condenser inlet node.  If
        // incorrect coil  name is given, ErrorsFound is returned as true.

        // Return value
        int CondNode; // returned condenser node number of matched coil

        // FUNCTION LOCAL VARIABLE DECLARATIONS:
        int WhichCoil;

        // Obtains and Allocates WatertoAirHP related parameters from input file
        if (GetCoilsInputFlag) { // First time subroutine has been entered
            GetVarSpeedCoilInput(state);
            //    WaterIndex=FindGlycol('WATER') !Initialize the WaterIndex once
            GetCoilsInputFlag = false;
        }

        WhichCoil = UtilityRoutines::FindItemInList(CoilName, VarSpeedCoil);
        if (WhichCoil != 0) {
            CondNode = VarSpeedCoil(WhichCoil).CondenserInletNodeNum;
        } else {
            ShowSevereError("GetCoilCondenserInletNode: Invalid VS DX Coil, Type= VS DX Cooling Name=\"" + CoilName + "\"");
            ErrorsFound = true;
            CondNode = 0;
        }

        return CondNode;
    }

    Real64 GetVSCoilMinOATCompressor(EnergyPlusData &state,
                                     std::string const &CoilName, // must match coil names for the coil type
                                     bool &ErrorsFound            // set to true if problem
    )
    {

        // FUNCTION INFORMATION:
        //       AUTHOR         Bo Shen
        //       DATE WRITTEN   July 2012
        //       MODIFIED       na
        //       RE-ENGINEERED  na

        // PURPOSE OF THIS FUNCTION:
        // This function looks up the given coil and returns min OAT for compressor operation.  If
        // incorrect coil  name is given, ErrorsFound is returned as true.

        // Return value
        Real64 MinOAT; // returned min OAT for compressor operation

        // FUNCTION LOCAL VARIABLE DECLARATIONS:
        int WhichCoil;

        // Obtains and Allocates WatertoAirHP related parameters from input file
        if (GetCoilsInputFlag) { // First time subroutine has been entered
            GetVarSpeedCoilInput(state);
            //    WaterIndex=FindGlycol('WATER') !Initialize the WaterIndex once
            GetCoilsInputFlag = false;
        }

        WhichCoil = UtilityRoutines::FindItemInList(CoilName, VarSpeedCoil);
        if (WhichCoil != 0) {
            MinOAT = VarSpeedCoil(WhichCoil).MinOATCompressor;
        } else {
            ShowSevereError("GetVSCoilMinOATCompressor: Invalid VS DX Coil, Type= VS DX Coil Name=\"" + CoilName + "\"");
            ErrorsFound = true;
            MinOAT = -1000.0;
        }

        return MinOAT;
    }

    Real64 GetVSCoilMinOATCompressorUsingIndex(EnergyPlusData &state,
                                               int const CoilIndex, // index to cooling coil
                                               bool &ErrorsFound    // set to true if problem
    )
    {

        // FUNCTION INFORMATION:
        //       AUTHOR         R. Raustad
        //       DATE WRITTEN   August 2019

        // PURPOSE OF THIS FUNCTION:
        // This function looks up the the min oat for the cooling coil compressor and returns it.  If
        // incorrect coil index is given, ErrorsFound is returned as true and value is returned
        // as negative 1000.

        // Return value
        Real64 MinOAT; // returned min oa temperature of matched coil

        // Obtains and Allocates WatertoAirHP related parameters from input file
        if (GetCoilsInputFlag) { // First time subroutine has been entered
            GetVarSpeedCoilInput(state);
            GetCoilsInputFlag = false;
        }

        if (CoilIndex == 0) {

            ShowSevereError("GetVSCoilMinOATCompressorUsingIndex: Index passed = 0");
            ShowContinueError("... returning Min OAT as -1000.");
            ErrorsFound = true;
            MinOAT = -1000.0;

        } else {

            MinOAT = VarSpeedCoil(CoilIndex).MinOATCompressor;
        }

        return MinOAT;
    }

<<<<<<< HEAD
    int CompareGridSpeed(const int CompIndex, // coil index No
                         const int SpeedInput // loop commanded speed level
    )
    {
        // FUNCTION INFORMATION:
        //       AUTHOR         Bo Shen
        //       DATE WRITTEN   07/2020
        //       MODIFIED       na
        //       RE-ENGINEERED  na
        //      PURPOSE OF THIS FUNCTION:
        //      check the maximum allow speed to drive air flow rate in the air loop

        int MinSpeed = SpeedInput;

        if (CompIndex > 0) {
            if (VarSpeedCoil(CompIndex).GridScheduleIndex > 0) {
                const double dGridSignal = GetCurrentScheduleValue(VarSpeedCoil(CompIndex).GridScheduleIndex);

                if ((dGridSignal >= VarSpeedCoil(CompIndex).GridLowBound) && (dGridSignal <= VarSpeedCoil(CompIndex).GridHighBound)) {
                    MinSpeed = min(int(VarSpeedCoil(CompIndex).GridMaxSpeed), MinSpeed);
                }
            }
        }

        return (MinSpeed);
    }

    int GetGridLoadCtrlMode(const int CompIndex // coil index No
    )
    {
        // FUNCTION INFORMATION:
        //       AUTHOR         Bo Shen
        //       DATE WRITTEN   07/2020
        //       MODIFIED       na
        //       RE-ENGINEERED  na
        //      PURPOSE OF THIS FUNCTION:
        //      check the maximum allow speed to drive air flow rate in the air loop

        int iMode = GRID_SENLAT;
        if (CompIndex > 0) {
            if (VarSpeedCoil(CompIndex).GridScheduleIndex > 0) {
                const double dGridSignal = GetCurrentScheduleValue(VarSpeedCoil(CompIndex).GridScheduleIndex);

                if ((dGridSignal >= VarSpeedCoil(CompIndex).GridLowBound) && (dGridSignal <= VarSpeedCoil(CompIndex).GridHighBound)) {
                    iMode = VarSpeedCoil(CompIndex).GridLoadCtrlMode;
                }
            }
        }

        return (iMode);
    }

    int GetVSCoilNumOfSpeeds(std::string const &CoilName, // must match coil names for the coil type
=======
    int GetVSCoilNumOfSpeeds(EnergyPlusData &state,
                             std::string const &CoilName, // must match coil names for the coil type
>>>>>>> 258bfbd7
                             bool &ErrorsFound            // set to true if problem
    )
    {

        // FUNCTION INFORMATION:
        //       AUTHOR         Richard Raustad, FSEC
        //       DATE WRITTEN   March 2013
        //       MODIFIED       na
        //       RE-ENGINEERED  na

        // PURPOSE OF THIS FUNCTION:
        // This function looks up the given coil and returns number of speeds.  If
        // incorrect coil name is given, ErrorsFound is returned as true.

        // Return value
        int Speeds; // returned number of speeds

        // FUNCTION LOCAL VARIABLE DECLARATIONS:
        int WhichCoil;

        // Obtains and Allocates WatertoAirHP related parameters from input file
        if (GetCoilsInputFlag) { // First time subroutine has been entered
            GetVarSpeedCoilInput(state);
            GetCoilsInputFlag = false;
        }

        WhichCoil = UtilityRoutines::FindItemInList(CoilName, VarSpeedCoil);
        if (WhichCoil != 0) {
            Speeds = VarSpeedCoil(WhichCoil).NumOfSpeeds;
        } else {
            ShowSevereError("GetVSCoilNumOfSpeeds: Invalid VS DX Coil, Type= VS DX Coil Name=\"" + CoilName + "\"");
            ErrorsFound = true;
            Speeds = 0;
        }

        return Speeds;
    }

    void SetVarSpeedCoilData(EnergyPlusData &state,
                             int const WSHPNum,                    // Number of OA Controller
                             bool &ErrorsFound,                    // Set to true if certain errors found
                             Optional_int CompanionCoolingCoilNum, // Index to cooling coil for heating coil = SimpleWSHPNum
                             Optional_int CompanionHeatingCoilNum, // Index to heating coil for cooling coil = SimpleWSHPNum
                             Optional_int MSHPDesignSpecIndex      // index to UnitarySystemPerformance:Multispeed object
    )
    {

        // SUBROUTINE INFORMATION:
        //       AUTHOR         Bo Shen, based on WaterToAirHeatPumpSimple:SetWSHPData
        //       DATE WRITTEN   March 2012
        //       MODIFIED       na
        //       RE-ENGINEERED  na

        // PURPOSE OF THIS SUBROUTINE:
        // This routine was designed to "push" information from a parent object to
        // this WSHP coil object.

        // Using/Aliasing
        using FluidProperties::FindGlycol;
        using General::TrimSigDigits;

        // Obtains and Allocates WatertoAirHP related parameters from input file
        if (GetCoilsInputFlag) { // First time subroutine has been entered
            GetVarSpeedCoilInput(state);
            //    WaterIndex=FindGlycol('WATER') !Initialize the WaterIndex once
            GetCoilsInputFlag = false;
        }

        if (WSHPNum <= 0 || WSHPNum > NumVarSpeedCoils) {
            ShowSevereError("SetVarSpeedCoilData: called with VS WSHP Coil Number out of range=" + TrimSigDigits(WSHPNum) + " should be >0 and <" +
                            TrimSigDigits(NumVarSpeedCoils));
            ErrorsFound = true;
            return;
        }

        if (present(CompanionCoolingCoilNum)) {
            VarSpeedCoil(WSHPNum).CompanionCoolingCoilNum = CompanionCoolingCoilNum;
            VarSpeedCoil(WSHPNum).FindCompanionUpStreamCoil = true;
            VarSpeedCoil(CompanionCoolingCoilNum).CompanionHeatingCoilNum = WSHPNum;
        }

        if (present(CompanionHeatingCoilNum)) {
            VarSpeedCoil(WSHPNum).CompanionHeatingCoilNum = CompanionHeatingCoilNum;
            VarSpeedCoil(CompanionHeatingCoilNum).CompanionCoolingCoilNum = WSHPNum;
        }

        if (present(MSHPDesignSpecIndex)) {
            VarSpeedCoil(WSHPNum).MSHPDesignSpecIndex = MSHPDesignSpecIndex;
        }
    }

    void UpdateVarSpeedCoil(int const DXCoilNum)
    {
        // SUBROUTINE INFORMATION:
        //       AUTHOR         Bo Shen, based on WaterToAirHeatPumpSimple:UpdateSimpleWSHP
        //       DATE WRITTEN   March 2012
        //       MODIFIED       na
        //       RE-ENGINEERED  na

        // PURPOSE OF THIS SUBROUTINE:
        // This subroutine updates the Water to Air Heat Pump outlet nodes.

        // METHODOLOGY EMPLOYED:
        // Data is moved from the HP data structure to the HP outlet nodes.

        // Using/Aliasing
        using DataContaminantBalance::Contaminant;
        using DataHVACGlobals::TimeStepSys;
        using PlantUtilities::SafeCopyPlantNode;

        // SUBROUTINE LOCAL VARIABLE DECLARATIONS:
        int AirInletNode;
        int WaterInletNode;
        int AirOutletNode;
        int WaterOutletNode;
        Real64 ReportingConstant;

        // WatertoAirHP(DXCoilNum)%SimFlag=.FALSE.
        if (!VarSpeedCoil(DXCoilNum).SimFlag) {
            // Heatpump is off; just pass through conditions
            VarSpeedCoil(DXCoilNum).Power = 0.0;
            VarSpeedCoil(DXCoilNum).QLoadTotal = 0.0;
            VarSpeedCoil(DXCoilNum).QSensible = 0.0;
            VarSpeedCoil(DXCoilNum).QLatent = 0.0;
            VarSpeedCoil(DXCoilNum).QSource = 0.0;
            VarSpeedCoil(DXCoilNum).Energy = 0.0;
            VarSpeedCoil(DXCoilNum).EnergyLoadTotal = 0.0;
            VarSpeedCoil(DXCoilNum).EnergySensible = 0.0;
            VarSpeedCoil(DXCoilNum).EnergyLatent = 0.0;
            VarSpeedCoil(DXCoilNum).EnergySource = 0.0;
            VarSpeedCoil(DXCoilNum).COP = 0.0;
            VarSpeedCoil(DXCoilNum).RunFrac = 0.0;
            VarSpeedCoil(DXCoilNum).PartLoadRatio = 0.0;

            VarSpeedCoil(DXCoilNum).OutletAirDBTemp = VarSpeedCoil(DXCoilNum).InletAirDBTemp;
            VarSpeedCoil(DXCoilNum).OutletAirHumRat = VarSpeedCoil(DXCoilNum).InletAirHumRat;
            VarSpeedCoil(DXCoilNum).OutletAirEnthalpy = VarSpeedCoil(DXCoilNum).InletAirEnthalpy;
            VarSpeedCoil(DXCoilNum).OutletWaterTemp = VarSpeedCoil(DXCoilNum).InletWaterTemp;
            VarSpeedCoil(DXCoilNum).OutletWaterEnthalpy = VarSpeedCoil(DXCoilNum).InletWaterEnthalpy;
        }

        AirInletNode = VarSpeedCoil(DXCoilNum).AirInletNodeNum;
        WaterInletNode = VarSpeedCoil(DXCoilNum).WaterInletNodeNum;
        AirOutletNode = VarSpeedCoil(DXCoilNum).AirOutletNodeNum;
        WaterOutletNode = VarSpeedCoil(DXCoilNum).WaterOutletNodeNum;

        // Set the air outlet  nodes of the WatertoAirHPSimple
        Node(AirOutletNode).MassFlowRate = Node(AirInletNode).MassFlowRate; // LoadSideMassFlowRate
        Node(AirOutletNode).Temp = VarSpeedCoil(DXCoilNum).OutletAirDBTemp;
        Node(AirOutletNode).HumRat = VarSpeedCoil(DXCoilNum).OutletAirHumRat;
        Node(AirOutletNode).Enthalpy = VarSpeedCoil(DXCoilNum).OutletAirEnthalpy;

        // Set the air outlet nodes for properties that just pass through & not used
        Node(AirOutletNode).Quality = Node(AirInletNode).Quality;
        Node(AirOutletNode).Press = Node(AirInletNode).Press;
        Node(AirOutletNode).MassFlowRateMin = Node(AirInletNode).MassFlowRateMin;
        Node(AirOutletNode).MassFlowRateMax = Node(AirInletNode).MassFlowRateMax; // LoadSideMassFlowRate
        Node(AirOutletNode).MassFlowRateMinAvail = Node(AirInletNode).MassFlowRateMinAvail;
        Node(AirOutletNode).MassFlowRateMaxAvail = Node(AirInletNode).MassFlowRateMaxAvail; // LoadSideMassFlowRate

        // Set the water outlet node of the WatertoAirHPSimple
        // Set the water outlet nodes for properties that just pass through & not used
        if (WaterInletNode != 0 && WaterOutletNode != 0) {
            SafeCopyPlantNode(WaterInletNode, WaterOutletNode);
            Node(WaterOutletNode).Temp = VarSpeedCoil(DXCoilNum).OutletWaterTemp;
            Node(WaterOutletNode).Enthalpy = VarSpeedCoil(DXCoilNum).OutletWaterEnthalpy;
        }

        ReportingConstant = TimeStepSys * SecInHour;
        VarSpeedCoil(DXCoilNum).Energy = VarSpeedCoil(DXCoilNum).Power * ReportingConstant;
        VarSpeedCoil(DXCoilNum).EnergyLoadTotal = VarSpeedCoil(DXCoilNum).QLoadTotal * ReportingConstant;
        VarSpeedCoil(DXCoilNum).EnergySensible = VarSpeedCoil(DXCoilNum).QSensible * ReportingConstant;
        VarSpeedCoil(DXCoilNum).EnergyLatent = VarSpeedCoil(DXCoilNum).QLatent * ReportingConstant;
        VarSpeedCoil(DXCoilNum).EnergySource = VarSpeedCoil(DXCoilNum).QSource * ReportingConstant;

        if (Contaminant.CO2Simulation) {
            Node(AirOutletNode).CO2 = Node(AirInletNode).CO2;
        }

        if (VarSpeedCoil(DXCoilNum).reportCoilFinalSizes) {
            if (!DataGlobals::WarmupFlag && !DataGlobals::DoingHVACSizingSimulations && !DataGlobals::DoingSizing) {
                if (VarSpeedCoil(DXCoilNum).VSCoilTypeOfNum == Coil_CoolingWaterToAirHPVSEquationFit ||
                    VarSpeedCoil(DXCoilNum).VSCoilTypeOfNum == Coil_CoolingAirToAirVariableSpeed) { // cooling coil
                    coilSelectionReportObj->setCoilFinalSizes(VarSpeedCoil(DXCoilNum).Name,
                                                              VarSpeedCoil(DXCoilNum).VarSpeedCoilType,
                                                              VarSpeedCoil(DXCoilNum).RatedCapCoolTotal,
                                                              VarSpeedCoil(DXCoilNum).RatedCapCoolSens,
                                                              VarSpeedCoil(DXCoilNum).RatedAirVolFlowRate,
                                                              VarSpeedCoil(DXCoilNum).RatedWaterMassFlowRate);
                } else if (VarSpeedCoil(DXCoilNum).VSCoilTypeOfNum == Coil_HeatingWaterToAirHPVSEquationFit ||
                           VarSpeedCoil(DXCoilNum).VSCoilTypeOfNum == Coil_HeatingAirToAirVariableSpeed) { // heating coil
                    coilSelectionReportObj->setCoilFinalSizes(VarSpeedCoil(DXCoilNum).Name,
                                                              VarSpeedCoil(DXCoilNum).VarSpeedCoilType,
                                                              VarSpeedCoil(DXCoilNum).RatedCapHeat,
                                                              VarSpeedCoil(DXCoilNum).RatedCapHeat,
                                                              VarSpeedCoil(DXCoilNum).RatedAirVolFlowRate,
                                                              VarSpeedCoil(DXCoilNum).RatedWaterMassFlowRate);
                }
                VarSpeedCoil(DXCoilNum).reportCoilFinalSizes = false;
            }
        }
    }

    Real64 CalcEffectiveSHR(int const DXCoilNum,     // Index number for cooling coil
                            Real64 const SHRss,      // Steady-state sensible heat ratio
                            int const CyclingScheme, // Fan/compressor cycling scheme indicator
                            Real64 const RTF,        // Compressor run-time fraction
                            Real64 const QLatRated,  // Rated latent capacity
                            Real64 const QLatActual, // Actual latent capacity
                            Real64 const EnteringDB, // Entering air dry-bulb temperature
                            Real64 const EnteringWB  // Entering air wet-bulb temperature
    )
    {

        // FUNCTION INFORMATION:
        //    AUTHOR         Bo Shen, based on WaterToAirHeatPumpSimple:CalcEffectiveSHR
        //    DATE WRITTEN   March 2012

        // PURPOSE OF THIS FUNCTION:
        //    Adjust sensible heat ratio to account for degradation of DX coil latent
        //    capacity at part-load (cycling) conditions.

        // METHODOLOGY EMPLOYED:
        //    With model parameters entered by the user, the part-load latent performance
        //    of a DX cooling coil is determined for a constant air flow system with
        //    a cooling coil that cycles on/off. The model calculates the time
        //    required for condensate to begin falling from the cooling coil.
        //    Runtimes greater than this are integrated to a "part-load" latent
        //    capacity which is used to determine the "part-load" sensible heat ratio.
        //    See reference below for additional details (linear decay model, Eq. 8b).

        //    For cycling fan operation, a modified version of Henderson and Rengarajan (1996)
        //    model is used by ultilizing the fan delay time as the time-off (or time duration
        //    for the re-evaporation of moisture from time coil). Refer to Tang, C.C. (2005)

        // REFERENCES:
        // na

        // Return value
        Real64 SHReff; // Effective sensible heat ratio, includes degradation due to cycling effects

        // FUNCTION LOCAL VARIABLE DECLARATIONS:
        Real64 Twet; // Nominal time for condensate to begin leaving the coil's condensate drain line
        // at the current operating conditions (sec)
        Real64 Gamma; // Initial moisture evaporation rate divided by steady-state AC latent capacity
        // at the current operating conditions
        Real64 Twet_Rated;            // Twet at rated conditions (coil air flow rate and air temperatures), sec
        Real64 Gamma_Rated;           // Gamma at rated conditions (coil air flow rate and air temperatures)
        Real64 Twet_max;              // Maximum allowed value for Twet
        Real64 MaxONOFFCyclesperHour; // Maximum cycling rate of heat pump [cycles/hr]
        Real64 HPTimeConstant;        // Heat pump time constant [s]
        Real64 FanDelayTime;          // Fan delay time, time delay for the HP's fan to
        // shut off after compressor cycle off  [s]
        Real64 Ton;     // Coil on time (sec)
        Real64 Toff;    // Coil off time (sec)
        Real64 Toffa;   // Actual coil off time (sec). Equations valid for Toff <= (2.0 * Twet/Gamma)
        Real64 aa;      // Intermediate variable
        Real64 To1;     // Intermediate variable (first guess at To). To = time to the start of moisture removal
        Real64 To2;     // Intermediate variable (second guess at To). To = time to the start of moisture removal
        Real64 Error;   // Error for iteration (DO) loop
        Real64 LHRmult; // Latent Heat Ratio (LHR) multiplier. The effective latent heat ratio LHR = (1-SHRss)*LHRmult

        Twet_Rated = VarSpeedCoil(DXCoilNum).Twet_Rated;
        Gamma_Rated = VarSpeedCoil(DXCoilNum).Gamma_Rated;
        MaxONOFFCyclesperHour = VarSpeedCoil(DXCoilNum).MaxONOFFCyclesperHour;
        HPTimeConstant = VarSpeedCoil(DXCoilNum).HPTimeConstant;
        FanDelayTime = VarSpeedCoil(DXCoilNum).FanDelayTime;

        //  No moisture evaporation (latent degradation) occurs for runtime fraction of 1.0
        //  All latent degradation model parameters cause divide by 0.0 if not greater than 0.0
        //  Latent degradation model parameters initialize to 0.0 meaning no evaporation model used.
        if ((RTF >= 1.0) || (QLatRated == 0.0) || (QLatActual == 0.0) || (Twet_Rated <= 0.0) || (Gamma_Rated <= 0.0) ||
            (MaxONOFFCyclesperHour <= 0.0) || (HPTimeConstant <= 0.0) || (RTF <= 0.0)) {
            SHReff = SHRss;
            return SHReff;
        }

        Twet_max = 9999.0; // high limit for Twet

        //  Calculate the model parameters at the actual operating conditions
        Twet = min(Twet_Rated * QLatRated / (QLatActual + 1.e-10), Twet_max);
        Gamma = Gamma_Rated * QLatRated * (EnteringDB - EnteringWB) / ((26.7 - 19.4) * QLatActual + 1.e-10);

        //  Calculate the compressor on and off times using a converntional thermostat curve
        Ton = 3600.0 / (4.0 * MaxONOFFCyclesperHour * (1.0 - RTF)); // duration of cooling coil on-cycle (sec)

        if ((CyclingScheme == CycFanCycCoil) && (FanDelayTime != 0.0)) {
            // For CycFanCycCoil, moisture is evaporated from the cooling coil back to the air stream
            // until the fan cycle off. Assume no evaporation from the coil after the fan shuts off.
            Toff = FanDelayTime;
        } else {
            // For ContFanCycCoil, moisture is evaporated from the cooling coil back to the air stream
            // for the entire heat pump off-cycle.
            Toff = 3600.0 / (4.0 * MaxONOFFCyclesperHour * RTF); // duration of cooling coil off-cycle (sec)
        }

        //  Cap Toff to meet the equation restriction
        if (Gamma > 0.0) {
            Toffa = min(Toff, 2.0 * Twet / Gamma);
        } else {
            Toffa = Toff;
        }

        //  Use sucessive substitution to solve for To
        aa = (Gamma * Toffa) - (0.25 / Twet) * pow_2(Gamma) * pow_2(Toffa);

        To1 = aa + HPTimeConstant;
        Error = 1.0;
        while (Error > 0.001) {
            To2 = aa - HPTimeConstant * (std::exp(-To1 / HPTimeConstant) - 1.0);
            Error = std::abs((To2 - To1) / To1);
            To1 = To2;
        }

        //  Adjust Sensible Heat Ratio (SHR) using Latent Heat Ratio (LHR) multiplier
        //  Floating underflow errors occur when -Ton/HPTimeConstant is a large negative number.
        //  Cap lower limit at -700 to avoid the underflow errors.
        aa = std::exp(max(-700.0, -Ton / HPTimeConstant));
        //  Calculate latent heat ratio multiplier
        LHRmult = max(((Ton - To2) / (Ton + HPTimeConstant * (aa - 1.0))), 0.0);

        //  Calculate part-load or "effective" sensible heat ratio
        SHReff = 1.0 - (1.0 - SHRss) * LHRmult;

        if (SHReff < SHRss) SHReff = SHRss; // Effective SHR can be less than the steady-state SHR
        if (SHReff > 1.0) SHReff = 1.0;     // Effective sensible heat ratio can't be greater than 1.0

        return SHReff;
    }

    void CalcTotCapSHR_VSWSHP(EnergyPlusData &state,
                              Real64 const InletDryBulb,       // inlet air dry bulb temperature [C]
                              Real64 const InletHumRat,        // inlet air humidity ratio [kg water / kg dry air]
                              Real64 const InletEnthalpy,      // inlet air specific enthalpy [J/kg]
                              Real64 &InletWetBulb,            // inlet air wet bulb temperature [C]
                              Real64 const AirMassFlowRatio,   // Ratio of actual air mass flow to nominal air mass flow
                              Real64 const WaterMassFlowRatio, // Ratio of actual water mass flow to nominal water mass flow
                              Real64 const AirMassFlow,        // actual mass flow for capacity and SHR calculation
                              Real64 const CBF,                // coil bypass factor
                              Real64 const TotCapNom1,         // nominal total capacity at low speed [W]
                              int const CCapFTemp1,            // capacity modifier curve index, function of entering wetbulb at low speed
                              int const CCapAirFFlow1,         // capacity modifier curve, function of actual air flow vs rated flow at low speed
                              int const CCapWaterFFlow1,       // capacity modifier curve, function of actual water flow vs rated flow at low speed
                              Real64 const TotCapNom2,         // nominal total capacity at high speed [W]
                              int const CCapFTemp2,            // capacity modifier curve index, function of entering wetbulb at high speed
                              int const CCapAirFFlow2,         // capacity modifier curve, function of actual air flow vs rated flow at high speed
                              int const CCapWaterFFlow2,       // capacity modifier curve, function of actual water flow vs rated flow at high speed
                              Real64 &TotCap1,                 // total capacity at the given conditions [W] at low speed
                              Real64 &TotCap2,                 // total capacity at the given conditions [W] at high speed
                              Real64 &TotCapSpeed,             // integrated total capacity corresponding to the speed ratio
                              Real64 &SHR,                     // sensible heat ratio at the given conditions
                              Real64 const CondInletTemp,      // Condenser inlet temperature [C]
                              Real64 const Pressure,           // air pressure [Pa]
                              Real64 const SpeedRatio,         // from 0.0 to 1.0
                              int const NumSpeeds,             // number of speeds for input
                              Real64 &TotCapModFac             // capacity modification factor, func of temp and func of flow
    )
    {

        // SUBROUTINE INFORMATION:
        //       AUTHOR         Bo Shen, , based on DX:CalcTotCapSHR, introducing two speed levels
        //       DATE WRITTEN   March 2012

        // PURPOSE OF THIS SUBROUTINE:
        // Calculates total capacity and sensible heat ratio of a DX coil at the specified conditions

        // METHODOLOGY EMPLOYED:
        // With the rated performance data entered by the user, the model employs some of the
        // DOE-2.1E curve fits to adjust the capacity and SHR of the unit as a function
        // of entering air temperatures and supply air flow rate (actual vs rated flow). The model
        // does NOT employ the exact same methodology to calculate performance as DOE-2, although
        // some of the DOE-2 curve fits are employed by this model.

        // The model checks for coil dryout conditions, and adjusts the calculated performance
        // appropriately.

        // REFERENCES:
        // ASHRAE HVAC 2 Toolkit page 4-81.
        // Henderson, H.I. Jr., K. Rengarajan and D.B. Shirey, III. 1992.The impact of comfort
        // control on air conditioner energy use in humid climates. ASHRAE Transactions 98(2):
        // 104-113.
        // Henderson, H.I. Jr., Danny Parker and Y.J. Huang. 2000.Improving DOE-2's RESYS routine:
        // User Defined Functions to Provide More Accurate Part Load Energy Use and Humidity
        // Predictions. Proceedings of ACEEE Conference.

        // Using/Aliasing
        using CurveManager::CurveValue;

        // SUBROUTINE PARAMETER DEFINITIONS:
        static std::string const RoutineName("CalcTotCapSHR_VSWSHP");
        static int const MaxIter(30);        // Maximum number of iterations for dry evaporator calculations
        static Real64 const Tolerance(0.01); // Error tolerance for dry evaporator iterations

        // SUBROUTINE LOCAL VARIABLE DECLARATIONS:
        Real64 TotCapWaterFlowModFac1; // Total capacity modifier (function of actual supply water flow vs nominal flow) at low speed
        Real64 TotCapTempModFac2;      // Total capacity modifier (function of entering wetbulb, outside water inlet temp) at high speed
        Real64 TotCapAirFlowModFac2;   // Total capacity modifier (function of actual supply air flow vs nominal flow) at high speed
        Real64 TotCapWaterFlowModFac2; // Total capacity modifier (function of actual supply water flow vs nominal flow) at high speed
        Real64 TotCapCalc;             // temporary calculated value of total capacity [W]
        Real64 TotCapCalc1;            // temporary calculated value of total capacity [W] at low speed
        Real64 TotCapCalc2;            // temporary calculated value of total capacity [W] at high speed

        int Counter = 0;                        // Error tolerance for dry evaporator iterations
        Real64 RF = 0.4;                        // Relaxation factor for dry evaporator iterations
        Real64 werror = 0.0;                    // Deviation of humidity ratio in dry evaporator iteration loop
        Real64 SHRCalc = SHR;                   // initialize temporary calculated value of SHR
        Real64 InletWetBulbCalc = InletWetBulb; // calculated inlet wetbulb temperature used for finding dry coil point [C]
        Real64 InletHumRatCalc = InletHumRat;   // calculated inlet humidity ratio used for finding dry coil point [kg water / kg dry air]
        bool LoopOn = true;                     // flag to control the loop iteration

        //  LOOP WHILE (ABS(werror) .gt. Tolerance .OR. Counter == 0)
        while (LoopOn) {
            //   Get capacity modifying factor (function of inlet wetbulb & condenser inlet temp) for off-rated conditions
            Real64 TotCapTempModFac1 = CurveValue(state, CCapFTemp1, InletWetBulbCalc, CondInletTemp);
            //   Get capacity modifying factor (function of mass flow) for off-rated conditions
            Real64 TotCapAirFlowModFac1 = CurveValue(state, CCapAirFFlow1, AirMassFlowRatio);
            // Get capacity modifying factor (function of mass flow) for off-rated conditions
            if (CCapWaterFFlow1 == 0) {
                TotCapWaterFlowModFac1 = 1.0;
            } else {
                TotCapWaterFlowModFac1 = CurveValue(state, CCapWaterFFlow1, WaterMassFlowRatio);
            }

            //   Get total capacity
            if (NumSpeeds < 2) { // ONLY ONE SPEED
                TotCapCalc = TotCapNom1 * TotCapAirFlowModFac1 * TotCapWaterFlowModFac1 * TotCapTempModFac1;
                TotCapCalc1 = TotCapCalc;
                TotCapCalc2 = 0.0;
                TotCapModFac = TotCapAirFlowModFac1 * TotCapWaterFlowModFac1 * TotCapTempModFac1;
            } else {
                TotCapTempModFac2 = CurveValue(state, CCapFTemp2, InletWetBulbCalc, CondInletTemp);
                TotCapAirFlowModFac2 = CurveValue(state, CCapAirFFlow2, AirMassFlowRatio);

                if (CCapWaterFFlow2 == 0) {
                    TotCapWaterFlowModFac2 = 1.0;
                } else {
                    TotCapWaterFlowModFac2 = CurveValue(state, CCapWaterFFlow2, WaterMassFlowRatio);
                }

                TotCapCalc1 = TotCapNom1 * TotCapAirFlowModFac1 * TotCapWaterFlowModFac1 * TotCapTempModFac1;
                TotCapCalc2 = TotCapNom2 * TotCapAirFlowModFac2 * TotCapWaterFlowModFac2 * TotCapTempModFac2;

                TotCapCalc = TotCapCalc2 * SpeedRatio + (1.0 - SpeedRatio) * TotCapCalc1;
                TotCapModFac = (TotCapAirFlowModFac2 * TotCapWaterFlowModFac2 * TotCapTempModFac2) * SpeedRatio +
                               (1.0 - SpeedRatio) * (TotCapAirFlowModFac1 * TotCapWaterFlowModFac1 * TotCapTempModFac1);
            }

            Real64 localCBF = max(0.0, CBF); // negative coil bypass factor is physically impossible

            //   Calculate apparatus dew point conditions using TotCap and CBF
            Real64 hDelta = TotCapCalc / AirMassFlow;                       // Change in air enthalpy across the cooling coil [J/kg]
            Real64 hADP = InletEnthalpy - hDelta / (1.0 - localCBF);        // Apparatus dew point enthalpy [J/kg]
            Real64 tADP = PsyTsatFnHPb(hADP, Pressure);                     // Apparatus dew point temperature [C]
            Real64 wADP = PsyWFnTdbH(tADP, hADP);                           // Apparatus dew point humidity ratio [kg/kg]
            Real64 hTinwADP = PsyHFnTdbW(InletDryBulb, wADP);               // Enthalpy at inlet dry-bulb and wADP [J/kg]
            SHRCalc = min((hTinwADP - hADP) / (InletEnthalpy - hADP), 1.0); // temporary calculated value of SHR

            //   Check for dry evaporator conditions (win < wadp)
            if (wADP > InletHumRatCalc || (Counter >= 1 && Counter < MaxIter)) {
                if (InletHumRatCalc == 0.0) InletHumRatCalc = 0.00001;
                werror = (InletHumRatCalc - wADP) / InletHumRatCalc;
                //     Increase InletHumRatCalc at constant inlet air temp to find coil dry-out point. Then use the
                //     capacity at the dry-out point to determine exiting conditions from coil. This is required
                //     since the TotCapTempModFac doesn't work properly with dry-coil conditions.
                InletHumRatCalc = RF * wADP + (1.0 - RF) * InletHumRatCalc;
                InletWetBulbCalc = PsyTwbFnTdbWPb(InletDryBulb, InletHumRatCalc, Pressure);
                ++Counter;
                if (std::abs(werror) > Tolerance) {
                    LoopOn = true; // Recalculate with modified inlet conditions
                } else {
                    LoopOn = false;
                }
            } else {
                LoopOn = false;
            }
        } // END LOOP

        //  Calculate full load output conditions
        if (SHRCalc > 1.0 || Counter > 0) SHRCalc = 1.0; // if Counter > 0 means a dry coil so SHR = 1

        SHR = SHRCalc;
        TotCap1 = TotCapCalc1;
        TotCap2 = TotCapCalc2;
        TotCapSpeed = TotCapCalc;
        InletWetBulb = InletWetBulbCalc;
    }

    Real64 getVarSpeedPartLoadRatio(int const DXCoilNum)
    {
        return VarSpeedCoil(DXCoilNum).PartLoadRatio;
    }

} // namespace VariableSpeedCoils

} // namespace EnergyPlus<|MERGE_RESOLUTION|>--- conflicted
+++ resolved
@@ -83,10 +83,6 @@
 #include <EnergyPlus/UnitarySystem.hh>
 #include <EnergyPlus/VariableSpeedCoils.hh>
 #include <EnergyPlus/WaterManager.hh>
-#include <EnergyPlus/IceThermalStorage.hh>
-#include <EnergyPlus/WaterThermalTanks.hh>
-#include <EnergyPlus/ChillerElectricEIR.hh>
-#include <EnergyPlus/PlantChillers.hh>
 
 namespace EnergyPlus {
 
@@ -114,7 +110,6 @@
     using DXCoils::AdjustCBF;
     using DXCoils::CalcCBF;
     using General::RoundSigDigits;
-    using ScheduleManager::GetCurrentScheduleValue;
 
     // Use statements for access to subroutines in other modules
 
@@ -294,21 +289,9 @@
           bIsDesuperheater(false),          // whether the coil is used for a desuperheater, i.e. zero all the cooling capacity and power
           // end variables for HPWH
           reportCoilFinalSizes(true), // coil report
-          capModFacTotal(0.0),         // coil report
-          GridScheduleIndex(0),         // grid schedule index
-          GridLowBound(1.0e10),         // low bound to apply grid responsive control
-          GridHighBound(-1.0e10),       // high bound to apply grid responsive control
-          GridMaxSpeed(10.0),           // max speed level to apply grid responsive control
-          GridLoadCtrlMode(GRID_SENLAT), // control sensible or latent
-          PeakStoreHours(0.0),         // hours to store the peak capacity
-          StoreMoisture(false),          // whether to store latent capacity = true; false = store sensible capacity
-          StoreDiff(1.0e6),              // differential during storag, i.e. temperature difference, humidity differenc, etc
-          RecoveryCapacityRatio(1.0)       // nominal capacity ratio of the recovery unit to the main VS coil
+          capModFacTotal(0.0)         // coil report
+
     {
-        StorageType = "N";
-        StorageName = "N";
-        RecoveryUnitType = "N";
-        RecoveryUnitName = "N"; 
     }
 
     void SimVariableSpeedCoils(EnergyPlusData &state,
@@ -437,21 +420,8 @@
         }
 
         // two additional output variables
-        int MaxSpeed = SpeedCal; // correct real running speed considering grid contro request
-        MaxSpeed = CompareGridSpeed(DXCoilNum, MaxSpeed);
-
-        if (MaxSpeed < SpeedCal) { // corrected by grid signal
-            if (MaxSpeed <= 0) {
-                VarSpeedCoil(DXCoilNum).SpeedNumReport = 1;
-                VarSpeedCoil(DXCoilNum).SpeedRatioReport = 0.0;
-            } else {
-                VarSpeedCoil(DXCoilNum).SpeedNumReport = MaxSpeed;
-                VarSpeedCoil(DXCoilNum).SpeedRatioReport = 1.0;
-            }
-        } else {
-            VarSpeedCoil(DXCoilNum).SpeedNumReport = SpeedCal;
-            VarSpeedCoil(DXCoilNum).SpeedRatioReport = SpeedRatio;
-        }
+        VarSpeedCoil(DXCoilNum).SpeedNumReport = SpeedCal;
+        VarSpeedCoil(DXCoilNum).SpeedRatioReport = SpeedRatio;
     }
 
     void GetVarSpeedCoilInput(EnergyPlusData &state)
@@ -461,7 +431,6 @@
         //       AUTHOR         Bo Shen
         //       DATE WRITTEN   March, 2012
         //       MODIFIED       Bo Shen, 12/2014, add variable-speed HPWH
-        //       MODIFIED       Bo Shen, add grid responsive speed control, 07/2020
         //       RE-ENGINEERED  na
 
         // PURPOSE OF THIS SUBROUTINE:
@@ -514,8 +483,6 @@
         Array1D<Real64> NumArray;        // Numeric input items for object
         Array1D_bool lAlphaBlanks;       // Logical array, alpha field input BLANK = .TRUE.
         Array1D_bool lNumericBlanks;     // Logical array, numeric field input BLANK = .TRUE.
-        int NumStorageCoolPairs(0);             //cooling energy storage pair
-        int NumStorageHeatPairs(0);             //heating energy storage pair
 
         NumCool = inputProcessor->getNumObjectsFound("COIL:COOLING:WATERTOAIRHEATPUMP:VARIABLESPEEDEQUATIONFIT");
         NumHeat = inputProcessor->getNumObjectsFound("COIL:HEATING:WATERTOAIRHEATPUMP:VARIABLESPEEDEQUATIONFIT");
@@ -524,9 +491,6 @@
         NumHPWHAirToWater = inputProcessor->getNumObjectsFound("COIL:WATERHEATING:AIRTOWATERHEATPUMP:VARIABLESPEED");
         NumVarSpeedCoils = NumCool + NumHeat + NumCoolAS + NumHeatAS + NumHPWHAirToWater;
         DXCoilNum = 0;
-
-        NumStorageCoolPairs = inputProcessor->getNumObjectsFound("THERMALSTORAGE:COOLING:PAIR");
-        NumStorageHeatPairs = inputProcessor->getNumObjectsFound("THERMALSTORAGE:HEATING:PAIR");
 
         if (NumVarSpeedCoils <= 0) {
             ShowSevereError("No Equipment found in GetVarSpeedCoilInput");
@@ -1139,56 +1103,28 @@
                 VarSpeedCoil(DXCoilNum).BasinHeaterSchedulePtr = GetScheduleIndex(AlphArray(9));
                 if (VarSpeedCoil(DXCoilNum).BasinHeaterSchedulePtr == 0) {
                     ShowWarningError(RoutineName + CurrentModuleObject + "=\"" + VarSpeedCoil(DXCoilNum).Name + "\", invalid");
-                    ShowContinueError("...not found " + cAlphaFields(9) + "=\"" + AlphArray(9) + "\".");
+                    ShowContinueError("...not found " + cAlphaFields(14) + "=\"" + AlphArray(9) + "\".");
                     ShowContinueError("Basin heater will be available to operate throughout the simulation.");
                 }
             }
 
-            if (lAlphaBlanks(10)) {
-                VarSpeedCoil(DXCoilNum).GridScheduleIndex = 0;
-            } else {
-                VarSpeedCoil(DXCoilNum).GridScheduleIndex = GetScheduleIndex(AlphArray(10));
-                if (VarSpeedCoil(DXCoilNum).GridScheduleIndex == 0) {
-                    ShowSevereError(RoutineName + CurrentModuleObject + "=\"" + VarSpeedCoil(DXCoilNum).Name + "\", invalid");
-                    ShowContinueError("..." + cAlphaFields(10) + "=\"" + AlphArray(10) + "\"Missing");
-                    ErrorsFound = true;
-                }
-            }
-
-            VarSpeedCoil(DXCoilNum).GridLowBound = NumArray(13);
-            VarSpeedCoil(DXCoilNum).GridHighBound = NumArray(14);
-            VarSpeedCoil(DXCoilNum).GridMaxSpeed = NumArray(15);
-
-            if (UtilityRoutines::SameString(AlphArray(11), "Sensible")) {
-                VarSpeedCoil(DXCoilNum).GridLoadCtrlMode = GRID_SENSIBLE;
-            } else if (UtilityRoutines::SameString(AlphArray(11), "Latent")) {
-                VarSpeedCoil(DXCoilNum).GridLoadCtrlMode = GRID_LATENT;
-            } else {
-                VarSpeedCoil(DXCoilNum).GridLoadCtrlMode = GRID_SENLAT;
-            }
-
             for (I = 1; I <= VarSpeedCoil(DXCoilNum).NumOfSpeeds; ++I) {
-                VarSpeedCoil(DXCoilNum).MSRatedTotCap(I) = NumArray(16 + (I - 1) * 6);
-                VarSpeedCoil(DXCoilNum).MSRatedSHR(I) = NumArray(17 + (I - 1) * 6);
-                VarSpeedCoil(DXCoilNum).MSRatedCOP(I) = NumArray(18 + (I - 1) * 6);
-                VarSpeedCoil(DXCoilNum).MSRatedAirVolFlowRate(I) = NumArray(19 + (I - 1) * 6);
-                VarSpeedCoil(DXCoilNum).EvapCondAirFlow(I) = NumArray(20 + (I - 1) * 6);
-
-                VarSpeedCoil(DXCoilNum).EvapCondEffect(I) = NumArray(21 + (I - 1) * 6);
+                VarSpeedCoil(DXCoilNum).MSRatedTotCap(I) = NumArray(13 + (I - 1) * 6);
+                VarSpeedCoil(DXCoilNum).MSRatedSHR(I) = NumArray(14 + (I - 1) * 6);
+                VarSpeedCoil(DXCoilNum).MSRatedCOP(I) = NumArray(15 + (I - 1) * 6);
+                VarSpeedCoil(DXCoilNum).MSRatedAirVolFlowRate(I) = NumArray(16 + (I - 1) * 6);
+                VarSpeedCoil(DXCoilNum).EvapCondAirFlow(I) = NumArray(17 + (I - 1) * 6);
+
+                VarSpeedCoil(DXCoilNum).EvapCondEffect(I) = NumArray(18 + (I - 1) * 6);
                 if (VarSpeedCoil(DXCoilNum).EvapCondEffect(I) < 0.0 || VarSpeedCoil(DXCoilNum).EvapCondEffect(I) > 1.0) {
                     ShowSevereError(RoutineName + CurrentModuleObject + "=\"" + VarSpeedCoil(DXCoilNum).Name + "\", invalid");
-                    ShowContinueError("..." + cNumericFields(21 + (I - 1) * 6) + " cannot be < 0.0 or > 1.0.");
-                    ShowContinueError("...entered value=[" + TrimSigDigits(NumArray(21 + (I - 1) * 6), 2) + "].");
+                    ShowContinueError("..." + cNumericFields(18 + (I - 1) * 6) + " cannot be < 0.0 or > 1.0.");
+                    ShowContinueError("...entered value=[" + TrimSigDigits(NumArray(18 + (I - 1) * 6), 2) + "].");
                     ErrorsFound = true;
                 }
 
-<<<<<<< HEAD
-                AlfaFieldIncre = 12 + (I - 1) * 4;
-                VarSpeedCoil(DXCoilNum).MSCCapFTemp(I) = GetCurveIndex(AlphArray(AlfaFieldIncre)); // convert curve name to number
-=======
                 AlfaFieldIncre = 10 + (I - 1) * 4;
                 VarSpeedCoil(DXCoilNum).MSCCapFTemp(I) = GetCurveIndex(state, AlphArray(AlfaFieldIncre)); // convert curve name to number
->>>>>>> 258bfbd7
                 if (VarSpeedCoil(DXCoilNum).MSCCapFTemp(I) == 0) {
                     if (lAlphaBlanks(AlfaFieldIncre)) {
                         ShowSevereError(RoutineName + CurrentModuleObject + "=\"" + VarSpeedCoil(DXCoilNum).Name + "\", missing");
@@ -1217,13 +1153,8 @@
                     }
                 }
 
-<<<<<<< HEAD
-                AlfaFieldIncre = 13 + (I - 1) * 4;
-                VarSpeedCoil(DXCoilNum).MSCCapAirFFlow(I) = GetCurveIndex(AlphArray(AlfaFieldIncre)); // convert curve name to number
-=======
                 AlfaFieldIncre = 11 + (I - 1) * 4;
                 VarSpeedCoil(DXCoilNum).MSCCapAirFFlow(I) = GetCurveIndex(state, AlphArray(AlfaFieldIncre)); // convert curve name to number
->>>>>>> 258bfbd7
                 if (VarSpeedCoil(DXCoilNum).MSCCapAirFFlow(I) == 0) {
                     if (lAlphaBlanks(AlfaFieldIncre)) {
                         ShowSevereError(RoutineName + CurrentModuleObject + "=\"" + VarSpeedCoil(DXCoilNum).Name + "\", missing");
@@ -1252,13 +1183,8 @@
                     }
                 }
 
-<<<<<<< HEAD
-                AlfaFieldIncre = 14 + (I - 1) * 4;
-                VarSpeedCoil(DXCoilNum).MSEIRFTemp(I) = GetCurveIndex(AlphArray(AlfaFieldIncre)); // convert curve name to number
-=======
                 AlfaFieldIncre = 12 + (I - 1) * 4;
                 VarSpeedCoil(DXCoilNum).MSEIRFTemp(I) = GetCurveIndex(state, AlphArray(AlfaFieldIncre)); // convert curve name to number
->>>>>>> 258bfbd7
                 if (VarSpeedCoil(DXCoilNum).MSEIRFTemp(I) == 0) {
                     if (lAlphaBlanks(AlfaFieldIncre)) {
                         ShowSevereError(RoutineName + CurrentModuleObject + "=\"" + VarSpeedCoil(DXCoilNum).Name + "\", missing");
@@ -1287,13 +1213,8 @@
                     }
                 }
 
-<<<<<<< HEAD
-                AlfaFieldIncre = 15 + (I - 1) * 4;
-                VarSpeedCoil(DXCoilNum).MSEIRAirFFlow(I) = GetCurveIndex(AlphArray(AlfaFieldIncre)); // convert curve name to number
-=======
                 AlfaFieldIncre = 13 + (I - 1) * 4;
                 VarSpeedCoil(DXCoilNum).MSEIRAirFFlow(I) = GetCurveIndex(state, AlphArray(AlfaFieldIncre)); // convert curve name to number
->>>>>>> 258bfbd7
                 if (VarSpeedCoil(DXCoilNum).MSEIRAirFFlow(I) == 0) {
                     if (lAlphaBlanks(AlfaFieldIncre)) {
                         ShowSevereError(RoutineName + CurrentModuleObject + "=\"" + VarSpeedCoil(DXCoilNum).Name + "\", missing");
@@ -1894,25 +1815,10 @@
                 ShowContinueError("..." + cNumericFields(6) + " = 0.0 for defrost strategy = RESISTIVE.");
             }
 
-            if (lAlphaBlanks(8)) {
-                VarSpeedCoil(DXCoilNum).GridScheduleIndex = 0;
-            } else {
-                VarSpeedCoil(DXCoilNum).GridScheduleIndex = GetScheduleIndex(AlphArray(8));
-                if (VarSpeedCoil(DXCoilNum).GridScheduleIndex == 0) {
-                    ShowSevereError(RoutineName + CurrentModuleObject + "=\"" + VarSpeedCoil(DXCoilNum).Name + "\", invalid");
-                    ShowContinueError("..." + cAlphaFields(8) + "=\"" + AlphArray(8) + "\"Missing");
-                    ErrorsFound = true;
-                }
-            }
-
-            VarSpeedCoil(DXCoilNum).GridLowBound = NumArray(12);
-            VarSpeedCoil(DXCoilNum).GridHighBound = NumArray(13);
-            VarSpeedCoil(DXCoilNum).GridMaxSpeed = NumArray(14);
-
             for (I = 1; I <= VarSpeedCoil(DXCoilNum).NumOfSpeeds; ++I) {
-                VarSpeedCoil(DXCoilNum).MSRatedTotCap(I) = NumArray(15 + (I - 1) * 3);
-                VarSpeedCoil(DXCoilNum).MSRatedCOP(I) = NumArray(16 + (I - 1) * 3);
-                VarSpeedCoil(DXCoilNum).MSRatedAirVolFlowRate(I) = NumArray(17 + (I - 1) * 3);
+                VarSpeedCoil(DXCoilNum).MSRatedTotCap(I) = NumArray(12 + (I - 1) * 3);
+                VarSpeedCoil(DXCoilNum).MSRatedCOP(I) = NumArray(13 + (I - 1) * 3);
+                VarSpeedCoil(DXCoilNum).MSRatedAirVolFlowRate(I) = NumArray(14 + (I - 1) * 3);
 
                 if (VarSpeedCoil(DXCoilNum).MSRatedTotCap(I) < 1.e-10) {
                     ShowSevereError(RoutineName + CurrentModuleObject + "=\"" + VarSpeedCoil(DXCoilNum).Name + "\", invalid value");
@@ -1921,13 +1827,8 @@
                     ErrorsFound = true;
                 }
 
-<<<<<<< HEAD
-                AlfaFieldIncre = 9 + (I - 1) * 4;
-                VarSpeedCoil(DXCoilNum).MSCCapFTemp(I) = GetCurveIndex(AlphArray(AlfaFieldIncre)); // convert curve name to number
-=======
                 AlfaFieldIncre = 8 + (I - 1) * 4;
                 VarSpeedCoil(DXCoilNum).MSCCapFTemp(I) = GetCurveIndex(state, AlphArray(AlfaFieldIncre)); // convert curve name to number
->>>>>>> 258bfbd7
                 if (VarSpeedCoil(DXCoilNum).MSCCapFTemp(I) == 0) {
                     if (lAlphaBlanks(AlfaFieldIncre)) {
                         ShowSevereError(RoutineName + CurrentModuleObject + "=\"" + VarSpeedCoil(DXCoilNum).Name + "\", missing");
@@ -1956,13 +1857,8 @@
                     }
                 }
 
-<<<<<<< HEAD
-                AlfaFieldIncre = 10 + (I - 1) * 4;
-                VarSpeedCoil(DXCoilNum).MSCCapAirFFlow(I) = GetCurveIndex(AlphArray(AlfaFieldIncre)); // convert curve name to number
-=======
                 AlfaFieldIncre = 9 + (I - 1) * 4;
                 VarSpeedCoil(DXCoilNum).MSCCapAirFFlow(I) = GetCurveIndex(state, AlphArray(AlfaFieldIncre)); // convert curve name to number
->>>>>>> 258bfbd7
                 if (VarSpeedCoil(DXCoilNum).MSCCapAirFFlow(I) == 0) {
                     if (lAlphaBlanks(AlfaFieldIncre)) {
                         ShowSevereError(RoutineName + CurrentModuleObject + "=\"" + VarSpeedCoil(DXCoilNum).Name + "\", missing");
@@ -1991,13 +1887,8 @@
                     }
                 }
 
-<<<<<<< HEAD
-                AlfaFieldIncre = 11 + (I - 1) * 4;
-                VarSpeedCoil(DXCoilNum).MSEIRFTemp(I) = GetCurveIndex(AlphArray(AlfaFieldIncre)); // convert curve name to number
-=======
                 AlfaFieldIncre = 10 + (I - 1) * 4;
                 VarSpeedCoil(DXCoilNum).MSEIRFTemp(I) = GetCurveIndex(state, AlphArray(AlfaFieldIncre)); // convert curve name to number
->>>>>>> 258bfbd7
                 if (VarSpeedCoil(DXCoilNum).MSEIRFTemp(I) == 0) {
                     if (lAlphaBlanks(AlfaFieldIncre)) {
                         ShowSevereError(RoutineName + CurrentModuleObject + "=\"" + VarSpeedCoil(DXCoilNum).Name + "\", missing");
@@ -2026,13 +1917,8 @@
                     }
                 }
 
-<<<<<<< HEAD
-                AlfaFieldIncre = 12 + (I - 1) * 4;
-                VarSpeedCoil(DXCoilNum).MSEIRAirFFlow(I) = GetCurveIndex(AlphArray(AlfaFieldIncre)); // convert curve name to number
-=======
                 AlfaFieldIncre = 11 + (I - 1) * 4;
                 VarSpeedCoil(DXCoilNum).MSEIRAirFFlow(I) = GetCurveIndex(state, AlphArray(AlfaFieldIncre)); // convert curve name to number
->>>>>>> 258bfbd7
                 if (VarSpeedCoil(DXCoilNum).MSEIRAirFFlow(I) == 0) {
                     if (lAlphaBlanks(AlfaFieldIncre)) {
                         ShowSevereError(RoutineName + CurrentModuleObject + "=\"" + VarSpeedCoil(DXCoilNum).Name + "\", missing");
@@ -2322,33 +2208,7 @@
                 }
             }
 
-            if (lAlphaBlanks(11)) {
-                VarSpeedCoil(DXCoilNum).GridScheduleIndex = 0;
-            } else {
-                VarSpeedCoil(DXCoilNum).GridScheduleIndex = GetScheduleIndex(AlphArray(11));
-                if (VarSpeedCoil(DXCoilNum).GridScheduleIndex == 0) {
-                    ShowSevereError(RoutineName + CurrentModuleObject + "=\"" + VarSpeedCoil(DXCoilNum).Name + "\", invalid");
-                    ShowContinueError("..." + cAlphaFields(11) + "=\"" + AlphArray(11) + "\"Missing");
-                    ErrorsFound = true;
-                }
-            }
-
-            VarSpeedCoil(DXCoilNum).GridLowBound = NumArray(12);
-            VarSpeedCoil(DXCoilNum).GridHighBound = NumArray(13);
-            VarSpeedCoil(DXCoilNum).GridMaxSpeed = NumArray(14);
-
             for (I = 1; I <= VarSpeedCoil(DXCoilNum).NumOfSpeeds; ++I) {
-<<<<<<< HEAD
-                VarSpeedCoil(DXCoilNum).MSRatedTotCap(I) = NumArray(15 + (I - 1) * 6);
-                VarSpeedCoil(DXCoilNum).MSRatedCOP(I) = NumArray(16 + (I - 1) * 6);
-                VarSpeedCoil(DXCoilNum).MSRatedSHR(I) = NumArray(17 + (I - 1) * 6);
-                VarSpeedCoil(DXCoilNum).MSRatedAirVolFlowRate(I) = NumArray(18 + (I - 1) * 6);
-                VarSpeedCoil(DXCoilNum).MSRatedWaterVolFlowRate(I) = NumArray(19 + (I - 1) * 6);
-                VarSpeedCoil(DXCoilNum).MSWHPumpPower(I) = NumArray(20 + (I - 1) * 6);
-
-                AlfaFieldIncre = 12 + (I - 1) * 6;
-                VarSpeedCoil(DXCoilNum).MSCCapFTemp(I) = GetCurveIndex(AlphArray(AlfaFieldIncre)); // convert curve name to number
-=======
                 VarSpeedCoil(DXCoilNum).MSRatedTotCap(I) = NumArray(12 + (I - 1) * 6);
                 VarSpeedCoil(DXCoilNum).MSRatedCOP(I) = NumArray(13 + (I - 1) * 6);
                 VarSpeedCoil(DXCoilNum).MSRatedSHR(I) = NumArray(14 + (I - 1) * 6);
@@ -2358,7 +2218,6 @@
 
                 AlfaFieldIncre = 11 + (I - 1) * 6;
                 VarSpeedCoil(DXCoilNum).MSCCapFTemp(I) = GetCurveIndex(state, AlphArray(AlfaFieldIncre)); // convert curve name to number
->>>>>>> 258bfbd7
                 if (VarSpeedCoil(DXCoilNum).MSCCapFTemp(I) == 0) {
                     if (lAlphaBlanks(AlfaFieldIncre)) {
                         ShowSevereError(RoutineName + CurrentModuleObject + "=\"" + VarSpeedCoil(DXCoilNum).Name + "\", missing");
@@ -2389,13 +2248,8 @@
                     }
                 }
 
-<<<<<<< HEAD
-                AlfaFieldIncre = 13 + (I - 1) * 6;
-                VarSpeedCoil(DXCoilNum).MSCCapAirFFlow(I) = GetCurveIndex(AlphArray(AlfaFieldIncre)); // convert curve name to number
-=======
                 AlfaFieldIncre = 12 + (I - 1) * 6;
                 VarSpeedCoil(DXCoilNum).MSCCapAirFFlow(I) = GetCurveIndex(state, AlphArray(AlfaFieldIncre)); // convert curve name to number
->>>>>>> 258bfbd7
                 if (VarSpeedCoil(DXCoilNum).MSCCapAirFFlow(I) == 0) {
                     if (lAlphaBlanks(AlfaFieldIncre)) {
                         ShowSevereError(RoutineName + CurrentModuleObject + "=\"" + VarSpeedCoil(DXCoilNum).Name + "\", missing");
@@ -2426,13 +2280,8 @@
                     }
                 }
 
-<<<<<<< HEAD
-                AlfaFieldIncre = 14 + (I - 1) * 6;
-                VarSpeedCoil(DXCoilNum).MSCCapWaterFFlow(I) = GetCurveIndex(AlphArray(AlfaFieldIncre)); // convert curve name to number
-=======
                 AlfaFieldIncre = 13 + (I - 1) * 6;
                 VarSpeedCoil(DXCoilNum).MSCCapWaterFFlow(I) = GetCurveIndex(state, AlphArray(AlfaFieldIncre)); // convert curve name to number
->>>>>>> 258bfbd7
                 if (VarSpeedCoil(DXCoilNum).MSCCapWaterFFlow(I) == 0) {
                     if (lAlphaBlanks(AlfaFieldIncre)) {
                         ShowSevereError(RoutineName + CurrentModuleObject + "=\"" + VarSpeedCoil(DXCoilNum).Name + "\", missing");
@@ -2463,13 +2312,8 @@
                     }
                 }
 
-<<<<<<< HEAD
-                AlfaFieldIncre = 15 + (I - 1) * 6;
-                VarSpeedCoil(DXCoilNum).MSEIRFTemp(I) = GetCurveIndex(AlphArray(AlfaFieldIncre)); // convert curve name to number
-=======
                 AlfaFieldIncre = 14 + (I - 1) * 6;
                 VarSpeedCoil(DXCoilNum).MSEIRFTemp(I) = GetCurveIndex(state, AlphArray(AlfaFieldIncre)); // convert curve name to number
->>>>>>> 258bfbd7
                 if (VarSpeedCoil(DXCoilNum).MSEIRFTemp(I) == 0) {
                     if (lAlphaBlanks(AlfaFieldIncre)) {
                         ShowSevereError(RoutineName + CurrentModuleObject + "=\"" + VarSpeedCoil(DXCoilNum).Name + "\", missing");
@@ -2500,13 +2344,8 @@
                     }
                 }
 
-<<<<<<< HEAD
-                AlfaFieldIncre = 16 + (I - 1) * 6;
-                VarSpeedCoil(DXCoilNum).MSEIRAirFFlow(I) = GetCurveIndex(AlphArray(AlfaFieldIncre)); // convert curve name to number
-=======
                 AlfaFieldIncre = 15 + (I - 1) * 6;
                 VarSpeedCoil(DXCoilNum).MSEIRAirFFlow(I) = GetCurveIndex(state, AlphArray(AlfaFieldIncre)); // convert curve name to number
->>>>>>> 258bfbd7
                 if (VarSpeedCoil(DXCoilNum).MSEIRAirFFlow(I) == 0) {
                     if (lAlphaBlanks(AlfaFieldIncre)) {
                         ShowSevereError(RoutineName + CurrentModuleObject + "=\"" + VarSpeedCoil(DXCoilNum).Name + "\", missing");
@@ -2537,13 +2376,8 @@
                     }
                 }
 
-<<<<<<< HEAD
-                AlfaFieldIncre = 17 + (I - 1) * 6;
-                VarSpeedCoil(DXCoilNum).MSEIRWaterFFlow(I) = GetCurveIndex(AlphArray(AlfaFieldIncre)); // convert curve name to number
-=======
                 AlfaFieldIncre = 16 + (I - 1) * 6;
                 VarSpeedCoil(DXCoilNum).MSEIRWaterFFlow(I) = GetCurveIndex(state, AlphArray(AlfaFieldIncre)); // convert curve name to number
->>>>>>> 258bfbd7
                 if (VarSpeedCoil(DXCoilNum).MSEIRWaterFFlow(I) == 0) {
                     if (lAlphaBlanks(AlfaFieldIncre)) {
                         ShowSevereError(RoutineName + CurrentModuleObject + "=\"" + VarSpeedCoil(DXCoilNum).Name + "\", missing");
@@ -2647,99 +2481,6 @@
             VarSpeedCoil(DXCoilNum).RatedCapCoolSens = AutoSize; // always auto-sized, to be determined in the sizing calculation
         }
         //---------------------------VARIABLE-SPEED AIR SOURCE HPWH END --------------
-
-
-        //------------------------VARIABLE-SPEED ENERGY STROAGE COOLING PAIR---BEGIN
-        CurrentModuleObject = "THERMALSTORAGE:COOLING:PAIR"; // for reporting
-
-        for (CoilCounter = 1; CoilCounter <= NumStorageCoolPairs; ++CoilCounter) {
-
-            AlfaFieldIncre = 1;
-
-            inputProcessor->getObjectItem(CurrentModuleObject,
-                                          CoilCounter,
-                                          AlphArray,
-                                          NumAlphas,
-                                          NumArray,
-                                          NumNums,
-                                          IOStat,
-                                          lNumericBlanks,
-                                          lAlphaBlanks,
-                                          cAlphaFields,
-                                          cNumericFields);
-            // ErrorsFound will be set to True if problem was found, left untouched otherwise
-            VerifyUniqueCoilName(CurrentModuleObject, AlphArray(1), ErrorsFound, CurrentModuleObject + " Name");
-
-            //AlphArray(2) -- coil type
-            // AlphArray(3) -- coil name
-
-            const int iCoilID = UtilityRoutines::FindItemInList(AlphArray(3), VarSpeedCoil);
-            if (iCoilID == 0) {
-                ShowSevereError("GetVarSpeedCoilInput: Could not find CoilType=\"" + AlphArray(2) + "\" with Name=\"" + AlphArray(3) + "\"");
-                ErrorsFound = true;
-            }
-
-            VarSpeedCoil(iCoilID).StorageType = AlphArray(4);
-            VarSpeedCoil(iCoilID).StorageName = AlphArray(5);
-            VarSpeedCoil(iCoilID).PeakStoreHours = NumArray(1);
-            VarSpeedCoil(iCoilID).StoreDiff = NumArray(2);
-
-            if (UtilityRoutines::SameString(AlphArray(6), "LATENT")) {
-                VarSpeedCoil(iCoilID).StoreMoisture = true;
-            } else {
-                VarSpeedCoil(iCoilID).StoreMoisture = false;
-            }
-
-            if (!lAlphaBlanks(7)) {
-                VarSpeedCoil(iCoilID).RecoveryUnitType = AlphArray(7);
-                VarSpeedCoil(iCoilID).RecoveryUnitName = AlphArray(8);
-                VarSpeedCoil(iCoilID).RecoveryCapacityRatio = NumArray(3);
-            }
-        }
-        //------------------------VARIABLE-SPEED ENERGY STROAGE COOLING PAIR---END --------------
-
-        //------------------------VARIABLE-SPEED ENERGY STROAGE HEATING PAIR---BEGIN
-        CurrentModuleObject = "THERMALSTORAGE:HEATING:PAIR"; // for reporting
-
-        for (CoilCounter = 1; CoilCounter <= NumStorageHeatPairs; ++CoilCounter) {
-
-            AlfaFieldIncre = 1;
-
-            inputProcessor->getObjectItem(CurrentModuleObject,
-                                          CoilCounter,
-                                          AlphArray,
-                                          NumAlphas,
-                                          NumArray,
-                                          NumNums,
-                                          IOStat,
-                                          lNumericBlanks,
-                                          lAlphaBlanks,
-                                          cAlphaFields,
-                                          cNumericFields);
-            // ErrorsFound will be set to True if problem was found, left untouched otherwise
-            VerifyUniqueCoilName(CurrentModuleObject, AlphArray(1), ErrorsFound, CurrentModuleObject + " Name");
-
-            // AlphArray(2) -- coil type
-            // AlphArray(3) -- coil name
-
-            const int iCoilID = UtilityRoutines::FindItemInList(AlphArray(3), VarSpeedCoil);
-            if (iCoilID == 0) {
-                ShowSevereError("GetVarSpeedCoilInput: Could not find CoilType=\"" + AlphArray(2) + "\" with Name=\"" + AlphArray(3) + "\"");
-                ErrorsFound = true;
-            }
-
-            VarSpeedCoil(iCoilID).StorageType = AlphArray(4);
-            VarSpeedCoil(iCoilID).StorageName = AlphArray(5);
-            VarSpeedCoil(iCoilID).PeakStoreHours = NumArray(1);
-            VarSpeedCoil(iCoilID).StoreDiff = NumArray(2);
-                        
-            if (!lAlphaBlanks(6)) {
-                VarSpeedCoil(iCoilID).RecoveryUnitType = AlphArray(6);
-                VarSpeedCoil(iCoilID).RecoveryUnitName = AlphArray(7);
-                VarSpeedCoil(iCoilID).RecoveryCapacityRatio = NumArray(3);
-            }
-        }
-        //------------------------VARIABLE-SPEED ENERGY STROAGE HEATING PAIR---END --------------
 
         AlphArray.deallocate();
         cAlphaFields.deallocate();
@@ -3479,7 +3220,6 @@
         using PlantUtilities::ScanPlantLoopsForObject;
         using PlantUtilities::SetComponentFlowRate;
         using Psychrometrics::PsyRhoAirFnPbTdbW;
-        using ReportSizingManager::ReportSizingOutput;
 
         // Locals
         // SUBROUTINE ARGUMENT DEFINITIONS:
@@ -3577,45 +3317,6 @@
         if (!SysSizingCalc && MySizeFlag(DXCoilNum) && !MyPlantScanFlag(DXCoilNum)) {
             // for each furnace, do the sizing once.
             SizeVarSpeedCoil(state, DXCoilNum);
-
-             // size recovery unit if any
-            if (!UtilityRoutines::SameString(VarSpeedCoil(DXCoilNum).RecoveryUnitType, "N")) {
-
-                double dScaleCapacity = 0.0;
-
-                if (UtilityRoutines::SameString(VarSpeedCoil(DXCoilNum).RecoveryUnitType, "COIL:WATERHEATING:AIRTOWATERHEATPUMP:VARIABLESPEED")) {
-                    dScaleCapacity = VarSpeedCoil(DXCoilNum).RatedCapHeat * VarSpeedCoil(DXCoilNum).RecoveryCapacityRatio;
-
-                    const int IndexNum = UtilityRoutines::FindItemInList(VarSpeedCoil(DXCoilNum).RecoveryUnitName, VarSpeedCoil);
-
-                    if (IndexNum > 0) {
-                        VarSpeedCoil(IndexNum).RatedCapWH = dScaleCapacity;
-                        // size again if already sized HPWH
-                        if (MySizeFlag(DXCoilNum) == false) SizeVarSpeedCoil(state, IndexNum);
-                    }
-
-                } else if (UtilityRoutines::SameString(VarSpeedCoil(DXCoilNum).RecoveryUnitType, "Chiller:Electric:EIR")) {
-                    dScaleCapacity = VarSpeedCoil(DXCoilNum).RatedCapCoolTotal * VarSpeedCoil(DXCoilNum).RecoveryCapacityRatio;
-
-                    const int IndexNum =
-                        UtilityRoutines::FindItemInList(VarSpeedCoil(DXCoilNum).RecoveryUnitName, state.dataChillerElectricEIR.ElectricEIRChiller);
-
-                    if (IndexNum > 0) state.dataChillerElectricEIR.ElectricEIRChiller(IndexNum).RefCap = dScaleCapacity;
-                } else if (UtilityRoutines::SameString(VarSpeedCoil(DXCoilNum).RecoveryUnitType, "Chiller:Electric")) {
-
-                    dScaleCapacity = VarSpeedCoil(DXCoilNum).RatedCapCoolTotal * VarSpeedCoil(DXCoilNum).RecoveryCapacityRatio;
-
-                    const int IndexNum =
-                        UtilityRoutines::FindItemInList(VarSpeedCoil(DXCoilNum).RecoveryUnitName, state.dataPlantChillers.ElectricChiller);
-
-                    if (IndexNum > 0) state.dataPlantChillers.ElectricChiller(IndexNum).NomCap = dScaleCapacity;
-                }
-
-                ReportSizingOutput("COIL:" + VarSpeedCoil(DXCoilNum).CoolHeatType + ":DX:VARIABLESPEED",
-                                   VarSpeedCoil(DXCoilNum).Name,
-                                   "Recovery unit capacity [W]",
-                                   dScaleCapacity);
-            }
 
             MySizeFlag(DXCoilNum) = false;
 
@@ -4125,8 +3826,6 @@
         using CurveManager::CurveValue;
         using FluidProperties::GetDensityGlycol;
         using FluidProperties::GetSpecificHeatGlycol;
-        using IceThermalStorage::SetIceStoreNormCapacity; 
-        using WaterThermalTanks::SetTankVolume; 
 
         // Locals
         Real64 QLoadTotal; // placeholder for calculating SHR
@@ -5323,45 +5022,6 @@
                 ShowContinueError("... to ensure they meet the expected manufacturers performance specifications.");
             }
         }
-
-        //size storage tank if any
-        if (!UtilityRoutines::SameString(VarSpeedCoil(DXCoilNum).StorageType, "N") )
-        {
-            if (UtilityRoutines::SameString(VarSpeedCoil(DXCoilNum).StorageType, "ThermalStorage:Ice:Simple") ||
-                UtilityRoutines::SameString(VarSpeedCoil(DXCoilNum).StorageType, "ThermalStorage:Ice:Detailed") ||
-                UtilityRoutines::SameString(VarSpeedCoil(DXCoilNum).StorageType, "ThermalStorage:Pcm:Simple")) 
-            {
-                const double dNormCapacity = CoolCapAtPeak * VarSpeedCoil(DXCoilNum).PeakStoreHours * 3600.0 /1.0e9; //GJ
-                IceThermalStorage::
-                    SetIceStoreNormCapacity(VarSpeedCoil(DXCoilNum).StorageType, VarSpeedCoil(DXCoilNum).StorageName, dNormCapacity);
-
-                ReportSizingOutput("COIL:" + VarSpeedCoil(DXCoilNum).CoolHeatType + CurrentObjSubfix,
-                                   VarSpeedCoil(DXCoilNum).Name,
-                                   "Storage tank capacity [GJ]",
-                                   dNormCapacity);
-            } 
-            else if(UtilityRoutines::SameString(VarSpeedCoil(DXCoilNum).StorageType, "WaterHeater:Mixed") ||
-                       UtilityRoutines::SameString(VarSpeedCoil(DXCoilNum).StorageType, "WaterHeater:Stratified"))
-            {
-                double dRatedHeatCapa = 0.0; 
-                if (VarSpeedCoil(DXCoilNum).CoolHeatType == "HEATING") {
-                    dRatedHeatCapa = VarSpeedCoil(DXCoilNum).RatedCapHeat;
-                } else if (VarSpeedCoil(DXCoilNum).CoolHeatType == "WATERHEATING") {
-                    dRatedHeatCapa = VarSpeedCoil(DXCoilNum).RatedCapWH;
-                }
-
-                const double dVolume = dRatedHeatCapa * VarSpeedCoil(DXCoilNum).PeakStoreHours * 3600.0 /
-                                       VarSpeedCoil(DXCoilNum).StoreDiff / 4186.0 / 1000.0;
-                WaterThermalTanks::
-                    SetTankVolume(VarSpeedCoil(DXCoilNum).StorageType, VarSpeedCoil(DXCoilNum).StorageName, dVolume);
-
-                ReportSizingOutput("COIL:" + VarSpeedCoil(DXCoilNum).CoolHeatType + CurrentObjSubfix,
-                                   VarSpeedCoil(DXCoilNum).Name,
-                                   "Storage tank volume [m3]",
-                                   dVolume);
-            }
-        }
-
     }
 
     void CalcVarSpeedCoilCooling(EnergyPlusData &state,
@@ -5380,7 +5040,7 @@
 
         //       AUTHOR         Bo Shen, based on WaterToAirHeatPumpSimple:CalcHPCoolingSimple
         //       DATE WRITTEN   March 2012
-        //       MODIFIED       Bo Shen, add grid responsive speed control, 07/2020
+        //       MODIFIED       na
         //       RE-ENGINEERED  na
 
         // PURPOSE OF THIS SUBROUTINE:
@@ -5470,7 +5130,6 @@
         Real64 PLF;                             // part-load function
         Real64 MaxHumRat;                       // max possible humidity
         Real64 MaxOutletEnth;                   // max possible outlet enthalpy
-        Real64 dGridSignal(0.0);                // real time grid signal
 
         // ADDED VARIABLES FOR air source coil
         static Real64 OutdoorDryBulb(0.0);        // Outdoor dry-bulb temperature at condenser (C)
@@ -5503,12 +5162,6 @@
         LoadSideInletWBTemp_Init = PsyTwbFnTdbWPb(LoadSideInletDBTemp_Init, LoadSideInletHumRat_Init, OutBaroPress, RoutineName);
 
         MaxSpeed = VarSpeedCoil(DXCoilNum).NumOfSpeeds;
-
-        MaxSpeed = CompareGridSpeed(DXCoilNum, MaxSpeed);
-        if (MaxSpeed <= 0) {
-            VarSpeedCoil(DXCoilNum).SimFlag = false;
-            return;
-        }
 
         // must be placed inside the loop, otherwise cause bug in release mode, need to be present at two places
         if (SpeedNum > MaxSpeed) {
@@ -6206,13 +5859,7 @@
             VarSpeedCoil(DXCoilNum).SimFlag = true;
         }
 
-        
         MaxSpeed = VarSpeedCoil(DXCoilNum).NumOfSpeeds;
-        MaxSpeed = CompareGridSpeed(DXCoilNum, MaxSpeed);
-        if (MaxSpeed <= 0) {
-            VarSpeedCoil(DXCoilNum).SimFlag = false;
-            return;
-        }
 
         // must be placed inside the loop, otherwise cause bug in release mode, need to be present at two places
         if (SpeedNum > MaxSpeed) {
@@ -6612,7 +6259,7 @@
 
         //       AUTHOR         Bo Shen, based on WaterToAirHeatPumpSimple:CalcHPHeatingSimple
         //       DATE WRITTEN   March 2012
-        //       MODIFIED       Bo Shen, add grid responsive speed control, 07/2020
+        //       MODIFIED       na
         //       RE-ENGINEERED  na
 
         // PURPOSE OF THIS SUBROUTINE:
@@ -6674,8 +6321,7 @@
         Real64 QWasteHeat2;         // recoverable waste heat at high speed
         Real64 PLF;                 // part-load function
         Real64 ReportingConstant;
-        Real64 rhoair(0.0);      // entering air density
-        Real64 dGridSignal(0.0); // real time grid signal
+        Real64 rhoair(0.0); // entering air density
 
         // ADDED VARIABLES FOR air source coil
         static Real64 OutdoorCoilT(0.0);              // Outdoor coil temperature (C)
@@ -6693,12 +6339,6 @@
         static Real64 TotRatedCapacity(0.0);          // total rated capacity at the given speed and speed ratio for defrosting
 
         MaxSpeed = VarSpeedCoil(DXCoilNum).NumOfSpeeds;
-
-        MaxSpeed = CompareGridSpeed(DXCoilNum, MaxSpeed);
-        if (MaxSpeed <= 0) {
-            VarSpeedCoil(DXCoilNum).SimFlag = false;
-            return;
-        }
 
         //  LOAD LOCAL VARIABLES FROM DATA STRUCTURE (for code readability)
         if (!(CyclingScheme == ContFanCycCoil) && PartLoadRatio > 0.0) {
@@ -7507,64 +7147,8 @@
         return MinOAT;
     }
 
-<<<<<<< HEAD
-    int CompareGridSpeed(const int CompIndex, // coil index No
-                         const int SpeedInput // loop commanded speed level
-    )
-    {
-        // FUNCTION INFORMATION:
-        //       AUTHOR         Bo Shen
-        //       DATE WRITTEN   07/2020
-        //       MODIFIED       na
-        //       RE-ENGINEERED  na
-        //      PURPOSE OF THIS FUNCTION:
-        //      check the maximum allow speed to drive air flow rate in the air loop
-
-        int MinSpeed = SpeedInput;
-
-        if (CompIndex > 0) {
-            if (VarSpeedCoil(CompIndex).GridScheduleIndex > 0) {
-                const double dGridSignal = GetCurrentScheduleValue(VarSpeedCoil(CompIndex).GridScheduleIndex);
-
-                if ((dGridSignal >= VarSpeedCoil(CompIndex).GridLowBound) && (dGridSignal <= VarSpeedCoil(CompIndex).GridHighBound)) {
-                    MinSpeed = min(int(VarSpeedCoil(CompIndex).GridMaxSpeed), MinSpeed);
-                }
-            }
-        }
-
-        return (MinSpeed);
-    }
-
-    int GetGridLoadCtrlMode(const int CompIndex // coil index No
-    )
-    {
-        // FUNCTION INFORMATION:
-        //       AUTHOR         Bo Shen
-        //       DATE WRITTEN   07/2020
-        //       MODIFIED       na
-        //       RE-ENGINEERED  na
-        //      PURPOSE OF THIS FUNCTION:
-        //      check the maximum allow speed to drive air flow rate in the air loop
-
-        int iMode = GRID_SENLAT;
-        if (CompIndex > 0) {
-            if (VarSpeedCoil(CompIndex).GridScheduleIndex > 0) {
-                const double dGridSignal = GetCurrentScheduleValue(VarSpeedCoil(CompIndex).GridScheduleIndex);
-
-                if ((dGridSignal >= VarSpeedCoil(CompIndex).GridLowBound) && (dGridSignal <= VarSpeedCoil(CompIndex).GridHighBound)) {
-                    iMode = VarSpeedCoil(CompIndex).GridLoadCtrlMode;
-                }
-            }
-        }
-
-        return (iMode);
-    }
-
-    int GetVSCoilNumOfSpeeds(std::string const &CoilName, // must match coil names for the coil type
-=======
     int GetVSCoilNumOfSpeeds(EnergyPlusData &state,
                              std::string const &CoilName, // must match coil names for the coil type
->>>>>>> 258bfbd7
                              bool &ErrorsFound            // set to true if problem
     )
     {
