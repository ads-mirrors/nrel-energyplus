--- conflicted
+++ resolved
@@ -2190,12 +2190,7 @@
     {
         // calculates zone outdoor air volume flow rate using the supply air flow rate and OA fraction
         if (this->AirLoopNum > 0) {
-<<<<<<< HEAD
-            this->OutdoorAirFlowRate = (DataLoopNode::Node(this->PriAirInNode).MassFlowRate / DataEnvironment::StdRhoAir) *
-                                       DataAirLoop::AirLoopFlow(this->AirLoopNum).OAFrac;
-=======
             this->OutdoorAirFlowRate = (DataLoopNode::Node(this->PriAirInNode).MassFlowRate / DataEnvironment::StdRhoAir) * state.dataAirLoop->AirLoopFlow(this->AirLoopNum).OAFrac;
->>>>>>> 5a40ebd3
         } else {
             this->OutdoorAirFlowRate = 0.0;
         }
