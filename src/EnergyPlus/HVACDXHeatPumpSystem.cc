// EnergyPlus, Copyright (c) 1996-2020, The Board of Trustees of the University of Illinois,
// The Regents of the University of California, through Lawrence Berkeley National Laboratory
// (subject to receipt of any required approvals from the U.S. Dept. of Energy), Oak Ridge
// National Laboratory, managed by UT-Battelle, Alliance for Sustainable Energy, LLC, and other
// contributors. All rights reserved.
//
// NOTICE: This Software was developed under funding from the U.S. Department of Energy and the
// U.S. Government consequently retains certain rights. As such, the U.S. Government has been
// granted for itself and others acting on its behalf a paid-up, nonexclusive, irrevocable,
// worldwide license in the Software to reproduce, distribute copies to the public, prepare
// derivative works, and perform publicly and display publicly, and to permit others to do so.
//
// Redistribution and use in source and binary forms, with or without modification, are permitted
// provided that the following conditions are met:
//
// (1) Redistributions of source code must retain the above copyright notice, this list of
//     conditions and the following disclaimer.
//
// (2) Redistributions in binary form must reproduce the above copyright notice, this list of
//     conditions and the following disclaimer in the documentation and/or other materials
//     provided with the distribution.
//
// (3) Neither the name of the University of California, Lawrence Berkeley National Laboratory,
//     the University of Illinois, U.S. Dept. of Energy nor the names of its contributors may be
//     used to endorse or promote products derived from this software without specific prior
//     written permission.
//
// (4) Use of EnergyPlus(TM) Name. If Licensee (i) distributes the software in stand-alone form
//     without changes from the version obtained under this License, or (ii) Licensee makes a
//     reference solely to the software portion of its product, Licensee must refer to the
//     software as "EnergyPlus version X" software, where "X" is the version number Licensee
//     obtained under this License and may not use a different name for the software. Except as
//     specifically required in this Section (4), Licensee shall not use in a company name, a
//     product name, in advertising, publicity, or other promotional activities any name, trade
//     name, trademark, logo, or other designation of "EnergyPlus", "E+", "e+" or confusingly
//     similar designation, without the U.S. Department of Energy's prior written consent.
//
// THIS SOFTWARE IS PROVIDED BY THE COPYRIGHT HOLDERS AND CONTRIBUTORS "AS IS" AND ANY EXPRESS OR
// IMPLIED WARRANTIES, INCLUDING, BUT NOT LIMITED TO, THE IMPLIED WARRANTIES OF MERCHANTABILITY
// AND FITNESS FOR A PARTICULAR PURPOSE ARE DISCLAIMED. IN NO EVENT SHALL THE COPYRIGHT OWNER OR
// CONTRIBUTORS BE LIABLE FOR ANY DIRECT, INDIRECT, INCIDENTAL, SPECIAL, EXEMPLARY, OR
// CONSEQUENTIAL DAMAGES (INCLUDING, BUT NOT LIMITED TO, PROCUREMENT OF SUBSTITUTE GOODS OR
// SERVICES; LOSS OF USE, DATA, OR PROFITS; OR BUSINESS INTERRUPTION) HOWEVER CAUSED AND ON ANY
// THEORY OF LIABILITY, WHETHER IN CONTRACT, STRICT LIABILITY, OR TORT (INCLUDING NEGLIGENCE OR
// OTHERWISE) ARISING IN ANY WAY OUT OF THE USE OF THIS SOFTWARE, EVEN IF ADVISED OF THE
// POSSIBILITY OF SUCH DAMAGE.

// C++ Headers
#include <cmath>

// EnergyPlus Headers
#include <EnergyPlus/BranchNodeConnections.hh>
#include <EnergyPlus/DXCoils.hh>
#include <EnergyPlus/DataAirLoop.hh>
#include <EnergyPlus/DataEnvironment.hh>
#include <EnergyPlus/DataHVACGlobals.hh>
#include <EnergyPlus/DataHeatBalance.hh>
#include <EnergyPlus/DataIPShortCuts.hh>
#include <EnergyPlus/DataLoopNode.hh>
#include <EnergyPlus/DataPrecisionGlobals.hh>
#include <EnergyPlus/EMSManager.hh>
#include <EnergyPlus/FaultsManager.hh>
#include <EnergyPlus/General.hh>
#include <EnergyPlus/GeneralRoutines.hh>
#include <EnergyPlus/Data/EnergyPlusData.hh>
#include <EnergyPlus/HVACDXHeatPumpSystem.hh>
#include <EnergyPlus/HVACHXAssistedCoolingCoil.hh>
#include <EnergyPlus/InputProcessing/InputProcessor.hh>
#include <EnergyPlus/NodeInputManager.hh>
#include <EnergyPlus/OutputProcessor.hh>
#include <EnergyPlus/Psychrometrics.hh>
#include <EnergyPlus/ScheduleManager.hh>
#include <EnergyPlus/TempSolveRoot.hh>
#include <EnergyPlus/UtilityRoutines.hh>
#include <EnergyPlus/VariableSpeedCoils.hh>

namespace EnergyPlus {

namespace HVACDXHeatPumpSystem {
    // Module containing the DXHeatPumpSystem simulation routines

    // MODULE INFORMATION:
    //       AUTHOR         Brent Griffith (derived from HVACDXSystem.cc by R.Liesen)
    //       DATE WRITTEN   May 2011
    //                      Feb 2013, Bo Shen, Oak Ridge National Lab
    //                      Add Coil:Heating:DX:VariableSpeed
    //       RE-ENGINEERED  na

    // PURPOSE OF THIS MODULE:
    // To encapsulate the data and algorithms required to
    // manage the DX Heat Pump System System Component
    // this wraps heat pump air-heating coils in coil-only wrapper with no fans.

    // METHODOLOGY EMPLOYED:

    // REFERENCES:

    // OTHER NOTES:

    // USE STATEMENTS:
    // Use statements for data only modules
    // Using/Aliasing
    using namespace DataPrecisionGlobals;
    using namespace DataLoopNode;
    using namespace DataGlobals;
    using namespace DataHVACGlobals;
    using namespace ScheduleManager;

    // Data
    // MODULE PARAMETER DEFINITIONS
    Real64 const MinAirMassFlow(0.001);
    // Compressor operation
    int const On(1);  // normal compressor operation
    int const Off(0); // signal DXCoil that compressor shouldn't run

    bool GetInputFlag(true); // Flag to get input only once

    // DERIVED TYPE DEFINITIONS

    // MODULE VARIABLE DECLARATIONS:
    int NumDXHeatPumpSystems(0); // The Number of DXHeatPumpSystems found in the Input
    bool EconomizerFlag(false);  // holds air loop economizer status

    // Make this type allocatable
    Array1D_bool CheckEquipName;

    // Subroutine Specifications for the Module
    // Driver/Manager Routines

    // Get Input routines for module

    // Update routine to check convergence and update nodes

    // Object Data
    Array1D<DXHeatPumpSystemStruct> DXHeatPumpSystem;

    // MODULE SUBROUTINES:
    //*************************************************************************

    // Functions

    void clear_state()
    {
        NumDXHeatPumpSystems = 0;
        EconomizerFlag = false;
        CheckEquipName.deallocate();
        DXHeatPumpSystem.deallocate();
    }

    void SimDXHeatPumpSystem(EnergyPlusData &state, std::string const &DXHeatPumpSystemName, // Name of DXSystem:Airloop object
                             bool const FirstHVACIteration,           // True when first HVAC iteration
                             int const AirLoopNum,                    // Primary air loop number
                             int &CompIndex,                          // Index to CoilSystem:Heating:DX object
                             Optional_int_const OAUnitNum,            // If the system is an equipment of OutdoorAirUnit
                             Optional<Real64 const> OAUCoilOutTemp,   // the coil inlet temperature of OutdoorAirUnit
                             Optional<Real64> QTotOut                 // the total cooling output of unit
    )
    {

        // SUBROUTINE INFORMATION:
        //       AUTHOR         Brent Griffith (derived from HVACDXSystem.cc by R.Liesen)
        //       DATE WRITTEN   May 2011
        //                      Feb 2013, Bo Shen, Oak Ridge National Lab
        //                      Add Coil:Heating:DX:VariableSpeed

        //       RE-ENGINEERED  na

        // PURPOSE OF THIS SUBROUTINE:
        // This subroutine manages DXHeatPumpSystem component simulation.

        // Using/Aliasing
        using DataAirLoop::AirLoopControlInfo;
        using DXCoils::SimDXCoil;
        using General::TrimSigDigits;
        using VariableSpeedCoils::SimVariableSpeedCoils;

        // SUBROUTINE LOCAL VARIABLE DECLARATIONS:
        std::string CompName; // Name of CoilSystem:Heating:DX object
        int DXSystemNum;      // Index to CoilSystem:Heating:DX object
        Real64 AirMassFlow;   // DX System air mass flow rate
        int InletNodeNum;     // DX System inlet node number
        int OutletNodeNum;    // DX System outlet node number
        // local variables for calling variable speed coil
        static Real64 QZnReq(0.001);              // Zone load (W), input to variable-speed DX coil
        static Real64 QLatReq(0.0);               // Zone latent load, input to variable-speed DX coil
        static Real64 MaxONOFFCyclesperHour(4.0); // Maximum cycling rate of heat pump [cycles/hr]
        static Real64 HPTimeConstant(0.0);        // Heat pump time constant [s]
        static Real64 FanDelayTime(0.0);          // Fan delay time, time delay for the HP's fan to
        static Real64 OnOffAirFlowRatio(1.0);     // ratio of compressor on flow to average flow over time step

        // Obtains and Allocates DX Cooling System related parameters from input file
        if (GetInputFlag) { // First time subroutine has been entered
            // Get the DXCoolingSystem input
            GetDXHeatPumpSystemInput(state);
            GetInputFlag = false;
        }

        // Find the correct DXSystemNumber
        if (CompIndex == 0) {
            DXSystemNum = UtilityRoutines::FindItemInList(DXHeatPumpSystemName, DXHeatPumpSystem);
            if (DXSystemNum == 0) {
                ShowFatalError("SimDXHeatPumpSystem: DXUnit not found=" + DXHeatPumpSystemName);
            }
            CompIndex = DXSystemNum;
        } else {
            DXSystemNum = CompIndex;
            if (DXSystemNum > NumDXHeatPumpSystems || DXSystemNum < 1) {
                ShowFatalError("SimDXHeatPumpSystem:  Invalid CompIndex passed=" + TrimSigDigits(DXSystemNum) +
                               ", Number of DX Units=" + TrimSigDigits(NumDXHeatPumpSystems) + ", DX Unit name=" + DXHeatPumpSystemName);
            }
            if (CheckEquipName(DXSystemNum)) {
                if (DXHeatPumpSystemName != DXHeatPumpSystem(DXSystemNum).Name) {
                    ShowFatalError("SimDXHeatPumpSystem: Invalid CompIndex passed=" + TrimSigDigits(DXSystemNum) + ", DX Unit name=" +
                                   DXHeatPumpSystemName + ", stored DX Unit Name for that index=" + DXHeatPumpSystem(DXSystemNum).Name);
                }
                CheckEquipName(DXSystemNum) = false;
            }
        }

        if (present(OAUnitNum)) {
            InitDXHeatPumpSystem(DXSystemNum, AirLoopNum, OAUnitNum, OAUCoilOutTemp);
        } else {
            InitDXHeatPumpSystem(DXSystemNum, AirLoopNum);
        }

        // Call the series of components that simulate a DX Heating System
        // Control the DX Heating System
        ControlDXHeatingSystem(state, DXSystemNum, FirstHVACIteration);

        // simulate DX Heating System
        CompName = DXHeatPumpSystem(DXSystemNum).HeatPumpCoilName;

        {
            auto const SELECT_CASE_var(DXHeatPumpSystem(DXSystemNum).HeatPumpCoilType_Num);

            if (SELECT_CASE_var == CoilDX_HeatingEmpirical) { // COIL:DX:COOLINGBYPASSFACTOREMPIRICAL

                SimDXCoil(state, CompName,
                          On,
                          FirstHVACIteration,
                          DXHeatPumpSystem(DXSystemNum).HeatPumpCoilIndex,
                          DXHeatPumpSystem(DXSystemNum).FanOpMode,
                          DXHeatPumpSystem(DXSystemNum).PartLoadFrac);

            } else if (SELECT_CASE_var == Coil_HeatingAirToAirVariableSpeed) { // Coil:Heating:DX:VariableSpeed
                SimVariableSpeedCoils(state, CompName,
                                      DXHeatPumpSystem(DXSystemNum).HeatPumpCoilIndex,
                                      DXHeatPumpSystem(DXSystemNum).FanOpMode,
                                      MaxONOFFCyclesperHour,
                                      HPTimeConstant,
                                      FanDelayTime,
                                      On,
                                      DXHeatPumpSystem(DXSystemNum).PartLoadFrac,
                                      DXHeatPumpSystem(DXSystemNum).SpeedNum,
                                      DXHeatPumpSystem(DXSystemNum).SpeedRatio,
                                      QZnReq,
                                      QLatReq,
                                      OnOffAirFlowRatio);

            } else {
                ShowFatalError("SimDXCoolingSystem: Invalid DX Heating System/Coil=" + DXHeatPumpSystem(DXSystemNum).HeatPumpCoilType);
            }
        }
        // set econo lockout flag
        // set econo lockout flag
        if (AirLoopNum != -1) { // IF the sysem is not an equipment of outdoor air unit

            if ((DXHeatPumpSystem(DXSystemNum).PartLoadFrac > 0.0) && AirLoopControlInfo(AirLoopNum).CanLockoutEconoWithCompressor) {
                AirLoopControlInfo(AirLoopNum).ReqstEconoLockoutWithCompressor = true;
            } else {
                AirLoopControlInfo(AirLoopNum).ReqstEconoLockoutWithCompressor = false;
            }
        }

        if (present(QTotOut)) {
            InletNodeNum = DXHeatPumpSystem(DXSystemNum).DXHeatPumpCoilInletNodeNum;
            OutletNodeNum = DXHeatPumpSystem(DXSystemNum).DXHeatPumpCoilOutletNodeNum;
            AirMassFlow = Node(OutletNodeNum).MassFlowRate;
            QTotOut = AirMassFlow * (Node(InletNodeNum).Enthalpy - Node(OutletNodeNum).Enthalpy);
        }
    }

    // Get Input Section of the Module
    //******************************************************************************

    void GetDXHeatPumpSystemInput(EnergyPlusData &state)
    {

        // SUBROUTINE INFORMATION:
        //       AUTHOR         Brent Griffith (derived from HVACDXSystem.cc by R.Liesen)
        //       DATE WRITTEN   May 2011
        //                      Feb 2013, Bo Shen, Oak Ridge National Lab
        //                      Add Coil:Heating:DX:VariableSpeed
        //       RE-ENGINEERED  na

        // PURPOSE OF THIS SUBROUTINE:
        // Obtains input data for system and stores it in System data structures

        // METHODOLOGY EMPLOYED:
        // Uses "Get" routines to read in data.

        // REFERENCES:

        // Using/Aliasing
        using BranchNodeConnections::SetUpCompSets;
        using BranchNodeConnections::TestCompSet;
        using HVACHXAssistedCoolingCoil::GetHXDXCoilName;
        using NodeInputManager::GetOnlySingleNode;
        using namespace DataIPShortCuts;
        using DXCoils::GetCoilInletNode;
        using DXCoils::GetCoilOutletNode;
        using DXCoils::SetCoilSystemHeatingDXFlag;
        using VariableSpeedCoils::GetCoilInletNodeVariableSpeed;
        using VariableSpeedCoils::GetCoilOutletNodeVariableSpeed;

        // SUBROUTINE LOCAL VARIABLE DECLARATIONS:
        int NumAlphas;
        int NumNums;
        int IOStat;
        static std::string const RoutineName("GetDXHeatPumpSystemInput: "); // include trailing blank space
        static bool ErrorsFound(false);                                     // If errors detected in input
        bool IsNotOK;                                                       // Flag to verify name
        int DXHeatSysNum;
        std::string CurrentModuleObject; // for ease in getting objects
        Array1D_string Alphas;           // Alpha input items for object
        Array1D_string cAlphaFields;     // Alpha field names
        Array1D_string cNumericFields;   // Numeric field names
        Array1D<Real64> Numbers;         // Numeric input items for object
        Array1D_bool lAlphaBlanks;       // Logical array, alpha field input BLANK = .TRUE.
        Array1D_bool lNumericBlanks;     // Logical array, numeric field input BLANK = .TRUE.
        static int TotalArgs(0);         // Total number of alpha and numeric arguments (max) for a
        //  certain object in the input file

        // Flow

        CurrentModuleObject = "CoilSystem:Heating:DX";
        NumDXHeatPumpSystems = inputProcessor->getNumObjectsFound(CurrentModuleObject);

        DXHeatPumpSystem.allocate(NumDXHeatPumpSystems);
        CheckEquipName.dimension(NumDXHeatPumpSystems, true);

        inputProcessor->getObjectDefMaxArgs("CoilSystem:Heating:DX", TotalArgs, NumAlphas, NumNums);

        Alphas.allocate(NumAlphas);
        cAlphaFields.allocate(NumAlphas);
        cNumericFields.allocate(NumNums);
        Numbers.dimension(NumNums, 0.0);
        lAlphaBlanks.dimension(NumAlphas, true);
        lNumericBlanks.dimension(NumNums, true);

        // Get the data for the DX Cooling System
        for (DXHeatSysNum = 1; DXHeatSysNum <= NumDXHeatPumpSystems; ++DXHeatSysNum) {

            inputProcessor->getObjectItem(CurrentModuleObject,
                                          DXHeatSysNum,
                                          Alphas,
                                          NumAlphas,
                                          Numbers,
                                          NumNums,
                                          IOStat,
                                          lNumericBlanks,
                                          lAlphaBlanks,
                                          cAlphaFields,
                                          cNumericFields);
            UtilityRoutines::IsNameEmpty(Alphas(1), CurrentModuleObject, ErrorsFound);
            DXHeatPumpSystem(DXHeatSysNum).DXHeatPumpSystemType = CurrentModuleObject; // push Object Name into data array
            DXHeatPumpSystem(DXHeatSysNum).Name = Alphas(1);
            if (lAlphaBlanks(2)) {
                DXHeatPumpSystem(DXHeatSysNum).SchedPtr = ScheduleAlwaysOn;
            } else {
                DXHeatPumpSystem(DXHeatSysNum).SchedPtr = GetScheduleIndex(Alphas(2));
                if (DXHeatPumpSystem(DXHeatSysNum).SchedPtr == 0) {
                    ShowSevereError(RoutineName + CurrentModuleObject + ": invalid " + cAlphaFields(2) + " entered =" + Alphas(2) + " for " +
                                    cAlphaFields(1) + '=' + Alphas(1));
                    ErrorsFound = true;
                }
            }

            if (UtilityRoutines::SameString(Alphas(3), "Coil:Heating:DX:SingleSpeed")) {

                DXHeatPumpSystem(DXHeatSysNum).HeatPumpCoilType = Alphas(3);
                DXHeatPumpSystem(DXHeatSysNum).HeatPumpCoilType_Num = CoilDX_HeatingEmpirical;

                DXHeatPumpSystem(DXHeatSysNum).HeatPumpCoilName = Alphas(4);
            } else if (UtilityRoutines::SameString(Alphas(3), "Coil:Heating:DX:VariableSpeed")) {

                DXHeatPumpSystem(DXHeatSysNum).HeatPumpCoilType = Alphas(3);
                DXHeatPumpSystem(DXHeatSysNum).HeatPumpCoilType_Num = Coil_HeatingAirToAirVariableSpeed;

                DXHeatPumpSystem(DXHeatSysNum).HeatPumpCoilName = Alphas(4);

            } else {
                ShowSevereError("Invalid entry for " + cAlphaFields(3) + " :" + Alphas(3));
                ShowContinueError("In " + CurrentModuleObject + "=\"" + DXHeatPumpSystem(DXHeatSysNum).Name + "\".");
                ErrorsFound = true;
            }

            if (DXHeatPumpSystem(DXHeatSysNum).HeatPumpCoilType_Num == Coil_HeatingAirToAirVariableSpeed) {
                DXHeatPumpSystem(DXHeatSysNum).DXHeatPumpCoilInletNodeNum = GetCoilInletNodeVariableSpeed(
                    DXHeatPumpSystem(DXHeatSysNum).HeatPumpCoilType, DXHeatPumpSystem(DXHeatSysNum).HeatPumpCoilName, ErrorsFound);
                DXHeatPumpSystem(DXHeatSysNum).DXHeatPumpCoilOutletNodeNum = GetCoilOutletNodeVariableSpeed(
                    DXHeatPumpSystem(DXHeatSysNum).HeatPumpCoilType, DXHeatPumpSystem(DXHeatSysNum).HeatPumpCoilName, ErrorsFound);
            } else {
                DXHeatPumpSystem(DXHeatSysNum).DXHeatPumpCoilInletNodeNum =
                    GetCoilInletNode(state, DXHeatPumpSystem(DXHeatSysNum).HeatPumpCoilType, DXHeatPumpSystem(DXHeatSysNum).HeatPumpCoilName, ErrorsFound);

                DXHeatPumpSystem(DXHeatSysNum).DXHeatPumpCoilOutletNodeNum =
                    GetCoilOutletNode(state, DXHeatPumpSystem(DXHeatSysNum).HeatPumpCoilType, DXHeatPumpSystem(DXHeatSysNum).HeatPumpCoilName, ErrorsFound);
            }

            // Coil air-side outlet node is the control node
            DXHeatPumpSystem(DXHeatSysNum).DXSystemControlNodeNum = DXHeatPumpSystem(DXHeatSysNum).DXHeatPumpCoilOutletNodeNum;

            TestCompSet(CurrentModuleObject,
                        DXHeatPumpSystem(DXHeatSysNum).Name,
                        NodeID(DXHeatPumpSystem(DXHeatSysNum).DXHeatPumpCoilInletNodeNum),
                        NodeID(DXHeatPumpSystem(DXHeatSysNum).DXHeatPumpCoilOutletNodeNum),
                        "Air Nodes");

            ValidateComponent(
                DXHeatPumpSystem(DXHeatSysNum).HeatPumpCoilType, DXHeatPumpSystem(DXHeatSysNum).HeatPumpCoilName, IsNotOK, CurrentModuleObject);
            if (IsNotOK) {
                ShowContinueError("In " + CurrentModuleObject + " = \"" + DXHeatPumpSystem(DXHeatSysNum).Name + "\".");
                ErrorsFound = true;
            }

            SetUpCompSets(DXHeatPumpSystem(DXHeatSysNum).DXHeatPumpSystemType,
                          DXHeatPumpSystem(DXHeatSysNum).Name,
                          DXHeatPumpSystem(DXHeatSysNum).HeatPumpCoilType,
                          DXHeatPumpSystem(DXHeatSysNum).HeatPumpCoilName,
                          NodeID(DXHeatPumpSystem(DXHeatSysNum).DXHeatPumpCoilInletNodeNum),
                          NodeID(DXHeatPumpSystem(DXHeatSysNum).DXHeatPumpCoilOutletNodeNum));

            // Supply air fan operating mode defaulted to constant fan cycling coil/compressor
            DXHeatPumpSystem(DXHeatSysNum).FanOpMode = ContFanCycCoil;

            if (DXHeatPumpSystem(DXHeatSysNum).HeatPumpCoilType_Num != Coil_HeatingAirToAirVariableSpeed) {
<<<<<<< HEAD
                SetCoilSystemHeatingDXFlag(state.files, DXHeatPumpSystem(DXHeatSysNum).HeatPumpCoilType, DXHeatPumpSystem(DXHeatSysNum).HeatPumpCoilName);
=======
                SetCoilSystemHeatingDXFlag(state, DXHeatPumpSystem(DXHeatSysNum).HeatPumpCoilType, DXHeatPumpSystem(DXHeatSysNum).HeatPumpCoilName);
>>>>>>> e7001b2e
            }

        } // End of the DX System Loop

        if (ErrorsFound) {
            ShowFatalError(RoutineName + "Errors found in input.  Program terminates.");
        }

        for (DXHeatSysNum = 1; DXHeatSysNum <= NumDXHeatPumpSystems; ++DXHeatSysNum) {
            // Setup Report variables for the DXHeatingSystem that is not reported in the components themselves
            SetupOutputVariable("Coil System Part Load Ratio",
                                OutputProcessor::Unit::None,
                                DXHeatPumpSystem(DXHeatSysNum).PartLoadFrac,
                                "System",
                                "Average",
                                DXHeatPumpSystem(DXHeatSysNum).Name);
        }

        Alphas.deallocate();
        cAlphaFields.deallocate();
        cNumericFields.deallocate();
        Numbers.deallocate();
        lAlphaBlanks.deallocate();
        lNumericBlanks.deallocate();
    }

    // End of Get Input subroutines for the Module
    //******************************************************************************

    // Beginning of Initialization subroutines for the Module
    // *****************************************************************************

    void InitDXHeatPumpSystem(int const DXSystemNum,                // number of the current DX Sys being simulated
                              int const AirLoopNum,                 // number of the current air loop being simulated
                              Optional_int_const OAUnitNum,         // number of the current outdoor air unit being simulated
                              Optional<Real64 const> OAUCoilOutTemp // the coil inlet temperature of OutdoorAirUnit
    )
    {

        // SUBROUTINE INFORMATION:
        //       AUTHOR         Brent Griffith (derived from HVACDXSystem.cc by R.Liesen)
        //       DATE WRITTEN   May 2011
        //       RE-ENGINEERED  na

        // PURPOSE OF THIS SUBROUTINE:
        // This subroutine is for initializations of the DX heat pump Systems.

        // METHODOLOGY EMPLOYED:
        // Uses the status flags to trigger initializations.

        // REFERENCES:
        // na

        // Using/Aliasing
        using DataAirLoop::AirLoopControlInfo;
        using DataGlobals::AnyEnergyManagementSystemInModel;
        using DataHVACGlobals::DoSetPointTest;
        using EMSManager::CheckIfNodeSetPointManagedByEMS;
        using EMSManager::iTemperatureSetPoint;

        // Locals
        // SUBROUTINE ARGUMENT DEFINITIONS:

        // SUBROUTINE PARAMETER DEFINITIONS:
        // na

        // INTERFACE BLOCK SPECIFICATIONS
        // na

        // DERIVED TYPE DEFINITIONS
        // na

        // SUBROUTINE LOCAL VARIABLE DECLARATIONS:
        int ControlNode; // control node number
        int DXSysIndex;
        //  LOGICAL,SAVE        :: MyOneTimeFlag = .TRUE.
        static bool MySetPointCheckFlag(true);
        int OutdoorAirUnitNum;    // "ONLY" for ZoneHVAC:OutdoorAirUnit
        Real64 OAUCoilOutletTemp; // "ONLY" for zoneHVAC:OutdoorAirUnit
        // FLOW:

        //  IF (MyOneTimeFlag) THEN
        //    MyOneTimeFlag = .FALSE.
        //  END IF
        if (present(OAUnitNum)) { // This Dx system is component of ZoneHVAC:OutdoorAirUnit
            OutdoorAirUnitNum = OAUnitNum;
            OAUCoilOutletTemp = OAUCoilOutTemp;
        }

        if (!SysSizingCalc && MySetPointCheckFlag && DoSetPointTest) {
            for (DXSysIndex = 1; DXSysIndex <= NumDXHeatPumpSystems; ++DXSysIndex) {
                ControlNode = DXHeatPumpSystem(DXSysIndex).DXSystemControlNodeNum;
                if (ControlNode > 0) {
                    if (AirLoopNum == -1) {                                 // Outdoor Air Unit
                        Node(ControlNode).TempSetPoint = OAUCoilOutletTemp; // Set the coil outlet temperature
                    } else if (AirLoopNum != -1) {                          // Not an outdoor air unit

                        if (Node(ControlNode).TempSetPoint == SensedNodeFlagValue) {
                            if (!AnyEnergyManagementSystemInModel) {
                                ShowSevereError(DXHeatPumpSystem(DXSysIndex).DXHeatPumpSystemType +
                                                ": Missing temperature setpoint for DX unit= " + DXHeatPumpSystem(DXSysIndex).Name);
                                ShowContinueError("  use a Set Point Manager to establish a setpoint at the unit control node.");
                                SetPointErrorFlag = true;
                            } else {
                                CheckIfNodeSetPointManagedByEMS(ControlNode, iTemperatureSetPoint, SetPointErrorFlag);
                                if (SetPointErrorFlag) {
                                    ShowSevereError(DXHeatPumpSystem(DXSysIndex).DXHeatPumpSystemType +
                                                    ": Missing temperature setpoint for DX unit= " + DXHeatPumpSystem(DXSysIndex).Name);
                                    ShowContinueError("  use a Set Point Manager to establish a setpoint at the unit control node.");
                                    ShowContinueError("  or use an EMS actuator to establish a temperature setpoint at the unit control node.");
                                }
                            }
                        }
                    }
                }
            }
            MySetPointCheckFlag = false;
        }

        // These initializations are done every iteration
        if (AirLoopNum == -1) { // This IF-Then routine is just for ZoneHVAC:OUTDOORAIRUNIT

            DXHeatPumpSystem(DXSystemNum).DesiredOutletTemp = OAUCoilOutletTemp;

        } else if (AirLoopNum != -1) { // Not Outdoor Air Unit
            ControlNode = DXHeatPumpSystem(DXSystemNum).DXSystemControlNodeNum;
            EconomizerFlag = AirLoopControlInfo(AirLoopNum).EconoActive;
            DXHeatPumpSystem(DXSystemNum).DesiredOutletTemp = Node(ControlNode).TempSetPoint;
        }
    }

    // End of Initialization subroutines for the Module
    // *****************************************************************************

    // Beginning of Calculation subroutines for the DXCoolingSystem Module
    // *****************************************************************************

    void ControlDXHeatingSystem(EnergyPlusData &state, int const DXSystemNum,        // index to DXSystem
                                bool const FirstHVACIteration // First HVAC iteration flag
    )
    {
        // SUBROUTINE INFORMATION:
        //       AUTHOR         Brent Griffith (derived from ControlDXSystem by Richard Liesen)
        //       DATE WRITTEN   Jan 2012
        //       MODIFIED       Nov. 2003, R. Raustad, FSEC
        //                      Feb. 2005, M. J. Witte, GARD. Add dehumidification controls and support for multimode DX coil
        //                      Jan. 2008, R. Raustad, FSEC. Added coolreheat to all coil types
        //                      Feb. 2013, B. Shen, ORNL. Add Coil:Heating:DX:VariableSpeed
        //                      Nov. 2016, R. Zhang, LBNL. Applied the coil supply air temperature sensor offset fault model
        //       RE-ENGINEERED  na

        // PURPOSE OF THIS SUBROUTINE:
        //  This subroutine updates the System outlet nodes.

        // METHODOLOGY EMPLOYED:
        //  Data is moved from the System data structure to the System outlet nodes.

        // Using/Aliasing
        using namespace ScheduleManager;
        using DataGlobals::DoingSizing;
        using DataGlobals::KickOffSimulation;
        using DataGlobals::WarmupFlag;
        using DataHVACGlobals::TempControlTol;
        using DXCoils::DXCoilOutletTemp;
        using DXCoils::SimDXCoil;
        using FaultsManager::FaultsCoilSATSensor;
        using General::RoundSigDigits;
        using General::SolveRoot;
        using TempSolveRoot::SolveRoot;
        using Psychrometrics::PsyHFnTdbW;
        using Psychrometrics::PsyTdpFnWPb;
        using VariableSpeedCoils::SimVariableSpeedCoils;
        using VariableSpeedCoils::VarSpeedCoil;

        // SUBROUTINE PARAMETER DEFINITIONS:
        int const MaxIte(500);   // Maximum number of iterations for solver
        Real64 const Acc(1.e-3); // Accuracy of solver result

        // SUBROUTINE LOCAL VARIABLE DECLARATIONS:
        std::string CompName; // Name of the DX cooling coil
        Real64 NoOutput;      // Sensible capacity (outlet - inlet) when the compressor is off
        Real64 FullOutput;    // Sensible capacity (outlet - inlet) when the compressor is on
        Real64 ReqOutput;     // Sensible capacity (outlet - inlet) required to meet load or set point temperature
        int InletNode;        // Inlet node number of the DX cooling coil
        int OutletNode;       // Outlet node number of the DX cooling coil
        int ControlNode;      // The node number where a set point is placed to control the DX cooling coil
        Real64 PartLoadFrac;  // The part-load fraction of the compressor

        Real64 DesOutTemp;       // Desired outlet temperature of the DX cooling coil
        Real64 OutletTempDXCoil; // Actual outlet temperature of the DX cooling coil

        int SolFla;             // Flag of solver
        Array1D<Real64> Par(5); // Parameter array passed to solver
        bool SensibleLoad;      // True if there is a sensible cooling load on this system
        int FanOpMode;          // Supply air fan operating mode
        // added variables to call variable speed DX coils
        int SpeedNum;                 // speed number of variable speed DX cooling coil
        Real64 QZnReq;                // Zone load (W), input to variable-speed DX coil
        Real64 QLatReq;               // Zone latent load, input to variable-speed DX coil
        Real64 MaxONOFFCyclesperHour; // Maximum cycling rate of heat pump [cycles/hr]
        Real64 HPTimeConstant;        // Heat pump time constant [s]
        Real64 FanDelayTime;          // Fan delay time, time delay for the HP's fan to
        Real64 OnOffAirFlowRatio;     // ratio of compressor on flow to average flow over time step
        Real64 TempSpeedOut;          // output at one speed level
        Real64 TempSpeedReqst;        // request capacity at one speed level
        int NumOfSpeeds;              // maximum number of speed
        int VSCoilIndex;              // variable-speed coil index
        int I;                        // interation increment
        Real64 SpeedRatio;            // speed ratio between two neighboring speeds

        // Set local variables
        // Retrieve the load on the controlled zone
        OutletNode = DXHeatPumpSystem(DXSystemNum).DXHeatPumpCoilOutletNodeNum;
        InletNode = DXHeatPumpSystem(DXSystemNum).DXHeatPumpCoilInletNodeNum;
        ControlNode = DXHeatPumpSystem(DXSystemNum).DXSystemControlNodeNum;
        DesOutTemp = DXHeatPumpSystem(DXSystemNum).DesiredOutletTemp;
        CompName = DXHeatPumpSystem(DXSystemNum).HeatPumpCoilName;
        FanOpMode = DXHeatPumpSystem(DXSystemNum).FanOpMode;

        PartLoadFrac = 0.0;

        SensibleLoad = false;

        SpeedNum = 1;
        QZnReq = 0.0;
        QLatReq = 0.0;
        MaxONOFFCyclesperHour = 4.0; // default number
        HPTimeConstant = 0.0;
        FanDelayTime = 0.0;
        OnOffAirFlowRatio = 1.0;
        TempSpeedOut = 0.0;
        TempSpeedReqst = 0.0;
        NumOfSpeeds = 0;
        VSCoilIndex = 0;
        I = 1;
        SpeedRatio = 0.0;

        // If there is a fault of coil SAT Sensor (zrp_Nov2016)
        if (DXHeatPumpSystem(DXSystemNum).FaultyCoilSATFlag && (!WarmupFlag) && (!DoingSizing) && (!KickOffSimulation)) {
            // calculate the sensor offset using fault information
            int FaultIndex = DXHeatPumpSystem(DXSystemNum).FaultyCoilSATIndex;
            DXHeatPumpSystem(DXSystemNum).FaultyCoilSATOffset = FaultsCoilSATSensor(FaultIndex).CalFaultOffsetAct();
            // update the DesOutTemp
            DesOutTemp -= DXHeatPumpSystem(DXSystemNum).FaultyCoilSATOffset;
        }

        // If DXHeatingSystem is scheduled on and there is flow
        if ((GetCurrentScheduleValue(DXHeatPumpSystem(DXSystemNum).SchedPtr) > 0.0) && (Node(InletNode).MassFlowRate > MinAirMassFlow)) {

            // Determine if there is a sensible load on this system
            if ((Node(InletNode).Temp < Node(ControlNode).TempSetPoint) && (Node(InletNode).Temp < DesOutTemp) &&
                (std::abs(Node(InletNode).Temp - DesOutTemp) > TempControlTol))
                SensibleLoad = true;

            // If DXHeatingSystem runs with a heating load then set PartLoadFrac on Heating System
            if (SensibleLoad) {
                {
                    Real64 TempOut1;

                    auto const SELECT_CASE_var(DXHeatPumpSystem(DXSystemNum).HeatPumpCoilType_Num);

                    if (SELECT_CASE_var == CoilDX_HeatingEmpirical) { // Coil:Heating:DX:SingleSpeed

                        // Get no load result
                        PartLoadFrac = 0.0;
                        SimDXCoil(state, CompName, On, FirstHVACIteration, DXHeatPumpSystem(DXSystemNum).HeatPumpCoilIndex, FanOpMode, PartLoadFrac);
                        NoOutput = Node(InletNode).MassFlowRate * (PsyHFnTdbW(Node(OutletNode).Temp, Node(OutletNode).HumRat) -
                                                                   PsyHFnTdbW(Node(InletNode).Temp, Node(OutletNode).HumRat));

                        // Get full load result
                        PartLoadFrac = 1.0;
                        SimDXCoil(state, CompName, On, FirstHVACIteration, DXHeatPumpSystem(DXSystemNum).HeatPumpCoilIndex, FanOpMode, PartLoadFrac);

                        FullOutput = Node(InletNode).MassFlowRate * (PsyHFnTdbW(Node(OutletNode).Temp, Node(InletNode).HumRat) -
                                                                     PsyHFnTdbW(Node(InletNode).Temp, Node(InletNode).HumRat));

                        ReqOutput = Node(InletNode).MassFlowRate *
                                    (PsyHFnTdbW(DesOutTemp, Node(InletNode).HumRat) - PsyHFnTdbW(Node(InletNode).Temp, Node(InletNode).HumRat));
                        TempOut1 = Node(OutletNode).Temp;
                        //         IF NoOutput is higher than (more heating than required) or very near the ReqOutput, do not run the compressor
                        if ((NoOutput - ReqOutput) > Acc) {
                            PartLoadFrac = 0.0;
                            //         If the FullOutput is greater than (insufficient heating) or very near the ReqOutput,
                            //         run the compressor at PartLoadFrac = 1.
                        } else if ((FullOutput - ReqOutput) < Acc) {
                            PartLoadFrac = 1.0;
                            //         Else find the PLR to meet the load
                        } else {
                            //           OutletTempDXCoil is the full capacity outlet temperature at PartLoadFrac = 1 from the CALL above. If this
                            //           temp is greater than the desired outlet temp, then run the compressor at PartLoadFrac = 1, otherwise find the
                            //           operating PLR.
                            OutletTempDXCoil = DXCoilOutletTemp(DXHeatPumpSystem(DXSystemNum).HeatPumpCoilIndex);
                            if (OutletTempDXCoil < DesOutTemp) {
                                PartLoadFrac = 1.0;
                            } else {
                                if (DataGlobals::DoCoilDirectSolutions) {
                                    PartLoadFrac = (DesOutTemp - Node(InletNode).Temp) / (TempOut1 - Node(InletNode).Temp);
                                    SimDXCoil(state, 
                                        CompName, On, FirstHVACIteration, DXHeatPumpSystem(DXSystemNum).HeatPumpCoilIndex, FanOpMode, PartLoadFrac);
                                } else {
                                    Par(1) = double(DXHeatPumpSystem(DXSystemNum).HeatPumpCoilIndex);
                                    Par(2) = DesOutTemp;
                                    Par(3) = 1.0; // OnOffAirFlowFrac assume = 1.0 for continuous fan dx system
                                    Par(5) = double(FanOpMode);
                                    SolveRoot(Acc, MaxIte, SolFla, PartLoadFrac, DXHeatingCoilResidual, 0.0, 1.0, Par);
                                    if (SolFla == -1) {
                                        if (!WarmupFlag) {
                                            if (DXHeatPumpSystem(DXSystemNum).DXCoilSensPLRIter < 1) {
                                                ++DXHeatPumpSystem(DXSystemNum).DXCoilSensPLRIter;
                                                ShowWarningError(DXHeatPumpSystem(DXSystemNum).DXHeatPumpSystemType +
                                                                 " - Iteration limit exceeded calculating DX unit sensible part-load ratio for unit = " +
                                                                 DXHeatPumpSystem(DXSystemNum).Name);
                                                ShowContinueError("Estimated part-load ratio  = " + RoundSigDigits((ReqOutput / FullOutput), 3));
                                                ShowContinueError("Calculated part-load ratio = " + RoundSigDigits(PartLoadFrac, 3));
                                                ShowContinueErrorTimeStamp(
                                                    "The calculated part-load ratio will be used and the simulation continues. Occurrence info:");
                                            } else {
                                                ShowRecurringWarningErrorAtEnd(
                                                    DXHeatPumpSystem(DXSystemNum).DXHeatPumpSystemType + " \"" + DXHeatPumpSystem(DXSystemNum).Name +
                                                        "\" - Iteration limit exceeded calculating sensible part-load ratio error continues. Sensible "
                                                        "PLR statistics follow.",
                                                    DXHeatPumpSystem(DXSystemNum).DXCoilSensPLRIterIndex,
                                                    PartLoadFrac,
                                                    PartLoadFrac);
                                            }
                                        }
                                    } else if (SolFla == -2) {
                                        PartLoadFrac = ReqOutput / FullOutput;
                                        if (!WarmupFlag) {
                                            if (DXHeatPumpSystem(DXSystemNum).DXCoilSensPLRFail < 1) {
                                                ++DXHeatPumpSystem(DXSystemNum).DXCoilSensPLRFail;
                                                ShowWarningError(DXHeatPumpSystem(DXSystemNum).DXHeatPumpSystemType +
                                                                 " - DX unit sensible part-load ratio calculation failed: part-load ratio limits "
                                                                 "exceeded, for unit = " +
                                                                 DXHeatPumpSystem(DXSystemNum).Name);
                                                ShowContinueError("Estimated part-load ratio = " + RoundSigDigits(PartLoadFrac, 3));
                                                ShowContinueErrorTimeStamp(
                                                    "The estimated part-load ratio will be used and the simulation continues. Occurrence info:");
                                            } else {
                                                ShowRecurringWarningErrorAtEnd(
                                                    DXHeatPumpSystem(DXSystemNum).DXHeatPumpSystemType + " \"" + DXHeatPumpSystem(DXSystemNum).Name +
                                                        "\" - DX unit sensible part-load ratio calculation failed error continues. Sensible PLR "
                                                        "statistics follow.",
                                                    DXHeatPumpSystem(DXSystemNum).DXCoilSensPLRFailIndex,
                                                    PartLoadFrac,
                                                    PartLoadFrac);
                                            }
                                        }
                                    }
                                }
                            }
                        }

                        if (PartLoadFrac > 1.0) {
                            PartLoadFrac = 1.0;
                        } else if (PartLoadFrac < 0.0) {
                            PartLoadFrac = 0.0;
                        }

                    } else if (SELECT_CASE_var == Coil_HeatingAirToAirVariableSpeed) {
                        // variable-speed air-to-air heating coil, begin -------------------------
                        // Get no load result
                        PartLoadFrac = 0.0;
                        SpeedNum = 1;
                        QZnReq = 0.0;
                        QLatReq = 0.0;
                        MaxONOFFCyclesperHour = 4.0; // default number
                        HPTimeConstant = 0.0;
                        FanDelayTime = 0.0;
                        OnOffAirFlowRatio = 1.0;
                        SpeedRatio = 0.0;

                        SimVariableSpeedCoils(state, CompName,
                                              DXHeatPumpSystem(DXSystemNum).HeatPumpCoilIndex,
                                              FanOpMode,
                                              MaxONOFFCyclesperHour,
                                              HPTimeConstant,
                                              FanDelayTime,
                                              On,
                                              PartLoadFrac,
                                              SpeedNum,
                                              SpeedRatio,
                                              QZnReq,
                                              QLatReq,
                                              OnOffAirFlowRatio);

                        VSCoilIndex = DXHeatPumpSystem(DXSystemNum).HeatPumpCoilIndex;
                        NumOfSpeeds = VarSpeedCoil(VSCoilIndex).NumOfSpeeds;

                        NoOutput = Node(InletNode).MassFlowRate * (PsyHFnTdbW(Node(OutletNode).Temp, Node(OutletNode).HumRat) -
                                                                   PsyHFnTdbW(Node(InletNode).Temp, Node(OutletNode).HumRat));

                        // Get full load result
                        PartLoadFrac = 1.0;

                        SpeedNum = NumOfSpeeds;
                        SpeedRatio = 1.0;
                        QZnReq = 0.001; // to indicate the coil is running
                        SimVariableSpeedCoils(state, CompName,
                                              VSCoilIndex,
                                              FanOpMode,
                                              MaxONOFFCyclesperHour,
                                              HPTimeConstant,
                                              FanDelayTime,
                                              On,
                                              PartLoadFrac,
                                              SpeedNum,
                                              SpeedRatio,
                                              QZnReq,
                                              QLatReq,
                                              OnOffAirFlowRatio);

                        FullOutput = Node(InletNode).MassFlowRate * (PsyHFnTdbW(Node(OutletNode).Temp, Node(InletNode).HumRat) -
                                                                     PsyHFnTdbW(Node(InletNode).Temp, Node(InletNode).HumRat));

                        ReqOutput = Node(InletNode).MassFlowRate *
                                    (PsyHFnTdbW(DesOutTemp, Node(InletNode).HumRat) - PsyHFnTdbW(Node(InletNode).Temp, Node(InletNode).HumRat));
                        //         IF NoOutput is higher than (more heating than required) or very near the ReqOutput, do not run the compressor
                        if ((NoOutput - ReqOutput) > Acc) {
                            PartLoadFrac = 0.0;
                            SpeedNum = 1;
                            SpeedRatio = 0.0;
                            //         If the FullOutput is greater than (insufficient heating) or very near the ReqOutput,
                            //         run the compressor at PartLoadFrac = 1.
                        } else if ((FullOutput - ReqOutput) < Acc) {
                            PartLoadFrac = 1.0;
                            SpeedNum = NumOfSpeeds;
                            SpeedRatio = 1.0;
                            //         Else find the PLR to meet the load
                        } else {
                            //           OutletTempDXCoil is the full capacity outlet temperature at PartLoadFrac = 1 from the CALL above. If this
                            //           temp is greater than the desired outlet temp, then run the compressor at PartLoadFrac = 1, otherwise find the
                            //           operating PLR.
                            OutletTempDXCoil = VarSpeedCoil(VSCoilIndex).OutletAirDBTemp;
                            if (OutletTempDXCoil < DesOutTemp) {
                                PartLoadFrac = 1.0;
                                SpeedNum = NumOfSpeeds;
                                SpeedRatio = 1.0;
                            } else {
                                PartLoadFrac = 1.0;
                                SpeedNum = 1;
                                SpeedRatio = 1.0;
                                QZnReq = 0.001; // to indicate the coil is running
                                SimVariableSpeedCoils(state, CompName,
                                                      VSCoilIndex,
                                                      FanOpMode,
                                                      MaxONOFFCyclesperHour,
                                                      HPTimeConstant,
                                                      FanDelayTime,
                                                      On,
                                                      PartLoadFrac,
                                                      SpeedNum,
                                                      SpeedRatio,
                                                      QZnReq,
                                                      QLatReq,
                                                      OnOffAirFlowRatio);

                                TempSpeedOut = VarSpeedCoil(VSCoilIndex).OutletAirDBTemp;

                                if ((TempSpeedOut - DesOutTemp) < Acc) {
                                    // Check to see which speed to meet the load
                                    PartLoadFrac = 1.0;
                                    SpeedRatio = 1.0;
                                    TempOut1 = TempSpeedOut;
                                    for (I = 2; I <= NumOfSpeeds; ++I) {
                                        SpeedNum = I;
                                        SimVariableSpeedCoils(state, CompName,
                                                              VSCoilIndex,
                                                              FanOpMode,
                                                              MaxONOFFCyclesperHour,
                                                              HPTimeConstant,
                                                              FanDelayTime,
                                                              On,
                                                              PartLoadFrac,
                                                              SpeedNum,
                                                              SpeedRatio,
                                                              QZnReq,
                                                              QLatReq,
                                                              OnOffAirFlowRatio);

                                        TempSpeedOut = VarSpeedCoil(VSCoilIndex).OutletAirDBTemp;

                                        if ((TempSpeedOut - DesOutTemp) > Acc) {
                                            SpeedNum = I;
                                            break;
                                        }
                                        TempOut1 = TempSpeedOut;
                                    }
                                    if (DataGlobals::DoCoilDirectSolutions) {
                                        SpeedRatio = (DesOutTemp - TempOut1) / (TempSpeedOut - TempOut1);
                                        SimVariableSpeedCoils(state, CompName,
                                                              VSCoilIndex,
                                                              FanOpMode,
                                                              MaxONOFFCyclesperHour,
                                                              HPTimeConstant,
                                                              FanDelayTime,
                                                              On,
                                                              PartLoadFrac,
                                                              SpeedNum,
                                                              SpeedRatio,
                                                              QZnReq,
                                                              QLatReq,
                                                              OnOffAirFlowRatio);
                                    } else {
                                        Par(1) = double(VSCoilIndex);
                                        Par(2) = DesOutTemp;
                                        Par(5) = double(FanOpMode);
                                        Par(3) = double(SpeedNum);
                                        TempSolveRoot::SolveRoot(state, Acc, MaxIte, SolFla, SpeedRatio, VSCoilSpeedResidual, 1.0e-10, 1.0, Par);

                                        if (SolFla == -1) {
                                            if (!WarmupFlag) {
                                                if (DXHeatPumpSystem(DXSystemNum).DXCoilSensPLRIter < 1) {
                                                    ++DXHeatPumpSystem(DXSystemNum).DXCoilSensPLRIter;
                                                    ShowWarningError(
                                                        DXHeatPumpSystem(DXSystemNum).DXHeatPumpSystemType +
                                                        " - Iteration limit exceeded calculating DX unit sensible part-load ratio for unit = " +
                                                        DXHeatPumpSystem(DXSystemNum).Name);
                                                    ShowContinueError("Estimated part-load ratio  = " + RoundSigDigits((ReqOutput / FullOutput), 3));
                                                    ShowContinueError("Calculated part-load ratio = " + RoundSigDigits(PartLoadFrac, 3));
                                                    ShowContinueErrorTimeStamp(
                                                        "The calculated part-load ratio will be used and the simulation continues. Occurrence info:");
                                                } else {
                                                    ShowRecurringWarningErrorAtEnd(
                                                        DXHeatPumpSystem(DXSystemNum).DXHeatPumpSystemType + " \"" + DXHeatPumpSystem(DXSystemNum).Name +
                                                            "\" - Iteration limit exceeded calculating sensible part-load ratio error continues. "
                                                            "Sensible PLR statistics follow.",
                                                        DXHeatPumpSystem(DXSystemNum).DXCoilSensPLRIterIndex,
                                                        PartLoadFrac,
                                                        PartLoadFrac);
                                                }
                                            }
                                        } else if (SolFla == -2) {
                                            PartLoadFrac = ReqOutput / FullOutput;
                                            if (!WarmupFlag) {
                                                if (DXHeatPumpSystem(DXSystemNum).DXCoilSensPLRFail < 1) {
                                                    ++DXHeatPumpSystem(DXSystemNum).DXCoilSensPLRFail;
                                                    ShowWarningError(DXHeatPumpSystem(DXSystemNum).DXHeatPumpSystemType +
                                                                     " - DX unit sensible part-load ratio calculation failed: part-load ratio limits "
                                                                     "exceeded, for unit = " +
                                                                     DXHeatPumpSystem(DXSystemNum).Name);
                                                    ShowContinueError("Estimated part-load ratio = " + RoundSigDigits(PartLoadFrac, 3));
                                                    ShowContinueErrorTimeStamp(
                                                        "The estimated part-load ratio will be used and the simulation continues. Occurrence info:");
                                                } else {
                                                    ShowRecurringWarningErrorAtEnd(
                                                        DXHeatPumpSystem(DXSystemNum).DXHeatPumpSystemType + " \"" + DXHeatPumpSystem(DXSystemNum).Name +
                                                            "\" - DX unit sensible part-load ratio calculation failed error continues. Sensible PLR "
                                                            "statistics follow.",
                                                        DXHeatPumpSystem(DXSystemNum).DXCoilSensPLRFailIndex,
                                                        PartLoadFrac,
                                                        PartLoadFrac);
                                                }
                                            }
                                        }
                                    }
                                } else {
                                    if (DataGlobals::DoCoilDirectSolutions) {
                                        PartLoadFrac = (DesOutTemp - Node(InletNode).Temp) / (TempSpeedOut - Node(InletNode).Temp);
                                        SimVariableSpeedCoils(state, CompName,
                                                              VSCoilIndex,
                                                              FanOpMode,
                                                              MaxONOFFCyclesperHour,
                                                              HPTimeConstant,
                                                              FanDelayTime,
                                                              On,
                                                              PartLoadFrac,
                                                              SpeedNum,
                                                              SpeedRatio,
                                                              QZnReq,
                                                              QLatReq,
                                                              OnOffAirFlowRatio);
                                    } else {
                                        Par(1) = double(VSCoilIndex);
                                        Par(2) = DesOutTemp;
                                        Par(5) = double(FanOpMode);
                                        TempSolveRoot::SolveRoot(state, Acc, MaxIte, SolFla, PartLoadFrac, VSCoilCyclingResidual, 1.0e-10, 1.0, Par);
                                        if (SolFla == -1) {
                                            if (!WarmupFlag) {
                                                if (DXHeatPumpSystem(DXSystemNum).DXCoilSensPLRIter < 1) {
                                                    ++DXHeatPumpSystem(DXSystemNum).DXCoilSensPLRIter;
                                                    ShowWarningError(
                                                        DXHeatPumpSystem(DXSystemNum).DXHeatPumpSystemType +
                                                        " - Iteration limit exceeded calculating DX unit sensible part-load ratio for unit = " +
                                                        DXHeatPumpSystem(DXSystemNum).Name);
                                                    ShowContinueError("Estimated part-load ratio  = " + RoundSigDigits((ReqOutput / FullOutput), 3));
                                                    ShowContinueError("Calculated part-load ratio = " + RoundSigDigits(PartLoadFrac, 3));
                                                    ShowContinueErrorTimeStamp(
                                                        "The calculated part-load ratio will be used and the simulation continues. Occurrence info:");
                                                } else {
                                                    ShowRecurringWarningErrorAtEnd(
                                                        DXHeatPumpSystem(DXSystemNum).DXHeatPumpSystemType + " \"" + DXHeatPumpSystem(DXSystemNum).Name +
                                                            "\" - Iteration limit exceeded calculating sensible part-load ratio error continues. "
                                                            "Sensible PLR statistics follow.",
                                                        DXHeatPumpSystem(DXSystemNum).DXCoilSensPLRIterIndex,
                                                        PartLoadFrac,
                                                        PartLoadFrac);
                                                }
                                            }
                                        } else if (SolFla == -2) {
                                            PartLoadFrac = ReqOutput / FullOutput;
                                            if (!WarmupFlag) {
                                                if (DXHeatPumpSystem(DXSystemNum).DXCoilSensPLRFail < 1) {
                                                    ++DXHeatPumpSystem(DXSystemNum).DXCoilSensPLRFail;
                                                    ShowWarningError(DXHeatPumpSystem(DXSystemNum).DXHeatPumpSystemType +
                                                                     " - DX unit sensible part-load ratio calculation failed: part-load ratio limits "
                                                                     "exceeded, for unit = " +
                                                                     DXHeatPumpSystem(DXSystemNum).Name);
                                                    ShowContinueError("Estimated part-load ratio = " + RoundSigDigits(PartLoadFrac, 3));
                                                    ShowContinueErrorTimeStamp(
                                                        "The estimated part-load ratio will be used and the simulation continues. Occurrence info:");
                                                } else {
                                                    ShowRecurringWarningErrorAtEnd(
                                                        DXHeatPumpSystem(DXSystemNum).DXHeatPumpSystemType + " \"" + DXHeatPumpSystem(DXSystemNum).Name +
                                                            "\" - DX unit sensible part-load ratio calculation failed error continues. Sensible PLR "
                                                            "statistics follow.",
                                                        DXHeatPumpSystem(DXSystemNum).DXCoilSensPLRFailIndex,
                                                        PartLoadFrac,
                                                        PartLoadFrac);
                                                }
                                            }
                                        }
                                    }
                                }
                            }
                        }

                        if (PartLoadFrac > 1.0) {
                            PartLoadFrac = 1.0;
                        } else if (PartLoadFrac < 0.0) {
                            PartLoadFrac = 0.0;
                        }

                    } else {
                        ShowFatalError("ControlDXHeatingSystem: Invalid DXHeatPumpSystem coil type = " +
                                       DXHeatPumpSystem(DXSystemNum).HeatPumpCoilType);
                    }
                }
            } // End of cooling load type (sensible or latent) if block
        }     // End of If DXheatingSystem is scheduled on and there is flow

        // Set the final results
        DXHeatPumpSystem(DXSystemNum).PartLoadFrac = PartLoadFrac;
        DXHeatPumpSystem(DXSystemNum).SpeedRatio = SpeedRatio;
        DXHeatPumpSystem(DXSystemNum).SpeedNum = SpeedNum;
    }

    Real64 DXHeatingCoilResidual(Real64 const PartLoadFrac,  // Compressor cycling ratio (1.0 is continuous, 0.0 is off)
                                 Array1D<Real64> const &Par  // Par(1) = DX coil number
    )
    {
        // FUNCTION INFORMATION:
        //       AUTHOR         Richard Raustad, FSEC
        //       DATE WRITTEN   June 2006
        //       MODIFIED
        //       RE-ENGINEERED

        // PURPOSE OF THIS FUNCTION:
        // Calculates residual function (desired outlet temp - actual outlet temp)
        // DX Coil output depends on the part load ratio which is being varied to zero the residual.

        // METHODOLOGY EMPLOYED:
        // Calls CalcDoe2DXCoil to get outlet temperature at the given cycling ratio
        // and calculates the residual as defined above

        // REFERENCES:

        // Using/Aliasing
        using DXCoils::CalcDXHeatingCoil;
        using DXCoils::DXCoilOutletTemp;

        // Return value
        Real64 Residuum; // Residual to be minimized to zero

        // Argument array dimensioning

        // Locals
        // SUBROUTINE ARGUMENT DEFINITIONS:
        // Par(2) = desired air outlet temperature [C]

        // FUNCTION PARAMETER DEFINITIONS:
        // na

        // INTERFACE BLOCK SPECIFICATIONS
        // na

        // DERIVED TYPE DEFINITIONS
        // na

        // FUNCTION LOCAL VARIABLE DECLARATIONS:
        int CoilIndex;           // Index of this coil
        Real64 OutletAirTemp;    // Outlet air temperature [C]
        Real64 OnOffAirFlowFrac; // Ratio of compressor ON to compressor OFF air mass flow rate

        CoilIndex = int(Par(1));
        OnOffAirFlowFrac = Par(3);

        CalcDXHeatingCoil(CoilIndex, PartLoadFrac, ContFanCycCoil, OnOffAirFlowFrac);

        OutletAirTemp = DXCoilOutletTemp(CoilIndex);
        Residuum = Par(2) - OutletAirTemp;

        return Residuum;
    }

    //******************************************************************************

    Real64 VSCoilCyclingResidual(EnergyPlusData &state, Real64 const PartLoadRatio, // compressor cycling ratio (1.0 is continuous, 0.0 is off)
                                 Array1D<Real64> const &Par  // Par(1) = DX coil number
    )
    {
        // FUNCTION INFORMATION:
        //       AUTHOR         Bo Shen
        //       DATE WRITTEN   Feb, 2013
        //       MODIFIED       na
        //       RE-ENGINEERED  na

        // PURPOSE OF THIS FUNCTION:
        //  Calculates residual function, iterate part-load ratio
        //  compare the desired temperature value with exit temperature from a variable-speed heating coil

        // REFERENCES:

        // USE STATEMENTS:
        // na
        // Using/Aliasing
        using VariableSpeedCoils::SimVariableSpeedCoils;
        using VariableSpeedCoils::VarSpeedCoil;

        // Return value
        Real64 Residuum; // residual to be minimized to zero

        // Argument array dimensioning

        // Locals
        // SUBROUTINE ARGUMENT DEFINITIONS:
        // par(2) = desired air outlet temperature [C]
        // par(5) = supply air fan operating mode (ContFanCycCoil)

        // FUNCTION PARAMETER DEFINITIONS:
        // na

        // INTERFACE BLOCK SPECIFICATIONS
        // na

        // DERIVED TYPE DEFINITIONS
        // na

        // FUNCTION LOCAL VARIABLE DECLARATIONS:
        int CoilIndex;                            // index of this coil
        Real64 OutletAirTemp;                     // outlet air temperature [C]
        int FanOpMode;                            // Supply air fan operating mode
        static int SpeedNum(1);                   // speed number of variable speed DX cooling coil
        static Real64 QZnReq(0.001);              // Zone load (W), input to variable-speed DX coil
        static Real64 QLatReq(0.0);               // Zone latent load, input to variable-speed DX coil
        static Real64 MaxONOFFCyclesperHour(4.0); // Maximum cycling rate of heat pump [cycles/hr]
        static Real64 HPTimeConstant(0.0);        // Heat pump time constant [s]
        static Real64 FanDelayTime(0.0);          // Fan delay time, time delay for the HP's fan to
        static Real64 OnOffAirFlowRatio(1.0);     // ratio of compressor on flow to average flow over time step
        static Real64 SpeedRatio(0.0);            // SpeedRatio varies between 1.0 (higher speed) and 0.0 (lower speed)

        CoilIndex = int(Par(1));
        FanOpMode = int(Par(5));

        SimVariableSpeedCoils(state, "",
                              CoilIndex,
                              FanOpMode,
                              MaxONOFFCyclesperHour,
                              HPTimeConstant,
                              FanDelayTime,
                              On,
                              PartLoadRatio,
                              SpeedNum,
                              SpeedRatio,
                              QZnReq,
                              QLatReq,
                              OnOffAirFlowRatio);

        OutletAirTemp = VarSpeedCoil(CoilIndex).OutletAirDBTemp;
        Residuum = Par(2) - OutletAirTemp;

        return Residuum;
    }

    //******************************************************************************

    Real64 VSCoilSpeedResidual(EnergyPlusData &state, Real64 const SpeedRatio,   // compressor cycling ratio (1.0 is continuous, 0.0 is off)
                               Array1D<Real64> const &Par // Par(1) = DX coil number
    )
    {
        // FUNCTION INFORMATION:
        //       AUTHOR         Bo Shen
        //       DATE WRITTEN   Feb, 2013
        //       MODIFIED       na
        //       RE-ENGINEERED  na

        // PURPOSE OF THIS FUNCTION:
        //  Calculates residual function, iterate speed ratio
        //  compare the desired temperature value with exit temperature from a variable-speed heating coil

        // REFERENCES:

        // USE STATEMENTS:
        // na
        // Using/Aliasing
        using VariableSpeedCoils::SimVariableSpeedCoils;
        using VariableSpeedCoils::VarSpeedCoil;

        // Return value
        Real64 Residuum; // residual to be minimized to zero

        // Argument array dimensioning

        // Locals
        // SUBROUTINE ARGUMENT DEFINITIONS:
        // par(2) = desired air outlet temperature [C]
        // par(5) = supply air fan operating mode (ContFanCycCoil)

        // FUNCTION PARAMETER DEFINITIONS:
        // na

        // INTERFACE BLOCK SPECIFICATIONS
        // na

        // DERIVED TYPE DEFINITIONS
        // na

        // FUNCTION LOCAL VARIABLE DECLARATIONS:
        int CoilIndex;                            // index of this coil
        Real64 OutletAirTemp;                     // outlet air temperature [C]
        int FanOpMode;                            // Supply air fan operating mode
        static int SpeedNum(1);                   // speed number of variable speed DX cooling coil
        static Real64 QZnReq(0.001);              // Zone load (W), input to variable-speed DX coil
        static Real64 QLatReq(0.0);               // Zone latent load, input to variable-speed DX coil
        static Real64 MaxONOFFCyclesperHour(4.0); // Maximum cycling rate of heat pump [cycles/hr]
        static Real64 HPTimeConstant(0.0);        // Heat pump time constant [s]
        static Real64 FanDelayTime(0.0);          // Fan delay time, time delay for the HP's fan to
        static Real64 OnOffAirFlowRatio(1.0);     // ratio of compressor on flow to average flow over time step
        static Real64 PartLoadRatio(1.0);         // SpeedRatio varies between 1.0 (higher speed) and 0.0 (lower speed)

        CoilIndex = int(Par(1));
        FanOpMode = int(Par(5));
        SpeedNum = int(Par(3));

        SimVariableSpeedCoils(state, "",
                              CoilIndex,
                              FanOpMode,
                              MaxONOFFCyclesperHour,
                              HPTimeConstant,
                              FanDelayTime,
                              On,
                              PartLoadRatio,
                              SpeedNum,
                              SpeedRatio,
                              QZnReq,
                              QLatReq,
                              OnOffAirFlowRatio);

        OutletAirTemp = VarSpeedCoil(CoilIndex).OutletAirDBTemp;
        Residuum = Par(2) - OutletAirTemp;

        return Residuum;
    }

    int GetHeatingCoilInletNodeNum(EnergyPlusData &state, std::string const &DXHeatCoilSysName, bool &InletNodeErrFlag)
    {
        // SUBROUTINE INFORMATION:
        //       AUTHOR         Lixing Gu, FSEC
        //       DATE WRITTEN   Apr. 2019
        // PURPOSE OF THIS SUBROUTINE:
        // Get inlet node number

        // SUBROUTINE LOCAL VARIABLE DECLARATIONS:
        int NodeNum;
        int DXHeatSysNum;

        if (GetInputFlag) { // First time subroutine has been entered
            GetDXHeatPumpSystemInput(state);
            GetInputFlag = false;
        }

        NodeNum = 0;
        if (NumDXHeatPumpSystems > 0) {
            DXHeatSysNum = UtilityRoutines::FindItemInList(DXHeatCoilSysName, DXHeatPumpSystem);
            if (DXHeatSysNum > 0 && DXHeatSysNum <= NumDXHeatPumpSystems) {
                NodeNum = DXHeatPumpSystem(DXHeatSysNum).DXHeatPumpCoilInletNodeNum;
            }
        }
        if (NodeNum == 0) InletNodeErrFlag = true;

        return NodeNum;
    }

    int GetHeatingCoilOutletNodeNum(EnergyPlusData &state, std::string const &DXHeatCoilSysName, bool &OutletNodeErrFlag)
    {
        // SUBROUTINE INFORMATION:
        //       AUTHOR         Lixing Gu, FSEC
        //       DATE WRITTEN   Apr. 2019
        // PURPOSE OF THIS SUBROUTINE:
        // Get Outlet node number

        // SUBROUTINE LOCAL VARIABLE DECLARATIONS:
        int NodeNum;
        int DXHeatSysNum;

        if (GetInputFlag) { // First time subroutine has been entered
            GetDXHeatPumpSystemInput(state);
            GetInputFlag = false;
        }

        NodeNum = 0;
        if (NumDXHeatPumpSystems > 0) {
            DXHeatSysNum = UtilityRoutines::FindItemInList(DXHeatCoilSysName, DXHeatPumpSystem);
            if (DXHeatSysNum > 0 && DXHeatSysNum <= NumDXHeatPumpSystems) {
                NodeNum = DXHeatPumpSystem(DXHeatSysNum).DXHeatPumpCoilOutletNodeNum;
            }
        }
        if (NodeNum == 0) OutletNodeErrFlag = true;

        return NodeNum;
    }

} // namespace HVACDXHeatPumpSystem

} // namespace EnergyPlus<|MERGE_RESOLUTION|>--- conflicted
+++ resolved
@@ -435,11 +435,7 @@
             DXHeatPumpSystem(DXHeatSysNum).FanOpMode = ContFanCycCoil;
 
             if (DXHeatPumpSystem(DXHeatSysNum).HeatPumpCoilType_Num != Coil_HeatingAirToAirVariableSpeed) {
-<<<<<<< HEAD
-                SetCoilSystemHeatingDXFlag(state.files, DXHeatPumpSystem(DXHeatSysNum).HeatPumpCoilType, DXHeatPumpSystem(DXHeatSysNum).HeatPumpCoilName);
-=======
                 SetCoilSystemHeatingDXFlag(state, DXHeatPumpSystem(DXHeatSysNum).HeatPumpCoilType, DXHeatPumpSystem(DXHeatSysNum).HeatPumpCoilName);
->>>>>>> e7001b2e
             }
 
         } // End of the DX System Loop
