--- conflicted
+++ resolved
@@ -1564,9 +1564,9 @@
     Array1D<bool> SurfWindDirEMSOverrideOn;               // if true, EMS is calling to override the outside wind direction
     Array1D<Real64> SurfWindDirEMSOverrideValue;          // value to use for EMS override of outside wind direction (deg)
 
-    Array1D<bool> SurfTInsideEMSOverrideOn; // EMS Inside surface temperature override enable
-    Array1D<Real64> SurfTInsideEMSOverrideValue; // EMS Inside surface temperature override value
-    Array1D<bool> SurfTOutsideEMSOverrideOn; // EMS Outside surface temperature override enable
+    Array1D<bool> SurfTInsideEMSOverrideOn;       // EMS Inside surface temperature override enable
+    Array1D<Real64> SurfTInsideEMSOverrideValue;  // EMS Inside surface temperature override value
+    Array1D<bool> SurfTOutsideEMSOverrideOn;      // EMS Outside surface temperature override enable
     Array1D<Real64> SurfTOutsideEMSOverrideValue; // EMS Outside surface temperature override value
 
     // Surface Properties
@@ -1814,352 +1814,7 @@
 
     void clear_state() override
     {
-<<<<<<< HEAD
         new (this) SurfacesData();
-=======
-        this->TotSurfaces = 0;
-        this->TotWindows = 0;
-        this->TotStormWin = 0;
-        this->TotWinShadingControl = 0;
-        this->TotIntConvCoeff = 0;
-        this->TotExtConvCoeff = 0;
-        this->TotOSC = 0;
-        this->TotOSCM = 0;
-        this->TotExtVentCav = 0;
-        this->TotSurfIncSolSSG = 0;
-        this->TotFenLayAbsSSG = 0;
-        this->TotSurfLocalEnv = 0;
-        this->Corner = 0;
-        this->MaxVerticesPerSurface = 4;
-        this->BuildingShadingCount = 0;
-        this->FixedShadingCount = 0;
-        this->AttachedShadingCount = 0;
-        this->ShadingSurfaceFirst = -1;
-        this->ShadingSurfaceLast = -1;
-        this->AspectTransform = false;
-        this->CalcSolRefl = false;
-        this->CCW = false;
-        this->WorldCoordSystem = false;
-        this->DaylRefWorldCoordSystem = false;
-        this->MaxRecPts = 0;
-        this->MaxReflRays = 0;
-        this->GroundLevelZ = 0.0;
-        this->AirflowWindows = false;
-        this->ShadingTransmittanceVaries = false;
-        this->UseRepresentativeSurfaceCalculations = false;
-        this->AnyMovableInsulation = false;
-        this->AnyMovableSlat = false;
-        this->SurfWinInsideGlassCondensationFlag.deallocate();
-        this->SurfWinInsideFrameCondensationFlag.deallocate();
-        this->SurfWinInsideDividerCondensationFlag.deallocate();
-        this->SurfAdjacentZone.deallocate();
-        this->X0.deallocate();
-        this->Y0.deallocate();
-        this->Z0.deallocate();
-        this->RepresentativeSurfaceMap.clear();
-        this->AllHTSurfaceList.clear();
-        this->AllIZSurfaceList.clear();
-        this->AllHTNonWindowSurfaceList.clear();
-        this->AllHTWindowSurfaceList.clear();
-        this->AllSurfaceListReportOrder.clear();
-
-        this->SurfOutDryBulbTemp.deallocate();
-        this->SurfOutWetBulbTemp.deallocate();
-        this->SurfOutWindSpeed.deallocate();
-        this->SurfOutWindDir.deallocate();
-        this->SurfGenericContam.deallocate();
-        this->SurfLowTempErrCount.deallocate();
-        this->SurfHighTempErrCount.deallocate();
-        this->SurfAirSkyRadSplit.deallocate();
-        this->SurfSunCosHourly.deallocate();
-        this->SurfSunlitArea.deallocate();
-        this->SurfSunlitFrac.deallocate();
-        this->SurfSkySolarInc.deallocate();
-        this->SurfGndSolarInc.deallocate();
-        this->SurfBmToBmReflFacObs.deallocate();
-        this->SurfBmToDiffReflFacObs.deallocate();
-        this->SurfBmToDiffReflFacGnd.deallocate();
-        this->SurfSkyDiffReflFacGnd.deallocate();
-        this->SurfOpaqAI.deallocate();
-        this->SurfOpaqAO.deallocate();
-        this->SurfPenumbraID.deallocate();
-        this->SurfReflFacBmToDiffSolObs.deallocate();
-        this->SurfReflFacBmToDiffSolGnd.deallocate();
-        this->SurfReflFacBmToBmSolObs.deallocate();
-        this->SurfReflFacSkySolObs.deallocate();
-        this->SurfReflFacSkySolGnd.deallocate();
-        this->SurfCosIncAveBmToBmSolObs.deallocate();
-        this->SurfShadowDiffuseSolRefl.deallocate();
-        this->SurfShadowDiffuseVisRefl.deallocate();
-        this->SurfShadowGlazingFrac.deallocate();
-        this->SurfShadowGlazingConstruct.deallocate();
-        this->SurfShadowRecSurfNum.deallocate();
-        this->SurfShadowDisabledZoneList.deallocate();
-        this->SurfMaterialMovInsulExt.deallocate();
-        this->SurfMaterialMovInsulInt.deallocate();
-        this->SurfSchedMovInsulExt.deallocate();
-        this->SurfSchedMovInsulInt.deallocate();
-        this->SurfEMSConstructionOverrideON.deallocate();
-        this->SurfEMSConstructionOverrideValue.deallocate();
-        this->SurfEMSOverrideIntConvCoef.deallocate();
-        this->SurfEMSValueForIntConvCoef.deallocate();
-        this->SurfEMSOverrideExtConvCoef.deallocate();
-        this->SurfEMSValueForExtConvCoef.deallocate();
-        this->SurfOutDryBulbTempEMSOverrideOn.deallocate();
-        this->SurfOutDryBulbTempEMSOverrideValue.deallocate();
-        this->SurfOutWetBulbTempEMSOverrideOn.deallocate();
-        this->SurfOutWetBulbTempEMSOverrideValue.clear();
-        this->SurfWindSpeedEMSOverrideOn.deallocate();
-        this->SurfWindSpeedEMSOverrideValue.deallocate();
-        this->SurfViewFactorGroundEMSOverrideOn.deallocate();
-        this->SurfViewFactorGroundEMSOverrideValue.deallocate();
-        this->SurfWindDirEMSOverrideOn.deallocate();
-        this->SurfWindDirEMSOverrideValue.deallocate();
-
-        this->SurfTInsideEMSOverrideOn.deallocate();
-        this->SurfTInsideEMSOverrideValue.deallocate();
-        this->SurfTOutsideEMSOverrideOn.deallocate();
-        this->SurfTOutsideEMSOverrideValue.deallocate();
-
-        this->SurfDaylightingShelfInd.deallocate();
-        this->SurfSchedExternalShadingFrac.deallocate();
-        this->SurfExternalShadingSchInd.deallocate();
-        this->SurfHasSurroundingSurfProperties.deallocate();
-        this->SurfSurroundingSurfacesNum.deallocate();
-        this->SurfHasLinkedOutAirNode.deallocate();
-        this->SurfLinkedOutAirNode.deallocate();
-        this->SurfExtEcoRoof.deallocate();
-        this->SurfExtCavityPresent.deallocate();
-        this->SurfExtCavNum.deallocate();
-        this->SurfIsPV.deallocate();
-        this->SurfIsICS.deallocate();
-        this->SurfIsPool.deallocate();
-        this->SurfICSPtr.deallocate();
-        this->SurfIsRadSurfOrVentSlabOrPool.deallocate();
-        this->SurfTAirRef.deallocate();
-        this->SurfIntConvCoeffIndex.deallocate();
-        this->SurfExtConvCoeffIndex.deallocate();
-        this->SurfIntConvClassification.deallocate();
-        this->SurfIntConvHcModelEq.deallocate();
-        this->SurfIntConvHcUserCurveIndex.deallocate();
-        this->SurfOutConvClassification.deallocate();
-        this->SurfOutConvHfModelEq.deallocate();
-        this->SurfOutConvHfUserCurveIndex.deallocate();
-        this->SurfOutConvHnModelEq.deallocate();
-        this->SurfOutConvHnUserCurveIndex.deallocate();
-        this->SurfOutConvFaceArea.deallocate();
-        this->SurfOutConvFacePerimeter.deallocate();
-        this->SurfOutConvFaceHeight.deallocate();
-        this->SurfIntConvZoneWallHeight.deallocate();
-        this->SurfIntConvZonePerimLength.deallocate();
-        this->SurfIntConvZoneHorizHydrDiam.deallocate();
-        this->SurfIntConvWindowWallRatio.deallocate();
-        this->SurfIntConvWindowLocation.deallocate();
-        this->SurfIntConvSurfGetsRadiantHeat.deallocate();
-        this->SurfIntConvSurfHasActiveInIt.deallocate();
-
-        this->SurfWinA.deallocate();
-        this->SurfWinADiffFront.deallocate();
-        this->SurfWinACFOverlap.deallocate();
-        this->SurfWinTransSolar.deallocate();
-        this->SurfWinBmSolar.deallocate();
-        this->SurfWinBmBmSolar.deallocate();
-        this->SurfWinBmDifSolar.deallocate();
-        this->SurfWinDifSolar.deallocate();
-        this->SurfWinHeatGain.deallocate();
-        this->SurfWinHeatGainRep.deallocate();
-        this->SurfWinHeatLossRep.deallocate();
-        this->SurfWinGainConvGlazToZoneRep.deallocate();
-        this->SurfWinGainIRGlazToZoneRep.deallocate();
-        this->SurfWinLossSWZoneToOutWinRep.deallocate();
-        this->SurfWinGainFrameDividerToZoneRep.deallocate();
-        this->SurfWinGainConvShadeToZoneRep.deallocate();
-        this->SurfWinGainIRShadeToZoneRep.deallocate();
-        this->SurfWinGapConvHtFlowRep.deallocate();
-        this->SurfWinShadingAbsorbedSolar.deallocate();
-        this->SurfWinSysSolTransmittance.deallocate();
-        this->SurfWinSysSolReflectance.deallocate();
-        this->SurfWinSysSolAbsorptance.deallocate();
-        this->SurfWinTransSolarEnergy.deallocate();
-        this->SurfWinBmSolarEnergy.deallocate();
-        this->SurfWinBmBmSolarEnergy.deallocate();
-        this->SurfWinBmDifSolarEnergy.deallocate();
-        this->SurfWinDifSolarEnergy.deallocate();
-        this->SurfWinHeatGainRepEnergy.deallocate();
-        this->SurfWinHeatLossRepEnergy.deallocate();
-        this->SurfWinShadingAbsorbedSolarEnergy.deallocate();
-        this->SurfWinGapConvHtFlowRepEnergy.deallocate();
-        this->SurfWinHeatTransferRepEnergy.deallocate();
-        this->SurfWinIRfromParentZone.deallocate();
-        this->SurfWinFrameQRadOutAbs.deallocate();
-        this->SurfWinFrameQRadInAbs.deallocate();
-        this->SurfWinDividerQRadOutAbs.deallocate();
-        this->SurfWinDividerQRadInAbs.deallocate();
-        this->SurfWinExtBeamAbsByShade.deallocate();
-        this->SurfWinExtDiffAbsByShade.deallocate();
-        this->SurfWinIntBeamAbsByShade.deallocate();
-        this->SurfWinIntSWAbsByShade.deallocate();
-        this->SurfWinInitialDifSolAbsByShade.deallocate();
-        this->SurfWinIntLWAbsByShade.deallocate();
-        this->SurfWinConvHeatFlowNatural.deallocate();
-        this->SurfWinConvHeatGainToZoneAir.deallocate();
-        this->SurfWinRetHeatGainToZoneAir.deallocate();
-        this->SurfWinDividerHeatGain.deallocate();
-        this->SurfWinBlTsolBmBm.deallocate();
-        this->SurfWinBlTsolBmDif.deallocate();
-        this->SurfWinBlTsolDifDif.deallocate();
-        this->SurfWinBlGlSysTsolBmBm.deallocate();
-        this->SurfWinBlGlSysTsolDifDif.deallocate();
-        this->SurfWinScTsolBmBm.deallocate();
-        this->SurfWinScTsolBmDif.deallocate();
-        this->SurfWinScTsolDifDif.deallocate();
-        this->SurfWinScGlSysTsolBmBm.deallocate();
-        this->SurfWinScGlSysTsolDifDif.deallocate();
-        this->SurfWinGlTsolBmBm.deallocate();
-        this->SurfWinGlTsolBmDif.deallocate();
-        this->SurfWinGlTsolDifDif.deallocate();
-        this->SurfWinBmSolTransThruIntWinRep.deallocate();
-        this->SurfWinBmSolAbsdOutsReveal.deallocate();
-        this->SurfWinBmSolRefldOutsRevealReport.deallocate();
-        this->SurfWinBmSolAbsdInsReveal.deallocate();
-        this->SurfWinBmSolRefldInsReveal.deallocate();
-        this->SurfWinBmSolRefldInsRevealReport.deallocate();
-        this->SurfWinOutsRevealDiffOntoGlazing.deallocate();
-        this->SurfWinInsRevealDiffOntoGlazing.deallocate();
-        this->SurfWinInsRevealDiffIntoZone.deallocate();
-        this->SurfWinOutsRevealDiffOntoFrame.deallocate();
-        this->SurfWinInsRevealDiffOntoFrame.deallocate();
-        this->SurfWinInsRevealDiffOntoGlazingReport.deallocate();
-        this->SurfWinInsRevealDiffIntoZoneReport.deallocate();
-        this->SurfWinInsRevealDiffOntoFrameReport.deallocate();
-        this->SurfWinBmSolAbsdInsRevealReport.deallocate();
-        this->SurfWinBmSolTransThruIntWinRepEnergy.deallocate();
-        this->SurfWinBmSolRefldOutsRevealRepEnergy.deallocate();
-        this->SurfWinBmSolRefldInsRevealRepEnergy.deallocate();
-        this->SurfWinProfileAngHor.deallocate();
-        this->SurfWinProfileAngVert.deallocate();
-        this->SurfWinShadingFlag.deallocate();
-        this->SurfWinShadingFlagEMSOn.deallocate();
-        this->SurfWinShadingFlagEMSValue.deallocate();
-        this->SurfWinStormWinFlag.deallocate();
-        this->SurfWinStormWinFlagPrevDay.deallocate();
-        this->SurfWinFracTimeShadingDeviceOn.deallocate();
-        this->SurfWinExtIntShadePrevTS.deallocate();
-        this->SurfWinHasShadeOrBlindLayer.deallocate();
-        this->SurfWinSurfDayLightInit.deallocate();
-        this->SurfWinDaylFacPoint.deallocate();
-        this->SurfWinVisTransSelected.deallocate();
-        this->SurfWinSwitchingFactor.deallocate();
-        this->SurfWinTheta.deallocate();
-        this->SurfWinPhi.deallocate();
-        this->SurfWinRhoCeilingWall.deallocate();
-        this->SurfWinRhoFloorWall.deallocate();
-        this->SurfWinFractionUpgoing.deallocate();
-        this->SurfWinVisTransRatio.deallocate();
-        this->SurfWinFrameArea.deallocate();
-        this->SurfWinFrameConductance.deallocate();
-        this->SurfWinFrameSolAbsorp.deallocate();
-        this->SurfWinFrameVisAbsorp.deallocate();
-        this->SurfWinFrameEmis.deallocate();
-        this->SurfWinFrEdgeToCenterGlCondRatio.deallocate();
-        this->SurfWinFrameEdgeArea.deallocate();
-        this->SurfWinFrameTempIn.deallocate();
-        this->SurfWinFrameTempInOld.deallocate();
-        this->SurfWinFrameTempSurfOut.deallocate();
-        this->SurfWinProjCorrFrOut.deallocate();
-        this->SurfWinProjCorrFrIn.deallocate();
-        this->SurfWinDividerType.deallocate();
-        this->SurfWinDividerArea.deallocate();
-        this->SurfWinDividerConductance.deallocate();
-        this->SurfWinDividerSolAbsorp.deallocate();
-        this->SurfWinDividerVisAbsorp.deallocate();
-        this->SurfWinDividerEmis.deallocate();
-        this->SurfWinDivEdgeToCenterGlCondRatio.deallocate();
-        this->SurfWinDividerEdgeArea.deallocate();
-        this->SurfWinDividerTempIn.deallocate();
-        this->SurfWinDividerTempInOld.deallocate();
-        this->SurfWinDividerTempSurfOut.deallocate();
-        this->SurfWinProjCorrDivOut.deallocate();
-        this->SurfWinProjCorrDivIn.deallocate();
-        this->SurfWinGlazedFrac.deallocate();
-        this->SurfWinCenterGlArea.deallocate();
-        this->SurfWinEdgeGlCorrFac.deallocate();
-        this->SurfWinOriginalClass.deallocate();
-        this->SurfWinShadeAbsFacFace1.deallocate();
-        this->SurfWinShadeAbsFacFace2.deallocate();
-        this->SurfWinConvCoeffWithShade.deallocate();
-        this->SurfWinOtherConvHeatGain.deallocate();
-        this->SurfWinBlindNumber.deallocate();
-        this->SurfWinEffInsSurfTemp.deallocate();
-        this->SurfWinMovableSlats.deallocate();
-        this->SurfWinSlatAngThisTS.deallocate();
-        this->SurfWinSlatAngThisTSDeg.deallocate();
-        this->SurfWinSlatAngThisTSDegEMSon.deallocate();
-        this->SurfWinSlatAngThisTSDegEMSValue.deallocate();
-        this->SurfWinSlatsBlockBeam.deallocate();
-        this->SurfWinSlatsAngIndex.deallocate();
-        this->SurfWinSlatsAngInterpFac.deallocate();
-        this->SurfWinProfileAng.deallocate();
-        this->SurfWinProfAngIndex.deallocate();
-        this->SurfWinProfAngInterpFac.deallocate();
-        this->SurfWinBlindBmBmTrans.deallocate();
-        this->SurfWinBlindAirFlowPermeability.deallocate();
-        this->SurfWinTotGlazingThickness.deallocate();
-        this->SurfWinTanProfileAngHor.deallocate();
-        this->SurfWinTanProfileAngVert.deallocate();
-        this->SurfWinInsideSillDepth.deallocate();
-        this->SurfWinInsideReveal.deallocate();
-        this->SurfWinInsideSillSolAbs.deallocate();
-        this->SurfWinInsideRevealSolAbs.deallocate();
-        this->SurfWinOutsideRevealSolAbs.deallocate();
-        this->SurfWinScreenNumber.deallocate();
-        this->SurfWinAirflowSource.deallocate();
-        this->SurfWinAirflowDestination.deallocate();
-        this->SurfWinAirflowReturnNodePtr.deallocate();
-        this->SurfWinMaxAirflow.deallocate();
-        this->SurfWinAirflowControlType.deallocate();
-        this->SurfWinAirflowHasSchedule.deallocate();
-        this->SurfWinAirflowSchedulePtr.deallocate();
-        this->SurfWinAirflowThisTS.deallocate();
-        this->SurfWinTAirflowGapOutlet.deallocate();
-        this->SurfWinWindowCalcIterationsRep.deallocate();
-        this->SurfWinVentingOpenFactorMultRep.deallocate();
-        this->SurfWinInsideTempForVentingRep.deallocate();
-        this->SurfWinVentingAvailabilityRep.deallocate();
-        this->SurfWinSkyGndSolarInc.deallocate();
-        this->SurfWinBmGndSolarInc.deallocate();
-        this->SurfWinLightWellEff.deallocate();
-        this->SurfWinSolarDiffusing.deallocate();
-        this->SurfWinFrameHeatGain.deallocate();
-        this->SurfWinFrameHeatLoss.deallocate();
-        this->SurfWinDividerHeatLoss.deallocate();
-        this->SurfWinTCLayerTemp.deallocate();
-        this->SurfWinSpecTemp.deallocate();
-        this->SurfWinWindowModelType.deallocate();
-        this->SurfWinTDDPipeNum.deallocate();
-        this->SurfWinStormWinConstr.deallocate();
-        this->SurfActiveConstruction.deallocate();
-        this->SurfWinActiveShadedConstruction.deallocate();
-        this->AnyHeatBalanceInsideSourceTerm = false;
-        this->AnyHeatBalanceOutsideSourceTerm = false;
-        this->Surface.deallocate();
-        this->SurfaceWindow.deallocate();
-        this->FrameDivider.deallocate();
-        this->StormWindow.deallocate();
-        this->WindowShadingControl.deallocate();
-        this->OSC.deallocate();
-        this->OSCM.deallocate();
-        this->UserIntConvectionCoeffs.deallocate();
-        this->UserExtConvectionCoeffs.deallocate();
-        this->ShadeV.deallocate();
-        this->ExtVentedCavity.deallocate();
-        this->SurfIncSolSSG.deallocate();
-        this->FenLayAbsSSG.deallocate();
-        this->SurfLocalEnvironment.deallocate();
-        this->SurroundingSurfsProperty.deallocate();
-        this->IntMassObjects.deallocate();
-        this->actualMaxSlatAngs = DataSurfaces::MaxSlatAngs;
->>>>>>> 316f894e
     }
 };
 
