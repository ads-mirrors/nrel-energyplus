--- conflicted
+++ resolved
@@ -260,15 +260,9 @@
         if (DataGlobals::BeginEnvrnFlag) {
             if (state.dataUserDefinedComponents->UserCoil(CompNum).ErlInitProgramMngr > 0) {
                 EMSManager::ManageEMS(
-<<<<<<< HEAD
-                    state, EMSManager::EMSCallFrom::UserDefinedComponentModel, anyEMSRan, UserCoil(CompNum).ErlInitProgramMngr);
-            } else if (UserCoil(CompNum).initPluginLocation > -1) {
-                EnergyPlus::PluginManagement::pluginManager->runSingleUserDefinedPlugin(state, UserCoil(CompNum).initPluginLocation);
-=======
-                    state, DataGlobals::emsCallFromUserDefinedComponentModel, anyEMSRan, state.dataUserDefinedComponents->UserCoil(CompNum).ErlInitProgramMngr);
+                    state, EMSManager::EMSCallFrom::UserDefinedComponentModel, anyEMSRan, state.dataUserDefinedComponents->UserCoil(CompNum).ErlInitProgramMngr);
             } else if (state.dataUserDefinedComponents->UserCoil(CompNum).initPluginLocation > -1) {
                 EnergyPlus::PluginManagement::pluginManager->runSingleUserDefinedPlugin(state, state.dataUserDefinedComponents->UserCoil(CompNum).initPluginLocation);
->>>>>>> 0d83898a
             }
 
             if (state.dataUserDefinedComponents->UserCoil(CompNum).PlantIsConnected) {
@@ -288,17 +282,10 @@
 
         state.dataUserDefinedComponents->UserCoil(CompNum).initialize(state);
 
-<<<<<<< HEAD
-        if (UserCoil(CompNum).ErlSimProgramMngr > 0) {
-            EMSManager::ManageEMS(state, EMSManager::EMSCallFrom::UserDefinedComponentModel, anyEMSRan, UserCoil(CompNum).ErlSimProgramMngr);
-        } else if (UserCoil(CompNum).simPluginLocation > -1) {
-            EnergyPlus::PluginManagement::pluginManager->runSingleUserDefinedPlugin(state, UserCoil(CompNum).simPluginLocation);
-=======
         if (state.dataUserDefinedComponents->UserCoil(CompNum).ErlSimProgramMngr > 0) {
-            EMSManager::ManageEMS(state, DataGlobals::emsCallFromUserDefinedComponentModel, anyEMSRan, state.dataUserDefinedComponents->UserCoil(CompNum).ErlSimProgramMngr);
+            EMSManager::ManageEMS(state, EMSManager::EMSCallFrom::UserDefinedComponentModel, anyEMSRan, state.dataUserDefinedComponents->UserCoil(CompNum).ErlSimProgramMngr);
         } else if (state.dataUserDefinedComponents->UserCoil(CompNum).simPluginLocation > -1) {
             EnergyPlus::PluginManagement::pluginManager->runSingleUserDefinedPlugin(state, state.dataUserDefinedComponents->UserCoil(CompNum).simPluginLocation);
->>>>>>> 0d83898a
         }
 
         state.dataUserDefinedComponents->UserCoil(CompNum).report();
@@ -365,15 +352,9 @@
 
             if (state.dataUserDefinedComponents->UserZoneAirHVAC(CompNum).ErlInitProgramMngr > 0) {
                 EMSManager::ManageEMS(
-<<<<<<< HEAD
-                    state, EMSManager::EMSCallFrom::UserDefinedComponentModel, anyEMSRan, UserZoneAirHVAC(CompNum).ErlInitProgramMngr);
-            } else if (UserZoneAirHVAC(CompNum).initPluginLocation > -1) {
-                EnergyPlus::PluginManagement::pluginManager->runSingleUserDefinedPlugin(state, UserZoneAirHVAC(CompNum).initPluginLocation);
-=======
-                    state, DataGlobals::emsCallFromUserDefinedComponentModel, anyEMSRan, state.dataUserDefinedComponents->UserZoneAirHVAC(CompNum).ErlInitProgramMngr);
+                    state, EMSManager::EMSCallFrom::UserDefinedComponentModel, anyEMSRan, state.dataUserDefinedComponents->UserZoneAirHVAC(CompNum).ErlInitProgramMngr);
             } else if (state.dataUserDefinedComponents->UserZoneAirHVAC(CompNum).initPluginLocation > -1) {
                 EnergyPlus::PluginManagement::pluginManager->runSingleUserDefinedPlugin(state, state.dataUserDefinedComponents->UserZoneAirHVAC(CompNum).initPluginLocation);
->>>>>>> 0d83898a
             }
             if (state.dataUserDefinedComponents->UserZoneAirHVAC(CompNum).NumPlantConnections > 0) {
                 for (int Loop = 1; Loop <= state.dataUserDefinedComponents->UserZoneAirHVAC(CompNum).NumPlantConnections; ++Loop) {
@@ -398,15 +379,9 @@
 
         if (state.dataUserDefinedComponents->UserZoneAirHVAC(CompNum).ErlSimProgramMngr > 0) {
             EMSManager::ManageEMS(
-<<<<<<< HEAD
-                state, EMSManager::EMSCallFrom::UserDefinedComponentModel, anyEMSRan, UserZoneAirHVAC(CompNum).ErlSimProgramMngr);
-        } else if (UserZoneAirHVAC(CompNum).simPluginLocation > -1) {
-            EnergyPlus::PluginManagement::pluginManager->runSingleUserDefinedPlugin(state, UserZoneAirHVAC(CompNum).simPluginLocation);
-=======
-                state, DataGlobals::emsCallFromUserDefinedComponentModel, anyEMSRan, state.dataUserDefinedComponents->UserZoneAirHVAC(CompNum).ErlSimProgramMngr);
+                state, EMSManager::EMSCallFrom::UserDefinedComponentModel, anyEMSRan, state.dataUserDefinedComponents->UserZoneAirHVAC(CompNum).ErlSimProgramMngr);
         } else if (state.dataUserDefinedComponents->UserZoneAirHVAC(CompNum).simPluginLocation > -1) {
             EnergyPlus::PluginManagement::pluginManager->runSingleUserDefinedPlugin(state, state.dataUserDefinedComponents->UserZoneAirHVAC(CompNum).simPluginLocation);
->>>>>>> 0d83898a
         }
 
         state.dataUserDefinedComponents->UserZoneAirHVAC(CompNum).report();
@@ -473,15 +448,9 @@
 
             if (state.dataUserDefinedComponents->UserAirTerminal(CompNum).ErlInitProgramMngr > 0) {
                 EMSManager::ManageEMS(
-<<<<<<< HEAD
-                    state, EMSManager::EMSCallFrom::UserDefinedComponentModel, anyEMSRan, UserAirTerminal(CompNum).ErlInitProgramMngr);
-            } else if (UserAirTerminal(CompNum).initPluginLocation > -1) {
-                EnergyPlus::PluginManagement::pluginManager->runSingleUserDefinedPlugin(state, UserAirTerminal(CompNum).initPluginLocation);
-=======
-                    state, DataGlobals::emsCallFromUserDefinedComponentModel, anyEMSRan, state.dataUserDefinedComponents->UserAirTerminal(CompNum).ErlInitProgramMngr);
+                    state, EMSManager::EMSCallFrom::UserDefinedComponentModel, anyEMSRan, state.dataUserDefinedComponents->UserAirTerminal(CompNum).ErlInitProgramMngr);
             } else if (state.dataUserDefinedComponents->UserAirTerminal(CompNum).initPluginLocation > -1) {
                 EnergyPlus::PluginManagement::pluginManager->runSingleUserDefinedPlugin(state, state.dataUserDefinedComponents->UserAirTerminal(CompNum).initPluginLocation);
->>>>>>> 0d83898a
             }
             if (state.dataUserDefinedComponents->UserAirTerminal(CompNum).NumPlantConnections > 0) {
                 for (int Loop = 1; Loop <= state.dataUserDefinedComponents->UserAirTerminal(CompNum).NumPlantConnections; ++Loop) {
@@ -506,15 +475,9 @@
 
         if (state.dataUserDefinedComponents->UserAirTerminal(CompNum).ErlSimProgramMngr > 0) {
             EMSManager::ManageEMS(
-<<<<<<< HEAD
-                state, EMSManager::EMSCallFrom::UserDefinedComponentModel, anyEMSRan, UserAirTerminal(CompNum).ErlSimProgramMngr);
-        } else if (UserAirTerminal(CompNum).simPluginLocation > -1) {
-            EnergyPlus::PluginManagement::pluginManager->runSingleUserDefinedPlugin(state, UserAirTerminal(CompNum).simPluginLocation);
-=======
-                state, DataGlobals::emsCallFromUserDefinedComponentModel, anyEMSRan, state.dataUserDefinedComponents->UserAirTerminal(CompNum).ErlSimProgramMngr);
+                state, EMSManager::EMSCallFrom::UserDefinedComponentModel, anyEMSRan, state.dataUserDefinedComponents->UserAirTerminal(CompNum).ErlSimProgramMngr);
         } else if (state.dataUserDefinedComponents->UserAirTerminal(CompNum).simPluginLocation > -1) {
             EnergyPlus::PluginManagement::pluginManager->runSingleUserDefinedPlugin(state, state.dataUserDefinedComponents->UserAirTerminal(CompNum).simPluginLocation);
->>>>>>> 0d83898a
         }
 
         state.dataUserDefinedComponents->UserAirTerminal(CompNum).report();
