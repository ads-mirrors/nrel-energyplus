--- conflicted
+++ resolved
@@ -685,23 +685,7 @@
   # check the python bit version here...if we are building against Python it has to match up bitwise
   # if we aren't, then the identified interpreter can be whatever bit it wants
   if(MSVC)
-<<<<<<< HEAD
     execute_process(COMMAND "${PYTHON_EXECUTABLE}" "${PROJECT_SOURCE_DIR}/cmake/PythonGetBitSize.py" OUTPUT_VARIABLE PYTHON_BIT_SIZE)
-    if(("${PYTHON_BIT_SIZE}" STREQUAL "64") AND NOT ("${CMAKE_GENERATOR_PLATFORM}" STREQUAL "Win64"))
-      message(SEND_ERROR "Found 64-bit Python but attempting to generate 32-bit EnergyPlus; this is invalid")
-    endif()
-    if(("${PYTHON_BIT_SIZE}" STREQUAL "32") AND ("${CMAKE_GENERATOR_PLATFORM}" STREQUAL "Win64"))
-      message(SEND_ERROR "Found 32-bit Python but attempting to generate 64-bit EnergyPlus; this is invalid")
-    endif()
-=======
-    execute_process(COMMAND "${PYTHON_EXECUTABLE}" "${CMAKE_SOURCE_DIR}/cmake/PythonGetBitSize.py" OUTPUT_VARIABLE PYTHON_BIT_SIZE)
-#    if(("${PYTHON_BIT_SIZE}" STREQUAL "64") AND NOT ("${CMAKE_GENERATOR_PLATFORM}" STREQUAL "x64"))
-#      message(SEND_ERROR "Found 64-bit Python but attempting to generate non-64-bit EnergyPlus; this is invalid")
-#    endif()
-#    if(("${PYTHON_BIT_SIZE}" STREQUAL "32") AND NOT ("${CMAKE_GENERATOR_PLATFORM}" STREQUAL "Win32"))
-#      message(SEND_ERROR "Found 32-bit Python but attempting to generate non-32-bit EnergyPlus; this is invalid")
-#    endif()
->>>>>>> 42071c27
   endif()
 
   # now we need to get the Python libs and add the include path for further compiling
