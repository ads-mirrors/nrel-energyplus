// EnergyPlus, Copyright (c) 1996-2020, The Board of Trustees of the University of Illinois,
// The Regents of the University of California, through Lawrence Berkeley National Laboratory
// (subject to receipt of any required approvals from the U.S. Dept. of Energy), Oak Ridge
// National Laboratory, managed by UT-Battelle, Alliance for Sustainable Energy, LLC, and other
// contributors. All rights reserved.
//
// NOTICE: This Software was developed under funding from the U.S. Department of Energy and the
// U.S. Government consequently retains certain rights. As such, the U.S. Government has been
// granted for itself and others acting on its behalf a paid-up, nonexclusive, irrevocable,
// worldwide license in the Software to reproduce, distribute copies to the public, prepare
// derivative works, and perform publicly and display publicly, and to permit others to do so.
//
// Redistribution and use in source and binary forms, with or without modification, are permitted
// provided that the following conditions are met:
//
// (1) Redistributions of source code must retain the above copyright notice, this list of
//     conditions and the following disclaimer.
//
// (2) Redistributions in binary form must reproduce the above copyright notice, this list of
//     conditions and the following disclaimer in the documentation and/or other materials
//     provided with the distribution.
//
// (3) Neither the name of the University of California, Lawrence Berkeley National Laboratory,
//     the University of Illinois, U.S. Dept. of Energy nor the names of its contributors may be
//     used to endorse or promote products derived from this software without specific prior
//     written permission.
//
// (4) Use of EnergyPlus(TM) Name. If Licensee (i) distributes the software in stand-alone form
//     without changes from the version obtained under this License, or (ii) Licensee makes a
//     reference solely to the software portion of its product, Licensee must refer to the
//     software as "EnergyPlus version X" software, where "X" is the version number Licensee
//     obtained under this License and may not use a different name for the software. Except as
//     specifically required in this Section (4), Licensee shall not use in a company name, a
//     product name, in advertising, publicity, or other promotional activities any name, trade
//     name, trademark, logo, or other designation of "EnergyPlus", "E+", "e+" or confusingly
//     similar designation, without the U.S. Department of Energy's prior written consent.
//
// THIS SOFTWARE IS PROVIDED BY THE COPYRIGHT HOLDERS AND CONTRIBUTORS "AS IS" AND ANY EXPRESS OR
// IMPLIED WARRANTIES, INCLUDING, BUT NOT LIMITED TO, THE IMPLIED WARRANTIES OF MERCHANTABILITY
// AND FITNESS FOR A PARTICULAR PURPOSE ARE DISCLAIMED. IN NO EVENT SHALL THE COPYRIGHT OWNER OR
// CONTRIBUTORS BE LIABLE FOR ANY DIRECT, INDIRECT, INCIDENTAL, SPECIAL, EXEMPLARY, OR
// CONSEQUENTIAL DAMAGES (INCLUDING, BUT NOT LIMITED TO, PROCUREMENT OF SUBSTITUTE GOODS OR
// SERVICES; LOSS OF USE, DATA, OR PROFITS; OR BUSINESS INTERRUPTION) HOWEVER CAUSED AND ON ANY
// THEORY OF LIABILITY, WHETHER IN CONTRACT, STRICT LIABILITY, OR TORT (INCLUDING NEGLIGENCE OR
// OTHERWISE) ARISING IN ANY WAY OUT OF THE USE OF THIS SOFTWARE, EVEN IF ADVISED OF THE
// POSSIBILITY OF SUCH DAMAGE.

// C++ Headers
#include <cmath>

// ObjexxFCL Headers
#include <ObjexxFCL/Array.functions.hh>
#include <ObjexxFCL/Fmath.hh>

// EnergyPlus Headers
#include <EnergyPlus/Autosizing/HeatingAirFlowSizing.hh>
#include <EnergyPlus/Autosizing/HeatingCapacitySizing.hh>
#include <EnergyPlus/BranchNodeConnections.hh>
#include <EnergyPlus/Data/EnergyPlusData.hh>
#include <EnergyPlus/DataEnvironment.hh>
#include <EnergyPlus/DataHVACGlobals.hh>
#include <EnergyPlus/DataHeatBalance.hh>
#include <EnergyPlus/DataLoopNode.hh>
#include <EnergyPlus/DataSizing.hh>
#include <EnergyPlus/DataZoneEnergyDemands.hh>
#include <EnergyPlus/DataZoneEquipment.hh>
#include <EnergyPlus/Fans.hh>
#include <EnergyPlus/FluidProperties.hh>
#include <EnergyPlus/General.hh>
#include <EnergyPlus/GeneralRoutines.hh>
#include <EnergyPlus/HVACFan.hh>
#include <EnergyPlus/HeatingCoils.hh>
#include <EnergyPlus/InputProcessing/InputProcessor.hh>
#include <EnergyPlus/NodeInputManager.hh>
#include <EnergyPlus/OutputProcessor.hh>
#include <EnergyPlus/Plant/DataPlant.hh>
#include <EnergyPlus/PlantUtilities.hh>
#include <EnergyPlus/Psychrometrics.hh>
#include <EnergyPlus/ReportCoilSelection.hh>
#include <EnergyPlus/ScheduleManager.hh>
#include <EnergyPlus/SteamCoils.hh>
#include <EnergyPlus/TempSolveRoot.hh>
#include <EnergyPlus/UnitHeater.hh>
#include <EnergyPlus/UtilityRoutines.hh>
#include <EnergyPlus/WaterCoils.hh>

namespace EnergyPlus {

namespace UnitHeater {

    // Module containing the routines dealing with the Unit Heater

    // MODULE INFORMATION:
    //       AUTHOR         Rick Strand
    //       DATE WRITTEN   May 2000
    //       MODIFIED       Brent Griffith, Sept 2010, plant upgrades, fluid properties
    //       MODIFIED       Bereket Nigusse, FSEC, October 2013, Added cycling fan operating mode
    //       RE-ENGINEERED  na

    // PURPOSE OF THIS MODULE:
    // To simulate unit heaters.  It is assumed that unit heaters are zone equipment
    // without any connection to outside air other than through a separately defined
    // air loop.

    // METHODOLOGY EMPLOYED:
    // Units are modeled as a collection of a fan and a heating coil.  The fan
    // can either be a continuously running fan or an on-off fan which turns on
    // only when there is actually a heating load.  This fan control works together
    // with the unit operation schedule to determine what the unit heater actually
    // does at a given point in time.

    // REFERENCES:
    // ASHRAE Systems and Equipment Handbook (SI), 1996. pp. 31.3-31.8
    // Rick Strand's unit heater module which was based upon Fred Buhl's fan coil
    // module (FanCoilUnits.cc)

    // Using/Aliasing
    using namespace DataLoopNode;
    using DataGlobals::BeginDayFlag;
    using DataGlobals::BeginEnvrnFlag;
    using DataGlobals::DisplayExtraWarnings;
    using DataGlobals::ScheduleAlwaysOn;
    using DataGlobals::SysSizingCalc;
    using DataHVACGlobals::cFanTypes;
    using DataHVACGlobals::ContFanCycCoil;
    using DataHVACGlobals::CycFanCycCoil;
    using DataHVACGlobals::SmallAirVolFlow;
    using DataHVACGlobals::SmallLoad;
    using DataHVACGlobals::SmallMassFlow;
    using namespace ScheduleManager;
    using Psychrometrics::PsyCpAirFnW;
    using Psychrometrics::PsyHFnTdbW;
    using Psychrometrics::PsyRhoAirFnPbTdbW;
    using namespace FluidProperties;

    static std::string const fluidNameSteam("STEAM");

    void SimUnitHeater(EnergyPlusData &state,
                       std::string const &CompName,   // name of the fan coil unit
                       int const ZoneNum,             // number of zone being served
                       bool const FirstHVACIteration, // TRUE if 1st HVAC simulation of system timestep
                       Real64 &PowerMet,              // Sensible power supplied (W)
                       Real64 &LatOutputProvided,     // Latent add/removal supplied by window AC (kg/s), dehumid = negative
                       int &CompIndex)
    {

        // SUBROUTINE INFORMATION:
        //       AUTHOR         Rick Strand
        //       DATE WRITTEN   May 2000
        //       MODIFIED       Don Shirey, Aug 2009 (LatOutputProvided)
        //       RE-ENGINEERED  na

        // PURPOSE OF THIS SUBROUTINE:
        // This is the main driver subroutine for the Unit Heater simulation.

        // METHODOLOGY EMPLOYED:
        // Standard EnergyPlus methodology.

        // Using/Aliasing
        using DataSizing::ZoneEqUnitHeater;
        using DataSizing::ZoneHeatingOnlyFan;
        using General::TrimSigDigits;

        // SUBROUTINE LOCAL VARIABLE DECLARATIONS:
        int UnitHeatNum; // index of unit heater being simulated

        // FLOW:
        if (state.dataUnitHeaters->GetUnitHeaterInputFlag) {
            GetUnitHeaterInput(state);
            state.dataUnitHeaters->GetUnitHeaterInputFlag = false;
        }

        // Find the correct Unit Heater Equipment
        if (CompIndex == 0) {
            UnitHeatNum = UtilityRoutines::FindItemInList(CompName, state.dataUnitHeaters->UnitHeat);
            if (UnitHeatNum == 0) {
                ShowFatalError("SimUnitHeater: Unit not found=" + CompName);
            }
            CompIndex = UnitHeatNum;
        } else {
            UnitHeatNum = CompIndex;
            if (UnitHeatNum > state.dataUnitHeaters->NumOfUnitHeats || UnitHeatNum < 1) {
                ShowFatalError("SimUnitHeater:  Invalid CompIndex passed=" + TrimSigDigits(UnitHeatNum) +
                               ", Number of Units=" + TrimSigDigits(state.dataUnitHeaters->NumOfUnitHeats) + ", Entered Unit name=" + CompName);
            }
            if (state.dataUnitHeaters->CheckEquipName(UnitHeatNum)) {
                if (CompName != state.dataUnitHeaters->UnitHeat(UnitHeatNum).Name) {
                    ShowFatalError("SimUnitHeater: Invalid CompIndex passed=" + TrimSigDigits(UnitHeatNum) + ", Unit name=" + CompName +
                                   ", stored Unit Name for that index=" + state.dataUnitHeaters->UnitHeat(UnitHeatNum).Name);
                }
                state.dataUnitHeaters->CheckEquipName(UnitHeatNum) = false;
            }
        }

        ZoneEqUnitHeater = true;

        InitUnitHeater(state, UnitHeatNum, ZoneNum, FirstHVACIteration);

        ZoneHeatingOnlyFan = true;

        CalcUnitHeater(state, UnitHeatNum, ZoneNum, FirstHVACIteration, PowerMet, LatOutputProvided);

        ZoneHeatingOnlyFan = false;

        //  CALL UpdateUnitHeater

        ReportUnitHeater(state, UnitHeatNum);

        ZoneEqUnitHeater = false;
    }

    void GetUnitHeaterInput(EnergyPlusData &state)
    {

        // SUBROUTINE INFORMATION:
        //       AUTHOR         Rick Strand
        //       DATE WRITTEN   May 2000
        //       MODIFIED       Chandan Sharma, FSEC, March 2011: Added ZoneHVAC sys avail manager
        //                      Bereket Nigusse, FSEC, April 2011: eliminated input node names
        //                                                         & added fan object type
        //       RE-ENGINEERED  na

        // PURPOSE OF THIS SUBROUTINE:
        // Obtain the user input data for all of the unit heaters in the input file.

        // METHODOLOGY EMPLOYED:
        // Standard EnergyPlus methodology.

        // REFERENCES:
        // Fred Buhl's fan coil module (FanCoilUnits.cc)

        // Using/Aliasing
        using BranchNodeConnections::SetUpCompSets;
        using DataGlobals::NumOfZones;
        using DataHVACGlobals::FanType_SimpleConstVolume;
        using DataHVACGlobals::FanType_SimpleOnOff;
        using DataHVACGlobals::FanType_SimpleVAV;
        using DataPlant::TypeOf_CoilSteamAirHeating;
        using DataPlant::TypeOf_CoilWaterSimpleHeating;
        using DataSizing::AutoSize;
        using DataSizing::ZoneHVACSizing;
        using DataZoneEquipment::ZoneEquipConfig;
        using Fans::GetFanAvailSchPtr;
        using Fans::GetFanIndex;
        using Fans::GetFanOutletNode;
        using Fans::GetFanType;
        using Fans::GetFanVolFlow;
        using General::TrimSigDigits;
        using NodeInputManager::GetOnlySingleNode;
        using SteamCoils::GetCoilSteamInletNode;
        using SteamCoils::GetSteamCoilIndex;
        using WaterCoils::GetCoilWaterInletNode;

        // SUBROUTINE LOCAL VARIABLE DECLARATIONS:
        static bool ErrorsFound(false);                               // Set to true if errors in input, fatal at end of routine
        int IOStatus;                                                 // Used in GetObjectItem
        bool IsNotOK;                                                 // TRUE if there was a problem with a list name
        static bool errFlag(false);                                   // interim error flag
        int NumAlphas;                                                // Number of Alphas for each GetObjectItem call
        int NumNumbers;                                               // Number of Numbers for each GetObjectItem call
        int NumFields;                                                // Total number of fields in object
        int UnitHeatNum;                                              // Item to be "gotten"
        static std::string const RoutineName("GetUnitHeaterInput: "); // include trailing blank space
        Real64 FanVolFlow;                                            // Fan volumetric flow rate
        std::string CurrentModuleObject;
        Array1D_string Alphas;         // Alpha items for object
        Array1D<Real64> Numbers;       // Numeric items for object
        Array1D_string cAlphaFields;   // Alpha field names
        Array1D_string cNumericFields; // Numeric field names
        Array1D_bool lAlphaBlanks;     // Logical array, alpha field input BLANK = .TRUE.
        Array1D_bool lNumericBlanks;   // Logical array, numeric field input BLANK = .TRUE.
        int CtrlZone;                  // index to loop counter
        int NodeNum;                   // index to loop counter
        bool ZoneNodeNotFound;         // used in error checking

        // FLOW:

        // Figure out how many unit heaters there are in the input file
        CurrentModuleObject = state.dataUnitHeaters->cMO_UnitHeater;
        state.dataUnitHeaters->NumOfUnitHeats = inputProcessor->getNumObjectsFound(CurrentModuleObject);
        inputProcessor->getObjectDefMaxArgs(CurrentModuleObject, NumFields, NumAlphas, NumNumbers);

        Alphas.allocate(NumAlphas);
        Numbers.dimension(NumNumbers, 0.0);
        cAlphaFields.allocate(NumAlphas);
        cNumericFields.allocate(NumNumbers);
        lAlphaBlanks.dimension(NumAlphas, true);
        lNumericBlanks.dimension(NumNumbers, true);

        // Allocate the local derived type and do one-time initializations for all parts of it
        if (state.dataUnitHeaters->NumOfUnitHeats > 0) {
            state.dataUnitHeaters->UnitHeat.allocate(state.dataUnitHeaters->NumOfUnitHeats);
            state.dataUnitHeaters->CheckEquipName.allocate(state.dataUnitHeaters->NumOfUnitHeats);
            state.dataUnitHeaters->UnitHeatNumericFields.allocate(state.dataUnitHeaters->NumOfUnitHeats);
        }
        state.dataUnitHeaters->CheckEquipName = true;

        for (UnitHeatNum = 1; UnitHeatNum <= state.dataUnitHeaters->NumOfUnitHeats; ++UnitHeatNum) { // Begin looping over all of the unit heaters found in the input file...

            inputProcessor->getObjectItem(state,
                                          CurrentModuleObject,
                                          UnitHeatNum,
                                          Alphas,
                                          NumAlphas,
                                          Numbers,
                                          NumNumbers,
                                          IOStatus,
                                          lNumericBlanks,
                                          lAlphaBlanks,
                                          cAlphaFields,
                                          cNumericFields);

            state.dataUnitHeaters->UnitHeatNumericFields(UnitHeatNum).FieldNames.allocate(NumNumbers);
            state.dataUnitHeaters->UnitHeatNumericFields(UnitHeatNum).FieldNames = "";
            state.dataUnitHeaters->UnitHeatNumericFields(UnitHeatNum).FieldNames = cNumericFields;
            UtilityRoutines::IsNameEmpty(Alphas(1), CurrentModuleObject, ErrorsFound);

            state.dataUnitHeaters->UnitHeat(UnitHeatNum).Name = Alphas(1);
            state.dataUnitHeaters->UnitHeat(UnitHeatNum).SchedName = Alphas(2);
            if (lAlphaBlanks(2)) {
                state.dataUnitHeaters->UnitHeat(UnitHeatNum).SchedPtr = ScheduleAlwaysOn;
            } else {
                state.dataUnitHeaters->UnitHeat(UnitHeatNum).SchedPtr = GetScheduleIndex(state, Alphas(2)); // convert schedule name to pointer
                if (state.dataUnitHeaters->UnitHeat(UnitHeatNum).SchedPtr == 0) {
                    ShowSevereError(RoutineName + CurrentModuleObject + ": invalid " + cAlphaFields(2) + " entered =" + Alphas(2) + " for " +
                                    cAlphaFields(1) + '=' + Alphas(1));
                    ErrorsFound = true;
                }
            }

            // Main air nodes (except outside air node):
            state.dataUnitHeaters->UnitHeat(UnitHeatNum).AirInNode =
                GetOnlySingleNode(state, Alphas(3), ErrorsFound, CurrentModuleObject, Alphas(1), NodeType_Air, NodeConnectionType_Inlet, 1, ObjectIsParent);

            state.dataUnitHeaters->UnitHeat(UnitHeatNum).AirOutNode =
                GetOnlySingleNode(state, Alphas(4), ErrorsFound, CurrentModuleObject, Alphas(1), NodeType_Air, NodeConnectionType_Outlet, 1, ObjectIsParent);

            // Fan information:
            state.dataUnitHeaters->UnitHeat(UnitHeatNum).FanType = Alphas(5);
            state.dataUnitHeaters->UnitHeat(UnitHeatNum).FanName = Alphas(6);
            state.dataUnitHeaters->UnitHeat(UnitHeatNum).MaxAirVolFlow = Numbers(1);

            errFlag = false;
            ValidateComponent(state, state.dataUnitHeaters->UnitHeat(UnitHeatNum).FanType, state.dataUnitHeaters->UnitHeat(UnitHeatNum).FanName, errFlag, CurrentModuleObject);
            if (errFlag) {
                ShowContinueError("specified in " + CurrentModuleObject + " = \"" + state.dataUnitHeaters->UnitHeat(UnitHeatNum).Name + "\".");
                ErrorsFound = true;
            } else {
                if (!UtilityRoutines::SameString(state.dataUnitHeaters->UnitHeat(UnitHeatNum).FanType, "Fan:SystemModel")) {
                    GetFanType(state,
                               state.dataUnitHeaters->UnitHeat(UnitHeatNum).FanName,
                               state.dataUnitHeaters->UnitHeat(UnitHeatNum).FanType_Num,
                               errFlag,
                               CurrentModuleObject,
                               state.dataUnitHeaters->UnitHeat(UnitHeatNum).Name);

                    {
                        auto const SELECT_CASE_var(state.dataUnitHeaters->UnitHeat(UnitHeatNum).FanType_Num);
                        if ((SELECT_CASE_var == FanType_SimpleConstVolume) || (SELECT_CASE_var == FanType_SimpleVAV) ||
                            (SELECT_CASE_var == FanType_SimpleOnOff)) {
                            // Get fan outlet node
                            state.dataUnitHeaters->UnitHeat(UnitHeatNum).FanOutletNode =
                                GetFanOutletNode(state, state.dataUnitHeaters->UnitHeat(UnitHeatNum).FanType, state.dataUnitHeaters->UnitHeat(UnitHeatNum).FanName, errFlag);
                            if (errFlag) {
                                ShowContinueError("specified in " + CurrentModuleObject + " = \"" + state.dataUnitHeaters->UnitHeat(UnitHeatNum).Name + "\".");
                                ErrorsFound = true;
                            }
                        } else {
                            ShowSevereError(RoutineName + CurrentModuleObject + " = \"" + Alphas(1) + "\"");
                            ShowContinueError("Fan Type must be Fan:ConstantVolume or Fan:VariableVolume");
                            ErrorsFound = true;
                        }
                    }
                    GetFanIndex(state, state.dataUnitHeaters->UnitHeat(UnitHeatNum).FanName, state.dataUnitHeaters->UnitHeat(UnitHeatNum).Fan_Index, errFlag, CurrentModuleObject);
                    if (errFlag) {
                        ErrorsFound = true;
                    } else {
                        GetFanVolFlow(state.dataUnitHeaters->UnitHeat(UnitHeatNum).Fan_Index, FanVolFlow);

                        if (FanVolFlow != AutoSize && state.dataUnitHeaters->UnitHeat(UnitHeatNum).MaxAirVolFlow != AutoSize &&
                            FanVolFlow < state.dataUnitHeaters->UnitHeat(UnitHeatNum).MaxAirVolFlow) {
                            ShowSevereError("Specified in " + CurrentModuleObject + " = " + state.dataUnitHeaters->UnitHeat(UnitHeatNum).Name);
                            ShowContinueError("...air flow rate (" + TrimSigDigits(FanVolFlow, 7) + ") in fan object " +
                                              state.dataUnitHeaters->UnitHeat(UnitHeatNum).FanName + " is less than the unit heater maximum supply air flow rate (" +
                                              TrimSigDigits(state.dataUnitHeaters->UnitHeat(UnitHeatNum).MaxAirVolFlow, 7) + ").");
                            ShowContinueError("...the fan flow rate must be greater than or equal to the unit heater maximum supply air flow rate.");
                            ErrorsFound = true;
                        } else if (FanVolFlow == AutoSize && state.dataUnitHeaters->UnitHeat(UnitHeatNum).MaxAirVolFlow != AutoSize) {
                            ShowWarningError("Specified in " + CurrentModuleObject + " = " + state.dataUnitHeaters->UnitHeat(UnitHeatNum).Name);
                            ShowContinueError("...the fan flow rate is autosized while the unit heater flow rate is not.");
                            ShowContinueError("...this can lead to unexpected results where the fan flow rate is less than required.");
                        } else if (FanVolFlow != AutoSize && state.dataUnitHeaters->UnitHeat(UnitHeatNum).MaxAirVolFlow == AutoSize) {
                            ShowWarningError("Specified in " + CurrentModuleObject + " = " + state.dataUnitHeaters->UnitHeat(UnitHeatNum).Name);
                            ShowContinueError("...the unit heater flow rate is autosized while the fan flow rate is not.");
                            ShowContinueError("...this can lead to unexpected results where the fan flow rate is less than required.");
                        }
                        state.dataUnitHeaters->UnitHeat(UnitHeatNum).FanAvailSchedPtr =
                            GetFanAvailSchPtr(state, state.dataUnitHeaters->UnitHeat(UnitHeatNum).FanType, state.dataUnitHeaters->UnitHeat(UnitHeatNum).FanName, errFlag);
                    }
                } else if (UtilityRoutines::SameString(state.dataUnitHeaters->UnitHeat(UnitHeatNum).FanType, "Fan:SystemModel")) {
                    state.dataUnitHeaters->UnitHeat(UnitHeatNum).FanType_Num = DataHVACGlobals::FanType_SystemModelObject;
                    HVACFan::fanObjs.emplace_back(new HVACFan::FanSystem(state, state.dataUnitHeaters->UnitHeat(UnitHeatNum).FanName));       // call constructor
                    state.dataUnitHeaters->UnitHeat(UnitHeatNum).Fan_Index = HVACFan::getFanObjectVectorIndex(state.dataUnitHeaters->UnitHeat(UnitHeatNum).FanName); // zero-based
                    state.dataUnitHeaters->UnitHeat(UnitHeatNum).FanOutletNode = HVACFan::fanObjs[state.dataUnitHeaters->UnitHeat(UnitHeatNum).Fan_Index]->outletNodeNum;
                    FanVolFlow = HVACFan::fanObjs[state.dataUnitHeaters->UnitHeat(UnitHeatNum).Fan_Index]->designAirVolFlowRate;
                    if (FanVolFlow != AutoSize && state.dataUnitHeaters->UnitHeat(UnitHeatNum).MaxAirVolFlow != AutoSize &&
                        FanVolFlow < state.dataUnitHeaters->UnitHeat(UnitHeatNum).MaxAirVolFlow) {
                        ShowSevereError("Specified in " + CurrentModuleObject + " = " + state.dataUnitHeaters->UnitHeat(UnitHeatNum).Name);
                        ShowContinueError("...air flow rate (" + TrimSigDigits(FanVolFlow, 7) + ") in fan object " + state.dataUnitHeaters->UnitHeat(UnitHeatNum).FanName +
                                          " is less than the unit heater maximum supply air flow rate (" +
                                          TrimSigDigits(state.dataUnitHeaters->UnitHeat(UnitHeatNum).MaxAirVolFlow, 7) + ").");
                        ShowContinueError("...the fan flow rate must be greater than or equal to the unit heater maximum supply air flow rate.");
                        ErrorsFound = true;
                    } else if (FanVolFlow == AutoSize && state.dataUnitHeaters->UnitHeat(UnitHeatNum).MaxAirVolFlow != AutoSize) {
                        ShowWarningError("Specified in " + CurrentModuleObject + " = " + state.dataUnitHeaters->UnitHeat(UnitHeatNum).Name);
                        ShowContinueError("...the fan flow rate is autosized while the unit heater flow rate is not.");
                        ShowContinueError("...this can lead to unexpected results where the fan flow rate is less than required.");
                    } else if (FanVolFlow != AutoSize && state.dataUnitHeaters->UnitHeat(UnitHeatNum).MaxAirVolFlow == AutoSize) {
                        ShowWarningError("Specified in " + CurrentModuleObject + " = " + state.dataUnitHeaters->UnitHeat(UnitHeatNum).Name);
                        ShowContinueError("...the unit heater flow rate is autosized while the fan flow rate is not.");
                        ShowContinueError("...this can lead to unexpected results where the fan flow rate is less than required.");
                    }

                    state.dataUnitHeaters->UnitHeat(UnitHeatNum).FanAvailSchedPtr = HVACFan::fanObjs[state.dataUnitHeaters->UnitHeat(UnitHeatNum).Fan_Index]->availSchedIndex;
                }
            }

            // Heating coil information:
            {
                auto const SELECT_CASE_var(Alphas(7));
                if (SELECT_CASE_var == "COIL:HEATING:WATER") {
                    state.dataUnitHeaters->UnitHeat(UnitHeatNum).HCoilType = state.dataUnitHeaters->WaterHeatingCoil;
                    state.dataUnitHeaters->UnitHeat(UnitHeatNum).HCoil_PlantTypeNum = TypeOf_CoilWaterSimpleHeating;
                } else if (SELECT_CASE_var == "COIL:HEATING:STEAM") {
                    state.dataUnitHeaters->UnitHeat(UnitHeatNum).HCoilType = state.dataUnitHeaters->SteamCoil;
                    state.dataUnitHeaters->UnitHeat(UnitHeatNum).HCoil_PlantTypeNum = TypeOf_CoilSteamAirHeating;
                } else if (SELECT_CASE_var == "COIL:HEATING:ELECTRIC") {
                    state.dataUnitHeaters->UnitHeat(UnitHeatNum).HCoilType = state.dataUnitHeaters->ElectricCoil;
                } else if (SELECT_CASE_var == "COIL:HEATING:FUEL") {
                    state.dataUnitHeaters->UnitHeat(UnitHeatNum).HCoilType = state.dataUnitHeaters->GasCoil;
                } else {
                    ShowSevereError("Illegal " + cAlphaFields(7) + " = " + Alphas(7));
                    ShowContinueError("Occurs in " + CurrentModuleObject + '=' + state.dataUnitHeaters->UnitHeat(UnitHeatNum).Name);
                    ErrorsFound = true;
                    errFlag = true;
                }
            }
            if (!errFlag) {
                state.dataUnitHeaters->UnitHeat(UnitHeatNum).HCoilTypeCh = Alphas(7);
                state.dataUnitHeaters->UnitHeat(UnitHeatNum).HCoilName = Alphas(8);
                ValidateComponent(state, Alphas(7), state.dataUnitHeaters->UnitHeat(UnitHeatNum).HCoilName, IsNotOK, CurrentModuleObject);
                if (IsNotOK) {
                    ShowContinueError("specified in " + CurrentModuleObject + " = \"" + state.dataUnitHeaters->UnitHeat(UnitHeatNum).Name + "\"");
                    ErrorsFound = true;
                } else {
                    // The heating coil control node is necessary for hot water and steam coils, but not necessary for an
                    // electric or gas coil.
                    if (state.dataUnitHeaters->UnitHeat(UnitHeatNum).HCoilType == state.dataUnitHeaters->WaterHeatingCoil || state.dataUnitHeaters->UnitHeat(UnitHeatNum).HCoilType == state.dataUnitHeaters->SteamCoil) {
                        // mine the hot water or steam node from the coil object
                        errFlag = false;
                        if (state.dataUnitHeaters->UnitHeat(UnitHeatNum).HCoilType == state.dataUnitHeaters->WaterHeatingCoil) {
                            state.dataUnitHeaters->UnitHeat(UnitHeatNum).HotControlNode =
                                GetCoilWaterInletNode(state, "Coil:Heating:Water", state.dataUnitHeaters->UnitHeat(UnitHeatNum).HCoilName, errFlag);
                        } else { // its a steam coil
                            state.dataUnitHeaters->UnitHeat(UnitHeatNum).HCoil_Index = GetSteamCoilIndex(state, "COIL:HEATING:STEAM", state.dataUnitHeaters->UnitHeat(UnitHeatNum).HCoilName, errFlag);
                            state.dataUnitHeaters->UnitHeat(UnitHeatNum).HotControlNode =
                                GetCoilSteamInletNode(state, state.dataUnitHeaters->UnitHeat(UnitHeatNum).HCoil_Index, state.dataUnitHeaters->UnitHeat(UnitHeatNum).HCoilName, errFlag);
                        }
                        // Other error checks should trap before it gets to this point in the code, but including just in case.
                        if (errFlag) {
                            ShowContinueError("that was specified in " + CurrentModuleObject + " = \"" + state.dataUnitHeaters->UnitHeat(UnitHeatNum).Name + "\"");
                            ErrorsFound = true;
                        }
                    }
                }
            }

            state.dataUnitHeaters->UnitHeat(UnitHeatNum).FanSchedPtr = GetScheduleIndex(state, Alphas(9));
            // Default to cycling fan when fan operating mode schedule is not present
            if (!lAlphaBlanks(9) && state.dataUnitHeaters->UnitHeat(UnitHeatNum).FanSchedPtr == 0) {
                ShowSevereError(CurrentModuleObject + " \"" + state.dataUnitHeaters->UnitHeat(UnitHeatNum).Name + "\" " + cAlphaFields(9) + " not found: " + Alphas(9));
                ErrorsFound = true;
            } else if (lAlphaBlanks(9)) {
                if (state.dataUnitHeaters->UnitHeat(UnitHeatNum).FanType_Num == FanType_SimpleOnOff ||
                    state.dataUnitHeaters->UnitHeat(UnitHeatNum).FanType_Num == DataHVACGlobals::FanType_SystemModelObject) {
                    state.dataUnitHeaters->UnitHeat(UnitHeatNum).OpMode = CycFanCycCoil;
                } else {
                    state.dataUnitHeaters->UnitHeat(UnitHeatNum).OpMode = ContFanCycCoil;
                }
            }

            // Check fan's schedule for cycling fan operation if constant volume fan is used
            if (state.dataUnitHeaters->UnitHeat(UnitHeatNum).FanSchedPtr > 0 && state.dataUnitHeaters->UnitHeat(UnitHeatNum).FanType_Num == FanType_SimpleConstVolume) {
                if (!CheckScheduleValueMinMax(state.dataUnitHeaters->UnitHeat(UnitHeatNum).FanSchedPtr, ">", 0.0, "<=", 1.0)) {
                    ShowSevereError(CurrentModuleObject + " = " + Alphas(1));
                    ShowContinueError("For " + cAlphaFields(5) + " = " + Alphas(5));
                    ShowContinueError("Fan operating mode must be continuous (fan operating mode schedule values > 0).");
                    ShowContinueError("Error found in " + cAlphaFields(9) + " = " + Alphas(9));
                    ShowContinueError("...schedule values must be (>0., <=1.)");
                    ErrorsFound = true;
                }
            }

            state.dataUnitHeaters->UnitHeat(UnitHeatNum).FanOperatesDuringNoHeating = Alphas(10);
            if ((!UtilityRoutines::SameString(state.dataUnitHeaters->UnitHeat(UnitHeatNum).FanOperatesDuringNoHeating, "Yes")) &&
                (!UtilityRoutines::SameString(state.dataUnitHeaters->UnitHeat(UnitHeatNum).FanOperatesDuringNoHeating, "No"))) {
                ErrorsFound = true;
                ShowSevereError("Illegal " + cAlphaFields(10) + " = " + Alphas(10));
                ShowContinueError("Occurs in " + CurrentModuleObject + '=' + state.dataUnitHeaters->UnitHeat(UnitHeatNum).Name);
            } else if (UtilityRoutines::SameString(state.dataUnitHeaters->UnitHeat(UnitHeatNum).FanOperatesDuringNoHeating, "No")) {
                state.dataUnitHeaters->UnitHeat(UnitHeatNum).FanOffNoHeating = true;
            }

            state.dataUnitHeaters->UnitHeat(UnitHeatNum).MaxVolHotWaterFlow = Numbers(2);
            state.dataUnitHeaters->UnitHeat(UnitHeatNum).MinVolHotWaterFlow = Numbers(3);
            state.dataUnitHeaters->UnitHeat(UnitHeatNum).MaxVolHotSteamFlow = Numbers(2);
            state.dataUnitHeaters->UnitHeat(UnitHeatNum).MinVolHotSteamFlow = Numbers(3);

            state.dataUnitHeaters->UnitHeat(UnitHeatNum).HotControlOffset = Numbers(4);
            // Set default convergence tolerance
            if (state.dataUnitHeaters->UnitHeat(UnitHeatNum).HotControlOffset <= 0.0) {
                state.dataUnitHeaters->UnitHeat(UnitHeatNum).HotControlOffset = 0.001;
            }

            if (!lAlphaBlanks(11)) {
                state.dataUnitHeaters->UnitHeat(UnitHeatNum).AvailManagerListName = Alphas(11);
            }

            state.dataUnitHeaters->UnitHeat(UnitHeatNum).HVACSizingIndex = 0;
            if (!lAlphaBlanks(12)) {
                state.dataUnitHeaters->UnitHeat(UnitHeatNum).HVACSizingIndex = UtilityRoutines::FindItemInList(Alphas(12), ZoneHVACSizing);
                if (state.dataUnitHeaters->UnitHeat(UnitHeatNum).HVACSizingIndex == 0) {
                    ShowSevereError(cAlphaFields(12) + " = " + Alphas(12) + " not found.");
                    ShowContinueError("Occurs in " + CurrentModuleObject + " = " + state.dataUnitHeaters->UnitHeat(UnitHeatNum).Name);
                    ErrorsFound = true;
                }
            }

            // check that unit heater air inlet node must be the same as a zone exhaust node
            ZoneNodeNotFound = true;
            for (CtrlZone = 1; CtrlZone <= NumOfZones; ++CtrlZone) {
                if (!ZoneEquipConfig(CtrlZone).IsControlled) continue;
                for (NodeNum = 1; NodeNum <= ZoneEquipConfig(CtrlZone).NumExhaustNodes; ++NodeNum) {
                    if (state.dataUnitHeaters->UnitHeat(UnitHeatNum).AirInNode == ZoneEquipConfig(CtrlZone).ExhaustNode(NodeNum)) {
                        ZoneNodeNotFound = false;
                        break;
                    }
                }
            }
            if (ZoneNodeNotFound) {
                ShowSevereError(CurrentModuleObject + " = \"" + state.dataUnitHeaters->UnitHeat(UnitHeatNum).Name +
                                "\". Unit heater air inlet node name must be the same as a zone exhaust node name.");
                ShowContinueError("..Zone exhaust node name is specified in ZoneHVAC:EquipmentConnections object.");
                ShowContinueError("..Unit heater air inlet node name = " + NodeID(state.dataUnitHeaters->UnitHeat(UnitHeatNum).AirInNode));
                ErrorsFound = true;
            }
            // check that unit heater air outlet node is a zone inlet node.
            ZoneNodeNotFound = true;
            for (CtrlZone = 1; CtrlZone <= NumOfZones; ++CtrlZone) {
                if (!ZoneEquipConfig(CtrlZone).IsControlled) continue;
                for (NodeNum = 1; NodeNum <= ZoneEquipConfig(CtrlZone).NumInletNodes; ++NodeNum) {
                    if (state.dataUnitHeaters->UnitHeat(UnitHeatNum).AirOutNode == ZoneEquipConfig(CtrlZone).InletNode(NodeNum)) {
                        state.dataUnitHeaters->UnitHeat(UnitHeatNum).ZonePtr = CtrlZone;
                        ZoneNodeNotFound = false;
                        break;
                    }
                }
            }
            if (ZoneNodeNotFound) {
                ShowSevereError(CurrentModuleObject + " = \"" + state.dataUnitHeaters->UnitHeat(UnitHeatNum).Name +
                                "\". Unit heater air outlet node name must be the same as a zone inlet node name.");
                ShowContinueError("..Zone inlet node name is specified in ZoneHVAC:EquipmentConnections object.");
                ShowContinueError("..Unit heater air outlet node name = " + NodeID(state.dataUnitHeaters->UnitHeat(UnitHeatNum).AirOutNode));
                ErrorsFound = true;
            }

            // Add fan to component sets array
            SetUpCompSets(CurrentModuleObject,
                          state.dataUnitHeaters->UnitHeat(UnitHeatNum).Name,
                          state.dataUnitHeaters->UnitHeat(UnitHeatNum).FanType,
                          state.dataUnitHeaters->UnitHeat(UnitHeatNum).FanName,
                          NodeID(state.dataUnitHeaters->UnitHeat(UnitHeatNum).AirInNode),
                          NodeID(state.dataUnitHeaters->UnitHeat(UnitHeatNum).FanOutletNode));

            // Add heating coil to component sets array
            SetUpCompSets(CurrentModuleObject,
                          state.dataUnitHeaters->UnitHeat(UnitHeatNum).Name,
                          state.dataUnitHeaters->UnitHeat(UnitHeatNum).HCoilTypeCh,
                          state.dataUnitHeaters->UnitHeat(UnitHeatNum).HCoilName,
                          NodeID(state.dataUnitHeaters->UnitHeat(UnitHeatNum).FanOutletNode),
                          NodeID(state.dataUnitHeaters->UnitHeat(UnitHeatNum).AirOutNode));

        } // ...loop over all of the unit heaters found in the input file

        Alphas.deallocate();
        Numbers.deallocate();
        cAlphaFields.deallocate();
        cNumericFields.deallocate();
        lAlphaBlanks.deallocate();
        lNumericBlanks.deallocate();

        if (ErrorsFound) ShowFatalError(RoutineName + "Errors found in input");

        // Setup Report variables for the Unit Heaters, CurrentModuleObject='ZoneHVAC:UnitHeater'
        for (UnitHeatNum = 1; UnitHeatNum <= state.dataUnitHeaters->NumOfUnitHeats; ++UnitHeatNum) {
            SetupOutputVariable(state, "Zone Unit Heater Heating Rate",
                                OutputProcessor::Unit::W,
                                state.dataUnitHeaters->UnitHeat(UnitHeatNum).HeatPower,
                                "System",
                                "Average",
                                state.dataUnitHeaters->UnitHeat(UnitHeatNum).Name);
            SetupOutputVariable(state, "Zone Unit Heater Heating Energy",
                                OutputProcessor::Unit::J,
                                state.dataUnitHeaters->UnitHeat(UnitHeatNum).HeatEnergy,
                                "System",
                                "Sum",
                                state.dataUnitHeaters->UnitHeat(UnitHeatNum).Name);
            SetupOutputVariable(state, "Zone Unit Heater Fan Electricity Rate",
                                OutputProcessor::Unit::W,
                                state.dataUnitHeaters->UnitHeat(UnitHeatNum).ElecPower,
                                "System",
                                "Average",
                                state.dataUnitHeaters->UnitHeat(UnitHeatNum).Name);
            // Note that the unit heater fan electric is NOT metered because this value is already metered through the fan component
            SetupOutputVariable(state, "Zone Unit Heater Fan Electricity Energy",
                                OutputProcessor::Unit::J,
                                state.dataUnitHeaters->UnitHeat(UnitHeatNum).ElecEnergy,
                                "System",
                                "Sum",
                                state.dataUnitHeaters->UnitHeat(UnitHeatNum).Name);
            SetupOutputVariable(state, "Zone Unit Heater Fan Availability Status",
                                OutputProcessor::Unit::None,
                                state.dataUnitHeaters->UnitHeat(UnitHeatNum).AvailStatus,
                                "System",
                                "Average",
                                state.dataUnitHeaters->UnitHeat(UnitHeatNum).Name);
            if (state.dataUnitHeaters->UnitHeat(UnitHeatNum).FanType_Num == FanType_SimpleOnOff) {
                SetupOutputVariable(state, "Zone Unit Heater Fan Part Load Ratio",
                                    OutputProcessor::Unit::None,
                                    state.dataUnitHeaters->UnitHeat(UnitHeatNum).FanPartLoadRatio,
                                    "System",
                                    "Average",
                                    state.dataUnitHeaters->UnitHeat(UnitHeatNum).Name);
            }
        }

        for (UnitHeatNum = 1; UnitHeatNum <= state.dataUnitHeaters->NumOfUnitHeats; ++UnitHeatNum) {
            if (state.dataUnitHeaters->UnitHeat(UnitHeatNum).FanType_Num == DataHVACGlobals::FanType_SystemModelObject) {
                coilSelectionReportObj->setCoilSupplyFanInfo(state,
                                                             state.dataUnitHeaters->UnitHeat(UnitHeatNum).HCoilName,
                                                             state.dataUnitHeaters->UnitHeat(UnitHeatNum).HCoilTypeCh,
                                                             state.dataUnitHeaters->UnitHeat(UnitHeatNum).FanName,
                                                             DataAirSystems::objectVectorOOFanSystemModel,
                                                             state.dataUnitHeaters->UnitHeat(UnitHeatNum).Fan_Index);
            } else {
                coilSelectionReportObj->setCoilSupplyFanInfo(state,
                                                             state.dataUnitHeaters->UnitHeat(UnitHeatNum).HCoilName,
                                                             state.dataUnitHeaters->UnitHeat(UnitHeatNum).HCoilTypeCh,
                                                             state.dataUnitHeaters->UnitHeat(UnitHeatNum).FanName,
                                                             DataAirSystems::structArrayLegacyFanModels,
                                                             state.dataUnitHeaters->UnitHeat(UnitHeatNum).Fan_Index);
            }
        }
    }

    void InitUnitHeater(EnergyPlusData &state,
                        int const UnitHeatNum,                   // index for the current unit heater
                        int const ZoneNum,                       // number of zone being served
                        bool const EP_UNUSED(FirstHVACIteration) // TRUE if 1st HVAC simulation of system timestep
    )
    {

        // SUBROUTINE INFORMATION:
        //       AUTHOR         Rick Strand
        //       DATE WRITTEN   May 2000
        //       MODIFIED       Chandan Sharma, FSEC, March 2011: Added ZoneHVAC sys avail manager
        //       RE-ENGINEERED  na

        // PURPOSE OF THIS SUBROUTINE:
        // This subroutine initializes all of the data elements which are necessary
        // to simulate a unit heater.

        // METHODOLOGY EMPLOYED:
        // Uses the status flags to trigger initializations.

        // Using/Aliasing
        using DataEnvironment::StdRhoAir;
        using DataGlobals::AnyPlantInModel;
        using DataHVACGlobals::FanType_SimpleOnOff;
        using DataHVACGlobals::ZoneComp;
        using DataHVACGlobals::ZoneCompTurnFansOff;
        using DataHVACGlobals::ZoneCompTurnFansOn;
        using DataPlant::PlantLoop;
        using DataPlant::TypeOf_CoilSteamAirHeating;
        using DataPlant::TypeOf_CoilWaterSimpleHeating;
        using DataZoneEquipment::CheckZoneEquipmentList;
        using DataZoneEquipment::UnitHeater_Num;
        using DataZoneEquipment::ZoneEquipInputsFilled;
        using FluidProperties::GetDensityGlycol;
        using PlantUtilities::InitComponentNodes;
        using PlantUtilities::ScanPlantLoopsForObject;
        using PlantUtilities::SetComponentFlowRate;
        using namespace DataZoneEnergyDemands;
        using WaterCoils::SimulateWaterCoilComponents;

        // SUBROUTINE PARAMETER DEFINITIONS:
        static std::string const RoutineName("InitUnitHeater");

        // SUBROUTINE LOCAL VARIABLE DECLARATIONS:
        static Array1D_bool MyEnvrnFlag;
        static Array1D_bool MyPlantScanFlag;
        static Array1D_bool MyZoneEqFlag; // used to set up zone equipment availability managers
        int Loop;
        int HotConNode; // hot water control node number in unit heater loop
        int InNode;     // inlet node number in unit heater loop
        int OutNode;    // outlet node number in unit heater loop
        Real64 RhoAir;  // air density at InNode
        Real64 TempSteamIn;
        Real64 SteamDensity;
        Real64 rho; // local fluid density
        bool errFlag;
        // FLOW:

        // Do the one time initializations
        if (state.dataUnitHeaters->InitUnitHeaterOneTimeFlag) {

            MyEnvrnFlag.allocate(state.dataUnitHeaters->NumOfUnitHeats);
            state.dataUnitHeaters->MySizeFlag.allocate(state.dataUnitHeaters->NumOfUnitHeats);
            MyPlantScanFlag.allocate(state.dataUnitHeaters->NumOfUnitHeats);
            MyZoneEqFlag.allocate(state.dataUnitHeaters->NumOfUnitHeats);
            MyEnvrnFlag = true;
            state.dataUnitHeaters->MySizeFlag = true;
            MyPlantScanFlag = true;
            MyZoneEqFlag = true;
            state.dataUnitHeaters->InitUnitHeaterOneTimeFlag = false;
        }

        if (allocated(ZoneComp)) {
            if (MyZoneEqFlag(UnitHeatNum)) { // initialize the name of each availability manager list and zone number
                ZoneComp(UnitHeater_Num).ZoneCompAvailMgrs(UnitHeatNum).AvailManagerListName = state.dataUnitHeaters->UnitHeat(UnitHeatNum).AvailManagerListName;
                ZoneComp(UnitHeater_Num).ZoneCompAvailMgrs(UnitHeatNum).ZoneNum = ZoneNum;
                MyZoneEqFlag(UnitHeatNum) = false;
            }
            state.dataUnitHeaters->UnitHeat(UnitHeatNum).AvailStatus = ZoneComp(UnitHeater_Num).ZoneCompAvailMgrs(UnitHeatNum).AvailStatus;
        }

        if (MyPlantScanFlag(UnitHeatNum) && allocated(PlantLoop)) {
            if ((state.dataUnitHeaters->UnitHeat(UnitHeatNum).HCoil_PlantTypeNum == TypeOf_CoilWaterSimpleHeating) ||
                (state.dataUnitHeaters->UnitHeat(UnitHeatNum).HCoil_PlantTypeNum == TypeOf_CoilSteamAirHeating)) {
                errFlag = false;
                ScanPlantLoopsForObject(state,
                                        state.dataUnitHeaters->UnitHeat(UnitHeatNum).HCoilName,
                                        state.dataUnitHeaters->UnitHeat(UnitHeatNum).HCoil_PlantTypeNum,
                                        state.dataUnitHeaters->UnitHeat(UnitHeatNum).HWLoopNum,
                                        state.dataUnitHeaters->UnitHeat(UnitHeatNum).HWLoopSide,
                                        state.dataUnitHeaters->UnitHeat(UnitHeatNum).HWBranchNum,
                                        state.dataUnitHeaters->UnitHeat(UnitHeatNum).HWCompNum,
                                        errFlag,
                                        _,
                                        _,
                                        _,
                                        _,
                                        _);
                if (errFlag) {
                    ShowContinueError("Reference Unit=\"" + state.dataUnitHeaters->UnitHeat(UnitHeatNum).Name + "\", type=ZoneHVAC:UnitHeater");
                    ShowFatalError("InitUnitHeater: Program terminated due to previous condition(s).");
                }

                state.dataUnitHeaters->UnitHeat(UnitHeatNum).HotCoilOutNodeNum = PlantLoop(state.dataUnitHeaters->UnitHeat(UnitHeatNum).HWLoopNum)
                                                              .LoopSide(state.dataUnitHeaters->UnitHeat(UnitHeatNum).HWLoopSide)
                                                              .Branch(state.dataUnitHeaters->UnitHeat(UnitHeatNum).HWBranchNum)
                                                              .Comp(state.dataUnitHeaters->UnitHeat(UnitHeatNum).HWCompNum)
                                                              .NodeNumOut;
            }
            MyPlantScanFlag(UnitHeatNum) = false;
        } else if (MyPlantScanFlag(UnitHeatNum) && !AnyPlantInModel) {
            MyPlantScanFlag(UnitHeatNum) = false;
        }
        // need to check all units to see if they are on Zone Equipment List or issue warning
        if (!state.dataUnitHeaters->ZoneEquipmentListChecked && ZoneEquipInputsFilled) {
            state.dataUnitHeaters->ZoneEquipmentListChecked = true;
            for (Loop = 1; Loop <= state.dataUnitHeaters->NumOfUnitHeats; ++Loop) {
                if (CheckZoneEquipmentList("ZoneHVAC:UnitHeater", state.dataUnitHeaters->UnitHeat(Loop).Name)) continue;
                ShowSevereError("InitUnitHeater: Unit=[UNIT HEATER," + state.dataUnitHeaters->UnitHeat(Loop).Name +
                                "] is not on any ZoneHVAC:EquipmentList.  It will not be simulated.");
            }
        }

        if (!SysSizingCalc && state.dataUnitHeaters->MySizeFlag(UnitHeatNum) && !MyPlantScanFlag(UnitHeatNum)) {

            SizeUnitHeater(state, UnitHeatNum);

            state.dataUnitHeaters->MySizeFlag(UnitHeatNum) = false;
        } // Do the one time initializations

        if (BeginEnvrnFlag && MyEnvrnFlag(UnitHeatNum) && !MyPlantScanFlag(UnitHeatNum)) {
            InNode = state.dataUnitHeaters->UnitHeat(UnitHeatNum).AirInNode;
            OutNode = state.dataUnitHeaters->UnitHeat(UnitHeatNum).AirOutNode;
            HotConNode = state.dataUnitHeaters->UnitHeat(UnitHeatNum).HotControlNode;
            RhoAir = StdRhoAir;

            // set the mass flow rates from the input volume flow rates
            state.dataUnitHeaters->UnitHeat(UnitHeatNum).MaxAirMassFlow = RhoAir * state.dataUnitHeaters->UnitHeat(UnitHeatNum).MaxAirVolFlow;

            // set the node max and min mass flow rates
            Node(OutNode).MassFlowRateMax = state.dataUnitHeaters->UnitHeat(UnitHeatNum).MaxAirMassFlow;
            Node(OutNode).MassFlowRateMin = 0.0;

            Node(InNode).MassFlowRateMax = state.dataUnitHeaters->UnitHeat(UnitHeatNum).MaxAirMassFlow;
            Node(InNode).MassFlowRateMin = 0.0;

<<<<<<< HEAD
            if (UnitHeat(UnitHeatNum).HCoilType == WaterHeatingCoil) {
                rho = GetDensityGlycol(state, PlantLoop(UnitHeat(UnitHeatNum).HWLoopNum).FluidName,
                                       DataGlobalConstants::HWInitConvTemp(),
                                       PlantLoop(UnitHeat(UnitHeatNum).HWLoopNum).FluidIndex,
=======
            if (state.dataUnitHeaters->UnitHeat(UnitHeatNum).HCoilType == state.dataUnitHeaters->WaterHeatingCoil) {
                rho = GetDensityGlycol(state, PlantLoop(state.dataUnitHeaters->UnitHeat(UnitHeatNum).HWLoopNum).FluidName,
                                       DataGlobals::HWInitConvTemp,
                                       PlantLoop(state.dataUnitHeaters->UnitHeat(UnitHeatNum).HWLoopNum).FluidIndex,
>>>>>>> 0d83898a
                                       RoutineName);

                state.dataUnitHeaters->UnitHeat(UnitHeatNum).MaxHotWaterFlow = rho * state.dataUnitHeaters->UnitHeat(UnitHeatNum).MaxVolHotWaterFlow;
                state.dataUnitHeaters->UnitHeat(UnitHeatNum).MinHotWaterFlow = rho * state.dataUnitHeaters->UnitHeat(UnitHeatNum).MinVolHotWaterFlow;
                InitComponentNodes(state.dataUnitHeaters->UnitHeat(UnitHeatNum).MinHotWaterFlow,
                                   state.dataUnitHeaters->UnitHeat(UnitHeatNum).MaxHotWaterFlow,
                                   state.dataUnitHeaters->UnitHeat(UnitHeatNum).HotControlNode,
                                   state.dataUnitHeaters->UnitHeat(UnitHeatNum).HotCoilOutNodeNum,
                                   state.dataUnitHeaters->UnitHeat(UnitHeatNum).HWLoopNum,
                                   state.dataUnitHeaters->UnitHeat(UnitHeatNum).HWLoopSide,
                                   state.dataUnitHeaters->UnitHeat(UnitHeatNum).HWBranchNum,
                                   state.dataUnitHeaters->UnitHeat(UnitHeatNum).HWCompNum);
            }
            if (state.dataUnitHeaters->UnitHeat(UnitHeatNum).HCoilType == state.dataUnitHeaters->SteamCoil) {
                TempSteamIn = 100.00;
                SteamDensity = GetSatDensityRefrig(state, fluidNameSteam, TempSteamIn, 1.0, state.dataUnitHeaters->UnitHeat(UnitHeatNum).HCoil_FluidIndex, RoutineName);
                state.dataUnitHeaters->UnitHeat(UnitHeatNum).MaxHotSteamFlow = SteamDensity * state.dataUnitHeaters->UnitHeat(UnitHeatNum).MaxVolHotSteamFlow;
                state.dataUnitHeaters->UnitHeat(UnitHeatNum).MinHotSteamFlow = SteamDensity * state.dataUnitHeaters->UnitHeat(UnitHeatNum).MinVolHotSteamFlow;

                InitComponentNodes(state.dataUnitHeaters->UnitHeat(UnitHeatNum).MinHotSteamFlow,
                                   state.dataUnitHeaters->UnitHeat(UnitHeatNum).MaxHotSteamFlow,
                                   state.dataUnitHeaters->UnitHeat(UnitHeatNum).HotControlNode,
                                   state.dataUnitHeaters->UnitHeat(UnitHeatNum).HotCoilOutNodeNum,
                                   state.dataUnitHeaters->UnitHeat(UnitHeatNum).HWLoopNum,
                                   state.dataUnitHeaters->UnitHeat(UnitHeatNum).HWLoopSide,
                                   state.dataUnitHeaters->UnitHeat(UnitHeatNum).HWBranchNum,
                                   state.dataUnitHeaters->UnitHeat(UnitHeatNum).HWCompNum);
            }

            MyEnvrnFlag(UnitHeatNum) = false;
        } // ...end start of environment inits

        if (!BeginEnvrnFlag) MyEnvrnFlag(UnitHeatNum) = true;

        // These initializations are done every iteration...
        InNode = state.dataUnitHeaters->UnitHeat(UnitHeatNum).AirInNode;
        OutNode = state.dataUnitHeaters->UnitHeat(UnitHeatNum).AirOutNode;

        state.dataUnitHeaters->QZnReq = ZoneSysEnergyDemand(ZoneNum).RemainingOutputReqToHeatSP; // zone load needed
        if (state.dataUnitHeaters->UnitHeat(UnitHeatNum).FanSchedPtr > 0) {
            if (GetCurrentScheduleValue(state.dataUnitHeaters->UnitHeat(UnitHeatNum).FanSchedPtr) == 0.0 && state.dataUnitHeaters->UnitHeat(UnitHeatNum).FanType_Num == FanType_SimpleOnOff) {
                state.dataUnitHeaters->UnitHeat(UnitHeatNum).OpMode = CycFanCycCoil;
            } else {
                state.dataUnitHeaters->UnitHeat(UnitHeatNum).OpMode = ContFanCycCoil;
            }
            if ((state.dataUnitHeaters->QZnReq < SmallLoad) || CurDeadBandOrSetback(ZoneNum)) {
                // Unit is available, but there is no load on it or we are in setback/deadband
                if (!state.dataUnitHeaters->UnitHeat(UnitHeatNum).FanOffNoHeating && GetCurrentScheduleValue(state.dataUnitHeaters->UnitHeat(UnitHeatNum).FanSchedPtr) > 0.0) {
                    state.dataUnitHeaters->UnitHeat(UnitHeatNum).OpMode = ContFanCycCoil;
                }
            }
        }

        state.dataUnitHeaters->SetMassFlowRateToZero = false;
        if (GetCurrentScheduleValue(state.dataUnitHeaters->UnitHeat(UnitHeatNum).SchedPtr) > 0) {
            if ((GetCurrentScheduleValue(state.dataUnitHeaters->UnitHeat(UnitHeatNum).FanAvailSchedPtr) > 0 || ZoneCompTurnFansOn) && !ZoneCompTurnFansOff) {
                if (state.dataUnitHeaters->UnitHeat(UnitHeatNum).FanOffNoHeating &&
                    ((ZoneSysEnergyDemand(ZoneNum).RemainingOutputReqToHeatSP < SmallLoad) || (CurDeadBandOrSetback(ZoneNum)))) {
                    state.dataUnitHeaters->SetMassFlowRateToZero = true;
                }
            } else {
                state.dataUnitHeaters->SetMassFlowRateToZero = true;
            }
        } else {
            state.dataUnitHeaters->SetMassFlowRateToZero = true;
        }

        if (state.dataUnitHeaters->SetMassFlowRateToZero) {
            Node(InNode).MassFlowRate = 0.0;
            Node(InNode).MassFlowRateMaxAvail = 0.0;
            Node(InNode).MassFlowRateMinAvail = 0.0;
            Node(OutNode).MassFlowRate = 0.0;
            Node(OutNode).MassFlowRateMaxAvail = 0.0;
            Node(OutNode).MassFlowRateMinAvail = 0.0;
        } else {
            Node(InNode).MassFlowRate = state.dataUnitHeaters->UnitHeat(UnitHeatNum).MaxAirMassFlow;
            Node(InNode).MassFlowRateMaxAvail = state.dataUnitHeaters->UnitHeat(UnitHeatNum).MaxAirMassFlow;
            Node(InNode).MassFlowRateMinAvail = state.dataUnitHeaters->UnitHeat(UnitHeatNum).MaxAirMassFlow;
            Node(OutNode).MassFlowRate = state.dataUnitHeaters->UnitHeat(UnitHeatNum).MaxAirMassFlow;
            Node(OutNode).MassFlowRateMaxAvail = state.dataUnitHeaters->UnitHeat(UnitHeatNum).MaxAirMassFlow;
            Node(OutNode).MassFlowRateMinAvail = state.dataUnitHeaters->UnitHeat(UnitHeatNum).MaxAirMassFlow;
        }

        // Just in case the unit is off and conditions do not get sent through
        // the unit for some reason, set the outlet conditions equal to the inlet
        // conditions of the unit heater
        Node(OutNode).Temp = Node(InNode).Temp;
        Node(OutNode).Press = Node(InNode).Press;
        Node(OutNode).HumRat = Node(InNode).HumRat;
        Node(OutNode).Enthalpy = Node(InNode).Enthalpy;
    }

    void SizeUnitHeater(EnergyPlusData &state, int const UnitHeatNum)
    {

        // SUBROUTINE INFORMATION:
        //       AUTHOR         Fred Buhl
        //       DATE WRITTEN   February 2002
        //       MODIFIED       August 2013 Daeho Kang, add component sizing table entries
        //                      July 2014, B. Nigusse, added scalable sizing
        //       RE-ENGINEERED  na

        // PURPOSE OF THIS SUBROUTINE:
        // This subroutine is for sizing Unit Heater components for which flow rates have not been
        // specified in the input.

        // METHODOLOGY EMPLOYED:
        // Obtains flow rates from the zone sizing arrays and plant sizing data.

        // Using/Aliasing
        using namespace DataSizing;
        using DataHeatBalance::Zone;
        using DataHVACGlobals::HeatingAirflowSizing;
        using DataHVACGlobals::HeatingCapacitySizing;
        using DataPlant::PlantLoop;
        using General::RoundSigDigits;
        using PlantUtilities::MyPlantSizingIndex;
        using Psychrometrics::CPHW;
        using SteamCoils::GetCoilSteamInletNode;
        using SteamCoils::GetCoilSteamOutletNode;

        // SUBROUTINE PARAMETER DEFINITIONS:
        static std::string const RoutineName("SizeUnitHeater");

        // SUBROUTINE LOCAL VARIABLE DECLARATIONS:
        int PltSizHeatNum; // index of plant sizing object for 1st heating loop
        bool ErrorsFound;
        Real64 DesCoilLoad;
        Real64 TempSteamIn;
        Real64 EnthSteamInDry;
        Real64 EnthSteamOutWet;
        Real64 LatentHeatSteam;
        Real64 SteamDensity;
        static int RefrigIndex(0);
        static int CoilWaterInletNode(0);
        static int CoilWaterOutletNode(0);
        static int CoilSteamInletNode(0);
        static int CoilSteamOutletNode(0);
        Real64 Cp;                     // local temporary for fluid specific heat
        Real64 rho;                    // local temporary for fluid density
        bool IsAutoSize;               // Indicator to autosize
        Real64 MaxAirVolFlowDes;       // Autosized maximum air flow for reporting
        Real64 MaxAirVolFlowUser;      // Hardsized maximum air flow for reporting
        Real64 MaxVolHotWaterFlowDes;  // Autosized maximum hot water flow for reporting
        Real64 MaxVolHotWaterFlowUser; // Hardsized maximum hot water flow for reporting
        Real64 MaxVolHotSteamFlowDes;  // Autosized maximum hot steam flow for reporting
        Real64 MaxVolHotSteamFlowUser; // Hardsized maximum hot steam flow for reporting
        std::string CompName;          // component name
        std::string CompType;          // component type
        std::string SizingString;      // input field sizing description (e.g., Nominal Capacity)
        Real64 TempSize;               // autosized value of coil input field
        int FieldNum = 1;              // IDD numeric field number where input field description is found
        int SizingMethod;  // Integer representation of sizing method name (e.g., CoolingAirflowSizing, HeatingAirflowSizing, CoolingCapacitySizing,
                           // HeatingCapacitySizing, etc.)
        bool PrintFlag;    // TRUE when sizing information is reported in the eio file
        int zoneHVACIndex; // index of zoneHVAC equipment sizing specification
        int SAFMethod(0);  // supply air flow rate sizing method (SupplyAirFlowRate, FlowPerFloorArea, FractionOfAutosizedCoolingAirflow,
                           // FractionOfAutosizedHeatingAirflow ...)
        int CapSizingMethod(0); // capacity sizing methods (HeatingDesignCapacity, CapacityPerFloorArea, FractionOfAutosizedCoolingCapacity, and
                                // FractionOfAutosizedHeatingCapacity )
        bool DoWaterCoilSizing = false; // if TRUE do water coil sizing calculation
        Real64 WaterCoilSizDeltaT;      // water coil deltaT for design water flow rate autosizing
        int CoilNum;                    // index of water coil object

        PltSizHeatNum = 0;
        ErrorsFound = false;
        IsAutoSize = false;
        MaxAirVolFlowDes = 0.0;
        MaxAirVolFlowUser = 0.0;
        MaxVolHotWaterFlowDes = 0.0;
        MaxVolHotWaterFlowUser = 0.0;
        MaxVolHotSteamFlowDes = 0.0;
        MaxVolHotSteamFlowUser = 0.0;

        DataScalableSizingON = false;
        DataScalableCapSizingON = false;
        ZoneHeatingOnlyFan = true;
        CompType = "ZoneHVAC:UnitHeater";
        CompName = state.dataUnitHeaters->UnitHeat(UnitHeatNum).Name;
        DataZoneNumber = state.dataUnitHeaters->UnitHeat(UnitHeatNum).ZonePtr;
        if (state.dataUnitHeaters->UnitHeat(UnitHeatNum).FanType_Num == DataHVACGlobals::FanType_SystemModelObject) {
            DataFanEnumType = DataAirSystems::objectVectorOOFanSystemModel;
        } else {
            DataFanEnumType = DataAirSystems::structArrayLegacyFanModels;
        }
        DataFanIndex = state.dataUnitHeaters->UnitHeat(UnitHeatNum).Fan_Index;
        // unit heater is always blow thru
        DataSizing::DataFanPlacement = DataSizing::zoneFanPlacement::zoneBlowThru;

        if (CurZoneEqNum > 0) {
            if (state.dataUnitHeaters->UnitHeat(UnitHeatNum).HVACSizingIndex > 0) {
                zoneHVACIndex = state.dataUnitHeaters->UnitHeat(UnitHeatNum).HVACSizingIndex;
                SizingMethod = HeatingAirflowSizing;
                FieldNum = 1; //  N1 , \field Maximum Supply Air Flow Rate
                PrintFlag = true;
                SizingString = state.dataUnitHeaters->UnitHeatNumericFields(UnitHeatNum).FieldNames(FieldNum) + " [m3/s]";
                SAFMethod = ZoneHVACSizing(zoneHVACIndex).HeatingSAFMethod;
                ZoneEqSizing(CurZoneEqNum).SizingMethod(SizingMethod) = SAFMethod;
                if (SAFMethod == None || SAFMethod == SupplyAirFlowRate || SAFMethod == FlowPerFloorArea ||
                    SAFMethod == FractionOfAutosizedHeatingAirflow) {
                    if (SAFMethod == SupplyAirFlowRate) {
                        if (ZoneHVACSizing(zoneHVACIndex).MaxHeatAirVolFlow > 0.0) {
                            ZoneEqSizing(CurZoneEqNum).AirVolFlow = ZoneHVACSizing(zoneHVACIndex).MaxHeatAirVolFlow;
                            ZoneEqSizing(CurZoneEqNum).SystemAirFlow = true;
                        }
                        TempSize = ZoneHVACSizing(zoneHVACIndex).MaxHeatAirVolFlow;
                    } else if (SAFMethod == FlowPerFloorArea) {
                        ZoneEqSizing(CurZoneEqNum).SystemAirFlow = true;
                        ZoneEqSizing(CurZoneEqNum).AirVolFlow = ZoneHVACSizing(zoneHVACIndex).MaxHeatAirVolFlow * Zone(DataZoneNumber).FloorArea;
                        TempSize = ZoneEqSizing(CurZoneEqNum).AirVolFlow;
                        DataScalableSizingON = true;
                    } else if (SAFMethod == FractionOfAutosizedHeatingAirflow) {
                        DataFracOfAutosizedCoolingAirflow = ZoneHVACSizing(zoneHVACIndex).MaxHeatAirVolFlow;
                        TempSize = AutoSize;
                        DataScalableSizingON = true;
                    } else {
                        TempSize = ZoneHVACSizing(zoneHVACIndex).MaxHeatAirVolFlow;
                    }
                    bool errorsFound = false;
                    HeatingAirFlowSizer sizingHeatingAirFlow;
                    sizingHeatingAirFlow.overrideSizingString(SizingString);
                    // sizingHeatingAirFlow.setHVACSizingIndexData(FanCoil(FanCoilNum).HVACSizingIndex);
                    sizingHeatingAirFlow.initializeWithinEP(state, CompType, CompName, PrintFlag, RoutineName);
                    state.dataUnitHeaters->UnitHeat(UnitHeatNum).MaxAirVolFlow = sizingHeatingAirFlow.size(state, TempSize, errorsFound);

                } else if (SAFMethod == FlowPerHeatingCapacity) {
                    SizingMethod = HeatingCapacitySizing;
                    TempSize = AutoSize;
                    PrintFlag = false;
                    DataScalableSizingON = true;
                    DataFlowUsedForSizing = FinalZoneSizing(CurZoneEqNum).DesHeatVolFlow;
                    bool errorsFound = false;
                    HeatingCapacitySizer sizerHeatingCapacity;
                    sizerHeatingCapacity.overrideSizingString(SizingString);
                    sizerHeatingCapacity.initializeWithinEP(state, CompType, CompName, PrintFlag, RoutineName);
                    TempSize = sizerHeatingCapacity.size(state, TempSize, errorsFound);
                    if (ZoneHVACSizing(zoneHVACIndex).HeatingCapMethod == FractionOfAutosizedHeatingCapacity) {
                        DataFracOfAutosizedHeatingCapacity = ZoneHVACSizing(zoneHVACIndex).ScaledHeatingCapacity;
                    }
                    DataAutosizedHeatingCapacity = TempSize;
                    DataFlowPerHeatingCapacity = ZoneHVACSizing(zoneHVACIndex).MaxHeatAirVolFlow;
                    SizingMethod = HeatingAirflowSizing;
                    PrintFlag = true;
                    TempSize = AutoSize;
                    errorsFound = false;
                    HeatingAirFlowSizer sizingHeatingAirFlow;
                    sizingHeatingAirFlow.overrideSizingString(SizingString);
                    // sizingHeatingAirFlow.setHVACSizingIndexData(FanCoil(FanCoilNum).HVACSizingIndex);
                    sizingHeatingAirFlow.initializeWithinEP(state, CompType, CompName, PrintFlag, RoutineName);
                    state.dataUnitHeaters->UnitHeat(UnitHeatNum).MaxAirVolFlow = sizingHeatingAirFlow.size(state, TempSize, errorsFound);
                }
                DataScalableSizingON = false;
            } else {
                // no scalble sizing method has been specified. Sizing proceeds using the method
                // specified in the zoneHVAC object
                SizingMethod = HeatingAirflowSizing;
                FieldNum = 1; // N1 , \field Maximum Supply Air Flow Rate
                PrintFlag = true;
                SizingString = state.dataUnitHeaters->UnitHeatNumericFields(UnitHeatNum).FieldNames(FieldNum) + " [m3/s]";
                TempSize = state.dataUnitHeaters->UnitHeat(UnitHeatNum).MaxAirVolFlow;
                bool errorsFound = false;
                HeatingAirFlowSizer sizingHeatingAirFlow;
                sizingHeatingAirFlow.overrideSizingString(SizingString);
                // sizingHeatingAirFlow.setHVACSizingIndexData(FanCoil(FanCoilNum).HVACSizingIndex);
                sizingHeatingAirFlow.initializeWithinEP(state, CompType, CompName, PrintFlag, RoutineName);
                state.dataUnitHeaters->UnitHeat(UnitHeatNum).MaxAirVolFlow = sizingHeatingAirFlow.size(state, TempSize, errorsFound);
            }
        }

        IsAutoSize = false;
        if (state.dataUnitHeaters->UnitHeat(UnitHeatNum).MaxVolHotWaterFlow == AutoSize) {
            IsAutoSize = true;
        }

        if (state.dataUnitHeaters->UnitHeat(UnitHeatNum).HCoilType == state.dataUnitHeaters->WaterHeatingCoil) {

            if (CurZoneEqNum > 0) {
                if (!IsAutoSize && !ZoneSizingRunDone) { // Simulation continue
                    if (state.dataUnitHeaters->UnitHeat(UnitHeatNum).MaxVolHotWaterFlow > 0.0) {
                        BaseSizer::reportSizerOutput("ZoneHVAC:UnitHeater",
                                                     state.dataUnitHeaters->UnitHeat(UnitHeatNum).Name,
                                                     "User-Specified Maximum Hot Water Flow [m3/s]",
                                                     state.dataUnitHeaters->UnitHeat(UnitHeatNum).MaxVolHotWaterFlow);
                    }
                } else {
                    CheckZoneSizing("ZoneHVAC:UnitHeater", state.dataUnitHeaters->UnitHeat(UnitHeatNum).Name);

                    CoilWaterInletNode = WaterCoils::GetCoilWaterInletNode(state, "Coil:Heating:Water", state.dataUnitHeaters->UnitHeat(UnitHeatNum).HCoilName, ErrorsFound);
                    CoilWaterOutletNode = WaterCoils::GetCoilWaterOutletNode(state, "Coil:Heating:Water", state.dataUnitHeaters->UnitHeat(UnitHeatNum).HCoilName, ErrorsFound);
                    if (IsAutoSize) {
                        PltSizHeatNum = MyPlantSizingIndex(
                            "Coil:Heating:Water", state.dataUnitHeaters->UnitHeat(UnitHeatNum).HCoilName, CoilWaterInletNode, CoilWaterOutletNode, ErrorsFound);
                        CoilNum = WaterCoils::GetWaterCoilIndex(state, "COIL:HEATING:WATER", state.dataUnitHeaters->UnitHeat(UnitHeatNum).HCoilName, ErrorsFound);
                        if (state.dataWaterCoils->WaterCoil(CoilNum).UseDesignWaterDeltaTemp) {
                            WaterCoilSizDeltaT = state.dataWaterCoils->WaterCoil(CoilNum).DesignWaterDeltaTemp;
                            DoWaterCoilSizing = true;
                        } else {
                            if (PltSizHeatNum > 0) {
                                WaterCoilSizDeltaT = PlantSizData(PltSizHeatNum).DeltaT;
                                DoWaterCoilSizing = true;
                            } else {
                                DoWaterCoilSizing = false;
                                // If there is no heating Plant Sizing object and autosizing was requested, issue fatal error message
                                ShowSevereError("Autosizing of water coil requires a heating loop Sizing:Plant object");
                                ShowContinueError("Occurs in ZoneHVAC:UnitHeater Object=" + state.dataUnitHeaters->UnitHeat(UnitHeatNum).Name);
                                ErrorsFound = true;
                            }
                        }

                        if (DoWaterCoilSizing) {
                            SizingMethod = HeatingCapacitySizing;
                            if (state.dataUnitHeaters->UnitHeat(UnitHeatNum).HVACSizingIndex > 0) {
                                zoneHVACIndex = state.dataUnitHeaters->UnitHeat(UnitHeatNum).HVACSizingIndex;
                                CapSizingMethod = ZoneHVACSizing(zoneHVACIndex).HeatingCapMethod;
                                ZoneEqSizing(CurZoneEqNum).SizingMethod(SizingMethod) = CapSizingMethod;
                                if (CapSizingMethod == HeatingDesignCapacity || CapSizingMethod == CapacityPerFloorArea ||
                                    CapSizingMethod == FractionOfAutosizedHeatingCapacity) {
                                    if (CapSizingMethod == HeatingDesignCapacity) {
                                        if (ZoneHVACSizing(zoneHVACIndex).ScaledHeatingCapacity == AutoSize) {
                                            ZoneEqSizing(CurZoneEqNum).DesHeatingLoad = FinalZoneSizing(CurZoneEqNum).DesHeatLoad;
                                        } else {
                                            ZoneEqSizing(CurZoneEqNum).DesHeatingLoad = ZoneHVACSizing(zoneHVACIndex).ScaledHeatingCapacity;
                                        }
                                        ZoneEqSizing(CurZoneEqNum).HeatingCapacity = true;
                                        TempSize = AutoSize;
                                    } else if (CapSizingMethod == CapacityPerFloorArea) {
                                        ZoneEqSizing(CurZoneEqNum).HeatingCapacity = true;
                                        ZoneEqSizing(CurZoneEqNum).DesHeatingLoad =
                                            ZoneHVACSizing(zoneHVACIndex).ScaledHeatingCapacity * Zone(DataZoneNumber).FloorArea;
                                        DataScalableCapSizingON = true;
                                    } else if (CapSizingMethod == FractionOfAutosizedHeatingCapacity) {
                                        DataFracOfAutosizedHeatingCapacity = ZoneHVACSizing(zoneHVACIndex).ScaledHeatingCapacity;
                                        DataScalableCapSizingON = true;
                                        TempSize = AutoSize;
                                    }
                                }
                                PrintFlag = false;
                                bool errorsFound = false;
                                HeatingCapacitySizer sizerHeatingCapacity;
                                sizerHeatingCapacity.overrideSizingString(SizingString);
                                sizerHeatingCapacity.initializeWithinEP(state, CompType, CompName, PrintFlag, RoutineName);
                                DesCoilLoad = sizerHeatingCapacity.size(state, TempSize, errorsFound);
                                DataScalableCapSizingON = false;
                            } else {
                                SizingString = "";
                                PrintFlag = false;
                                TempSize = AutoSize;
                                ZoneEqSizing(CurZoneEqNum).HeatingCapacity = true;
                                ZoneEqSizing(CurZoneEqNum).DesHeatingLoad = FinalZoneSizing(CurZoneEqNum).DesHeatLoad;
                                bool errorsFound = false;
                                HeatingCapacitySizer sizerHeatingCapacity;
                                sizerHeatingCapacity.overrideSizingString(SizingString);
                                sizerHeatingCapacity.initializeWithinEP(state, CompType, CompName, PrintFlag, RoutineName);
                                DesCoilLoad = sizerHeatingCapacity.size(state, TempSize, errorsFound);
                            }

                            if (DesCoilLoad >= SmallLoad) {
<<<<<<< HEAD
                                rho = GetDensityGlycol(state, PlantLoop(UnitHeat(UnitHeatNum).HWLoopNum).FluidName,
                                                       DataGlobalConstants::HWInitConvTemp(),
                                                       PlantLoop(UnitHeat(UnitHeatNum).HWLoopNum).FluidIndex,
                                                       RoutineName);
                                Cp = GetSpecificHeatGlycol(state, PlantLoop(UnitHeat(UnitHeatNum).HWLoopNum).FluidName,
                                                           DataGlobalConstants::HWInitConvTemp(),
                                                           PlantLoop(UnitHeat(UnitHeatNum).HWLoopNum).FluidIndex,
=======
                                rho = GetDensityGlycol(state, PlantLoop(state.dataUnitHeaters->UnitHeat(UnitHeatNum).HWLoopNum).FluidName,
                                                       DataGlobals::HWInitConvTemp,
                                                       PlantLoop(state.dataUnitHeaters->UnitHeat(UnitHeatNum).HWLoopNum).FluidIndex,
                                                       RoutineName);
                                Cp = GetSpecificHeatGlycol(state, PlantLoop(state.dataUnitHeaters->UnitHeat(UnitHeatNum).HWLoopNum).FluidName,
                                                           DataGlobals::HWInitConvTemp,
                                                           PlantLoop(state.dataUnitHeaters->UnitHeat(UnitHeatNum).HWLoopNum).FluidIndex,
>>>>>>> 0d83898a
                                                           RoutineName);
                                MaxVolHotWaterFlowDes = DesCoilLoad / (WaterCoilSizDeltaT * Cp * rho);
                            } else {
                                MaxVolHotWaterFlowDes = 0.0;
                            }
                        }
                    }
                    if (IsAutoSize) {
                        state.dataUnitHeaters->UnitHeat(UnitHeatNum).MaxVolHotWaterFlow = MaxVolHotWaterFlowDes;
                        BaseSizer::reportSizerOutput(
                            "ZoneHVAC:UnitHeater", state.dataUnitHeaters->UnitHeat(UnitHeatNum).Name, "Design Size Maximum Hot Water Flow [m3/s]", MaxVolHotWaterFlowDes);
                    } else {
                        if (state.dataUnitHeaters->UnitHeat(UnitHeatNum).MaxVolHotWaterFlow > 0.0 && MaxVolHotWaterFlowDes > 0.0) {
                            MaxVolHotWaterFlowUser = state.dataUnitHeaters->UnitHeat(UnitHeatNum).MaxVolHotWaterFlow;
                            BaseSizer::reportSizerOutput("ZoneHVAC:UnitHeater",
                                                         state.dataUnitHeaters->UnitHeat(UnitHeatNum).Name,
                                                         "Design Size Maximum Hot Water Flow [m3/s]",
                                                         MaxVolHotWaterFlowDes,
                                                         "User-Specified Maximum Hot Water Flow [m3/s]",
                                                         MaxVolHotWaterFlowUser);
                            if (DisplayExtraWarnings) {
                                if ((std::abs(MaxVolHotWaterFlowDes - MaxVolHotWaterFlowUser) / MaxVolHotWaterFlowUser) > AutoVsHardSizingThreshold) {
                                    ShowMessage("SizeUnitHeater: Potential issue with equipment sizing for ZoneHVAC:UnitHeater " +
                                                state.dataUnitHeaters->UnitHeat(UnitHeatNum).Name);
                                    ShowContinueError("User-Specified Maximum Hot Water Flow of " + RoundSigDigits(MaxVolHotWaterFlowUser, 5) +
                                                      " [m3/s]");
                                    ShowContinueError("differs from Design Size Maximum Hot Water Flow of " +
                                                      RoundSigDigits(MaxVolHotWaterFlowDes, 5) + " [m3/s]");
                                    ShowContinueError("This may, or may not, indicate mismatched component sizes.");
                                    ShowContinueError("Verify that the value entered is intended and is consistent with other components.");
                                }
                            }
                        }
                    }
                }
            }
        } else {
            state.dataUnitHeaters->UnitHeat(UnitHeatNum).MaxVolHotWaterFlow = 0.0;
        }

        IsAutoSize = false;
        if (state.dataUnitHeaters->UnitHeat(UnitHeatNum).MaxVolHotSteamFlow == AutoSize) {
            IsAutoSize = true;
        }

        if (state.dataUnitHeaters->UnitHeat(UnitHeatNum).HCoilType == state.dataUnitHeaters->SteamCoil) {

            if (CurZoneEqNum > 0) {
                if (!IsAutoSize && !ZoneSizingRunDone) { // Simulation continue
                    if (state.dataUnitHeaters->UnitHeat(UnitHeatNum).MaxVolHotSteamFlow > 0.0) {
                        BaseSizer::reportSizerOutput("ZoneHVAC:UnitHeater",
                                                     state.dataUnitHeaters->UnitHeat(UnitHeatNum).Name,
                                                     "User-Specified Maximum Steam Flow [m3/s]",
                                                     state.dataUnitHeaters->UnitHeat(UnitHeatNum).MaxVolHotSteamFlow);
                    }
                } else {
                    CheckZoneSizing("ZoneHVAC:UnitHeater", state.dataUnitHeaters->UnitHeat(UnitHeatNum).Name);

                    CoilSteamInletNode = GetCoilSteamInletNode(state, "Coil:Heating:Steam", state.dataUnitHeaters->UnitHeat(UnitHeatNum).HCoilName, ErrorsFound);
                    CoilSteamOutletNode = GetCoilSteamInletNode(state, "Coil:Heating:Steam", state.dataUnitHeaters->UnitHeat(UnitHeatNum).HCoilName, ErrorsFound);
                    if (IsAutoSize) {
                        PltSizHeatNum = MyPlantSizingIndex(
                            "Coil:Heating:Steam", state.dataUnitHeaters->UnitHeat(UnitHeatNum).HCoilName, CoilSteamInletNode, CoilSteamOutletNode, ErrorsFound);
                        if (PltSizHeatNum > 0) {
                            if (state.dataUnitHeaters->UnitHeat(UnitHeatNum).HVACSizingIndex > 0) {
                                zoneHVACIndex = state.dataUnitHeaters->UnitHeat(UnitHeatNum).HVACSizingIndex;
                                SizingMethod = HeatingCapacitySizing;
                                CapSizingMethod = ZoneHVACSizing(zoneHVACIndex).HeatingCapMethod;
                                ZoneEqSizing(CurZoneEqNum).SizingMethod(SizingMethod) = CapSizingMethod;
                                if (CapSizingMethod == HeatingDesignCapacity || CapSizingMethod == CapacityPerFloorArea ||
                                    CapSizingMethod == FractionOfAutosizedHeatingCapacity) {
                                    if (CapSizingMethod == HeatingDesignCapacity) {
                                        if (ZoneHVACSizing(zoneHVACIndex).ScaledHeatingCapacity == AutoSize) {
                                            ZoneEqSizing(CurZoneEqNum).DesHeatingLoad = FinalZoneSizing(CurZoneEqNum).DesHeatLoad;
                                        } else {
                                            ZoneEqSizing(CurZoneEqNum).DesHeatingLoad = ZoneHVACSizing(zoneHVACIndex).ScaledHeatingCapacity;
                                        }
                                        ZoneEqSizing(CurZoneEqNum).HeatingCapacity = true;
                                        TempSize = AutoSize;
                                    } else if (CapSizingMethod == CapacityPerFloorArea) {
                                        ZoneEqSizing(CurZoneEqNum).HeatingCapacity = true;
                                        ZoneEqSizing(CurZoneEqNum).DesHeatingLoad =
                                            ZoneHVACSizing(zoneHVACIndex).ScaledHeatingCapacity * Zone(DataZoneNumber).FloorArea;
                                        DataScalableCapSizingON = true;
                                    } else if (CapSizingMethod == FractionOfAutosizedHeatingCapacity) {
                                        DataFracOfAutosizedHeatingCapacity = ZoneHVACSizing(zoneHVACIndex).ScaledHeatingCapacity;
                                        TempSize = AutoSize;
                                        DataScalableCapSizingON = true;
                                    }
                                }
                                SizingMethod = HeatingCapacitySizing;
                                PrintFlag = false;
                                bool errorsFound = false;
                                HeatingCapacitySizer sizerHeatingCapacity;
                                sizerHeatingCapacity.overrideSizingString(SizingString);
                                sizerHeatingCapacity.initializeWithinEP(state, CompType, CompName, PrintFlag, RoutineName);
                                DesCoilLoad = sizerHeatingCapacity.size(state, TempSize, errorsFound);
                                DataScalableCapSizingON = false;
                            } else {
                                DesCoilLoad = FinalZoneSizing(CurZoneEqNum).DesHeatLoad;
                            }
                            if (DesCoilLoad >= SmallLoad) {
                                TempSteamIn = 100.00;
                                EnthSteamInDry = GetSatEnthalpyRefrig(state, fluidNameSteam, TempSteamIn, 1.0, RefrigIndex, RoutineName);
                                EnthSteamOutWet = GetSatEnthalpyRefrig(state, fluidNameSteam, TempSteamIn, 0.0, RefrigIndex, RoutineName);
                                LatentHeatSteam = EnthSteamInDry - EnthSteamOutWet;
                                SteamDensity = GetSatDensityRefrig(state, fluidNameSteam, TempSteamIn, 1.0, RefrigIndex, RoutineName);
                                MaxVolHotSteamFlowDes =
                                    DesCoilLoad / (SteamDensity * (LatentHeatSteam +
                                                                   PlantSizData(PltSizHeatNum).DeltaT * CPHW(PlantSizData(PltSizHeatNum).ExitTemp)));
                            } else {
                                MaxVolHotSteamFlowDes = 0.0;
                            }
                        } else {
                            ShowSevereError("Autosizing of Steam flow requires a heating loop Sizing:Plant object");
                            ShowContinueError("Occurs in ZoneHVAC:UnitHeater Object=" + state.dataUnitHeaters->UnitHeat(UnitHeatNum).Name);
                            ErrorsFound = true;
                        }
                    }
                    if (IsAutoSize) {
                        state.dataUnitHeaters->UnitHeat(UnitHeatNum).MaxVolHotSteamFlow = MaxVolHotSteamFlowDes;
                        BaseSizer::reportSizerOutput(
                            "ZoneHVAC:UnitHeater", state.dataUnitHeaters->UnitHeat(UnitHeatNum).Name, "Design Size Maximum Steam Flow [m3/s]", MaxVolHotSteamFlowDes);
                    } else {
                        if (state.dataUnitHeaters->UnitHeat(UnitHeatNum).MaxVolHotSteamFlow > 0.0 && MaxVolHotSteamFlowDes > 0.0) {
                            MaxVolHotSteamFlowUser = state.dataUnitHeaters->UnitHeat(UnitHeatNum).MaxVolHotSteamFlow;
                            BaseSizer::reportSizerOutput("ZoneHVAC:UnitHeater",
                                                         state.dataUnitHeaters->UnitHeat(UnitHeatNum).Name,
                                                         "Design Size Maximum Steam Flow [m3/s]",
                                                         MaxVolHotSteamFlowDes,
                                                         "User-Specified Maximum Steam Flow [m3/s]",
                                                         MaxVolHotSteamFlowUser);
                            if (DisplayExtraWarnings) {
                                if ((std::abs(MaxVolHotSteamFlowDes - MaxVolHotSteamFlowUser) / MaxVolHotSteamFlowUser) > AutoVsHardSizingThreshold) {
                                    ShowMessage("SizeUnitHeater: Potential issue with equipment sizing for ZoneHVAC:UnitHeater " +
                                                state.dataUnitHeaters->UnitHeat(UnitHeatNum).Name);
                                    ShowContinueError("User-Specified Maximum Steam Flow of " + RoundSigDigits(MaxVolHotSteamFlowUser, 5) +
                                                      " [m3/s]");
                                    ShowContinueError("differs from Design Size Maximum Steam Flow of " + RoundSigDigits(MaxVolHotSteamFlowDes, 5) +
                                                      " [m3/s]");
                                    ShowContinueError("This may, or may not, indicate mismatched component sizes.");
                                    ShowContinueError("Verify that the value entered is intended and is consistent with other components.");
                                }
                            }
                        }
                    }
                }
            }
        } else {
            state.dataUnitHeaters->UnitHeat(UnitHeatNum).MaxVolHotSteamFlow = 0.0;
        }

        // set the design air flow rate for the heating coil

        WaterCoils::SetCoilDesFlow(state, state.dataUnitHeaters->UnitHeat(UnitHeatNum).HCoilTypeCh, state.dataUnitHeaters->UnitHeat(UnitHeatNum).HCoilName, state.dataUnitHeaters->UnitHeat(UnitHeatNum).MaxAirVolFlow, ErrorsFound);
        if (CurZoneEqNum > 0) {
            ZoneEqSizing(CurZoneEqNum).MaxHWVolFlow = state.dataUnitHeaters->UnitHeat(UnitHeatNum).MaxVolHotWaterFlow;
        }

        if (ErrorsFound) {
            ShowFatalError("Preceding sizing errors cause program termination");
        }
    }

    void CalcUnitHeater(EnergyPlusData &state,
                        int &UnitHeatNum,              // number of the current fan coil unit being simulated
                        int const ZoneNum,             // number of zone being served
                        bool const FirstHVACIteration, // TRUE if 1st HVAC simulation of system timestep
                        Real64 &PowerMet,              // Sensible power supplied (W)
                        Real64 &LatOutputProvided      // Latent power supplied (kg/s), negative = dehumidification
    )
    {

        // SUBROUTINE INFORMATION:
        //       AUTHOR         Rick Strand
        //       DATE WRITTEN   May 2000
        //       MODIFIED       Don Shirey, Aug 2009 (LatOutputProvided)
        //                      July 2012, Chandan Sharma - FSEC: Added zone sys avail managers
        //       RE-ENGINEERED  na

        // PURPOSE OF THIS SUBROUTINE:
        // This subroutine mainly controls the action of the unit heater
        // based on the user input for controls and the defined controls
        // algorithms.  There are currently (at the initial creation of this
        // subroutine) two control methods: on-off fan operation or continuous
        // fan operation.

        // METHODOLOGY EMPLOYED:
        // Unit is controlled based on user input and what is happening in the
        // simulation.  There are various cases to consider:
        // 1. OFF: Unit is schedule off.  All flow rates are set to zero and
        //    the temperatures are set to zone conditions.
        // 2. NO LOAD OR COOLING/ON-OFF FAN CONTROL: Unit is available, but
        //    there is no heating load.  All flow rates are set to zero and
        //    the temperatures are set to zone conditions.
        // 3. NO LOAD OR COOLING/CONTINUOUS FAN CONTROL: Unit is available and
        //    the fan is running (if it is scheduled to be available also).
        //    No heating is provided, only circulation via the fan running.
        // 4. HEATING: The unit is on/available and there is a heating load.
        //    The heating coil is modulated (constant fan speed) to meet the
        //    heating load.

        // REFERENCES:
        // ASHRAE Systems and Equipment Handbook (SI), 1996. page 31.7

        // Using/Aliasing
        using namespace DataZoneEnergyDemands;
        using DataHVACGlobals::FanType_SimpleOnOff;
        using DataHVACGlobals::ZoneCompTurnFansOff;
        using DataHVACGlobals::ZoneCompTurnFansOn;
        using DataZoneEquipment::UnitHeater_Num;
        using General::SolveRoot;
        using PlantUtilities::SetComponentFlowRate;
        using TempSolveRoot::SolveRoot;

        // Locals
        // SUBROUTINE ARGUMENT DEFINITIONS:

        // SUBROUTINE PARAMETER DEFINITIONS:
        int const MaxIter(100); // maximum number of iterations

        // INTERFACE BLOCK SPECIFICATIONS

        // DERIVED TYPE DEFINITIONS
        // na

        // SUBROUTINE LOCAL VARIABLE DECLARATIONS:
        int ControlNode;        // the hot water inlet node
        int InletNode;          // unit air inlet node
        int OutletNode;         // unit air outlet node
        Real64 ControlOffset;   // tolerance for output control
        Real64 MaxWaterFlow;    // maximum water flow for heating or cooling [kg/sec]
        Real64 MinWaterFlow;    // minimum water flow for heating or cooling [kg/sec]
        Real64 QUnitOut;        // heating or sens. cooling provided by fan coil unit [watts]
        Real64 LatentOutput;    // Latent (moisture) add/removal rate, negative is dehumidification [kg/s]
        Real64 SpecHumOut;      // Specific humidity ratio of outlet air (kg moisture / kg moist air)
        Real64 SpecHumIn;       // Specific humidity ratio of inlet air (kg moisture / kg moist air)
        Real64 mdot;            // local temporary for fluid mass flow rate
        Array1D<Real64> Par(3); // parameters passed to RegulaFalsi function
        int OpMode;
        Real64 PartLoadFrac;
        Real64 NoOutput;
        Real64 FullOutput;
        int SolFlag; // return flag from RegulaFalsi for sensible load
        bool UnitOn;

        // initialize local variables
        QUnitOut = 0.0;
        NoOutput = 0.0;
        FullOutput = 0.0;
        LatentOutput = 0.0;
        MaxWaterFlow = 0.0;
        MinWaterFlow = 0.0;
        PartLoadFrac = 0.0;
        SolFlag = 0; // # of iterations IF positive, -1 means failed to converge, -2 means bounds are incorrect
        InletNode = state.dataUnitHeaters->UnitHeat(UnitHeatNum).AirInNode;
        OutletNode = state.dataUnitHeaters->UnitHeat(UnitHeatNum).AirOutNode;
        ControlNode = state.dataUnitHeaters->UnitHeat(UnitHeatNum).HotControlNode;
        ControlOffset = state.dataUnitHeaters->UnitHeat(UnitHeatNum).HotControlOffset;
        UnitOn = false;
        OpMode = state.dataUnitHeaters->UnitHeat(UnitHeatNum).OpMode;

        if (OpMode != CycFanCycCoil) {

            if (GetCurrentScheduleValue(state.dataUnitHeaters->UnitHeat(UnitHeatNum).SchedPtr) <= 0 ||
                ((GetCurrentScheduleValue(state.dataUnitHeaters->UnitHeat(UnitHeatNum).FanAvailSchedPtr) <= 0 && !ZoneCompTurnFansOn) || ZoneCompTurnFansOff)) {
                // Case 1: OFF-->unit schedule says that it it not available
                //         OR child fan in not available OR child fan not being cycled ON by sys avail manager
                //         OR child fan being forced OFF by sys avail manager
                state.dataUnitHeaters->HCoilOn = false;
                if (state.dataUnitHeaters->UnitHeat(UnitHeatNum).HCoilType == state.dataUnitHeaters->WaterHeatingCoil) {
                    mdot = 0.0; // try to turn off

                    SetComponentFlowRate(mdot,
                                         state.dataUnitHeaters->UnitHeat(UnitHeatNum).HotControlNode,
                                         state.dataUnitHeaters->UnitHeat(UnitHeatNum).HotCoilOutNodeNum,
                                         state.dataUnitHeaters->UnitHeat(UnitHeatNum).HWLoopNum,
                                         state.dataUnitHeaters->UnitHeat(UnitHeatNum).HWLoopSide,
                                         state.dataUnitHeaters->UnitHeat(UnitHeatNum).HWBranchNum,
                                         state.dataUnitHeaters->UnitHeat(UnitHeatNum).HWCompNum);
                }
                if (state.dataUnitHeaters->UnitHeat(UnitHeatNum).HCoilType == state.dataUnitHeaters->SteamCoil) {
                    mdot = 0.0; // try to turn off

                    SetComponentFlowRate(mdot,
                                         state.dataUnitHeaters->UnitHeat(UnitHeatNum).HotControlNode,
                                         state.dataUnitHeaters->UnitHeat(UnitHeatNum).HotCoilOutNodeNum,
                                         state.dataUnitHeaters->UnitHeat(UnitHeatNum).HWLoopNum,
                                         state.dataUnitHeaters->UnitHeat(UnitHeatNum).HWLoopSide,
                                         state.dataUnitHeaters->UnitHeat(UnitHeatNum).HWBranchNum,
                                         state.dataUnitHeaters->UnitHeat(UnitHeatNum).HWCompNum);
                }
                CalcUnitHeaterComponents(state, UnitHeatNum, FirstHVACIteration, QUnitOut);

            } else if ((state.dataUnitHeaters->QZnReq < SmallLoad) || CurDeadBandOrSetback(ZoneNum)) {
                // Unit is available, but there is no load on it or we are in setback/deadband
                if (!state.dataUnitHeaters->UnitHeat(UnitHeatNum).FanOffNoHeating) {

                    // Case 2: NO LOAD OR COOLING/ON-OFF FAN CONTROL-->turn everything off
                    //         because there is no load on the unit heater
                    state.dataUnitHeaters->HCoilOn = false;
                    if (state.dataUnitHeaters->UnitHeat(UnitHeatNum).HCoilType == state.dataUnitHeaters->WaterHeatingCoil) {
                        mdot = 0.0; // try to turn off

                        SetComponentFlowRate(mdot,
                                             state.dataUnitHeaters->UnitHeat(UnitHeatNum).HotControlNode,
                                             state.dataUnitHeaters->UnitHeat(UnitHeatNum).HotCoilOutNodeNum,
                                             state.dataUnitHeaters->UnitHeat(UnitHeatNum).HWLoopNum,
                                             state.dataUnitHeaters->UnitHeat(UnitHeatNum).HWLoopSide,
                                             state.dataUnitHeaters->UnitHeat(UnitHeatNum).HWBranchNum,
                                             state.dataUnitHeaters->UnitHeat(UnitHeatNum).HWCompNum);
                    }
                    if (state.dataUnitHeaters->UnitHeat(UnitHeatNum).HCoilType == state.dataUnitHeaters->SteamCoil) {
                        mdot = 0.0; // try to turn off

                        SetComponentFlowRate(mdot,
                                             state.dataUnitHeaters->UnitHeat(UnitHeatNum).HotControlNode,
                                             state.dataUnitHeaters->UnitHeat(UnitHeatNum).HotCoilOutNodeNum,
                                             state.dataUnitHeaters->UnitHeat(UnitHeatNum).HWLoopNum,
                                             state.dataUnitHeaters->UnitHeat(UnitHeatNum).HWLoopSide,
                                             state.dataUnitHeaters->UnitHeat(UnitHeatNum).HWBranchNum,
                                             state.dataUnitHeaters->UnitHeat(UnitHeatNum).HWCompNum);
                    }
                    CalcUnitHeaterComponents(state, UnitHeatNum, FirstHVACIteration, QUnitOut);

                } else {
                    // Case 3: NO LOAD OR COOLING/CONTINUOUS FAN CONTROL-->let the fan
                    //         continue to run even though there is no load (air circulation)
                    // Note that the flow rates were already set in the initialization routine
                    // so there is really nothing else left to do except call the components.

                    state.dataUnitHeaters->HCoilOn = false;
                    if (state.dataUnitHeaters->UnitHeat(UnitHeatNum).HCoilType == state.dataUnitHeaters->WaterHeatingCoil) {
                        mdot = 0.0; // try to turn off

                        if (state.dataUnitHeaters->UnitHeat(UnitHeatNum).HWLoopNum > 0) {
                            SetComponentFlowRate(mdot,
                                                 state.dataUnitHeaters->UnitHeat(UnitHeatNum).HotControlNode,
                                                 state.dataUnitHeaters->UnitHeat(UnitHeatNum).HotCoilOutNodeNum,
                                                 state.dataUnitHeaters->UnitHeat(UnitHeatNum).HWLoopNum,
                                                 state.dataUnitHeaters->UnitHeat(UnitHeatNum).HWLoopSide,
                                                 state.dataUnitHeaters->UnitHeat(UnitHeatNum).HWBranchNum,
                                                 state.dataUnitHeaters->UnitHeat(UnitHeatNum).HWCompNum);
                        }
                    }
                    if (state.dataUnitHeaters->UnitHeat(UnitHeatNum).HCoilType == state.dataUnitHeaters->SteamCoil) {
                        mdot = 0.0; // try to turn off
                        if (state.dataUnitHeaters->UnitHeat(UnitHeatNum).HWLoopNum > 0) {
                            SetComponentFlowRate(mdot,
                                                 state.dataUnitHeaters->UnitHeat(UnitHeatNum).HotControlNode,
                                                 state.dataUnitHeaters->UnitHeat(UnitHeatNum).HotCoilOutNodeNum,
                                                 state.dataUnitHeaters->UnitHeat(UnitHeatNum).HWLoopNum,
                                                 state.dataUnitHeaters->UnitHeat(UnitHeatNum).HWLoopSide,
                                                 state.dataUnitHeaters->UnitHeat(UnitHeatNum).HWBranchNum,
                                                 state.dataUnitHeaters->UnitHeat(UnitHeatNum).HWCompNum);
                        }
                    }

                    CalcUnitHeaterComponents(state, UnitHeatNum, FirstHVACIteration, QUnitOut);
                }

            } else { // Case 4: HEATING-->unit is available and there is a heating load

                {
                    auto const SELECT_CASE_var(state.dataUnitHeaters->UnitHeat(UnitHeatNum).HCoilType);

                    if (SELECT_CASE_var == state.dataUnitHeaters->WaterHeatingCoil) {

                        // On the first HVAC iteration the system values are given to the controller, but after that
                        // the demand limits are in place and there needs to be feedback to the Zone Equipment
                        if (FirstHVACIteration) {
                            MaxWaterFlow = state.dataUnitHeaters->UnitHeat(UnitHeatNum).MaxHotWaterFlow;
                            MinWaterFlow = state.dataUnitHeaters->UnitHeat(UnitHeatNum).MinHotWaterFlow;
                        } else {
                            MaxWaterFlow = Node(ControlNode).MassFlowRateMaxAvail;
                            MinWaterFlow = Node(ControlNode).MassFlowRateMinAvail;
                        }
                        // control water flow to obtain output matching QZnReq
                        ControlCompOutput(state,
                                          state.dataUnitHeaters->UnitHeat(UnitHeatNum).Name,
                                          state.dataUnitHeaters->cMO_UnitHeater,
                                          UnitHeatNum,
                                          FirstHVACIteration,
                                          state.dataUnitHeaters->QZnReq,
                                          ControlNode,
                                          MaxWaterFlow,
                                          MinWaterFlow,
                                          ControlOffset,
                                          state.dataUnitHeaters->UnitHeat(UnitHeatNum).ControlCompTypeNum,
                                          state.dataUnitHeaters->UnitHeat(UnitHeatNum).CompErrIndex,
                                          _,
                                          _,
                                          _,
                                          _,
                                          _,
                                          state.dataUnitHeaters->UnitHeat(UnitHeatNum).HWLoopNum,
                                          state.dataUnitHeaters->UnitHeat(UnitHeatNum).HWLoopSide,
                                          state.dataUnitHeaters->UnitHeat(UnitHeatNum).HWBranchNum);

                    } else if ((SELECT_CASE_var == state.dataUnitHeaters->ElectricCoil) || (SELECT_CASE_var == state.dataUnitHeaters->GasCoil) || (SELECT_CASE_var == state.dataUnitHeaters->SteamCoil)) {
                        state.dataUnitHeaters->HCoilOn = true;
                        CalcUnitHeaterComponents(state, UnitHeatNum, FirstHVACIteration, QUnitOut);
                    }
                }
            }
            QUnitOut = Node(OutletNode).MassFlowRate *
                       (PsyHFnTdbW(Node(OutletNode).Temp, Node(InletNode).HumRat) - PsyHFnTdbW(Node(InletNode).Temp, Node(InletNode).HumRat));
            if (Node(InletNode).MassFlowRateMax > 0.0) {
                state.dataUnitHeaters->UnitHeat(UnitHeatNum).FanPartLoadRatio = Node(InletNode).MassFlowRate / Node(InletNode).MassFlowRateMax;
            }
        } else { // OnOff fan and cycling
            if ((state.dataUnitHeaters->QZnReq < SmallLoad) || (CurDeadBandOrSetback(ZoneNum)) || GetCurrentScheduleValue(state.dataUnitHeaters->UnitHeat(UnitHeatNum).SchedPtr) <= 0 ||
                ((GetCurrentScheduleValue(state.dataUnitHeaters->UnitHeat(UnitHeatNum).FanAvailSchedPtr) <= 0 && !ZoneCompTurnFansOn) || ZoneCompTurnFansOff)) {
                // Case 1: OFF-->unit schedule says that it it not available
                //         OR child fan in not available OR child fan not being cycled ON by sys avail manager
                //         OR child fan being forced OFF by sys avail manager
                PartLoadFrac = 0.0;
                state.dataUnitHeaters->HCoilOn = false;
                CalcUnitHeaterComponents(state, UnitHeatNum, FirstHVACIteration, QUnitOut, OpMode, PartLoadFrac);

                if (Node(InletNode).MassFlowRateMax > 0.0) {
                    state.dataUnitHeaters->UnitHeat(UnitHeatNum).FanPartLoadRatio = Node(InletNode).MassFlowRate / Node(InletNode).MassFlowRateMax;
                }

            } else { // Case 4: HEATING-->unit is available and there is a heating load

                state.dataUnitHeaters->HCoilOn = true;
                UnitOn = true;

                // Find part load ratio of unit heater coils
                PartLoadFrac = 0.0;
                CalcUnitHeaterComponents(state, UnitHeatNum, FirstHVACIteration, NoOutput, OpMode, PartLoadFrac);
                if ((NoOutput - state.dataUnitHeaters->QZnReq) < SmallLoad) {
                    // Unit heater is unable to meet the load with coil off, set PLR = 1
                    PartLoadFrac = 1.0;
                    CalcUnitHeaterComponents(state, UnitHeatNum, FirstHVACIteration, FullOutput, OpMode, PartLoadFrac);
                    if ((FullOutput - state.dataUnitHeaters->QZnReq) > SmallLoad) {
                        // Unit heater full load capacity is able to meet the load, Find PLR
                        Par(1) = double(UnitHeatNum);
                        Par(2) = 0.0; // FLAG, IF 1.0 then FirstHVACIteration equals TRUE, if 0.0 then FirstHVACIteration equals false
                        if (FirstHVACIteration) Par(2) = 1.0;
                        Par(3) = double(state.dataUnitHeaters->UnitHeat(UnitHeatNum).OpMode);
                        // Tolerance is in fraction of load, MaxIter = 30, SolFalg = # of iterations or error as appropriate
                        SolveRoot(state, 0.001, MaxIter, SolFlag, PartLoadFrac, CalcUnitHeaterResidual, 0.0, 1.0, Par);
                    }
                }

                CalcUnitHeaterComponents(state, UnitHeatNum, FirstHVACIteration, QUnitOut, OpMode, PartLoadFrac);

            } // ...end of unit ON/OFF IF-THEN block
            state.dataUnitHeaters->UnitHeat(UnitHeatNum).PartLoadFrac = PartLoadFrac;
            state.dataUnitHeaters->UnitHeat(UnitHeatNum).FanPartLoadRatio = PartLoadFrac;
            Node(OutletNode).MassFlowRate = Node(InletNode).MassFlowRate;
        }

        // CR9155 Remove specific humidity calculations
        SpecHumOut = Node(OutletNode).HumRat;
        SpecHumIn = Node(InletNode).HumRat;
        LatentOutput = Node(OutletNode).MassFlowRate * (SpecHumOut - SpecHumIn); // Latent rate (kg/s), dehumid = negative

        QUnitOut = Node(OutletNode).MassFlowRate *
                   (PsyHFnTdbW(Node(OutletNode).Temp, Node(InletNode).HumRat) - PsyHFnTdbW(Node(InletNode).Temp, Node(InletNode).HumRat));

        // Report variables...
        state.dataUnitHeaters->UnitHeat(UnitHeatNum).HeatPower = max(0.0, QUnitOut);
        if (state.dataUnitHeaters->UnitHeat(UnitHeatNum).FanType_Num != DataHVACGlobals::FanType_SystemModelObject) {
            state.dataUnitHeaters->UnitHeat(UnitHeatNum).ElecPower = Fans::GetFanPower(state.dataUnitHeaters->UnitHeat(UnitHeatNum).Fan_Index);
        } else {
            state.dataUnitHeaters->UnitHeat(UnitHeatNum).ElecPower = HVACFan::fanObjs[state.dataUnitHeaters->UnitHeat(UnitHeatNum).Fan_Index]->fanPower();
        }

        PowerMet = QUnitOut;
        LatOutputProvided = LatentOutput;
    }

    void CalcUnitHeaterComponents(EnergyPlusData &state,
                                  int const UnitHeatNum,               // Unit index in unit heater array
                                  bool const FirstHVACIteration,       // flag for 1st HVAV iteration in the time step
                                  Real64 &LoadMet,                     // load met by unit (watts)
                                  Optional_int_const OpMode,           // fan operating mode
                                  Optional<Real64 const> PartLoadRatio // part-load ratio
    )
    {

        // SUBROUTINE INFORMATION:
        //       AUTHOR         Rick Strand
        //       DATE WRITTEN   May 2000
        //       MODIFIED       July 2012, Chandan Sharma - FSEC: Added zone sys avail managers
        //       RE-ENGINEERED  na

        // PURPOSE OF THIS SUBROUTINE:
        // This subroutine launches the individual component simulations.
        // This is called either when the unit is off to carry null conditions
        // through the unit or during control iterations to continue updating
        // what is going on within the unit.

        // METHODOLOGY EMPLOYED:
        // Simply calls the different components in order.

        // Using/Aliasing
        using DataHVACGlobals::FanType_SimpleOnOff;
        using DataHVACGlobals::ZoneCompTurnFansOff;
        using DataHVACGlobals::ZoneCompTurnFansOn;
        using DataZoneEquipment::UnitHeater_Num;
        using HeatingCoils::SimulateHeatingCoilComponents;
        using PlantUtilities::SetComponentFlowRate;
        using SteamCoils::SimulateSteamCoilComponents;
        using WaterCoils::SimulateWaterCoilComponents;

        // SUBROUTINE LOCAL VARIABLE DECLARATIONS:
        Real64 AirMassFlow;  // total mass flow through the unit
        Real64 CpAirZn;      // specific heat of dry air at zone conditions (zone conditions same as unit inlet)
        int HCoilInAirNode;  // inlet node number for fan exit/coil inlet
        int InletNode;       // unit air inlet node
        int OutletNode;      // unit air outlet node
        Real64 QCoilReq;     // Heat addition required from an electric/gas heating coil
        Real64 mdot;         // local temporary for fluid mass flow rate
        int FanOpMode;       // Fan operting mode or fan type
        Real64 PartLoadFrac; // part-load ratio
        // FLOW:

        InletNode = state.dataUnitHeaters->UnitHeat(UnitHeatNum).AirInNode;
        OutletNode = state.dataUnitHeaters->UnitHeat(UnitHeatNum).AirOutNode;
        QCoilReq = 0.0;

        if (present(PartLoadRatio)) {
            PartLoadFrac = PartLoadRatio;
        } else {
            PartLoadFrac = 1.0;
        }
        if (present(OpMode)) {
            FanOpMode = OpMode;
        } else {
            FanOpMode = ContFanCycCoil;
        }
        if (FanOpMode != CycFanCycCoil) {
            if (state.dataUnitHeaters->UnitHeat(UnitHeatNum).FanType_Num != DataHVACGlobals::FanType_SystemModelObject) {
                Fans::SimulateFanComponents(state,
                                            state.dataUnitHeaters->UnitHeat(UnitHeatNum).FanName,
                                            FirstHVACIteration,
                                            state.dataUnitHeaters->UnitHeat(UnitHeatNum).Fan_Index,
                                            _,
                                            ZoneCompTurnFansOn,
                                            ZoneCompTurnFansOff);
            } else {
                HVACFan::fanObjs[state.dataUnitHeaters->UnitHeat(UnitHeatNum).Fan_Index]->simulate(state, _, ZoneCompTurnFansOn, ZoneCompTurnFansOff, _);
            }

            {
                auto const SELECT_CASE_var(state.dataUnitHeaters->UnitHeat(UnitHeatNum).HCoilType);

                if (SELECT_CASE_var == state.dataUnitHeaters->WaterHeatingCoil) {

                    SimulateWaterCoilComponents(state, state.dataUnitHeaters->UnitHeat(UnitHeatNum).HCoilName, FirstHVACIteration, state.dataUnitHeaters->UnitHeat(UnitHeatNum).HCoil_Index);
                } else if (SELECT_CASE_var == state.dataUnitHeaters->SteamCoil) {

                    if (!state.dataUnitHeaters->HCoilOn) {
                        QCoilReq = 0.0;
                    } else {
                        HCoilInAirNode = state.dataUnitHeaters->UnitHeat(UnitHeatNum).FanOutletNode;
                        CpAirZn = PsyCpAirFnW(Node(state.dataUnitHeaters->UnitHeat(UnitHeatNum).AirInNode).HumRat);
                        QCoilReq = state.dataUnitHeaters->QZnReq - Node(HCoilInAirNode).MassFlowRate * CpAirZn *
                                                (Node(HCoilInAirNode).Temp - Node(state.dataUnitHeaters->UnitHeat(UnitHeatNum).AirInNode).Temp);
                    }
                    if (QCoilReq < 0.0) QCoilReq = 0.0; // a heating coil can only heat, not cool
                    SimulateSteamCoilComponents(
                        state, state.dataUnitHeaters->UnitHeat(UnitHeatNum).HCoilName, FirstHVACIteration, state.dataUnitHeaters->UnitHeat(UnitHeatNum).HCoil_Index, QCoilReq);

                } else if ((SELECT_CASE_var == state.dataUnitHeaters->ElectricCoil) || (SELECT_CASE_var == state.dataUnitHeaters->GasCoil)) {

                    if (!state.dataUnitHeaters->HCoilOn) {
                        QCoilReq = 0.0;
                    } else {
                        HCoilInAirNode = state.dataUnitHeaters->UnitHeat(UnitHeatNum).FanOutletNode;
                        CpAirZn = PsyCpAirFnW(Node(state.dataUnitHeaters->UnitHeat(UnitHeatNum).AirInNode).HumRat);
                        QCoilReq = state.dataUnitHeaters->QZnReq - Node(HCoilInAirNode).MassFlowRate * CpAirZn *
                                                (Node(HCoilInAirNode).Temp - Node(state.dataUnitHeaters->UnitHeat(UnitHeatNum).AirInNode).Temp);
                    }
                    if (QCoilReq < 0.0) QCoilReq = 0.0; // a heating coil can only heat, not cool
                    SimulateHeatingCoilComponents(
                        state, state.dataUnitHeaters->UnitHeat(UnitHeatNum).HCoilName, FirstHVACIteration, QCoilReq, state.dataUnitHeaters->UnitHeat(UnitHeatNum).HCoil_Index);
                }
            }

            AirMassFlow = Node(OutletNode).MassFlowRate;

            Node(InletNode).MassFlowRate = Node(OutletNode).MassFlowRate; // maintain continuity through unit heater

        } else { // OnOff fan cycling

            Node(InletNode).MassFlowRate = Node(InletNode).MassFlowRateMax * PartLoadFrac;
            AirMassFlow = Node(InletNode).MassFlowRate;
            // Set the fan inlet node maximum available mass flow rates for cycling fans
            Node(InletNode).MassFlowRateMaxAvail = AirMassFlow;

            if (QCoilReq < 0.0) QCoilReq = 0.0; // a heating coil can only heat, not cool
            if (state.dataUnitHeaters->UnitHeat(UnitHeatNum).FanType_Num != DataHVACGlobals::FanType_SystemModelObject) {
                Fans::SimulateFanComponents(state,
                                            state.dataUnitHeaters->UnitHeat(UnitHeatNum).FanName,
                                            FirstHVACIteration,
                                            state.dataUnitHeaters->UnitHeat(UnitHeatNum).Fan_Index,
                                            _,
                                            ZoneCompTurnFansOn,
                                            ZoneCompTurnFansOff);
            } else {
                HVACFan::fanObjs[state.dataUnitHeaters->UnitHeat(UnitHeatNum).Fan_Index]->simulate(state, _, ZoneCompTurnFansOn, ZoneCompTurnFansOff, _);
            }
            {
                auto const SELECT_CASE_var(state.dataUnitHeaters->UnitHeat(UnitHeatNum).HCoilType);

                if (SELECT_CASE_var == state.dataUnitHeaters->WaterHeatingCoil) {

                    if (!state.dataUnitHeaters->HCoilOn) {
                        mdot = 0.0;
                        QCoilReq = 0.0;
                    } else {
                        HCoilInAirNode = state.dataUnitHeaters->UnitHeat(UnitHeatNum).FanOutletNode;
                        CpAirZn = PsyCpAirFnW(Node(state.dataUnitHeaters->UnitHeat(UnitHeatNum).AirInNode).HumRat);
                        QCoilReq = state.dataUnitHeaters->QZnReq - Node(HCoilInAirNode).MassFlowRate * CpAirZn *
                                                (Node(HCoilInAirNode).Temp - Node(state.dataUnitHeaters->UnitHeat(UnitHeatNum).AirInNode).Temp);
                        mdot = state.dataUnitHeaters->UnitHeat(UnitHeatNum).MaxHotWaterFlow * PartLoadFrac;
                    }
                    if (QCoilReq < 0.0) QCoilReq = 0.0; // a heating coil can only heat, not cool
                    SetComponentFlowRate(mdot,
                                         state.dataUnitHeaters->UnitHeat(UnitHeatNum).HotControlNode,
                                         state.dataUnitHeaters->UnitHeat(UnitHeatNum).HotCoilOutNodeNum,
                                         state.dataUnitHeaters->UnitHeat(UnitHeatNum).HWLoopNum,
                                         state.dataUnitHeaters->UnitHeat(UnitHeatNum).HWLoopSide,
                                         state.dataUnitHeaters->UnitHeat(UnitHeatNum).HWBranchNum,
                                         state.dataUnitHeaters->UnitHeat(UnitHeatNum).HWCompNum);
                    SimulateWaterCoilComponents(state,
                                                state.dataUnitHeaters->UnitHeat(UnitHeatNum).HCoilName,
                                                FirstHVACIteration,
                                                state.dataUnitHeaters->UnitHeat(UnitHeatNum).HCoil_Index,
                                                QCoilReq,
                                                FanOpMode,
                                                PartLoadFrac);
                } else if (SELECT_CASE_var == state.dataUnitHeaters->SteamCoil) {
                    if (!state.dataUnitHeaters->HCoilOn) {
                        mdot = 0.0;
                        QCoilReq = 0.0;
                    } else {
                        HCoilInAirNode = state.dataUnitHeaters->UnitHeat(UnitHeatNum).FanOutletNode;
                        CpAirZn = PsyCpAirFnW(Node(state.dataUnitHeaters->UnitHeat(UnitHeatNum).AirInNode).HumRat);
                        QCoilReq = state.dataUnitHeaters->QZnReq - Node(HCoilInAirNode).MassFlowRate * CpAirZn *
                                                (Node(HCoilInAirNode).Temp - Node(state.dataUnitHeaters->UnitHeat(UnitHeatNum).AirInNode).Temp);
                        mdot = state.dataUnitHeaters->UnitHeat(UnitHeatNum).MaxHotSteamFlow * PartLoadFrac;
                    }
                    if (QCoilReq < 0.0) QCoilReq = 0.0; // a heating coil can only heat, not cool
                    SetComponentFlowRate(mdot,
                                         state.dataUnitHeaters->UnitHeat(UnitHeatNum).HotControlNode,
                                         state.dataUnitHeaters->UnitHeat(UnitHeatNum).HotCoilOutNodeNum,
                                         state.dataUnitHeaters->UnitHeat(UnitHeatNum).HWLoopNum,
                                         state.dataUnitHeaters->UnitHeat(UnitHeatNum).HWLoopSide,
                                         state.dataUnitHeaters->UnitHeat(UnitHeatNum).HWBranchNum,
                                         state.dataUnitHeaters->UnitHeat(UnitHeatNum).HWCompNum);
                    SimulateSteamCoilComponents(state,
                                                state.dataUnitHeaters->UnitHeat(UnitHeatNum).HCoilName,
                                                FirstHVACIteration,
                                                state.dataUnitHeaters->UnitHeat(UnitHeatNum).HCoil_Index,
                                                QCoilReq,
                                                _,
                                                FanOpMode,
                                                PartLoadFrac);
                } else if ((SELECT_CASE_var == state.dataUnitHeaters->ElectricCoil) || (SELECT_CASE_var == state.dataUnitHeaters->GasCoil)) {

                    if (!state.dataUnitHeaters->HCoilOn) {
                        QCoilReq = 0.0;
                    } else {
                        HCoilInAirNode = state.dataUnitHeaters->UnitHeat(UnitHeatNum).FanOutletNode;
                        CpAirZn = PsyCpAirFnW(Node(state.dataUnitHeaters->UnitHeat(UnitHeatNum).AirInNode).HumRat);
                        QCoilReq = state.dataUnitHeaters->QZnReq - Node(HCoilInAirNode).MassFlowRate * CpAirZn *
                                                (Node(HCoilInAirNode).Temp - Node(state.dataUnitHeaters->UnitHeat(UnitHeatNum).AirInNode).Temp);
                    }
                    if (QCoilReq < 0.0) QCoilReq = 0.0; // a heating coil can only heat, not cool
                    SimulateHeatingCoilComponents(state,
                                                  state.dataUnitHeaters->UnitHeat(UnitHeatNum).HCoilName,
                                                  FirstHVACIteration,
                                                  QCoilReq,
                                                  state.dataUnitHeaters->UnitHeat(UnitHeatNum).HCoil_Index,
                                                  _,
                                                  _,
                                                  FanOpMode,
                                                  PartLoadFrac);
                }
            }
            Node(OutletNode).MassFlowRate = Node(InletNode).MassFlowRate; // maintain continuity through unit heater
        }
        LoadMet =
            AirMassFlow * (PsyHFnTdbW(Node(OutletNode).Temp, Node(InletNode).HumRat) - PsyHFnTdbW(Node(InletNode).Temp, Node(InletNode).HumRat));
    }

    // SUBROUTINE UpdateUnitHeater

    // No update routine needed in this module since all of the updates happen on
    // the Node derived type directly and these updates are done by other routines.

    // END SUBROUTINE UpdateUnitHeater

    void ReportUnitHeater(EnergyPlusData &state, int const UnitHeatNum) // Unit index in unit heater array
    {

        // SUBROUTINE INFORMATION:
        //       AUTHOR         Rick Strand
        //       DATE WRITTEN   May 2000
        //       MODIFIED       na
        //       RE-ENGINEERED  na

        // PURPOSE OF THIS SUBROUTINE:
        // This subroutine needs a description.

        // METHODOLOGY EMPLOYED:
        // Needs description, as appropriate.

        // Using/Aliasing
        using DataHVACGlobals::TimeStepSys;

        state.dataUnitHeaters->UnitHeat(UnitHeatNum).HeatEnergy = state.dataUnitHeaters->UnitHeat(UnitHeatNum).HeatPower * TimeStepSys * SecInHour;
        state.dataUnitHeaters->UnitHeat(UnitHeatNum).ElecEnergy = state.dataUnitHeaters->UnitHeat(UnitHeatNum).ElecPower * TimeStepSys * SecInHour;

<<<<<<< HEAD
        // SUBROUTINE PARAMETER DEFINITIONS:
        // na

        // INTERFACE BLOCK SPECIFICATIONS
        // na

        // DERIVED TYPE DEFINITIONS
        // na

        // SUBROUTINE LOCAL VARIABLE DECLARATIONS:
        // na

        // FLOW:
        UnitHeat(UnitHeatNum).HeatEnergy = UnitHeat(UnitHeatNum).HeatPower * TimeStepSys * DataGlobalConstants::SecInHour();
        UnitHeat(UnitHeatNum).ElecEnergy = UnitHeat(UnitHeatNum).ElecPower * TimeStepSys * DataGlobalConstants::SecInHour();

        if (UnitHeat(UnitHeatNum).FirstPass) { // reset sizing flags so other zone equipment can size normally
=======
        if (state.dataUnitHeaters->UnitHeat(UnitHeatNum).FirstPass) { // reset sizing flags so other zone equipment can size normally
>>>>>>> 0d83898a
            if (!DataGlobals::SysSizingCalc) {
                DataSizing::resetHVACSizingGlobals(DataSizing::CurZoneEqNum, 0, state.dataUnitHeaters->UnitHeat(UnitHeatNum).FirstPass);
            }
        }
    }

    Real64 CalcUnitHeaterResidual(EnergyPlusData &state,
                                  Real64 const PartLoadRatio, // heating coil part load ratio
                                  Array1D<Real64> const &Par  // Function parameters
    )
    {

        // FUNCTION INFORMATION:
        //       AUTHOR         Chandan Sharma/Bereket Nigusse, FSEC
        //       DATE WRITTEN   October 2013
        //       MODIFIED       na
        //       RE-ENGINEERED  na

        // PURPOSE OF THIS SUBROUTINE:
        // To calculate the part-load ratio for the unit heater

        // METHODOLOGY EMPLOYED:
        // Use SolveRoot to call this Function to converge on a solution

        // Return value
        Real64 Residuum(0.0); // Result (force to 0)

        //   Parameter description example:
        //   Par(1)  = REAL(UnitHeaterNum,r64) ! Index to UnitHeater
        //   Par(2)  = 0.0                     ! FirstHVACIteration FLAG, IF 1.0 then TRUE, if 0.0 then FALSE
        //   Par(3)  = REAL(OpMode,r64)        ! Fan control, IF 1.0 then cycling fan, if 0.0 then continuous fan

        // SUBROUTINE LOCAL VARIABLE DECLARATIONS:
        int UnitHeaterNum;       // Index to this UnitHeater
        bool FirstHVACIteration; // FirstHVACIteration flag
        int OpMode;              // Cycling fan or constant fan
        Real64 QUnitOut;         // heating provided by unit heater [watts]

        // Convert parameters to usable variables
        UnitHeaterNum = int(Par(1)); // Autodesk:OPTIONAL Par used without PRESENT check
        FirstHVACIteration = (Par(2) == 1.0);
        OpMode = int(Par(3));

        CalcUnitHeaterComponents(state, UnitHeaterNum, FirstHVACIteration, QUnitOut, OpMode, PartLoadRatio);

        // Calculate residual based on output calculation flag
        if (state.dataUnitHeaters->QZnReq != 0.0) {
            Residuum = (QUnitOut - state.dataUnitHeaters->QZnReq) / state.dataUnitHeaters->QZnReq;
        }

        return Residuum;
    }

} // namespace UnitHeater

} // namespace EnergyPlus<|MERGE_RESOLUTION|>--- conflicted
+++ resolved
@@ -809,17 +809,10 @@
             Node(InNode).MassFlowRateMax = state.dataUnitHeaters->UnitHeat(UnitHeatNum).MaxAirMassFlow;
             Node(InNode).MassFlowRateMin = 0.0;
 
-<<<<<<< HEAD
-            if (UnitHeat(UnitHeatNum).HCoilType == WaterHeatingCoil) {
-                rho = GetDensityGlycol(state, PlantLoop(UnitHeat(UnitHeatNum).HWLoopNum).FluidName,
-                                       DataGlobalConstants::HWInitConvTemp(),
-                                       PlantLoop(UnitHeat(UnitHeatNum).HWLoopNum).FluidIndex,
-=======
             if (state.dataUnitHeaters->UnitHeat(UnitHeatNum).HCoilType == state.dataUnitHeaters->WaterHeatingCoil) {
                 rho = GetDensityGlycol(state, PlantLoop(state.dataUnitHeaters->UnitHeat(UnitHeatNum).HWLoopNum).FluidName,
-                                       DataGlobals::HWInitConvTemp,
+                                       DataGlobalConstants::HWInitConvTemp(),
                                        PlantLoop(state.dataUnitHeaters->UnitHeat(UnitHeatNum).HWLoopNum).FluidIndex,
->>>>>>> 0d83898a
                                        RoutineName);
 
                 state.dataUnitHeaters->UnitHeat(UnitHeatNum).MaxHotWaterFlow = rho * state.dataUnitHeaters->UnitHeat(UnitHeatNum).MaxVolHotWaterFlow;
@@ -1177,23 +1170,13 @@
                             }
 
                             if (DesCoilLoad >= SmallLoad) {
-<<<<<<< HEAD
-                                rho = GetDensityGlycol(state, PlantLoop(UnitHeat(UnitHeatNum).HWLoopNum).FluidName,
+                                rho = GetDensityGlycol(state, PlantLoop(state.dataUnitHeaters->UnitHeat(UnitHeatNum).HWLoopNum).FluidName,
                                                        DataGlobalConstants::HWInitConvTemp(),
-                                                       PlantLoop(UnitHeat(UnitHeatNum).HWLoopNum).FluidIndex,
-                                                       RoutineName);
-                                Cp = GetSpecificHeatGlycol(state, PlantLoop(UnitHeat(UnitHeatNum).HWLoopNum).FluidName,
-                                                           DataGlobalConstants::HWInitConvTemp(),
-                                                           PlantLoop(UnitHeat(UnitHeatNum).HWLoopNum).FluidIndex,
-=======
-                                rho = GetDensityGlycol(state, PlantLoop(state.dataUnitHeaters->UnitHeat(UnitHeatNum).HWLoopNum).FluidName,
-                                                       DataGlobals::HWInitConvTemp,
                                                        PlantLoop(state.dataUnitHeaters->UnitHeat(UnitHeatNum).HWLoopNum).FluidIndex,
                                                        RoutineName);
                                 Cp = GetSpecificHeatGlycol(state, PlantLoop(state.dataUnitHeaters->UnitHeat(UnitHeatNum).HWLoopNum).FluidName,
-                                                           DataGlobals::HWInitConvTemp,
+                                                           DataGlobalConstants::HWInitConvTemp(),
                                                            PlantLoop(state.dataUnitHeaters->UnitHeat(UnitHeatNum).HWLoopNum).FluidIndex,
->>>>>>> 0d83898a
                                                            RoutineName);
                                 MaxVolHotWaterFlowDes = DesCoilLoad / (WaterCoilSizDeltaT * Cp * rho);
                             } else {
@@ -1911,30 +1894,10 @@
         // Using/Aliasing
         using DataHVACGlobals::TimeStepSys;
 
-        state.dataUnitHeaters->UnitHeat(UnitHeatNum).HeatEnergy = state.dataUnitHeaters->UnitHeat(UnitHeatNum).HeatPower * TimeStepSys * SecInHour;
-        state.dataUnitHeaters->UnitHeat(UnitHeatNum).ElecEnergy = state.dataUnitHeaters->UnitHeat(UnitHeatNum).ElecPower * TimeStepSys * SecInHour;
-
-<<<<<<< HEAD
-        // SUBROUTINE PARAMETER DEFINITIONS:
-        // na
-
-        // INTERFACE BLOCK SPECIFICATIONS
-        // na
-
-        // DERIVED TYPE DEFINITIONS
-        // na
-
-        // SUBROUTINE LOCAL VARIABLE DECLARATIONS:
-        // na
-
-        // FLOW:
-        UnitHeat(UnitHeatNum).HeatEnergy = UnitHeat(UnitHeatNum).HeatPower * TimeStepSys * DataGlobalConstants::SecInHour();
-        UnitHeat(UnitHeatNum).ElecEnergy = UnitHeat(UnitHeatNum).ElecPower * TimeStepSys * DataGlobalConstants::SecInHour();
-
-        if (UnitHeat(UnitHeatNum).FirstPass) { // reset sizing flags so other zone equipment can size normally
-=======
+        state.dataUnitHeaters->UnitHeat(UnitHeatNum).HeatEnergy = state.dataUnitHeaters->UnitHeat(UnitHeatNum).HeatPower * TimeStepSys * DataGlobalConstants::SecInHour();
+        state.dataUnitHeaters->UnitHeat(UnitHeatNum).ElecEnergy = state.dataUnitHeaters->UnitHeat(UnitHeatNum).ElecPower * TimeStepSys * DataGlobalConstants::SecInHour();
+
         if (state.dataUnitHeaters->UnitHeat(UnitHeatNum).FirstPass) { // reset sizing flags so other zone equipment can size normally
->>>>>>> 0d83898a
             if (!DataGlobals::SysSizingCalc) {
                 DataSizing::resetHVACSizingGlobals(DataSizing::CurZoneEqNum, 0, state.dataUnitHeaters->UnitHeat(UnitHeatNum).FirstPass);
             }
