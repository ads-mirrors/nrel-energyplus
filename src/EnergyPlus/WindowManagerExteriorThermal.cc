// EnergyPlus, Copyright (c) 1996-2021, The Board of Trustees of the University of Illinois,
// The Regents of the University of California, through Lawrence Berkeley National Laboratory
// (subject to receipt of any required approvals from the U.S. Dept. of Energy), Oak Ridge
// National Laboratory, managed by UT-Battelle, Alliance for Sustainable Energy, LLC, and other
// contributors. All rights reserved.
//
// NOTICE: This Software was developed under funding from the U.S. Department of Energy and the
// U.S. Government consequently retains certain rights. As such, the U.S. Government has been
// granted for itself and others acting on its behalf a paid-up, nonexclusive, irrevocable,
// worldwide license in the Software to reproduce, distribute copies to the public, prepare
// derivative works, and perform publicly and display publicly, and to permit others to do so.
//
// Redistribution and use in source and binary forms, with or without modification, are permitted
// provided that the following conditions are met:
//
// (1) Redistributions of source code must retain the above copyright notice, this list of
//     conditions and the following disclaimer.
//
// (2) Redistributions in binary form must reproduce the above copyright notice, this list of
//     conditions and the following disclaimer in the documentation and/or other materials
//     provided with the distribution.
//
// (3) Neither the name of the University of California, Lawrence Berkeley National Laboratory,
//     the University of Illinois, U.S. Dept. of Energy nor the names of its contributors may be
//     used to endorse or promote products derived from this software without specific prior
//     written permission.
//
// (4) Use of EnergyPlus(TM) Name. If Licensee (i) distributes the software in stand-alone form
//     without changes from the version obtained under this License, or (ii) Licensee makes a
//     reference solely to the software portion of its product, Licensee must refer to the
//     software as "EnergyPlus version X" software, where "X" is the version number Licensee
//     obtained under this License and may not use a different name for the software. Except as
//     specifically required in this Section (4), Licensee shall not use in a company name, a
//     product name, in advertising, publicity, or other promotional activities any name, trade
//     name, trademark, logo, or other designation of "EnergyPlus", "E+", "e+" or confusingly
//     similar designation, without the U.S. Department of Energy's prior written consent.
//
// THIS SOFTWARE IS PROVIDED BY THE COPYRIGHT HOLDERS AND CONTRIBUTORS "AS IS" AND ANY EXPRESS OR
// IMPLIED WARRANTIES, INCLUDING, BUT NOT LIMITED TO, THE IMPLIED WARRANTIES OF MERCHANTABILITY
// AND FITNESS FOR A PARTICULAR PURPOSE ARE DISCLAIMED. IN NO EVENT SHALL THE COPYRIGHT OWNER OR
// CONTRIBUTORS BE LIABLE FOR ANY DIRECT, INDIRECT, INCIDENTAL, SPECIAL, EXEMPLARY, OR
// CONSEQUENTIAL DAMAGES (INCLUDING, BUT NOT LIMITED TO, PROCUREMENT OF SUBSTITUTE GOODS OR
// SERVICES; LOSS OF USE, DATA, OR PROFITS; OR BUSINESS INTERRUPTION) HOWEVER CAUSED AND ON ANY
// THEORY OF LIABILITY, WHETHER IN CONTRACT, STRICT LIABILITY, OR TORT (INCLUDING NEGLIGENCE OR
// OTHERWISE) ARISING IN ANY WAY OUT OF THE USE OF THIS SOFTWARE, EVEN IF ADVISED OF THE
// POSSIBILITY OF SUCH DAMAGE.

// EnergyPlus headers
#include <EnergyPlus/Construction.hh>
#include <EnergyPlus/Data/EnergyPlusData.hh>
#include <EnergyPlus/DataEnvironment.hh>
#include <EnergyPlus/DataHeatBalance.hh>
#include <EnergyPlus/General.hh>
#include <EnergyPlus/Material.hh>
#include <EnergyPlus/UtilityRoutines.hh>
#include <EnergyPlus/WindowManager.hh>

// Windows library headers
#include <WCETarcog.hpp>

// EnergyPlus headers
#include <EnergyPlus/WindowManagerExteriorThermal.hh>

namespace EnergyPlus {

using namespace Tarcog;
using namespace Gases;
using namespace FenestrationCommon;

using namespace DataEnvironment;
using namespace DataSurfaces;
using namespace DataHeatBalance;
using namespace General;

namespace WindowManager {

    /////////////////////////////////////////////////////////////////////////////////////////
    void CalcWindowHeatBalanceExternalRoutines(EnergyPlusData &state,
                                               int const SurfNum,          // Surface number
                                               Real64 const HextConvCoeff, // Outside air film conductance coefficient
                                               Real64 &SurfInsideTemp,     // Inside window surface temperature
                                               Real64 &SurfOutsideTemp     // Outside surface temperature (C)
    )
    {
        // SUBROUTINE INFORMATION:
        //       AUTHOR         Simon Vidanovic
        //       DATE WRITTEN   July 2016
        //       MODIFIED       na
        //       RE-ENGINEERED  na

        // PURPOSE OF THIS SUBROUTINE:
        // Main wrapper routine to pick-up data from EnergyPlus and then call Windows-CalcEngine routines
        // to obtain results

        auto &window(state.dataSurface->SurfaceWindow(SurfNum));
        auto &surface(state.dataSurface->Surface(SurfNum));
        auto ConstrNum = surface.Construction;
        auto &construction(state.dataConstruction->Construct(ConstrNum));

        auto const solutionTolerance = 0.02;

        // Tarcog thermal system for solving heat transfer through the window
        auto aFactory = CWCEHeatTransferFactory(state, surface, SurfNum);
        auto aSystem = aFactory.getTarcogSystem(state, HextConvCoeff);
        aSystem->setTolerance(solutionTolerance);

        // get previous timestep temperatures solution for faster iterations
        std::vector<Real64> Guess;
        auto totSolidLayers = construction.TotSolidLayers;

        // Interior and exterior shading layers have gas between them and IGU but that gas
        // was not part of construction so it needs to be increased by one
<<<<<<< HEAD
        if (state.dataSurface->SurfWinShadingFlag(SurfNum) == IntShadeOn || state.dataSurface->SurfWinShadingFlag(SurfNum) == ExtShadeOn || state.dataSurface->SurfWinShadingFlag(SurfNum) == IntBlindOn ||
            state.dataSurface->SurfWinShadingFlag(SurfNum) == ExtBlindOn || state.dataSurface->SurfWinShadingFlag(SurfNum) == ExtScreenOn || state.dataSurface->SurfWinShadingFlag(SurfNum) == BGShadeOn ||
            state.dataSurface->SurfWinShadingFlag(SurfNum) == BGBlindOn) {
=======
        if (ANY_SHADE_SCREEN(SurfWinShadingFlag(SurfNum)) || ANY_BLIND(SurfWinShadingFlag(SurfNum))) {
>>>>>>> 6056b7db
            ++totSolidLayers;
        }

        for (auto k = 1; k <= 2 * totSolidLayers; ++k) {
            Guess.push_back(state.dataSurface->SurfaceWindow(SurfNum).ThetaFace(k));
        }

        try {
            aSystem->setInitialGuess(Guess);
            aSystem->solve();
        } catch(const std::exception& ex) {
            ShowSevereError(state, "Error in Windows Calculation Engine Exterior Module.");
            ShowContinueError(state, ex.what());
        }

        auto aLayers = aSystem->getSolidLayers();
        auto i = 1;
        for (const auto & aLayer : aLayers) {
            Real64 aTemp = 0;
            for (auto aSide : EnumSide()) {
                aTemp = aLayer->getTemperature(aSide);
                state.dataWindowManager->thetas(i) = aTemp;
                if (i == 1) {
                    SurfOutsideTemp = aTemp - DataGlobalConstants::KelvinConv;
                }
                ++i;
            }
            SurfInsideTemp = aTemp - DataGlobalConstants::KelvinConv;
<<<<<<< HEAD
            if (state.dataSurface->SurfWinShadingFlag(SurfNum) == IntShadeOn || state.dataSurface->SurfWinShadingFlag(SurfNum) == IntBlindOn) {
                auto EffShBlEmiss = InterpSlatAng(state.dataSurface->SurfWinSlatAngThisTS(SurfNum), state.dataSurface->SurfWinMovableSlats(SurfNum), window.EffShBlindEmiss);
                auto EffGlEmiss = InterpSlatAng(state.dataSurface->SurfWinSlatAngThisTS(SurfNum), state.dataSurface->SurfWinMovableSlats(SurfNum), window.EffGlassEmiss);
                state.dataSurface->SurfWinEffInsSurfTemp(SurfNum) =
=======
            if (ANY_INTERIOR_SHADE_BLIND(SurfWinShadingFlag(SurfNum))) {
                auto EffShBlEmiss = InterpSlatAng(SurfWinSlatAngThisTS(SurfNum), SurfWinMovableSlats(SurfNum), window.EffShBlindEmiss);
                auto EffGlEmiss = InterpSlatAng(SurfWinSlatAngThisTS(SurfNum), SurfWinMovableSlats(SurfNum), window.EffGlassEmiss);
                SurfWinEffInsSurfTemp(SurfNum) =
>>>>>>> 6056b7db
                    (EffShBlEmiss * SurfInsideTemp + EffGlEmiss * (state.dataWindowManager->thetas(2 * totSolidLayers - 2) - state.dataWindowManager->TKelvin)) / (EffShBlEmiss + EffGlEmiss);
            }
        }

        state.dataHeatBal->HConvIn(SurfNum) = aSystem->getHc(Environment::Indoor);
<<<<<<< HEAD
        if (state.dataSurface->SurfWinShadingFlag(SurfNum) == IntShadeOn || state.dataSurface->SurfWinShadingFlag(SurfNum) == IntBlindOn || aFactory.isInteriorShade()) {
=======
        if (ANY_INTERIOR_SHADE_BLIND(SurfWinShadingFlag(SurfNum))|| aFactory.isInteriorShade()) {
>>>>>>> 6056b7db
            // It is not clear why EnergyPlus keeps this interior calculations separately for interior shade. This does create different
            // solution from heat transfer from tarcog itself. Need to confirm with LBNL team about this approach. Note that heat flow
            // through shade (consider case when openings are zero) is different from heat flow obtained by these equations. Will keep
            // these calculations just to confirm that current exterior engine is giving close results to what is in here. (Simon)
            auto totLayers = aLayers.size();
            state.dataWindowManager->nglface = 2 * totLayers - 2;
            state.dataWindowManager->nglfacep = state.dataWindowManager->nglface + 2;
            auto aShadeLayer = aLayers[totLayers - 1];
            auto aGlassLayer = aLayers[totLayers - 2];
            auto ShadeArea = state.dataSurface->Surface(SurfNum).Area + state.dataSurface->SurfWinDividerArea(SurfNum);
            auto frontSurface = aShadeLayer->getSurface(Side::Front);
            auto backSurface = aShadeLayer->getSurface(Side::Back);
            auto EpsShIR1 = frontSurface->getEmissivity();
            auto EpsShIR2 = backSurface->getEmissivity();
            auto TauShIR = frontSurface->getTransmittance();
            auto RhoShIR1 = max(0.0, 1.0 - TauShIR - EpsShIR1);
            auto RhoShIR2 = max(0.0, 1.0 - TauShIR - EpsShIR2);
            auto glassEmiss = aGlassLayer->getSurface(Side::Back)->getEmissivity();
            auto RhoGlIR2 = 1.0 - glassEmiss;
            auto ShGlReflFacIR = 1.0 - RhoGlIR2 * RhoShIR1;
            auto rmir = surface.getInsideIR(state, SurfNum);
            auto NetIRHeatGainShade = ShadeArea * EpsShIR2 * (state.dataWindowManager->sigma * pow(state.dataWindowManager->thetas(state.dataWindowManager->nglfacep), 4) - rmir) +
                                      EpsShIR1 * (state.dataWindowManager->sigma * pow(state.dataWindowManager->thetas(state.dataWindowManager->nglfacep - 1), 4) - rmir) * RhoGlIR2 * TauShIR / ShGlReflFacIR;
            auto NetIRHeatGainGlass = ShadeArea * (glassEmiss * TauShIR / ShGlReflFacIR) * (state.dataWindowManager->sigma * pow(state.dataWindowManager->thetas(state.dataWindowManager->nglface), 4) - rmir);
            auto tind = surface.getInsideAirTemperature(state, SurfNum) + DataGlobalConstants::KelvinConv;
            auto ConvHeatGainFrZoneSideOfShade = ShadeArea * state.dataHeatBal->HConvIn(SurfNum) * (state.dataWindowManager->thetas(state.dataWindowManager->nglfacep) - tind);
            state.dataSurface->SurfWinHeatGain(SurfNum) = state.dataSurface->SurfWinTransSolar(SurfNum) + ConvHeatGainFrZoneSideOfShade + NetIRHeatGainGlass + NetIRHeatGainShade;
            state.dataSurface->SurfWinHeatTransfer(SurfNum) = state.dataSurface->SurfWinHeatGain(SurfNum);

            state.dataSurface->SurfWinGainIRGlazToZoneRep(SurfNum) = NetIRHeatGainGlass;

            // Effective shade and glass emissivities that are used later for energy calculations.
            // This needs to be checked as well. (Simon)
            auto EffShBlEmiss = EpsShIR1 * (1.0 + RhoGlIR2 * TauShIR / (1.0 - RhoGlIR2 * RhoShIR2));
            state.dataSurface->SurfaceWindow(SurfNum).EffShBlindEmiss = EffShBlEmiss;

            auto EffGlEmiss = glassEmiss * TauShIR / (1.0 - RhoGlIR2 * RhoShIR2);
            state.dataSurface->SurfaceWindow(SurfNum).EffGlassEmiss = EffGlEmiss;

            auto glassTemperature = aGlassLayer->getSurface(Side::Back)->getTemperature();
            state.dataSurface->SurfWinEffInsSurfTemp(SurfNum) =
                (EffShBlEmiss * SurfInsideTemp + EffGlEmiss * (glassTemperature - DataGlobalConstants::KelvinConv)) / (EffShBlEmiss + EffGlEmiss);

        } else {
            // Another adoptation to old source that looks suspicious. Check if heat flow through
            // window is actually matching these values. (Simon)

            //
            auto totLayers = aLayers.size();
            auto aGlassLayer = aLayers[totLayers - 1];
            auto backSurface = aGlassLayer->getSurface(Side::Back);

            auto h_cin = aSystem->getHc(Environment::Indoor);
            auto ConvHeatGainFrZoneSideOfGlass =
                surface.Area * h_cin * (backSurface->getTemperature() - aSystem->getAirTemperature(Environment::Indoor));

            auto rmir = surface.getInsideIR(state, SurfNum);
            auto NetIRHeatGainGlass = surface.Area * backSurface->getEmissivity() * (state.dataWindowManager->sigma * pow(backSurface->getTemperature(), 4) - rmir);

            state.dataSurface->SurfWinEffInsSurfTemp(SurfNum) = aLayers[totLayers - 1]->getTemperature(Side::Back) - state.dataWindowManager->TKelvin;
            state.dataSurface->SurfaceWindow(SurfNum).EffGlassEmiss = aLayers[totLayers - 1]->getSurface(Side::Back)->getEmissivity();

            state.dataSurface->SurfWinHeatGain(SurfNum) = state.dataSurface->SurfWinTransSolar(SurfNum) + ConvHeatGainFrZoneSideOfGlass + NetIRHeatGainGlass;
            state.dataSurface->SurfWinGainConvGlazToZoneRep(SurfNum) = ConvHeatGainFrZoneSideOfGlass;
            state.dataSurface->SurfWinGainIRGlazToZoneRep(SurfNum) = NetIRHeatGainGlass;

            state.dataSurface->SurfWinHeatTransfer(SurfNum) = state.dataSurface->SurfWinHeatGain(SurfNum);
        }

        auto TransDiff = construction.TransDiff;
        state.dataSurface->SurfWinHeatGain(SurfNum) -= state.dataHeatBal->QS(surface.SolarEnclIndex) * surface.Area * TransDiff;
        state.dataSurface->SurfWinHeatTransfer(SurfNum) -= state.dataHeatBal->QS(surface.SolarEnclIndex) * surface.Area * TransDiff;
        state.dataSurface->SurfWinLossSWZoneToOutWinRep(SurfNum) = state.dataHeatBal->QS(state.dataSurface->Surface(SurfNum).SolarEnclIndex) * surface.Area * TransDiff;

        for (auto k = 1; k <= surface.getTotLayers(state); ++k) {
            state.dataSurface->SurfaceWindow(SurfNum).ThetaFace(2 * k - 1) = state.dataWindowManager->thetas(2 * k - 1);
            state.dataSurface->SurfaceWindow(SurfNum).ThetaFace(2 * k) = state.dataWindowManager->thetas(2 * k);

            // temperatures for reporting
            state.dataHeatBal->SurfWinFenLaySurfTempFront(k, SurfNum) = state.dataWindowManager->thetas(2 * k - 1) - DataGlobalConstants::KelvinConv;
            state.dataHeatBal->SurfWinFenLaySurfTempBack(k, SurfNum) = state.dataWindowManager->thetas(2 * k) - DataGlobalConstants::KelvinConv;
        }
    }

    /////////////////////////////////////////////////////////////////////////////////////////
    //  CWCEHeatTransferFactory
    /////////////////////////////////////////////////////////////////////////////////////////

    CWCEHeatTransferFactory::CWCEHeatTransferFactory(EnergyPlusData &state, SurfaceData const &surface, int const t_SurfNum)
        : m_Surface(surface), m_SurfNum(t_SurfNum), m_SolidLayerIndex(0), m_InteriorBSDFShade(false), m_ExteriorShade(false)
    {
        m_Window = state.dataSurface->SurfaceWindow(t_SurfNum);
        auto ShadeFlag = state.dataSurface->SurfWinShadingFlag(t_SurfNum);

        m_ConstructionNumber = m_Surface.Construction;
        m_ShadePosition = ShadePosition::NoShade;

        if (ANY_SHADE_SCREEN(ShadeFlag) || ANY_BLIND(ShadeFlag)) {
            m_ConstructionNumber = m_Surface.activeShadedConstruction;
            if (state.dataSurface->SurfWinStormWinFlag(t_SurfNum) > 0) m_ConstructionNumber = m_Surface.activeStormWinShadedConstruction;
        }

        m_TotLay = getNumOfLayers(state);

        if (ANY_INTERIOR_SHADE_BLIND(ShadeFlag)) {
            m_ShadePosition = ShadePosition::Interior;
        }

        if (ANY_EXTERIOR_SHADE_BLIND_SCREEN(ShadeFlag)) {
            m_ShadePosition = ShadePosition::Exterior;
        }

        if (ANY_BETWEENGLASS_SHADE_BLIND(ShadeFlag)) {
            m_ShadePosition = ShadePosition::Between;
        }
    }

    /////////////////////////////////////////////////////////////////////////////////////////
    std::shared_ptr<CSingleSystem> CWCEHeatTransferFactory::getTarcogSystem(EnergyPlusData &state, Real64 const t_HextConvCoeff)
    {
        auto Indoor = getIndoor(state);
        auto Outdoor = getOutdoor(state, t_HextConvCoeff);
        auto aIGU = getIGU();

        // pick-up all layers and put them in IGU (this includes gap layers as well)
        for (auto i = 0; i < m_TotLay; ++i) {
            auto aLayer = getIGULayer(state, i + 1);
            assert(aLayer != nullptr);
            // IDF for "standard" windows do not insert gas between glass and shade. Tarcog needs that gas
            // and it will be created here
            if (m_ShadePosition == ShadePosition::Interior && i == m_TotLay - 1) {
                auto aAirLayer = getShadeToGlassLayer(state, i + 1);
                aIGU->addLayer(aAirLayer);
            }
            aIGU->addLayer(aLayer);
            if (m_ShadePosition == ShadePosition::Exterior && i == 0) {
                auto aAirLayer = getShadeToGlassLayer(state, i + 1);
                aIGU->addLayer(aAirLayer);
            }
        }

        auto aSystem = std::make_shared<CSingleSystem>(aIGU, Indoor, Outdoor);

        return aSystem;
    }

    /////////////////////////////////////////////////////////////////////////////////////////
    Material::MaterialProperties *CWCEHeatTransferFactory::getLayerMaterial(EnergyPlusData &state, int const t_Index) const
    {
        auto ConstrNum = m_Surface.Construction;

<<<<<<< HEAD
        if (state.dataSurface->SurfWinShadingFlag(m_SurfNum) == IntShadeOn || state.dataSurface->SurfWinShadingFlag(m_SurfNum) == ExtShadeOn || state.dataSurface->SurfWinShadingFlag(m_SurfNum) == IntBlindOn ||
            state.dataSurface->SurfWinShadingFlag(m_SurfNum) == ExtBlindOn || state.dataSurface->SurfWinShadingFlag(m_SurfNum) == BGShadeOn || state.dataSurface->SurfWinShadingFlag(m_SurfNum) == BGBlindOn ||
            state.dataSurface->SurfWinShadingFlag(m_SurfNum) == ExtScreenOn) {
=======
        if (ANY_SHADE_SCREEN(SurfWinShadingFlag(m_SurfNum)) || ANY_BLIND(SurfWinShadingFlag(m_SurfNum))) {
>>>>>>> 6056b7db
            ConstrNum = m_Surface.activeShadedConstruction;
            if (state.dataSurface->SurfWinStormWinFlag(m_SurfNum) > 0) ConstrNum = m_Surface.activeStormWinShadedConstruction;
        }

        auto &construction(state.dataConstruction->Construct(ConstrNum));
        auto LayPtr = construction.LayerPoint(t_Index);
        return &state.dataMaterial->Material(LayPtr);
    }

    /////////////////////////////////////////////////////////////////////////////////////////
    std::shared_ptr<CBaseIGULayer> CWCEHeatTransferFactory::getIGULayer(EnergyPlusData &state, int const t_Index)
    {
        std::shared_ptr<CBaseIGULayer> aLayer = nullptr;

        auto material = getLayerMaterial(state, t_Index);

        auto matGroup = material->Group;

        if (matGroup == WindowGlass || matGroup == WindowSimpleGlazing || matGroup == WindowBlind || matGroup == Shade || matGroup == Screen ||
            matGroup == ComplexWindowShade) {
            ++m_SolidLayerIndex;
            aLayer = getSolidLayer(state, m_Surface, *material, m_SolidLayerIndex, m_SurfNum);
        } else if (matGroup == WindowGas || matGroup == WindowGasMixture) {
            aLayer = getGapLayer(*material);
        } else if (matGroup == ComplexWindowGap) {
            aLayer = getComplexGapLayer(state, *material);
        }

        return aLayer;
    }

    /////////////////////////////////////////////////////////////////////////////////////////
    int CWCEHeatTransferFactory::getNumOfLayers(EnergyPlusData &state) const
    {
        return state.dataConstruction->Construct(m_ConstructionNumber).TotLayers;
    }

    /////////////////////////////////////////////////////////////////////////////////////////
    std::shared_ptr<CBaseIGULayer>
    CWCEHeatTransferFactory::getSolidLayer(EnergyPlusData &state, SurfaceData const &surface, Material::MaterialProperties const &material, int const t_Index, int const t_SurfNum)
    {
        // SUBROUTINE INFORMATION:
        //       AUTHOR         Simon Vidanovic
        //       DATE WRITTEN   July 2016
        //       MODIFIED       na
        //       RE-ENGINEERED  na

        // PURPOSE OF THIS SUBROUTINE:
        // Creates solid layer object from material properties in EnergyPlus
        auto emissFront = 0.0;
        auto emissBack = 0.0;
        auto transThermalFront = 0.0;
        auto transThermalBack = 0.0;
        auto thickness = 0.0;
        auto conductivity = 0.0;
        auto createOpenness = false;
        auto Atop = 0.0;
        auto Abot = 0.0;
        auto Aleft = 0.0;
        auto Aright = 0.0;
        auto Afront = 0.0;

        if (material.Group == WindowGlass || material.Group == WindowSimpleGlazing) {
            emissFront = material.AbsorpThermalFront;
            emissBack = material.AbsorpThermalBack;
            transThermalFront = material.TransThermal;
            transThermalBack = material.TransThermal;
            thickness = material.Thickness;
            conductivity = material.Conductivity;
        }
        if (material.Group == WindowBlind) {
            auto blNum = state.dataSurface->SurfWinBlindNumber(m_SurfNum);
            auto blind = state.dataHeatBal->Blind(blNum);
            thickness = blind.SlatThickness;
            conductivity = blind.SlatConductivity;
            Atop = blind.BlindTopOpeningMult;
            Abot = blind.BlindBottomOpeningMult;
            Aleft = blind.BlindLeftOpeningMult;
            Aright = blind.BlindRightOpeningMult;
            Afront = state.dataSurface->SurfWinBlindAirFlowPermeability(m_SurfNum);
            emissFront = InterpSlatAng(state.dataSurface->SurfWinSlatAngThisTS(m_SurfNum), state.dataSurface->SurfWinMovableSlats(m_SurfNum), blind.IRFrontEmiss);
            emissBack = InterpSlatAng(state.dataSurface->SurfWinSlatAngThisTS(m_SurfNum), state.dataSurface->SurfWinMovableSlats(m_SurfNum), blind.IRBackEmiss);
            transThermalFront = InterpSlatAng(state.dataSurface->SurfWinSlatAngThisTS(m_SurfNum), state.dataSurface->SurfWinMovableSlats(m_SurfNum), blind.IRFrontTrans);
            transThermalBack = InterpSlatAng(state.dataSurface->SurfWinSlatAngThisTS(m_SurfNum), state.dataSurface->SurfWinMovableSlats(m_SurfNum), blind.IRBackTrans);
            if (t_Index == 1) {
                m_ExteriorShade = true;
            }
        }
        if (material.Group == Shade) {
            emissFront = material.AbsorpThermal;
            emissBack = material.AbsorpThermal;
            transThermalFront = material.TransThermal;
            transThermalBack = material.TransThermal;
            thickness = material.Thickness;
            conductivity = material.Conductivity;
            Atop = material.WinShadeTopOpeningMult;
            Abot = material.WinShadeBottomOpeningMult;
            Aleft = material.WinShadeLeftOpeningMult;
            Aright = material.WinShadeRightOpeningMult;
            Afront = material.WinShadeAirFlowPermeability;
            if (t_Index == 1) {
                m_ExteriorShade = true;
            }
        }
        if (material.Group == Screen) {
            // Simon: Existing code already takes into account geometry of Woven and scales down
            // emissivity for openning area.
            emissFront = material.AbsorpThermal;
            emissBack = material.AbsorpThermal;
            transThermalFront = material.TransThermal;
            transThermalBack = material.TransThermal;
            thickness = material.Thickness;
            conductivity = material.Conductivity;
            Atop = material.WinShadeTopOpeningMult;
            Abot = material.WinShadeBottomOpeningMult;
            Aleft = material.WinShadeLeftOpeningMult;
            Aright = material.WinShadeRightOpeningMult;
            Afront = material.WinShadeAirFlowPermeability;
            if (t_Index == 1) {
                m_ExteriorShade = true;
            }
        }
        if (material.Group == ComplexWindowShade) {
            auto shdPtr = material.ComplexShadePtr;
            auto &shade(state.dataHeatBal->ComplexShade(shdPtr));
            thickness = shade.Thickness;
            conductivity = shade.Conductivity;
            emissFront = shade.FrontEmissivity;
            emissBack = shade.BackEmissivity;
            transThermalFront = shade.IRTransmittance;
            transThermalBack = shade.IRTransmittance;
            Afront = shade.FrontOpeningMultiplier;
            Atop = shade.TopOpeningMultiplier;
            Abot = shade.BottomOpeningMultiplier;
            Aleft = shade.LeftOpeningMultiplier;
            Aright = shade.RightOpeningMultiplier;
            createOpenness = true;
            m_InteriorBSDFShade = ((2 * t_Index - 1) == m_TotLay);
        }

        std::shared_ptr<ISurface> frontSurface = std::make_shared<CSurface>(emissFront, transThermalFront);
        std::shared_ptr<ISurface> backSurface = std::make_shared<CSurface>(emissBack, transThermalBack);
        auto aSolidLayer = std::make_shared<CIGUSolidLayer>(thickness, conductivity, frontSurface, backSurface);
        if (createOpenness) {
            auto aOpenings = std::make_shared<CShadeOpenings>(Atop, Abot, Aleft, Aright, Afront);
            aSolidLayer = std::make_shared<CIGUShadeLayer>(aSolidLayer, aOpenings);
        }
        auto swRadiation = surface.getSWIncident(state, t_SurfNum);
        if (swRadiation > 0) {

            auto absCoeff = state.dataHeatBal->SurfWinQRadSWwinAbs(t_Index, t_SurfNum) / swRadiation;
            if ((2 * t_Index - 1) == m_TotLay) {
                absCoeff += state.dataHeatBal->SurfQRadThermInAbs(t_SurfNum) / swRadiation;
            }

            aSolidLayer->setSolarAbsorptance(absCoeff);
        }
        return aSolidLayer;
    }

    /////////////////////////////////////////////////////////////////////////////////////////
    std::shared_ptr<CBaseIGULayer> CWCEHeatTransferFactory::getGapLayer(Material::MaterialProperties const &material) const
    {
        // SUBROUTINE INFORMATION:
        //       AUTHOR         Simon Vidanovic
        //       DATE WRITTEN   July 2016
        //       MODIFIED       na
        //       RE-ENGINEERED  na

        // PURPOSE OF THIS SUBROUTINE:
        // Creates gap layer object from material properties in EnergyPlus
        auto const pres = 1e5; // Old code uses this constant pressure
        auto thickness = material.Thickness;
        auto aGas = getGas(material);
        std::shared_ptr<CBaseIGULayer> aLayer = std::make_shared<CIGUGapLayer>(thickness, pres, aGas);
        return aLayer;
    }

    /////////////////////////////////////////////////////////////////////////////////////////
    std::shared_ptr<CBaseIGULayer> CWCEHeatTransferFactory::getShadeToGlassLayer(EnergyPlusData &state, int const t_Index) const
    {
        // SUBROUTINE INFORMATION:
        //       AUTHOR         Simon Vidanovic
        //       DATE WRITTEN   August 2016
        //       MODIFIED       na
        //       RE-ENGINEERED  na

        // PURPOSE OF THIS SUBROUTINE:
        // Creates gap layer object from material properties in EnergyPlus
        auto const pres = 1e5; // Old code uses this constant pressure
        auto aGas = getAir();
        auto thickness = 0.0;

<<<<<<< HEAD
        if (state.dataSurface->SurfWinShadingFlag(m_SurfNum) == IntBlindOn || state.dataSurface->SurfWinShadingFlag(m_SurfNum) == ExtBlindOn) {
            thickness = state.dataHeatBal->Blind(state.dataSurface->SurfWinBlindNumber(m_SurfNum)).BlindToGlassDist;
        }
        if (state.dataSurface->SurfWinShadingFlag(m_SurfNum) == IntShadeOn || state.dataSurface->SurfWinShadingFlag(m_SurfNum) == ExtShadeOn || state.dataSurface->SurfWinShadingFlag(m_SurfNum) == ExtScreenOn) {
=======
        if (SurfWinShadingFlag(m_SurfNum) == WinShadingType::IntBlind || SurfWinShadingFlag(m_SurfNum) == WinShadingType::ExtBlind) {
            thickness = state.dataHeatBal->Blind(SurfWinBlindNumber(m_SurfNum)).BlindToGlassDist;
        }
        if (SurfWinShadingFlag(m_SurfNum) == WinShadingType::IntShade || SurfWinShadingFlag(m_SurfNum) == WinShadingType::ExtShade || SurfWinShadingFlag(m_SurfNum) == WinShadingType::ExtScreen) {
>>>>>>> 6056b7db
            auto material = getLayerMaterial(state, t_Index);
            thickness = material->WinShadeToGlassDist;
        }
        std::shared_ptr<CBaseIGULayer> aLayer = std::make_shared<CIGUGapLayer>(thickness, pres, aGas);
        return aLayer;
    }

    /////////////////////////////////////////////////////////////////////////////////////////
    std::shared_ptr<CBaseIGULayer> CWCEHeatTransferFactory::getComplexGapLayer(EnergyPlusData &state, Material::MaterialProperties const &material) const
    {
        // SUBROUTINE INFORMATION:
        //       AUTHOR         Simon Vidanovic
        //       DATE WRITTEN   July 2016
        //       MODIFIED       na
        //       RE-ENGINEERED  na

        // PURPOSE OF THIS SUBROUTINE:
        // Creates gap layer object from material properties in EnergyPlus
        auto const pres = 1e5; // Old code uses this constant pressure
        auto thickness = material.Thickness;
        auto gasPointer = material.GasPointer;
        auto &gasMaterial(state.dataMaterial->Material(gasPointer));
        auto aGas = getGas(gasMaterial);
        std::shared_ptr<CBaseIGULayer> aLayer = std::make_shared<CIGUGapLayer>(thickness, pres, aGas);
        return aLayer;
    }

    /////////////////////////////////////////////////////////////////////////////////////////
    std::shared_ptr<CGas> CWCEHeatTransferFactory::getGas(Material::MaterialProperties const &material) const
    {
        // SUBROUTINE INFORMATION:
        //       AUTHOR         Simon Vidanovic
        //       DATE WRITTEN   July 2016
        //       MODIFIED       na
        //       RE-ENGINEERED  na

        // PURPOSE OF THIS SUBROUTINE:
        // Creates gap layer object from material properties in EnergyPlus
        auto numGases = material.NumberOfGasesInMixture;
        auto const vacuumCoeff = 1.4; // Load vacuum coefficient once it is implemented (Simon).
        auto gasName = material.Name;
        auto aGas = std::make_shared<CGas>();
        for (auto i = 1; i <= numGases; ++i) {
            auto wght = material.GasWght(i);
            auto fract = material.GasFract(i);
            std::vector<double> gcon;
            std::vector<double> gvis;
            std::vector<double> gcp;
            for (auto j = 1; j <= 3; ++j) {
                gcon.push_back(material.GasCon(j, i));
                gvis.push_back(material.GasVis(j, i));
                gcp.push_back(material.GasCp(j, i));
            }
            auto aCon = CIntCoeff(gcon[0], gcon[1], gcon[2]);
            auto aCp = CIntCoeff(gcp[0], gcp[1], gcp[2]);
            auto aVis = CIntCoeff(gvis[0], gvis[1], gvis[2]);
            auto aData = CGasData(gasName, wght, vacuumCoeff, aCp, aCon, aVis);
            auto aGasItem = CGasItem(fract, aData);
            aGas->addGasItem(aGasItem);
        }
        return aGas;
    }

    /////////////////////////////////////////////////////////////////////////////////////////
    std::shared_ptr<CGas> CWCEHeatTransferFactory::getAir() const
    {
        // SUBROUTINE INFORMATION:
        //       AUTHOR         Simon Vidanovic
        //       DATE WRITTEN   August 2016
        //       MODIFIED       na
        //       RE-ENGINEERED  na

        // PURPOSE OF THIS SUBROUTINE:
        // Creates air gas layer for tarcog routines
        auto aGas = std::make_shared<CGas>();
        return aGas;
    }

    /////////////////////////////////////////////////////////////////////////////////////////
    std::shared_ptr<CEnvironment> CWCEHeatTransferFactory::getIndoor(EnergyPlusData &state) const
    {
        // SUBROUTINE INFORMATION:
        //       AUTHOR         Simon Vidanovic
        //       DATE WRITTEN   July 2016
        //       MODIFIED       na
        //       RE-ENGINEERED  na

        // PURPOSE OF THIS SUBROUTINE:
        // Creates indoor environment object from surface properties in EnergyPlus
        auto tin = m_Surface.getInsideAirTemperature(state, m_SurfNum) + DataGlobalConstants::KelvinConv;
        auto hcin = state.dataHeatBal->HConvIn(m_SurfNum);

        auto IR = m_Surface.getInsideIR(state, m_SurfNum);

        std::shared_ptr<CEnvironment> Indoor = std::make_shared<CIndoorEnvironment>(tin, state.dataEnvrn->OutBaroPress);
        Indoor->setHCoeffModel(BoundaryConditionsCoeffModel::CalculateH, hcin);
        Indoor->setEnvironmentIR(IR);
        return Indoor;
    }

    /////////////////////////////////////////////////////////////////////////////////////////
    std::shared_ptr<CEnvironment> CWCEHeatTransferFactory::getOutdoor(EnergyPlusData &state, const Real64 t_Hext) const
    {
        // SUBROUTINE INFORMATION:
        //       AUTHOR         Simon Vidanovic
        //       DATE WRITTEN   July 2016
        //       MODIFIED       na
        //       RE-ENGINEERED  na

        // PURPOSE OF THIS SUBROUTINE:
        // Creates outdoor environment object from surface properties in EnergyPlus
        double tout = m_Surface.getOutsideAirTemperature(state, m_SurfNum) + DataGlobalConstants::KelvinConv;
        double IR = m_Surface.getOutsideIR(state, m_SurfNum);
        // double dirSolRad = QRadSWOutIncident( t_SurfNum ) + QS( Surface( t_SurfNum ).Zone );
        double swRadiation = m_Surface.getSWIncident(state, m_SurfNum);
        double tSky = state.dataEnvrn->SkyTempKelvin;
        double airSpeed = 0.0;
        if (m_Surface.ExtWind) {
            airSpeed = m_Surface.WindSpeed;
        }
        double fclr = 1 - state.dataEnvrn->CloudFraction;
        AirHorizontalDirection airDirection = AirHorizontalDirection::Windward;
        std::shared_ptr<CEnvironment> Outdoor =
            std::make_shared<COutdoorEnvironment>(tout, state.dataEnvrn->OutBaroPress, airSpeed, swRadiation, airDirection, tSky, SkyModel::AllSpecified, fclr);
        Outdoor->setHCoeffModel(BoundaryConditionsCoeffModel::HcPrescribed, t_Hext);
        Outdoor->setEnvironmentIR(IR);
        return Outdoor;
    }

    /////////////////////////////////////////////////////////////////////////////////////////
    std::shared_ptr<CIGU> CWCEHeatTransferFactory::getIGU()
    {
        // SUBROUTINE INFORMATION:
        //       AUTHOR         Simon Vidanovic
        //       DATE WRITTEN   July 2016
        //       MODIFIED       na
        //       RE-ENGINEERED  na

        // PURPOSE OF THIS SUBROUTINE:
        // Creates IGU object from surface properties in EnergyPlus

        std::shared_ptr<CIGU> aIGU = std::make_shared<CIGU>(m_Surface.Width, m_Surface.Height, m_Surface.Tilt);
        return aIGU;
    }

    /////////////////////////////////////////////////////////////////////////////////////////
    bool CWCEHeatTransferFactory::isInteriorShade() const
    {
        return m_InteriorBSDFShade;
    }

} // namespace WindowManager
} // namespace EnergyPlus<|MERGE_RESOLUTION|>--- conflicted
+++ resolved
@@ -110,13 +110,7 @@
 
         // Interior and exterior shading layers have gas between them and IGU but that gas
         // was not part of construction so it needs to be increased by one
-<<<<<<< HEAD
-        if (state.dataSurface->SurfWinShadingFlag(SurfNum) == IntShadeOn || state.dataSurface->SurfWinShadingFlag(SurfNum) == ExtShadeOn || state.dataSurface->SurfWinShadingFlag(SurfNum) == IntBlindOn ||
-            state.dataSurface->SurfWinShadingFlag(SurfNum) == ExtBlindOn || state.dataSurface->SurfWinShadingFlag(SurfNum) == ExtScreenOn || state.dataSurface->SurfWinShadingFlag(SurfNum) == BGShadeOn ||
-            state.dataSurface->SurfWinShadingFlag(SurfNum) == BGBlindOn) {
-=======
-        if (ANY_SHADE_SCREEN(SurfWinShadingFlag(SurfNum)) || ANY_BLIND(SurfWinShadingFlag(SurfNum))) {
->>>>>>> 6056b7db
+        if (ANY_SHADE_SCREEN(state.dataSurface->SurfWinShadingFlag(SurfNum)) || ANY_BLIND(state.dataSurface->SurfWinShadingFlag(SurfNum))) {
             ++totSolidLayers;
         }
 
@@ -145,27 +139,16 @@
                 ++i;
             }
             SurfInsideTemp = aTemp - DataGlobalConstants::KelvinConv;
-<<<<<<< HEAD
-            if (state.dataSurface->SurfWinShadingFlag(SurfNum) == IntShadeOn || state.dataSurface->SurfWinShadingFlag(SurfNum) == IntBlindOn) {
+            if (ANY_INTERIOR_SHADE_BLIND(state.dataSurface->SurfWinShadingFlag(SurfNum))) {
                 auto EffShBlEmiss = InterpSlatAng(state.dataSurface->SurfWinSlatAngThisTS(SurfNum), state.dataSurface->SurfWinMovableSlats(SurfNum), window.EffShBlindEmiss);
                 auto EffGlEmiss = InterpSlatAng(state.dataSurface->SurfWinSlatAngThisTS(SurfNum), state.dataSurface->SurfWinMovableSlats(SurfNum), window.EffGlassEmiss);
                 state.dataSurface->SurfWinEffInsSurfTemp(SurfNum) =
-=======
-            if (ANY_INTERIOR_SHADE_BLIND(SurfWinShadingFlag(SurfNum))) {
-                auto EffShBlEmiss = InterpSlatAng(SurfWinSlatAngThisTS(SurfNum), SurfWinMovableSlats(SurfNum), window.EffShBlindEmiss);
-                auto EffGlEmiss = InterpSlatAng(SurfWinSlatAngThisTS(SurfNum), SurfWinMovableSlats(SurfNum), window.EffGlassEmiss);
-                SurfWinEffInsSurfTemp(SurfNum) =
->>>>>>> 6056b7db
                     (EffShBlEmiss * SurfInsideTemp + EffGlEmiss * (state.dataWindowManager->thetas(2 * totSolidLayers - 2) - state.dataWindowManager->TKelvin)) / (EffShBlEmiss + EffGlEmiss);
             }
         }
 
         state.dataHeatBal->HConvIn(SurfNum) = aSystem->getHc(Environment::Indoor);
-<<<<<<< HEAD
-        if (state.dataSurface->SurfWinShadingFlag(SurfNum) == IntShadeOn || state.dataSurface->SurfWinShadingFlag(SurfNum) == IntBlindOn || aFactory.isInteriorShade()) {
-=======
-        if (ANY_INTERIOR_SHADE_BLIND(SurfWinShadingFlag(SurfNum))|| aFactory.isInteriorShade()) {
->>>>>>> 6056b7db
+        if (ANY_INTERIOR_SHADE_BLIND(state.dataSurface->SurfWinShadingFlag(SurfNum))|| aFactory.isInteriorShade()) {
             // It is not clear why EnergyPlus keeps this interior calculations separately for interior shade. This does create different
             // solution from heat transfer from tarcog itself. Need to confirm with LBNL team about this approach. Note that heat flow
             // through shade (consider case when openings are zero) is different from heat flow obtained by these equations. Will keep
@@ -317,13 +300,7 @@
     {
         auto ConstrNum = m_Surface.Construction;
 
-<<<<<<< HEAD
-        if (state.dataSurface->SurfWinShadingFlag(m_SurfNum) == IntShadeOn || state.dataSurface->SurfWinShadingFlag(m_SurfNum) == ExtShadeOn || state.dataSurface->SurfWinShadingFlag(m_SurfNum) == IntBlindOn ||
-            state.dataSurface->SurfWinShadingFlag(m_SurfNum) == ExtBlindOn || state.dataSurface->SurfWinShadingFlag(m_SurfNum) == BGShadeOn || state.dataSurface->SurfWinShadingFlag(m_SurfNum) == BGBlindOn ||
-            state.dataSurface->SurfWinShadingFlag(m_SurfNum) == ExtScreenOn) {
-=======
-        if (ANY_SHADE_SCREEN(SurfWinShadingFlag(m_SurfNum)) || ANY_BLIND(SurfWinShadingFlag(m_SurfNum))) {
->>>>>>> 6056b7db
+        if (ANY_SHADE_SCREEN(state.dataSurface->SurfWinShadingFlag(m_SurfNum)) || ANY_BLIND(state.dataSurface->SurfWinShadingFlag(m_SurfNum))) {
             ConstrNum = m_Surface.activeShadedConstruction;
             if (state.dataSurface->SurfWinStormWinFlag(m_SurfNum) > 0) ConstrNum = m_Surface.activeStormWinShadedConstruction;
         }
@@ -517,17 +494,10 @@
         auto aGas = getAir();
         auto thickness = 0.0;
 
-<<<<<<< HEAD
-        if (state.dataSurface->SurfWinShadingFlag(m_SurfNum) == IntBlindOn || state.dataSurface->SurfWinShadingFlag(m_SurfNum) == ExtBlindOn) {
+        if (state.dataSurface->SurfWinShadingFlag(m_SurfNum) == WinShadingType::IntBlind || state.dataSurface->SurfWinShadingFlag(m_SurfNum) == WinShadingType::ExtBlind) {
             thickness = state.dataHeatBal->Blind(state.dataSurface->SurfWinBlindNumber(m_SurfNum)).BlindToGlassDist;
         }
-        if (state.dataSurface->SurfWinShadingFlag(m_SurfNum) == IntShadeOn || state.dataSurface->SurfWinShadingFlag(m_SurfNum) == ExtShadeOn || state.dataSurface->SurfWinShadingFlag(m_SurfNum) == ExtScreenOn) {
-=======
-        if (SurfWinShadingFlag(m_SurfNum) == WinShadingType::IntBlind || SurfWinShadingFlag(m_SurfNum) == WinShadingType::ExtBlind) {
-            thickness = state.dataHeatBal->Blind(SurfWinBlindNumber(m_SurfNum)).BlindToGlassDist;
-        }
-        if (SurfWinShadingFlag(m_SurfNum) == WinShadingType::IntShade || SurfWinShadingFlag(m_SurfNum) == WinShadingType::ExtShade || SurfWinShadingFlag(m_SurfNum) == WinShadingType::ExtScreen) {
->>>>>>> 6056b7db
+        if (state.dataSurface->SurfWinShadingFlag(m_SurfNum) == WinShadingType::IntShade || state.dataSurface->SurfWinShadingFlag(m_SurfNum) == WinShadingType::ExtShade || state.dataSurface->SurfWinShadingFlag(m_SurfNum) == WinShadingType::ExtScreen) {
             auto material = getLayerMaterial(state, t_Index);
             thickness = material->WinShadeToGlassDist;
         }
