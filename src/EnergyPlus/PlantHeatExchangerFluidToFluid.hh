--- conflicted
+++ resolved
@@ -227,13 +227,9 @@
 
         void calculate(EnergyPlusData &state, Real64 SupSideMdot, Real64 DmdSideMdot);
 
-<<<<<<< HEAD
         void calculateSteamToWaterHX(EnergyPlusData &state, Real64 const MyLoad, Real64 const DmdSideMdot);
 
-        void control(EnergyPlusData &state, int LoopNum, Real64 MyLoad, bool FirstHVACIteration);
-=======
         void control(EnergyPlusData &state, Real64 MyLoad, bool FirstHVACIteration);
->>>>>>> f9140ce8
 
         void controlSteamToWaterHX(EnergyPlusData &state, int LoopNum, Real64 MyLoad);
 
