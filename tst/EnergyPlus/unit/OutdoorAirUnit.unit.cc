// EnergyPlus, Copyright (c) 1996-2021, The Board of Trustees of the University of Illinois,
// The Regents of the University of California, through Lawrence Berkeley National Laboratory
// (subject to receipt of any required approvals from the U.S. Dept. of Energy), Oak Ridge
// National Laboratory, managed by UT-Battelle, Alliance for Sustainable Energy, LLC, and other
// contributors. All rights reserved.
//
// NOTICE: This Software was developed under funding from the U.S. Department of Energy and the
// U.S. Government consequently retains certain rights. As such, the U.S. Government has been
// granted for itself and others acting on its behalf a paid-up, nonexclusive, irrevocable,
// worldwide license in the Software to reproduce, distribute copies to the public, prepare
// derivative works, and perform publicly and display publicly, and to permit others to do so.
//
// Redistribution and use in source and binary forms, with or without modification, are permitted
// provided that the following conditions are met:
//
// (1) Redistributions of source code must retain the above copyright notice, this list of
//     conditions and the following disclaimer.
//
// (2) Redistributions in binary form must reproduce the above copyright notice, this list of
//     conditions and the following disclaimer in the documentation and/or other materials
//     provided with the distribution.
//
// (3) Neither the name of the University of California, Lawrence Berkeley National Laboratory,
//     the University of Illinois, U.S. Dept. of Energy nor the names of its contributors may be
//     used to endorse or promote products derived from this software without specific prior
//     written permission.
//
// (4) Use of EnergyPlus(TM) Name. If Licensee (i) distributes the software in stand-alone form
//     without changes from the version obtained under this License, or (ii) Licensee makes a
//     reference solely to the software portion of its product, Licensee must refer to the
//     software as "EnergyPlus version X" software, where "X" is the version number Licensee
//     obtained under this License and may not use a different name for the software. Except as
//     specifically required in this Section (4), Licensee shall not use in a company name, a
//     product name, in advertising, publicity, or other promotional activities any name, trade
//     name, trademark, logo, or other designation of "EnergyPlus", "E+", "e+" or confusingly
//     similar designation, without the U.S. Department of Energy's prior written consent.
//
// THIS SOFTWARE IS PROVIDED BY THE COPYRIGHT HOLDERS AND CONTRIBUTORS "AS IS" AND ANY EXPRESS OR
// IMPLIED WARRANTIES, INCLUDING, BUT NOT LIMITED TO, THE IMPLIED WARRANTIES OF MERCHANTABILITY
// AND FITNESS FOR A PARTICULAR PURPOSE ARE DISCLAIMED. IN NO EVENT SHALL THE COPYRIGHT OWNER OR
// CONTRIBUTORS BE LIABLE FOR ANY DIRECT, INDIRECT, INCIDENTAL, SPECIAL, EXEMPLARY, OR
// CONSEQUENTIAL DAMAGES (INCLUDING, BUT NOT LIMITED TO, PROCUREMENT OF SUBSTITUTE GOODS OR
// SERVICES; LOSS OF USE, DATA, OR PROFITS; OR BUSINESS INTERRUPTION) HOWEVER CAUSED AND ON ANY
// THEORY OF LIABILITY, WHETHER IN CONTRACT, STRICT LIABILITY, OR TORT (INCLUDING NEGLIGENCE OR
// OTHERWISE) ARISING IN ANY WAY OUT OF THE USE OF THIS SOFTWARE, EVEN IF ADVISED OF THE
// POSSIBILITY OF SUCH DAMAGE.

// EnergyPlus::HVACVariableRefrigerantFlow unit tests

// Google test headers
#include <gtest/gtest.h>

// EnergyPlus Headers
#include "Fixtures/EnergyPlusFixture.hh"
#include <EnergyPlus/CurveManager.hh>
#include <EnergyPlus/Data/EnergyPlusData.hh>
#include <EnergyPlus/DataAirSystems.hh>
#include <EnergyPlus/DataEnvironment.hh>
#include <EnergyPlus/DataGlobals.hh>
#include <EnergyPlus/DataHVACGlobals.hh>
#include <EnergyPlus/DataHeatBalFanSys.hh>
#include <EnergyPlus/DataHeatBalance.hh>
#include <EnergyPlus/DataLoopNode.hh>
#include <EnergyPlus/DataSizing.hh>
#include <EnergyPlus/DataZoneEnergyDemands.hh>
#include <EnergyPlus/DataZoneEquipment.hh>
#include <EnergyPlus/Fans.hh>
#include <EnergyPlus/FluidProperties.hh>
#include <EnergyPlus/General.hh>
#include <EnergyPlus/HeatBalanceManager.hh>
#include <EnergyPlus/IOFiles.hh>
#include <EnergyPlus/OutdoorAirUnit.hh>
#include <EnergyPlus/OutputReportPredefined.hh>
#include <EnergyPlus/Plant/DataPlant.hh>
#include <EnergyPlus/Psychrometrics.hh>
#include <EnergyPlus/ScheduleManager.hh>
#include <EnergyPlus/SteamCoils.hh>
#include <EnergyPlus/WaterCoils.hh>

using namespace EnergyPlus;
using namespace EnergyPlus::CurveManager;
using namespace EnergyPlus::DataEnvironment;
using namespace EnergyPlus::DataHVACGlobals;
using namespace EnergyPlus::DataHeatBalFanSys;
using namespace EnergyPlus::DataHeatBalance;
using namespace EnergyPlus::DataLoopNode;
using namespace EnergyPlus::DataPlant;
using namespace EnergyPlus::DataSizing;
using namespace EnergyPlus::DataZoneEnergyDemands;
using namespace EnergyPlus::DataZoneEquipment;
using namespace EnergyPlus::Fans;
using namespace EnergyPlus::HeatBalanceManager;
using namespace OutputReportPredefined;
using namespace EnergyPlus::Psychrometrics;
using namespace EnergyPlus::ScheduleManager;
using namespace EnergyPlus::SteamCoils;
using namespace EnergyPlus::WaterCoils;
using namespace EnergyPlus::FluidProperties;

namespace EnergyPlus {

TEST_F(EnergyPlusFixture, OutdoorAirUnit_AutoSize)
{

    bool ErrorsFound(false);       // function returns true on error
    bool FirstHVACIteration(true); // simulate the first pass through HVAC simulation, use false for next iteration
    int OAUnitNum(1);              // index to ZoneHVAC:OutdoorAirUnit
    int EquipPtr(1);               // index to equipment list
    int CurZoneNum(1);             // index to zone
    Real64 SysOutputProvided(0.0); // function returns sensible capacity [W]
    Real64 LatOutputProvided(0.0); // function returns latent capacity [W]
    int ZoneInletNode(0);

    std::string const idf_objects = delimited_string({
        "Output:Diagnostics, DisplayExtraWarnings;",
        " ",
        "Zone,",
        "  SPACE1-1,                !- Name",
        "  0,                       !- Direction of Relative North {deg}",
        "  0,                       !- X Origin {m}",
        "  0,                       !- Y Origin {m}",
        "  0,                       !- Z Origin {m}",
        "  1,                       !- Type",
        "  1,                       !- Multiplier",
        "  2.5,                     !- Ceiling Height {m}",
        "  250.0;                   !- Volume {m3}",
        " ",
        "ZoneHVAC:EquipmentConnections,",
        "  SPACE1-1,                !- Zone Name",
        "  SPACE1-1 Eq,             !- Zone Conditioning Equipment List Name",
        "  Zone Eq Outlet Node,     !- Zone Air Inlet Node or NodeList Name",
        "  Zone Eq Exhaust Node,    !- Zone Air Exhaust Node or NodeList Name",
        "  SPACE1-1 Node,           !- Zone Air Node Name",
        "  SPACE1-1 Out Node;       !- Zone Return Air Node Name", // not used anywhere else in the example file
        " ",
        "ZoneHVAC:EquipmentList,",
        "  SPACE1-1 Eq,             !- Name",
        "  SequentialLoad,          !- Load Distribution Scheme",
        "  ZoneHVAC:OutdoorAirUnit, !- Zone Equipment 1 Object Type",
        "  Zone1OutAir,             !- Zone Equipment 1 Name",
        "  1,                       !- Zone Equipment 1 Cooling Sequence",
        "  1;                       !- Zone Equipment 1 Heating or No-Load Sequence",
        " ",
        "ZoneHVAC:OutdoorAirUnit,",
        "  Zone1OutAir,             !- Name",
        "  AvailSched,              !- Availability Schedule Name",
        "  SPACE1-1,                !- Zone Name",
        "  autosize,                !- Outdoor Air Flow Rate{ m3 / s }",
        "  AvailSched,              !- Outdoor Air Schedule Name",
        "  Zone1OAUFan,             !- Supply Fan Name",
        "  DrawThrough,             !- Supply Fan Placement",
        "  Zone1OAUextFan,          !- Exhaust Fan Name",
        "  autosize,                !- Exhaust Air Flow Rate{ m3 / s }",
        "  AvailSched,              !- Exhaust Air Schedule Name",
        "  TemperatureControl,      !- Unit Control Type",
        "  OAUHiCtrlTemp,           !- High Air Control Temperature Schedule Name",
        "  OAULoCtrlTemp,           !- Low Air Control Temperature Schedule Name",
        "  Outside Air Inlet Node 1, !- Outdoor Air Node Name",
        "  Zone Eq Outlet Node,     !- AirOutlet Node Name",
        "  Zone Eq Inlet Node,      !- AirInlet Node Name",
        "  Zone Eq Inlet Node,      !- Supply Fan Outlet Node Name",
        "  Zone1OAEQLIST;           !- Outdoor Air Unit List Name",
        " ",
        "Fan:ConstantVolume,",
        "  Zone1OAUFan,             !- Name",
        "   AvailSched,             !- Availability Schedule Name",
        "   0.5,                    !- Fan Total Efficiency",
        "   75.0,                   !- Pressure Rise{ Pa }",
        "   autosize,               !- Maximum Flow Rate{ m3 / s }",
        "   0.9,                    !- Motor Efficiency",
        "   1.0,                    !- Motor In Airstream Fraction",
        "   Heat Coil Outlet Node,  !- Air Inlet Node Name",
        "   Zone Eq Inlet Node;     !- Air Outlet Node Name",
        " ",
        "Fan:ConstantVolume,",
        "   Zone1OAUextFan,         !- Name",
        "   AvailSched,             !- Availability Schedule Name",
        "   0.5,                    !- Fan Total Efficiency",
        "   75.0,                   !- Pressure Rise{ Pa }",
        "   autosize,               !- Maximum Flow Rate{ m3 / s }",
        "   0.9,                    !- Motor Efficiency",
        "   1.0,                    !- Motor In Airstream Fraction",
        "   Zone Eq Exhaust Node,   !- Air Inlet Node Name",
        "   OutAir1;                !- Air Outlet Node Name",
        " ",
        "ZoneHVAC:OutdoorAirUnit:EquipmentList,",
        "  Zone1OAEQLIST,           !- Name",
        "  CoilSystem:Cooling:DX,   !- Component 1 Object Type",
        "  DX Cooling Coil System 1, !- Component 1 Name",
        "  Coil:Heating:Electric,   !- Component 2 Object Type",
        "  Zone1OAUHeatingCoil;     !- Component 2 Name",
        " ",
        "CoilSystem:Cooling:DX,",
        "  DX Cooling Coil System 1, !- Name",
        "  AvailSched,              !- Availability Schedule Name",
        "  Zone Eq Outlet Node,     !- DX Cooling Coil System Inlet Node Name",
        "  Heat Coil Inlet Node,    !- DX Cooling Coil System Outlet Node Name",
        "  Heat Coil Inlet Node,    !- DX Cooling Coil System Sensor Node Name",
        "  Coil:Cooling:DX:SingleSpeed, !- Cooling Coil Object Type",
        "  ACDXCoil 1;              !- Cooling Coil Name",
        " ",
        "Coil:Cooling:DX:SingleSpeed,",
        "  ACDXCoil 1,              !- Name",
        "  AvailSched,              !- Availability Schedule Name",
        "  autosize,                !- Gross Rated Total Cooling Capacity{ W }",
        "  autosize,                !- Gross Rated Sensible Heat Ratio",
        "  3.0,                     !- Gross Rated Cooling COP{ W / W }",
        "  autosize,                !- Rated Air Flow Rate{ m3 / s }",
        "  ,                        !- Rated Evaporator Fan Power Per Volume Flow Rate{ W / ( m3 / s ) }",
        "  Outside Air Inlet Node 1, !- Air Inlet Node Name",
        "  Heat Coil Inlet Node,    !- Air Outlet Node Name",
        "  BiQuadCurve,             !- Total Cooling Capacity Function of Temperature Curve Name",
        "  QuadraticCurve,          !- Total Cooling Capacity Function of Flow Fraction Curve Name",
        "  BiQuadCurve,             !- Energy Input Ratio Function of Temperature Curve Name",
        "  QuadraticCurve,          !- Energy Input Ratio Function of Flow Fraction Curve Name",
        "  QuadraticCurve;          !- Part Load Fraction Correlation Curve Name",
        " ",
        "Coil:Heating:Electric,",
        "  Zone1OAUHeatingCoil, !- Name",
        "  AvailSched, !- Availability Schedule Name",
        "  0.99, !- Efficiency",
        "  autosize, !- Nominal Capacity{ W }",
        "  Heat Coil Inlet Node, !- Air Inlet Node Name",
        "  Heat Coil Outlet Node;               !- Air Outlet Node Name",
        " ",
        "OutdoorAir:NodeList,",
        "  OutsideAirInletNodes;     !- Node or NodeList Name 1",
        " ",
        "NodeList,",
        "  OutsideAirInletNodes, !- Name",
        "  Outside Air Inlet Node 1; !- Node 1 Name",
        " ",
        " ",
        "ScheduleTypeLimits,",
        "  Any Number;              !- Name",
        " ",
        "Schedule:Compact,",
        "  AvailSched,           !- Name",
        "  Any Number,              !- Schedule Type Limits Name",
        "  Through: 12/31,          !- Field 13",
        "  For: AllDays,            !- Field 14",
        "  Until: 24:00,1.0;        !- Field 15",
        " ",
        "Schedule:Compact,",
        "  OAULoCtrlTemp, !- Name",
        "  Any Number, !- Schedule Type Limits Name",
        "  Through: 12/31, !- Field 1",
        "  For: AllDays, !- Field 2",
        "  Until: 24:00, 10;         !- Field 3",
        " ",
        "Schedule:Compact,",
        "  OAUHiCtrlTemp, !- Name",
        "  Any Number, !- Schedule Type Limits Name",
        "  Through: 12/31, !- Field 1",
        "  For: AllDays, !- Field 2",
        "  Until: 24:00, 15;         !- Field 3",
        " ",
        "Curve:Biquadratic,",
        "  BiQuadCurve,             !- Name",
        "  1.0,                     !- Coefficient1 Constant",
        "  0.0,                     !- Coefficient2 x",
        "  0.0,                     !- Coefficient3 x**2",
        "  0.0,                     !- Coefficient4 y",
        "  0.0,                     !- Coefficient5 y**2",
        "  0.0,                     !- Coefficient6 x*y",
        "  5,                       !- Minimum Value of x",
        "  36,                      !- Maximum Value of x",
        "  5,                       !- Minimum Value of y",
        "  36,                      !- Maximum Value of y",
        "  ,                        !- Minimum Curve Output",
        "  ,                        !- Maximum Curve Output",
        "  Temperature,             !- Input Unit Type for X",
        "  Temperature,             !- Input Unit Type for Y",
        "  Dimensionless;           !- Output Unit Type",
        " ",
        "Curve:Quadratic,",
        "  QuadraticCurve,          !- Name",
        "  1.0,                     !- Coefficient1 Constant",
        "  0.0,                     !- Coefficient2 x",
        "  0.0,                     !- Coefficient3 x**2",
        "  0.0,                     !- Minimum Value of x",
        "  1.5,                     !- Maximum Value of x",
        "  ,                        !- Minimum Curve Output",
        "  ,                        !- Maximum Curve Output",
        "  Dimensionless,           !- Input Unit Type for X",
        "  Dimensionless;           !- Output Unit Type",
        " ",
    });

    ASSERT_TRUE(process_idf(idf_objects));

    state->dataGlobal->BeginEnvrnFlag = true;
    state->dataSize->CurZoneEqNum = 1;
    state->dataEnvrn->OutBaroPress = 101325;          // sea level
    state->dataZoneEquip->ZoneEquipInputsFilled = true; // denotes zone equipment has been read in
    state->dataEnvrn->StdRhoAir = PsyRhoAirFnPbTdbW(*state, state->dataEnvrn->OutBaroPress, 20.0, 0.0);
    state->dataSize->ZoneEqSizing.allocate(1);
    state->dataSize->ZoneSizingRunDone = true;
    state->dataSize->ZoneEqSizing(state->dataSize->CurZoneEqNum).DesignSizeFromParent = false;
    state->dataSize->ZoneEqSizing(state->dataSize->CurZoneEqNum).SizingMethod.allocate(25);
    state->dataSize->ZoneEqSizing(state->dataSize->CurZoneEqNum).SizingMethod(DataHVACGlobals::SystemAirflowSizing) = DataSizing::SupplyAirFlowRate;

    state->dataZoneEnergyDemand->ZoneSysEnergyDemand.allocate(1);

    ProcessScheduleInput(*state);   // read schedules
    GetCurveInput(*state);          // read curves
    GetZoneData(*state, ErrorsFound); // read zone data
    EXPECT_FALSE(ErrorsFound);

    GetZoneEquipmentData(*state); // read equipment list and connections

    // Test coil sizing

    state->dataZoneEnergyDemand->ZoneSysEnergyDemand(CurZoneNum).RemainingOutputRequired = 0.0; // set load = 0
    state->dataZoneEnergyDemand->ZoneSysEnergyDemand(CurZoneNum).RemainingOutputReqToCoolSP = 0.0;
    state->dataZoneEnergyDemand->ZoneSysEnergyDemand(CurZoneNum).RemainingOutputReqToHeatSP = 0.0;

    state->dataSize->FinalZoneSizing.allocate(1);
    state->dataSize->FinalZoneSizing(state->dataSize->CurZoneEqNum).MinOA = 0.5;
    state->dataSize->FinalZoneSizing(state->dataSize->CurZoneEqNum).ZoneRetTempAtCoolPeak = 26.66667;
    state->dataSize->FinalZoneSizing(state->dataSize->CurZoneEqNum).ZoneTempAtCoolPeak = 26.66667;
    state->dataSize->FinalZoneSizing(state->dataSize->CurZoneEqNum).ZoneHumRatAtCoolPeak = 0.01117049470250416; // AHRI condition at 80 F db / 67 F wb
    state->dataSize->FinalZoneSizing(state->dataSize->CurZoneEqNum).CoolDDNum = 1;
    state->dataSize->FinalZoneSizing(state->dataSize->CurZoneEqNum).TimeStepNumAtCoolMax = 1;
    state->dataSize->DesDayWeath.allocate(1);
    state->dataSize->DesDayWeath(1).Temp.allocate(1);
    state->dataSize->DesDayWeath(state->dataSize->FinalZoneSizing(state->dataSize->CurZoneEqNum).CoolDDNum).Temp(state->dataSize->FinalZoneSizing(state->dataSize->CurZoneEqNum).TimeStepNumAtCoolMax) = 35.0;

    state->dataSize->FinalZoneSizing(state->dataSize->CurZoneEqNum).CoolDesTemp = 13.1;                   // 55.58 F
    state->dataSize->FinalZoneSizing(state->dataSize->CurZoneEqNum).CoolDesHumRat = 0.009297628698818194; // humrat at 12.77777 C db / 12.6 C wb

    ZoneInletNode = OutdoorAirUnit::GetOutdoorAirUnitZoneInletNode(*state, OAUnitNum);

    // schedule values will get reset to 0 if initialized before GetInput
    state->dataScheduleMgr->Schedule(1).CurrentValue = 1.0; // enable the VRF condenser
    state->dataScheduleMgr->Schedule(2).CurrentValue = 1.0; // enable the terminal unit
    state->dataScheduleMgr->Schedule(3).CurrentValue = 1.0; // turn on fan
<<<<<<< HEAD
    int EAFanInletNode = state->dataFans->Fan(2).InletNodeNum;
    DataLoopNode::Node(EAFanInletNode).MassFlowRate = 0.60215437;         // zone exhaust flow rate
    DataLoopNode::Node(EAFanInletNode).MassFlowRateMaxAvail = 0.60215437; // exhaust fan will not turn on unless max avail is set
=======
    int EAFanInletNode = Fans::Fan(2).InletNodeNum;
    state->dataLoopNodes->Node(EAFanInletNode).MassFlowRate = 0.60215437; // zone exhaust flow rate
    state->dataLoopNodes->Node(EAFanInletNode).MassFlowRateMaxAvail = 0.60215437; // exhaust fan will not turn on unless max avail is set
>>>>>>> f4454248

    SetPredefinedTables(*state);
    OutdoorAirUnit::SimOutdoorAirUnit(*state,
        "ZONE1OUTAIR", CurZoneNum, FirstHVACIteration, SysOutputProvided, LatOutputProvided, state->dataZoneEquip->ZoneEquipList(state->dataSize->CurZoneEqNum).EquipIndex(EquipPtr));

    EXPECT_DOUBLE_EQ(state->dataSize->FinalZoneSizing(state->dataSize->CurZoneEqNum).MinOA, state->dataOutdoorAirUnit->OutAirUnit(OAUnitNum).OutAirVolFlow);
    EXPECT_DOUBLE_EQ(state->dataSize->FinalZoneSizing(state->dataSize->CurZoneEqNum).MinOA * state->dataEnvrn->StdRhoAir, state->dataOutdoorAirUnit->OutAirUnit(OAUnitNum).OutAirMassFlow);
    EXPECT_DOUBLE_EQ(state->dataSize->FinalZoneSizing(state->dataSize->CurZoneEqNum).MinOA, state->dataOutdoorAirUnit->OutAirUnit(OAUnitNum).ExtAirVolFlow);
    EXPECT_DOUBLE_EQ(state->dataSize->FinalZoneSizing(state->dataSize->CurZoneEqNum).MinOA * state->dataEnvrn->StdRhoAir, state->dataOutdoorAirUnit->OutAirUnit(OAUnitNum).ExtAirMassFlow);

    // test that both fans are included in OA unit fan power report
    Real64 SAFanPower = state->dataFans->Fan(1).FanPower;
    Real64 EAFanPower = state->dataFans->Fan(2).FanPower;
    EXPECT_DOUBLE_EQ(SAFanPower, 75.0);
    EXPECT_DOUBLE_EQ(EAFanPower, 75.0);
    EXPECT_DOUBLE_EQ(SAFanPower + EAFanPower, state->dataOutdoorAirUnit->OutAirUnit(OAUnitNum).ElecFanRate);

    // #6173
    state->dataOutdoorAirUnit->OutAirUnit(OAUnitNum).ExtAirMassFlow = 0.0;
    OutdoorAirUnit::CalcOutdoorAirUnit(*state, OAUnitNum, CurZoneNum, FirstHVACIteration, SysOutputProvided, LatOutputProvided);

    std::string const error_string = delimited_string({
        "   ** Warning ** Air mass flow between zone supply and exhaust is not balanced. Only the first occurrence is reported.",
        "   **   ~~~   ** Occurs in ZoneHVAC:OutdoorAirUnit Object= ZONE1OUTAIR",
        "   **   ~~~   ** Air mass balance is required by other outdoor air units: Fan:ZoneExhaust, ZoneMixing, ZoneCrossMixing, or other air flow "
        "control inputs.",
        "   **   ~~~   ** The outdoor mass flow rate = 0.602 and the exhaust mass flow rate = 0.000.",
        "   **   ~~~   **  Environment=, at Simulation time= 00:00 - 00:00",
    });

    EXPECT_TRUE(compare_err_stream(error_string, true));
}

TEST_F(EnergyPlusFixture, OutdoorAirUnit_WaterCoolingCoilAutoSizeTest)
{

    std::string const idf_objects = delimited_string({
        "Zone,",
        "    Thermal Zone 1,          !- Name",
        "    ,                        !- Direction of Relative North {deg}",
        "    0,                       !- X Origin {m}",
        "    10,                      !- Y Origin {m}",
        "    0,                       !- Z Origin {m}",
        "    ,                        !- Type",
        "    ,                        !- Multiplier",
        "    ,                        !- Ceiling Height {m}",
        "    300,                     !- Volume {m3}",
        "    100;                     !- Floor Area {m2}",

        "ZoneHVAC:EquipmentConnections,",
        "    Thermal Zone 1,          !- Zone Name",
        "    Thermal Zone 1 Equipment List,  !- Zone Conditioning Equipment List Name",
        "    Thermal Zone 1 Inlet Node List,  !- Zone Air Inlet Node or NodeList Name",
        "    Thermal Zone 1 Exhaust Node List,  !- Zone Air Exhaust Node or NodeList Name",
        "    Node 1,                  !- Zone Air Node Name",
        "    Thermal Zone 1 Return Air Node;  !- Zone Return Air Node or NodeList Name",

        "NodeList,",
        "    Thermal Zone 1 Inlet Node List,  !- Name",
        "    Node 5;                  !- Node 1 Name",

        "NodeList,",
        "    Thermal Zone 1 Exhaust Node List,  !- Name",
        "    Node 4;                  !- Node 1 Name",

        "OutdoorAir:Node,",
        "    Model Outdoor Air Node;  !- Name",

        "OutdoorAir:NodeList,",
        "    OAUnit OA Node;          !- Node or NodeList Name 1",

        "	Schedule:Constant,",
        "	FanAndCoilAvailSched, !- Name",
        "	FRACTION, !- Schedule Type",
        "	1;        !- TimeStep Value",

        "	ScheduleTypeLimits,",
        "	Fraction, !- Name",
        "	0.0, !- Lower Limit Value",
        "	1.0, !- Upper Limit Value",
        "	CONTINUOUS;              !- Numeric Type",

        "Schedule:Compact,",
        "    OAULoCtrlTemp,           !- Name",
        "    Temperature,             !- Schedule Type Limits Name",
        "    Through: 12/31,          !- Field 1",
        "    For: AllDays,            !- Field 2",
        "    Until: 24:00,            !- Field 3",
        "    10;                      !- Field 4",

        "Schedule:Compact,",
        "    OAUHiCtrlTemp,           !- Name",
        "    Temperature,             !- Schedule Type Limits Name",
        "    Through: 12/31,          !- Field 1",
        "    For: AllDays,            !- Field 2",
        "    Until: 24:00,            !- Field 3",
        "    15;                      !- Field 4",

        "ScheduleTypeLimits,",
        "    Temperature,             !- Name",
        "    -60,                     !- Lower Limit Value",
        "    200,                     !- Upper Limit Value",
        "    CONTINUOUS;              !- Numeric Type",

        "ZoneHVAC:EquipmentList,",
        "    Thermal Zone 1 Equipment List,  !- Name",
        "    ,                        !- Load Distribution Scheme",
        "    ZoneHVAC:OutdoorAirUnit, !- Zone Equipment 1 Object Type",
        "    OAUnit Zone 1,           !- Zone Equipment 1 Name",
        "    1,                       !- Zone Equipment 1 Cooling Sequence",
        "    1;                       !- Zone Equipment 1 Heating or No-Load Sequence",

        "ZoneHVAC:OutdoorAirUnit,",
        "    OAUnit Zone 1,           !- Name",
        "    FanAndCoilAvailSched,    !- Availability Schedule Name",
        "    Thermal Zone 1,          !- Zone Name",
        "    Autosize,                !- Outdoor Air Flow Rate {m3/s}",
        "    FanAndCoilAvailSched,    !- Outdoor Air Schedule Name",
        "    OAU Supply Fan,          !- Supply Fan Name",
        "    BlowThrough,             !- Supply Fan Placement",
        "    Zone 1 OAU ExhFan,       !- Exhaust Fan Name",
        "    Autosize,                !- Exhaust Air Flow Rate {m3/s}",
        "    FanAndCoilAvailSched,    !- Exhaust Air Schedule Name",
        "    TemperatureControl,      !- Unit Control Type",
        "    OAUHiCtrlTemp,           !- High Air Control Temperature Schedule Name",
        "    OAULoCtrlTemp,           !- Low Air Control Temperature Schedule Name",
        "    OAUnit OA Node,          !- Outdoor Air Node Name",
        "    Node 5,                  !- AirOutlet Node Name",
        "    OAUnit OA Node,          !- AirInlet Node Name",
        "    OAUnit Fan Outlet Node,  !- Supply FanOutlet Node Name",
        "    OAUnitZone1EQLIST;       !- Outdoor Air Unit List Name",

        "ZoneHVAC:OutdoorAirUnit:EquipmentList,",
        "    OAUnitZone1EQLIST,       !- Name",
        "    Coil:Cooling:Water,      !- Component 2 Object Type",
        "    OAU Water Cooling Coil;  !- Component 2 Name",

        "Fan:SystemModel,",
        "    Zone 1 OAU ExhFan,       !- Name",
        "    FanAndCoilAvailSched,    !- Availability Schedule Name",
        "    Node 4,                  !- Air Inlet Node Name",
        "    ZoneOAU Relief Node,     !- Air Outlet Node Name",
        "    Autosize,                !- Design Maximum Air Flow Rate {m3/s}",
        "    Discrete,                !- Speed Control Method",
        "    0.0,                     !- Electric Power Minimum Flow Rate Fraction",
        "    75.0,                    !- Design Pressure Rise {Pa}",
        "    0.9,                     !- Motor Efficiency",
        "    1.0,                     !- Motor In Air Stream Fraction",
        "    AUTOSIZE,                !- Design Electric Power Consumption {W}",
        "    TotalEfficiencyAndPressure,  !- Design Power Sizing Method",
        "    ,                        !- Electric Power Per Unit Flow Rate {W/(m3/s)}",
        "    ,                        !- Electric Power Per Unit Flow Rate Per Unit Pressure {W/((m3/s)-Pa)}",
        "    0.50,                    !- Fan Total Efficiency",
        "    ,                        !- Electric Power Function of Flow Fraction Curve Name",
        "    ,                        !- Night Ventilation Mode Pressure Rise",
        "    ,                        !- Night Ventilation Mode Flow Fraction",
        "    ,                        !- Motor Loss Zone Name",
        "    ,                        !- Motor Loss Radiative Fraction ",
        "    ,                        !- End-Use Subcategory",
        "    1,                       !- Number of Speeds",
        "    1.0,                     !- Speed 1 Flow Fraction",
        "    1.0;                     !- Speed 1 Electric Power Fraction",

        "Fan:SystemModel,",
        "    OAU Supply Fan,          !- Name",
        "    FanAndCoilAvailSched,    !- Availability Schedule Name",
        "    OAUnit OA Node,          !- Air Inlet Node Name",
        "    OAUnit Fan Outlet Node,  !- Air Outlet Node Name",
        "    Autosize,                !- Design Maximum Air Flow Rate {m3/s}",
        "    Discrete,                !- Speed Control Method",
        "    0.0,                     !- Electric Power Minimum Flow Rate Fraction",
        "    75.0,                    !- Design Pressure Rise {Pa}",
        "    0.9,                     !- Motor Efficiency",
        "    1.0,                     !- Motor In Air Stream Fraction",
        "    AUTOSIZE,                !- Design Electric Power Consumption {W}",
        "    TotalEfficiencyAndPressure,  !- Design Power Sizing Method",
        "    ,                        !- Electric Power Per Unit Flow Rate {W/(m3/s)}",
        "    ,                        !- Electric Power Per Unit Flow Rate Per Unit Pressure {W/((m3/s)-Pa)}",
        "    0.50,                    !- Fan Total Efficiency",
        "    ,                        !- Electric Power Function of Flow Fraction Curve Name",
        "    ,                        !- Night Ventilation Mode Pressure Rise",
        "    ,                        !- Night Ventilation Mode Flow Fraction",
        "    ,                        !- Motor Loss Zone Name",
        "    ,                        !- Motor Loss Radiative Fraction ",
        "    ,                        !- End-Use Subcategory",
        "    1,                       !- Number of Speeds",
        "    1.0,                     !- Speed 1 Flow Fraction",
        "    1.0;                     !- Speed 1 Electric Power Fraction",

        "Coil:Cooling:Water,",
        "    OAU Water Cooling Coil,  !- Name",
        "    FanAndCoilAvailSched,    !- Availability Schedule Name",
        "    Autosize,                !- Design Water Flow Rate {m3/s}",
        "    Autosize,                !- Design Air Flow Rate {m3/s}",
        "    Autosize,                !- Design Inlet Water Temperature {C}",
        "    Autosize,                !- Design Inlet Air Temperature {C}",
        "    Autosize,                !- Design Outlet Air Temperature {C}",
        "    Autosize,                !- Design Inlet Air Humidity Ratio {kgWater/kgDryAir}",
        "    Autosize,                !- Design Outlet Air Humidity Ratio {kgWater/kgDryAir}",
        "    Node 11,                 !- Water Inlet Node Name",
        "    Node 27,                 !- Water Outlet Node Name",
        "    Heating Coil Outlet Node,!- Air Inlet Node Name",
        "    Node 5,                  !- Air Outlet Node Name",
        "    SimpleAnalysis,          !- Type of Analysis",
        "    CrossFlow;               !- Heat Exchanger Configuration",
    });

    ASSERT_TRUE(process_idf(idf_objects));

    state->dataEnvrn->OutBaroPress = 101325.0;
    state->dataGlobal->TimeStep = 1;
    state->dataGlobal->NumOfTimeStepInHour = 1;
    state->dataGlobal->MinutesPerTimeStep = 60;
    state->dataGlobal->DoingSizing = true;

    InitializePsychRoutines();

    bool ErrorsFound(false);
    GetZoneData(*state, ErrorsFound);
    EXPECT_FALSE(ErrorsFound);
    EXPECT_EQ("THERMAL ZONE 1", state->dataHeatBal->Zone(1).Name);

    GetZoneEquipmentData(*state);
    ProcessScheduleInput(*state);
    state->dataScheduleMgr->ScheduleInputProcessed = true;
    Fans::GetFanInput(*state);

    OutdoorAirUnit::GetOutdoorAirUnitInputs(*state);

    int OAUnitNum(1);
    EXPECT_EQ("OAU SUPPLY FAN", state->dataOutdoorAirUnit->OutAirUnit(OAUnitNum).SFanName);
    EXPECT_EQ("ZONE 1 OAU EXHFAN", state->dataOutdoorAirUnit->OutAirUnit(OAUnitNum).ExtFanName);
    EXPECT_EQ(DataHVACGlobals::FanType_SystemModelObject, state->dataOutdoorAirUnit->OutAirUnit(OAUnitNum).SFanType);
    EXPECT_EQ(DataHVACGlobals::FanType_SystemModelObject, state->dataOutdoorAirUnit->OutAirUnit(OAUnitNum).ExtFanType);

    EXPECT_EQ(1, state->dataOutdoorAirUnit->OutAirUnit(OAUnitNum).NumComponents);
    EXPECT_EQ(OutdoorAirUnit::WaterCoil_Cooling, state->dataOutdoorAirUnit->OutAirUnit(OAUnitNum).OAEquip(1).ComponentType_Num);
    EXPECT_EQ(TypeOf_CoilWaterCooling, state->dataOutdoorAirUnit->OutAirUnit(OAUnitNum).OAEquip(1).CoilPlantTypeOfNum);

    state->dataPlnt->TotNumLoops = 1;
    state->dataPlnt->PlantLoop.allocate(state->dataPlnt->TotNumLoops);
    state->dataSize->NumPltSizInput = 1;
    state->dataSize->PlantSizData.allocate(state->dataSize->NumPltSizInput);

    for (int l = 1; l <= state->dataPlnt->TotNumLoops; ++l) {
        auto &loop(state->dataPlnt->PlantLoop(l));
        loop.LoopSide.allocate(2);
        auto &loopside(state->dataPlnt->PlantLoop(l).LoopSide(1));
        loopside.TotalBranches = 1;
        loopside.Branch.allocate(1);
        auto &loopsidebranch(state->dataPlnt->PlantLoop(l).LoopSide(1).Branch(1));
        loopsidebranch.TotalComponents = 1;
        loopsidebranch.Comp.allocate(1);
    }

    state->dataWaterCoils->WaterCoil(1).WaterLoopNum = 1;
    state->dataWaterCoils->WaterCoil(1).WaterLoopSide = 1;
    state->dataWaterCoils->WaterCoil(1).WaterLoopBranchNum = 1;
    state->dataWaterCoils->WaterCoil(1).WaterLoopCompNum = 1;

    state->dataPlnt->PlantLoop(1).Name = "ChilledWaterLoop";
    state->dataPlnt->PlantLoop(1).FluidIndex = 1;
    state->dataPlnt->PlantLoop(1).FluidName = "WATER";
    state->dataPlnt->PlantLoop(1).LoopSide(1).Branch(1).Comp(1).Name = state->dataWaterCoils->WaterCoil(1).Name;
    state->dataPlnt->PlantLoop(1).LoopSide(1).Branch(1).Comp(1).TypeOf_Num = TypeOf_CoilWaterCooling;
    state->dataPlnt->PlantLoop(1).LoopSide(1).Branch(1).Comp(1).NodeNumIn = state->dataWaterCoils->WaterCoil(1).WaterInletNodeNum;
    state->dataPlnt->PlantLoop(1).LoopSide(1).Branch(1).Comp(1).NodeNumOut = state->dataWaterCoils->WaterCoil(1).WaterOutletNodeNum;

    state->dataSize->PlantSizData(1).PlantLoopName = "ChilledWaterLoop";
    state->dataSize->PlantSizData(1).ExitTemp = 6.7;
    state->dataSize->PlantSizData(1).DeltaT = 5.0;
    state->dataSize->PlantSizData(1).LoopType = DataSizing::CoolingLoop;

    state->dataWaterCoils->MyUAAndFlowCalcFlag.allocate(1);
    state->dataWaterCoils->MyUAAndFlowCalcFlag(1) = true;
    state->dataWaterCoils->MyUAAndFlowCalcFlag(1) = true;

    state->dataGlobal->HourOfDay = 15;
    state->dataEnvrn->DSTIndicator = 0;
    state->dataEnvrn->Month = 7;
    state->dataEnvrn->DayOfMonth = 21;
    state->dataEnvrn->DayOfWeek = 2;
    state->dataEnvrn->HolidayIndex = 0;
    state->dataEnvrn->DayOfYear_Schedule = General::OrdinalDay(state->dataEnvrn->Month, state->dataEnvrn->DayOfMonth, state->dataGlobal->HourOfDay);

    UpdateScheduleValues(*state);

    state->dataSize->ZoneEqSizing.allocate(1);
    state->dataZoneEnergyDemand->CurDeadBandOrSetback.allocate(1);
    state->dataZoneEnergyDemand->CurDeadBandOrSetback(1) = false;
    state->dataHeatBalFanSys->TempControlType.allocate(1);
    state->dataHeatBalFanSys->TempControlType(1) = 4;

    state->dataSize->ZoneSizingRunDone = true;
    state->dataSize->CurZoneEqNum = 1;
    state->dataSize->ZoneEqSizing(state->dataSize->CurZoneEqNum).DesignSizeFromParent = false;
    state->dataSize->ZoneEqSizing(state->dataSize->CurZoneEqNum).SizingMethod.allocate(25);
    state->dataSize->ZoneEqSizing(state->dataSize->CurZoneEqNum).SizingMethod(DataHVACGlobals::SystemAirflowSizing) = DataSizing::SupplyAirFlowRate;

    state->dataSize->FinalZoneSizing.allocate(1);
    state->dataSize->FinalZoneSizing(state->dataSize->CurZoneEqNum).MinOA = 0.5;
    state->dataSize->FinalZoneSizing(state->dataSize->CurZoneEqNum).DesCoolVolFlow = 0.5;
    state->dataSize->FinalZoneSizing(state->dataSize->CurZoneEqNum).DesCoolCoilInTemp = 30.0;
    state->dataSize->FinalZoneSizing(state->dataSize->CurZoneEqNum).DesCoolCoilInHumRat = 0.01;

    state->dataEnvrn->StdRhoAir = PsyRhoAirFnPbTdbW(*state, state->dataEnvrn->OutBaroPress, 30.0, 0.0);

    state->dataSize->FinalZoneSizing(state->dataSize->CurZoneEqNum).CoolDesTemp = 12.8;
    state->dataSize->FinalZoneSizing(state->dataSize->CurZoneEqNum).CoolDesHumRat = 0.0080;
    state->dataSize->FinalZoneSizing(state->dataSize->CurZoneEqNum).DesCoolDens = state->dataEnvrn->StdRhoAir;
    state->dataSize->FinalZoneSizing(state->dataSize->CurZoneEqNum).DesCoolMassFlow = state->dataSize->FinalZoneSizing(state->dataSize->CurZoneEqNum).DesCoolVolFlow * state->dataSize->FinalZoneSizing(state->dataSize->CurZoneEqNum).DesCoolDens;

    state->dataOutdoorAirUnit->OutAirUnit(OAUnitNum).OAEquip(1).MaxVolWaterFlow = DataSizing::AutoSize;

    state->dataGlobal->BeginEnvrnFlag = true;
    bool FirstHVACIteration(true);
    int ZoneNum(1);

    OutdoorAirUnit::InitOutdoorAirUnit(*state, OAUnitNum, ZoneNum, FirstHVACIteration);
    EXPECT_EQ(state->dataWaterCoils->WaterCoil(1).MaxWaterVolFlowRate, state->dataOutdoorAirUnit->OutAirUnit(OAUnitNum).OAEquip(1).MaxVolWaterFlow);

    // calculate fan heat to get fan air-side delta T
    state->dataSize->DataFanEnumType = DataAirSystems::objectVectorOOFanSystemModel;
    state->dataSize->DataFanIndex = 0;
    state->dataSize->DataAirFlowUsedForSizing = state->dataSize->FinalZoneSizing(state->dataSize->CurZoneEqNum).DesCoolVolFlow;
    Real64 FanCoolLoad = DataAirSystems::calcFanDesignHeatGain(*state, state->dataSize->DataFanEnumType, state->dataSize->DataFanIndex, state->dataSize->DataAirFlowUsedForSizing);

    // do water flow rate sizing calculation
    Real64 DesAirMassFlow = state->dataSize->FinalZoneSizing(state->dataSize->CurZoneEqNum).DesCoolMassFlow;
    Real64 EnthalpyAirIn = PsyHFnTdbW(state->dataSize->FinalZoneSizing(state->dataSize->CurZoneEqNum).DesCoolCoilInTemp, state->dataSize->FinalZoneSizing(state->dataSize->CurZoneEqNum).DesCoolCoilInHumRat);
    Real64 EnthalpyAirOut = PsyHFnTdbW(state->dataSize->FinalZoneSizing(state->dataSize->CurZoneEqNum).CoolDesTemp, state->dataSize->FinalZoneSizing(state->dataSize->CurZoneEqNum).CoolDesHumRat);

    Real64 DesWaterCoolingCoilLoad = DesAirMassFlow * (EnthalpyAirIn - EnthalpyAirOut) + FanCoolLoad;
    Real64 CoilDesWaterDeltaT = state->dataSize->PlantSizData(1).DeltaT;
    Real64 Cp = GetSpecificHeatGlycol(*state, state->dataPlnt->PlantLoop(1).FluidName, DataGlobalConstants::CWInitConvTemp, state->dataPlnt->PlantLoop(1).FluidIndex, " ");
    Real64 rho = GetDensityGlycol(*state, state->dataPlnt->PlantLoop(1).FluidName, DataGlobalConstants::CWInitConvTemp, state->dataPlnt->PlantLoop(1).FluidIndex, " ");
    Real64 DesCoolingCoilWaterVolFlowRate = DesWaterCoolingCoilLoad / (CoilDesWaterDeltaT * Cp * rho);
    // check water coil water flow rate calc
    EXPECT_EQ(DesWaterCoolingCoilLoad, state->dataWaterCoils->WaterCoil(1).DesWaterCoolingCoilRate);
    EXPECT_EQ(DesCoolingCoilWaterVolFlowRate, state->dataWaterCoils->WaterCoil(1).MaxWaterVolFlowRate);
}

TEST_F(EnergyPlusFixture, OutdoorAirUnit_SteamHeatingCoilAutoSizeTest)
{

    std::string const idf_objects = delimited_string({
        "Zone,",
        "    Thermal Zone 1,          !- Name",
        "    ,                        !- Direction of Relative North {deg}",
        "    0,                       !- X Origin {m}",
        "    10,                      !- Y Origin {m}",
        "    0,                       !- Z Origin {m}",
        "    ,                        !- Type",
        "    ,                        !- Multiplier",
        "    ,                        !- Ceiling Height {m}",
        "    300,                     !- Volume {m3}",
        "    100;                     !- Floor Area {m2}",

        "ZoneHVAC:EquipmentConnections,",
        "    Thermal Zone 1,          !- Zone Name",
        "    Thermal Zone 1 Equipment List,  !- Zone Conditioning Equipment List Name",
        "    Thermal Zone 1 Inlet Node List,  !- Zone Air Inlet Node or NodeList Name",
        "    Thermal Zone 1 Exhaust Node List,  !- Zone Air Exhaust Node or NodeList Name",
        "    Node 1,                  !- Zone Air Node Name",
        "    Thermal Zone 1 Return Air Node;  !- Zone Return Air Node or NodeList Name",

        "NodeList,",
        "    Thermal Zone 1 Inlet Node List,  !- Name",
        "    Node 5;                  !- Node 1 Name",

        "NodeList,",
        "    Thermal Zone 1 Exhaust Node List,  !- Name",
        "    Node 4;                  !- Node 1 Name",

        "OutdoorAir:Node,",
        "    Model Outdoor Air Node;  !- Name",

        "OutdoorAir:NodeList,",
        "    OAUnit OA Node;          !- Node or NodeList Name 1",

        "	Schedule:Constant,",
        "	FanAndCoilAvailSched, !- Name",
        "	FRACTION, !- Schedule Type",
        "	1;        !- TimeStep Value",

        "	ScheduleTypeLimits,",
        "	Fraction, !- Name",
        "	0.0, !- Lower Limit Value",
        "	1.0, !- Upper Limit Value",
        "	CONTINUOUS;              !- Numeric Type",

        "Schedule:Compact,",
        "    OAULoCtrlTemp,           !- Name",
        "    Temperature,             !- Schedule Type Limits Name",
        "    Through: 12/31,          !- Field 1",
        "    For: AllDays,            !- Field 2",
        "    Until: 24:00,            !- Field 3",
        "    10;                      !- Field 4",

        "Schedule:Compact,",
        "    OAUHiCtrlTemp,           !- Name",
        "    Temperature,             !- Schedule Type Limits Name",
        "    Through: 12/31,          !- Field 1",
        "    For: AllDays,            !- Field 2",
        "    Until: 24:00,            !- Field 3",
        "    15;                      !- Field 4",

        "ScheduleTypeLimits,",
        "    Temperature,             !- Name",
        "    -60,                     !- Lower Limit Value",
        "    200,                     !- Upper Limit Value",
        "    CONTINUOUS;              !- Numeric Type",

        "ZoneHVAC:EquipmentList,",
        "    Thermal Zone 1 Equipment List,  !- Name",
        "    ,                        !- Load Distribution Scheme",
        "    ZoneHVAC:OutdoorAirUnit, !- Zone Equipment 1 Object Type",
        "    OAUnit Zone 1,           !- Zone Equipment 1 Name",
        "    1,                       !- Zone Equipment 1 Cooling Sequence",
        "    1;                       !- Zone Equipment 1 Heating or No-Load Sequence",

        "ZoneHVAC:OutdoorAirUnit,",
        "    OAUnit Zone 1,           !- Name",
        "    FanAndCoilAvailSched,    !- Availability Schedule Name",
        "    Thermal Zone 1,          !- Zone Name",
        "    Autosize,                !- Outdoor Air Flow Rate {m3/s}",
        "    FanAndCoilAvailSched,    !- Outdoor Air Schedule Name",
        "    OAU Supply Fan,          !- Supply Fan Name",
        "    BlowThrough,             !- Supply Fan Placement",
        "    Zone 1 OAU ExhFan,       !- Exhaust Fan Name",
        "    Autosize,                !- Exhaust Air Flow Rate {m3/s}",
        "    FanAndCoilAvailSched,    !- Exhaust Air Schedule Name",
        "    TemperatureControl,      !- Unit Control Type",
        "    OAUHiCtrlTemp,           !- High Air Control Temperature Schedule Name",
        "    OAULoCtrlTemp,           !- Low Air Control Temperature Schedule Name",
        "    OAUnit OA Node,          !- Outdoor Air Node Name",
        "    Node 5,                  !- AirOutlet Node Name",
        "    OAUnit OA Node,          !- AirInlet Node Name",
        "    OAUnit Fan Outlet Node,  !- Supply FanOutlet Node Name",
        "    OAUnitZone1EQLIST;       !- Outdoor Air Unit List Name",

        "ZoneHVAC:OutdoorAirUnit:EquipmentList,",
        "    OAUnitZone1EQLIST,       !- Name",
        "    Coil:Heating:Steam,      !- Component 1 Object Type",
        "    OAU Steam Heating Coil;  !- Component 1 Name",

        "Fan:SystemModel,",
        "    Zone 1 OAU ExhFan,       !- Name",
        "    FanAndCoilAvailSched,    !- Availability Schedule Name",
        "    Node 4,                  !- Air Inlet Node Name",
        "    ZoneOAU Relief Node,     !- Air Outlet Node Name",
        "    Autosize,                !- Design Maximum Air Flow Rate {m3/s}",
        "    Discrete,                !- Speed Control Method",
        "    0.0,                     !- Electric Power Minimum Flow Rate Fraction",
        "    75.0,                    !- Design Pressure Rise {Pa}",
        "    0.9,                     !- Motor Efficiency",
        "    1.0,                     !- Motor In Air Stream Fraction",
        "    AUTOSIZE,                !- Design Electric Power Consumption {W}",
        "    TotalEfficiencyAndPressure,  !- Design Power Sizing Method",
        "    ,                        !- Electric Power Per Unit Flow Rate {W/(m3/s)}",
        "    ,                        !- Electric Power Per Unit Flow Rate Per Unit Pressure {W/((m3/s)-Pa)}",
        "    0.50,                    !- Fan Total Efficiency",
        "    ,                        !- Electric Power Function of Flow Fraction Curve Name",
        "    ,                        !- Night Ventilation Mode Pressure Rise",
        "    ,                        !- Night Ventilation Mode Flow Fraction",
        "    ,                        !- Motor Loss Zone Name",
        "    ,                        !- Motor Loss Radiative Fraction ",
        "    ,                        !- End-Use Subcategory",
        "    1,                       !- Number of Speeds",
        "    1.0,                     !- Speed 1 Flow Fraction",
        "    1.0;                     !- Speed 1 Electric Power Fraction",

        "Fan:SystemModel,",
        "    OAU Supply Fan,          !- Name",
        "    FanAndCoilAvailSched,    !- Availability Schedule Name",
        "    OAUnit OA Node,          !- Air Inlet Node Name",
        "    OAUnit Fan Outlet Node,  !- Air Outlet Node Name",
        "    Autosize,                !- Design Maximum Air Flow Rate {m3/s}",
        "    Discrete,                !- Speed Control Method",
        "    0.0,                     !- Electric Power Minimum Flow Rate Fraction",
        "    75.0,                    !- Design Pressure Rise {Pa}",
        "    0.9,                     !- Motor Efficiency",
        "    1.0,                     !- Motor In Air Stream Fraction",
        "    AUTOSIZE,                !- Design Electric Power Consumption {W}",
        "    TotalEfficiencyAndPressure,  !- Design Power Sizing Method",
        "    ,                        !- Electric Power Per Unit Flow Rate {W/(m3/s)}",
        "    ,                        !- Electric Power Per Unit Flow Rate Per Unit Pressure {W/((m3/s)-Pa)}",
        "    0.50,                    !- Fan Total Efficiency",
        "    ,                        !- Electric Power Function of Flow Fraction Curve Name",
        "    ,                        !- Night Ventilation Mode Pressure Rise",
        "    ,                        !- Night Ventilation Mode Flow Fraction",
        "    ,                        !- Motor Loss Zone Name",
        "    ,                        !- Motor Loss Radiative Fraction ",
        "    ,                        !- End-Use Subcategory",
        "    1,                       !- Number of Speeds",
        "    1.0,                     !- Speed 1 Flow Fraction",
        "    1.0;                     !- Speed 1 Electric Power Fraction",

        "Coil:Heating:Steam,",
        "     OAU Steam Heating Coil, !- Name",
        "    FanAndCoilAvailSched,    !- Availability Schedule Name",
        "    Autosize,                !- Maximum Steam Flow Rate {m3/s}",
        "    5.0,                     !- Degree of SubCooling {C}",
        "    15.0,                    !- Degree of Loop SubCooling {C}",
        "    Node 21,                 !- Water Inlet Node Name",
        "    Node 26,                 !- Water Outlet Node Name",
        "    OAUnit Fan Outlet Node,  !- Air Inlet Node Name",
        "    Heating Coil Outlet Node,!- Air Outlet Node Name",
        "    ZoneLoadControl;         !- Coil Control Type",

    });

    ASSERT_TRUE(process_idf(idf_objects));

    state->dataEnvrn->StdRhoAir = 1.20;
    state->dataEnvrn->OutBaroPress = 101325.0;
    state->dataGlobal->TimeStep = 1;
    state->dataGlobal->NumOfTimeStepInHour = 1;
    state->dataGlobal->MinutesPerTimeStep = 60;
    state->dataGlobal->DoingSizing = true;

    InitializePsychRoutines();

    bool ErrorsFound(false);
    GetZoneData(*state, ErrorsFound);
    EXPECT_FALSE(ErrorsFound);
    EXPECT_EQ("THERMAL ZONE 1", state->dataHeatBal->Zone(1).Name);

    GetZoneEquipmentData(*state);
    ProcessScheduleInput(*state);
    state->dataScheduleMgr->ScheduleInputProcessed = true;
    Fans::GetFanInput(*state);

    OutdoorAirUnit::GetOutdoorAirUnitInputs(*state);

    int OAUnitNum(1);
    EXPECT_EQ("OAU SUPPLY FAN", state->dataOutdoorAirUnit->OutAirUnit(OAUnitNum).SFanName);
    EXPECT_EQ("ZONE 1 OAU EXHFAN", state->dataOutdoorAirUnit->OutAirUnit(OAUnitNum).ExtFanName);
    EXPECT_EQ(DataHVACGlobals::FanType_SystemModelObject, state->dataOutdoorAirUnit->OutAirUnit(OAUnitNum).SFanType);
    EXPECT_EQ(DataHVACGlobals::FanType_SystemModelObject, state->dataOutdoorAirUnit->OutAirUnit(OAUnitNum).ExtFanType);

    EXPECT_EQ(1, state->dataOutdoorAirUnit->OutAirUnit(OAUnitNum).NumComponents);
    EXPECT_EQ(OutdoorAirUnit::SteamCoil_AirHeat, state->dataOutdoorAirUnit->OutAirUnit(OAUnitNum).OAEquip(1).ComponentType_Num);
    EXPECT_EQ(TypeOf_CoilSteamAirHeating, state->dataOutdoorAirUnit->OutAirUnit(OAUnitNum).OAEquip(1).CoilPlantTypeOfNum);

    state->dataPlnt->TotNumLoops = 1;
    state->dataPlnt->PlantLoop.allocate(state->dataPlnt->TotNumLoops);
    state->dataSize->NumPltSizInput = 1;
    state->dataSize->PlantSizData.allocate(state->dataSize->NumPltSizInput);

    for (int l = 1; l <= state->dataPlnt->TotNumLoops; ++l) {
        auto &loop(state->dataPlnt->PlantLoop(l));
        loop.LoopSide.allocate(2);
        auto &loopside(state->dataPlnt->PlantLoop(l).LoopSide(1));
        loopside.TotalBranches = 1;
        loopside.Branch.allocate(1);
        auto &loopsidebranch(state->dataPlnt->PlantLoop(l).LoopSide(1).Branch(1));
        loopsidebranch.TotalComponents = 1;
        loopsidebranch.Comp.allocate(1);
    }

    state->dataSteamCoils->SteamCoil(1).LoopNum = 1;
    state->dataSteamCoils->SteamCoil(1).LoopSide = 1;
    state->dataSteamCoils->SteamCoil(1).BranchNum = 1;
    state->dataSteamCoils->SteamCoil(1).CompNum = 1;

    state->dataPlnt->PlantLoop(1).Name = "SteamLoop";
    state->dataPlnt->PlantLoop(1).FluidIndex = 0;
    state->dataPlnt->PlantLoop(1).FluidName = "STEAM";
    state->dataPlnt->PlantLoop(1).LoopSide(1).Branch(1).Comp(1).Name = state->dataSteamCoils->SteamCoil(1).Name;
    state->dataPlnt->PlantLoop(1).LoopSide(1).Branch(1).Comp(1).TypeOf_Num = TypeOf_CoilSteamAirHeating;
    state->dataPlnt->PlantLoop(1).LoopSide(1).Branch(1).Comp(1).NodeNumIn = state->dataSteamCoils->SteamCoil(1).SteamInletNodeNum;
    state->dataPlnt->PlantLoop(1).LoopSide(1).Branch(1).Comp(1).NodeNumOut = state->dataSteamCoils->SteamCoil(1).SteamOutletNodeNum;

    state->dataSize->PlantSizData(1).PlantLoopName = "SteamLoop";
    state->dataSize->PlantSizData(1).ExitTemp = 100.0;
    state->dataSize->PlantSizData(1).DeltaT = 5.0;
    state->dataSize->PlantSizData(1).LoopType = DataSizing::SteamLoop;

    state->dataWaterCoils->MyUAAndFlowCalcFlag.allocate(2);
    state->dataWaterCoils->MyUAAndFlowCalcFlag(1) = true;
    state->dataWaterCoils->MyUAAndFlowCalcFlag(2) = true;

    state->dataGlobal->HourOfDay = 15;
    state->dataEnvrn->DSTIndicator = 0;
    state->dataEnvrn->Month = 1;
    state->dataEnvrn->DayOfMonth = 21;
    state->dataEnvrn->DayOfWeek = 2;
    state->dataEnvrn->HolidayIndex = 0;
    state->dataEnvrn->DayOfYear_Schedule = General::OrdinalDay(state->dataEnvrn->Month, state->dataEnvrn->DayOfMonth, state->dataGlobal->HourOfDay);

    UpdateScheduleValues(*state);

    state->dataSize->ZoneEqSizing.allocate(1);
    state->dataZoneEnergyDemand->CurDeadBandOrSetback.allocate(1);
    state->dataZoneEnergyDemand->CurDeadBandOrSetback(1) = false;
    state->dataHeatBalFanSys->TempControlType.allocate(1);
    state->dataHeatBalFanSys->TempControlType(1) = 4;

    state->dataSize->ZoneSizingRunDone = true;
    state->dataSize->CurZoneEqNum = 1;
    state->dataSize->ZoneEqSizing(state->dataSize->CurZoneEqNum).DesignSizeFromParent = false;
    state->dataSize->ZoneEqSizing(state->dataSize->CurZoneEqNum).SizingMethod.allocate(25);
    state->dataSize->ZoneEqSizing(state->dataSize->CurZoneEqNum).SizingMethod(DataHVACGlobals::SystemAirflowSizing) = DataSizing::SupplyAirFlowRate;

    state->dataSize->FinalZoneSizing.allocate(1);
    state->dataSize->FinalZoneSizing(state->dataSize->CurZoneEqNum).MinOA = 0.5;
    state->dataSize->FinalZoneSizing(state->dataSize->CurZoneEqNum).DesHeatVolFlow = 0.5;
    state->dataSize->FinalZoneSizing(state->dataSize->CurZoneEqNum).DesHeatCoilInTemp = 5.0;
    state->dataSize->FinalZoneSizing(state->dataSize->CurZoneEqNum).DesHeatCoilInHumRat = 0.005;

    state->dataEnvrn->StdRhoAir = PsyRhoAirFnPbTdbW(*state, state->dataEnvrn->OutBaroPress, 5.0, 0.0);
    state->dataOutdoorAirUnit->OutAirUnit(OAUnitNum).OAEquip(1).MaxVolWaterFlow = DataSizing::AutoSize;

    state->dataSize->FinalZoneSizing(state->dataSize->CurZoneEqNum).HeatDesTemp = 50.0;
    state->dataSize->FinalZoneSizing(state->dataSize->CurZoneEqNum).HeatDesHumRat = 0.0050;
    state->dataSize->FinalZoneSizing(state->dataSize->CurZoneEqNum).DesHeatDens = state->dataEnvrn->StdRhoAir;
    state->dataSize->FinalZoneSizing(state->dataSize->CurZoneEqNum).DesHeatMassFlow = state->dataSize->FinalZoneSizing(state->dataSize->CurZoneEqNum).DesHeatVolFlow * state->dataSize->FinalZoneSizing(state->dataSize->CurZoneEqNum).DesHeatDens;

    state->dataGlobal->BeginEnvrnFlag = true;
    bool FirstHVACIteration(true);
    int ZoneNum(1);

    OutdoorAirUnit::InitOutdoorAirUnit(*state, OAUnitNum, ZoneNum, FirstHVACIteration);
    EXPECT_EQ(state->dataSteamCoils->SteamCoil(1).MaxSteamVolFlowRate, state->dataOutdoorAirUnit->OutAirUnit(OAUnitNum).OAEquip(1).MaxVolWaterFlow);

    Real64 DesCoilInTemp = state->dataSize->FinalZoneSizing(state->dataSize->CurZoneEqNum).DesHeatCoilInTemp;
    Real64 DesCoilOutTemp = state->dataSize->FinalZoneSizing(state->dataSize->CurZoneEqNum).HeatDesTemp;
    Real64 DesCoilOutHumRat = state->dataSize->FinalZoneSizing(state->dataSize->CurZoneEqNum).HeatDesHumRat;
    Real64 DesAirMassFlow = state->dataSize->FinalZoneSizing(state->dataSize->CurZoneEqNum).DesHeatMassFlow;
    // DesVolFlow = DesMassFlow / RhoAirStd;
    Real64 CpAirAvg = PsyCpAirFnW(DesCoilOutHumRat);
    Real64 DesSteamCoilLoad = DesAirMassFlow * CpAirAvg * (DesCoilOutTemp - DesCoilInTemp);

    // do steam flow rate sizing calculation
    Real64 EnthSteamIn = GetSatEnthalpyRefrig(*state, "STEAM", DataGlobalConstants::SteamInitConvTemp, 1.0, state->dataSteamCoils->SteamCoil(1).FluidIndex, "");
    Real64 EnthSteamOut = GetSatEnthalpyRefrig(*state, "STEAM", DataGlobalConstants::SteamInitConvTemp, 0.0, state->dataSteamCoils->SteamCoil(1).FluidIndex, "");
    Real64 SteamDensity = GetSatDensityRefrig(*state, "STEAM", DataGlobalConstants::SteamInitConvTemp, 1.0, state->dataSteamCoils->SteamCoil(1).FluidIndex, "");
    Real64 CpOfCondensate = GetSatSpecificHeatRefrig(*state, "STEAM", DataGlobalConstants::SteamInitConvTemp, 0.0, state->dataSteamCoils->SteamCoil(1).FluidIndex, "");
    Real64 LatentHeatChange = EnthSteamIn - EnthSteamOut;
    Real64 DesMaxSteamVolFlowRate = DesSteamCoilLoad / (SteamDensity * (LatentHeatChange + state->dataSteamCoils->SteamCoil(1).DegOfSubcooling * CpOfCondensate));

    // check water coil water flow rate calc
    EXPECT_EQ(DesSteamCoilLoad, state->dataSteamCoils->SteamCoil(1).DesCoilCapacity);
    EXPECT_EQ(DesMaxSteamVolFlowRate, state->dataSteamCoils->SteamCoil(1).MaxSteamVolFlowRate);
}
} // namespace EnergyPlus<|MERGE_RESOLUTION|>--- conflicted
+++ resolved
@@ -335,15 +335,9 @@
     state->dataScheduleMgr->Schedule(1).CurrentValue = 1.0; // enable the VRF condenser
     state->dataScheduleMgr->Schedule(2).CurrentValue = 1.0; // enable the terminal unit
     state->dataScheduleMgr->Schedule(3).CurrentValue = 1.0; // turn on fan
-<<<<<<< HEAD
     int EAFanInletNode = state->dataFans->Fan(2).InletNodeNum;
-    DataLoopNode::Node(EAFanInletNode).MassFlowRate = 0.60215437;         // zone exhaust flow rate
-    DataLoopNode::Node(EAFanInletNode).MassFlowRateMaxAvail = 0.60215437; // exhaust fan will not turn on unless max avail is set
-=======
-    int EAFanInletNode = Fans::Fan(2).InletNodeNum;
     state->dataLoopNodes->Node(EAFanInletNode).MassFlowRate = 0.60215437; // zone exhaust flow rate
     state->dataLoopNodes->Node(EAFanInletNode).MassFlowRateMaxAvail = 0.60215437; // exhaust fan will not turn on unless max avail is set
->>>>>>> f4454248
 
     SetPredefinedTables(*state);
     OutdoorAirUnit::SimOutdoorAirUnit(*state,
