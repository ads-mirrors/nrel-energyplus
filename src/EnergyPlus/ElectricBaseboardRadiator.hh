--- conflicted
+++ resolved
@@ -162,11 +162,7 @@
 
     void SizeElectricBaseboard(EnergyPlusData &state, int const BaseboardNum);
 
-<<<<<<< HEAD
-    void CalcElectricBaseboard(WindowManagerData &dataWindowManager, int const BaseboardNum, int const ControlledZoneNum);
-=======
-    void CalcElectricBaseboard(ZoneTempPredictorCorrectorData &dataZoneTempPredictorCorrector, int const BaseboardNum, int const ControlledZoneNum);
->>>>>>> 4b7fa19a
+    void CalcElectricBaseboard(EnergyPlusData &state, int const BaseboardNum, int const ControlledZoneNum);
 
     void UpdateElectricBaseboardOff(Real64 &LoadMet,
                                     Real64 &QBBCap,
