--- conflicted
+++ resolved
@@ -5,11 +5,7 @@
 
     def get_handles(self, state):
         self.data['current_demand'] = self.api.exchange.get_variable_handle(
-<<<<<<< HEAD
-            "Facility Total Electricity Demand Rate", "Whole Building"
-=======
-            state, "Facility Total Electric Demand Power", "Whole Building"
->>>>>>> 52cd0f85
+            state, "Facility Total Electricity Demand Power", "Whole Building"
         )
         self.data["trend"] = self.api.exchange.get_trend_handle(state, "CurntFacilityElectDemandTrend")
         self.data["var"] = self.api.exchange.get_global_handle(state, "CurntFacilityElectDemand")
