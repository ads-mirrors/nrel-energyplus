--- conflicted
+++ resolved
@@ -449,13 +449,8 @@
                             OutputProcessor::SOVTimeStepType::System,
                             OutputProcessor::SOVStoreType::Summed,
                             this->Name,
-<<<<<<< HEAD
-                            _,
+                            {},
                             sFuelType,
-=======
-                            {},
-                            this->BoilerFuelTypeForOutputVariable,
->>>>>>> a116efeb
                             "Heating",
                             this->EndUseSubcategory,
                             "Plant");
