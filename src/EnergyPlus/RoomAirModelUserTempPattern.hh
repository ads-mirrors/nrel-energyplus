--- conflicted
+++ resolved
@@ -127,11 +127,7 @@
     void init_state([[maybe_unused]] EnergyPlusData &state) override
     {
     }
-<<<<<<< HEAD
-        
-=======
 
->>>>>>> 391ba016
     void clear_state() override
     {
         MyOneTimeFlag = true;
