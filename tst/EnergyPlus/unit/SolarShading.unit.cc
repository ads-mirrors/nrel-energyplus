// EnergyPlus, Copyright (c) 1996-2020, The Board of Trustees of the University of Illinois,
// The Regents of the University of California, through Lawrence Berkeley National Laboratory
// (subject to receipt of any required approvals from the U.S. Dept. of Energy), Oak Ridge
// National Laboratory, managed by UT-Battelle, Alliance for Sustainable Energy, LLC, and other
// contributors. All rights reserved.
//
// NOTICE: This Software was developed under funding from the U.S. Department of Energy and the
// U.S. Government consequently retains certain rights. As such, the U.S. Government has been
// granted for itself and others acting on its behalf a paid-up, nonexclusive, irrevocable,
// worldwide license in the Software to reproduce, distribute copies to the public, prepare
// derivative works, and perform publicly and display publicly, and to permit others to do so.
//
// Redistribution and use in source and binary forms, with or without modification, are permitted
// provided that the following conditions are met:
//
// (1) Redistributions of source code must retain the above copyright notice, this list of
//     conditions and the following disclaimer.
//
// (2) Redistributions in binary form must reproduce the above copyright notice, this list of
//     conditions and the following disclaimer in the documentation and/or other materials
//     provided with the distribution.
//
// (3) Neither the name of the University of California, Lawrence Berkeley National Laboratory,
//     the University of Illinois, U.S. Dept. of Energy nor the names of its contributors may be
//     used to endorse or promote products derived from this software without specific prior
//     written permission.
//
// (4) Use of EnergyPlus(TM) Name. If Licensee (i) distributes the software in stand-alone form
//     without changes from the version obtained under this License, or (ii) Licensee makes a
//     reference solely to the software portion of its product, Licensee must refer to the
//     software as "EnergyPlus version X" software, where "X" is the version number Licensee
//     obtained under this License and may not use a different name for the software. Except as
//     specifically required in this Section (4), Licensee shall not use in a company name, a
//     product name, in advertising, publicity, or other promotional activities any name, trade
//     name, trademark, logo, or other designation of "EnergyPlus", "E+", "e+" or confusingly
//     similar designation, without the U.S. Department of Energy's prior written consent.
//
// THIS SOFTWARE IS PROVIDED BY THE COPYRIGHT HOLDERS AND CONTRIBUTORS "AS IS" AND ANY EXPRESS OR
// IMPLIED WARRANTIES, INCLUDING, BUT NOT LIMITED TO, THE IMPLIED WARRANTIES OF MERCHANTABILITY
// AND FITNESS FOR A PARTICULAR PURPOSE ARE DISCLAIMED. IN NO EVENT SHALL THE COPYRIGHT OWNER OR
// CONTRIBUTORS BE LIABLE FOR ANY DIRECT, INDIRECT, INCIDENTAL, SPECIAL, EXEMPLARY, OR
// CONSEQUENTIAL DAMAGES (INCLUDING, BUT NOT LIMITED TO, PROCUREMENT OF SUBSTITUTE GOODS OR
// SERVICES; LOSS OF USE, DATA, OR PROFITS; OR BUSINESS INTERRUPTION) HOWEVER CAUSED AND ON ANY
// THEORY OF LIABILITY, WHETHER IN CONTRACT, STRICT LIABILITY, OR TORT (INCLUDING NEGLIGENCE OR
// OTHERWISE) ARISING IN ANY WAY OUT OF THE USE OF THIS SOFTWARE, EVEN IF ADVISED OF THE
// POSSIBILITY OF SUCH DAMAGE.

// EnergyPlus::SolarShading Unit Tests

// Google Test Headers
#include <gtest/gtest.h>

// EnergyPlus Headers
#include <EnergyPlus/DataBSDFWindow.hh>
#include <EnergyPlus/DataEnvironment.hh>
#include <EnergyPlus/DataGlobals.hh>
#include <EnergyPlus/DataHeatBalance.hh>
#include <EnergyPlus/DataShadowingCombinations.hh>
#include <EnergyPlus/DataSurfaces.hh>
#include <EnergyPlus/DataSystemVariables.hh>
#include <EnergyPlus/DataVectorTypes.hh>
#include <EnergyPlus/HeatBalanceManager.hh>
#include <EnergyPlus/OutputFiles.hh>
#include <EnergyPlus/ScheduleManager.hh>
#include <EnergyPlus/SimulationManager.hh>
#include <EnergyPlus/SizingManager.hh>
#include <EnergyPlus/SolarShading.hh>
#include <EnergyPlus/SurfaceGeometry.hh>
#include <EnergyPlus/UtilityRoutines.hh>

#include "Fixtures/EnergyPlusFixture.hh"

using namespace EnergyPlus;
using namespace EnergyPlus::SolarShading;
using namespace EnergyPlus::DataSurfaces;
using namespace EnergyPlus::DataGlobals;
using namespace EnergyPlus::DataSystemVariables;
using namespace EnergyPlus::DataHeatBalance;
using namespace EnergyPlus::DataBSDFWindow;
using namespace EnergyPlus::DataVectorTypes;
using namespace EnergyPlus::DataShadowingCombinations;
using namespace ObjexxFCL;

TEST_F(EnergyPlusFixture, SolarShadingTest_CalcPerSolarBeamTest)
{
    // Test inits for integrated and non-integrated shading calcs

    //	static bool ErrorsFound( false ); // If errors detected in input
    //	static int ZoneNum( 0 ); // Zone number
    //	int NumAlphas( 2 );
    //	int NumNumbers( 9 );
    Real64 AvgEqOfTime(0.0);       // Average value of Equation of Time for period
    Real64 AvgSinSolarDeclin(1.0); // Average value of Sine of Solar Declination for period
    Real64 AvgCosSolarDeclin(0.0); // Average value of Cosine of Solar Declination for period
    int NumTimeSteps(6);

    TimeStep = 1;
    TotSurfaces = 3;
    MaxBkSurf = 3;
    SurfaceWindow.allocate(TotSurfaces);
    SunlitFracHR.allocate(24, TotSurfaces);
    SunlitFrac.allocate(NumTimeSteps, 24, TotSurfaces);
    SunlitFracWithoutReveal.allocate(NumTimeSteps, 24, TotSurfaces);
    CTHETA.allocate(TotSurfaces);
    CosIncAngHR.allocate(24, TotSurfaces);
    CosIncAng.allocate(NumTimeSteps, 24, TotSurfaces);
    AOSurf.allocate(TotSurfaces);
    BackSurfaces.allocate(NumTimeSteps, 24, MaxBkSurf, TotSurfaces);
    OverlapAreas.allocate(NumTimeSteps, 24, MaxBkSurf, TotSurfaces);

    // Test non-integrated option first, CalcPerSolarBeam should set OutProjSLFracMult and InOutProjSLFracMult to 1.0 for all hours
    for (int SurfNum = 1; SurfNum <= TotSurfaces; ++SurfNum) {
        for (int Hour = 1; Hour <= 24; ++Hour) {
            SurfaceWindow(SurfNum).OutProjSLFracMult(Hour) = 999.0;
            SurfaceWindow(SurfNum).InOutProjSLFracMult(Hour) = 888.0;
        }
    }

    DetailedSolarTimestepIntegration = false;
    CalcPerSolarBeam(AvgEqOfTime, AvgSinSolarDeclin, AvgCosSolarDeclin);

    for (int SurfNum = 1; SurfNum <= TotSurfaces; ++SurfNum) {
        for (int Hour = 1; Hour <= 24; ++Hour) {
            EXPECT_EQ(1.0, SurfaceWindow(SurfNum).OutProjSLFracMult(Hour));
            EXPECT_EQ(1.0, SurfaceWindow(SurfNum).InOutProjSLFracMult(Hour));
        }
    }

    // Test integrated option, CalcPerSolarBeam should set OutProjSLFracMult and InOutProjSLFracMult to 1.0 only for the specified hour
    // Re-initialize to new values
    for (int SurfNum = 1; SurfNum <= TotSurfaces; ++SurfNum) {
        for (int Hour = 1; Hour <= 24; ++Hour) {
            SurfaceWindow(SurfNum).OutProjSLFracMult(Hour) = 555.0;
            SurfaceWindow(SurfNum).InOutProjSLFracMult(Hour) = 444.0;
        }
    }

    DetailedSolarTimestepIntegration = true;
    HourOfDay = 23;
    CalcPerSolarBeam(AvgEqOfTime, AvgSinSolarDeclin, AvgCosSolarDeclin);

    for (int SurfNum = 1; SurfNum <= TotSurfaces; ++SurfNum) {
        for (int Hour = 1; Hour <= 24; ++Hour) {
            if (Hour == HourOfDay) {
                EXPECT_EQ(1.0, SurfaceWindow(SurfNum).OutProjSLFracMult(Hour));
                EXPECT_EQ(1.0, SurfaceWindow(SurfNum).InOutProjSLFracMult(Hour));
            } else {
                EXPECT_EQ(555.0, SurfaceWindow(SurfNum).OutProjSLFracMult(Hour));
                EXPECT_EQ(444.0, SurfaceWindow(SurfNum).InOutProjSLFracMult(Hour));
            }
        }
    }

    // Clean up
    SurfaceWindow.deallocate();
    SunlitFracHR.deallocate();
    SunlitFrac.deallocate();
    SunlitFracWithoutReveal.deallocate();
    CTHETA.deallocate();
    CosIncAngHR.deallocate();
    CosIncAng.deallocate();
    AOSurf.deallocate();
    BackSurfaces.deallocate();
    OverlapAreas.deallocate();
}

TEST_F(EnergyPlusFixture, SolarShadingTest_SurfaceScheduledSolarInc)
{
    int SurfSolIncPtr;
    TotSurfIncSolSSG = 4;
    SurfIncSolSSG.allocate(TotSurfIncSolSSG);
    SurfIncSolSSG(1).SurfPtr = 1;
    SurfIncSolSSG(1).ConstrPtr = 1;
    SurfIncSolSSG(2).SurfPtr = 1;
    SurfIncSolSSG(2).ConstrPtr = 2;
    SurfIncSolSSG(3).SurfPtr = 4;
    SurfIncSolSSG(3).ConstrPtr = 10;
    SurfIncSolSSG(4).SurfPtr = 5;
    SurfIncSolSSG(4).ConstrPtr = 1;

    // Test retrieving pointer for surface incident solar schedule

    SurfSolIncPtr = -99;
    SurfSolIncPtr = SurfaceScheduledSolarInc(1, 1);
    EXPECT_EQ(1, SurfSolIncPtr);

    SurfSolIncPtr = -99;
    SurfSolIncPtr = SurfaceScheduledSolarInc(1, 2);
    EXPECT_EQ(2, SurfSolIncPtr);

    SurfSolIncPtr = -99;
    SurfSolIncPtr = SurfaceScheduledSolarInc(1, 3);
    EXPECT_EQ(0, SurfSolIncPtr);

    SurfSolIncPtr = -99;
    SurfSolIncPtr = SurfaceScheduledSolarInc(5, 1);
    EXPECT_EQ(4, SurfSolIncPtr);

    SurfSolIncPtr = -99;
    SurfSolIncPtr = SurfaceScheduledSolarInc(5, 10);
    EXPECT_EQ(0, SurfSolIncPtr);

    SurfIncSolSSG.deallocate();
}

TEST_F(EnergyPlusFixture, SolarShadingTest_polygon_contains_point)
{
    unsigned int numSides = 4;
    Array1D<Vector> Rectangle3d;

    Rectangle3d.allocate(numSides);

    Rectangle3d(1).x = 0.;
    Rectangle3d(1).y = 0.;
    Rectangle3d(1).z = 0.;

    Rectangle3d(2).x = 10.;
    Rectangle3d(2).y = 0.;
    Rectangle3d(2).z = 0.;

    Rectangle3d(3).x = 10.;
    Rectangle3d(3).y = 10.;
    Rectangle3d(3).z = 0.;

    Rectangle3d(4).x = 0.;
    Rectangle3d(4).y = 10.;
    Rectangle3d(4).z = 0.;

    Vector PointInside;

    PointInside.x = 5.;
    PointInside.y = 5.;
    PointInside.z = 0.;

    Vector PointOutside;

    PointOutside.x = 20.;
    PointOutside.y = 20.;
    PointOutside.z = 0.;

    EXPECT_TRUE(polygon_contains_point(numSides, Rectangle3d, PointInside, false, false, true));
    EXPECT_FALSE(polygon_contains_point(numSides, Rectangle3d, PointOutside, false, false, true));

    Rectangle3d(1).x = 0.;
    Rectangle3d(1).y = 0.;
    Rectangle3d(1).z = 0.;

    Rectangle3d(2).x = 10.;
    Rectangle3d(2).y = 0.;
    Rectangle3d(2).z = 0.;

    Rectangle3d(3).x = 10.;
    Rectangle3d(3).y = 0.;
    Rectangle3d(3).z = 10.;

    Rectangle3d(4).x = 0.;
    Rectangle3d(4).y = 0.;
    Rectangle3d(4).z = 10.;

    PointInside.x = 5.;
    PointInside.y = 0.;
    PointInside.z = 5.;

    PointOutside.x = 20.;
    PointOutside.y = 0.;
    PointOutside.z = 20.;

    EXPECT_TRUE(polygon_contains_point(numSides, Rectangle3d, PointInside, false, true, false));
    EXPECT_FALSE(polygon_contains_point(numSides, Rectangle3d, PointOutside, false, true, false));

    Rectangle3d(1).x = 0.;
    Rectangle3d(1).y = 0.;
    Rectangle3d(1).z = 0.;

    Rectangle3d(2).x = 0.;
    Rectangle3d(2).y = 10.;
    Rectangle3d(2).z = 0.;

    Rectangle3d(3).x = 0.;
    Rectangle3d(3).y = 10.;
    Rectangle3d(3).z = 10.;

    Rectangle3d(4).x = 0.;
    Rectangle3d(4).y = 0.;
    Rectangle3d(4).z = 10.;

    PointInside.x = 0.;
    PointInside.y = 5.;
    PointInside.z = 5.;

    PointOutside.x = 0.;
    PointOutside.y = 20.;
    PointOutside.z = 20.;

    EXPECT_TRUE(polygon_contains_point(numSides, Rectangle3d, PointInside, true, false, false));
    EXPECT_FALSE(polygon_contains_point(numSides, Rectangle3d, PointOutside, true, false, false));
}

TEST_F(EnergyPlusFixture, SolarShadingTest_FigureSolarBeamAtTimestep)
{
    std::string const idf_objects = delimited_string({"  Version,9.1;                                                                       ",
                                                      "  Building,                                                                          ",
                                                      "    DemoFDT,                 !- Name                                                 ",
                                                      "    0,                       !- North Axis {deg}                                     ",
                                                      "    Suburbs,                 !- Terrain                                              ",
                                                      "    3.9999999E-02,           !- Loads Convergence Tolerance Value                    ",
                                                      "    4.0000002E-03,           !- Temperature Convergence Tolerance Value {deltaC}     ",
                                                      "    FullExterior,            !- Solar Distribution                                   ",
                                                      "    ,                        !- Maximum Number of Warmup Days                        ",
                                                      "    6;                       !- Minimum Number of Warmup Days                        ",
                                                      "  ShadowCalculation,                                                                 ",
                                                      "    PolygonClipping,         !- Shading Calculation Method                           ",
                                                      "    Timestep,                !- Shading Calculation Update Frequency Method          ",
                                                      "    ,                        !- Shading Calculation Update Frequency                 ",
                                                      "    ,                        !- Maximum Figures in Shadow Overlap Calculations       ",
                                                      "    ,                        !- Polygon Clipping Algorithm                           ",
                                                      "    ,                        !- Pixel Counting Resolution                            ",
                                                      "    DetailedSkyDiffuseModeling;  !- Sky Diffuse Modeling Algorithm                   ",
                                                      "  SurfaceConvectionAlgorithm:Inside,TARP;                                            ",
                                                      "  SurfaceConvectionAlgorithm:Outside,TARP;                                           ",
                                                      "  HeatBalanceAlgorithm,ConductionTransferFunction;                                   ",
                                                      "  Timestep,6;                                                                        ",
                                                      "  RunPeriod,                                                                         ",
                                                      "    RP1,                     !- Name                                                 ",
                                                      "    1,                       !- Begin Month                                          ",
                                                      "    1,                       !- Begin Day of Month                                   ",
                                                      "    ,                        !- Begin Year                                           ",
                                                      "    12,                      !- End Month                                            ",
                                                      "    31,                      !- End Day of Month                                     ",
                                                      "    ,                        !- End Year                                             ",
                                                      "    ,                        !- Day of Week for Start Day                            ",
                                                      "    ,                        !- Use Weather File Holidays and Special Days           ",
                                                      "    ,                        !- Use Weather File Daylight Saving Period              ",
                                                      "    ,                        !- Apply Weekend Holiday Rule                           ",
                                                      "    ,                        !- Use Weather File Rain Indicators                     ",
                                                      "    ;                        !- Use Weather File Snow Indicators                     ",
                                                      "  ScheduleTypeLimits,                                                                ",
                                                      "    Fraction,                !- Name                                                 ",
                                                      "    0.0,                     !- Lower Limit Value                                    ",
                                                      "    1.0,                     !- Upper Limit Value                                    ",
                                                      "    Continuous;              !- Numeric Type                                         ",
                                                      "  ScheduleTypeLimits,                                                                ",
                                                      "    ON/OFF,                  !- Name                                                 ",
                                                      "    0,                       !- Lower Limit Value                                    ",
                                                      "    1,                       !- Upper Limit Value                                    ",
                                                      "    Discrete;                !- Numeric Type                                         ",
                                                      "  Schedule:Compact,                                                                  ",
                                                      "    SunShading,              !- Name                                                 ",
                                                      "    ON/OFF,                  !- Schedule Type Limits Name                            ",
                                                      "    Through: 4/30,           !- Field 1                                              ",
                                                      "    For: AllDays,            !- Field 2                                              ",
                                                      "    until: 24:00,1,          !- Field 3                                              ",
                                                      "    Through: 10/31,          !- Field 5                                              ",
                                                      "    For: AllDays,            !- Field 6                                              ",
                                                      "    until: 24:00,0,          !- Field 7                                              ",
                                                      "    Through: 12/31,          !- Field 9                                              ",
                                                      "    For: AllDays,            !- Field 10                                             ",
                                                      "    until: 24:00,1;          !- Field 11                                             ",
                                                      "  Material,                                                                          ",
                                                      "    A2 - 4 IN DENSE FACE BRICK,  !- Name                                             ",
                                                      "    Rough,                   !- Roughness                                            ",
                                                      "    0.1014984,               !- Thickness {m}                                        ",
                                                      "    1.245296,                !- Conductivity {W/m-K}                                 ",
                                                      "    2082.400,                !- Density {kg/m3}                                      ",
                                                      "    920.4800,                !- Specific Heat {J/kg-K}                               ",
                                                      "    0.9000000,               !- Thermal Absorptance                                  ",
                                                      "    0.9300000,               !- Solar Absorptance                                    ",
                                                      "    0.9300000;               !- Visible Absorptance                                  ",
                                                      "  Material,                                                                          ",
                                                      "    E1 - 3 / 4 IN PLASTER OR GYP BOARD,  !- Name                                     ",
                                                      "    Smooth,                  !- Roughness                                            ",
                                                      "    1.9050000E-02,           !- Thickness {m}                                        ",
                                                      "    0.7264224,               !- Conductivity {W/m-K}                                 ",
                                                      "    1601.846,                !- Density {kg/m3}                                      ",
                                                      "    836.8000,                !- Specific Heat {J/kg-K}                               ",
                                                      "    0.9000000,               !- Thermal Absorptance                                  ",
                                                      "    0.9200000,               !- Solar Absorptance                                    ",
                                                      "    0.9200000;               !- Visible Absorptance                                  ",
                                                      "  Material,                                                                          ",
                                                      "    E2 - 1 / 2 IN SLAG OR STONE,  !- Name                                            ",
                                                      "    Rough,                   !- Roughness                                            ",
                                                      "    1.2710161E-02,           !- Thickness {m}                                        ",
                                                      "    1.435549,                !- Conductivity {W/m-K}                                 ",
                                                      "    881.0155,                !- Density {kg/m3}                                      ",
                                                      "    1673.600,                !- Specific Heat {J/kg-K}                               ",
                                                      "    0.9000000,               !- Thermal Absorptance                                  ",
                                                      "    0.5500000,               !- Solar Absorptance                                    ",
                                                      "    0.5500000;               !- Visible Absorptance                                  ",
                                                      "  Material,                                                                          ",
                                                      "    C12 - 2 IN HW CONCRETE,  !- Name                                                 ",
                                                      "    MediumRough,             !- Roughness                                            ",
                                                      "    5.0901599E-02,           !- Thickness {m}                                        ",
                                                      "    1.729577,                !- Conductivity {W/m-K}                                 ",
                                                      "    2242.585,                !- Density {kg/m3}                                      ",
                                                      "    836.8000,                !- Specific Heat {J/kg-K}                               ",
                                                      "    0.9000000,               !- Thermal Absorptance                                  ",
                                                      "    0.6500000,               !- Solar Absorptance                                    ",
                                                      "    0.6500000;               !- Visible Absorptance                                  ",
                                                      "  Material:NoMass,                                                                   ",
                                                      "    R13LAYER,                !- Name                                                 ",
                                                      "    Rough,                   !- Roughness                                            ",
                                                      "    2.290965,                !- Thermal Resistance {m2-K/W}                          ",
                                                      "    0.9000000,               !- Thermal Absorptance                                  ",
                                                      "    0.7500000,               !- Solar Absorptance                                    ",
                                                      "    0.7500000;               !- Visible Absorptance                                  ",
                                                      "  WindowMaterial:Glazing,                                                            ",
                                                      "    GLASS - CLEAR PLATE 1 / 4 IN,  !- Name                                           ",
                                                      "    SpectralAverage,         !- Optical Data Type                                    ",
                                                      "    ,                        !- Window Glass Spectral Data Set Name                  ",
                                                      "    0.006,                   !- Thickness {m}                                        ",
                                                      "    0.80,                    !- Solar Transmittance at Normal Incidence              ",
                                                      "    0.10,                    !- Front Side Solar Reflectance at Normal Incidence     ",
                                                      "    0.10,                    !- Back Side Solar Reflectance at Normal Incidence      ",
                                                      "    0.80,                    !- Visible Transmittance at Normal Incidence            ",
                                                      "    0.10,                    !- Front Side Visible Reflectance at Normal Incidence   ",
                                                      "    0.10,                    !- Back Side Visible Reflectance at Normal Incidence    ",
                                                      "    0.0,                     !- Infrared Transmittance at Normal Incidence           ",
                                                      "    0.84,                    !- Front Side Infrared Hemispherical Emissivity         ",
                                                      "    0.84,                    !- Back Side Infrared Hemispherical Emissivity          ",
                                                      "    0.9;                     !- Conductivity {W/m-K}                                 ",
                                                      "  WindowMaterial:Gas,                                                                ",
                                                      "    AIRGAP,                  !- Name                                                 ",
                                                      "    AIR,                     !- Gas Type                                             ",
                                                      "    0.0125;                  !- Thickness {m}                                        ",
                                                      "  Construction,                                                                      ",
                                                      "    R13WALL,                 !- Name                                                 ",
                                                      "    R13LAYER;                !- Outside Layer                                        ",
                                                      "  Construction,                                                                      ",
                                                      "    EXTWALL09,               !- Name                                                 ",
                                                      "    A2 - 4 IN DENSE FACE BRICK,  !- Outside Layer                                    ",
                                                      "    E1 - 3 / 4 IN PLASTER OR GYP BOARD;  !- Layer 4                                  ",
                                                      "  Construction,                                                                      ",
                                                      "    INTERIOR,                !- Name                                                 ",
                                                      "    C12 - 2 IN HW CONCRETE;  !- Layer 4                                              ",
                                                      "  Construction,                                                                      ",
                                                      "    SLAB FLOOR,              !- Name                                                 ",
                                                      "    C12 - 2 IN HW CONCRETE;  !- Layer 4                                              ",
                                                      "  Construction,                                                                      ",
                                                      "    ROOF31,                  !- Name                                                 ",
                                                      "    E2 - 1 / 2 IN SLAG OR STONE,  !- Outside Layer                                   ",
                                                      "    C12 - 2 IN HW CONCRETE;  !- Layer 4                                              ",
                                                      "  Construction,                                                                      ",
                                                      "    DOUBLE PANE HW WINDOW,   !- Name                                                 ",
                                                      "    GLASS - CLEAR PLATE 1 / 4 IN,  !- Outside Layer                                  ",
                                                      "    AIRGAP,                  !- Layer 2                                              ",
                                                      "    GLASS - CLEAR PLATE 1 / 4 IN;  !- Layer 3                                        ",
                                                      "  Construction,                                                                      ",
                                                      "    PARTITION02,             !- Name                                                 ",
                                                      "    E1 - 3 / 4 IN PLASTER OR GYP BOARD,  !- Outside Layer                            ",
                                                      "    C12 - 2 IN HW CONCRETE,  !- Layer 4                                              ",
                                                      "    E1 - 3 / 4 IN PLASTER OR GYP BOARD;  !- Layer 3                                  ",
                                                      "  Construction,                                                                      ",
                                                      "    single PANE HW WINDOW,   !- Name                                                 ",
                                                      "    GLASS - CLEAR PLATE 1 / 4 IN;  !- Outside Layer                                  ",
                                                      "  Construction,                                                                      ",
                                                      "    EXTWALLdemo,             !- Name                                                 ",
                                                      "    A2 - 4 IN DENSE FACE BRICK,  !- Outside Layer                                    ",
                                                      "    E1 - 3 / 4 IN PLASTER OR GYP BOARD;  !- Layer 4                                  ",
                                                      "  GlobalGeometryRules,                                                               ",
                                                      "    UpperLeftCorner,         !- Starting Vertex Position                             ",
                                                      "    Counterclockwise,        !- Vertex Entry Direction                               ",
                                                      "    Relative;                !- Coordinate System                                    ",
                                                      "  Zone,                                                                              ",
                                                      "    ZONE ONE,                !- Name                                                 ",
                                                      "    0,                       !- Direction of Relative North {deg}                    ",
                                                      "    0,                       !- X Origin {m}                                         ",
                                                      "    0,                       !- Y Origin {m}                                         ",
                                                      "    0,                       !- Z Origin {m}                                         ",
                                                      "    1,                       !- Type                                                 ",
                                                      "    1,                       !- Multiplier                                           ",
                                                      "    0,                       !- Ceiling Height {m}                                   ",
                                                      "    0;                       !- Volume {m3}                                          ",
                                                      "  BuildingSurface:Detailed,                                                          ",
                                                      "    Zn001:Wall-North,        !- Name                                                 ",
                                                      "    Wall,                    !- Surface Type                                         ",
                                                      "    EXTWALLdemo,             !- Construction Name                                    ",
                                                      "    ZONE ONE,                !- Zone Name                                            ",
                                                      "    Outdoors,                !- Outside Boundary Condition                           ",
                                                      "    ,                        !- Outside Boundary Condition Object                    ",
                                                      "    SunExposed,              !- Sun Exposure                                         ",
                                                      "    WindExposed,             !- Wind Exposure                                        ",
                                                      "    0.5000000,               !- View Factor to Ground                                ",
                                                      "    4,                       !- Number of Vertices                                   ",
                                                      "    5,5,3,  !- X,Y,Z ==> Vertex 1 {m}                                                ",
                                                      "    5,5,0,  !- X,Y,Z ==> Vertex 2 {m}                                                ",
                                                      "    -5,5,0,  !- X,Y,Z ==> Vertex 3 {m}                                               ",
                                                      "    -5,5,3;  !- X,Y,Z ==> Vertex 4 {m}                                               ",
                                                      "  BuildingSurface:Detailed,                                                          ",
                                                      "    Zn001:Wall-East,         !- Name                                                 ",
                                                      "    Wall,                    !- Surface Type                                         ",
                                                      "    EXTWALL09,               !- Construction Name                                    ",
                                                      "    ZONE ONE,                !- Zone Name                                            ",
                                                      "    Outdoors,                !- Outside Boundary Condition                           ",
                                                      "    ,                        !- Outside Boundary Condition Object                    ",
                                                      "    SunExposed,              !- Sun Exposure                                         ",
                                                      "    WindExposed,             !- Wind Exposure                                        ",
                                                      "    0.5000000,               !- View Factor to Ground                                ",
                                                      "    4,                       !- Number of Vertices                                   ",
                                                      "    5,-5,3,  !- X,Y,Z ==> Vertex 1 {m}                                               ",
                                                      "    5,-5,0,  !- X,Y,Z ==> Vertex 2 {m}                                               ",
                                                      "    5,5,0,  !- X,Y,Z ==> Vertex 3 {m}                                                ",
                                                      "    5,5,3;  !- X,Y,Z ==> Vertex 4 {m}                                                ",
                                                      "  BuildingSurface:Detailed,                                                          ",
                                                      "    Zn001:Wall-South,        !- Name                                                 ",
                                                      "    Wall,                    !- Surface Type                                         ",
                                                      "    R13WALL,                 !- Construction Name                                    ",
                                                      "    ZONE ONE,                !- Zone Name                                            ",
                                                      "    Outdoors,                !- Outside Boundary Condition                           ",
                                                      "    ,                        !- Outside Boundary Condition Object                    ",
                                                      "    SunExposed,              !- Sun Exposure                                         ",
                                                      "    WindExposed,             !- Wind Exposure                                        ",
                                                      "    0.5000000,               !- View Factor to Ground                                ",
                                                      "    4,                       !- Number of Vertices                                   ",
                                                      "    -5,-5,3,  !- X,Y,Z ==> Vertex 1 {m}                                              ",
                                                      "    -5,-5,0,  !- X,Y,Z ==> Vertex 2 {m}                                              ",
                                                      "    5,-5,0,  !- X,Y,Z ==> Vertex 3 {m}                                               ",
                                                      "    5,-5,3;  !- X,Y,Z ==> Vertex 4 {m}                                               ",
                                                      "  BuildingSurface:Detailed,                                                          ",
                                                      "    Zn001:Wall-West,         !- Name                                                 ",
                                                      "    Wall,                    !- Surface Type                                         ",
                                                      "    EXTWALL09,               !- Construction Name                                    ",
                                                      "    ZONE ONE,                !- Zone Name                                            ",
                                                      "    Outdoors,                !- Outside Boundary Condition                           ",
                                                      "    ,                        !- Outside Boundary Condition Object                    ",
                                                      "    SunExposed,              !- Sun Exposure                                         ",
                                                      "    WindExposed,             !- Wind Exposure                                        ",
                                                      "    0.5000000,               !- View Factor to Ground                                ",
                                                      "    4,                       !- Number of Vertices                                   ",
                                                      "    -5,5,3,  !- X,Y,Z ==> Vertex 1 {m}                                               ",
                                                      "    -5,5,0,  !- X,Y,Z ==> Vertex 2 {m}                                               ",
                                                      "    -5,-5,0,  !- X,Y,Z ==> Vertex 3 {m}                                              ",
                                                      "    -5,-5,3;  !- X,Y,Z ==> Vertex 4 {m}                                              ",
                                                      "  BuildingSurface:Detailed,                                                          ",
                                                      "    Zn001:roof,              !- Name                                                 ",
                                                      "    Roof,                    !- Surface Type                                         ",
                                                      "    ROOF31,                  !- Construction Name                                    ",
                                                      "    ZONE ONE,                !- Zone Name                                            ",
                                                      "    Outdoors,                !- Outside Boundary Condition                           ",
                                                      "    ,                        !- Outside Boundary Condition Object                    ",
                                                      "    SunExposed,              !- Sun Exposure                                         ",
                                                      "    WindExposed,             !- Wind Exposure                                        ",
                                                      "    0.0000000,               !- View Factor to Ground                                ",
                                                      "    4,                       !- Number of Vertices                                   ",
                                                      "    -5,-5,3,  !- X,Y,Z ==> Vertex 1 {m}                                              ",
                                                      "    5,-5,3,  !- X,Y,Z ==> Vertex 2 {m}                                               ",
                                                      "    5,5,3,  !- X,Y,Z ==> Vertex 3 {m}                                                ",
                                                      "    -5,5,3;  !- X,Y,Z ==> Vertex 4 {m}                                               ",
                                                      "  BuildingSurface:Detailed,                                                          ",
                                                      "    Zn001:floor,             !- Name                                                 ",
                                                      "    Floor,                   !- Surface Type                                         ",
                                                      "    SLAB FLOOR,              !- Construction Name                                    ",
                                                      "    ZONE ONE,                !- Zone Name                                            ",
                                                      "    Outdoors,                !- Outside Boundary Condition                           ",
                                                      "    ,                        !- Outside Boundary Condition Object                    ",
                                                      "    SunExposed,              !- Sun Exposure                                         ",
                                                      "    WindExposed,             !- Wind Exposure                                        ",
                                                      "    0.0000000,               !- View Factor to Ground                                ",
                                                      "    4,                       !- Number of Vertices                                   ",
                                                      "    -5,5,0,  !- X,Y,Z ==> Vertex 1 {m}                                               ",
                                                      "    5,5,0,  !- X,Y,Z ==> Vertex 2 {m}                                                ",
                                                      "    5,-5,0,  !- X,Y,Z ==> Vertex 3 {m}                                               ",
                                                      "    -5,-5,0;  !- X,Y,Z ==> Vertex 4 {m}                                              ",
                                                      "  FenestrationSurface:Detailed,                                                      ",
                                                      "    Zn001:Wall-South:Win001, !- Name                                                 ",
                                                      "    Window,                  !- Surface Type                                         ",
                                                      "    DOUBLE PANE HW WINDOW,   !- Construction Name                                    ",
                                                      "    Zn001:Wall-South,        !- Building Surface Name                                ",
                                                      "    ,                        !- Outside Boundary Condition Object                    ",
                                                      "    0.5000000,               !- View Factor to Ground                                ",
                                                      "    TestFrameAndDivider,     !- Frame and Divider Name                               ",
                                                      "    1.0,                     !- Multiplier                                           ",
                                                      "    4,                       !- Number of Vertices                                   ",
                                                      "    -3,-5,2.5,  !- X,Y,Z ==> Vertex 1 {m}                                            ",
                                                      "    -3,-5,0.5,  !- X,Y,Z ==> Vertex 2 {m}                                            ",
                                                      "    3,-5,0.5,  !- X,Y,Z ==> Vertex 3 {m}                                             ",
                                                      "    3,-5,2.5;  !- X,Y,Z ==> Vertex 4 {m}                                             ",
                                                      "  WindowProperty:FrameAndDivider,                                                    ",
                                                      "    TestFrameAndDivider,     !- Name                                                 ",
                                                      "    0.05,                    !- Frame Width {m}                                      ",
                                                      "    0.05,                    !- Frame Outside Projection {m}                         ",
                                                      "    0.05,                    !- Frame Inside Projection {m}                          ",
                                                      "    5.0,                     !- Frame Conductance {W/m2-K}                           ",
                                                      "    1.2,                     !- Ratio of Frame-Edge Glass Conductance to Center-Of-Gl",
                                                      "    0.8,                     !- Frame Solar Absorptance                              ",
                                                      "    0.8,                     !- Frame Visible Absorptance                            ",
                                                      "    0.9,                     !- Frame Thermal Hemispherical Emissivity               ",
                                                      "    DividedLite,             !- Divider Type                                         ",
                                                      "    0.02,                    !- Divider Width {m}                                    ",
                                                      "    2,                       !- Number of Horizontal Dividers                        ",
                                                      "    2,                       !- Number of Vertical Dividers                          ",
                                                      "    0.02,                    !- Divider Outside Projection {m}                       ",
                                                      "    0.02,                    !- Divider Inside Projection {m}                        ",
                                                      "    5.0,                     !- Divider Conductance {W/m2-K}                         ",
                                                      "    1.2,                     !- Ratio of Divider-Edge Glass Conductance to Center-Of-",
                                                      "    0.8,                     !- Divider Solar Absorptance                            ",
                                                      "    0.8,                     !- Divider Visible Absorptance                          ",
                                                      "    0.9;                     !- Divider Thermal Hemispherical Emissivity             ",
                                                      "  Shading:Zone:Detailed,                                                             ",
                                                      "    Zn001:Wall-South:Shade001,  !- Name                                              ",
                                                      "    Zn001:Wall-South,        !- Base Surface Name                                    ",
                                                      "    SunShading,              !- Transmittance Schedule Name                          ",
                                                      "    4,                       !- Number of Vertices                                   ",
                                                      "    -3,-5,2.5,  !- X,Y,Z ==> Vertex 1 {m}                                            ",
                                                      "    -3,-6,2.5,  !- X,Y,Z ==> Vertex 2 {m}                                            ",
                                                      "    3,-6,2.5,  !- X,Y,Z ==> Vertex 3 {m}                                             ",
                                                      "    3,-5,2.5;  !- X,Y,Z ==> Vertex 4 {m}                                             ",
                                                      "  ShadingProperty:Reflectance,                                                       ",
                                                      "    Zn001:Wall-South:Shade001,  !- Shading Surface Name                              ",
                                                      "    0.2,                     !- Diffuse Solar Reflectance of Unglazed Part of Shading",
                                                      "    0.2;                     !- Diffuse Visible Reflectance of Unglazed Part of Shadi"});

    ASSERT_TRUE(process_idf(idf_objects));

    SimulationManager::GetProjectData(OutputFiles::getSingleton());
    bool FoundError = false;

    HeatBalanceManager::GetProjectControlData(OutputFiles::getSingleton(), FoundError); // read project control data
    EXPECT_FALSE(FoundError);                              // expect no errors

    HeatBalanceManager::SetPreConstructionInputParameters();
    ScheduleManager::ProcessScheduleInput(OutputFiles::getSingleton()); // read schedules

    HeatBalanceManager::GetMaterialData(OutputFiles::getSingleton(), FoundError);
    EXPECT_FALSE(FoundError);

    HeatBalanceManager::GetFrameAndDividerData(FoundError);
    EXPECT_FALSE(FoundError);

    HeatBalanceManager::GetConstructData(FoundError);
    EXPECT_FALSE(FoundError);

    HeatBalanceManager::GetZoneData(FoundError); // Read Zone data from input file
    EXPECT_FALSE(FoundError);

    SurfaceGeometry::GetGeometryParameters(OutputFiles::getSingleton(), FoundError);
    EXPECT_FALSE(FoundError);

    SurfaceGeometry::CosZoneRelNorth.allocate(1);
    SurfaceGeometry::SinZoneRelNorth.allocate(1);

    SurfaceGeometry::CosZoneRelNorth(1) = std::cos(-Zone(1).RelNorth * DegToRadians);
    SurfaceGeometry::SinZoneRelNorth(1) = std::sin(-Zone(1).RelNorth * DegToRadians);
    SurfaceGeometry::CosBldgRelNorth = 1.0;
    SurfaceGeometry::SinBldgRelNorth = 0.0;

    SurfaceGeometry::GetSurfaceData(OutputFiles::getSingleton(), FoundError); // setup zone geometry and get zone data
    EXPECT_FALSE(FoundError);                    // expect no errors

    //	compare_err_stream( "" ); // just for debugging

    SurfaceGeometry::SetupZoneGeometry(OutputFiles::getSingleton(), FoundError); // this calls GetSurfaceData()
    EXPECT_FALSE(FoundError);

    SolarShading::AllocateModuleArrays();
    SolarShading::DetermineShadowingCombinations();
    DataEnvironment::DayOfYear_Schedule = 168;
    DataEnvironment::DayOfWeek = 6;
    DataGlobals::TimeStep = 4;
    DataGlobals::HourOfDay = 9;

    //	compare_err_stream( "" ); // just for debugging

    DataSurfaces::ShadingTransmittanceVaries = true;
    DataSystemVariables::DetailedSkyDiffuseAlgorithm = true;
    SolarDistribution = FullExterior;

    CalcSkyDifShading = true;
    SolarShading::InitSolarCalculations();
    SolarShading::SkyDifSolarShading();
    CalcSkyDifShading = false;

    FigureSolarBeamAtTimestep(DataGlobals::HourOfDay, DataGlobals::TimeStep);

<<<<<<< HEAD
    int windowSurfNum = UtilityRoutines::FindItemInList("ZN001:WALL-SOUTH:WIN001", DataSurfaces::Surface);
    EXPECT_NEAR(0.6504, DifShdgRatioIsoSkyHRTS(4, 9, windowSurfNum), 0.0001);
    EXPECT_NEAR(0.9152, DifShdgRatioHorizHRTS(4, 9, windowSurfNum), 0.0001);
=======
    EXPECT_NEAR(0.6504, DifShdgRatioIsoSkyHRTS(4, 9, 6), 0.0001);
    EXPECT_NEAR(0.9152, DifShdgRatioHorizHRTS(4, 9, 6), 0.0001);


>>>>>>> cc126b86
}

TEST_F(EnergyPlusFixture, SolarShadingTest_ExternalShadingIO)
{
    std::string const idf_objects = delimited_string({"  Version,9.3;                                                                      ",
                                                      "  Building,                                                                          ",
                                                      "    DemoFDT,                 !- Name                                                 ",
                                                      "    0,                       !- North Axis {deg}                                     ",
                                                      "    Suburbs,                 !- Terrain                                              ",
                                                      "    3.9999999E-02,           !- Loads Convergence Tolerance Value                    ",
                                                      "    4.0000002E-03,           !- Temperature Convergence Tolerance Value {deltaC}     ",
                                                      "    FullExterior,            !- Solar Distribution                                   ",
                                                      "    ,                        !- Maximum Number of Warmup Days                        ",
                                                      "    6;                       !- Minimum Number of Warmup Days                        ",
                                                      "  ShadowCalculation,                                                                 ",
                                                      "    Scheduled,               !- Shading Calculation Method                           ",
                                                      "    Timestep,                !- Shading Calculation Update Frequency Method          ",
                                                      "    ,                        !- Shading Calculation Update Frequency                 ",
                                                      "    ,                           !- Maximum Figures in Shadow Overlap Calculations    ",
                                                      "    ,                           !- Polygon Clipping Algorithm                        ",
                                                      "    ,                        !- Pixel Counting Resolution                            ",
                                                      "    DetailedSkyDiffuseModeling, !- Sky Diffuse Modeling Algorithm                    ",
                                                      "    Yes;                        !- Output External Shading Calculation Results       ",
                                                      "  SurfaceConvectionAlgorithm:Inside,TARP;                                            ",
                                                      "  SurfaceConvectionAlgorithm:Outside,TARP;                                           ",
                                                      "  HeatBalanceAlgorithm,ConductionTransferFunction;                                   ",
                                                      "  Timestep,6;                                                                        ",
                                                      "  RunPeriod,                                                                         ",
                                                      "    RP1,                     !- Name                                                 ",
                                                      "    1,                       !- Begin Month                                          ",
                                                      "    1,                       !- Begin Day of Month                                   ",
                                                      "    ,                        !- Begin Year                                           ",
                                                      "    12,                      !- End Month                                            ",
                                                      "    31,                      !- End Day of Month                                     ",
                                                      "    ,                        !- End Year                                             ",
                                                      "    ,                        !- Day of Week for Start Day                            ",
                                                      "    ,                        !- Use Weather File Holidays and Special Days           ",
                                                      "    ,                        !- Use Weather File Daylight Saving Period              ",
                                                      "    ,                        !- Apply Weekend Holiday Rule                           ",
                                                      "    ,                        !- Use Weather File Rain Indicators                     ",
                                                      "    ;                        !- Use Weather File Snow Indicators                     ",
                                                      "  ScheduleTypeLimits,                                                                ",
                                                      "    Fraction,                !- Name                                                 ",
                                                      "    0.0,                     !- Lower Limit Value                                    ",
                                                      "    1.0,                     !- Upper Limit Value                                    ",
                                                      "    Continuous;              !- Numeric Type                                         ",
                                                      "  ScheduleTypeLimits,                                                                ",
                                                      "    ON/OFF,                  !- Name                                                 ",
                                                      "    0,                       !- Lower Limit Value                                    ",
                                                      "    1,                       !- Upper Limit Value                                    ",
                                                      "    Discrete;                !- Numeric Type                                         ",
                                                      "  Schedule:Compact,                                                                  ",
                                                      "    SunShading,              !- Name                                                 ",
                                                      "    ON/OFF,                  !- Schedule Type Limits Name                            ",
                                                      "    Through: 4/30,           !- Field 1                                              ",
                                                      "    For: AllDays,            !- Field 2                                              ",
                                                      "    until: 24:00,1,          !- Field 3                                              ",
                                                      "    Through: 10/31,          !- Field 5                                              ",
                                                      "    For: AllDays,            !- Field 6                                              ",
                                                      "    until: 24:00,0,          !- Field 7                                              ",
                                                      "    Through: 12/31,          !- Field 9                                              ",
                                                      "    For: AllDays,            !- Field 10                                             ",
                                                      "    until: 24:00,1;          !- Field 11                                             ",
                                                      "  Material,                                                                          ",
                                                      "    A2 - 4 IN DENSE FACE BRICK,  !- Name                                             ",
                                                      "    Rough,                   !- Roughness                                            ",
                                                      "    0.1014984,               !- Thickness {m}                                        ",
                                                      "    1.245296,                !- Conductivity {W/m-K}                                 ",
                                                      "    2082.400,                !- Density {kg/m3}                                      ",
                                                      "    920.4800,                !- Specific Heat {J/kg-K}                               ",
                                                      "    0.9000000,               !- Thermal Absorptance                                  ",
                                                      "    0.9300000,               !- Solar Absorptance                                    ",
                                                      "    0.9300000;               !- Visible Absorptance                                  ",
                                                      "  Material,                                                                          ",
                                                      "    E1 - 3 / 4 IN PLASTER OR GYP BOARD,  !- Name                                     ",
                                                      "    Smooth,                  !- Roughness                                            ",
                                                      "    1.9050000E-02,           !- Thickness {m}                                        ",
                                                      "    0.7264224,               !- Conductivity {W/m-K}                                 ",
                                                      "    1601.846,                !- Density {kg/m3}                                      ",
                                                      "    836.8000,                !- Specific Heat {J/kg-K}                               ",
                                                      "    0.9000000,               !- Thermal Absorptance                                  ",
                                                      "    0.9200000,               !- Solar Absorptance                                    ",
                                                      "    0.9200000;               !- Visible Absorptance                                  ",
                                                      "  Material,                                                                          ",
                                                      "    E2 - 1 / 2 IN SLAG OR STONE,  !- Name                                            ",
                                                      "    Rough,                   !- Roughness                                            ",
                                                      "    1.2710161E-02,           !- Thickness {m}                                        ",
                                                      "    1.435549,                !- Conductivity {W/m-K}                                 ",
                                                      "    881.0155,                !- Density {kg/m3}                                      ",
                                                      "    1673.600,                !- Specific Heat {J/kg-K}                               ",
                                                      "    0.9000000,               !- Thermal Absorptance                                  ",
                                                      "    0.5500000,               !- Solar Absorptance                                    ",
                                                      "    0.5500000;               !- Visible Absorptance                                  ",
                                                      "  Material,                                                                          ",
                                                      "    C12 - 2 IN HW CONCRETE,  !- Name                                                 ",
                                                      "    MediumRough,             !- Roughness                                            ",
                                                      "    5.0901599E-02,           !- Thickness {m}                                        ",
                                                      "    1.729577,                !- Conductivity {W/m-K}                                 ",
                                                      "    2242.585,                !- Density {kg/m3}                                      ",
                                                      "    836.8000,                !- Specific Heat {J/kg-K}                               ",
                                                      "    0.9000000,               !- Thermal Absorptance                                  ",
                                                      "    0.6500000,               !- Solar Absorptance                                    ",
                                                      "    0.6500000;               !- Visible Absorptance                                  ",
                                                      "  Material:NoMass,                                                                   ",
                                                      "    R13LAYER,                !- Name                                                 ",
                                                      "    Rough,                   !- Roughness                                            ",
                                                      "    2.290965,                !- Thermal Resistance {m2-K/W}                          ",
                                                      "    0.9000000,               !- Thermal Absorptance                                  ",
                                                      "    0.7500000,               !- Solar Absorptance                                    ",
                                                      "    0.7500000;               !- Visible Absorptance                                  ",
                                                      "  WindowMaterial:Glazing,                                                            ",
                                                      "    GLASS - CLEAR PLATE 1 / 4 IN,  !- Name                                           ",
                                                      "    SpectralAverage,         !- Optical Data Type                                    ",
                                                      "    ,                        !- Window Glass Spectral Data Set Name                  ",
                                                      "    0.006,                   !- Thickness {m}                                        ",
                                                      "    0.80,                    !- Solar Transmittance at Normal Incidence              ",
                                                      "    0.10,                    !- Front Side Solar Reflectance at Normal Incidence     ",
                                                      "    0.10,                    !- Back Side Solar Reflectance at Normal Incidence      ",
                                                      "    0.80,                    !- Visible Transmittance at Normal Incidence            ",
                                                      "    0.10,                    !- Front Side Visible Reflectance at Normal Incidence   ",
                                                      "    0.10,                    !- Back Side Visible Reflectance at Normal Incidence    ",
                                                      "    0.0,                     !- Infrared Transmittance at Normal Incidence           ",
                                                      "    0.84,                    !- Front Side Infrared Hemispherical Emissivity         ",
                                                      "    0.84,                    !- Back Side Infrared Hemispherical Emissivity          ",
                                                      "    0.9;                     !- Conductivity {W/m-K}                                 ",
                                                      "  WindowMaterial:Gas,                                                                ",
                                                      "    AIRGAP,                  !- Name                                                 ",
                                                      "    AIR,                     !- Gas Type                                             ",
                                                      "    0.0125;                  !- Thickness {m}                                        ",
                                                      "  Construction,                                                                      ",
                                                      "    R13WALL,                 !- Name                                                 ",
                                                      "    R13LAYER;                !- Outside Layer                                        ",
                                                      "  Construction,                                                                      ",
                                                      "    EXTWALL09,               !- Name                                                 ",
                                                      "    A2 - 4 IN DENSE FACE BRICK,  !- Outside Layer                                    ",
                                                      "    E1 - 3 / 4 IN PLASTER OR GYP BOARD;  !- Layer 4                                  ",
                                                      "  Construction,                                                                      ",
                                                      "    INTERIOR,                !- Name                                                 ",
                                                      "    C12 - 2 IN HW CONCRETE;  !- Layer 4                                              ",
                                                      "  Construction,                                                                      ",
                                                      "    SLAB FLOOR,              !- Name                                                 ",
                                                      "    C12 - 2 IN HW CONCRETE;  !- Layer 4                                              ",
                                                      "  Construction,                                                                      ",
                                                      "    ROOF31,                  !- Name                                                 ",
                                                      "    E2 - 1 / 2 IN SLAG OR STONE,  !- Outside Layer                                   ",
                                                      "    C12 - 2 IN HW CONCRETE;  !- Layer 4                                              ",
                                                      "  Construction,                                                                      ",
                                                      "    DOUBLE PANE HW WINDOW,   !- Name                                                 ",
                                                      "    GLASS - CLEAR PLATE 1 / 4 IN,  !- Outside Layer                                  ",
                                                      "    AIRGAP,                  !- Layer 2                                              ",
                                                      "    GLASS - CLEAR PLATE 1 / 4 IN;  !- Layer 3                                        ",
                                                      "  Construction,                                                                      ",
                                                      "    PARTITION02,             !- Name                                                 ",
                                                      "    E1 - 3 / 4 IN PLASTER OR GYP BOARD,  !- Outside Layer                            ",
                                                      "    C12 - 2 IN HW CONCRETE,  !- Layer 4                                              ",
                                                      "    E1 - 3 / 4 IN PLASTER OR GYP BOARD;  !- Layer 3                                  ",
                                                      "  Construction,                                                                      ",
                                                      "    single PANE HW WINDOW,   !- Name                                                 ",
                                                      "    GLASS - CLEAR PLATE 1 / 4 IN;  !- Outside Layer                                  ",
                                                      "  Construction,                                                                      ",
                                                      "    EXTWALLdemo,             !- Name                                                 ",
                                                      "    A2 - 4 IN DENSE FACE BRICK,  !- Outside Layer                                    ",
                                                      "    E1 - 3 / 4 IN PLASTER OR GYP BOARD;  !- Layer 4                                  ",
                                                      "  GlobalGeometryRules,                                                               ",
                                                      "    UpperLeftCorner,         !- Starting Vertex Position                             ",
                                                      "    Counterclockwise,        !- Vertex Entry Direction                               ",
                                                      "    Relative;                !- Coordinate System                                    ",
                                                      "  Zone,                                                                              ",
                                                      "    ZONE ONE,                !- Name                                                 ",
                                                      "    0,                       !- Direction of Relative North {deg}                    ",
                                                      "    0,                       !- X Origin {m}                                         ",
                                                      "    0,                       !- Y Origin {m}                                         ",
                                                      "    0,                       !- Z Origin {m}                                         ",
                                                      "    1,                       !- Type                                                 ",
                                                      "    1,                       !- Multiplier                                           ",
                                                      "    0,                       !- Ceiling Height {m}                                   ",
                                                      "    0;                       !- Volume {m3}                                          ",
                                                      "  BuildingSurface:Detailed,                                                          ",
                                                      "    Zn001:Wall-North,        !- Name                                                 ",
                                                      "    Wall,                    !- Surface Type                                         ",
                                                      "    EXTWALLdemo,             !- Construction Name                                    ",
                                                      "    ZONE ONE,                !- Zone Name                                            ",
                                                      "    Outdoors,                !- Outside Boundary Condition                           ",
                                                      "    ,                        !- Outside Boundary Condition Object                    ",
                                                      "    SunExposed,              !- Sun Exposure                                         ",
                                                      "    WindExposed,             !- Wind Exposure                                        ",
                                                      "    0.5000000,               !- View Factor to Ground                                ",
                                                      "    4,                       !- Number of Vertices                                   ",
                                                      "    5,5,3,  !- X,Y,Z ==> Vertex 1 {m}                                                ",
                                                      "    5,5,0,  !- X,Y,Z ==> Vertex 2 {m}                                                ",
                                                      "    -5,5,0,  !- X,Y,Z ==> Vertex 3 {m}                                               ",
                                                      "    -5,5,3;  !- X,Y,Z ==> Vertex 4 {m}                                               ",
                                                      "  BuildingSurface:Detailed,                                                          ",
                                                      "    Zn001:Wall-East,         !- Name                                                 ",
                                                      "    Wall,                    !- Surface Type                                         ",
                                                      "    EXTWALL09,               !- Construction Name                                    ",
                                                      "    ZONE ONE,                !- Zone Name                                            ",
                                                      "    Outdoors,                !- Outside Boundary Condition                           ",
                                                      "    ,                        !- Outside Boundary Condition Object                    ",
                                                      "    SunExposed,              !- Sun Exposure                                         ",
                                                      "    WindExposed,             !- Wind Exposure                                        ",
                                                      "    0.5000000,               !- View Factor to Ground                                ",
                                                      "    4,                       !- Number of Vertices                                   ",
                                                      "    5,-5,3,  !- X,Y,Z ==> Vertex 1 {m}                                               ",
                                                      "    5,-5,0,  !- X,Y,Z ==> Vertex 2 {m}                                               ",
                                                      "    5,5,0,  !- X,Y,Z ==> Vertex 3 {m}                                                ",
                                                      "    5,5,3;  !- X,Y,Z ==> Vertex 4 {m}                                                ",
                                                      "  BuildingSurface:Detailed,                                                          ",
                                                      "    Zn001:Wall-South,        !- Name                                                 ",
                                                      "    Wall,                    !- Surface Type                                         ",
                                                      "    R13WALL,                 !- Construction Name                                    ",
                                                      "    ZONE ONE,                !- Zone Name                                            ",
                                                      "    Outdoors,                !- Outside Boundary Condition                           ",
                                                      "    ,                        !- Outside Boundary Condition Object                    ",
                                                      "    SunExposed,              !- Sun Exposure                                         ",
                                                      "    WindExposed,             !- Wind Exposure                                        ",
                                                      "    0.5000000,               !- View Factor to Ground                                ",
                                                      "    4,                       !- Number of Vertices                                   ",
                                                      "    -5,-5,3,  !- X,Y,Z ==> Vertex 1 {m}                                              ",
                                                      "    -5,-5,0,  !- X,Y,Z ==> Vertex 2 {m}                                              ",
                                                      "    5,-5,0,  !- X,Y,Z ==> Vertex 3 {m}                                               ",
                                                      "    5,-5,3;  !- X,Y,Z ==> Vertex 4 {m}                                               ",
                                                      "  BuildingSurface:Detailed,                                                          ",
                                                      "    Zn001:Wall-West,         !- Name                                                 ",
                                                      "    Wall,                    !- Surface Type                                         ",
                                                      "    EXTWALL09,               !- Construction Name                                    ",
                                                      "    ZONE ONE,                !- Zone Name                                            ",
                                                      "    Outdoors,                !- Outside Boundary Condition                           ",
                                                      "    ,                        !- Outside Boundary Condition Object                    ",
                                                      "    SunExposed,              !- Sun Exposure                                         ",
                                                      "    WindExposed,             !- Wind Exposure                                        ",
                                                      "    0.5000000,               !- View Factor to Ground                                ",
                                                      "    4,                       !- Number of Vertices                                   ",
                                                      "    -5,5,3,  !- X,Y,Z ==> Vertex 1 {m}                                               ",
                                                      "    -5,5,0,  !- X,Y,Z ==> Vertex 2 {m}                                               ",
                                                      "    -5,-5,0,  !- X,Y,Z ==> Vertex 3 {m}                                              ",
                                                      "    -5,-5,3;  !- X,Y,Z ==> Vertex 4 {m}                                              ",
                                                      "  BuildingSurface:Detailed,                                                          ",
                                                      "    Zn001:roof,              !- Name                                                 ",
                                                      "    Roof,                    !- Surface Type                                         ",
                                                      "    ROOF31,                  !- Construction Name                                    ",
                                                      "    ZONE ONE,                !- Zone Name                                            ",
                                                      "    Outdoors,                !- Outside Boundary Condition                           ",
                                                      "    ,                        !- Outside Boundary Condition Object                    ",
                                                      "    SunExposed,              !- Sun Exposure                                         ",
                                                      "    WindExposed,             !- Wind Exposure                                        ",
                                                      "    0.0000000,               !- View Factor to Ground                                ",
                                                      "    4,                       !- Number of Vertices                                   ",
                                                      "    -5,-5,3,  !- X,Y,Z ==> Vertex 1 {m}                                              ",
                                                      "    5,-5,3,  !- X,Y,Z ==> Vertex 2 {m}                                               ",
                                                      "    5,5,3,  !- X,Y,Z ==> Vertex 3 {m}                                                ",
                                                      "    -5,5,3;  !- X,Y,Z ==> Vertex 4 {m}                                               ",
                                                      "  SurfaceProperty:LocalEnvironment,                                                  ",
                                                      "    LocEnv:Zn001:roof,                                                               ",
                                                      "    Zn001:roof,                                                                      ",
                                                      "    ExtShadingSch:Zn001:roof,                                                        ",
                                                      "    ,                                                                                ",
                                                      "    ;                                                                                ",
                                                      "  Schedule:Compact,                                                                  ",
                                                      "    ExtShadingSch:Zn001:roof,                                                        ",
                                                      "    Fraction,                !- Schedule Type Limits Name                            ",
                                                      "    Through: 12/31,          !- Field 1                                              ",
                                                      "    For: AllDays,            !- Field 2                                              ",
                                                      "    Until: 24:00,            !- Field 3                                              ",
                                                      "    0.5432;                  !- Field 4                                              ",
                                                      "  BuildingSurface:Detailed,                                                          ",
                                                      "    Zn001:floor,             !- Name                                                 ",
                                                      "    Floor,                   !- Surface Type                                         ",
                                                      "    SLAB FLOOR,              !- Construction Name                                    ",
                                                      "    ZONE ONE,                !- Zone Name                                            ",
                                                      "    Outdoors,                !- Outside Boundary Condition                           ",
                                                      "    ,                        !- Outside Boundary Condition Object                    ",
                                                      "    SunExposed,              !- Sun Exposure                                         ",
                                                      "    WindExposed,             !- Wind Exposure                                        ",
                                                      "    0.0000000,               !- View Factor to Ground                                ",
                                                      "    4,                       !- Number of Vertices                                   ",
                                                      "    -5,5,0,  !- X,Y,Z ==> Vertex 1 {m}                                               ",
                                                      "    5,5,0,  !- X,Y,Z ==> Vertex 2 {m}                                                ",
                                                      "    5,-5,0,  !- X,Y,Z ==> Vertex 3 {m}                                               ",
                                                      "    -5,-5,0;  !- X,Y,Z ==> Vertex 4 {m}                                              ",
                                                      "  FenestrationSurface:Detailed,                                                      ",
                                                      "    Zn001:Wall-South:Win001, !- Name                                                 ",
                                                      "    Window,                  !- Surface Type                                         ",
                                                      "    DOUBLE PANE HW WINDOW,   !- Construction Name                                    ",
                                                      "    Zn001:Wall-South,        !- Building Surface Name                                ",
                                                      "    ,                        !- Outside Boundary Condition Object                    ",
                                                      "    0.5000000,               !- View Factor to Ground                                ",
                                                      "    TestFrameAndDivider,     !- Frame and Divider Name                               ",
                                                      "    1.0,                     !- Multiplier                                           ",
                                                      "    4,                       !- Number of Vertices                                   ",
                                                      "    -3,-5,2.5,  !- X,Y,Z ==> Vertex 1 {m}                                            ",
                                                      "    -3,-5,0.5,  !- X,Y,Z ==> Vertex 2 {m}                                            ",
                                                      "    3,-5,0.5,  !- X,Y,Z ==> Vertex 3 {m}                                             ",
                                                      "    3,-5,2.5;  !- X,Y,Z ==> Vertex 4 {m}                                             ",
                                                      "  WindowProperty:FrameAndDivider,                                                    ",
                                                      "    TestFrameAndDivider,     !- Name                                                 ",
                                                      "    0.05,                    !- Frame Width {m}                                      ",
                                                      "    0.05,                    !- Frame Outside Projection {m}                         ",
                                                      "    0.05,                    !- Frame Inside Projection {m}                          ",
                                                      "    5.0,                     !- Frame Conductance {W/m2-K}                           ",
                                                      "    1.2,                     !- Ratio of Frame-Edge Glass Conductance to Center-Of-Gl",
                                                      "    0.8,                     !- Frame Solar Absorptance                              ",
                                                      "    0.8,                     !- Frame Visible Absorptance                            ",
                                                      "    0.9,                     !- Frame Thermal Hemispherical Emissivity               ",
                                                      "    DividedLite,             !- Divider Type                                         ",
                                                      "    0.02,                    !- Divider Width {m}                                    ",
                                                      "    2,                       !- Number of Horizontal Dividers                        ",
                                                      "    2,                       !- Number of Vertical Dividers                          ",
                                                      "    0.02,                    !- Divider Outside Projection {m}                       ",
                                                      "    0.02,                    !- Divider Inside Projection {m}                        ",
                                                      "    5.0,                     !- Divider Conductance {W/m2-K}                         ",
                                                      "    1.2,                     !- Ratio of Divider-Edge Glass Conductance to Center-Of-",
                                                      "    0.8,                     !- Divider Solar Absorptance                            ",
                                                      "    0.8,                     !- Divider Visible Absorptance                          ",
                                                      "    0.9;                     !- Divider Thermal Hemispherical Emissivity             ",
                                                      "  Shading:Zone:Detailed,                                                             ",
                                                      "    Zn001:Wall-South:Shade001,  !- Name                                              ",
                                                      "    Zn001:Wall-South,        !- Base Surface Name                                    ",
                                                      "    SunShading,              !- Transmittance Schedule Name                          ",
                                                      "    4,                       !- Number of Vertices                                   ",
                                                      "    -3,-5,2.5,  !- X,Y,Z ==> Vertex 1 {m}                                            ",
                                                      "    -3,-6,2.5,  !- X,Y,Z ==> Vertex 2 {m}                                            ",
                                                      "    3,-6,2.5,  !- X,Y,Z ==> Vertex 3 {m}                                             ",
                                                      "    3,-5,2.5;  !- X,Y,Z ==> Vertex 4 {m}                                             ",
                                                      "  ShadingProperty:Reflectance,                                                       ",
                                                      "    Zn001:Wall-South:Shade001,  !- Shading Surface Name                              ",
                                                      "    0.2,                     !- Diffuse Solar Reflectance of Unglazed Part of Shading",
                                                      "    0.2;                     !- Diffuse Visible Reflectance of Unglazed Part of Shadi"});

    ASSERT_TRUE(process_idf(idf_objects));

    SolarShading::clear_state();

    SimulationManager::GetProjectData(OutputFiles::getSingleton());
    bool FoundError = false;

    HeatBalanceManager::GetProjectControlData(OutputFiles::getSingleton(), FoundError); // read project control data
    EXPECT_FALSE(FoundError);                              // expect no errors

    HeatBalanceManager::SetPreConstructionInputParameters();
    ScheduleManager::ProcessScheduleInput(OutputFiles::getSingleton()); // read schedules

    HeatBalanceManager::GetMaterialData(OutputFiles::getSingleton(), FoundError);
    EXPECT_FALSE(FoundError);

    HeatBalanceManager::GetFrameAndDividerData(FoundError);
    EXPECT_FALSE(FoundError);

    HeatBalanceManager::GetConstructData(FoundError);
    EXPECT_FALSE(FoundError);

    HeatBalanceManager::GetZoneData(FoundError); // Read Zone data from input file
    EXPECT_FALSE(FoundError);

    SurfaceGeometry::GetGeometryParameters(OutputFiles::getSingleton(), FoundError);
    EXPECT_FALSE(FoundError);

    SurfaceGeometry::CosZoneRelNorth.allocate(1);
    SurfaceGeometry::SinZoneRelNorth.allocate(1);

    SurfaceGeometry::CosZoneRelNorth(1) = std::cos(-Zone(1).RelNorth * DegToRadians);
    SurfaceGeometry::SinZoneRelNorth(1) = std::sin(-Zone(1).RelNorth * DegToRadians);
    SurfaceGeometry::CosBldgRelNorth = 1.0;
    SurfaceGeometry::SinBldgRelNorth = 0.0;

    compare_err_stream("");                         // just for debugging
    SurfaceGeometry::SetupZoneGeometry(OutputFiles::getSingleton(), FoundError); // this calls GetSurfaceData()
    EXPECT_FALSE(FoundError);

    SolarShading::AllocateModuleArrays();
    SolarShading::DetermineShadowingCombinations();
    DataEnvironment::DayOfYear_Schedule = 168;
    DataEnvironment::DayOfWeek = 6;
    DataGlobals::TimeStep = 4;
    DataGlobals::HourOfDay = 9;
    DataGlobals::DoingSizing = false;
    DataGlobals::KindOfSim = DataGlobals::ksRunPeriodWeather;

    compare_err_stream(""); // just for debugging

    DataSurfaces::ShadingTransmittanceVaries = true;
    DataSystemVariables::DetailedSkyDiffuseAlgorithm = true;
    DataSystemVariables::shadingMethod = DataSystemVariables::ShadingMethod::Scheduled;
    SolarDistribution = FullExterior;

    CalcSkyDifShading = true;
    SolarShading::InitSolarCalculations();
    SolarShading::SkyDifSolarShading();
    CalcSkyDifShading = false;

    ScheduleManager::UpdateScheduleValues();
    DataBSDFWindow::SUNCOSTS(4, 9, 1) = 0.1;
    DataBSDFWindow::SUNCOSTS(4, 9, 2) = 0.1;
    DataBSDFWindow::SUNCOSTS(4, 9, 3) = 0.1;
    FigureSolarBeamAtTimestep(DataGlobals::HourOfDay, DataGlobals::TimeStep);

    EXPECT_TRUE(DataSystemVariables::shadingMethod == DataSystemVariables::ShadingMethod::Scheduled);
    EXPECT_DOUBLE_EQ(0.5432, ScheduleManager::LookUpScheduleValue(2, 9, 4));
    EXPECT_FALSE(SolarShading::SUNCOS(3) < 0.00001);
    EXPECT_DOUBLE_EQ(0.00001, DataEnvironment::SunIsUpValue);
    ;
    EXPECT_FALSE(SolarShading::SUNCOS(3) < DataEnvironment::SunIsUpValue);

    int surfNum = UtilityRoutines::FindItemInList("ZN001:WALL-SOUTH", DataSurfaces::Surface);
    EXPECT_DOUBLE_EQ(1, SunlitFrac(4, 9, surfNum));
    surfNum = UtilityRoutines::FindItemInList("ZN001:WALL-SOUTH:WIN001", DataSurfaces::Surface);
    EXPECT_DOUBLE_EQ(1, SunlitFrac(4, 9, surfNum));
    surfNum = UtilityRoutines::FindItemInList("ZN001:ROOF", DataSurfaces::Surface);
    EXPECT_DOUBLE_EQ(0.5432, SunlitFrac(4, 9, surfNum));
    SolarShading::clear_state();
}

TEST_F(EnergyPlusFixture, SolarShadingTest_DisableGroupSelfShading)
{
    std::string const idf_objects = delimited_string({"  Version,9.3;                                                                       ",
                                                      "  Building,                                                                          ",
                                                      "    DemoFDT,                 !- Name                                                 ",
                                                      "    0,                       !- North Axis {deg}                                     ",
                                                      "    Suburbs,                 !- Terrain                                              ",
                                                      "    3.9999999E-02,           !- Loads Convergence Tolerance Value                    ",
                                                      "    4.0000002E-03,           !- Temperature Convergence Tolerance Value {deltaC}     ",
                                                      "    FullExterior,            !- Solar Distribution                                   ",
                                                      "    ,                        !- Maximum Number of Warmup Days                        ",
                                                      "    6;                       !- Minimum Number of Warmup Days                        ",
                                                      "  ShadowCalculation,                                                                 ",
                                                      "    PolygonClipping,         !- Shading Calculation Method                           ",
                                                      "    Timestep,                !- Shading Calculation Update Frequency Method          ",
                                                      "    ,                        !- Shading Calculation Update Frequency                 ",
                                                      "    ,                           !- Maximum Figures in Shadow Overlap Calculations    ",
                                                      "    ,                           !- Polygon Clipping Algorithm                        ",
                                                      "    ,                           !- Pixel Counting Resolution                         ",
                                                      "    ,                           !- Sky Diffuse Modeling Algorithm                    ",
                                                      "    ,                           !- Output External Shading Calculation Results       ",
                                                      "    Yes,                        !- Disable Shading within A Zone Group               ",
                                                      "    ,                           !- Disable Shading between Zone Groups               ",
                                                      "    ShadingZoneGroup;           !- Shading Group 1 ZoneList Name                     ",
                                                      "  SurfaceConvectionAlgorithm:Inside,TARP;                                            ",
                                                      "  SurfaceConvectionAlgorithm:Outside,TARP;                                           ",
                                                      "  HeatBalanceAlgorithm,ConductionTransferFunction;                                   ",
                                                      "  Timestep,6;                                                                        ",
                                                      "  RunPeriod,                                                                         ",
                                                      "    RP1,                     !- Name                                                 ",
                                                      "    1,                       !- Begin Month                                          ",
                                                      "    1,                       !- Begin Day of Month                                   ",
                                                      "    ,                        !- Begin Year",
                                                      "    12,                      !- End Month                                            ",
                                                      "    31,                      !- End Day of Month                                     ",
                                                      "    ,                        !- End Year",
                                                      "    ,                        !- Day of Week for Start Day                            ",
                                                      "    ,                        !- Use Weather File Holidays and Special Days           ",
                                                      "    ,                        !- Use Weather File Daylight Saving Period              ",
                                                      "    ,                        !- Apply Weekend Holiday Rule                           ",
                                                      "    ,                        !- Use Weather File Rain Indicators                     ",
                                                      "    ;                        !- Use Weather File Snow Indicators                     ",
                                                      "  ScheduleTypeLimits,                                                                ",
                                                      "    Fraction,                !- Name                                                 ",
                                                      "    0.0,                     !- Lower Limit Value                                    ",
                                                      "    1.0,                     !- Upper Limit Value                                    ",
                                                      "    Continuous;              !- Numeric Type                                         ",
                                                      "  ScheduleTypeLimits,                                                                ",
                                                      "    ON/OFF,                  !- Name                                                 ",
                                                      "    0,                       !- Lower Limit Value                                    ",
                                                      "    1,                       !- Upper Limit Value                                    ",
                                                      "    Discrete;                !- Numeric Type                                         ",
                                                      "  Schedule:Compact,                                                                  ",
                                                      "    SunShading,              !- Name                                                 ",
                                                      "    ON/OFF,                  !- Schedule Type Limits Name                            ",
                                                      "    Through: 4/30,           !- Field 1                                              ",
                                                      "    For: AllDays,            !- Field 2                                              ",
                                                      "    until: 24:00,1,          !- Field 3                                              ",
                                                      "    Through: 10/31,          !- Field 5                                              ",
                                                      "    For: AllDays,            !- Field 6                                              ",
                                                      "    until: 24:00,0,          !- Field 7                                              ",
                                                      "    Through: 12/31,          !- Field 9                                              ",
                                                      "    For: AllDays,            !- Field 10                                             ",
                                                      "    until: 24:00,1;          !- Field 11                                             ",
                                                      "  Material,                                                                          ",
                                                      "    A2 - 4 IN DENSE FACE BRICK,  !- Name                                             ",
                                                      "    Rough,                   !- Roughness                                            ",
                                                      "    0.1014984,               !- Thickness {m}                                        ",
                                                      "    1.245296,                !- Conductivity {W/m-K}                                 ",
                                                      "    2082.400,                !- Density {kg/m3}                                      ",
                                                      "    920.4800,                !- Specific Heat {J/kg-K}                               ",
                                                      "    0.9000000,               !- Thermal Absorptance                                  ",
                                                      "    0.9300000,               !- Solar Absorptance                                    ",
                                                      "    0.9300000;               !- Visible Absorptance                                  ",
                                                      "  Material,                                                                          ",
                                                      "    E1 - 3 / 4 IN PLASTER OR GYP BOARD,  !- Name                                     ",
                                                      "    Smooth,                  !- Roughness                                            ",
                                                      "    1.9050000E-02,           !- Thickness {m}                                        ",
                                                      "    0.7264224,               !- Conductivity {W/m-K}                                 ",
                                                      "    1601.846,                !- Density {kg/m3}                                      ",
                                                      "    836.8000,                !- Specific Heat {J/kg-K}                               ",
                                                      "    0.9000000,               !- Thermal Absorptance                                  ",
                                                      "    0.9200000,               !- Solar Absorptance                                    ",
                                                      "    0.9200000;               !- Visible Absorptance                                  ",
                                                      "  Material,                                                                          ",
                                                      "    E2 - 1 / 2 IN SLAG OR STONE,  !- Name                                            ",
                                                      "    Rough,                   !- Roughness                                            ",
                                                      "    1.2710161E-02,           !- Thickness {m}                                        ",
                                                      "    1.435549,                !- Conductivity {W/m-K}                                 ",
                                                      "    881.0155,                !- Density {kg/m3}                                      ",
                                                      "    1673.600,                !- Specific Heat {J/kg-K}                               ",
                                                      "    0.9000000,               !- Thermal Absorptance                                  ",
                                                      "    0.5500000,               !- Solar Absorptance                                    ",
                                                      "    0.5500000;               !- Visible Absorptance                                  ",
                                                      "  Material,                                                                          ",
                                                      "    C12 - 2 IN HW CONCRETE,  !- Name                                                 ",
                                                      "    MediumRough,             !- Roughness                                            ",
                                                      "    5.0901599E-02,           !- Thickness {m}                                        ",
                                                      "    1.729577,                !- Conductivity {W/m-K}                                 ",
                                                      "    2242.585,                !- Density {kg/m3}                                      ",
                                                      "    836.8000,                !- Specific Heat {J/kg-K}                               ",
                                                      "    0.9000000,               !- Thermal Absorptance                                  ",
                                                      "    0.6500000,               !- Solar Absorptance                                    ",
                                                      "    0.6500000;               !- Visible Absorptance                                  ",
                                                      "  Material:NoMass,                                                                   ",
                                                      "    R13LAYER,                !- Name                                                 ",
                                                      "    Rough,                   !- Roughness                                            ",
                                                      "    2.290965,                !- Thermal Resistance {m2-K/W}                          ",
                                                      "    0.9000000,               !- Thermal Absorptance                                  ",
                                                      "    0.7500000,               !- Solar Absorptance                                    ",
                                                      "    0.7500000;               !- Visible Absorptance                                  ",
                                                      "  WindowMaterial:Glazing,                                                            ",
                                                      "    GLASS - CLEAR PLATE 1 / 4 IN,  !- Name                                           ",
                                                      "    SpectralAverage,         !- Optical Data Type                                    ",
                                                      "    ,                        !- Window Glass Spectral Data Set Name                  ",
                                                      "    0.006,                   !- Thickness {m}                                        ",
                                                      "    0.80,                    !- Solar Transmittance at Normal Incidence              ",
                                                      "    0.10,                    !- Front Side Solar Reflectance at Normal Incidence     ",
                                                      "    0.10,                    !- Back Side Solar Reflectance at Normal Incidence      ",
                                                      "    0.80,                    !- Visible Transmittance at Normal Incidence            ",
                                                      "    0.10,                    !- Front Side Visible Reflectance at Normal Incidence   ",
                                                      "    0.10,                    !- Back Side Visible Reflectance at Normal Incidence    ",
                                                      "    0.0,                     !- Infrared Transmittance at Normal Incidence           ",
                                                      "    0.84,                    !- Front Side Infrared Hemispherical Emissivity         ",
                                                      "    0.84,                    !- Back Side Infrared Hemispherical Emissivity          ",
                                                      "    0.9;                     !- Conductivity {W/m-K}                                 ",
                                                      "  WindowMaterial:Gas,                                                                ",
                                                      "    AIRGAP,                  !- Name                                                 ",
                                                      "    AIR,                     !- Gas Type                                             ",
                                                      "    0.0125;                  !- Thickness {m}                                        ",
                                                      "  Construction,                                                                      ",
                                                      "    R13WALL,                 !- Name                                                 ",
                                                      "    R13LAYER;                !- Outside Layer                                        ",
                                                      "  Construction,                                                                      ",
                                                      "    EXTWALL09,               !- Name                                                 ",
                                                      "    A2 - 4 IN DENSE FACE BRICK,  !- Outside Layer                                    ",
                                                      "    E1 - 3 / 4 IN PLASTER OR GYP BOARD;  !- Layer 4                                  ",
                                                      "  Construction,                                                                      ",
                                                      "    INTERIOR,                !- Name                                                 ",
                                                      "    C12 - 2 IN HW CONCRETE;  !- Layer 4                                              ",
                                                      "  Construction,                                                                      ",
                                                      "    SLAB FLOOR,              !- Name                                                 ",
                                                      "    C12 - 2 IN HW CONCRETE;  !- Layer 4                                              ",
                                                      "  Construction,                                                                      ",
                                                      "    ROOF31,                  !- Name                                                 ",
                                                      "    E2 - 1 / 2 IN SLAG OR STONE,  !- Outside Layer                                   ",
                                                      "    C12 - 2 IN HW CONCRETE;  !- Layer 4                                              ",
                                                      "  Construction,                                                                      ",
                                                      "    DOUBLE PANE HW WINDOW,   !- Name                                                 ",
                                                      "    GLASS - CLEAR PLATE 1 / 4 IN,  !- Outside Layer                                  ",
                                                      "    AIRGAP,                  !- Layer 2                                              ",
                                                      "    GLASS - CLEAR PLATE 1 / 4 IN;  !- Layer 3                                        ",
                                                      "  Construction,                                                                      ",
                                                      "    PARTITION02,             !- Name                                                 ",
                                                      "    E1 - 3 / 4 IN PLASTER OR GYP BOARD,  !- Outside Layer                            ",
                                                      "    C12 - 2 IN HW CONCRETE,  !- Layer 4                                              ",
                                                      "    E1 - 3 / 4 IN PLASTER OR GYP BOARD;  !- Layer 3                                  ",
                                                      "  Construction,                                                                      ",
                                                      "    single PANE HW WINDOW,   !- Name                                                 ",
                                                      "    GLASS - CLEAR PLATE 1 / 4 IN;  !- Outside Layer                                  ",
                                                      "  Construction,                                                                      ",
                                                      "    EXTWALLdemo,             !- Name                                                 ",
                                                      "    A2 - 4 IN DENSE FACE BRICK,  !- Outside Layer                                    ",
                                                      "    E1 - 3 / 4 IN PLASTER OR GYP BOARD;  !- Layer 4                                  ",
                                                      "  GlobalGeometryRules,                                                               ",
                                                      "    UpperLeftCorner,         !- Starting Vertex Position                             ",
                                                      "    Counterclockwise,        !- Vertex Entry Direction                               ",
                                                      "    Relative;                !- Coordinate System                                    ",
                                                      "  Zone,                                                                              ",
                                                      "    ZONE ONE,                !- Name                                                 ",
                                                      "    0,                       !- Direction of Relative North {deg}                    ",
                                                      "    0,                       !- X Origin {m}                                         ",
                                                      "    0,                       !- Y Origin {m}                                         ",
                                                      "    0,                       !- Z Origin {m}                                         ",
                                                      "    1,                       !- Type                                                 ",
                                                      "    1,                       !- Multiplier                                           ",
                                                      "    0,                       !- Ceiling Height {m}                                   ",
                                                      "    0;                       !- Volume {m3}                                          ",
                                                      "  ZoneList,                                                                          ",
                                                      "    ShadingZoneGroup,                                                                ",
                                                      "    ZONE ONE;                                                                        ",
                                                      "  BuildingSurface:Detailed,                                                          ",
                                                      "    Zn001:Wall-North,        !- Name                                                 ",
                                                      "    Wall,                    !- Surface Type                                         ",
                                                      "    EXTWALLdemo,             !- Construction Name                                    ",
                                                      "    ZONE ONE,                !- Zone Name                                            ",
                                                      "    Outdoors,                !- Outside Boundary Condition                           ",
                                                      "    ,                        !- Outside Boundary Condition Object                    ",
                                                      "    SunExposed,              !- Sun Exposure                                         ",
                                                      "    WindExposed,             !- Wind Exposure                                        ",
                                                      "    0.5000000,               !- View Factor to Ground                                ",
                                                      "    4,                       !- Number of Vertices                                   ",
                                                      "    5,5,3,  !- X,Y,Z ==> Vertex 1 {m}                                                ",
                                                      "    5,5,0,  !- X,Y,Z ==> Vertex 2 {m}                                                ",
                                                      "    -5,5,0,  !- X,Y,Z ==> Vertex 3 {m}                                               ",
                                                      "    -5,5,3;  !- X,Y,Z ==> Vertex 4 {m}                                               ",
                                                      "  BuildingSurface:Detailed,                                                          ",
                                                      "    Zn001:Wall-East,         !- Name                                                 ",
                                                      "    Wall,                    !- Surface Type                                         ",
                                                      "    EXTWALL09,               !- Construction Name                                    ",
                                                      "    ZONE ONE,                !- Zone Name                                            ",
                                                      "    Outdoors,                !- Outside Boundary Condition                           ",
                                                      "    ,                        !- Outside Boundary Condition Object                    ",
                                                      "    SunExposed,              !- Sun Exposure                                         ",
                                                      "    WindExposed,             !- Wind Exposure                                        ",
                                                      "    0.5000000,               !- View Factor to Ground                                ",
                                                      "    4,                       !- Number of Vertices                                   ",
                                                      "    5,-5,3,  !- X,Y,Z ==> Vertex 1 {m}                                               ",
                                                      "    5,-5,0,  !- X,Y,Z ==> Vertex 2 {m}                                               ",
                                                      "    5,5,0,  !- X,Y,Z ==> Vertex 3 {m}                                                ",
                                                      "    5,5,3;  !- X,Y,Z ==> Vertex 4 {m}                                                ",
                                                      "  BuildingSurface:Detailed,                                                          ",
                                                      "    Zn001:Wall-South,        !- Name                                                 ",
                                                      "    Wall,                    !- Surface Type                                         ",
                                                      "    R13WALL,                 !- Construction Name                                    ",
                                                      "    ZONE ONE,                !- Zone Name                                            ",
                                                      "    Outdoors,                !- Outside Boundary Condition                           ",
                                                      "    ,                        !- Outside Boundary Condition Object                    ",
                                                      "    SunExposed,              !- Sun Exposure                                         ",
                                                      "    WindExposed,             !- Wind Exposure                                        ",
                                                      "    0.5000000,               !- View Factor to Ground                                ",
                                                      "    4,                       !- Number of Vertices                                   ",
                                                      "    -5,-5,3,  !- X,Y,Z ==> Vertex 1 {m}                                              ",
                                                      "    -5,-5,0,  !- X,Y,Z ==> Vertex 2 {m}                                              ",
                                                      "    5,-5,0,  !- X,Y,Z ==> Vertex 3 {m}                                               ",
                                                      "    5,-5,3;  !- X,Y,Z ==> Vertex 4 {m}                                               ",
                                                      "  BuildingSurface:Detailed,                                                          ",
                                                      "    Zn001:Wall-West,         !- Name                                                 ",
                                                      "    Wall,                    !- Surface Type                                         ",
                                                      "    EXTWALL09,               !- Construction Name                                    ",
                                                      "    ZONE ONE,                !- Zone Name                                            ",
                                                      "    Outdoors,                !- Outside Boundary Condition                           ",
                                                      "    ,                        !- Outside Boundary Condition Object                    ",
                                                      "    SunExposed,              !- Sun Exposure                                         ",
                                                      "    WindExposed,             !- Wind Exposure                                        ",
                                                      "    0.5000000,               !- View Factor to Ground                                ",
                                                      "    4,                       !- Number of Vertices                                   ",
                                                      "    -5,5,3,  !- X,Y,Z ==> Vertex 1 {m}                                               ",
                                                      "    -5,5,0,  !- X,Y,Z ==> Vertex 2 {m}                                               ",
                                                      "    -5,-5,0,  !- X,Y,Z ==> Vertex 3 {m}                                              ",
                                                      "    -5,-5,3;  !- X,Y,Z ==> Vertex 4 {m}                                              ",
                                                      "  BuildingSurface:Detailed,                                                          ",
                                                      "    Zn001:roof,              !- Name                                                 ",
                                                      "    Roof,                    !- Surface Type                                         ",
                                                      "    ROOF31,                  !- Construction Name                                    ",
                                                      "    ZONE ONE,                !- Zone Name                                            ",
                                                      "    Outdoors,                !- Outside Boundary Condition                           ",
                                                      "    ,                        !- Outside Boundary Condition Object                    ",
                                                      "    SunExposed,              !- Sun Exposure                                         ",
                                                      "    WindExposed,             !- Wind Exposure                                        ",
                                                      "    0.0000000,               !- View Factor to Ground                                ",
                                                      "    4,                       !- Number of Vertices                                   ",
                                                      "    -5,-5,3,  !- X,Y,Z ==> Vertex 1 {m}                                              ",
                                                      "    5,-5,3,  !- X,Y,Z ==> Vertex 2 {m}                                               ",
                                                      "    5,5,3,  !- X,Y,Z ==> Vertex 3 {m}                                                ",
                                                      "    -5,5,3;  !- X,Y,Z ==> Vertex 4 {m}                                               ",
                                                      "  Schedule:Compact,                                                                  ",
                                                      "    ExtShadingSch:Zn001:roof,                                                        ",
                                                      "    Fraction,                !- Schedule Type Limits Name                            ",
                                                      "    Through: 12/31,          !- Field 1                                              ",
                                                      "    For: AllDays,            !- Field 2                                              ",
                                                      "    Until: 24:00,            !- Field 3                                              ",
                                                      "    0.5432;                  !- Field 4                                              ",
                                                      "  BuildingSurface:Detailed,                                                          ",
                                                      "    Zn001:floor,             !- Name                                                 ",
                                                      "    Floor,                   !- Surface Type                                         ",
                                                      "    SLAB FLOOR,              !- Construction Name                                    ",
                                                      "    ZONE ONE,                !- Zone Name                                            ",
                                                      "    Outdoors,                !- Outside Boundary Condition                           ",
                                                      "    ,                        !- Outside Boundary Condition Object                    ",
                                                      "    SunExposed,              !- Sun Exposure                                         ",
                                                      "    WindExposed,             !- Wind Exposure                                        ",
                                                      "    0.0000000,               !- View Factor to Ground                                ",
                                                      "    4,                       !- Number of Vertices                                   ",
                                                      "    -5,5,0,  !- X,Y,Z ==> Vertex 1 {m}                                               ",
                                                      "    5,5,0,  !- X,Y,Z ==> Vertex 2 {m}                                                ",
                                                      "    5,-5,0,  !- X,Y,Z ==> Vertex 3 {m}                                               ",
                                                      "    -5,-5,0;  !- X,Y,Z ==> Vertex 4 {m}                                              ",
                                                      "  FenestrationSurface:Detailed,                                                      ",
                                                      "    Zn001:Wall-South:Win001, !- Name                                                 ",
                                                      "    Window,                  !- Surface Type                                         ",
                                                      "    DOUBLE PANE HW WINDOW,   !- Construction Name                                    ",
                                                      "    Zn001:Wall-South,        !- Building Surface Name                                ",
                                                      "    ,                        !- Outside Boundary Condition Object                    ",
                                                      "    0.5000000,               !- View Factor to Ground                                ",
                                                      "    TestFrameAndDivider,     !- Frame and Divider Name                               ",
                                                      "    1.0,                     !- Multiplier                                           ",
                                                      "    4,                       !- Number of Vertices                                   ",
                                                      "    -3,-5,2.5,  !- X,Y,Z ==> Vertex 1 {m}                                            ",
                                                      "    -3,-5,0.5,  !- X,Y,Z ==> Vertex 2 {m}                                            ",
                                                      "    3,-5,0.5,  !- X,Y,Z ==> Vertex 3 {m}                                             ",
                                                      "    3,-5,2.5;  !- X,Y,Z ==> Vertex 4 {m}                                             ",
                                                      "  WindowProperty:FrameAndDivider,                                                    ",
                                                      "    TestFrameAndDivider,     !- Name                                                 ",
                                                      "    0.05,                    !- Frame Width {m}                                      ",
                                                      "    0.05,                    !- Frame Outside Projection {m}                         ",
                                                      "    0.05,                    !- Frame Inside Projection {m}                          ",
                                                      "    5.0,                     !- Frame Conductance {W/m2-K}                           ",
                                                      "    1.2,                     !- Ratio of Frame-Edge Glass Conductance to Center-Of-Gl",
                                                      "    0.8,                     !- Frame Solar Absorptance                              ",
                                                      "    0.8,                     !- Frame Visible Absorptance                            ",
                                                      "    0.9,                     !- Frame Thermal Hemispherical Emissivity               ",
                                                      "    DividedLite,             !- Divider Type                                         ",
                                                      "    0.02,                    !- Divider Width {m}                                    ",
                                                      "    2,                       !- Number of Horizontal Dividers                        ",
                                                      "    2,                       !- Number of Vertical Dividers                          ",
                                                      "    0.02,                    !- Divider Outside Projection {m}                       ",
                                                      "    0.02,                    !- Divider Inside Projection {m}                        ",
                                                      "    5.0,                     !- Divider Conductance {W/m2-K}                         ",
                                                      "    1.2,                     !- Ratio of Divider-Edge Glass Conductance to Center-Of-",
                                                      "    0.8,                     !- Divider Solar Absorptance                            ",
                                                      "    0.8,                     !- Divider Visible Absorptance                          ",
                                                      "    0.9;                     !- Divider Thermal Hemispherical Emissivity             ",
                                                      "  Shading:Zone:Detailed,                                                             ",
                                                      "    Zn001:Wall-South:Shade001,  !- Name                                              ",
                                                      "    Zn001:Wall-South,        !- Base Surface Name                                    ",
                                                      "    SunShading,              !- Transmittance Schedule Name                          ",
                                                      "    4,                       !- Number of Vertices                                   ",
                                                      "    -3,-5,2.5,  !- X,Y,Z ==> Vertex 1 {m}                                            ",
                                                      "    -3,-6,2.5,  !- X,Y,Z ==> Vertex 2 {m}                                            ",
                                                      "    3,-6,2.5,  !- X,Y,Z ==> Vertex 3 {m}                                             ",
                                                      "    3,-5,2.5;  !- X,Y,Z ==> Vertex 4 {m}                                             ",
                                                      "  ShadingProperty:Reflectance,                                                       ",
                                                      "    Zn001:Wall-South:Shade001,  !- Shading Surface Name                              ",
                                                      "    0.2,                     !- Diffuse Solar Reflectance of Unglazed Part of Shading",
                                                      "    0.2;                     !- Diffuse Visible Reflectance of Unglazed Part of Shadi"});

    ASSERT_TRUE(process_idf(idf_objects));

    SolarShading::clear_state();

    SimulationManager::GetProjectData(OutputFiles::getSingleton());
    bool FoundError = false;

    HeatBalanceManager::GetProjectControlData(OutputFiles::getSingleton(), FoundError); // read project control data
    EXPECT_FALSE(FoundError);                              // expect no errors

    HeatBalanceManager::SetPreConstructionInputParameters();
    ScheduleManager::ProcessScheduleInput(OutputFiles::getSingleton()); // read schedules

    HeatBalanceManager::GetMaterialData(OutputFiles::getSingleton(), FoundError);
    EXPECT_FALSE(FoundError);

    HeatBalanceManager::GetFrameAndDividerData(FoundError);
    EXPECT_FALSE(FoundError);

    HeatBalanceManager::GetConstructData(FoundError);
    EXPECT_FALSE(FoundError);

    HeatBalanceManager::GetZoneData(FoundError); // Read Zone data from input file
    EXPECT_FALSE(FoundError);

    SurfaceGeometry::GetGeometryParameters(OutputFiles::getSingleton(), FoundError);
    EXPECT_FALSE(FoundError);

    SizingManager::GetZoneSizingInput();

    SurfaceGeometry::CosZoneRelNorth.allocate(1);
    SurfaceGeometry::SinZoneRelNorth.allocate(1);

    SurfaceGeometry::CosZoneRelNorth(1) = std::cos(-Zone(1).RelNorth * DegToRadians);
    SurfaceGeometry::SinZoneRelNorth(1) = std::sin(-Zone(1).RelNorth * DegToRadians);
    SurfaceGeometry::CosBldgRelNorth = 1.0;
    SurfaceGeometry::SinBldgRelNorth = 0.0;

    compare_err_stream("");                         // just for debugging
    SurfaceGeometry::SetupZoneGeometry(OutputFiles::getSingleton(), FoundError); // this calls GetSurfaceData()
    EXPECT_FALSE(FoundError);

    compare_err_stream(""); // just for debugging

    SolarShading::GetShadowingInput(OutputFiles::getSingleton());

    for (int SurfNum = 1; SurfNum <= TotSurfaces; SurfNum++) {
        if (Surface(SurfNum).ExtBoundCond == 0 && Surface(SurfNum).Zone != 0) {
            int ZoneSize = Surface(SurfNum).DisabledShadowingZoneList.size();
            EXPECT_EQ(1, ZoneSize);
            std::vector<int> DisabledZones = Surface(SurfNum).DisabledShadowingZoneList;
            for (int i : DisabledZones) {
                EXPECT_EQ(1, i);
            }
        }
    }
}

TEST_F(EnergyPlusFixture, SolarShadingTest_PolygonClippingDirect)
{
    std::string const idf_objects = delimited_string({"  Building,                                                                          ",
                                                      "    DemoFDT,                 !- Name                                                 ",
                                                      "    0,                       !- North Axis {deg}                                     ",
                                                      "    Suburbs,                 !- Terrain                                              ",
                                                      "    3.9999999E-02,           !- Loads Convergence Tolerance Value                    ",
                                                      "    4.0000002E-03,           !- Temperature Convergence Tolerance Value {deltaC}     ",
                                                      "    FullExterior,            !- Solar Distribution                                   ",
                                                      "    ,                        !- Maximum Number of Warmup Days                        ",
                                                      "    6;                       !- Minimum Number of Warmup Days                        ",
                                                      "  ShadowCalculation,                                                                 ",
                                                      "    PolygonClipping,         !- Shading Calculation Method                           ",
                                                      "    Timestep,                !- Shading Calculation Update Frequency Method          ",
                                                      "    ,                        !- Shading Calculation Update Frequency                 ",
                                                      "    ,                        !- Maximum Figures in Shadow Overlap Calculations       ",
                                                      "    ,                        !- Polygon Clipping Algorithm                           ",
                                                      "    ,                        !- Pixel Counting Resolution                            ",
                                                      "    DetailedSkyDiffuseModeling;  !- Sky Diffuse Modeling Algorithm                   ",
                                                      "  SurfaceConvectionAlgorithm:Inside,TARP;                                            ",
                                                      "  SurfaceConvectionAlgorithm:Outside,TARP;                                           ",
                                                      "  HeatBalanceAlgorithm,ConductionTransferFunction;                                   ",
                                                      "  Timestep,6;                                                                        ",
                                                      "  RunPeriod,                                                                         ",
                                                      "    RP1,                     !- Name                                                 ",
                                                      "    1,                       !- Begin Month                                          ",
                                                      "    1,                       !- Begin Day of Month                                   ",
                                                      "    ,                        !- Begin Year                                           ",
                                                      "    12,                      !- End Month                                            ",
                                                      "    31,                      !- End Day of Month                                     ",
                                                      "    ,                        !- End Year                                             ",
                                                      "    ,                        !- Day of Week for Start Day                            ",
                                                      "    ,                        !- Use Weather File Holidays and Special Days           ",
                                                      "    ,                        !- Use Weather File Daylight Saving Period              ",
                                                      "    ,                        !- Apply Weekend Holiday Rule                           ",
                                                      "    ,                        !- Use Weather File Rain Indicators                     ",
                                                      "    ;                        !- Use Weather File Snow Indicators                     ",
                                                      "  ScheduleTypeLimits,                                                                ",
                                                      "    Fraction,                !- Name                                                 ",
                                                      "    0.0,                     !- Lower Limit Value                                    ",
                                                      "    1.0,                     !- Upper Limit Value                                    ",
                                                      "    Continuous;              !- Numeric Type                                         ",
                                                      "  ScheduleTypeLimits,                                                                ",
                                                      "    ON/OFF,                  !- Name                                                 ",
                                                      "    0,                       !- Lower Limit Value                                    ",
                                                      "    1,                       !- Upper Limit Value                                    ",
                                                      "    Discrete;                !- Numeric Type                                         ",
                                                      "  Schedule:Compact,                                                                  ",
                                                      "    SunShading,              !- Name                                                 ",
                                                      "    ON/OFF,                  !- Schedule Type Limits Name                            ",
                                                      "    Through: 4/30,           !- Field 1                                              ",
                                                      "    For: AllDays,            !- Field 2                                              ",
                                                      "    until: 24:00,1,          !- Field 3                                              ",
                                                      "    Through: 10/31,          !- Field 5                                              ",
                                                      "    For: AllDays,            !- Field 6                                              ",
                                                      "    until: 24:00,0,          !- Field 7                                              ",
                                                      "    Through: 12/31,          !- Field 9                                              ",
                                                      "    For: AllDays,            !- Field 10                                             ",
                                                      "    until: 24:00,1;          !- Field 11                                             ",
                                                      "  Material,                                                                          ",
                                                      "    A2 - 4 IN DENSE FACE BRICK,  !- Name                                             ",
                                                      "    Rough,                   !- Roughness                                            ",
                                                      "    0.1014984,               !- Thickness {m}                                        ",
                                                      "    1.245296,                !- Conductivity {W/m-K}                                 ",
                                                      "    2082.400,                !- Density {kg/m3}                                      ",
                                                      "    920.4800,                !- Specific Heat {J/kg-K}                               ",
                                                      "    0.9000000,               !- Thermal Absorptance                                  ",
                                                      "    0.9300000,               !- Solar Absorptance                                    ",
                                                      "    0.9300000;               !- Visible Absorptance                                  ",
                                                      "  Material,                                                                          ",
                                                      "    E1 - 3 / 4 IN PLASTER OR GYP BOARD,  !- Name                                     ",
                                                      "    Smooth,                  !- Roughness                                            ",
                                                      "    1.9050000E-02,           !- Thickness {m}                                        ",
                                                      "    0.7264224,               !- Conductivity {W/m-K}                                 ",
                                                      "    1601.846,                !- Density {kg/m3}                                      ",
                                                      "    836.8000,                !- Specific Heat {J/kg-K}                               ",
                                                      "    0.9000000,               !- Thermal Absorptance                                  ",
                                                      "    0.9200000,               !- Solar Absorptance                                    ",
                                                      "    0.9200000;               !- Visible Absorptance                                  ",
                                                      "  Material,                                                                          ",
                                                      "    E2 - 1 / 2 IN SLAG OR STONE,  !- Name                                            ",
                                                      "    Rough,                   !- Roughness                                            ",
                                                      "    1.2710161E-02,           !- Thickness {m}                                        ",
                                                      "    1.435549,                !- Conductivity {W/m-K}                                 ",
                                                      "    881.0155,                !- Density {kg/m3}                                      ",
                                                      "    1673.600,                !- Specific Heat {J/kg-K}                               ",
                                                      "    0.9000000,               !- Thermal Absorptance                                  ",
                                                      "    0.5500000,               !- Solar Absorptance                                    ",
                                                      "    0.5500000;               !- Visible Absorptance                                  ",
                                                      "  Material,                                                                          ",
                                                      "    C12 - 2 IN HW CONCRETE,  !- Name                                                 ",
                                                      "    MediumRough,             !- Roughness                                            ",
                                                      "    5.0901599E-02,           !- Thickness {m}                                        ",
                                                      "    1.729577,                !- Conductivity {W/m-K}                                 ",
                                                      "    2242.585,                !- Density {kg/m3}                                      ",
                                                      "    836.8000,                !- Specific Heat {J/kg-K}                               ",
                                                      "    0.9000000,               !- Thermal Absorptance                                  ",
                                                      "    0.6500000,               !- Solar Absorptance                                    ",
                                                      "    0.6500000;               !- Visible Absorptance                                  ",
                                                      "  Material:NoMass,                                                                   ",
                                                      "    R13LAYER,                !- Name                                                 ",
                                                      "    Rough,                   !- Roughness                                            ",
                                                      "    2.290965,                !- Thermal Resistance {m2-K/W}                          ",
                                                      "    0.9000000,               !- Thermal Absorptance                                  ",
                                                      "    0.7500000,               !- Solar Absorptance                                    ",
                                                      "    0.7500000;               !- Visible Absorptance                                  ",
                                                      "  WindowMaterial:Glazing,                                                            ",
                                                      "    GLASS - CLEAR PLATE 1 / 4 IN,  !- Name                                           ",
                                                      "    SpectralAverage,         !- Optical Data Type                                    ",
                                                      "    ,                        !- Window Glass Spectral Data Set Name                  ",
                                                      "    0.006,                   !- Thickness {m}                                        ",
                                                      "    0.80,                    !- Solar Transmittance at Normal Incidence              ",
                                                      "    0.10,                    !- Front Side Solar Reflectance at Normal Incidence     ",
                                                      "    0.10,                    !- Back Side Solar Reflectance at Normal Incidence      ",
                                                      "    0.80,                    !- Visible Transmittance at Normal Incidence            ",
                                                      "    0.10,                    !- Front Side Visible Reflectance at Normal Incidence   ",
                                                      "    0.10,                    !- Back Side Visible Reflectance at Normal Incidence    ",
                                                      "    0.0,                     !- Infrared Transmittance at Normal Incidence           ",
                                                      "    0.84,                    !- Front Side Infrared Hemispherical Emissivity         ",
                                                      "    0.84,                    !- Back Side Infrared Hemispherical Emissivity          ",
                                                      "    0.9;                     !- Conductivity {W/m-K}                                 ",
                                                      "  WindowMaterial:Gas,                                                                ",
                                                      "    AIRGAP,                  !- Name                                                 ",
                                                      "    AIR,                     !- Gas Type                                             ",
                                                      "    0.0125;                  !- Thickness {m}                                        ",
                                                      "  Construction,                                                                      ",
                                                      "    R13WALL,                 !- Name                                                 ",
                                                      "    R13LAYER;                !- Outside Layer                                        ",
                                                      "  Construction,                                                                      ",
                                                      "    EXTWALL09,               !- Name                                                 ",
                                                      "    A2 - 4 IN DENSE FACE BRICK,  !- Outside Layer                                    ",
                                                      "    E1 - 3 / 4 IN PLASTER OR GYP BOARD;  !- Layer 4                                  ",
                                                      "  Construction,                                                                      ",
                                                      "    INTERIOR,                !- Name                                                 ",
                                                      "    C12 - 2 IN HW CONCRETE;  !- Layer 4                                              ",
                                                      "  Construction,                                                                      ",
                                                      "    SLAB FLOOR,              !- Name                                                 ",
                                                      "    C12 - 2 IN HW CONCRETE;  !- Layer 4                                              ",
                                                      "  Construction,                                                                      ",
                                                      "    ROOF31,                  !- Name                                                 ",
                                                      "    E2 - 1 / 2 IN SLAG OR STONE,  !- Outside Layer                                   ",
                                                      "    C12 - 2 IN HW CONCRETE;  !- Layer 4                                              ",
                                                      "  Construction,                                                                      ",
                                                      "    DOUBLE PANE HW WINDOW,   !- Name                                                 ",
                                                      "    GLASS - CLEAR PLATE 1 / 4 IN,  !- Outside Layer                                  ",
                                                      "    AIRGAP,                  !- Layer 2                                              ",
                                                      "    GLASS - CLEAR PLATE 1 / 4 IN;  !- Layer 3                                        ",
                                                      "  Construction,                                                                      ",
                                                      "    PARTITION02,             !- Name                                                 ",
                                                      "    E1 - 3 / 4 IN PLASTER OR GYP BOARD,  !- Outside Layer                            ",
                                                      "    C12 - 2 IN HW CONCRETE,  !- Layer 4                                              ",
                                                      "    E1 - 3 / 4 IN PLASTER OR GYP BOARD;  !- Layer 3                                  ",
                                                      "  Construction,                                                                      ",
                                                      "    single PANE HW WINDOW,   !- Name                                                 ",
                                                      "    GLASS - CLEAR PLATE 1 / 4 IN;  !- Outside Layer                                  ",
                                                      "  Construction,                                                                      ",
                                                      "    EXTWALLdemo,             !- Name                                                 ",
                                                      "    A2 - 4 IN DENSE FACE BRICK,  !- Outside Layer                                    ",
                                                      "    E1 - 3 / 4 IN PLASTER OR GYP BOARD;  !- Layer 4                                  ",
                                                      "  GlobalGeometryRules,                                                               ",
                                                      "    UpperLeftCorner,         !- Starting Vertex Position                             ",
                                                      "    Counterclockwise,        !- Vertex Entry Direction                               ",
                                                      "    Relative;                !- Coordinate System                                    ",
                                                      "  Zone,                                                                              ",
                                                      "    ZONE ONE,                !- Name                                                 ",
                                                      "    0,                       !- Direction of Relative North {deg}                    ",
                                                      "    0,                       !- X Origin {m}                                         ",
                                                      "    0,                       !- Y Origin {m}                                         ",
                                                      "    0,                       !- Z Origin {m}                                         ",
                                                      "    1,                       !- Type                                                 ",
                                                      "    1,                       !- Multiplier                                           ",
                                                      "    0,                       !- Ceiling Height {m}                                   ",
                                                      "    0;                       !- Volume {m3}                                          ",
                                                      "  BuildingSurface:Detailed,                                                          ",
                                                      "    Zn001:Wall-North,        !- Name                                                 ",
                                                      "    Wall,                    !- Surface Type                                         ",
                                                      "    EXTWALLdemo,             !- Construction Name                                    ",
                                                      "    ZONE ONE,                !- Zone Name                                            ",
                                                      "    Outdoors,                !- Outside Boundary Condition                           ",
                                                      "    ,                        !- Outside Boundary Condition Object                    ",
                                                      "    SunExposed,              !- Sun Exposure                                         ",
                                                      "    WindExposed,             !- Wind Exposure                                        ",
                                                      "    0.5000000,               !- View Factor to Ground                                ",
                                                      "    4,                       !- Number of Vertices                                   ",
                                                      "    5,5,3,  !- X,Y,Z ==> Vertex 1 {m}                                                ",
                                                      "    5,5,0,  !- X,Y,Z ==> Vertex 2 {m}                                                ",
                                                      "    -5,5,0,  !- X,Y,Z ==> Vertex 3 {m}                                               ",
                                                      "    -5,5,3;  !- X,Y,Z ==> Vertex 4 {m}                                               ",
                                                      "  BuildingSurface:Detailed,                                                          ",
                                                      "    Zn001:Wall-East,         !- Name                                                 ",
                                                      "    Wall,                    !- Surface Type                                         ",
                                                      "    EXTWALL09,               !- Construction Name                                    ",
                                                      "    ZONE ONE,                !- Zone Name                                            ",
                                                      "    Outdoors,                !- Outside Boundary Condition                           ",
                                                      "    ,                        !- Outside Boundary Condition Object                    ",
                                                      "    SunExposed,              !- Sun Exposure                                         ",
                                                      "    WindExposed,             !- Wind Exposure                                        ",
                                                      "    0.5000000,               !- View Factor to Ground                                ",
                                                      "    4,                       !- Number of Vertices                                   ",
                                                      "    5,-5,3,  !- X,Y,Z ==> Vertex 1 {m}                                               ",
                                                      "    5,-5,0,  !- X,Y,Z ==> Vertex 2 {m}                                               ",
                                                      "    5,5,0,  !- X,Y,Z ==> Vertex 3 {m}                                                ",
                                                      "    5,5,3;  !- X,Y,Z ==> Vertex 4 {m}                                                ",
                                                      "  BuildingSurface:Detailed,                                                          ",
                                                      "    Zn001:Wall-South,        !- Name                                                 ",
                                                      "    Wall,                    !- Surface Type                                         ",
                                                      "    R13WALL,                 !- Construction Name                                    ",
                                                      "    ZONE ONE,                !- Zone Name                                            ",
                                                      "    Outdoors,                !- Outside Boundary Condition                           ",
                                                      "    ,                        !- Outside Boundary Condition Object                    ",
                                                      "    SunExposed,              !- Sun Exposure                                         ",
                                                      "    WindExposed,             !- Wind Exposure                                        ",
                                                      "    0.5000000,               !- View Factor to Ground                                ",
                                                      "    4,                       !- Number of Vertices                                   ",
                                                      "    -5,-5,3,  !- X,Y,Z ==> Vertex 1 {m}                                              ",
                                                      "    -5,-5,0,  !- X,Y,Z ==> Vertex 2 {m}                                              ",
                                                      "    5,-5,0,  !- X,Y,Z ==> Vertex 3 {m}                                               ",
                                                      "    5,-5,3;  !- X,Y,Z ==> Vertex 4 {m}                                               ",
                                                      "  BuildingSurface:Detailed,                                                          ",
                                                      "    Zn001:Wall-West,         !- Name                                                 ",
                                                      "    Wall,                    !- Surface Type                                         ",
                                                      "    EXTWALL09,               !- Construction Name                                    ",
                                                      "    ZONE ONE,                !- Zone Name                                            ",
                                                      "    Outdoors,                !- Outside Boundary Condition                           ",
                                                      "    ,                        !- Outside Boundary Condition Object                    ",
                                                      "    SunExposed,              !- Sun Exposure                                         ",
                                                      "    WindExposed,             !- Wind Exposure                                        ",
                                                      "    0.5000000,               !- View Factor to Ground                                ",
                                                      "    4,                       !- Number of Vertices                                   ",
                                                      "    -5,5,3,  !- X,Y,Z ==> Vertex 1 {m}                                               ",
                                                      "    -5,5,0,  !- X,Y,Z ==> Vertex 2 {m}                                               ",
                                                      "    -5,-5,0,  !- X,Y,Z ==> Vertex 3 {m}                                              ",
                                                      "    -5,-5,3;  !- X,Y,Z ==> Vertex 4 {m}                                              ",
                                                      "  BuildingSurface:Detailed,                                                          ",
                                                      "    Zn001:roof,              !- Name                                                 ",
                                                      "    Roof,                    !- Surface Type                                         ",
                                                      "    ROOF31,                  !- Construction Name                                    ",
                                                      "    ZONE ONE,                !- Zone Name                                            ",
                                                      "    Outdoors,                !- Outside Boundary Condition                           ",
                                                      "    ,                        !- Outside Boundary Condition Object                    ",
                                                      "    SunExposed,              !- Sun Exposure                                         ",
                                                      "    WindExposed,             !- Wind Exposure                                        ",
                                                      "    0.0000000,               !- View Factor to Ground                                ",
                                                      "    4,                       !- Number of Vertices                                   ",
                                                      "    -5,-5,3,  !- X,Y,Z ==> Vertex 1 {m}                                              ",
                                                      "    5,-5,3,  !- X,Y,Z ==> Vertex 2 {m}                                               ",
                                                      "    5,5,3,  !- X,Y,Z ==> Vertex 3 {m}                                                ",
                                                      "    -5,5,3;  !- X,Y,Z ==> Vertex 4 {m}                                               ",
                                                      "  BuildingSurface:Detailed,                                                          ",
                                                      "    Zn001:floor,             !- Name                                                 ",
                                                      "    Floor,                   !- Surface Type                                         ",
                                                      "    SLAB FLOOR,              !- Construction Name                                    ",
                                                      "    ZONE ONE,                !- Zone Name                                            ",
                                                      "    Outdoors,                !- Outside Boundary Condition                           ",
                                                      "    ,                        !- Outside Boundary Condition Object                    ",
                                                      "    SunExposed,              !- Sun Exposure                                         ",
                                                      "    WindExposed,             !- Wind Exposure                                        ",
                                                      "    0.0000000,               !- View Factor to Ground                                ",
                                                      "    4,                       !- Number of Vertices                                   ",
                                                      "    -5,5,0,  !- X,Y,Z ==> Vertex 1 {m}                                               ",
                                                      "    5,5,0,  !- X,Y,Z ==> Vertex 2 {m}                                                ",
                                                      "    5,-5,0,  !- X,Y,Z ==> Vertex 3 {m}                                               ",
                                                      "    -5,-5,0;  !- X,Y,Z ==> Vertex 4 {m}                                              ",
                                                      "  FenestrationSurface:Detailed,                                                      ",
                                                      "    Zn001:Wall-South:Win001, !- Name                                                 ",
                                                      "    Window,                  !- Surface Type                                         ",
                                                      "    DOUBLE PANE HW WINDOW,   !- Construction Name                                    ",
                                                      "    Zn001:Wall-South,        !- Building Surface Name                                ",
                                                      "    ,                        !- Outside Boundary Condition Object                    ",
                                                      "    0.5000000,               !- View Factor to Ground                                ",
                                                      "    TestFrameAndDivider,     !- Frame and Divider Name                               ",
                                                      "    1.0,                     !- Multiplier                                           ",
                                                      "    4,                       !- Number of Vertices                                   ",
                                                      "    -3,-5,2.5,  !- X,Y,Z ==> Vertex 1 {m}                                            ",
                                                      "    -3,-5,0.5,  !- X,Y,Z ==> Vertex 2 {m}                                            ",
                                                      "    3,-5,0.5,  !- X,Y,Z ==> Vertex 3 {m}                                             ",
                                                      "    3,-5,2.5;  !- X,Y,Z ==> Vertex 4 {m}                                             ",
                                                      "  WindowProperty:FrameAndDivider,                                                    ",
                                                      "    TestFrameAndDivider,     !- Name                                                 ",
                                                      "    0.05,                    !- Frame Width {m}                                      ",
                                                      "    0.05,                    !- Frame Outside Projection {m}                         ",
                                                      "    0.05,                    !- Frame Inside Projection {m}                          ",
                                                      "    5.0,                     !- Frame Conductance {W/m2-K}                           ",
                                                      "    1.2,                     !- Ratio of Frame-Edge Glass Conductance to Center-Of-Gl",
                                                      "    0.8,                     !- Frame Solar Absorptance                              ",
                                                      "    0.8,                     !- Frame Visible Absorptance                            ",
                                                      "    0.9,                     !- Frame Thermal Hemispherical Emissivity               ",
                                                      "    DividedLite,             !- Divider Type                                         ",
                                                      "    0.02,                    !- Divider Width {m}                                    ",
                                                      "    2,                       !- Number of Horizontal Dividers                        ",
                                                      "    2,                       !- Number of Vertical Dividers                          ",
                                                      "    0.02,                    !- Divider Outside Projection {m}                       ",
                                                      "    0.02,                    !- Divider Inside Projection {m}                        ",
                                                      "    5.0,                     !- Divider Conductance {W/m2-K}                         ",
                                                      "    1.2,                     !- Ratio of Divider-Edge Glass Conductance to Center-Of-",
                                                      "    0.8,                     !- Divider Solar Absorptance                            ",
                                                      "    0.8,                     !- Divider Visible Absorptance                          ",
                                                      "    0.9;                     !- Divider Thermal Hemispherical Emissivity             ",
                                                      "  Shading:Zone:Detailed,                                                             ",
                                                      "    Zn001:Wall-South:Shade001,  !- Name                                              ",
                                                      "    Zn001:Wall-South,        !- Base Surface Name                                    ",
                                                      "    SunShading,              !- Transmittance Schedule Name                          ",
                                                      "    4,                       !- Number of Vertices                                   ",
                                                      "    -3,-5,2.5,  !- X,Y,Z ==> Vertex 1 {m}                                            ",
                                                      "    -3,-6,2.5,  !- X,Y,Z ==> Vertex 2 {m}                                            ",
                                                      "    3,-6,2.5,  !- X,Y,Z ==> Vertex 3 {m}                                             ",
                                                      "    3,-5,2.5;  !- X,Y,Z ==> Vertex 4 {m}                                             ",
                                                      "  ShadingProperty:Reflectance,                                                       ",
                                                      "    Zn001:Wall-South:Shade001,  !- Shading Surface Name                              ",
                                                      "    0.2,                     !- Diffuse Solar Reflectance of Unglazed Part of Shading",
                                                      "    0.2;                     !- Diffuse Visible Reflectance of Unglazed Part of Shadi"});

    ASSERT_TRUE(process_idf(idf_objects));

    SimulationManager::GetProjectData(OutputFiles::getSingleton());
    bool FoundError = false;

    HeatBalanceManager::GetProjectControlData(OutputFiles::getSingleton(), FoundError); // read project control data
    EXPECT_FALSE(FoundError);                                                           // expect no errors

    HeatBalanceManager::SetPreConstructionInputParameters();
    ScheduleManager::ProcessScheduleInput(OutputFiles::getSingleton()); // read schedules

    HeatBalanceManager::GetMaterialData(OutputFiles::getSingleton(), FoundError);
    EXPECT_FALSE(FoundError);

    HeatBalanceManager::GetFrameAndDividerData(FoundError);
    EXPECT_FALSE(FoundError);

    HeatBalanceManager::GetConstructData(FoundError);
    EXPECT_FALSE(FoundError);

    HeatBalanceManager::GetZoneData(FoundError); // Read Zone data from input file
    EXPECT_FALSE(FoundError);

    SurfaceGeometry::GetGeometryParameters(OutputFiles::getSingleton(), FoundError);
    EXPECT_FALSE(FoundError);

    SurfaceGeometry::CosZoneRelNorth.allocate(1);
    SurfaceGeometry::SinZoneRelNorth.allocate(1);

    SurfaceGeometry::CosZoneRelNorth(1) = std::cos(-Zone(1).RelNorth * DegToRadians);
    SurfaceGeometry::SinZoneRelNorth(1) = std::sin(-Zone(1).RelNorth * DegToRadians);
    SurfaceGeometry::CosBldgRelNorth = 1.0;
    SurfaceGeometry::SinBldgRelNorth = 0.0;

    SurfaceGeometry::GetSurfaceData(OutputFiles::getSingleton(), FoundError); // setup zone geometry and get zone data
    EXPECT_FALSE(FoundError);                                                 // expect no errors

    //	compare_err_stream( "" ); // just for debugging

    SurfaceGeometry::SetupZoneGeometry(OutputFiles::getSingleton(), FoundError); // this calls GetSurfaceData()
    EXPECT_FALSE(FoundError);

    SolarShading::AllocateModuleArrays();
    SolarShading::DetermineShadowingCombinations();
    DataEnvironment::DayOfYear_Schedule = 168;
    DataEnvironment::DayOfWeek = 6;
    DataGlobals::TimeStep = 4;
    DataGlobals::HourOfDay = 9;

    //	compare_err_stream( "" ); // just for debugging
    EXPECT_FALSE(DataSystemVariables::SlaterBarsky);

    DataSurfaces::ShadingTransmittanceVaries = true;
    DataSystemVariables::DetailedSkyDiffuseAlgorithm = true;
    SolarDistribution = FullExterior;
    DataSystemVariables::SlaterBarsky = true;

    CalcSkyDifShading = true;
    SolarShading::InitSolarCalculations();
    SolarShading::SkyDifSolarShading();
    CalcSkyDifShading = false;

    FigureSolarBeamAtTimestep(DataGlobals::HourOfDay, DataGlobals::TimeStep);

    EXPECT_NEAR(0.6504, DifShdgRatioIsoSkyHRTS(4, 9, 6), 0.0001);
    EXPECT_NEAR(0.9152, DifShdgRatioHorizHRTS(4, 9, 6), 0.0001);

    DataSystemVariables::SlaterBarsky = false;
}<|MERGE_RESOLUTION|>--- conflicted
+++ resolved
@@ -671,16 +671,11 @@
 
     FigureSolarBeamAtTimestep(DataGlobals::HourOfDay, DataGlobals::TimeStep);
 
-<<<<<<< HEAD
     int windowSurfNum = UtilityRoutines::FindItemInList("ZN001:WALL-SOUTH:WIN001", DataSurfaces::Surface);
     EXPECT_NEAR(0.6504, DifShdgRatioIsoSkyHRTS(4, 9, windowSurfNum), 0.0001);
     EXPECT_NEAR(0.9152, DifShdgRatioHorizHRTS(4, 9, windowSurfNum), 0.0001);
-=======
-    EXPECT_NEAR(0.6504, DifShdgRatioIsoSkyHRTS(4, 9, 6), 0.0001);
-    EXPECT_NEAR(0.9152, DifShdgRatioHorizHRTS(4, 9, 6), 0.0001);
-
-
->>>>>>> cc126b86
+
+
 }
 
 TEST_F(EnergyPlusFixture, SolarShadingTest_ExternalShadingIO)
