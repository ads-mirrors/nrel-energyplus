--- conflicted
+++ resolved
@@ -213,7 +213,6 @@
                                                      ErrorsFound);
         }
         state.dataOutsideEnergySrcs->EnergySource(EnergySourceNum).Name = state.dataIPShortCut->cAlphaArgs(1);
-<<<<<<< HEAD
 
         if (EnergySourceNum <= NumDistrictUnitsHeat + NumDistrictUnitsCool) {
             state.dataOutsideEnergySrcs->EnergySource(EnergySourceNum).InletNodeNum =
@@ -224,7 +223,7 @@
                                                     state.dataIPShortCut->cAlphaArgs(1),
                                                     DataLoopNode::NodeFluidType::Water,
                                                     DataLoopNode::NodeConnectionType::Inlet,
-                                                    1,
+                                                    NodeInputManager::compFluidStream::Primary,
                                                     DataLoopNode::ObjectIsNotParent);
             state.dataOutsideEnergySrcs->EnergySource(EnergySourceNum).OutletNodeNum =
                 NodeInputManager::GetOnlySingleNode(state,
@@ -234,7 +233,7 @@
                                                     state.dataIPShortCut->cAlphaArgs(1),
                                                     DataLoopNode::NodeFluidType::Water,
                                                     DataLoopNode::NodeConnectionType::Outlet,
-                                                    1,
+                                                    NodeInputManager::compFluidStream::Primary,
                                                     DataLoopNode::ObjectIsNotParent);
         } else {
             state.dataOutsideEnergySrcs->EnergySource(EnergySourceNum).InletNodeNum =
@@ -245,7 +244,7 @@
                                                     state.dataIPShortCut->cAlphaArgs(1),
                                                     DataLoopNode::NodeFluidType::Steam,
                                                     DataLoopNode::NodeConnectionType::Inlet,
-                                                    1,
+                                                    NodeInputManager::compFluidStream::Primary,
                                                     DataLoopNode::ObjectIsNotParent);
             state.dataOutsideEnergySrcs->EnergySource(EnergySourceNum).OutletNodeNum =
                 NodeInputManager::GetOnlySingleNode(state,
@@ -255,32 +254,10 @@
                                                     state.dataIPShortCut->cAlphaArgs(1),
                                                     DataLoopNode::NodeFluidType::Steam,
                                                     DataLoopNode::NodeConnectionType::Outlet,
-                                                    1,
+                                                    NodeInputManager::compFluidStream::Primary,
                                                     DataLoopNode::ObjectIsNotParent);
         }
 
-=======
-        state.dataOutsideEnergySrcs->EnergySource(EnergySourceNum).InletNodeNum =
-            NodeInputManager::GetOnlySingleNode(state,
-                                                state.dataIPShortCut->cAlphaArgs(2),
-                                                ErrorsFound,
-                                                state.dataIPShortCut->cCurrentModuleObject,
-                                                state.dataIPShortCut->cAlphaArgs(1),
-                                                DataLoopNode::NodeFluidType::Water,
-                                                DataLoopNode::NodeConnectionType::Inlet,
-                                                NodeInputManager::compFluidStream::Primary,
-                                                DataLoopNode::ObjectIsNotParent);
-        state.dataOutsideEnergySrcs->EnergySource(EnergySourceNum).OutletNodeNum =
-            NodeInputManager::GetOnlySingleNode(state,
-                                                state.dataIPShortCut->cAlphaArgs(3),
-                                                ErrorsFound,
-                                                state.dataIPShortCut->cCurrentModuleObject,
-                                                state.dataIPShortCut->cAlphaArgs(1),
-                                                DataLoopNode::NodeFluidType::Water,
-                                                DataLoopNode::NodeConnectionType::Outlet,
-                                                NodeInputManager::compFluidStream::Primary,
-                                                DataLoopNode::ObjectIsNotParent);
->>>>>>> ab0f1654
         BranchNodeConnections::TestCompSet(state,
                                            state.dataIPShortCut->cCurrentModuleObject,
                                            state.dataIPShortCut->cAlphaArgs(1),
