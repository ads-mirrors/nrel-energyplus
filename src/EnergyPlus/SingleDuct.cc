// EnergyPlus, Copyright (c) 1996-2025, The Board of Trustees of the University of Illinois,
// The Regents of the University of California, through Lawrence Berkeley National Laboratory
// (subject to receipt of any required approvals from the U.S. Dept. of Energy), Oak Ridge
// National Laboratory, managed by UT-Battelle, Alliance for Sustainable Energy, LLC, and other
// contributors. All rights reserved.
//
// NOTICE: This Software was developed under funding from the U.S. Department of Energy and the
// U.S. Government consequently retains certain rights. As such, the U.S. Government has been
// granted for itself and others acting on its behalf a paid-up, nonexclusive, irrevocable,
// worldwide license in the Software to reproduce, distribute copies to the public, prepare
// derivative works, and perform publicly and display publicly, and to permit others to do so.
//
// Redistribution and use in source and binary forms, with or without modification, are permitted
// provided that the following conditions are met:
//
// (1) Redistributions of source code must retain the above copyright notice, this list of
//     conditions and the following disclaimer.
//
// (2) Redistributions in binary form must reproduce the above copyright notice, this list of
//     conditions and the following disclaimer in the documentation and/or other materials
//     provided with the distribution.
//
// (3) Neither the name of the University of California, Lawrence Berkeley National Laboratory,
//     the University of Illinois, U.S. Dept. of Energy nor the names of its contributors may be
//     used to endorse or promote products derived from this software without specific prior
//     written permission.
//
// (4) Use of EnergyPlus(TM) Name. If Licensee (i) distributes the software in stand-alone form
//     without changes from the version obtained under this License, or (ii) Licensee makes a
//     reference solely to the software portion of its product, Licensee must refer to the
//     software as "EnergyPlus version X" software, where "X" is the version number Licensee
//     obtained under this License and may not use a different name for the software. Except as
//     specifically required in this Section (4), Licensee shall not use in a company name, a
//     product name, in advertising, publicity, or other promotional activities any name, trade
//     name, trademark, logo, or other designation of "EnergyPlus", "E+", "e+" or confusingly
//     similar designation, without the U.S. Department of Energy's prior written consent.
//
// THIS SOFTWARE IS PROVIDED BY THE COPYRIGHT HOLDERS AND CONTRIBUTORS "AS IS" AND ANY EXPRESS OR
// IMPLIED WARRANTIES, INCLUDING, BUT NOT LIMITED TO, THE IMPLIED WARRANTIES OF MERCHANTABILITY
// AND FITNESS FOR A PARTICULAR PURPOSE ARE DISCLAIMED. IN NO EVENT SHALL THE COPYRIGHT OWNER OR
// CONTRIBUTORS BE LIABLE FOR ANY DIRECT, INDIRECT, INCIDENTAL, SPECIAL, EXEMPLARY, OR
// CONSEQUENTIAL DAMAGES (INCLUDING, BUT NOT LIMITED TO, PROCUREMENT OF SUBSTITUTE GOODS OR
// SERVICES; LOSS OF USE, DATA, OR PROFITS; OR BUSINESS INTERRUPTION) HOWEVER CAUSED AND ON ANY
// THEORY OF LIABILITY, WHETHER IN CONTRACT, STRICT LIABILITY, OR TORT (INCLUDING NEGLIGENCE OR
// OTHERWISE) ARISING IN ANY WAY OUT OF THE USE OF THIS SOFTWARE, EVEN IF ADVISED OF THE
// POSSIBILITY OF SUCH DAMAGE.

// C++ Headers
#include <cmath>

// ObjexxFCL Headers
#include <ObjexxFCL/Array.functions.hh>

// EnergyPlus Headers
#include <AirflowNetwork/Solver.hpp>
#include <EnergyPlus/Autosizing/Base.hh>
#include <EnergyPlus/BranchNodeConnections.hh>
#include <EnergyPlus/Data/EnergyPlusData.hh>
#include <EnergyPlus/DataContaminantBalance.hh>
#include <EnergyPlus/DataConvergParams.hh>
#include <EnergyPlus/DataDefineEquip.hh>
#include <EnergyPlus/DataEnvironment.hh>
#include <EnergyPlus/DataHVACGlobals.hh>
#include <EnergyPlus/DataHeatBalFanSys.hh>
#include <EnergyPlus/DataHeatBalance.hh>
#include <EnergyPlus/DataIPShortCuts.hh>
#include <EnergyPlus/DataLoopNode.hh>
#include <EnergyPlus/DataSizing.hh>
#include <EnergyPlus/DataZoneEnergyDemands.hh>
#include <EnergyPlus/DataZoneEquipment.hh>
#include <EnergyPlus/EMSManager.hh>
#include <EnergyPlus/Fans.hh>
#include <EnergyPlus/FluidProperties.hh>
#include <EnergyPlus/General.hh>
#include <EnergyPlus/GeneralRoutines.hh>
#include <EnergyPlus/GlobalNames.hh>
#include <EnergyPlus/HeatingCoils.hh>
#include <EnergyPlus/InputProcessing/InputProcessor.hh>
#include <EnergyPlus/NodeInputManager.hh>
#include <EnergyPlus/OutputProcessor.hh>
#include <EnergyPlus/OutputReportPredefined.hh>
#include <EnergyPlus/Plant/DataPlant.hh>
#include <EnergyPlus/PlantUtilities.hh>
#include <EnergyPlus/Psychrometrics.hh>
#include <EnergyPlus/ReportCoilSelection.hh>
#include <EnergyPlus/ScheduleManager.hh>
#include <EnergyPlus/SingleDuct.hh>
#include <EnergyPlus/SteamCoils.hh>
#include <EnergyPlus/UtilityRoutines.hh>
#include <EnergyPlus/WaterCoils.hh>
#include <EnergyPlus/ZoneAirLoopEquipmentManager.hh>

namespace EnergyPlus::SingleDuct {

// Module containing the Single Duct Systems as a single component/ or really a single driver

// MODULE INFORMATION:
//       AUTHOR         Richard J. Liesen
//       DATE WRITTEN   January 2000

// PURPOSE OF THIS MODULE:
// To encapsulate the data and algorithms required to
// simulate single duct systems as a single driver or inter-connecting controllers.

// Using/Aliasing
using namespace DataLoopNode;
using BranchNodeConnections::SetUpCompSets;
using BranchNodeConnections::TestCompSet;
using HVAC::SmallAirVolFlow;
using HVAC::SmallLoad;
using HVAC::SmallMassFlow;
using namespace DataSizing;
using Psychrometrics::PsyCpAirFnW;
using Psychrometrics::PsyRhoAirFnPbTdbW;
using namespace SteamCoils;

void SimulateSingleDuct(
    EnergyPlusData &state, std::string_view CompName, bool const FirstHVACIteration, int const ZoneNum, int const ZoneNodeNum, int &CompIndex)
{

    // SUBROUTINE INFORMATION:
    //       AUTHOR         Richard Liesen
    //       DATE WRITTEN   January 2000

    // PURPOSE OF THIS SUBROUTINE:
    // This subroutine manages Sys system simulation.
    // It is called from the ManageZoneEquip
    // at the system time step.

    // SUBROUTINE LOCAL VARIABLE DECLARATIONS:
    int SysNum; // The Sys that you are currently loading input into

    // Obtains and Allocates Sys related parameters from input file
    if (state.dataSingleDuct->GetInputFlag) { // First time subroutine has been entered
        GetSysInput(state);
        state.dataSingleDuct->GetInputFlag = false;
    }

    // Find the correct SysNumber with the Component Name
    if (CompIndex == 0) {
        SysNum = Util::FindItemInList(CompName, state.dataSingleDuct->sd_airterminal, &SingleDuctAirTerminal::SysName);
        if (SysNum == 0) {
            ShowFatalError(state, format("SimulateSingleDuct: System not found={}", CompName));
        }
        CompIndex = SysNum;
    } else {
        SysNum = CompIndex;
        if (SysNum > state.dataSingleDuct->NumSDAirTerminal || SysNum < 1) {
            ShowFatalError(state,
                           format("SimulateSingleDuct: Invalid CompIndex passed={}, Number of Systems={}, System name={}",
                                  CompIndex,
                                  state.dataSingleDuct->NumSDAirTerminal,
                                  CompName));
        }
        if (state.dataSingleDuct->CheckEquipName(SysNum)) {
            if (CompName != state.dataSingleDuct->sd_airterminal(SysNum).SysName) {
                ShowFatalError(state,
                               format("SimulateSingleDuct: Invalid CompIndex passed={}, System name={}, stored System Name for that index={}",
                                      CompIndex,
                                      CompName,
                                      state.dataSingleDuct->sd_airterminal(SysNum).SysName));
            }
            state.dataSingleDuct->CheckEquipName(SysNum) = false;
        }
    }

    auto &thisATU(state.dataSingleDuct->sd_airterminal(SysNum));

    state.dataSize->TermUnitSingDuct = true;
    state.dataSize->CurTermUnitSizingNum = state.dataDefineEquipment->AirDistUnit(thisATU.ADUNum).TermUnitSizingNum;

    // With the correct SysNum Initialize the system
    thisATU.InitSys(state, FirstHVACIteration); // Initialize all Sys related parameters

    // Calculate the Correct Sys Model with the current SysNum
    switch (thisATU.SysType_Num) {
    case SysType::SingleDuctConstVolReheat: // AirTerminal:SingleDuct:ConstantVolume:Reheat
        thisATU.SimConstVol(state, FirstHVACIteration, ZoneNum, ZoneNodeNum);
        break;
    case SysType::SingleDuctConstVolNoReheat: // AirTerminal:SingleDuct:ConstantVolume:NoReheat
        thisATU.SimConstVolNoReheat(state);
        break;
    case SysType::SingleDuctVAVReheat:   // SINGLE DUCT:VAV:REHEAT
    case SysType::SingleDuctVAVNoReheat: // SINGLE DUCT:VAV:NOREHEAT
        thisATU.SimVAV(state, FirstHVACIteration, ZoneNum, ZoneNodeNum);
        break;
    case SysType::SingleDuctVAVReheatVSFan: // SINGLE DUCT:VAV:REHEAT:VS FAN
        thisATU.SimVAVVS(state, FirstHVACIteration, ZoneNum, ZoneNodeNum);
        break;
    case SysType::SingleDuctCBVAVReheat:   // SINGLE DUCT:VAVHEATANDCOOL:REHEAT
    case SysType::SingleDuctCBVAVNoReheat: // SINGLE DUCT:VAVHEATANDCOOL:NOREHEAT
        thisATU.SimCBVAV(state, FirstHVACIteration, ZoneNum, ZoneNodeNum);
        break;
    default:
        // assert(false);
        break;
    }

    // Report the current Sys
    thisATU.ReportSys(state);

    state.dataSize->TermUnitSingDuct = false;
}

// Get Input Section of the Module
//******************************************************************************

void GetSysInput(EnergyPlusData &state)
{

    // SUBROUTINE INFORMATION:
    //       AUTHOR         Richard Liesen
    //       DATE WRITTEN   April 1998

    // PURPOSE OF THIS SUBROUTINE:
    // This subroutine is the main routine to call other input routines and Get routines

    // METHODOLOGY EMPLOYED:
    // Uses the status flags to trigger events.

    // Using/Aliasing
    using NodeInputManager::GetOnlySingleNode;
    using namespace DataHeatBalance;

    // SUBROUTINE PARAMETER DEFINITIONS:
    static constexpr std::string_view RoutineName("GetSysInput: "); // include trailing blank
    static constexpr std::string_view routineName = "GetSysInput";

    // SUBROUTINE LOCAL VARIABLE DECLARATIONS:

    int NumZoneSiz;
    int ZoneSizIndex;
    int IOStat;
    bool ErrorsFound(false);         // If errors detected in input
    bool IsNotOK;                    // Flag to verify name
    int CtrlZone;                    // controlled zone do loop index
    int SupAirIn;                    // controlled zone supply air inlet index
    int ADUNum;                      // air distribution unit index
    std::string CurrentModuleObject; // for ease in getting objects
    Array1D_string Alphas;           // Alpha input items for object
    Array1D_string cAlphaFields;     // Alpha field names
    Array1D_string cNumericFields;   // Numeric field names
    Array1D<Real64> Numbers;         // Numeric input items for object
    Array1D_bool lAlphaBlanks;       // Logical array, alpha field input BLANK = .TRUE.
    Array1D_bool lNumericBlanks;     // Logical array, numeric field input BLANK = .TRUE.

    //  certain object in the input file
    std::string AirTermSysInletNodeName;  // air terminal single duct system inlet node name
    std::string AirTermSysOutletNodeName; // air terminal single duct system outlet node name

    state.dataSingleDuct->NumVAVSysGSI = state.dataInputProcessing->inputProcessor->getNumObjectsFound(state, "AirTerminal:SingleDuct:VAV:Reheat");
    state.dataSingleDuct->NumNoRHVAVSysGSI =
        state.dataInputProcessing->inputProcessor->getNumObjectsFound(state, "AirTerminal:SingleDuct:VAV:NoReheat");
    state.dataSingleDuct->NumConstVolSys =
        state.dataInputProcessing->inputProcessor->getNumObjectsFound(state, "AirTerminal:SingleDuct:ConstantVolume:Reheat");
    state.dataSingleDuct->NumCVNoReheatSysGSI =
        state.dataInputProcessing->inputProcessor->getNumObjectsFound(state, "AirTerminal:SingleDuct:ConstantVolume:NoReheat");
    state.dataSingleDuct->NumVAVVSGSI =
        state.dataInputProcessing->inputProcessor->getNumObjectsFound(state, "AirTerminal:SingleDuct:VAV:Reheat:VariableSpeedFan");
    state.dataSingleDuct->NumCBVAVSysGSI =
        state.dataInputProcessing->inputProcessor->getNumObjectsFound(state, "AirTerminal:SingleDuct:VAV:HeatAndCool:Reheat");
    state.dataSingleDuct->NumNoRHCBVAVSysGSI =
        state.dataInputProcessing->inputProcessor->getNumObjectsFound(state, "AirTerminal:SingleDuct:VAV:HeatAndCool:NoReheat");
    state.dataSingleDuct->NumSDAirTerminal = state.dataSingleDuct->NumVAVSysGSI + state.dataSingleDuct->NumConstVolSys +
                                             state.dataSingleDuct->NumCVNoReheatSysGSI + state.dataSingleDuct->NumNoRHVAVSysGSI +
                                             state.dataSingleDuct->NumVAVVSGSI + state.dataSingleDuct->NumCBVAVSysGSI +
                                             state.dataSingleDuct->NumNoRHCBVAVSysGSI;

    state.dataSingleDuct->sd_airterminal.allocate(state.dataSingleDuct->NumSDAirTerminal);
    state.dataSingleDuct->SysUniqueNames.reserve(static_cast<unsigned>(state.dataSingleDuct->NumSDAirTerminal));
    state.dataSingleDuct->CheckEquipName.dimension(state.dataSingleDuct->NumSDAirTerminal, true);

    state.dataInputProcessing->inputProcessor->getObjectDefMaxArgs(state,
                                                                   "AirTerminal:SingleDuct:VAV:Reheat",
                                                                   state.dataSingleDuct->TotalArgsGSI,
                                                                   state.dataSingleDuct->NumAlphasGSI,
                                                                   state.dataSingleDuct->NumNumsGSI);
    state.dataSingleDuct->MaxNumsGSI = max(state.dataSingleDuct->MaxNumsGSI, state.dataSingleDuct->NumNumsGSI);
    state.dataSingleDuct->MaxAlphasGSI = max(state.dataSingleDuct->MaxAlphasGSI, state.dataSingleDuct->NumAlphasGSI);
    state.dataInputProcessing->inputProcessor->getObjectDefMaxArgs(state,
                                                                   "AirTerminal:SingleDuct:VAV:NoReheat",
                                                                   state.dataSingleDuct->TotalArgsGSI,
                                                                   state.dataSingleDuct->NumAlphasGSI,
                                                                   state.dataSingleDuct->NumNumsGSI);
    state.dataSingleDuct->MaxNumsGSI = max(state.dataSingleDuct->MaxNumsGSI, state.dataSingleDuct->NumNumsGSI);
    state.dataSingleDuct->MaxAlphasGSI = max(state.dataSingleDuct->MaxAlphasGSI, state.dataSingleDuct->NumAlphasGSI);
    state.dataInputProcessing->inputProcessor->getObjectDefMaxArgs(state,
                                                                   "AirTerminal:SingleDuct:ConstantVolume:Reheat",
                                                                   state.dataSingleDuct->TotalArgsGSI,
                                                                   state.dataSingleDuct->NumAlphasGSI,
                                                                   state.dataSingleDuct->NumNumsGSI);
    state.dataSingleDuct->MaxNumsGSI = max(state.dataSingleDuct->MaxNumsGSI, state.dataSingleDuct->NumNumsGSI);
    state.dataSingleDuct->MaxAlphasGSI = max(state.dataSingleDuct->MaxAlphasGSI, state.dataSingleDuct->NumAlphasGSI);
    state.dataInputProcessing->inputProcessor->getObjectDefMaxArgs(state,
                                                                   "AirTerminal:SingleDuct:ConstantVolume:NoReheat",
                                                                   state.dataSingleDuct->TotalArgsGSI,
                                                                   state.dataSingleDuct->NumAlphasGSI,
                                                                   state.dataSingleDuct->NumNumsGSI);
    state.dataSingleDuct->MaxNumsGSI = max(state.dataSingleDuct->MaxNumsGSI, state.dataSingleDuct->NumNumsGSI);
    state.dataSingleDuct->MaxAlphasGSI = max(state.dataSingleDuct->MaxAlphasGSI, state.dataSingleDuct->NumAlphasGSI);
    state.dataInputProcessing->inputProcessor->getObjectDefMaxArgs(state,
                                                                   "AirTerminal:SingleDuct:VAV:Reheat:VariableSpeedFan",
                                                                   state.dataSingleDuct->TotalArgsGSI,
                                                                   state.dataSingleDuct->NumAlphasGSI,
                                                                   state.dataSingleDuct->NumNumsGSI);
    state.dataSingleDuct->MaxNumsGSI = max(state.dataSingleDuct->MaxNumsGSI, state.dataSingleDuct->NumNumsGSI);
    state.dataSingleDuct->MaxAlphasGSI = max(state.dataSingleDuct->MaxAlphasGSI, state.dataSingleDuct->NumAlphasGSI);
    state.dataInputProcessing->inputProcessor->getObjectDefMaxArgs(state,
                                                                   "AirTerminal:SingleDuct:VAV:HeatAndCool:Reheat",
                                                                   state.dataSingleDuct->TotalArgsGSI,
                                                                   state.dataSingleDuct->NumAlphasGSI,
                                                                   state.dataSingleDuct->NumNumsGSI);
    state.dataSingleDuct->MaxNumsGSI = max(state.dataSingleDuct->MaxNumsGSI, state.dataSingleDuct->NumNumsGSI);
    state.dataSingleDuct->MaxAlphasGSI = max(state.dataSingleDuct->MaxAlphasGSI, state.dataSingleDuct->NumAlphasGSI);
    state.dataInputProcessing->inputProcessor->getObjectDefMaxArgs(state,
                                                                   "AirTerminal:SingleDuct:VAV:HeatAndCool:NoReheat",
                                                                   state.dataSingleDuct->TotalArgsGSI,
                                                                   state.dataSingleDuct->NumAlphasGSI,
                                                                   state.dataSingleDuct->NumNumsGSI);
    state.dataSingleDuct->MaxNumsGSI = max(state.dataSingleDuct->MaxNumsGSI, state.dataSingleDuct->NumNumsGSI);
    state.dataSingleDuct->MaxAlphasGSI = max(state.dataSingleDuct->MaxAlphasGSI, state.dataSingleDuct->NumAlphasGSI);

    Alphas.allocate(state.dataSingleDuct->MaxAlphasGSI);
    cAlphaFields.allocate(state.dataSingleDuct->MaxAlphasGSI);
    cNumericFields.allocate(state.dataSingleDuct->MaxNumsGSI);
    Numbers.dimension(state.dataSingleDuct->MaxNumsGSI, 0.0);
    lAlphaBlanks.dimension(state.dataSingleDuct->MaxAlphasGSI, true);
    lNumericBlanks.dimension(state.dataSingleDuct->MaxNumsGSI, true);

    // Start Loading the System Input
    for (state.dataSingleDuct->SysIndexGSI = 1; state.dataSingleDuct->SysIndexGSI <= state.dataSingleDuct->NumVAVSysGSI;
         ++state.dataSingleDuct->SysIndexGSI) {

        CurrentModuleObject = "AirTerminal:SingleDuct:VAV:Reheat";

        state.dataInputProcessing->inputProcessor->getObjectItem(state,
                                                                 CurrentModuleObject,
                                                                 state.dataSingleDuct->SysIndexGSI,
                                                                 Alphas,
                                                                 state.dataSingleDuct->NumAlphasGSI,
                                                                 Numbers,
                                                                 state.dataSingleDuct->NumNumsGSI,
                                                                 IOStat,
                                                                 lNumericBlanks,
                                                                 lAlphaBlanks,
                                                                 cAlphaFields,
                                                                 cNumericFields);

        ErrorObjectHeader eoh{routineName, CurrentModuleObject, Alphas(1)};
          
        state.dataSingleDuct->SysNumGSI = state.dataSingleDuct->SysIndexGSI;
        auto &sdAirTerm = state.dataSingleDuct->sd_airterminal(state.dataSingleDuct->SysNumGSI);

        sdAirTerm.SysNum = state.dataSingleDuct->SysNumGSI;
        GlobalNames::VerifyUniqueInterObjectName(
            state, state.dataSingleDuct->SysUniqueNames, Alphas(1), CurrentModuleObject, cAlphaFields(1), ErrorsFound);
        sdAirTerm.SysName = Alphas(1);
        sdAirTerm.sysType = CurrentModuleObject;
        sdAirTerm.SysType_Num = SysType::SingleDuctVAVReheat;

        sdAirTerm.reheatCoilType = static_cast<HVAC::CoilType>(getEnumValue(HVAC::coilTypeNamesUC, Alphas(7)));
        if (sdAirTerm.reheatCoilType == HVAC::CoilType::HeatingGasOrOtherFuel ||
            sdAirTerm.reheatCoilType == HVAC::CoilType::HeatingElectric) {
        } else if (sdAirTerm.reheatCoilType == HVAC::CoilType::HeatingWater) {
            sdAirTerm.ReheatCoilPlantType = DataPlant::PlantEquipmentType::CoilWaterSimpleHeating;
        } else if (sdAirTerm.reheatCoilType == HVAC::CoilType::HeatingSteam) { 
            sdAirTerm.ReheatCoilPlantType = DataPlant::PlantEquipmentType::CoilSteamAirHeating;
        } else {
            ShowSevereInvalidKey(state, eoh, cAlphaFields(7), Alphas(7));
            ErrorsFound = true;
        }

        sdAirTerm.ReheatCoilName = Alphas(8);

        if (lAlphaBlanks(2)) {
            sdAirTerm.availSched = Sched::GetScheduleAlwaysOn(state);
        } else if ((sdAirTerm.availSched = Sched::GetSchedule(state, Alphas(2))) == nullptr) {
            ShowSevereItemNotFound(state, eoh, cAlphaFields(2), Alphas(2));
            ErrorsFound = true;
        }
        
        // For node connections, this object is both a parent and a non-parent, because the
        // VAV damper is not called out as a separate component, its nodes must be connected
        // as ObjectIsNotParent.  But for the reheat coil, the nodes are connected as ObjectIsParent
        sdAirTerm.OutletNodeNum =
            GetOnlySingleNode(state,
                              Alphas(3),
                              ErrorsFound,
                              DataLoopNode::ConnectionObjectType::AirTerminalSingleDuctVAVReheat,
                              Alphas(1),
                              DataLoopNode::NodeFluidType::Air,
                              DataLoopNode::ConnectionType::Outlet,
                              NodeInputManager::CompFluidStream::Primary,
                              ObjectIsNotParent,
                              cAlphaFields(3));
        sdAirTerm.InletNodeNum =
            GetOnlySingleNode(state,
                              Alphas(4),
                              ErrorsFound,
                              DataLoopNode::ConnectionObjectType::AirTerminalSingleDuctVAVReheat,
                              Alphas(1),
                              DataLoopNode::NodeFluidType::Air,
                              DataLoopNode::ConnectionType::Inlet,
                              NodeInputManager::CompFluidStream::Primary,
                              ObjectIsNotParent,
                              cAlphaFields(4));
        sdAirTerm.MaxAirVolFlowRate = Numbers(1);

        if (Util::SameString(Alphas(5), "Constant")) {
            sdAirTerm.ZoneMinAirFracMethod = MinFlowFraction::Constant;
        } else if (Util::SameString(Alphas(5), "FixedFlowRate")) {
            sdAirTerm.ZoneMinAirFracMethod = MinFlowFraction::Fixed;
        } else if (Util::SameString(Alphas(5), "Scheduled")) {
            sdAirTerm.ZoneMinAirFracMethod = MinFlowFraction::Scheduled;
        } else {
            ShowSevereError(state, format("{} = {} not found.", cAlphaFields(5), Alphas(5)));
            ShowContinueError(state,
                              format("Occurs in {} = {}",
                                     sdAirTerm.sysType,
                                     sdAirTerm.SysName));
            ErrorsFound = true;
        }

        sdAirTerm.ZoneMinAirFracDes = Numbers(2);
        if (lNumericBlanks(2)) {
            sdAirTerm.ConstantMinAirFracSetByUser = false;
            sdAirTerm.DesignMinAirFrac = 0.0;
        } else {
            sdAirTerm.ConstantMinAirFracSetByUser = true;
            sdAirTerm.DesignMinAirFrac = Numbers(2);
            if (sdAirTerm.ZoneMinAirFracMethod == MinFlowFraction::Fixed) {
                ShowWarningError(state, format("Since {} = {}, input for {} will be ignored.", cAlphaFields(5), Alphas(5), cNumericFields(2)));
                ShowContinueError(state,
                                  format("Occurs in {} = {}",
                                         sdAirTerm.sysType,
                                         sdAirTerm.SysName));
                sdAirTerm.ZoneMinAirFracDes = 0.0;
            }
        }

        sdAirTerm.ZoneFixedMinAir = Numbers(3);
        if (lNumericBlanks(3)) {
            sdAirTerm.FixedMinAirSetByUser = false;
            sdAirTerm.DesignMinAirFrac = 0.0;
        } else {
            sdAirTerm.FixedMinAirSetByUser = true;
            sdAirTerm.DesignMinAirFrac = Numbers(3);
            if (sdAirTerm.ZoneMinAirFracMethod == MinFlowFraction::Constant) {
                ShowWarningError(state, format("Since {} = {}, input for {} will be ignored.", cAlphaFields(5), Alphas(5), cNumericFields(3)));
                ShowContinueError(state,
                                  format("Occurs in {} = {}",
                                         sdAirTerm.sysType,
                                         sdAirTerm.SysName));
                sdAirTerm.ZoneFixedMinAir = 0.0;
            }
        }

        if (sdAirTerm.ZoneMinAirFracMethod != MinFlowFraction::Scheduled) {
        } else if (lAlphaBlanks(6)) {
            ShowSevereEmptyField(state, eoh, cAlphaFields(6));
            ErrorsFound = true;
        } else if ((sdAirTerm.zoneMinAirFracSched = Sched::GetSchedule(state, Alphas(6))) == nullptr) {
            ShowSevereItemNotFound(state, eoh, cAlphaFields(6), Alphas(6));
            ErrorsFound = true;
        } else if (!sdAirTerm.zoneMinAirFracSched->checkMinMaxVals(state, Clusive::In, 0.0, Clusive::In, 1.0)) {
            Sched::ShowSevereBadMinMax(state, eoh, cAlphaFields(6), Alphas(6), Clusive::In, 0.0, Clusive::In, 1.0);
            ErrorsFound = true;
        }

        // The reheat coil control node is necessary for hot water and steam reheat, but not necessary for
        // electric or gas reheat.
        if (sdAirTerm.reheatCoilType == HVAC::CoilType::HeatingGasOrOtherFuel &&
            sdAirTerm.reheatCoilType == HVAC::CoilType::HeatingElectric) {
            sdAirTerm.ReheatCoilNum = HeatingCoils::GetCoilIndex(state, sdAirTerm.ReheatCoilName);
            if (sdAirTerm.ReheatCoilNum == 0) {
                ShowSevereItemNotFound(state, eoh, cAlphaFields(8), sdAirTerm.ReheatCoilName);
                ErrorsFound = true;
            }

        } else if (sdAirTerm.reheatCoilType == HVAC::CoilType::HeatingSteam) {
            sdAirTerm.ReheatCoilNum = SteamCoils::GetCoilIndex(state, sdAirTerm.ReheatCoilName);
            if (sdAirTerm.ReheatCoilNum == 0) {
                ShowSevereItemNotFound(state, eoh, cAlphaFields(8), sdAirTerm.ReheatCoilName);
                ErrorsFound = true;
            } else {
                sdAirTerm.ReheatControlNode = SteamCoils::GetCoilSteamInletNode(state, sdAirTerm.ReheatCoilNum);
            }

        } else if (sdAirTerm.reheatCoilType == HVAC::CoilType::HeatingWater) {
            sdAirTerm.ReheatCoilNum = WaterCoils::GetCoilIndex(state, sdAirTerm.ReheatCoilName);
            if (sdAirTerm.ReheatCoilNum == 0) {
                ShowSevereItemNotFound(state, eoh, cAlphaFields(8), sdAirTerm.ReheatCoilName);
                ErrorsFound = true;
            } else { 
                sdAirTerm.ReheatControlNode = WaterCoils::GetCoilWaterInletNode(state, sdAirTerm.ReheatCoilNum);
            }
        }
        
        sdAirTerm.ReheatAirOutletNode =
            GetOnlySingleNode(state,
                              Alphas(9),
                              ErrorsFound,
                              DataLoopNode::ConnectionObjectType::AirTerminalSingleDuctVAVReheat,
                              Alphas(1),
                              DataLoopNode::NodeFluidType::Air,
                              DataLoopNode::ConnectionType::Outlet,
                              NodeInputManager::CompFluidStream::Primary,
                              ObjectIsParent,
                              cAlphaFields(9));

        if (sdAirTerm.reheatCoilType == HVAC::CoilType::HeatingSteam) {
            sdAirTerm.MaxReheatSteamVolFlow = Numbers(4);
            sdAirTerm.MinReheatSteamVolFlow = Numbers(5);
        } else if (sdAirTerm.reheatCoilType == HVAC::CoilType::HeatingWater) {
            sdAirTerm.MaxReheatWaterVolFlow = Numbers(4);
            sdAirTerm.MinReheatWaterVolFlow = Numbers(5);
        }
        sdAirTerm.ControllerOffset = Numbers(6);
        // Set default convergence tolerance
        if (sdAirTerm.ControllerOffset <= 0.0) {
            sdAirTerm.ControllerOffset = 0.001;
        }
        
        if (Util::SameString(Alphas(10), "Reverse")) {
            sdAirTerm.DamperHeatingAction = Action::Reverse;
        } else if (Util::SameString(Alphas(10), "Normal")) {
            sdAirTerm.DamperHeatingAction = Action::Normal;
        } else if (Util::SameString(Alphas(10), "ReverseWithLimits")) {
            sdAirTerm.DamperHeatingAction = Action::ReverseWithLimits;
        } else {
            ShowSevereError(state, format("{} = {} not found.", cAlphaFields(10), Alphas(10)));
            ShowContinueError(state,
                              format("Occurs in {} = {}",
                                     sdAirTerm.sysType,
                                     sdAirTerm.SysName));
            ErrorsFound = true;
        }

        // Register component set data
        TestCompSet(state,
                    sdAirTerm.sysType,
                    sdAirTerm.SysName,
                    state.dataLoopNodes->NodeID(sdAirTerm.InletNodeNum),
                    state.dataLoopNodes->NodeID(sdAirTerm.ReheatAirOutletNode),
                    "Air Nodes");

        for (ADUNum = 1; ADUNum <= (int)state.dataDefineEquipment->AirDistUnit.size(); ++ADUNum) {
            if (sdAirTerm.ReheatAirOutletNode == state.dataDefineEquipment->AirDistUnit(ADUNum).OutletNodeNum) {
                state.dataDefineEquipment->AirDistUnit(ADUNum).InletNodeNum = sdAirTerm.InletNodeNum;
                sdAirTerm.ADUNum = ADUNum;
                break;
            }
        }
        // one assumes if there isn't one assigned, it's an error?
        if (sdAirTerm.ADUNum == 0) {
            ShowSevereError(state,
                            format("{}No matching Air Distribution Unit, for System = [{},{}].",
                                   RoutineName,
                                   sdAirTerm.sysType,
                                   sdAirTerm.SysName));
            ShowContinueError(
                state,
                format("...should have outlet node = {}",
                       state.dataLoopNodes->NodeID(sdAirTerm.ReheatAirOutletNode)));
            ErrorsFound = true;
        } else {

            // Fill the Zone Equipment data with the inlet node number of this unit.
            for (CtrlZone = 1; CtrlZone <= state.dataGlobal->NumOfZones; ++CtrlZone) {
                if (!state.dataZoneEquip->ZoneEquipConfig(CtrlZone).IsControlled) continue;
                for (SupAirIn = 1; SupAirIn <= state.dataZoneEquip->ZoneEquipConfig(CtrlZone).NumInletNodes; ++SupAirIn) {
                    if (sdAirTerm.ReheatAirOutletNode ==
                        state.dataZoneEquip->ZoneEquipConfig(CtrlZone).InletNode(SupAirIn)) {
                        if (state.dataZoneEquip->ZoneEquipConfig(CtrlZone).AirDistUnitCool(SupAirIn).OutNode > 0) {
                            ShowSevereError(state, "Error in connecting a terminal unit to a zone");
                            ShowContinueError(state,
                                              format("{} already connects to another zone",
                                                     state.dataLoopNodes->NodeID(
                                                         sdAirTerm.ReheatAirOutletNode)));
                            ShowContinueError(state,
                                              format("Occurs for terminal unit {} = {}",
                                                     sdAirTerm.sysType,
                                                     sdAirTerm.SysName));
                            ShowContinueError(state, "Check terminal unit node names for errors");
                            ErrorsFound = true;
                        } else {
                            state.dataZoneEquip->ZoneEquipConfig(CtrlZone).AirDistUnitCool(SupAirIn).InNode =
                                sdAirTerm.InletNodeNum;
                            state.dataZoneEquip->ZoneEquipConfig(CtrlZone).AirDistUnitCool(SupAirIn).OutNode =
                                sdAirTerm.ReheatAirOutletNode;
                            state.dataDefineEquipment->AirDistUnit(sdAirTerm.ADUNum)
                                .TermUnitSizingNum = state.dataZoneEquip->ZoneEquipConfig(CtrlZone).AirDistUnitCool(SupAirIn).TermUnitSizingIndex;
                            state.dataDefineEquipment->AirDistUnit(sdAirTerm.ADUNum)
                                .ZoneEqNum = CtrlZone;
                        }

                        sdAirTerm.CtrlZoneNum = CtrlZone;
                        sdAirTerm.CtrlZoneInNodeIndex = SupAirIn;
                        sdAirTerm.ZoneFloorArea =
                            state.dataHeatBal->Zone(CtrlZone).FloorArea * state.dataHeatBal->Zone(CtrlZone).Multiplier *
                            state.dataHeatBal->Zone(CtrlZone).ListMultiplier;
                    }
                }
            }
        }

        if (Numbers(7) == Constant::AutoCalculate) {
            sdAirTerm.MaxAirVolFlowRateDuringReheat = Numbers(7);
        } else {
            sdAirTerm.MaxAirVolFlowRateDuringReheat = Numbers(7) * sdAirTerm.ZoneFloorArea;
        }

        sdAirTerm.MaxAirVolFractionDuringReheat = Numbers(8);

        if (sdAirTerm.DamperHeatingAction != Action::ReverseWithLimits) {
            if (sdAirTerm.MaxAirVolFlowRateDuringReheat > 0.0) {
                ShowWarningError(state, format("Since {} = {}, input for {} will be ignored.", cAlphaFields(10), Alphas(10), cNumericFields(7)));
                ShowContinueError(state,
                                  format("Occurs in {} = {}",
                                         sdAirTerm.sysType,
                                         sdAirTerm.SysName));
            }
            if (sdAirTerm.MaxAirVolFractionDuringReheat > 0.0) {
                ShowWarningError(state, format("Since {} = {}, input for {} will be ignored.", cAlphaFields(10), Alphas(10), cNumericFields(8)));
                ShowContinueError(state,
                                  format("Occurs in {} = {}",
                                         sdAirTerm.sysType,
                                         sdAirTerm.SysName));
            }
        }

        // Maximum reheat air temperature, i.e. the maximum supply air temperature leaving the reheat coil
        if (!lNumericBlanks(9)) {
            sdAirTerm.MaxReheatTemp = Numbers(9);
            sdAirTerm.MaxReheatTempSetByUser = true;
        } else {
            // user does not specify maximum supply air temperature
            // sd_airterminal(SysNum)%MaxReheatTemp = 35.0D0 !C
            sdAirTerm.MaxReheatTempSetByUser = false;
        }

        if (!lAlphaBlanks(11)) {
            sdAirTerm.OARequirementsPtr =
                Util::FindItemInList(Alphas(11), state.dataSize->OARequirements);
            if (sdAirTerm.OARequirementsPtr == 0) {
                ShowSevereError(state, format("{} = {} not found.", cAlphaFields(11), Alphas(11)));
                ShowContinueError(state,
                                  format("Occurs in {} = {}",
                                         sdAirTerm.sysType,
                                         sdAirTerm.SysName));
                ErrorsFound = true;
            } else {
                sdAirTerm.NoOAFlowInputFromUser = false;
            }
        }

        if (lAlphaBlanks(12)) {
            sdAirTerm.ZoneTurndownMinAirFrac = 1.0;
        } else if ((sdAirTerm.zoneTurndownMinAirFracSched = Sched::GetSchedule(state, Alphas(12))) == nullptr) {
            ShowSevereItemNotFound(state, eoh, cAlphaFields(12), Alphas(12));
            ErrorsFound = true;
        }

        // Add reheat coil to component sets array
        SetUpCompSets(state,
                      sdAirTerm.sysType,
                      sdAirTerm.SysName,
                      Alphas(7),
                      Alphas(8),
                      Alphas(3),
                      Alphas(9));

        // Setup the Average damper Position output variable
        SetupOutputVariable(state,
                            "Zone Air Terminal VAV Damper Position",
                            Constant::Units::None,
                            sdAirTerm.DamperPosition,
                            OutputProcessor::TimeStepType::System,
                            OutputProcessor::StoreType::Average,
                            sdAirTerm.SysName);
        SetupOutputVariable(state,
                            "Zone Air Terminal Minimum Air Flow Fraction",
                            Constant::Units::None,
                            sdAirTerm.ZoneMinAirFracReport,
                            OutputProcessor::TimeStepType::System,
                            OutputProcessor::StoreType::Average,
                            sdAirTerm.SysName);
    } // end Number of Sys Loop

    for (state.dataSingleDuct->SysIndexGSI = 1; state.dataSingleDuct->SysIndexGSI <= state.dataSingleDuct->NumCBVAVSysGSI;
         ++state.dataSingleDuct->SysIndexGSI) {

        CurrentModuleObject = "AirTerminal:SingleDuct:VAV:HeatAndCool:Reheat";

        state.dataInputProcessing->inputProcessor->getObjectItem(state,
                                                                 CurrentModuleObject,
                                                                 state.dataSingleDuct->SysIndexGSI,
                                                                 Alphas,
                                                                 state.dataSingleDuct->NumAlphasGSI,
                                                                 Numbers,
                                                                 state.dataSingleDuct->NumNumsGSI,
                                                                 IOStat,
                                                                 lNumericBlanks,
                                                                 lAlphaBlanks,
                                                                 cAlphaFields,
                                                                 cNumericFields);

        ErrorObjectHeader eoh{routineName, CurrentModuleObject, Alphas(1)};
        
        state.dataSingleDuct->SysNumGSI = state.dataSingleDuct->SysIndexGSI + state.dataSingleDuct->NumVAVSysGSI;
        auto &sdAirTerm = state.dataSingleDuct->sd_airterminal(state.dataSingleDuct->SysNumGSI);
        sdAirTerm.SysNum = state.dataSingleDuct->SysNumGSI;
        GlobalNames::VerifyUniqueInterObjectName(
            state, state.dataSingleDuct->SysUniqueNames, Alphas(1), CurrentModuleObject, cAlphaFields(1), ErrorsFound);
        sdAirTerm.SysName = Alphas(1);
        sdAirTerm.sysType = CurrentModuleObject;
        sdAirTerm.SysType_Num = SysType::SingleDuctCBVAVReheat;

        sdAirTerm.reheatCoilType = static_cast<HVAC::CoilType>(getEnumValue(HVAC::coilTypeNamesUC, Alphas(5)));
        if (sdAirTerm.reheatCoilType == HVAC::CoilType::HeatingGasOrOtherFuel ||
            sdAirTerm.reheatCoilType == HVAC::CoilType::HeatingElectric) {
        } else if (sdAirTerm.reheatCoilType == HVAC::CoilType::HeatingWater) {
            sdAirTerm.ReheatCoilPlantType = DataPlant::PlantEquipmentType::CoilWaterSimpleHeating;
        } else if (sdAirTerm.reheatCoilType == HVAC::CoilType::HeatingSteam) {
            sdAirTerm.ReheatCoilPlantType = DataPlant::PlantEquipmentType::CoilSteamAirHeating;
        } else {
            ShowSevereInvalidKey(state, eoh, cAlphaFields(5), Alphas(5));
            ErrorsFound = true;
        }
        
        if (lAlphaBlanks(2)) {
            sdAirTerm.availSched = Sched::GetScheduleAlwaysOn(state);
        } else if ((sdAirTerm.availSched = Sched::GetSchedule(state, Alphas(2))) == nullptr) {
            ShowSevereItemNotFound(state, eoh, cAlphaFields(2), Alphas(2));
            ErrorsFound = true;
        }
        // For node connections, this object is both a parent and a non-parent, because the
        // VAV damper is not called out as a separate component, its nodes must be connected
        // as ObjectIsNotParent.  But for the reheat coil, the nodes are connected as ObjectIsParent
        sdAirTerm.OutletNodeNum =
            GetOnlySingleNode(state,
                              Alphas(3),
                              ErrorsFound,
                              DataLoopNode::ConnectionObjectType::AirTerminalSingleDuctVAVHeatAndCoolReheat,
                              Alphas(1),
                              DataLoopNode::NodeFluidType::Air,
                              DataLoopNode::ConnectionType::Outlet,
                              NodeInputManager::CompFluidStream::Primary,
                              ObjectIsNotParent,
                              cAlphaFields(3));
        sdAirTerm.InletNodeNum =
            GetOnlySingleNode(state,
                              Alphas(4),
                              ErrorsFound,
                              DataLoopNode::ConnectionObjectType::AirTerminalSingleDuctVAVHeatAndCoolReheat,
                              Alphas(1),
                              DataLoopNode::NodeFluidType::Air,
                              DataLoopNode::ConnectionType::Inlet,
                              NodeInputManager::CompFluidStream::Primary,
                              ObjectIsNotParent,
                              cAlphaFields(4));
        sdAirTerm.MaxAirVolFlowRate = Numbers(1);
        sdAirTerm.ZoneMinAirFracDes = Numbers(2);
        if (sdAirTerm.ZoneMinAirFracDes < 0.0) {
            ShowWarningError(state,
                             format("{} \"{}\"",
                                    sdAirTerm.sysType,
                                    sdAirTerm.SysName));
            ShowContinueError(state,
                              format("{} must be greater than or equal to 0. Resetting to 0 and the simulation continues.", cNumericFields(2)));
            sdAirTerm.ZoneMinAirFracDes = 0.0;
        }
        if (sdAirTerm.ZoneMinAirFracDes > 1.0) {
            ShowWarningError(state,
                             format("{} \"{}\"",
                                    sdAirTerm.sysType,
                                    sdAirTerm.SysName));
            ShowContinueError(state, format("{} must be less than or equal to 1. Resetting to 1 and the simulation continues.", cNumericFields(2)));
            sdAirTerm.ZoneMinAirFracDes = 1.0;
        }
        // The reheat coil control node is necessary for hot water and steam reheat, but not necessary for
        // electric or gas reheat.
        sdAirTerm.ReheatCoilName = Alphas(6);
        if (sdAirTerm.reheatCoilType == HVAC::CoilType::HeatingGasOrOtherFuel ||
            sdAirTerm.reheatCoilType == HVAC::CoilType::HeatingElectric) {
            sdAirTerm.ReheatCoilNum = HeatingCoils::GetCoilIndex(state, sdAirTerm.ReheatCoilName);
            if (sdAirTerm.ReheatCoilNum == 0) {
                ShowSevereItemNotFound(state, eoh, cAlphaFields(6), sdAirTerm.ReheatCoilName);
                ErrorsFound = true;
            }
          
        } else if (sdAirTerm.reheatCoilType == HVAC::CoilType::HeatingSteam) {
            sdAirTerm.ReheatCoilNum = SteamCoils::GetCoilIndex(state, sdAirTerm.ReheatCoilName);
            if (sdAirTerm.ReheatCoilNum == 0) {
                ShowSevereItemNotFound(state, eoh, cAlphaFields(6), sdAirTerm.ReheatCoilName);
                ErrorsFound = true;
            } else {
                sdAirTerm.ReheatControlNode = SteamCoils::GetCoilSteamInletNode(state, sdAirTerm.ReheatCoilNum);
            }

        } else if (sdAirTerm.reheatCoilType == HVAC::CoilType::HeatingWater) {
            sdAirTerm.ReheatCoilNum = WaterCoils::GetCoilIndex(state, sdAirTerm.ReheatCoilName);
            if (sdAirTerm.ReheatCoilNum == 0) {
                ShowSevereItemNotFound(state, eoh, cAlphaFields(6), sdAirTerm.ReheatCoilName);
                ErrorsFound = true;
            } else {
                sdAirTerm.ReheatControlNode = WaterCoils::GetCoilWaterInletNode(state, sdAirTerm.ReheatCoilNum);
            }
        }
        
        sdAirTerm.ReheatAirOutletNode =
            GetOnlySingleNode(state,
                              Alphas(7),
                              ErrorsFound,
                              DataLoopNode::ConnectionObjectType::AirTerminalSingleDuctVAVHeatAndCoolReheat,
                              Alphas(1),
                              DataLoopNode::NodeFluidType::Air,
                              DataLoopNode::ConnectionType::Outlet,
                              NodeInputManager::CompFluidStream::Primary,
                              ObjectIsParent,
                              cAlphaFields(7));

        if (sdAirTerm.reheatCoilType == HVAC::CoilType::HeatingSteam) {
            sdAirTerm.MaxReheatSteamVolFlow = Numbers(3);
            sdAirTerm.MinReheatSteamVolFlow = Numbers(4);
        } else if (sdAirTerm.reheatCoilType == HVAC::CoilType::HeatingWater) {
            sdAirTerm.MaxReheatWaterVolFlow = Numbers(3);
            sdAirTerm.MinReheatWaterVolFlow = Numbers(4);
        }
        sdAirTerm.ControllerOffset = Numbers(5);
        // Set default convergence tolerance
        if (sdAirTerm.ControllerOffset <= 0.0) {
            sdAirTerm.ControllerOffset = 0.001;
        }

        sdAirTerm.DamperHeatingAction = Action::Reverse;

        // Register component set data
        TestCompSet(state,
                    sdAirTerm.sysType,
                    sdAirTerm.SysName,
                    state.dataLoopNodes->NodeID(sdAirTerm.InletNodeNum),
                    state.dataLoopNodes->NodeID(sdAirTerm.ReheatAirOutletNode),
                    "Air Nodes");

        for (ADUNum = 1; ADUNum <= (int)state.dataDefineEquipment->AirDistUnit.size(); ++ADUNum) {
            if (sdAirTerm.ReheatAirOutletNode ==
                state.dataDefineEquipment->AirDistUnit(ADUNum).OutletNodeNum) {
                state.dataDefineEquipment->AirDistUnit(ADUNum).InletNodeNum = sdAirTerm.InletNodeNum;
                sdAirTerm.ADUNum = ADUNum;
                break;
            }
        }

        // one assumes if there isn't one assigned, it's an error?
        if (sdAirTerm.ADUNum == 0) {
            ShowSevereError(state,
                            format("{}No matching Air Distribution Unit, for System = [{},{}].",
                                   RoutineName,
                                   sdAirTerm.sysType,
                                   sdAirTerm.SysName));
            ShowContinueError(
                state,
                format("...should have outlet node = {}",
                       state.dataLoopNodes->NodeID(sdAirTerm.ReheatAirOutletNode)));
            ErrorsFound = true;
        } else {

            // Fill the Zone Equipment data with the inlet node number of this unit
            for (CtrlZone = 1; CtrlZone <= state.dataGlobal->NumOfZones; ++CtrlZone) {
                if (!state.dataZoneEquip->ZoneEquipConfig(CtrlZone).IsControlled) continue;
                for (SupAirIn = 1; SupAirIn <= state.dataZoneEquip->ZoneEquipConfig(CtrlZone).NumInletNodes; ++SupAirIn) {
                    if (sdAirTerm.ReheatAirOutletNode ==
                        state.dataZoneEquip->ZoneEquipConfig(CtrlZone).InletNode(SupAirIn)) {
                        if (state.dataZoneEquip->ZoneEquipConfig(CtrlZone).AirDistUnitCool(SupAirIn).OutNode > 0) {
                            ShowSevereError(state, "Error in connecting a terminal unit to a zone");
                            ShowContinueError(state,
                                              format("{} already connects to another zone",
                                                     state.dataLoopNodes->NodeID(
                                                         sdAirTerm.ReheatAirOutletNode)));
                            ShowContinueError(state,
                                              format("Occurs for terminal unit {} = {}",
                                                     sdAirTerm.sysType,
                                                     sdAirTerm.SysName));
                            ShowContinueError(state, "Check terminal unit node names for errors");
                            ErrorsFound = true;
                        } else {
                            state.dataZoneEquip->ZoneEquipConfig(CtrlZone).AirDistUnitCool(SupAirIn).InNode =
                                sdAirTerm.InletNodeNum;
                            state.dataZoneEquip->ZoneEquipConfig(CtrlZone).AirDistUnitCool(SupAirIn).OutNode =
                                sdAirTerm.ReheatAirOutletNode;
                            state.dataDefineEquipment->AirDistUnit(sdAirTerm.ADUNum)
                                .TermUnitSizingNum = state.dataZoneEquip->ZoneEquipConfig(CtrlZone).AirDistUnitCool(SupAirIn).TermUnitSizingIndex;
                            state.dataDefineEquipment->AirDistUnit(sdAirTerm.ADUNum)
                                .ZoneEqNum = CtrlZone;
                        }
                        sdAirTerm.CtrlZoneNum = CtrlZone;
                        sdAirTerm.CtrlZoneInNodeIndex = SupAirIn;
                        sdAirTerm.ZoneFloorArea =
                            state.dataHeatBal->Zone(CtrlZone).FloorArea * state.dataHeatBal->Zone(CtrlZone).Multiplier *
                            state.dataHeatBal->Zone(CtrlZone).ListMultiplier;
                    }
                }
            }
        }
        if (!lNumericBlanks(6)) {
            sdAirTerm.MaxReheatTemp = Numbers(6);
            sdAirTerm.MaxReheatTempSetByUser = true;
        } else {
            // user does not specify maximum supply air temperature
            // sd_airterminal(SysNum)%MaxReheatTemp = 35.0D0 !C
            sdAirTerm.MaxReheatTempSetByUser = false;
        }

        if (lAlphaBlanks(8)) {
            sdAirTerm.ZoneTurndownMinAirFrac = 1.0;
        } else if ((sdAirTerm.zoneTurndownMinAirFracSched = Sched::GetSchedule(state, Alphas(8))) == nullptr) {
            ShowSevereItemNotFound(state, eoh, cAlphaFields(8), Alphas(8));
            ErrorsFound = true;
        }

        // Add reheat coil to component sets array
        SetUpCompSets(state,
                      sdAirTerm.sysType,
                      sdAirTerm.SysName,
                      Alphas(5),
                      Alphas(6),
                      Alphas(3),
                      Alphas(7));

        // Setup the Average damper Position output variable
        SetupOutputVariable(state,
                            "Zone Air Terminal VAV Damper Position",
                            Constant::Units::None,
                            sdAirTerm.DamperPosition,
                            OutputProcessor::TimeStepType::System,
                            OutputProcessor::StoreType::Average,
                            sdAirTerm.SysName);

    } // end Number of VAVHeatandCool Sys Loop

    CurrentModuleObject = "AirTerminal:SingleDuct:ConstantVolume:Reheat";

    for (state.dataSingleDuct->SysIndexGSI = 1; state.dataSingleDuct->SysIndexGSI <= state.dataSingleDuct->NumConstVolSys;
         ++state.dataSingleDuct->SysIndexGSI) {

        state.dataInputProcessing->inputProcessor->getObjectItem(state,
                                                                 CurrentModuleObject,
                                                                 state.dataSingleDuct->SysIndexGSI,
                                                                 Alphas,
                                                                 state.dataSingleDuct->NumAlphasGSI,
                                                                 Numbers,
                                                                 state.dataSingleDuct->NumNumsGSI,
                                                                 IOStat,
                                                                 lNumericBlanks,
                                                                 lAlphaBlanks,
                                                                 cAlphaFields,
                                                                 cNumericFields);

        ErrorObjectHeader eoh{routineName, CurrentModuleObject, Alphas(1)};
        
        state.dataSingleDuct->SysNumGSI =
            state.dataSingleDuct->SysIndexGSI + state.dataSingleDuct->NumVAVSysGSI + state.dataSingleDuct->NumCBVAVSysGSI;

        auto &sdAirTerm = state.dataSingleDuct->sd_airterminal(state.dataSingleDuct->SysNumGSI);
        
        sdAirTerm.SysNum = state.dataSingleDuct->SysNumGSI;
        GlobalNames::VerifyUniqueInterObjectName(
            state, state.dataSingleDuct->SysUniqueNames, Alphas(1), CurrentModuleObject, cAlphaFields(1), ErrorsFound);
        sdAirTerm.SysName = Alphas(1);
        sdAirTerm.sysType = CurrentModuleObject;
        sdAirTerm.SysType_Num = SysType::SingleDuctConstVolReheat;

        if (lAlphaBlanks(2)) {
            sdAirTerm.availSched = Sched::GetScheduleAlwaysOn(state);
        } else if ((sdAirTerm.availSched = Sched::GetSchedule(state, Alphas(2))) == nullptr) {
            ShowSevereItemNotFound(state, eoh, cAlphaFields(2), Alphas(2));
            ErrorsFound = true;
        }

        sdAirTerm.reheatCoilType = static_cast<HVAC::CoilType>(getEnumValue(HVAC::coilTypeNamesUC, Alphas(5)));
        if (sdAirTerm.reheatCoilType == HVAC::CoilType::HeatingGasOrOtherFuel ||
            sdAirTerm.reheatCoilType == HVAC::CoilType::HeatingElectric) {
        } else if (sdAirTerm.reheatCoilType == HVAC::CoilType::HeatingWater) {
            sdAirTerm.ReheatCoilPlantType = DataPlant::PlantEquipmentType::CoilWaterSimpleHeating;
        } else if (sdAirTerm.reheatCoilType == HVAC::CoilType::HeatingSteam) {
            sdAirTerm.ReheatCoilPlantType = DataPlant::PlantEquipmentType::CoilSteamAirHeating;
        } else {
            ShowSevereInvalidKey(state, eoh, cAlphaFields(5), Alphas(5));
            ErrorsFound = true;
        }

        sdAirTerm.ReheatCoilName = Alphas(6);

        sdAirTerm.OutletNodeNum =
            GetOnlySingleNode(state,
                              Alphas(3),
                              ErrorsFound,
                              DataLoopNode::ConnectionObjectType::AirTerminalSingleDuctConstantVolumeReheat,
                              Alphas(1),
                              DataLoopNode::NodeFluidType::Air,
                              DataLoopNode::ConnectionType::Outlet,
                              NodeInputManager::CompFluidStream::Primary,
                              ObjectIsParent,
                              cAlphaFields(3));
        sdAirTerm.InletNodeNum =
            GetOnlySingleNode(state,
                              Alphas(4),
                              ErrorsFound,
                              DataLoopNode::ConnectionObjectType::AirTerminalSingleDuctConstantVolumeReheat,
                              Alphas(1),
                              DataLoopNode::NodeFluidType::Air,
                              DataLoopNode::ConnectionType::Inlet,
                              NodeInputManager::CompFluidStream::Primary,
                              ObjectIsParent,
                              cAlphaFields(4));

        // The reheat coil control node is necessary for hot water reheat, but not necessary for
        // electric or gas reheat.
        if (sdAirTerm.reheatCoilType == HVAC::CoilType::HeatingGasOrOtherFuel ||
            sdAirTerm.reheatCoilType == HVAC::CoilType::HeatingElectric) {
            sdAirTerm.ReheatCoilNum = HeatingCoils::GetCoilIndex(state, sdAirTerm.ReheatCoilName);
            if (sdAirTerm.ReheatCoilNum == 0) {
                ShowSevereItemNotFound(state, eoh, cAlphaFields(6), sdAirTerm.ReheatCoilName);
                ErrorsFound = true;
            }
          
        } else if (sdAirTerm.reheatCoilType == HVAC::CoilType::HeatingSteam) {
            sdAirTerm.ReheatCoilNum = SteamCoils::GetCoilIndex(state, sdAirTerm.ReheatCoilName);
            if (sdAirTerm.ReheatCoilNum == 0) {
                ShowSevereItemNotFound(state, eoh, cAlphaFields(6), sdAirTerm.ReheatCoilName);
                ErrorsFound = true;
            } else {
                sdAirTerm.ReheatControlNode = SteamCoils::GetCoilSteamInletNode(state, sdAirTerm.ReheatCoilNum);
            }

        } else if (sdAirTerm.reheatCoilType == HVAC::CoilType::HeatingWater) {
            sdAirTerm.ReheatCoilNum = WaterCoils::GetCoilIndex(state, sdAirTerm.ReheatCoilName);
            if (sdAirTerm.ReheatCoilNum == 0) {
                ShowSevereItemNotFound(state, eoh, cAlphaFields(6), sdAirTerm.ReheatCoilName);
                ErrorsFound = true;
            } else {
                sdAirTerm.ReheatControlNode = WaterCoils::GetCoilWaterInletNode(state, sdAirTerm.ReheatCoilNum);
            }
        }
          
        sdAirTerm.ReheatAirOutletNode = sdAirTerm.OutletNodeNum;
        sdAirTerm.MaxAirVolFlowRate = Numbers(1);
        sdAirTerm.ZoneMinAirFracDes = 0.0;
        sdAirTerm.ZoneMinAirFracMethod = MinFlowFraction::MinFracNotUsed;
        sdAirTerm.DamperHeatingAction = Action::HeatingNotUsed;
        if (sdAirTerm.reheatCoilType == HVAC::CoilType::HeatingSteam) {
            sdAirTerm.MaxReheatSteamVolFlow = Numbers(2);
            sdAirTerm.MinReheatSteamVolFlow = Numbers(3);
        } else if (sdAirTerm.reheatCoilType == HVAC::CoilType::HeatingWater) {
            sdAirTerm.MaxReheatWaterVolFlow = Numbers(2);
            sdAirTerm.MinReheatWaterVolFlow = Numbers(3);
        }
        sdAirTerm.ControllerOffset = Numbers(4);
        // Set default convergence tolerance
        if (sdAirTerm.ControllerOffset <= 0.0) {
            sdAirTerm.ControllerOffset = 0.001;
        }
        
        // Maximum reheat air temperature, i.e. the maximum supply air temperature leaving the reheat coil
        if (!lNumericBlanks(5)) {
            sdAirTerm.MaxReheatTemp = Numbers(5);
            sdAirTerm.MaxReheatTempSetByUser = true;
        } else {
            // user does not specify maximum supply air temperature
            // sd_airterminal(SysNum)%MaxReheatTemp = 35.0D0 !C
            sdAirTerm.MaxReheatTempSetByUser = false;
        }
        // Register component set data
        TestCompSet(state,
                    sdAirTerm.sysType,
                    sdAirTerm.SysName,
                    state.dataLoopNodes->NodeID(sdAirTerm.InletNodeNum),
                    state.dataLoopNodes->NodeID(sdAirTerm.OutletNodeNum),
                    "Air Nodes");

        for (ADUNum = 1; ADUNum <= (int)state.dataDefineEquipment->AirDistUnit.size(); ++ADUNum) {
            if (sdAirTerm.ReheatAirOutletNode ==
                state.dataDefineEquipment->AirDistUnit(ADUNum).OutletNodeNum) {
                state.dataDefineEquipment->AirDistUnit(ADUNum).InletNodeNum =
                    sdAirTerm.InletNodeNum;
                sdAirTerm.ADUNum = ADUNum;
                break;
            }
        }

        // one assumes if there isn't one assigned, it's an error?
        if (sdAirTerm.ADUNum == 0) {
            ShowSevereError(state,
                            format("{}No matching Air Distribution Unit, for System = [{},{}].",
                                   RoutineName,
                                   sdAirTerm.sysType,
                                   sdAirTerm.SysName));
            ShowContinueError(
                state,
                format("...should have outlet node = {}",
                       state.dataLoopNodes->NodeID(sdAirTerm.ReheatAirOutletNode)));
            ErrorsFound = true;
        } else {

            // Fill the Zone Equipment data with the inlet node number of this unit.
            for (CtrlZone = 1; CtrlZone <= state.dataGlobal->NumOfZones; ++CtrlZone) {
                if (!state.dataZoneEquip->ZoneEquipConfig(CtrlZone).IsControlled) continue;
                for (SupAirIn = 1; SupAirIn <= state.dataZoneEquip->ZoneEquipConfig(CtrlZone).NumInletNodes; ++SupAirIn) {
                    if (sdAirTerm.OutletNodeNum ==
                        state.dataZoneEquip->ZoneEquipConfig(CtrlZone).InletNode(SupAirIn)) {
                        if (state.dataZoneEquip->ZoneEquipConfig(CtrlZone).AirDistUnitCool(SupAirIn).OutNode > 0) {
                            ShowSevereError(state, "Error in connecting a terminal unit to a zone");
                            ShowContinueError(state,
                                              format("{} already connects to another zone",
                                                     state.dataLoopNodes->NodeID(
                                                         sdAirTerm.OutletNodeNum)));
                            ShowContinueError(state,
                                              format("Occurs for terminal unit {} = {}",
                                                     sdAirTerm.sysType,
                                                     sdAirTerm.SysName));
                            ShowContinueError(state, "Check terminal unit node names for errors");
                            ErrorsFound = true;
                        } else {
                            state.dataZoneEquip->ZoneEquipConfig(CtrlZone).AirDistUnitCool(SupAirIn).InNode = sdAirTerm.InletNodeNum;
                            state.dataZoneEquip->ZoneEquipConfig(CtrlZone).AirDistUnitCool(SupAirIn).OutNode = sdAirTerm.OutletNodeNum;
                            state.dataDefineEquipment->AirDistUnit(sdAirTerm.ADUNum).TermUnitSizingNum =
                              state.dataZoneEquip->ZoneEquipConfig(CtrlZone).AirDistUnitCool(SupAirIn).TermUnitSizingIndex;
                            state.dataDefineEquipment->AirDistUnit(sdAirTerm.ADUNum).ZoneEqNum = CtrlZone;
                        }
                        sdAirTerm.CtrlZoneNum = CtrlZone;
                        sdAirTerm.CtrlZoneInNodeIndex = SupAirIn;
                        sdAirTerm.ZoneFloorArea =
                            state.dataHeatBal->Zone(CtrlZone).FloorArea * state.dataHeatBal->Zone(CtrlZone).Multiplier *
                            state.dataHeatBal->Zone(CtrlZone).ListMultiplier;
                    }
                }
            }
        }

        // Add reheat coil to component sets array
        SetUpCompSets(state,
                      sdAirTerm.sysType,
                      sdAirTerm.SysName,
                      Alphas(5),
                      Alphas(6),
                      Alphas(4),
                      Alphas(3));

        // Setup the Average damper Position output variable
        // BG removed 9-10-2009 during work on CR 7770, constant volume has no damper
        //  CALL SetupOutputVariable(state, 'Damper Position', Sys(SysNum)%DamperPosition, &
        //                        'System','Average',Sys(SysNum)%SysName)

    } // End Number of Sys Loop

    CurrentModuleObject = "AirTerminal:SingleDuct:ConstantVolume:NoReheat";

    for (state.dataSingleDuct->SysIndexGSI = 1; state.dataSingleDuct->SysIndexGSI <= state.dataSingleDuct->NumCVNoReheatSysGSI;
         ++state.dataSingleDuct->SysIndexGSI) {

        state.dataInputProcessing->inputProcessor->getObjectItem(state,
                                                                 CurrentModuleObject,
                                                                 state.dataSingleDuct->SysIndexGSI,
                                                                 Alphas,
                                                                 state.dataSingleDuct->NumAlphasGSI,
                                                                 Numbers,
                                                                 state.dataSingleDuct->NumNumsGSI,
                                                                 IOStat,
                                                                 lNumericBlanks,
                                                                 lAlphaBlanks,
                                                                 cAlphaFields,
                                                                 cNumericFields);

        ErrorObjectHeader eoh{routineName, CurrentModuleObject, Alphas(1)};

        state.dataSingleDuct->SysNumGSI = state.dataSingleDuct->SysIndexGSI + state.dataSingleDuct->NumVAVSysGSI +
                                          state.dataSingleDuct->NumCBVAVSysGSI + state.dataSingleDuct->NumConstVolSys;

        auto &sdAirTerm = state.dataSingleDuct->sd_airterminal(state.dataSingleDuct->SysNumGSI);
        
        sdAirTerm.SysNum = state.dataSingleDuct->SysNumGSI;
        GlobalNames::VerifyUniqueInterObjectName(
            state, state.dataSingleDuct->SysUniqueNames, Alphas(1), CurrentModuleObject, cAlphaFields(1), ErrorsFound);
        sdAirTerm.SysName = Alphas(1);
        sdAirTerm.sysType = CurrentModuleObject;
        sdAirTerm.SysType_Num = SysType::SingleDuctConstVolNoReheat;

        if (lAlphaBlanks(2)) {
            sdAirTerm.availSched = Sched::GetScheduleAlwaysOn(state);
        } else if ((sdAirTerm.availSched = Sched::GetSchedule(state, Alphas(2))) == nullptr) {
            ShowSevereItemNotFound(state, eoh, cAlphaFields(2), Alphas(2));
            ErrorsFound = true;
        }
        
        sdAirTerm.InletNodeNum =
            GetOnlySingleNode(state,
                              Alphas(3),
                              ErrorsFound,
                              DataLoopNode::ConnectionObjectType::AirTerminalSingleDuctConstantVolumeNoReheat,
                              Alphas(1),
                              DataLoopNode::NodeFluidType::Air,
                              DataLoopNode::ConnectionType::Inlet,
                              NodeInputManager::CompFluidStream::Primary,
                              ObjectIsNotParent,
                              cAlphaFields(3));
        sdAirTerm.OutletNodeNum =
            GetOnlySingleNode(state,
                              Alphas(4),
                              ErrorsFound,
                              DataLoopNode::ConnectionObjectType::AirTerminalSingleDuctConstantVolumeNoReheat,
                              Alphas(1),
                              DataLoopNode::NodeFluidType::Air,
                              DataLoopNode::ConnectionType::Outlet,
                              NodeInputManager::CompFluidStream::Primary,
                              ObjectIsNotParent,
                              cAlphaFields(4));

        sdAirTerm.MaxAirVolFlowRate = Numbers(1);
        sdAirTerm.ZoneMinAirFracDes = 0.0;
        sdAirTerm.ZoneMinAirFracMethod = MinFlowFraction::MinFracNotUsed;
        sdAirTerm.DamperHeatingAction = Action::HeatingNotUsed;

        sdAirTerm.ReheatControlNode = 0;
        sdAirTerm.ReheatAirOutletNode =
            sdAirTerm.OutletNodeNum;
        sdAirTerm.MaxReheatWaterVolFlow = 0.0;
        sdAirTerm.MaxReheatSteamVolFlow = 0.0;
        sdAirTerm.MinReheatWaterVolFlow = 0.0;
        sdAirTerm.MinReheatSteamVolFlow = 0.0;
        sdAirTerm.ControllerOffset = 0.000001;

        // Register component set data
        TestCompSet(state,
                    sdAirTerm.sysType,
                    sdAirTerm.SysName,
                    state.dataLoopNodes->NodeID(sdAirTerm.InletNodeNum),
                    state.dataLoopNodes->NodeID(sdAirTerm.OutletNodeNum),
                    "Air Nodes");

        for (ADUNum = 1; ADUNum <= (int)state.dataDefineEquipment->AirDistUnit.size(); ++ADUNum) {
            if (sdAirTerm.OutletNodeNum ==
                state.dataDefineEquipment->AirDistUnit(ADUNum).OutletNodeNum) {
                state.dataDefineEquipment->AirDistUnit(ADUNum).InletNodeNum =
                    sdAirTerm.InletNodeNum;
                sdAirTerm.ADUNum = ADUNum;
                break;
            }
        }

        // one assumes if there isn't one assigned, it's an error?
        if (sdAirTerm.ADUNum == 0) {
            ShowSevereError(state,
                            format("{}No matching Air Distribution Unit, for System = [{},{}].",
                                   RoutineName,
                                   sdAirTerm.sysType,
                                   sdAirTerm.SysName));
            ShowContinueError(
                state,
                format("...should have outlet node = {}",
                       state.dataLoopNodes->NodeID(sdAirTerm.OutletNodeNum)));
            ErrorsFound = true;
        } else {

            // Fill the Zone Equipment data with the inlet node number of this unit.
            for (CtrlZone = 1; CtrlZone <= state.dataGlobal->NumOfZones; ++CtrlZone) {
                if (!state.dataZoneEquip->ZoneEquipConfig(CtrlZone).IsControlled) continue;
                for (SupAirIn = 1; SupAirIn <= state.dataZoneEquip->ZoneEquipConfig(CtrlZone).NumInletNodes; ++SupAirIn) {
                    if (sdAirTerm.OutletNodeNum ==
                        state.dataZoneEquip->ZoneEquipConfig(CtrlZone).InletNode(SupAirIn)) {
                        if (state.dataZoneEquip->ZoneEquipConfig(CtrlZone).AirDistUnitCool(SupAirIn).OutNode > 0) {
                            ShowSevereError(state, "Error in connecting a terminal unit to a zone");
                            ShowContinueError(state,
                                              format("{} already connects to another zone",
                                                     state.dataLoopNodes->NodeID(
                                                         sdAirTerm.OutletNodeNum)));
                            ShowContinueError(state,
                                              format("Occurs for terminal unit {} = {}",
                                                     sdAirTerm.sysType,
                                                     sdAirTerm.SysName));
                            ShowContinueError(state, "Check terminal unit node names for errors");
                            ErrorsFound = true;
                        } else {
                            state.dataZoneEquip->ZoneEquipConfig(CtrlZone).AirDistUnitCool(SupAirIn).InNode =
                                sdAirTerm.InletNodeNum;
                            state.dataZoneEquip->ZoneEquipConfig(CtrlZone).AirDistUnitCool(SupAirIn).OutNode =
                                sdAirTerm.OutletNodeNum;
                            state.dataDefineEquipment->AirDistUnit(sdAirTerm.ADUNum)
                                .TermUnitSizingNum = state.dataZoneEquip->ZoneEquipConfig(CtrlZone).AirDistUnitCool(SupAirIn).TermUnitSizingIndex;
                            state.dataDefineEquipment->AirDistUnit(sdAirTerm.ADUNum)
                                .ZoneEqNum = CtrlZone;
                        }
                        sdAirTerm.CtrlZoneNum = CtrlZone;
                        sdAirTerm.CtrlZoneInNodeIndex = SupAirIn;
                        sdAirTerm.ZoneFloorArea =
                            state.dataHeatBal->Zone(CtrlZone).FloorArea * state.dataHeatBal->Zone(CtrlZone).Multiplier *
                            state.dataHeatBal->Zone(CtrlZone).ListMultiplier;
                    }
                }
            }
        }

        if (lAlphaBlanks(5)) {
            sdAirTerm.NoOAFlowInputFromUser = true;
        } else {
            sdAirTerm.OARequirementsPtr =
                Util::FindItemInList(Alphas(5), state.dataSize->OARequirements);
            if (sdAirTerm.OARequirementsPtr == 0) {
                ShowSevereError(state, format("{}{}=\"{}\", invalid data.", RoutineName, CurrentModuleObject, Alphas(1)));
                ShowContinueError(state, format("..invalid {}=\"{}\".", cAlphaFields(5), Alphas(5)));
                ErrorsFound = true;
            } else {
                sdAirTerm.NoOAFlowInputFromUser = false;
            }
        }

        if (lAlphaBlanks(6)) {
            sdAirTerm.OAPerPersonMode = DataZoneEquipment::PerPersonVentRateMode::DCVByCurrentLevel;
        } else {
            if (Alphas(6) == "CURRENTOCCUPANCY") {
                sdAirTerm.OAPerPersonMode = DataZoneEquipment::PerPersonVentRateMode::DCVByCurrentLevel;
            } else if (Alphas(6) == "DESIGNOCCUPANCY") {
                sdAirTerm.OAPerPersonMode = DataZoneEquipment::PerPersonVentRateMode::ByDesignLevel;
            } else {
                sdAirTerm.OAPerPersonMode = DataZoneEquipment::PerPersonVentRateMode::DCVByCurrentLevel;
                ShowWarningError(state, format("{}{}=\"{}\", invalid data.", RoutineName, CurrentModuleObject, Alphas(1)));
                ShowContinueError(state,
                                  format("..invalid {}=\"{}\". The default input of CurrentOccupancy is assigned", cAlphaFields(6), Alphas(6)));
            }
        }

        if (state.dataGlobal->AnyEnergyManagementSystemInModel) {
            // model results related actuators
            SetupEMSActuator(state,
                             "AirTerminal:SingleDuct:ConstantVolume:NoReheat",
                             sdAirTerm.SysName,
                             "Mass Flow Rate",
                             "[kg/s]",
                             sdAirTerm.EMSOverrideAirFlow,
                             sdAirTerm.EMSMassFlowRateValue);
            // model input related internal variables
            SetupEMSInternalVariable(state,
                                     "AirTerminal:SingleDuct:ConstantVolume:NoReheat Maximum Mass Flow Rate",
                                     sdAirTerm.SysName,
                                     "[kg/s]",
                                     sdAirTerm.AirMassFlowRateMax);
        }

    } // End Number of Sys Loop

    CurrentModuleObject = "AirTerminal:SingleDuct:VAV:NoReheat";
    
    for (state.dataSingleDuct->SysIndexGSI = 1; state.dataSingleDuct->SysIndexGSI <= state.dataSingleDuct->NumNoRHVAVSysGSI;
         ++state.dataSingleDuct->SysIndexGSI) {


        state.dataInputProcessing->inputProcessor->getObjectItem(state,
                                                                 CurrentModuleObject,
                                                                 state.dataSingleDuct->SysIndexGSI,
                                                                 Alphas,
                                                                 state.dataSingleDuct->NumAlphasGSI,
                                                                 Numbers,
                                                                 state.dataSingleDuct->NumNumsGSI,
                                                                 IOStat,
                                                                 lNumericBlanks,
                                                                 lAlphaBlanks,
                                                                 cAlphaFields,
                                                                 cNumericFields);

        ErrorObjectHeader eoh{routineName, CurrentModuleObject, Alphas(1)};
        state.dataSingleDuct->SysNumGSI = state.dataSingleDuct->SysIndexGSI + state.dataSingleDuct->NumVAVSysGSI +
                                          state.dataSingleDuct->NumCBVAVSysGSI + state.dataSingleDuct->NumConstVolSys +
                                          state.dataSingleDuct->NumCVNoReheatSysGSI;

        auto &sdAirTerm = state.dataSingleDuct->sd_airterminal(state.dataSingleDuct->SysNumGSI);
        sdAirTerm.SysNum = state.dataSingleDuct->SysNumGSI;
        GlobalNames::VerifyUniqueInterObjectName(
            state, state.dataSingleDuct->SysUniqueNames, Alphas(1), CurrentModuleObject, cAlphaFields(1), ErrorsFound);
        sdAirTerm.SysName = Alphas(1);
        sdAirTerm.sysType = CurrentModuleObject;
        sdAirTerm.SysType_Num = SysType::SingleDuctVAVNoReheat;
        sdAirTerm.reheatCoilType = HVAC::CoilType::Invalid;
        sdAirTerm.ReheatCoilName = "";
        
        if (lAlphaBlanks(2)) {
            sdAirTerm.availSched = Sched::GetScheduleAlwaysOn(state);
        } else if ((sdAirTerm.availSched = Sched::GetSchedule(state, Alphas(2))) == nullptr) {
            ShowSevereItemNotFound(state, eoh, cAlphaFields(2), Alphas(2));
            ErrorsFound = true;
        }

        sdAirTerm.OutletNodeNum =
            GetOnlySingleNode(state,
                              Alphas(3),
                              ErrorsFound,
                              DataLoopNode::ConnectionObjectType::AirTerminalSingleDuctVAVNoReheat,
                              Alphas(1),
                              DataLoopNode::NodeFluidType::Air,
                              DataLoopNode::ConnectionType::Outlet,
                              NodeInputManager::CompFluidStream::Primary,
                              ObjectIsNotParent,
                              cAlphaFields(3));
        sdAirTerm.InletNodeNum =
            GetOnlySingleNode(state,
                              Alphas(4),
                              ErrorsFound,
                              DataLoopNode::ConnectionObjectType::AirTerminalSingleDuctVAVNoReheat,
                              Alphas(1),
                              DataLoopNode::NodeFluidType::Air,
                              DataLoopNode::ConnectionType::Inlet,
                              NodeInputManager::CompFluidStream::Primary,
                              ObjectIsNotParent,
                              cAlphaFields(4));
        sdAirTerm.MaxAirVolFlowRate = Numbers(1);

        if (Util::SameString(Alphas(5), "Constant")) {
            sdAirTerm.ZoneMinAirFracMethod = MinFlowFraction::Constant;
        } else if (Util::SameString(Alphas(5), "FixedFlowRate")) {
            sdAirTerm.ZoneMinAirFracMethod = MinFlowFraction::Fixed;
        } else if (Util::SameString(Alphas(5), "Scheduled")) {
            sdAirTerm.ZoneMinAirFracMethod = MinFlowFraction::Scheduled;
        } else {
            ShowSevereError(state, format("{} = {} not found.", cAlphaFields(5), Alphas(5)));
            ShowContinueError(state,
                              format("Occurs in {} = {}",
                                     sdAirTerm.sysType,
                                     sdAirTerm.SysName));
            ErrorsFound = true;
        }

        sdAirTerm.ZoneMinAirFracDes = Numbers(2);
        if (lNumericBlanks(2)) {
            sdAirTerm.ConstantMinAirFracSetByUser = false;
            sdAirTerm.ZoneMinAirFracDes = 0.0;
        } else {
            sdAirTerm.ConstantMinAirFracSetByUser = true;
            sdAirTerm.ZoneMinAirFracDes = Numbers(2);
            if (sdAirTerm.ZoneMinAirFracMethod == MinFlowFraction::Fixed) {
                ShowWarningError(state, format("Since {} = {}, input for {} will be ignored.", cAlphaFields(5), Alphas(5), cNumericFields(2)));
                ShowContinueError(state,
                                  format("Occurs in {} = {}",
                                         sdAirTerm.sysType,
                                         sdAirTerm.SysName));
                sdAirTerm.ZoneMinAirFracDes = 0.0;
            }
        }

        sdAirTerm.ZoneFixedMinAir = Numbers(3);
        if (lNumericBlanks(3)) {
            sdAirTerm.FixedMinAirSetByUser = false;
            sdAirTerm.DesignFixedMinAir = 0.0;
        } else {
            sdAirTerm.FixedMinAirSetByUser = true;
            sdAirTerm.DesignFixedMinAir = Numbers(3);
            if (sdAirTerm.ZoneMinAirFracMethod == MinFlowFraction::Constant) {
                ShowWarningError(state, format("Since {} = {}, input for {} will be ignored.", cAlphaFields(5), Alphas(5), cNumericFields(3)));
                ShowContinueError(state,
                                  format("Occurs in {} = {}",
                                         sdAirTerm.sysType,
                                         sdAirTerm.SysName));
                sdAirTerm.ZoneFixedMinAir = 0.0;
            }
        }

        if (sdAirTerm.ZoneMinAirFracMethod != MinFlowFraction::Scheduled) {
        } else if (lAlphaBlanks(6)) {
            ShowSevereEmptyField(state, eoh, cAlphaFields(6));
            ErrorsFound = true;
        } else if ((sdAirTerm.zoneMinAirFracSched = Sched::GetSchedule(state, Alphas(6))) == nullptr) {
            ShowSevereItemNotFound(state, eoh, cAlphaFields(6), Alphas(6));
            ErrorsFound = true;
        } else if (!sdAirTerm.zoneMinAirFracSched->checkMinMaxVals(state, Clusive::In, 0.0, Clusive::In, 1.0)) {
            Sched::ShowSevereBadMinMax(state, eoh, cAlphaFields(6), Alphas(6), Clusive::In, 0.0, Clusive::In, 1.0);
            ErrorsFound = true;
        }

        sdAirTerm.ReheatControlNode = 0;
        sdAirTerm.ReheatAirOutletNode = sdAirTerm.OutletNodeNum;
        sdAirTerm.MaxReheatWaterVolFlow = 0.0;
        sdAirTerm.MaxReheatSteamVolFlow = 0.0;
        sdAirTerm.MinReheatWaterVolFlow = 0.0;
        sdAirTerm.MinReheatSteamVolFlow = 0.0;
        sdAirTerm.ControllerOffset = 0.000001;
        sdAirTerm.DamperHeatingAction = Action::HeatingNotUsed;

        // Register component set data
        TestCompSet(state,
                    sdAirTerm.sysType,
                    sdAirTerm.SysName,
                    state.dataLoopNodes->NodeID(sdAirTerm.InletNodeNum),
                    state.dataLoopNodes->NodeID(sdAirTerm.OutletNodeNum),
                    "Air Nodes");

        for (ADUNum = 1; ADUNum <= (int)state.dataDefineEquipment->AirDistUnit.size(); ++ADUNum) {
            if (sdAirTerm.OutletNodeNum == state.dataDefineEquipment->AirDistUnit(ADUNum).OutletNodeNum) {
                state.dataDefineEquipment->AirDistUnit(ADUNum).InletNodeNum = sdAirTerm.InletNodeNum;
                sdAirTerm.ADUNum = ADUNum;
                break;
            }
        }
        // one assumes if there isn't one assigned, it's an error?
        if (sdAirTerm.ADUNum == 0) {
            ShowSevereError(state,
                            format("{}No matching Air Distribution Unit, for System = [{},{}].",
                                   RoutineName,
                                   sdAirTerm.sysType,
                                   sdAirTerm.SysName));
            ShowContinueError(
                state,
                format("...should have outlet node = {}",
                       state.dataLoopNodes->NodeID(sdAirTerm.ReheatAirOutletNode)));
            ErrorsFound = true;
        } else {

            // Fill the Zone Equipment data with the inlet node number of this unit.
            for (CtrlZone = 1; CtrlZone <= state.dataGlobal->NumOfZones; ++CtrlZone) {
                if (!state.dataZoneEquip->ZoneEquipConfig(CtrlZone).IsControlled) continue;
                for (SupAirIn = 1; SupAirIn <= state.dataZoneEquip->ZoneEquipConfig(CtrlZone).NumInletNodes; ++SupAirIn) {
                    if (sdAirTerm.ReheatAirOutletNode ==
                        state.dataZoneEquip->ZoneEquipConfig(CtrlZone).InletNode(SupAirIn)) {
                        if (state.dataZoneEquip->ZoneEquipConfig(CtrlZone).AirDistUnitCool(SupAirIn).OutNode > 0) {
                            ShowSevereError(state, "Error in connecting a terminal unit to a zone");
                            ShowContinueError(state,
                                              format("{} already connects to another zone",
                                                     state.dataLoopNodes->NodeID(
                                                         sdAirTerm.ReheatAirOutletNode)));
                            ShowContinueError(state,
                                              format("Occurs for terminal unit {} = {}",
                                                     sdAirTerm.sysType,
                                                     sdAirTerm.SysName));
                            ShowContinueError(state, "Check terminal unit node names for errors");
                            ErrorsFound = true;
                        } else {
                            state.dataZoneEquip->ZoneEquipConfig(CtrlZone).AirDistUnitCool(SupAirIn).InNode =
                                sdAirTerm.InletNodeNum;
                            state.dataZoneEquip->ZoneEquipConfig(CtrlZone).AirDistUnitCool(SupAirIn).OutNode =
                                sdAirTerm.ReheatAirOutletNode;
                            state.dataDefineEquipment->AirDistUnit(sdAirTerm.ADUNum)
                                .TermUnitSizingNum = state.dataZoneEquip->ZoneEquipConfig(CtrlZone).AirDistUnitCool(SupAirIn).TermUnitSizingIndex;
                            state.dataDefineEquipment->AirDistUnit(sdAirTerm.ADUNum)
                                .ZoneEqNum = CtrlZone;
                        }

                        sdAirTerm.CtrlZoneNum = CtrlZone;
                        sdAirTerm.CtrlZoneInNodeIndex = SupAirIn;
                        sdAirTerm.ZoneFloorArea =
                            state.dataHeatBal->Zone(CtrlZone).FloorArea * state.dataHeatBal->Zone(CtrlZone).Multiplier *
                            state.dataHeatBal->Zone(CtrlZone).ListMultiplier;
                    }
                }
            }
        }
        if (!lAlphaBlanks(7)) {
            sdAirTerm.OARequirementsPtr = Util::FindItemInList(Alphas(7), state.dataSize->OARequirements);
            if (sdAirTerm.OARequirementsPtr == 0) {
                ShowSevereError(state, format("{} = {} not found.", cAlphaFields(7), Alphas(7)));
                ShowContinueError(state, format("Occurs in {} = {}", sdAirTerm.sysType, sdAirTerm.SysName));
                ErrorsFound = true;
            } else {
                sdAirTerm.NoOAFlowInputFromUser = false;
            }
        }

        if (lAlphaBlanks(8)) {
            sdAirTerm.ZoneTurndownMinAirFrac = 1.0;
        } else if ((sdAirTerm.zoneTurndownMinAirFracSched = Sched::GetSchedule(state, Alphas(8))) == nullptr) {
            ShowSevereItemNotFound(state, eoh, cAlphaFields(8), Alphas(8));
            ErrorsFound = true;
        }

        // Setup the Average damper Position output variable
        SetupOutputVariable(state,
                            "Zone Air Terminal VAV Damper Position",
                            Constant::Units::None,
                            sdAirTerm.DamperPosition,
                            OutputProcessor::TimeStepType::System,
                            OutputProcessor::StoreType::Average,
                            sdAirTerm.SysName);
        SetupOutputVariable(state,
                            "Zone Air Terminal Minimum Air Flow Fraction",
                            Constant::Units::None,
                            sdAirTerm.ZoneMinAirFracReport,
                            OutputProcessor::TimeStepType::System,
                            OutputProcessor::StoreType::Average,
                            sdAirTerm.SysName);
    } // end Number of Sys Loop

    for (state.dataSingleDuct->SysIndexGSI = 1; state.dataSingleDuct->SysIndexGSI <= state.dataSingleDuct->NumNoRHCBVAVSysGSI;
         ++state.dataSingleDuct->SysIndexGSI) {

        CurrentModuleObject = "AirTerminal:SingleDuct:VAV:HeatAndCool:NoReheat";

        state.dataInputProcessing->inputProcessor->getObjectItem(state,
                                                                 CurrentModuleObject,
                                                                 state.dataSingleDuct->SysIndexGSI,
                                                                 Alphas,
                                                                 state.dataSingleDuct->NumAlphasGSI,
                                                                 Numbers,
                                                                 state.dataSingleDuct->NumNumsGSI,
                                                                 IOStat,
                                                                 lNumericBlanks,
                                                                 lAlphaBlanks,
                                                                 cAlphaFields,
                                                                 cNumericFields);

        ErrorObjectHeader eoh{routineName, CurrentModuleObject, Alphas(1)};
        state.dataSingleDuct->SysNumGSI = state.dataSingleDuct->SysIndexGSI + state.dataSingleDuct->NumVAVSysGSI +
                                          state.dataSingleDuct->NumCBVAVSysGSI + state.dataSingleDuct->NumConstVolSys +
                                          state.dataSingleDuct->NumCVNoReheatSysGSI + state.dataSingleDuct->NumNoRHVAVSysGSI;

        auto &sdAirTerm = state.dataSingleDuct->sd_airterminal(state.dataSingleDuct->SysNumGSI);
        sdAirTerm.SysNum = state.dataSingleDuct->SysNumGSI;
        
        GlobalNames::VerifyUniqueInterObjectName(
            state, state.dataSingleDuct->SysUniqueNames, Alphas(1), CurrentModuleObject, cAlphaFields(1), ErrorsFound);
        sdAirTerm.SysName = Alphas(1);
        sdAirTerm.sysType = CurrentModuleObject;
        sdAirTerm.SysType_Num = SysType::SingleDuctCBVAVNoReheat;
        sdAirTerm.reheatCoilType = HVAC::CoilType::Invalid;
        sdAirTerm.ReheatCoilName = "";
        
        if (lAlphaBlanks(2)) {
            sdAirTerm.availSched = Sched::GetScheduleAlwaysOn(state);
        } else if ((sdAirTerm.availSched = Sched::GetSchedule(state, Alphas(2))) == nullptr) {
            ShowSevereItemNotFound(state, eoh, cAlphaFields(2), Alphas(2));
            ErrorsFound = true;
        }

        sdAirTerm.OutletNodeNum =
            GetOnlySingleNode(state,
                              Alphas(3),
                              ErrorsFound,
                              DataLoopNode::ConnectionObjectType::AirTerminalSingleDuctVAVHeatAndCoolNoReheat,
                              Alphas(1),
                              DataLoopNode::NodeFluidType::Air,
                              DataLoopNode::ConnectionType::Outlet,
                              NodeInputManager::CompFluidStream::Primary,
                              ObjectIsNotParent,
                              cAlphaFields(3));
        sdAirTerm.InletNodeNum =
            GetOnlySingleNode(state,
                              Alphas(4),
                              ErrorsFound,
                              DataLoopNode::ConnectionObjectType::AirTerminalSingleDuctVAVHeatAndCoolNoReheat,
                              Alphas(1),
                              DataLoopNode::NodeFluidType::Air,
                              DataLoopNode::ConnectionType::Inlet,
                              NodeInputManager::CompFluidStream::Primary,
                              ObjectIsNotParent,
                              cAlphaFields(4));
        sdAirTerm.MaxAirVolFlowRate = Numbers(1);
        sdAirTerm.ZoneMinAirFracDes = Numbers(2);
        if (sdAirTerm.ZoneMinAirFracDes < 0.0) {
            ShowWarningError(state,
                             format("{} = \"{}",
                                    sdAirTerm.sysType,
                                    sdAirTerm.SysName));
            ShowContinueError(state,
                              format("{} must be greater than or equal to 0. Resetting to 0 and the simulation continues.", cNumericFields(2)));
            sdAirTerm.ZoneMinAirFracDes = 0.0;
        }
        if (sdAirTerm.ZoneMinAirFracDes > 1.0) {
            ShowWarningError(state,
                             format("{} = \"{}",
                                    sdAirTerm.sysType,
                                    sdAirTerm.SysName));
            ShowContinueError(state, format("{} must be less than or equal to 1. Resetting to 1 and the simulation continues.", cNumericFields(2)));
            sdAirTerm.ZoneMinAirFracDes = 1.0;
        }

        sdAirTerm.ReheatControlNode = 0;
        sdAirTerm.ReheatAirOutletNode =
            sdAirTerm.OutletNodeNum;
        sdAirTerm.MaxReheatWaterVolFlow = 0.0;
        sdAirTerm.MaxReheatSteamVolFlow = 0.0;
        sdAirTerm.MinReheatWaterVolFlow = 0.0;
        sdAirTerm.MinReheatSteamVolFlow = 0.0;
        sdAirTerm.ControllerOffset = 0.000001;
        sdAirTerm.DamperHeatingAction = Action::HeatingNotUsed;

        // Register component set data
        TestCompSet(state,
                    sdAirTerm.sysType,
                    sdAirTerm.SysName,
                    state.dataLoopNodes->NodeID(sdAirTerm.InletNodeNum),
                    state.dataLoopNodes->NodeID(sdAirTerm.OutletNodeNum),
                    "Air Nodes");

        for (ADUNum = 1; ADUNum <= (int)state.dataDefineEquipment->AirDistUnit.size(); ++ADUNum) {
            if (sdAirTerm.OutletNodeNum == state.dataDefineEquipment->AirDistUnit(ADUNum).OutletNodeNum) {
                state.dataDefineEquipment->AirDistUnit(ADUNum).InletNodeNum = sdAirTerm.InletNodeNum;
                sdAirTerm.ADUNum = ADUNum;
                break;
            }
        }
        // one assumes if there isn't one assigned, it's an error?

        if (sdAirTerm.ADUNum == 0) {
            ShowSevereError(state,
                            format("{}No matching Air Distribution Unit, for System = [{},{}].",
                                   RoutineName,
                                   sdAirTerm.sysType,
                                   sdAirTerm.SysName));
            ShowContinueError(
                state,
                format("...should have outlet node = {}",
                       state.dataLoopNodes->NodeID(sdAirTerm.ReheatAirOutletNode)));
            ErrorsFound = true;
        } else {

            // Fill the Zone Equipment data with the inlet node number of this unit.
            for (CtrlZone = 1; CtrlZone <= state.dataGlobal->NumOfZones; ++CtrlZone) {
                if (!state.dataZoneEquip->ZoneEquipConfig(CtrlZone).IsControlled) continue;
                for (SupAirIn = 1; SupAirIn <= state.dataZoneEquip->ZoneEquipConfig(CtrlZone).NumInletNodes; ++SupAirIn) {
                    if (sdAirTerm.ReheatAirOutletNode ==
                        state.dataZoneEquip->ZoneEquipConfig(CtrlZone).InletNode(SupAirIn)) {
                        if (state.dataZoneEquip->ZoneEquipConfig(CtrlZone).AirDistUnitCool(SupAirIn).OutNode > 0) {
                            ShowSevereError(state, "Error in connecting a terminal unit to a zone");
                            ShowContinueError(state,
                                              format("{} already connects to another zone",
                                                     state.dataLoopNodes->NodeID(
                                                         sdAirTerm.ReheatAirOutletNode)));
                            ShowContinueError(state,
                                              format("Occurs for terminal unit {} = {}",
                                                     sdAirTerm.sysType,
                                                     sdAirTerm.SysName));
                            ShowContinueError(state, "Check terminal unit node names for errors");
                            ErrorsFound = true;
                        } else {
                            state.dataZoneEquip->ZoneEquipConfig(CtrlZone).AirDistUnitCool(SupAirIn).InNode = sdAirTerm.InletNodeNum;
                            state.dataZoneEquip->ZoneEquipConfig(CtrlZone).AirDistUnitCool(SupAirIn).OutNode = sdAirTerm.ReheatAirOutletNode;
                            state.dataDefineEquipment->AirDistUnit(sdAirTerm.ADUNum).TermUnitSizingNum =
                                state.dataZoneEquip->ZoneEquipConfig(CtrlZone).AirDistUnitCool(SupAirIn).TermUnitSizingIndex;
                            state.dataDefineEquipment->AirDistUnit(sdAirTerm.ADUNum).ZoneEqNum = CtrlZone;
                        }
                        sdAirTerm.CtrlZoneNum = CtrlZone;
                        sdAirTerm.CtrlZoneInNodeIndex = SupAirIn;
                        sdAirTerm.ZoneFloorArea =
                            state.dataHeatBal->Zone(CtrlZone).FloorArea * state.dataHeatBal->Zone(CtrlZone).Multiplier *
                            state.dataHeatBal->Zone(CtrlZone).ListMultiplier;
                    }
                }
            }
        }

        if (lAlphaBlanks(5)) {
            sdAirTerm.ZoneTurndownMinAirFrac = 1.0;
        } else if ((sdAirTerm.zoneTurndownMinAirFracSched = Sched::GetSchedule(state, Alphas(5))) == nullptr) {
            ShowSevereItemNotFound(state, eoh, cAlphaFields(5), Alphas(5));
            ErrorsFound = true;
        }

        // Setup the Average damper Position output variable
        SetupOutputVariable(state,
                            "Zone Air Terminal VAV Damper Position",
                            Constant::Units::None,
                            sdAirTerm.DamperPosition,
                            OutputProcessor::TimeStepType::System,
                            OutputProcessor::StoreType::Average,
                            sdAirTerm.SysName);
    } // end Number of VAVHeatandCool:NoReheat Sys Loop

    // read in the SINGLE DUCT:VAV:REHEAT:VS FAN data
    for (state.dataSingleDuct->SysIndexGSI = 1; state.dataSingleDuct->SysIndexGSI <= state.dataSingleDuct->NumVAVVSGSI;
         ++state.dataSingleDuct->SysIndexGSI) {

        CurrentModuleObject = "AirTerminal:SingleDuct:VAV:Reheat:VariableSpeedFan";

        state.dataInputProcessing->inputProcessor->getObjectItem(state,
                                                                 CurrentModuleObject,
                                                                 state.dataSingleDuct->SysIndexGSI,
                                                                 Alphas,
                                                                 state.dataSingleDuct->NumAlphasGSI,
                                                                 Numbers,
                                                                 state.dataSingleDuct->NumNumsGSI,
                                                                 IOStat,
                                                                 lNumericBlanks,
                                                                 lAlphaBlanks,
                                                                 cAlphaFields,
                                                                 cNumericFields);

        ErrorObjectHeader eoh{routineName, CurrentModuleObject, Alphas(1)};
        
        state.dataSingleDuct->SysNumGSI = state.dataSingleDuct->SysIndexGSI + state.dataSingleDuct->NumVAVSysGSI +
                                          state.dataSingleDuct->NumCBVAVSysGSI + state.dataSingleDuct->NumConstVolSys +
                                          state.dataSingleDuct->NumCVNoReheatSysGSI + state.dataSingleDuct->NumNoRHVAVSysGSI +
                                          state.dataSingleDuct->NumNoRHCBVAVSysGSI;

        auto &sdAirTerm = state.dataSingleDuct->sd_airterminal(state.dataSingleDuct->SysNumGSI);
        sdAirTerm.SysNum = state.dataSingleDuct->SysNumGSI;
        GlobalNames::VerifyUniqueInterObjectName(
            state, state.dataSingleDuct->SysUniqueNames, Alphas(1), CurrentModuleObject, cAlphaFields(1), ErrorsFound);
        sdAirTerm.SysName = Alphas(1);
        sdAirTerm.sysType = CurrentModuleObject;
        sdAirTerm.SysType_Num = SysType::SingleDuctVAVReheatVSFan;

        sdAirTerm.reheatCoilType = static_cast<HVAC::CoilType>(getEnumValue(HVAC::coilTypeNamesUC, Alphas(7)));
        sdAirTerm.ReheatCoilName = Alphas(8);

        if (sdAirTerm.reheatCoilType == HVAC::CoilType::HeatingGasOrOtherFuel ||
            sdAirTerm.reheatCoilType == HVAC::CoilType::HeatingElectric) {
            sdAirTerm.ReheatCoilNum = HeatingCoils::GetCoilIndex(state, sdAirTerm.ReheatCoilName);
            if (sdAirTerm.ReheatCoilNum == 0) {
                ShowSevereItemNotFound(state, eoh, cAlphaFields(8), sdAirTerm.ReheatCoilName);
                ErrorsFound = true;
            } else {
                sdAirTerm.ReheatAirOutletNode = HeatingCoils::GetCoilAirOutletNode(state, sdAirTerm.ReheatCoilNum);
                sdAirTerm.ReheatCoilMaxCapacity = HeatingCoils::GetCoilCapacity(state, sdAirTerm.ReheatCoilNum);
            }
        } else if (sdAirTerm.reheatCoilType == HVAC::CoilType::HeatingWater) {
            sdAirTerm.ReheatCoilPlantType = DataPlant::PlantEquipmentType::CoilWaterSimpleHeating;
        } else if (sdAirTerm.reheatCoilType == HVAC::CoilType::HeatingSteam) {
            sdAirTerm.ReheatCoilPlantType = DataPlant::PlantEquipmentType::CoilSteamAirHeating;
        } else { 
            ShowSevereInvalidKey(state, eoh, cAlphaFields(7), Alphas(7));
            ErrorsFound = true;
        }
        
        sdAirTerm.fanType = static_cast<HVAC::FanType>(getEnumValue(HVAC::fanTypeNamesUC, Alphas(5)));

        if (sdAirTerm.fanType != HVAC::FanType::VAV && sdAirTerm.fanType != HVAC::FanType::SystemModel) {
            ShowSevereInvalidKey(state, eoh, cAlphaFields(5), Alphas(5), "Support fan types are Fan:VAV and Fan:SystemModel");

            ErrorsFound = true;
        }

        sdAirTerm.FanName = Alphas(6);

        sdAirTerm.Fan_Index = Fans::GetFanIndex(state, sdAirTerm.FanName);
        if (sdAirTerm.Fan_Index == 0) {
            ShowSevereItemNotFound(state, eoh, cAlphaFields(6), sdAirTerm.FanName);
            ErrorsFound = true;
        }
        sdAirTerm.OutletNodeNum = state.dataFans->fans(sdAirTerm.Fan_Index)->outletNodeNum;
        sdAirTerm.InletNodeNum = state.dataFans->fans(sdAirTerm.Fan_Index)->inletNodeNum;

        if (sdAirTerm.fanType == HVAC::FanType::SystemModel) {
            dynamic_cast<Fans::FanSystem *>(state.dataFans->fans(sdAirTerm.Fan_Index))->isSecondaryDriver = true;
        }

        if (lAlphaBlanks(2)) {
            sdAirTerm.availSched = Sched::GetScheduleAlwaysOn(state);
        } else if ((sdAirTerm.availSched = Sched::GetSchedule(state, Alphas(2))) == nullptr) {
            ShowSevereItemNotFound(state, eoh, cAlphaFields(2), Alphas(2));
            ErrorsFound = true;
        }

        AirTermSysInletNodeName = state.dataLoopNodes->NodeID(sdAirTerm.InletNodeNum);
        if (!Util::SameString(Alphas(3), AirTermSysInletNodeName)) {
            ShowWarningError(state,
                             format("{}Invalid air terminal object air inlet node name in {} = {}",
                                    RoutineName,
                                    sdAirTerm.sysType,
                                    sdAirTerm.SysName));
            ShowContinueError(state, format(" Specified air inlet node name is = {}.", Alphas(3)));
            ShowContinueError(state, format(" Expected air inlet node name is = {}.", AirTermSysInletNodeName));
            // ErrorsFound = true;
        }

        sdAirTerm.MaxAirVolFlowRate = Numbers(1);
        sdAirTerm.MaxHeatAirVolFlowRate = Numbers(2);
        sdAirTerm.ZoneMinAirFracDes = Numbers(3);
        // The reheat coil control node is necessary for hot water reheat, but not necessary for
        // electric or gas reheat.
        if (sdAirTerm.reheatCoilType == HVAC::CoilType::HeatingGasOrOtherFuel ||
            sdAirTerm.reheatCoilType == HVAC::CoilType::HeatingElectric) {

        } else if (sdAirTerm.reheatCoilType == HVAC::CoilType::HeatingSteam) {
            sdAirTerm.ReheatCoilNum = SteamCoils::GetCoilIndex(state, sdAirTerm.ReheatCoilName);
            if (sdAirTerm.ReheatCoilNum == 0) {
                ShowSevereItemNotFound(state, eoh, cAlphaFields(8), sdAirTerm.ReheatCoilName);
                ErrorsFound = true;
            } else {
                sdAirTerm.ReheatControlNode = SteamCoils::GetCoilSteamInletNode(state, sdAirTerm.ReheatCoilNum);
                sdAirTerm.ReheatAirOutletNode = SteamCoils::GetCoilAirOutletNode(state, sdAirTerm.ReheatCoilNum);
            }
        } else if (sdAirTerm.reheatCoilType == HVAC::CoilType::HeatingWater) { 
            sdAirTerm.ReheatCoilNum = WaterCoils::GetCoilIndex(state, sdAirTerm.ReheatCoilName);
            if (sdAirTerm.ReheatCoilNum == 0) {
                ShowSevereItemNotFound(state, eoh, cAlphaFields(8), sdAirTerm.ReheatCoilName);
                ErrorsFound = true;
            } else {
                sdAirTerm.ReheatControlNode = WaterCoils::GetCoilWaterInletNode(state, sdAirTerm.ReheatCoilNum);
                sdAirTerm.ReheatAirOutletNode = WaterCoils::GetCoilAirOutletNode(state, sdAirTerm.ReheatCoilNum);
            }
        }

        AirTermSysOutletNodeName = state.dataLoopNodes->NodeID(sdAirTerm.ReheatAirOutletNode);
        if (!Util::SameString(Alphas(4), AirTermSysOutletNodeName)) {
            ShowWarningError(state,
                             format("{}Invalid air terminal object air outlet node name in {} = {}",
                                    RoutineName,
                                    sdAirTerm.sysType,
                                    sdAirTerm.SysName));
            ShowContinueError(state, format(" Specified air outlet node name is = {}.", Alphas(4)));
            ShowContinueError(state, format(" Expected air outlet node name is = {}.", AirTermSysOutletNodeName));
            // ErrorsFound = true;
        }

        if (sdAirTerm.reheatCoilType == HVAC::CoilType::HeatingSteam) {
            sdAirTerm.MaxReheatSteamVolFlow = Numbers(4);
            sdAirTerm.MinReheatSteamVolFlow = Numbers(5);
        } else if (sdAirTerm.reheatCoilType == HVAC::CoilType::HeatingWater) {
            sdAirTerm.MaxReheatWaterVolFlow = Numbers(4);
            sdAirTerm.MinReheatWaterVolFlow = Numbers(5);
        }
        
        sdAirTerm.ControllerOffset = Numbers(6);
        // Set default convergence tolerance
        if (sdAirTerm.ControllerOffset <= 0.0) {
            sdAirTerm.ControllerOffset = 0.001;
        }
        sdAirTerm.DamperHeatingAction = Action::HeatingNotUsed;

        // Register component set data
        TestCompSet(state,
                    sdAirTerm.sysType,
                    sdAirTerm.SysName,
                    state.dataLoopNodes->NodeID(sdAirTerm.InletNodeNum),
                    state.dataLoopNodes->NodeID(sdAirTerm.ReheatAirOutletNode),
                    "Air Nodes");

        for (ADUNum = 1; ADUNum <= (int)state.dataDefineEquipment->AirDistUnit.size(); ++ADUNum) {
            if (sdAirTerm.ReheatAirOutletNode ==
                state.dataDefineEquipment->AirDistUnit(ADUNum).OutletNodeNum) {
                state.dataDefineEquipment->AirDistUnit(ADUNum).InletNodeNum =
                    sdAirTerm.InletNodeNum;
                sdAirTerm.ADUNum = ADUNum;
                break;
            }
        }
        // one assumes if there isn't one assigned, it's an error?
        if (sdAirTerm.ADUNum == 0) {
            ShowSevereError(state,
                            format("{}No matching Air Distribution Unit, for System = [{},{}].", RoutineName, sdAirTerm.sysType, sdAirTerm.SysName));
            ShowContinueError(
                state,
                format("...should have outlet node = {}",
                       state.dataLoopNodes->NodeID(sdAirTerm.ReheatAirOutletNode)));
            ErrorsFound = true;
        } else {

            // Fill the Zone Equipment data with the inlet node number of this unit.
            // what if not found?  error?
            IsNotOK = true;
            for (CtrlZone = 1; CtrlZone <= state.dataGlobal->NumOfZones; ++CtrlZone) {
                if (!state.dataZoneEquip->ZoneEquipConfig(CtrlZone).IsControlled) continue;
                for (SupAirIn = 1; SupAirIn <= state.dataZoneEquip->ZoneEquipConfig(CtrlZone).NumInletNodes; ++SupAirIn) {
                    if (sdAirTerm.ReheatAirOutletNode == state.dataZoneEquip->ZoneEquipConfig(CtrlZone).InletNode(SupAirIn)) {
                        IsNotOK = false;
                        if (state.dataZoneEquip->ZoneEquipConfig(CtrlZone).AirDistUnitCool(SupAirIn).OutNode > 0) {
                            ShowSevereError(state, "Error in connecting a terminal unit to a zone");
                            ShowContinueError(state,
                                              format("{} already connects to another zone",
                                                     state.dataLoopNodes->NodeID(sdAirTerm.ReheatAirOutletNode)));
                            ShowContinueError(state, format("Occurs for terminal unit {} = {}", sdAirTerm.sysType, sdAirTerm.SysName));
                            ShowContinueError(state, "Check terminal unit node names for errors");
                            ErrorsFound = true;
                        } else {
                            state.dataZoneEquip->ZoneEquipConfig(CtrlZone).AirDistUnitCool(SupAirIn).InNode = sdAirTerm.InletNodeNum;
                            state.dataZoneEquip->ZoneEquipConfig(CtrlZone).AirDistUnitCool(SupAirIn).OutNode = sdAirTerm.ReheatAirOutletNode;
                            state.dataDefineEquipment->AirDistUnit(sdAirTerm.ADUNum).TermUnitSizingNum =
                                state.dataZoneEquip->ZoneEquipConfig(CtrlZone).AirDistUnitCool(SupAirIn).TermUnitSizingIndex;
                            state.dataDefineEquipment->AirDistUnit(sdAirTerm.ADUNum).ZoneEqNum = CtrlZone;
                        }
                        sdAirTerm.CtrlZoneNum = CtrlZone;
                        sdAirTerm.CtrlZoneInNodeIndex = SupAirIn;
                        sdAirTerm.ZoneFloorArea =
                            state.dataHeatBal->Zone(CtrlZone).FloorArea * state.dataHeatBal->Zone(CtrlZone).Multiplier *
                            state.dataHeatBal->Zone(CtrlZone).ListMultiplier;
                    }
                }
            }
        }
        if (IsNotOK) {
            ShowWarningError(state, "Did not Match Supply Air Outlet Node to any Zone Node");
            ShowContinueError(state, format("..Occurs in {} = {}", sdAirTerm.sysType, sdAirTerm.SysName));
        }

        if (lAlphaBlanks(9)) {
            sdAirTerm.ZoneTurndownMinAirFrac = 1.0;
        } else if ((sdAirTerm.zoneTurndownMinAirFracSched = Sched::GetSchedule(state, Alphas(9))) == nullptr) {
            ShowSevereItemNotFound(state, eoh, cAlphaFields(9), Alphas(9));
            ErrorsFound = true;
        }

        // Add reheat coil to component sets array
        SetUpCompSets(state,
                      sdAirTerm.sysType,
                      sdAirTerm.SysName,
                      Alphas(7),
                      Alphas(8),
                      state.dataLoopNodes->NodeID(sdAirTerm.OutletNodeNum),
                      state.dataLoopNodes->NodeID(sdAirTerm.ReheatAirOutletNode));
        // Add fan to component sets array
        SetUpCompSets(state,
                      sdAirTerm.sysType,
                      sdAirTerm.SysName,
                      Alphas(5),
                      Alphas(6),
                      state.dataLoopNodes->NodeID(sdAirTerm.InletNodeNum),
                      state.dataLoopNodes->NodeID(sdAirTerm.OutletNodeNum));

        // Setup the Average damper Position output variable
        SetupOutputVariable(state,
                            "Zone Air Terminal VAV Damper Position",
                            Constant::Units::None,
                            sdAirTerm.DamperPosition,
                            OutputProcessor::TimeStepType::System,
                            OutputProcessor::StoreType::Average,
                            sdAirTerm.SysName);
    }

    // common report variable for all single duct air terminals
    for (int sdIndex = 1; sdIndex <= state.dataSingleDuct->NumSDAirTerminal; ++sdIndex) {
        SetupOutputVariable(state,
                            "Zone Air Terminal Outdoor Air Volume Flow Rate",
                            Constant::Units::m3_s,
                            state.dataSingleDuct->sd_airterminal(sdIndex).OutdoorAirFlowRate,
                            OutputProcessor::TimeStepType::System,
                            OutputProcessor::StoreType::Average,
                            state.dataSingleDuct->sd_airterminal(sdIndex).SysName);
    }

    // Error check to see if a single duct air terminal is assigned to zone that has zone secondary recirculation
    // specified in the Sizing:Zone object

    NumZoneSiz = state.dataInputProcessing->inputProcessor->getNumObjectsFound(state, "Sizing:Zone");
    if (NumZoneSiz > 0) {
        for (state.dataSingleDuct->SysIndexGSI = 1; state.dataSingleDuct->SysIndexGSI <= state.dataSingleDuct->NumSDAirTerminal;
             ++state.dataSingleDuct->SysIndexGSI) {
            for (ZoneSizIndex = 1; ZoneSizIndex <= NumZoneSiz; ++ZoneSizIndex) {
                if (state.dataGlobal->DoZoneSizing) {
                    if (state.dataSize->FinalZoneSizing(ZoneSizIndex).ZoneNum ==
                        state.dataSingleDuct->sd_airterminal(state.dataSingleDuct->SysIndexGSI).CtrlZoneNum) {
                        if (state.dataSize->FinalZoneSizing(ZoneSizIndex).ZoneSecondaryRecirculation > 0.0) {
                            ShowWarningError(state,
                                             format("{}A zone secondary recirculation fraction is specified for zone served by ", RoutineName));
                            ShowContinueError(state,
                                              format("...terminal unit \"{}\" , that indicates a single path system",
                                                     state.dataSingleDuct->sd_airterminal(state.dataSingleDuct->SysIndexGSI).SysName));
                            ShowContinueError(state, "...The zone secondary recirculation for that zone was set to 0.0");
                            state.dataSize->FinalZoneSizing(ZoneSizIndex).ZoneSecondaryRecirculation = 0.0;
                            goto SizLoop_exit;
                        }
                    }
                }
            }
        SizLoop_exit:;
        }
    }

    Alphas.deallocate();
    cAlphaFields.deallocate();
    cNumericFields.deallocate();
    Numbers.deallocate();
    lAlphaBlanks.deallocate();
    lNumericBlanks.deallocate();

    if (ErrorsFound) {
        ShowFatalError(state, format("{}Errors found in input.  Preceding condition(s) cause termination.", RoutineName));
    }
}

// End of Get Input subroutines for the Module
//******************************************************************************

// Beginning Initialization Section of the Module
//******************************************************************************

void SingleDuctAirTerminal::InitSys(EnergyPlusData &state, bool const FirstHVACIteration)
{

    // SUBROUTINE INFORMATION:
    //       AUTHOR         Richard J. Liesen
    //       DATE WRITTEN   January 2000

    // PURPOSE OF THIS SUBROUTINE:
    // This subroutine is for  initializations of the Sys Components.

    // METHODOLOGY EMPLOYED:
    // Uses the status flags to trigger events.

    // Using/Aliasing

    using DataZoneEquipment::CheckZoneEquipmentList;
    using PlantUtilities::InitComponentNodes;
    using PlantUtilities::ScanPlantLoopsForObject;

    // SUBROUTINE PARAMETER DEFINITIONS:
    static constexpr std::string_view RoutineName("InitSys");
    static constexpr std::string_view RoutineNameFull("InitHVACSingleDuct");

    // SUBROUTINE LOCAL VARIABLE DECLARATIONS:
    int InletNode;
    int OutletNode;
    Real64 SteamTemp;
    Real64 SteamDensity;
    Real64 rho;
    bool errFlag;

    // static Array1D_bool PlantLoopScanFlag;

    // Do the Begin Simulation initializations
    if (this->PlantLoopScanFlag && allocated(state.dataPlnt->PlantLoop)) {
        if ((this->ReheatCoilPlantType == DataPlant::PlantEquipmentType::CoilWaterSimpleHeating) ||
            (this->ReheatCoilPlantType == DataPlant::PlantEquipmentType::CoilSteamAirHeating)) {
            // setup plant topology indices for plant fed heating coils
            errFlag = false;
            ScanPlantLoopsForObject(state, this->ReheatCoilName, this->ReheatCoilPlantType, this->HWplantLoc, errFlag, _, _, _, _, _);

            if (errFlag) {
                ShowContinueError(state, format("Reference Unit=\"{}\", type={}", this->SysName, this->sysType));
                ShowFatalError(state, "InitSys: Program terminated for previous conditions.");
            }

            this->ReheatCoilOutletNode = DataPlant::CompData::getPlantComponent(state, this->HWplantLoc).NodeNumOut;

            this->PlantLoopScanFlag = false;
        } else {
            this->PlantLoopScanFlag = false;
        }
    } else if (this->PlantLoopScanFlag && !state.dataGlobal->AnyPlantInModel) {
        this->PlantLoopScanFlag = false;
    }

    if (!state.dataSingleDuct->ZoneEquipmentListChecked && state.dataZoneEquip->ZoneEquipInputsFilled) {
        state.dataSingleDuct->ZoneEquipmentListChecked = true;
        // Check to see if there is a Air Distribution Unit on the Zone Equipment List
        for (int SysIndex = 1; SysIndex <= state.dataSingleDuct->NumSDAirTerminal; ++SysIndex) {
            if (state.dataSingleDuct->sd_airterminal(SysIndex).ADUNum == 0) continue;
            if (CheckZoneEquipmentList(state,
                                       "ZoneHVAC:AirDistributionUnit",
                                       state.dataDefineEquipment->AirDistUnit(state.dataSingleDuct->sd_airterminal(SysIndex).ADUNum).Name))
                continue;
            ShowSevereError(state,
                            format("InitSingleDuctSystems: ADU=[Air Distribution Unit,{}] is not on any ZoneHVAC:EquipmentList.",
                                   state.dataDefineEquipment->AirDistUnit(state.dataSingleDuct->sd_airterminal(SysIndex).ADUNum).Name));
            ShowContinueError(state,
                              format("...System=[{},{}] will not be simulated.",
                                     state.dataSingleDuct->sd_airterminal(SysIndex).sysType,
                                     state.dataSingleDuct->sd_airterminal(SysIndex).SysName));
        }
    }

    // get current time step air terminal box turndown minimum flow fraction
    if (this->zoneTurndownMinAirFracSched != nullptr) {
        this->ZoneTurndownMinAirFrac = this->zoneTurndownMinAirFracSched->getCurrentVal();
    } else {
        this->ZoneTurndownMinAirFrac = 1.0;
    }

    if (!state.dataGlobal->SysSizingCalc && this->MySizeFlag) {

        this->SizeSys(state);

        this->MySizeFlag = false;
    }

    if (this->GetGasElecHeatCoilCap) {
        if (this->reheatCoilType == HVAC::CoilType::HeatingElectric || this->reheatCoilType == HVAC::CoilType::HeatingGasOrOtherFuel) {
            if (this->ReheatCoilMaxCapacity == AutoSize) {
                this->ReheatCoilMaxCapacity = HeatingCoils::GetCoilCapacity(state, this->ReheatCoilNum);
            }
            if (this->ReheatCoilMaxCapacity != AutoSize) {
                this->GetGasElecHeatCoilCap = false;
            }
        } else {
            this->GetGasElecHeatCoilCap = false;
        }
    }

    // Do the Begin Environment initializations
    if (state.dataGlobal->BeginEnvrnFlag && this->MyEnvrnFlag) {

        // Set the outlet node max mass flow rate to the Max Air Flow specified for the Sys
        OutletNode = this->OutletNodeNum;
        InletNode = this->InletNodeNum;
        state.dataLoopNodes->Node(OutletNode).MassFlowRateMax = this->MaxAirVolFlowRate * state.dataEnvrn->StdRhoAir;
        this->AirMassFlowRateMax = this->MaxAirVolFlowRate * state.dataEnvrn->StdRhoAir;
        this->HeatAirMassFlowRateMax = this->MaxHeatAirVolFlowRate * state.dataEnvrn->StdRhoAir;
        state.dataLoopNodes->Node(InletNode).MassFlowRateMax = this->MaxAirVolFlowRate * state.dataEnvrn->StdRhoAir;
        this->MassFlowDiff = 1.0e-10 * this->AirMassFlowRateMax;

        if (this->HWplantLoc.loopNum > 0 && this->reheatCoilType != HVAC::CoilType::HeatingSteam) { // protect early calls before plant is setup
            rho = state.dataPlnt->PlantLoop(this->HWplantLoc.loopNum).glycol->getDensity(state, Constant::HWInitConvTemp, RoutineName);
        } else {
            rho = 1000.0;
        }

        this->MaxReheatWaterFlow = rho * this->MaxReheatWaterVolFlow;
        this->MinReheatWaterFlow = rho * this->MinReheatWaterVolFlow;

        this->AirMassFlowDuringReheatMax = this->MaxAirVolFlowRateDuringReheat * state.dataEnvrn->StdRhoAir;

        // set the upstream leakage flowrate - remove from here - done in ZoneAirLoopEquipmentManager::SimZoneAirLoopEquipment

        if (this->reheatCoilType == HVAC::CoilType::HeatingSteam) {
            SteamTemp = 100.0;
            SteamDensity = Fluid::GetSteam(state)->getSatDensity(state, SteamTemp, 1.0, RoutineNameFull);
            this->MaxReheatSteamFlow = SteamDensity * this->MaxReheatSteamVolFlow;
            this->MinReheatSteamFlow = SteamDensity * this->MinReheatSteamVolFlow;
        }

        // get current environment air terminal box turndown minimum flow fraction
        Real64 CurrentEnvZoneTurndownMinAirFrac = 1.0;
        if (this->zoneTurndownMinAirFracSched != nullptr) {
            CurrentEnvZoneTurndownMinAirFrac = this->zoneTurndownMinAirFracSched->getCurrentVal();
        }
        if ((this->SysType_Num == SysType::SingleDuctVAVReheat || this->SysType_Num == SysType::SingleDuctCBVAVReheat) ||
            (this->SysType_Num == SysType::SingleDuctCBVAVNoReheat)) {
            // need the lowest schedule value
            if (this->ZoneMinAirFracMethod == MinFlowFraction::Scheduled) {
                this->ZoneMinAirFracDes = this->zoneMinAirFracSched->getCurrentVal();
            }
            state.dataLoopNodes->Node(OutletNode).MassFlowRateMin =
                state.dataLoopNodes->Node(OutletNode).MassFlowRateMax * this->ZoneMinAirFracDes * CurrentEnvZoneTurndownMinAirFrac;
            state.dataLoopNodes->Node(InletNode).MassFlowRateMin =
                state.dataLoopNodes->Node(InletNode).MassFlowRateMax * this->ZoneMinAirFracDes * CurrentEnvZoneTurndownMinAirFrac;
        } else {
            state.dataLoopNodes->Node(OutletNode).MassFlowRateMin = 0.0;
            state.dataLoopNodes->Node(InletNode).MassFlowRateMin = 0.0;
        }
        if ((this->ReheatControlNode > 0) && !this->PlantLoopScanFlag) {
            if (this->reheatCoilType == HVAC::CoilType::HeatingSteam) {
                InitComponentNodes(state, this->MinReheatSteamFlow, this->MaxReheatSteamFlow, this->ReheatControlNode, this->ReheatCoilOutletNode);
            } else {
                InitComponentNodes(state, this->MinReheatWaterFlow, this->MaxReheatWaterFlow, this->ReheatControlNode, this->ReheatCoilOutletNode);
            }
        }
        // Find air loop associated with terminal unit
        if ((this->CtrlZoneNum > 0) && (this->CtrlZoneInNodeIndex > 0)) {
            this->AirLoopNum = state.dataZoneEquip->ZoneEquipConfig(this->CtrlZoneNum).InletNodeAirLoopNum(this->CtrlZoneInNodeIndex);
            state.dataDefineEquipment->AirDistUnit(this->ADUNum).AirLoopNum = this->AirLoopNum;
        }

        this->MyEnvrnFlag = false;
    }

    if (!state.dataGlobal->BeginEnvrnFlag) {
        this->MyEnvrnFlag = true;
    }

    // Initialize the Inlet Nodes of the air side of air terminal
    InletNode = this->InletNodeNum;
    OutletNode = this->OutletNodeNum;

    Real64 mDotFromOARequirement(0.0);

    if (this->SysType_Num == SysType::SingleDuctConstVolNoReheat) {
        if (!this->NoOAFlowInputFromUser) {
            mDotFromOARequirement = this->AirMassFlowRateMax;
            int airLoopNum(0);
            Real64 airLoopOAFrac(0.0);
            airLoopNum = this->AirLoopNum;
            if (airLoopNum > 0) {
                airLoopOAFrac = state.dataAirLoop->AirLoopFlow(airLoopNum).OAFrac;
                bool UseOccSchFlag = false;
                if (this->OAPerPersonMode == DataZoneEquipment::PerPersonVentRateMode::DCVByCurrentLevel) UseOccSchFlag = true;
                if (airLoopOAFrac > 0.0) {
                    Real64 vDotOAReq =
                        DataSizing::calcDesignSpecificationOutdoorAir(state, this->OARequirementsPtr, this->CtrlZoneNum, UseOccSchFlag, true);
                    mDotFromOARequirement = vDotOAReq * state.dataEnvrn->StdRhoAir / airLoopOAFrac;
                    mDotFromOARequirement = min(mDotFromOARequirement, this->AirMassFlowRateMax);
                } else {
                    mDotFromOARequirement = this->AirMassFlowRateMax;
                }
            }
        }
    }

    if (this->ZoneMinAirFracMethod == MinFlowFraction::Scheduled) {
        this->ZoneMinAirFracDes = this->zoneMinAirFracSched->getCurrentVal();
        // now reset inlet node min avail
        state.dataLoopNodes->Node(InletNode).MassFlowRateMinAvail = this->AirMassFlowRateMax * this->ZoneMinAirFracDes * this->ZoneTurndownMinAirFrac;
    }

    if (FirstHVACIteration) {
        // The first time through set the mass flow rate to the Max
        if ((state.dataLoopNodes->Node(InletNode).MassFlowRate > 0.0) && (this->availSched->getCurrentVal() > 0.0)) {
            if (!(state.afn->distribution_simulated && state.afn->AirflowNetworkFanActivated)) {
                state.dataLoopNodes->Node(InletNode).MassFlowRate = this->AirMassFlowRateMax;
            }
        } else {
            state.dataLoopNodes->Node(InletNode).MassFlowRate = 0.0;
        }
        if ((state.dataLoopNodes->Node(InletNode).MassFlowRateMaxAvail > 0.0) && (this->availSched->getCurrentVal() > 0.0)) {
            if (!(state.afn->distribution_simulated && state.afn->AirflowNetworkFanActivated)) {
                if (this->SysType_Num == SysType::SingleDuctConstVolNoReheat) {
                    if (this->NoOAFlowInputFromUser) {
                        state.dataLoopNodes->Node(InletNode).MassFlowRate = this->AirMassFlowRateMax;
                        state.dataLoopNodes->Node(InletNode).MassFlowRateMaxAvail = this->AirMassFlowRateMax;
                    } else {
                        state.dataLoopNodes->Node(InletNode).MassFlowRate = mDotFromOARequirement;
                        state.dataLoopNodes->Node(InletNode).MassFlowRateMaxAvail = mDotFromOARequirement;
                    }
                    if (this->EMSOverrideAirFlow) {
                        state.dataLoopNodes->Node(InletNode).MassFlowRate = this->EMSMassFlowRateValue;
                        state.dataLoopNodes->Node(InletNode).MassFlowRateMaxAvail = this->EMSMassFlowRateValue;
                    }
                } else {
                    state.dataLoopNodes->Node(InletNode).MassFlowRateMaxAvail = this->AirMassFlowRateMax;
                }
            }
        } else {
            state.dataLoopNodes->Node(InletNode).MassFlowRateMaxAvail = 0.0;
        }

        if ((state.dataLoopNodes->Node(InletNode).MassFlowRate > 0.0) && (this->availSched->getCurrentVal() > 0.0)) {
            if (!(state.afn->distribution_simulated && state.afn->AirflowNetworkFanActivated)) {
                state.dataLoopNodes->Node(InletNode).MassFlowRateMinAvail =
                    this->AirMassFlowRateMax * this->ZoneMinAirFracDes * this->ZoneTurndownMinAirFrac;
            }
        } else {
            state.dataLoopNodes->Node(InletNode).MassFlowRateMinAvail = 0.0;
        }
        // reset the mass flow rate histories
        this->MassFlow1 = 0.0;
        this->MassFlow2 = 0.0;
        this->MassFlow3 = 0.0;
        this->MassFlow3 = 0.0;

    } else {
        if (this->SysType_Num == SysType::SingleDuctConstVolNoReheat) {
            if (!this->EMSOverrideAirFlow) {
                if ((state.dataLoopNodes->Node(InletNode).MassFlowRateMaxAvail > 0.0) && (this->availSched->getCurrentVal() > 0.0)) {
                    if (this->NoOAFlowInputFromUser) {
                        if (state.dataLoopNodes->Node(InletNode).MassFlowRateMaxAvail < state.dataLoopNodes->Node(InletNode).MassFlowRateMax) {
                            state.dataLoopNodes->Node(InletNode).MassFlowRate = state.dataLoopNodes->Node(InletNode).MassFlowRateMaxAvail;
                        } else if (state.dataLoopNodes->Node(InletNode).MassFlowRateMinAvail > state.dataLoopNodes->Node(InletNode).MassFlowRateMin) {
                            state.dataLoopNodes->Node(InletNode).MassFlowRate = state.dataLoopNodes->Node(InletNode).MassFlowRateMinAvail;
                        } else {
                            state.dataLoopNodes->Node(InletNode).MassFlowRate = state.dataLoopNodes->Node(InletNode).MassFlowRateMaxAvail;
                        }
                    } else {
                        state.dataLoopNodes->Node(InletNode).MassFlowRate = mDotFromOARequirement;
                        // but also apply constraints
                        state.dataLoopNodes->Node(InletNode).MassFlowRate =
                            min(state.dataLoopNodes->Node(InletNode).MassFlowRate, state.dataLoopNodes->Node(InletNode).MassFlowRateMaxAvail);
                        state.dataLoopNodes->Node(InletNode).MassFlowRate =
                            min(state.dataLoopNodes->Node(InletNode).MassFlowRate, state.dataLoopNodes->Node(InletNode).MassFlowRateMax);
                        state.dataLoopNodes->Node(InletNode).MassFlowRate =
                            max(state.dataLoopNodes->Node(InletNode).MassFlowRate, state.dataLoopNodes->Node(InletNode).MassFlowRateMinAvail);
                        state.dataLoopNodes->Node(InletNode).MassFlowRate =
                            max(state.dataLoopNodes->Node(InletNode).MassFlowRate, state.dataLoopNodes->Node(InletNode).MassFlowRateMin);
                    }
                } else {
                    state.dataLoopNodes->Node(InletNode).MassFlowRate = 0.0;
                    state.dataLoopNodes->Node(InletNode).MassFlowRateMaxAvail = 0.0;
                    state.dataLoopNodes->Node(InletNode).MassFlowRateMinAvail = 0.0;
                }
            } else { // EMS override on
                state.dataLoopNodes->Node(InletNode).MassFlowRate = this->EMSMassFlowRateValue;
                // but also apply constraints
                state.dataLoopNodes->Node(InletNode).MassFlowRate =
                    min(state.dataLoopNodes->Node(InletNode).MassFlowRate, state.dataLoopNodes->Node(InletNode).MassFlowRateMaxAvail);
                state.dataLoopNodes->Node(InletNode).MassFlowRate =
                    min(state.dataLoopNodes->Node(InletNode).MassFlowRate, state.dataLoopNodes->Node(InletNode).MassFlowRateMax);
                state.dataLoopNodes->Node(InletNode).MassFlowRate =
                    max(state.dataLoopNodes->Node(InletNode).MassFlowRate, state.dataLoopNodes->Node(InletNode).MassFlowRateMinAvail);
                state.dataLoopNodes->Node(InletNode).MassFlowRate =
                    max(state.dataLoopNodes->Node(InletNode).MassFlowRate, state.dataLoopNodes->Node(InletNode).MassFlowRateMin);
            }
        }
    }

    // Do a check and make sure that the max and min available(control) flow is
    //  between the physical max and min while operating.
    this->sd_airterminalInlet.AirMassFlowRateMaxAvail = min(this->AirMassFlowRateMax, state.dataLoopNodes->Node(InletNode).MassFlowRateMaxAvail);
    this->sd_airterminalInlet.AirMassFlowRateMinAvail =
        min(max(state.dataLoopNodes->Node(OutletNode).MassFlowRateMin, state.dataLoopNodes->Node(InletNode).MassFlowRateMinAvail),
            this->sd_airterminalInlet.AirMassFlowRateMaxAvail);

    // Do the following initializations (every time step): This should be the info from
    // the previous components outlets or the node data in this section.
    // Load the node data in this section for the component simulation
    this->sd_airterminalInlet.AirMassFlowRate = state.dataLoopNodes->Node(InletNode).MassFlowRate;
    this->sd_airterminalInlet.AirTemp = state.dataLoopNodes->Node(InletNode).Temp;
    this->sd_airterminalInlet.AirHumRat = state.dataLoopNodes->Node(InletNode).HumRat;
    this->sd_airterminalInlet.AirEnthalpy = state.dataLoopNodes->Node(InletNode).Enthalpy;

    // update to the current minimum air flow fraction
    this->ZoneMinAirFrac = this->ZoneMinAirFracDes * this->ZoneTurndownMinAirFrac;
}

void SingleDuctAirTerminal::SizeSys(EnergyPlusData &state)
{

    // SUBROUTINE INFORMATION:
    //       AUTHOR         Fred Buhl
    //       DATE WRITTEN   September 2001
    //       MODIFIED       August 2013 Daeho Kang, add component sizing table entries

    // PURPOSE OF THIS SUBROUTINE:
    // This subroutine is for sizing Sys Components for which flow rates have not been
    // specified in the input.

    // METHODOLOGY EMPLOYED:
    // Obtains flow rates from the zone or system sizing arrays.

    // Using/Aliasing
    using General::SafeDivide;
    using PlantUtilities::MyPlantSizingIndex;

    // SUBROUTINE PARAMETER DEFINITIONS:
    static constexpr std::string_view RoutineName("SizeSys");
    static constexpr std::string_view RoutineNameFull("SizeHVACSingleDuct");

    // SUBROUTINE LOCAL VARIABLE DECLARATIONS:
    int PltSizHeatNum; // index of plant sizing object for 1st heating loop
    Real64 TempSteamIn;
    Real64 EnthSteamOutWet;
    Real64 EnthSteamInDry;
    Real64 LatentHeatSteam;
    Real64 SteamDensity;

    bool PlantSizingErrorsFound;
    Real64 rho; // local fluid density
    Real64 Cp;  // local fluid specific heat

    Real64 DesMassFlow = 0.0;
    bool ErrorsFound = false;
    bool IsAutoSize = false;
    bool IsMaxFlowAutoSize = false;
    Real64 MaxAirVolFlowRateDes = 0.0;              // Autosized maximum air flow rate for reporting
    Real64 MaxAirVolFlowRateUser = 0.0;             // Hardsized maximum air flow rate for reporting
    Real64 MaxHeatAirVolFlowRateDes = 0.0;          // Autosized maximum heating air flow rate for reporting
    Real64 MaxHeatAirVolFlowRateUser = 0.0;         // Hardsized maximum heating air flow rate for reporting
    Real64 MinAirFlowFracDes = 0.0;                 // Autosized minimum cooling air flow fraction for reporting
    Real64 MinAirFlowFracUser = 0.0;                // User input minimum cooling air flow fraction for reporting
    Real64 FixedMinAirDes = 0.0;                    // Autosized minimum cooling air flow rate for reporting [m3/s]
    Real64 FixedMinAirUser = 0.0;                   // User input minimum cooling air flow rate for reporting [m3/s]
    Real64 MaxAirVolFlowRateDuringReheatDes = 0.0;  // Autosized maximum air flow durign reheat for reporting
    Real64 MaxAirVolFlowRateDuringReheatUser = 0.0; // Hardsized maximum air flow durign reheat for reporting
    Real64 MaxAirVolFractionDuringReheatDes = 0.0;  // Autosized maximum air fraction durign reheat for reporting
    Real64 MaxAirVolFractionDuringReheatUser = 0.0; // Hardsized maximum air flow durign reheat for reporting
    Real64 MaxReheatWaterVolFlowDes = 0.0;          // Autosized reheat water flow or reporting
    Real64 MaxReheatWaterVolFlowUser = 0.0;         // Hardsized reheat water flow for reporting
    Real64 MaxReheatSteamVolFlowDes = 0.0;          // Autosized reheat steam flow for reporting
    Real64 MaxReheatSteamVolFlowUser = 0.0;         // Hardsized reheat steam flow for reporting
    Real64 MinMinFlowRatio = 0.0;                   // the minimum minimum flow ratio
    int SysSizNum = 0;                              // System sizing number

    int ZoneNum = this->CtrlZoneNum;

    auto &TermUnitSizing(state.dataSize->TermUnitSizing);

    if (this->MaxAirVolFlowRate == AutoSize) {
        IsAutoSize = true;
    }

    if (state.dataSize->CurTermUnitSizingNum > 0) {
        if (!IsAutoSize && !state.dataSize->ZoneSizingRunDone) { // simulation continue
            if (this->MaxAirVolFlowRate > 0.0) {
                BaseSizer::reportSizerOutput(
                    state, this->sysType, this->SysName, "User-Specified Maximum Air Flow Rate [m3/s]", this->MaxAirVolFlowRate);
            }
        } else { // Autosize or hard-size with sizing run

            CheckZoneSizing(state, this->sysType, this->SysName);

            Real64 heatingMaxFlow;
            if (this->DamperHeatingAction == Action::ReverseWithLimits &&
                state.dataSize->TermUnitFinalZoneSizing(state.dataSize->CurTermUnitSizingNum).DesHeatVolFlow >
                    state.dataSize->TermUnitFinalZoneSizing(state.dataSize->CurTermUnitSizingNum).DesHeatVolFlowMax) {
                heatingMaxFlow = state.dataSize->TermUnitFinalZoneSizing(state.dataSize->CurTermUnitSizingNum).DesHeatVolFlowMax;
            } else {
                heatingMaxFlow = state.dataSize->TermUnitFinalZoneSizing(state.dataSize->CurTermUnitSizingNum).DesHeatVolFlow;
            }
            MaxAirVolFlowRateDes = max(state.dataSize->TermUnitFinalZoneSizing(state.dataSize->CurTermUnitSizingNum).DesCoolVolFlow, heatingMaxFlow);

            if (MaxAirVolFlowRateDes < SmallAirVolFlow) {
                MaxAirVolFlowRateDes = 0.0;
            }
            if (IsAutoSize) {
                this->MaxAirVolFlowRate = MaxAirVolFlowRateDes;
                IsMaxFlowAutoSize = true;
                BaseSizer::reportSizerOutput(state, this->sysType, this->SysName, "Design Size Maximum Air Flow Rate [m3/s]", MaxAirVolFlowRateDes);
            } else { // Hard-size with sizing data
                if (this->MaxAirVolFlowRate > 0.0 && MaxAirVolFlowRateDes > 0.0) {
                    MaxAirVolFlowRateUser = this->MaxAirVolFlowRate;
                    BaseSizer::reportSizerOutput(state,
                                                 this->sysType,
                                                 this->SysName,
                                                 "Design Size Maximum Air Flow Rate [m3/s]",
                                                 MaxAirVolFlowRateDes,
                                                 "User-Specified Maximum Air Flow Rate [m3/s]",
                                                 MaxAirVolFlowRateUser);
                    if (state.dataGlobal->DisplayExtraWarnings) {
                        if ((std::abs(MaxAirVolFlowRateDes - MaxAirVolFlowRateUser) / MaxAirVolFlowRateUser) >
                            state.dataSize->AutoVsHardSizingThreshold) {
                            ShowMessage(
                                state,
                                format("SizeHVACSingleDuct: Potential issue with equipment sizing for {} = \"{}\".", this->sysType, this->SysName));
                            ShowContinueError(state, format("User-Specified Maximum Air Flow Rate of {:.5R} [m3/s]", MaxAirVolFlowRateUser));
                            ShowContinueError(state, format("differs from Design Size Maximum Air Flow Rate of {:.5R} [m3/s]", MaxAirVolFlowRateDes));
                            ShowContinueError(state, "This may, or may not, indicate mismatched component sizes.");
                            ShowContinueError(state, "Verify that the value entered is intended and is consistent with other components.");
                        }
                    }
                }
            }
        }
    }

    IsAutoSize = false;
    if (this->MaxHeatAirVolFlowRate == AutoSize) {
        IsAutoSize = true;
    }

    Real64 UserInputMaxHeatAirVolFlowRate = 0.0;
    
    if (state.dataSize->CurTermUnitSizingNum > 0) {
        if (!IsAutoSize && !state.dataSize->ZoneSizingRunDone) { // simulation should continue
            UserInputMaxHeatAirVolFlowRate = this->MaxHeatAirVolFlowRate;
            if (this->MaxHeatAirVolFlowRate > 0.0) {
                BaseSizer::reportSizerOutput(
                    state, this->sysType, this->SysName, "User-Specified Maximum Heating Air Flow Rate [m3/s]", this->MaxHeatAirVolFlowRate);
            }
        } else {
            CheckZoneSizing(state, this->sysType, this->SysName);
            if (this->DamperHeatingAction == Action::ReverseWithLimits &&
                state.dataSize->TermUnitFinalZoneSizing(state.dataSize->CurTermUnitSizingNum).DesHeatVolFlow >
                    state.dataSize->TermUnitFinalZoneSizing(state.dataSize->CurTermUnitSizingNum).DesHeatVolFlowMax) {
                MaxHeatAirVolFlowRateDes = state.dataSize->TermUnitFinalZoneSizing(state.dataSize->CurTermUnitSizingNum).DesHeatVolFlowMax;
            } else {
                MaxHeatAirVolFlowRateDes = state.dataSize->TermUnitFinalZoneSizing(state.dataSize->CurTermUnitSizingNum).DesHeatVolFlow;
            }
            if (MaxHeatAirVolFlowRateDes < SmallAirVolFlow) {
                MaxHeatAirVolFlowRateDes = 0.0;
            }
            if (IsAutoSize) {
                this->MaxHeatAirVolFlowRate = MaxHeatAirVolFlowRateDes;
                UserInputMaxHeatAirVolFlowRate = 0.0;
                BaseSizer::reportSizerOutput(
                    state, this->sysType, this->SysName, "Design Size Maximum Heating Air Flow Rate [m3/s]", MaxHeatAirVolFlowRateDes);
            } else { // Hard-size with sizing data
                if (this->MaxHeatAirVolFlowRate > 0.0 && MaxHeatAirVolFlowRateDes > 0.0) {
                    MaxHeatAirVolFlowRateUser = this->MaxHeatAirVolFlowRate;
                    UserInputMaxHeatAirVolFlowRate = this->MaxHeatAirVolFlowRate;
                    BaseSizer::reportSizerOutput(state,
                                                 this->sysType,
                                                 this->SysName,
                                                 "Design Size Maximum Heating Air Flow Rate [m3/s]",
                                                 MaxHeatAirVolFlowRateDes,
                                                 "User-Specified Maximum Heating Air Flow Rate [m3/s]",
                                                 MaxHeatAirVolFlowRateUser);
                    if (state.dataGlobal->DisplayExtraWarnings) {
                        if ((std::abs(MaxHeatAirVolFlowRateDes - MaxHeatAirVolFlowRateUser) / MaxHeatAirVolFlowRateUser) >
                            state.dataSize->AutoVsHardSizingThreshold) {
                            ShowMessage(
                                state,
                                format("SizeHVACSingleDuct: Potential issue with equipment sizing for {} = \"{}\".", this->sysType, this->SysName));
                            ShowContinueError(state,
                                              format("User-Specified Maximum Heating Air Flow Rate of {:.5R} [m3/s]", MaxHeatAirVolFlowRateUser));
                            ShowContinueError(
                                state, format("differs from Design Size Maximum Heating Air Flow Rate of {:.5R} [m3/s]", MaxHeatAirVolFlowRateDes));
                            ShowContinueError(state, "This may, or may not, indicate mismatched component sizes.");
                            ShowContinueError(state, "Verify that the value entered is intended and is consistent with other components.");
                        }
                    }
                }
            }
        }
    }

    // get design day terminal unit turndown minimum flow fraction
    if (this->zoneTurndownMinAirFracSched != nullptr) {
        this->ZoneTurndownMinAirFrac = this->zoneTurndownMinAirFracSched->getCurrentVal();
    } else {
        this->ZoneTurndownMinAirFrac = 1.0;
    }

    // if a sizing run has been done, check if system sizing has been done for this system
    bool SizingDesRunThisAirSys = false;
    if (state.dataSize->SysSizingRunDone) {
        int AirLoopNum = state.dataZoneEquip->ZoneEquipConfig(this->CtrlZoneNum).InletNodeAirLoopNum(this->CtrlZoneInNodeIndex);
        if (AirLoopNum > 0) {
            CheckThisAirSystemForSizing(state, AirLoopNum, SizingDesRunThisAirSys);
        }

        // get system sizing id if a sizing run has been done for this system
        if (SizingDesRunThisAirSys) {
            SysSizNum = Util::FindItemInList(
                state.dataSize->FinalSysSizing(AirLoopNum).AirPriLoopName, state.dataSize->SysSizInput, &SystemSizingInputData::AirPriLoopName);
            if (SysSizNum == 0) SysSizNum = 1; // use first when none applicable
        }
    }

    IsAutoSize = false;
    if (this->ZoneMinAirFracDes == AutoSize) {
        IsAutoSize = true;
    }
    if (this->ZoneMinAirFracMethod == MinFlowFraction::Constant) {
        if (state.dataSize->ZoneSizingRunDone) {
            if (state.dataSize->CurTermUnitSizingNum > 0) {
                // use the combined defaults or other user inputs stored in DesCoolVolFlowMin
                if (this->MaxAirVolFlowRate > 0.0) {
                    MinAirFlowFracDes = min(1.0,
                                            state.dataSize->TermUnitFinalZoneSizing(state.dataSize->CurTermUnitSizingNum).DesCoolVolFlowMin /
                                                this->MaxAirVolFlowRate);
                } else {
                    MinAirFlowFracDes = 0.0;
                }
            }
        } else {
            // if no zone sizing values available; use max of min frac = 0.2 and 0.000762 [m3/s-m2]
            if (this->MaxAirVolFlowRate > 0.0) {
                MinMinFlowRatio = (0.000762 * state.dataHeatBal->Zone(ZoneNum).FloorArea * state.dataHeatBal->Zone(ZoneNum).Multiplier *
                                   state.dataHeatBal->Zone(ZoneNum).ListMultiplier) /
                                  this->MaxAirVolFlowRate;
                MinAirFlowFracDes = max(0.2, MinMinFlowRatio);
            } else {
                MinAirFlowFracDes = 0.0;
            }
        }
        if (SizingDesRunThisAirSys) {
            if (state.dataSize->SysSizInput(SysSizNum).SystemOAMethod == SysOAMethod::SP) { // 62.1 simplified procedure
                if (this->MaxAirVolFlowRate > 0.0) {
                    MinAirFlowFracDes = 1.5 *
                                        max(state.dataSize->TermUnitFinalZoneSizing(state.dataSize->CurTermUnitSizingNum).VozClgByZone,
                                            state.dataSize->TermUnitFinalZoneSizing(state.dataSize->CurTermUnitSizingNum).VozHtgByZone) /
                                        this->MaxAirVolFlowRate;

                    // adjust maximum flow rate
                    if (MinAirFlowFracDes > 1.0 && IsMaxFlowAutoSize) {
                        this->MaxAirVolFlowRate *= MinAirFlowFracDes;
                        MinAirFlowFracDes = 1.0;
                        ShowWarningError(state,
                                         format("SingleDuctSystem:SizeSys: Autosized maximum air flow rate for {} was increased to meet the zone "
                                                "primary air flow determined according to the ASHRAE Standard 62.1 Simplified Procedure.",
                                                this->SysName));
                    } else if (MinAirFlowFracDes > 1.0) {
                        ShowWarningError(state,
                                         format("SingleDuctSystem:SizeSys: Maximum air flow rate for {} is potentially too low.", this->SysName));
                        ShowContinueError(
                            state,
                            "The flow is lower than the minimum flow rate calculated following the ASHRAE Standard 62.1 Simplified Procedure:");
                        ShowContinueError(state, format(" User-specified maximum air flow rate: {:.3R} m3/s.", this->MaxAirVolFlowRate));
                        ShowContinueError(state,
                                          format(" Calculated minimum air flow rate: {:.3R} m3/s.", this->MaxAirVolFlowRate * MinAirFlowFracDes));
                        MinAirFlowFracDes = 1.0;
                    }
                }
            }
        }
        if (IsAutoSize) {
            // report out autosized result and save value in Sys array
            BaseSizer::reportSizerOutput(state,
                                         this->sysType,
                                         this->SysName,
                                         "Design Size Constant Minimum Air Flow Fraction",
                                         MinAirFlowFracDes * this->ZoneTurndownMinAirFrac);
            if (SizingDesRunThisAirSys) {
                if (state.dataSize->SysSizInput(SysSizNum).SystemOAMethod == SysOAMethod::SP) {
                    state.dataSize->TermUnitFinalZoneSizing(state.dataSize->CurTermUnitSizingNum).VpzMinByZoneSPSized = true;
                }
            }
            this->ZoneMinAirFracDes = MinAirFlowFracDes;
        } else {
            // report out hard (user set) value and issue warning if appropriate
            MinAirFlowFracUser = this->ZoneMinAirFracDes;
            BaseSizer::reportSizerOutput(state,
                                         this->sysType,
                                         this->SysName,
                                         "Design Size Constant Minimum Air Flow Fraction",
                                         MinAirFlowFracDes * this->ZoneTurndownMinAirFrac,
                                         "User-Specified Constant Minimum Air Flow Fraction",
                                         MinAirFlowFracUser * this->ZoneTurndownMinAirFrac);
            if (state.dataGlobal->DisplayExtraWarnings) {
                if ((MinAirFlowFracUser > 0.0) &&
                    ((std::abs(MinAirFlowFracDes - MinAirFlowFracUser) / MinAirFlowFracUser) > state.dataSize->AutoVsHardSizingThreshold)) {
                    ShowMessage(state,
                                format("SizeHVACSingleDuct: Potential issue with equipment sizing for {} = \"{}\".", this->sysType, this->SysName));
                    ShowContinueError(state, format("User-Specified Minimum Cooling Air Flow Fraction of {:.5R}", MinAirFlowFracUser));
                    ShowContinueError(state, format("differs from Design Size Minimum Cooling Air Flow Fraction of {:.5R}", MinAirFlowFracDes));
                    ShowContinueError(state, "This may, or may not, indicate mismatched component sizes.");
                    ShowContinueError(state, "Verify that the value entered is intended and is consistent with other components.");
                }
            }
        }
        // report out the min air flow rate set by min air flow frac
        BaseSizer::reportSizerOutput(state,
                                     this->sysType,
                                     this->SysName,
                                     "Design Size Minimum Air Flow Rate [m3/s]",
                                     this->MaxAirVolFlowRate * this->ZoneMinAirFracDes * this->ZoneTurndownMinAirFrac);
    } else {
        if (IsAutoSize) {
            this->ZoneMinAirFracDes = 0.0;
        }
    }

    IsAutoSize = false;
    if (this->ZoneFixedMinAir == AutoSize) {
        IsAutoSize = true;
    }
    if (this->ZoneMinAirFracMethod == MinFlowFraction::Fixed) {
        if (state.dataSize->ZoneSizingRunDone) {
            if (state.dataSize->CurTermUnitSizingNum > 0) {
                // use the combined defaults or other user inputs stored in DesCoolVolFlowMin
                if (this->MaxAirVolFlowRate > 0.0) {
                    FixedMinAirDes = state.dataSize->TermUnitFinalZoneSizing(state.dataSize->CurTermUnitSizingNum).DesCoolVolFlowMin;
                } else {
                    MinAirFlowFracDes = 0.0;
                }
            }
        } else {
            // if no zone sizing values available; use max of min frac = 0.2 and 0.000762 [m3/s-m2]
            if (this->MaxAirVolFlowRate > 0.0) {
                FixedMinAirDes = max(0.2 * this->MaxAirVolFlowRate,
                                     0.000762 * state.dataHeatBal->Zone(ZoneNum).FloorArea * state.dataHeatBal->Zone(ZoneNum).Multiplier *
                                         state.dataHeatBal->Zone(ZoneNum).ListMultiplier);
            } else {
                MinAirFlowFracDes = 0.0;
            }
        }
        if (SizingDesRunThisAirSys) {
            if (state.dataSize->SysSizInput(SysSizNum).SystemOAMethod == SysOAMethod::SP) { // 62.1 simplified procedure
                if (this->MaxAirVolFlowRate > 0.0) {
                    FixedMinAirDes = 1.5 * max(state.dataSize->TermUnitFinalZoneSizing(state.dataSize->CurTermUnitSizingNum).VozClgByZone,
                                               state.dataSize->TermUnitFinalZoneSizing(state.dataSize->CurTermUnitSizingNum).VozHtgByZone);

                    // adjust maximum flow rate
                    if (FixedMinAirDes > this->MaxAirVolFlowRate && IsMaxFlowAutoSize) {
                        this->MaxAirVolFlowRate = FixedMinAirDes;
                        ShowWarningError(state,
                                         format("SingleDuctSystem:SizeSys: Autosized maximum air flow rate for {} was increased to meet the zone "
                                                "primary air flow determined according to the ASHRAE Standard 62.1 Simplified Procedure.",
                                                this->SysName));
                    } else if (FixedMinAirDes > this->MaxAirVolFlowRate) {
                        ShowWarningError(state,
                                         format("SingleDuctSystem:SizeSys: Maximum air flow rate for {} is potentially too low.", this->SysName));
                        ShowContinueError(
                            state,
                            "The flow is lower than the minimum flow rate calculated following the ASHRAE Standard 62.1 Simplified Procedure:");
                        ShowContinueError(state, format(" User-specified maximum air flow rate: {:.3R} m3/s.", this->MaxAirVolFlowRate));
                        ShowContinueError(state, format(" Calculated minimum air flow rate: {:.3R} m3/s.", FixedMinAirDes));
                        FixedMinAirDes = this->MaxAirVolFlowRate;
                    }
                }
            }
        }
        if (IsAutoSize) {
            // report out autosized result and save value in Sys array
            BaseSizer::reportSizerOutput(
                state, this->sysType, this->SysName, "Design Size Fixed Minimum Air Flow Rate [m3/s]", FixedMinAirDes * this->ZoneTurndownMinAirFrac);
            if (SizingDesRunThisAirSys) {
                if (state.dataSize->SysSizInput(SysSizNum).SystemOAMethod == SysOAMethod::SP) {
                    state.dataSize->TermUnitFinalZoneSizing(state.dataSize->CurTermUnitSizingNum).VpzMinByZoneSPSized = true;
                }
            }
            this->ZoneFixedMinAir = FixedMinAirDes;
        } else {
            // report out hard (user set) value and issue warning if appropriate
            FixedMinAirUser = this->ZoneFixedMinAir;
            BaseSizer::reportSizerOutput(state,
                                         this->sysType,
                                         this->SysName,
                                         "Design Size Fixed Minimum Air Flow Rate [m3/s]",
                                         FixedMinAirDes * this->ZoneTurndownMinAirFrac,
                                         "User-Specified Fixed Minimum Air Flow Rate [m3/s]",
                                         FixedMinAirUser * this->ZoneTurndownMinAirFrac);
            if (state.dataGlobal->DisplayExtraWarnings) {
                if ((std::abs(FixedMinAirDes - FixedMinAirUser) / FixedMinAirUser) > state.dataSize->AutoVsHardSizingThreshold) {
                    ShowMessage(state,
                                format("SizeHVACSingleDuct: Potential issue with equipment sizing for {} = \"{}\".", this->sysType, this->SysName));
                    ShowContinueError(state, format("User-Specified Minimum Cooling Air Flow Rate of {:.5R} [m3/s]", FixedMinAirUser));
                    ShowContinueError(state, format("differs from Design Size Minimum Cooling Air Flow Rate of {:.5R} [m3/s]", FixedMinAirDes));
                    ShowContinueError(state, "This may, or may not, indicate mismatched component sizes.");
                    ShowContinueError(state, "Verify that the value entered is intended and is consistent with other components.");
                }
            }
        }
        // report out the min air flow frac set by the min air flow rate
        if (this->MaxAirVolFlowRate > 0.0) {
            BaseSizer::reportSizerOutput(state,
                                         this->sysType,
                                         this->SysName,
                                         "Design Size Minimum Air Flow Fraction [m3/s]",
                                         this->ZoneFixedMinAir * this->ZoneTurndownMinAirFrac / this->MaxAirVolFlowRate);
        }
    } else {
        if (IsAutoSize) {
            this->ZoneFixedMinAir = 0.0;
        }
    }

    if (this->ZoneMinAirFracMethod == MinFlowFraction::Scheduled) {
        // need a value for sizing.
        if (this->ConstantMinAirFracSetByUser) {
            this->ZoneMinAirFracDes = this->DesignMinAirFrac;
            // if both inputs are defined, use the max
            if (this->FixedMinAirSetByUser) {
                this->ZoneMinAirFracDes = min(1.0, max(this->ZoneMinAirFracDes, SafeDivide(this->DesignFixedMinAir, this->MaxAirVolFlowRate)));
            }
            // if only fixed is defined, use the value
        } else if (this->FixedMinAirSetByUser) {
            this->ZoneMinAirFracDes = min(1.0, SafeDivide(this->DesignFixedMinAir, this->MaxAirVolFlowRate));
        } else {
            // use an average of min and max in schedule
            this->ZoneMinAirFracDes = (this->zoneMinAirFracSched->getMinVal(state) + this->zoneMinAirFracSched->getMaxVal(state)) / 2.0;
        }
    }

    if (this->ZoneMinAirFracMethod == MinFlowFraction::Fixed) {
        // need a value for sizing.
        this->ZoneMinAirFracDes = min(1.0, SafeDivide(this->ZoneFixedMinAir, this->MaxAirVolFlowRate));
    }

    if (this->DamperHeatingAction == Action::ReverseWithLimits) {
        if (state.dataSize->ZoneSizingRunDone) {
            if (state.dataSize->CurTermUnitSizingNum > 0) {
                // if zone sizing run done, set the design max reheat air flow to the value from the design calcs
                if (state.dataSize->TermUnitFinalZoneSizing(state.dataSize->CurTermUnitSizingNum).DesHeatVolFlow >
                    state.dataSize->TermUnitFinalZoneSizing(state.dataSize->CurTermUnitSizingNum).DesHeatVolFlowMax) {
                    MaxAirVolFlowRateDuringReheatDes =
                        state.dataSize->TermUnitFinalZoneSizing(state.dataSize->CurTermUnitSizingNum).DesHeatVolFlowMax;
                } else {
                    MaxAirVolFlowRateDuringReheatDes = state.dataSize->TermUnitFinalZoneSizing(state.dataSize->CurTermUnitSizingNum).DesHeatVolFlow;
                }
            }
        } else {
            // if no design calc use 0.002032 [m3/s-m2] times floor area. That's .40 cfm/ft2
            MaxAirVolFlowRateDuringReheatDes = min(0.002032 * this->ZoneFloorArea, this->MaxAirVolFlowRate);
        }
        // check that result is not greater than the max flow or less than the min flow.
        MaxAirVolFlowRateDuringReheatDes = min(MaxAirVolFlowRateDuringReheatDes, this->MaxAirVolFlowRate);
        MaxAirVolFlowRateDuringReheatDes = max(MaxAirVolFlowRateDuringReheatDes, (this->MaxAirVolFlowRate * this->ZoneMinAirFracDes));
        if (this->MaxAirVolFlowRate > 0.0) {
            MaxAirVolFractionDuringReheatDes = MaxAirVolFlowRateDuringReheatDes / this->MaxAirVolFlowRate;
        } else {
            MaxAirVolFractionDuringReheatDes = 0.0;
        }
        if (this->MaxAirVolFlowRateDuringReheat == Constant::AutoCalculate && this->MaxAirVolFractionDuringReheat == Constant::AutoCalculate) {
            // if both inputs are autosize (the default) report both out and save in the Sys array.
            BaseSizer::reportSizerOutput(
                state, this->sysType, this->SysName, "Design Size Maximum Flow Fraction during Reheat []", MaxAirVolFractionDuringReheatDes);
            if (this->ZoneFloorArea > 0.0) {
                BaseSizer::reportSizerOutput(state,
                                             this->sysType,
                                             this->SysName,
                                             "Design Size Maximum Flow per Zone Floor Area during Reheat [m3/s-m2]",
                                             MaxAirVolFlowRateDuringReheatDes / this->ZoneFloorArea);
            }
            this->MaxAirVolFlowRateDuringReheat = MaxAirVolFlowRateDuringReheatDes;
            this->MaxAirVolFractionDuringReheat = MaxAirVolFractionDuringReheatDes;
        } else if (this->MaxAirVolFlowRateDuringReheat == Constant::AutoCalculate && this->MaxAirVolFractionDuringReheat != Constant::AutoCalculate) {
            // if max reheat flow fraction was input, set the max reheat flow design value correspondingly, report both out.
            // Check for optional caution message that user input value is not within 10% of the design value.
            MaxAirVolFlowRateDuringReheatDes = this->MaxAirVolFractionDuringReheat * this->MaxAirVolFlowRate;
            MaxAirVolFractionDuringReheatUser = this->MaxAirVolFractionDuringReheat;
            BaseSizer::reportSizerOutput(state,
                                         this->sysType,
                                         this->SysName,
                                         "Design Size Maximum Flow Fraction during Reheat []",
                                         MaxAirVolFractionDuringReheatDes,
                                         "User-Specified Maximum Flow Fraction during Reheat []",
                                         MaxAirVolFractionDuringReheatUser);
            if (this->ZoneFloorArea > 0.0) {
                BaseSizer::reportSizerOutput(state,
                                             this->sysType,
                                             this->SysName,
                                             "Design Size Maximum Flow per Zone Floor Area during Reheat [m3/s-m2]",
                                             MaxAirVolFlowRateDuringReheatDes / this->ZoneFloorArea);
            }
            this->MaxAirVolFlowRateDuringReheat = MaxAirVolFlowRateDuringReheatDes;
            if (state.dataGlobal->DisplayExtraWarnings) {
                if ((std::abs(MaxAirVolFractionDuringReheatDes - MaxAirVolFractionDuringReheatUser) / MaxAirVolFractionDuringReheatUser) >
                    state.dataSize->AutoVsHardSizingThreshold) {
                    ShowMessage(state,
                                format("SizeHVACSingleDuct: Potential issue with equipment sizing for {} = \"{}\".", this->sysType, this->SysName));
                    ShowContinueError(state,
                                      format("User-Specified Maximum Flow Fraction during Reheat of {:.5R} []", MaxAirVolFractionDuringReheatUser));
                    ShowContinueError(
                        state, format("differs from Design Size Maximum Flow Fraction during Reheat of {:.5R} []", MaxAirVolFractionDuringReheatDes));
                    ShowContinueError(state, "This may, or may not, indicate mismatched component sizes.");
                    ShowContinueError(state, "Verify that the value entered is intended and is consistent with other components.");
                }
            }
        } else if (this->MaxAirVolFlowRateDuringReheat != Constant::AutoCalculate && this->MaxAirVolFractionDuringReheat == Constant::AutoCalculate) {
            // if max reheat flow was input set the design max reheat flow frac to the corresponding value, report both out, save the design value
            // of the flow frac in Sys. Check for optional caution message that user input value is not within 10% of the design value.
            if (this->MaxAirVolFlowRate > 0.0) {
                MaxAirVolFractionDuringReheatDes = MaxAirVolFlowRateDuringReheatDes / this->MaxAirVolFlowRate;
            } else {
                MaxAirVolFractionDuringReheatDes = 0.0;
            }
            MaxAirVolFlowRateDuringReheatUser = this->MaxAirVolFlowRateDuringReheat;
            BaseSizer::reportSizerOutput(
                state, this->sysType, this->SysName, "Design Size Maximum Flow Fraction during Reheat []", MaxAirVolFractionDuringReheatDes);
            if (this->ZoneFloorArea > 0.0) {
                BaseSizer::reportSizerOutput(state,
                                             this->sysType,
                                             this->SysName,
                                             "Design Size Maximum Flow per Zone Floor Area during Reheat [ m3/s-m2 ]",
                                             MaxAirVolFlowRateDuringReheatDes / this->ZoneFloorArea,
                                             "User-Specified Maximum Flow per Zone Floor Area during Reheat [m3/s-m2]",
                                             MaxAirVolFlowRateDuringReheatUser / this->ZoneFloorArea);
            }
            this->MaxAirVolFractionDuringReheat = MaxAirVolFractionDuringReheatDes;
            if (state.dataGlobal->DisplayExtraWarnings) {
                if ((std::abs(MaxAirVolFlowRateDuringReheatDes - MaxAirVolFlowRateDuringReheatUser) / MaxAirVolFlowRateDuringReheatUser) >
                    state.dataSize->AutoVsHardSizingThreshold) {
                    ShowMessage(state,
                                format("SizeHVACSingleDuct: Potential issue with equipment sizing for {} = \"{}\".", this->sysType, this->SysName));
                    ShowContinueError(state,
                                      format("User-Specified Maximum Flow per Zone Floor Area during Reheat of {:.5R} [m3/s-m2]",
                                             MaxAirVolFlowRateDuringReheatUser));
                    ShowContinueError(state,
                                      format("differs from Design Size Maximum Flow per Zone Floor Area during Reheat of {:.5R} [m3/s-m2]",
                                             MaxAirVolFlowRateDuringReheatDes));
                    ShowContinueError(state, "This may, or may not, indicate mismatched component sizes.");
                    ShowContinueError(state, "Verify that the value entered is intended and is consistent with other components.");
                }
            }
        } else {
            // both fields have user input. Report both out, use the larger of the 2 values. Note that only sd_airterminal( SysNum
            // ).MaxAirVolFlowRateDuringReheat is used subsequently. Check both inputs for optional caution message that user input value is not
            // within 10% of the design value.
            MaxAirVolFlowRateDuringReheatUser = this->MaxAirVolFlowRateDuringReheat;
            MaxAirVolFractionDuringReheatUser = this->MaxAirVolFractionDuringReheat;
            BaseSizer::reportSizerOutput(state,
                                         this->sysType,
                                         this->SysName,
                                         "Design Size Maximum Flow Fraction during Reheat []",
                                         MaxAirVolFractionDuringReheatDes,
                                         "User-Specified Maximum Flow Fraction during Reheat []",
                                         MaxAirVolFractionDuringReheatUser);
            if (this->ZoneFloorArea > 0.0) {
                BaseSizer::reportSizerOutput(state,
                                             this->sysType,
                                             this->SysName,
                                             "Design Size Maximum Flow per Zone Floor Area during Reheat [m3/s-m2]",
                                             MaxAirVolFlowRateDuringReheatDes / this->ZoneFloorArea,
                                             "User-Specified Maximum Flow per Zone Floor Area during Reheat [m3/s-m2]",
                                             MaxAirVolFlowRateDuringReheatUser / this->ZoneFloorArea);
            }
            this->MaxAirVolFlowRateDuringReheat =
                max(this->MaxAirVolFlowRateDuringReheat, this->MaxAirVolFractionDuringReheat * this->MaxAirVolFlowRate);
            if (state.dataGlobal->DisplayExtraWarnings) {
                if ((std::abs(MaxAirVolFractionDuringReheatDes - MaxAirVolFractionDuringReheatUser) / MaxAirVolFractionDuringReheatUser) >
                    state.dataSize->AutoVsHardSizingThreshold) {
                    ShowMessage(state,
                                format("SizeHVACSingleDuct: Potential issue with equipment sizing for {} = \"{}\".", this->sysType, this->SysName));
                    ShowContinueError(state,
                                      format("User-Specified Maximum Flow Fraction during Reheat of {:.5R} []", MaxAirVolFractionDuringReheatUser));
                    ShowContinueError(
                        state, format("differs from Design Size Maximum Flow Fraction during Reheat of {:.5R} []", MaxAirVolFractionDuringReheatDes));
                    ShowContinueError(state, "This may, or may not, indicate mismatched component sizes.");
                    ShowContinueError(state, "Verify that the value entered is intended and is consistent with other components.");
                }
            }
            if (state.dataGlobal->DisplayExtraWarnings) {
                if ((std::abs(MaxAirVolFlowRateDuringReheatDes - MaxAirVolFlowRateDuringReheatUser) / MaxAirVolFlowRateDuringReheatUser) >
                    state.dataSize->AutoVsHardSizingThreshold) {
                    ShowMessage(state,
                                format("SizeHVACSingleDuct: Potential issue with equipment sizing for {} = \"{}\".", this->sysType, this->SysName));
                    ShowContinueError(state,
                                      format("User-Specified Maximum Flow per Zone Floor Area during Reheat of {:.5R} [m3/s-m2]",
                                             MaxAirVolFlowRateDuringReheatUser));
                    ShowContinueError(state,
                                      format("differs from Design Size Maximum Flow per Zone Floor Area during Reheat of {:.5R} [m3/s-m2]",
                                             MaxAirVolFlowRateDuringReheatDes));
                    ShowContinueError(state, "This may, or may not, indicate mismatched component sizes.");
                    ShowContinueError(state, "Verify that the value entered is intended and is consistent with other components.");
                }
            }
        }
        // check that MaxAirVolFlowRateDuringReheat is greater than the min and less than the max
        this->MaxAirVolFlowRateDuringReheat = min(MaxAirVolFlowRateDuringReheatDes, this->MaxAirVolFlowRate);
        this->MaxAirVolFlowRateDuringReheat = max(MaxAirVolFlowRateDuringReheatDes, (this->MaxAirVolFlowRate * this->ZoneMinAirFracDes));
    } else if (this->DamperHeatingAction == Action::Normal) {
        // for Normal action, max reheat flow is equal to the minimum. Report it.
        if (this->ZoneFloorArea > 0.0) {
            BaseSizer::reportSizerOutput(state,
                                         this->sysType,
                                         this->SysName,
                                         "Design Size Maximum Flow per Zone Floor Area during Reheat [m3/s-m2]",
                                         (this->MaxAirVolFlowRate * this->ZoneMinAirFracDes) / this->ZoneFloorArea);
        }
        BaseSizer::reportSizerOutput(
            state, this->sysType, this->SysName, "Design Size Maximum Flow Fraction during Reheat []", this->ZoneMinAirFracDes);
        // zero the ReverseActioWithLimits inputs
        this->MaxAirVolFlowRateDuringReheat = max(this->MaxAirVolFlowRateDuringReheat, 0.0);
        this->MaxAirVolFractionDuringReheat = max(this->MaxAirVolFractionDuringReheat, 0.0);
    } else if (this->DamperHeatingAction == Action::Reverse) {
        // for ReverseAction, max reheat flow is equal to the maximum. Report it.
        if (this->ZoneFloorArea > 0.0) {
            BaseSizer::reportSizerOutput(state,
                                         this->sysType,
                                         this->SysName,
                                         "Design Size Maximum Flow per Zone Floor Area during Reheat [m3/s-m2]",
                                         this->MaxAirVolFlowRate / this->ZoneFloorArea);
        }
        BaseSizer::reportSizerOutput(state, this->sysType, this->SysName, "Design Size Maximum Flow Fraction during Reheat []", 1.0);
        // zero the ReverseActioWithLimits inputs
        this->MaxAirVolFlowRateDuringReheat = max(this->MaxAirVolFlowRateDuringReheat, 0.0);
        this->MaxAirVolFractionDuringReheat = max(this->MaxAirVolFractionDuringReheat, 0.0);
    }

    if (state.dataSize->CurTermUnitSizingNum > 0) {
        TermUnitSizing(state.dataSize->CurTermUnitSizingNum).ReheatAirFlowMult = 1.0;
        TermUnitSizing(state.dataSize->CurTermUnitSizingNum).ReheatLoadMult = 1.0;
        if (state.dataSize->ZoneSizingRunDone) {
            // set air flow rate used to size heating coils, ZoneTurndownMinAirFrac defaults to 1 for those TU types that do not use it
            if (this->SysType_Num == SysType::SingleDuctVAVReheatVSFan) {
                TermUnitSizing(state.dataSize->CurTermUnitSizingNum).AirVolFlow =
                    max(UserInputMaxHeatAirVolFlowRate,
                        state.dataSize->TermUnitFinalZoneSizing(state.dataSize->CurTermUnitSizingNum).NonAirSysDesHeatVolFlow,
                        this->MaxAirVolFlowRate * this->ZoneMinAirFracDes * this->ZoneTurndownMinAirFrac);
            } else if (this->SysType_Num == SysType::SingleDuctConstVolReheat || this->SysType_Num == SysType::SingleDuctConstVolNoReheat) {
                TermUnitSizing(state.dataSize->CurTermUnitSizingNum).AirVolFlow =
                    max(state.dataSize->TermUnitFinalZoneSizing(state.dataSize->CurTermUnitSizingNum).NonAirSysDesHeatVolFlow,
                        this->MaxAirVolFlowRate * this->ZoneTurndownMinAirFrac);
            } else {
                if (this->SysType_Num == SysType::SingleDuctVAVReheat && this->DamperHeatingAction == Action::ReverseWithLimits) {
                    TermUnitSizing(state.dataSize->CurTermUnitSizingNum).AirVolFlow = this->MaxAirVolFlowRateDuringReheat;
                } else {
                    TermUnitSizing(state.dataSize->CurTermUnitSizingNum).AirVolFlow =
                        max(state.dataSize->TermUnitFinalZoneSizing(state.dataSize->CurTermUnitSizingNum).NonAirSysDesHeatVolFlow,
                            this->MaxAirVolFlowRate * this->ZoneMinAirFracDes * this->ZoneTurndownMinAirFrac);
                }
            }
        } else {
            if (this->SysType_Num == SysType::SingleDuctVAVReheatVSFan) {
                TermUnitSizing(state.dataSize->CurTermUnitSizingNum).AirVolFlow =
                    max(this->MaxHeatAirVolFlowRate, this->MaxAirVolFlowRate * this->ZoneMinAirFracDes * this->ZoneTurndownMinAirFrac);
            } else if (this->SysType_Num == SysType::SingleDuctConstVolReheat || this->SysType_Num == SysType::SingleDuctConstVolNoReheat) {
                TermUnitSizing(state.dataSize->CurTermUnitSizingNum).AirVolFlow = this->MaxAirVolFlowRate;
            } else {
                if (this->DamperHeatingAction == Action::Reverse) {
                    TermUnitSizing(state.dataSize->CurTermUnitSizingNum).AirVolFlow = this->MaxAirVolFlowRate;
                } else if (this->DamperHeatingAction == Action::ReverseWithLimits) {
                    TermUnitSizing(state.dataSize->CurTermUnitSizingNum).AirVolFlow =
                        max(this->MaxAirVolFlowRateDuringReheat, (this->MaxAirVolFlowRate * this->ZoneMinAirFracDes * this->ZoneTurndownMinAirFrac));
                } else {
                    TermUnitSizing(state.dataSize->CurTermUnitSizingNum).AirVolFlow =
                        this->MaxAirVolFlowRate * this->ZoneMinAirFracDes * this->ZoneTurndownMinAirFrac;
                }
            }
        }

        if (TermUnitSizing(state.dataSize->CurTermUnitSizingNum).AirVolFlow > SmallAirVolFlow) {
            if (this->DamperHeatingAction == Action::ReverseWithLimits) {
                TermUnitSizing(state.dataSize->CurTermUnitSizingNum).ReheatAirFlowMult =
                    min(this->MaxAirVolFlowRateDuringReheat, this->MaxAirVolFlowRate) /
                    TermUnitSizing(state.dataSize->CurTermUnitSizingNum).AirVolFlow;
                TermUnitSizing(state.dataSize->CurTermUnitSizingNum).ReheatLoadMult =
                    TermUnitSizing(state.dataSize->CurTermUnitSizingNum).ReheatAirFlowMult;
            } else if (this->DamperHeatingAction == Action::Reverse) {
                TermUnitSizing(state.dataSize->CurTermUnitSizingNum).ReheatAirFlowMult =
                    this->MaxAirVolFlowRate / TermUnitSizing(state.dataSize->CurTermUnitSizingNum).AirVolFlow;
                TermUnitSizing(state.dataSize->CurTermUnitSizingNum).ReheatLoadMult =
                    TermUnitSizing(state.dataSize->CurTermUnitSizingNum).ReheatAirFlowMult;
            } else if (this->DamperHeatingAction == Action::Normal && this->MaxAirVolFlowRateDuringReheat > 0.0) {
                TermUnitSizing(state.dataSize->CurTermUnitSizingNum).ReheatAirFlowMult =
                    min(this->MaxAirVolFlowRateDuringReheat, (this->MaxAirVolFlowRate * this->ZoneMinAirFracDes * this->ZoneTurndownMinAirFrac)) /
                    TermUnitSizing(state.dataSize->CurTermUnitSizingNum).AirVolFlow;
                TermUnitSizing(state.dataSize->CurTermUnitSizingNum).ReheatLoadMult = 1.0;
            } else if (this->DamperHeatingAction == Action::Normal && this->MaxAirVolFlowRateDuringReheat == 0.0) {
                TermUnitSizing(state.dataSize->CurTermUnitSizingNum).ReheatAirFlowMult =
                    (this->MaxAirVolFlowRate * this->ZoneMinAirFracDes * this->ZoneTurndownMinAirFrac) /
                    TermUnitSizing(state.dataSize->CurTermUnitSizingNum).AirVolFlow;
                TermUnitSizing(state.dataSize->CurTermUnitSizingNum).ReheatLoadMult = 1.0;
            } else {
                TermUnitSizing(state.dataSize->CurTermUnitSizingNum).ReheatAirFlowMult =
                    this->MaxAirVolFlowRate / TermUnitSizing(state.dataSize->CurTermUnitSizingNum).AirVolFlow;
                TermUnitSizing(state.dataSize->CurTermUnitSizingNum).ReheatLoadMult =
                    TermUnitSizing(state.dataSize->CurTermUnitSizingNum).ReheatAirFlowMult;
            }
            TermUnitSizing(state.dataSize->CurTermUnitSizingNum).ReheatAirFlowMult =
                max(1.0, TermUnitSizing(state.dataSize->CurTermUnitSizingNum).ReheatAirFlowMult);
            TermUnitSizing(state.dataSize->CurTermUnitSizingNum).ReheatLoadMult =
                max(1.0, TermUnitSizing(state.dataSize->CurTermUnitSizingNum).ReheatLoadMult);
        } else {
            TermUnitSizing(state.dataSize->CurTermUnitSizingNum).ReheatAirFlowMult = 1.0;
            TermUnitSizing(state.dataSize->CurTermUnitSizingNum).ReheatLoadMult = 1.0;
        }
        if (this->ReheatCoilNum > 0) {
            ReportCoilSelection::setCoilReheatMultiplier(
                state, this->ReheatCoilName, this->reheatCoilType, TermUnitSizing(state.dataSize->CurTermUnitSizingNum).ReheatLoadMult);
        }
    }

    IsAutoSize = false;
    if (this->MaxReheatWaterVolFlow == AutoSize) {
        IsAutoSize = true;
    }

    Real64 DesCoilLoad = 0.0;
    
    if (state.dataSize->CurTermUnitSizingNum > 0) {
        if (!IsAutoSize && !state.dataSize->ZoneSizingRunDone) {
            if (this->MaxReheatWaterVolFlow > 0.0) {
                BaseSizer::reportSizerOutput(
                    state, this->sysType, this->SysName, "User-Specified Maximum Reheat Water Flow Rate [m3/s]", this->MaxReheatWaterVolFlow);
            }
        } else {
            CheckZoneSizing(state, this->sysType, this->SysName);
            if (this->reheatCoilType == HVAC::CoilType::HeatingWater) {
                int CoilWaterInletNode = WaterCoils::GetCoilWaterInletNode(state, this->ReheatCoilNum);
                int CoilWaterOutletNode = WaterCoils::GetCoilWaterOutletNode(state, this->ReheatCoilNum);
                if (IsAutoSize) {
                    PlantSizingErrorsFound = false;
                    PltSizHeatNum = MyPlantSizingIndex(state,
                                                       "Coil:Heating:Water",
                                                       this->ReheatCoilName,
                                                       CoilWaterInletNode,
                                                       CoilWaterOutletNode,
                                                       PlantSizingErrorsFound);
                    if (PlantSizingErrorsFound) {
                        ShowContinueError(state, format("...Occurs in {}:{}", this->sysType, this->SysName));
                        ErrorsFound = true;
                    }
                    if (PltSizHeatNum > 0) {
                        Real64 CoilInTemp = state.dataSize->TermUnitFinalZoneSizing(state.dataSize->CurTermUnitSizingNum).DesHeatCoilInTempTU;
                        DesMassFlow = state.dataEnvrn->StdRhoAir * TermUnitSizing(state.dataSize->CurTermUnitSizingNum).AirVolFlow;
                        Real64 DesZoneHeatLoad = state.dataSize->TermUnitFinalZoneSizing(state.dataSize->CurTermUnitSizingNum).NonAirSysDesHeatLoad;
                        Real64 ZoneDesTemp = state.dataSize->TermUnitFinalZoneSizing(state.dataSize->CurTermUnitSizingNum).ZoneTempAtHeatPeak;
                        Real64 ZoneDesHumRat = state.dataSize->TermUnitFinalZoneSizing(state.dataSize->CurTermUnitSizingNum).ZoneHumRatAtHeatPeak;
                        // the coil load is the zone design heating load plus (or minus!) the reheat load
                        DesCoilLoad = DesZoneHeatLoad + PsyCpAirFnW(ZoneDesHumRat) * DesMassFlow * (ZoneDesTemp - CoilInTemp);
                        if (DesCoilLoad >= SmallLoad) {

                            rho =
                                state.dataPlnt->PlantLoop(this->HWplantLoc.loopNum).glycol->getDensity(state, Constant::HWInitConvTemp, RoutineName);

                            Cp = state.dataPlnt->PlantLoop(this->HWplantLoc.loopNum)
                                     .glycol->getSpecificHeat(state, Constant::HWInitConvTemp, RoutineName);

                            MaxReheatWaterVolFlowDes = DesCoilLoad / (state.dataSize->PlantSizData(PltSizHeatNum).DeltaT * Cp * rho);
                        } else {
                            MaxReheatWaterVolFlowDes = 0.0;
                        }
                    } else {
                        ShowSevereError(state, "Autosizing of water flow requires a heating loop Sizing:Plant object");
                        ShowContinueError(state, format("Occurs in AirTerminal Object={}", this->SysName));
                        ErrorsFound = true;
                    }
                    this->MaxReheatWaterVolFlow = MaxReheatWaterVolFlowDes;
                    BaseSizer::reportSizerOutput(
                        state, this->sysType, this->SysName, "Design Size Maximum Reheat Water Flow Rate [m3/s]", MaxReheatWaterVolFlowDes);
                    BaseSizer::reportSizerOutput(state,
                                                 this->sysType,
                                                 this->SysName,
                                                 "Design Size Reheat Coil Sizing Air Volume Flow Rate [m3/s]",
                                                 TermUnitSizing(state.dataSize->CurTermUnitSizingNum).AirVolFlow);
                    BaseSizer::reportSizerOutput(state,
                                                 this->sysType,
                                                 this->SysName,
                                                 "Design Size Reheat Coil Sizing Inlet Air Temperature [C]",
                                                 state.dataSize->TermUnitFinalZoneSizing(state.dataSize->CurTermUnitSizingNum).DesHeatCoilInTempTU);
                    BaseSizer::reportSizerOutput(state,
                                                 this->sysType,
                                                 this->SysName,
                                                 "Design Size Reheat Coil Sizing Inlet Air Humidity Ratio [kgWater/kgDryAir]",
                                                 state.dataSize->TermUnitFinalZoneSizing(state.dataSize->CurTermUnitSizingNum).DesHeatCoilInHumRatTU);
                } else { // Hard-size with sizing data
                    if (this->MaxReheatWaterVolFlow > 0.0 && MaxReheatWaterVolFlowDes > 0.0) {
                        MaxReheatWaterVolFlowUser = this->MaxReheatWaterVolFlow;
                        BaseSizer::reportSizerOutput(state,
                                                     this->sysType,
                                                     this->SysName,
                                                     "Design Size Maximum Reheat Water Flow Rate [m3/s]",
                                                     MaxReheatWaterVolFlowDes,
                                                     "User-Specified Maximum Reheat Water Flow Rate [m3/s]",
                                                     MaxReheatWaterVolFlowUser);
                        if (state.dataGlobal->DisplayExtraWarnings) {
                            if ((std::abs(MaxReheatWaterVolFlowDes - MaxReheatWaterVolFlowUser) / MaxReheatWaterVolFlowUser) >
                                state.dataSize->AutoVsHardSizingThreshold) {
                                ShowMessage(state,
                                            format("SizeHVACSingleDuct: Potential issue with equipment sizing for {} = \"{}\".",
                                                   this->sysType,
                                                   this->SysName));
                                ShowContinueError(
                                    state, format("User-Specified Maximum Reheat Water Flow Rate of {:.5R} [m3/s]", MaxReheatWaterVolFlowUser));
                                ShowContinueError(
                                    state,
                                    format("differs from Design Size Maximum Reheat Water Flow Rate of {:.5R} [m3/s]", MaxReheatWaterVolFlowDes));
                                ShowContinueError(state, "This may, or may not, indicate mismatched component sizes.");
                                ShowContinueError(state, "Verify that the value entered is intended and is consistent with other components.");
                            }
                        }
                    }
                }
            }
        }
    } else {
        this->MaxReheatWaterVolFlow = 0.0;
    }

    IsAutoSize = false;
    if (this->MaxReheatSteamVolFlow == AutoSize) {
        IsAutoSize = true;
    }
    if (state.dataSize->CurTermUnitSizingNum > 0) {
        if (!IsAutoSize && !state.dataSize->ZoneSizingRunDone) {
            if (this->MaxReheatSteamVolFlow > 0.0) {
                BaseSizer::reportSizerOutput(
                    state, this->sysType, this->SysName, "User-Specified Maximum Reheat Steam Flow Rate [m3/s]", this->MaxReheatSteamVolFlow);
            }
        } else {
            CheckZoneSizing(state, this->sysType, this->SysName);
            if (this->reheatCoilType == HVAC::CoilType::HeatingSteam) {
                // Why are these state variables?
                int CoilSteamInletNode = SteamCoils::GetCoilSteamInletNode(state, this->ReheatCoilNum);
                int CoilSteamOutletNode = SteamCoils::GetCoilSteamOutletNode(state, this->ReheatCoilNum);
                if (IsAutoSize) {
                    PlantSizingErrorsFound = false;
                    PltSizHeatNum = MyPlantSizingIndex(state,
                                                       HVAC::coilTypeNames[(int)this->reheatCoilType],
                                                       this->ReheatCoilName,
                                                       CoilSteamInletNode,
                                                       CoilSteamOutletNode,
                                                       PlantSizingErrorsFound);
                    if (PlantSizingErrorsFound) {
                        ShowContinueError(state, format("...Occurs in {}:{}", this->sysType, this->SysName));
                        ErrorsFound = true;
                    }
                    if (PltSizHeatNum > 0) {
                        Real64 CoilInTemp = state.dataSize->TermUnitFinalZoneSizing(state.dataSize->CurTermUnitSizingNum).DesHeatCoilInTempTU;
                        DesMassFlow = state.dataEnvrn->StdRhoAir * TermUnitSizing(state.dataSize->CurTermUnitSizingNum).AirVolFlow;
                        Real64 DesZoneHeatLoad = state.dataSize->TermUnitFinalZoneSizing(state.dataSize->CurTermUnitSizingNum).NonAirSysDesHeatLoad;
                        Real64 ZoneDesTemp = state.dataSize->TermUnitFinalZoneSizing(state.dataSize->CurTermUnitSizingNum).ZoneTempAtHeatPeak;
                        Real64 ZoneDesHumRat = state.dataSize->TermUnitFinalZoneSizing(state.dataSize->CurTermUnitSizingNum).ZoneHumRatAtHeatPeak;
                        // the coil load is the zone design heating load plus (or minus!) the reheat load
                        DesCoilLoad = DesZoneHeatLoad + PsyCpAirFnW(ZoneDesHumRat) * DesMassFlow * (ZoneDesTemp - CoilInTemp);
                        if (DesCoilLoad >= SmallLoad) {
                            TempSteamIn = 100.00;
                            auto *steam = Fluid::GetSteam(state);
                            EnthSteamInDry = steam->getSatEnthalpy(state, TempSteamIn, 1.0, RoutineNameFull);
                            EnthSteamOutWet = steam->getSatEnthalpy(state, TempSteamIn, 0.0, RoutineNameFull);
                            LatentHeatSteam = EnthSteamInDry - EnthSteamOutWet;
                            SteamDensity = steam->getSatDensity(state, TempSteamIn, 1.0, RoutineNameFull);

                            Cp = Fluid::GetWater(state)->getSpecificHeat(state, state.dataSize->PlantSizData(PltSizHeatNum).ExitTemp, RoutineName);
                            MaxReheatSteamVolFlowDes = DesCoilLoad /
                                                       (SteamDensity * (LatentHeatSteam + state.dataSize->PlantSizData(PltSizHeatNum).DeltaT * Cp));
                        } else {
                            MaxReheatSteamVolFlowDes = 0.0;
                        }
                    } else {
                        ShowSevereError(state, "Autosizing of Steam flow requires a heating loop Sizing:Plant object");
                        ShowContinueError(state, format("Occurs in AirTerminal:SingleDuct:ConstantVolume:Reheat Object={}", this->SysName));
                        ErrorsFound = true;
                    }
                    this->MaxReheatSteamVolFlow = MaxReheatSteamVolFlowDes;
                    BaseSizer::reportSizerOutput(
                        state, this->sysType, this->SysName, "Design Size Maximum Reheat Steam Flow Rate [m3/s]", MaxReheatSteamVolFlowDes);
                } else {
                    if (this->MaxReheatSteamVolFlow > 0.0 && MaxReheatSteamVolFlowDes > 0.0) {
                        MaxReheatSteamVolFlowUser = this->MaxReheatSteamVolFlow;
                        BaseSizer::reportSizerOutput(state,
                                                     this->sysType,
                                                     this->SysName,
                                                     "Design Size Maximum Reheat Steam Flow Rate [m3/s]",
                                                     MaxReheatSteamVolFlowDes,
                                                     "User-Specified Maximum Reheat Steam Flow Rate [m3/s]",
                                                     MaxReheatSteamVolFlowUser);
                        if (state.dataGlobal->DisplayExtraWarnings) {
                            if ((std::abs(MaxReheatSteamVolFlowDes - MaxReheatSteamVolFlowUser) / MaxReheatSteamVolFlowUser) >
                                state.dataSize->AutoVsHardSizingThreshold) {
                                ShowMessage(state,
                                            format("SizeHVACSingleDuct: Potential issue with equipment sizing for {} = \"{}\".",
                                                   this->sysType,
                                                   this->SysName));
                                ShowContinueError(
                                    state, format("User-Specified Maximum Reheat Steam Flow Rate of {:.5R} [m3/s]", MaxReheatSteamVolFlowUser));
                                ShowContinueError(
                                    state,
                                    format("differs from Design Size Maximum Reheat Steam Flow Rate of {:.5R} [m3/s]", MaxReheatSteamVolFlowDes));
                                ShowContinueError(state, "This may, or may not, indicate mismatched component sizes.");
                                ShowContinueError(state, "Verify that the value entered is intended and is consistent with other components.");
                            }
                        }
                    }
                }
            }
        }
    } else {
        this->MaxReheatSteamVolFlow = 0.0;
    }

    if (state.dataSize->CurTermUnitSizingNum > 0) {
        TermUnitSizing(state.dataSize->CurTermUnitSizingNum).MinPriFlowFrac = this->ZoneMinAirFracDes * this->ZoneTurndownMinAirFrac;
        TermUnitSizing(state.dataSize->CurTermUnitSizingNum).MaxHWVolFlow = this->MaxReheatWaterVolFlow;
        TermUnitSizing(state.dataSize->CurTermUnitSizingNum).MaxSTVolFlow = this->MaxReheatSteamVolFlow;
        TermUnitSizing(state.dataSize->CurTermUnitSizingNum).DesHeatingLoad = DesCoilLoad; // Coil Summary report
        if (this->reheatCoilType == HVAC::CoilType::HeatingWater) {
            if (this->DamperHeatingAction == Action::Normal) {
                WaterCoils::SetCoilDesFlow(state, this->ReheatCoilNum, this->ZoneMinAirFracDes * this->MaxAirVolFlowRate);
            } else {
                WaterCoils::SetCoilDesFlow(state, this->ReheatCoilNum, TermUnitSizing(state.dataSize->CurTermUnitSizingNum).AirVolFlow);
            }
        }
    }

    if (this->MaxAirVolFlowRateDuringReheat > 0.0) {
        // check for inconsistent dual max input
        if (this->MaxAirVolFlowRateDuringReheat < (this->ZoneMinAirFracDes * this->MaxAirVolFlowRate)) {
            // Only warn when really out of bounds
            if ((this->ZoneMinAirFracDes * this->MaxAirVolFlowRate) - this->MaxAirVolFlowRateDuringReheat > 1.e-8) {
                ShowWarningError(state,
                                 "SingleDuctSystem:SizeSys: Air Terminal Unit flow limits are not consistent, minimum flow limit is larger than "
                                 "reheat maximum");
                ShowContinueError(state, format("Air Terminal Unit name = {}", this->SysName));
                ShowContinueError(state,
                                  format("Maximum terminal flow during reheat = {:.6R} [m3/s] or flow fraction = {:.4R}",
                                         this->MaxAirVolFlowRateDuringReheat,
                                         (this->MaxAirVolFlowRateDuringReheat / this->MaxAirVolFlowRate)));
                ShowContinueError(state,
                                  format("Minimum terminal flow = {:.6R} [m3/s] or flow fraction = {:.4R}",
                                         (this->ZoneMinAirFracDes * this->MaxAirVolFlowRate),
                                         this->ZoneMinAirFracDes));
                ShowContinueError(state, "The reheat maximum flow limit will be replaced by the minimum limit, and the simulation continues");
            }
            this->MaxAirVolFlowRateDuringReheat = (this->ZoneMinAirFracDes * this->MaxAirVolFlowRate);
        }
    }

    if (ErrorsFound) {
        ShowFatalError(state, "Preceding sizing errors cause program termination");
    }
}

// End Initialization Section of the Module
//******************************************************************************

// Begin Algorithm Section of the Module
//******************************************************************************

void SingleDuctAirTerminal::SimVAV(EnergyPlusData &state, bool const FirstHVACIteration, int const ZoneNum, int const ZoneNodeNum)
{

    // SUBROUTINE INFORMATION:
    //       AUTHOR         Richard J. Liesen
    //       DATE WRITTEN   January 2000
    //       MODIFIED       Fred Buhl: added reverse action damper heating action: August 2001
    //                      KHL/TH 7/2010: revise to support dual max
    //                      FB/KHL/TH 9/2010: added maximum supply air temperature leaving reheat coil
    //                      TH 3/2012: added supply air flow adjustment based on zone maximum outdoor
    //                                 air fraction - a TRACE feature
    //                      Brent Griffith, 5/2012, general cleanup, fix negatives CR 8767, fix phantom coil flows CR 8854

    // PURPOSE OF THIS SUBROUTINE:
    // This subroutine simulates the simple single duct volume VAV.

    // METHODOLOGY EMPLOYED:
    // There is method to this madness.

    // Using/Aliasing
    using namespace DataZoneEnergyDemands;
    // unused   USE DataHeatBalFanSys, ONLY: Mat
    using HVAC::SmallLoad;
    using PlantUtilities::SetActuatedBranchFlowRate;

    // SUBROUTINE LOCAL VARIABLE DECLARATIONS:
    Real64 MassFlow;     // [kg/sec]   Total Mass Flow Rate from Hot & Cold Inlets
    Real64 QTotLoad;     // [Watts] Remaining load required for this zone
    Real64 QZnReq;       // [Watts] Load calculated for heating coil
    Real64 QToHeatSetPt; // [W]  remaining load to heating setpoint
    Real64 CpAirAvg;
    Real64 DeltaTemp;
    int SysOutletNode;        // The node number of the terminal unit outlet node
    int SysInletNode;         // the node number of the terminal unit inlet node
    Real64 MaxFlowWater;      // This is the value passed to the Controller depending if FirstHVACIteration or not
    Real64 MinFlowWater;      // This is the value passed to the Controller depending if FirstHVACIteration or not
    Real64 QActualHeating;    // the heating load seen by the reheat coil
    Real64 QHeatingDelivered; // the actual output from heating coil
    Real64 LeakLoadMult;      // load multiplier to adjust for downstream leaks
    Real64 MinFlowFrac;       // minimum flow fraction (and minimum damper position)
    Real64 MassFlowBasedOnOA; // supply air mass flow rate based on zone OA requirements
    Real64 AirLoopOAFrac;     // fraction of outside air entering air loop
    Real64 DummyMdot;         // temporary mass flow rate argument

    // Note to the perplexed
    // The SINGLE DUCT:VAV:REHEAT terminal unit originally contained 2 components: a damper
    // and a reheat coil. The damper has become a virtual component - it consists only of
    // an air inlet node and an air outlet node. The damper is upstream of the heating coil.
    // sd_airterminal(SysNum)%InletNodeNum is the inlet node to the terminal unit and the damper
    // sd_airterminal(SysNum)%OutletNodeNum is the outlet node of the damper and the inlet node of the heating coil
    // sd_airterminal(SysNum)%ReheatAirOutletNode is the outlet node of the terminal unit and the heating coil

    // The calculated load from the Heat Balance
    LeakLoadMult = state.dataDefineEquipment->AirDistUnit(this->ADUNum).LeakLoadMult;
    QTotLoad = state.dataZoneEnergyDemand->ZoneSysEnergyDemand(ZoneNum).RemainingOutputRequired * LeakLoadMult;
    QToHeatSetPt = state.dataZoneEnergyDemand->ZoneSysEnergyDemand(ZoneNum).RemainingOutputReqToHeatSP * LeakLoadMult;
    SysOutletNode = this->ReheatAirOutletNode;
    SysInletNode = this->InletNodeNum;
    CpAirAvg = PsyCpAirFnW(0.5 * (state.dataLoopNodes->Node(ZoneNodeNum).HumRat + this->sd_airterminalInlet.AirHumRat));
    MinFlowFrac = this->ZoneMinAirFrac;
    MassFlowBasedOnOA = 0.0;
    state.dataSingleDuct->ZoneTempSDAT = state.dataLoopNodes->Node(ZoneNodeNum).Temp;
    state.dataSingleDuct->MinMassAirFlowSDAT = MinFlowFrac * state.dataEnvrn->StdRhoAir * this->MaxAirVolFlowRate;

    // Then depending on if the Load is for heating or cooling it is handled differently.  First
    // the massflow rate for cooling is determined to meet the entire load.  Then
    // if the massflow is below the minimum or greater than the Max it is set to either the Min
    // or the Max as specified for the VAV model.
    if ((QTotLoad < 0.0) && (this->sd_airterminalInlet.AirMassFlowRateMaxAvail > 0.0) &&
        (state.dataHeatBalFanSys->TempControlType(ZoneNum) != HVAC::SetptType::SingleHeat) && (this->availSched->getCurrentVal() > 0.0)) {
        // Calculate the flow required for cooling

        DeltaTemp = CpAirAvg * (this->sd_airterminalInlet.AirTemp - state.dataSingleDuct->ZoneTempSDAT);

        // Need to check DeltaTemp and ensure that it is not zero
        if (DeltaTemp != 0.0) {
            MassFlow = QTotLoad / DeltaTemp;
        } else {
            MassFlow = this->sd_airterminalInlet.AirMassFlowRateMaxAvail;
        }

        // Apply the zone maximum outdoor air fraction FOR VAV boxes - a TRACE feature
        if (state.dataZoneEnergyDemand->ZoneSysEnergyDemand(ZoneNum).SupplyAirAdjustFactor > 1.0) {
            MassFlow *= state.dataZoneEnergyDemand->ZoneSysEnergyDemand(ZoneNum).SupplyAirAdjustFactor;
        }

        // calculate supply air flow rate based on user specified OA requirement
        this->CalcOAMassFlow(state, MassFlowBasedOnOA, AirLoopOAFrac);
        MassFlow = max(MassFlow, MassFlowBasedOnOA);

        // used for normal acting damper
        state.dataSingleDuct->MinMassAirFlowSDAT = max(state.dataSingleDuct->MinMassAirFlowSDAT, MassFlowBasedOnOA);
        state.dataSingleDuct->MinMassAirFlowSDAT = max(state.dataSingleDuct->MinMassAirFlowSDAT, this->sd_airterminalInlet.AirMassFlowRateMinAvail);
        state.dataSingleDuct->MinMassAirFlowSDAT = min(state.dataSingleDuct->MinMassAirFlowSDAT, this->sd_airterminalInlet.AirMassFlowRateMaxAvail);

        // limit the OA based supply air flow rate based on optional user input
        // Check to see if the flow is < the Min or > the Max air Fraction to the zone; then set to min or max
        MassFlow = max(MassFlow, this->sd_airterminalInlet.AirMassFlowRateMinAvail);
        MassFlow = min(MassFlow, this->sd_airterminalInlet.AirMassFlowRateMaxAvail);

        if (state.afn->distribution_simulated && state.afn->AirflowNetworkFanActivated && state.afn->VAVTerminalRatio > 0.0) {
            MassFlow *= state.afn->VAVTerminalRatio;
            if (MassFlow > state.dataLoopNodes->Node(this->InletNodeNum).MassFlowRate) {
                MassFlow = state.dataLoopNodes->Node(this->InletNodeNum).MassFlowRate;
            }
        }

    } else if ((this->sd_airterminalInlet.AirMassFlowRateMaxAvail > 0.0) &&
               (QTotLoad >= 0.0 || state.dataHeatBalFanSys->TempControlType(ZoneNum) == HVAC::SetptType::SingleHeat) &&
               (this->availSched->getCurrentVal() > 0.0)) {
        //     IF (sd_airterminal(SysNum)%DamperHeatingAction .EQ. ReverseAction .AND. this->sd_airterminalInlet%AirMassFlowRateMinAvail <=
        //     SmallMassFlow) THEN
        // special case for heating: reverse action and damper allowed to close - set the minimum flow rate to a small but nonzero value
        //       MassFlow = 0.01d0*this->sd_airterminalInlet%AirMassFlowRateMaxAvail
        //     ELSE
        // usual case for heating: set the air mass flow rate to the minimum
        MassFlow = this->sd_airterminalInlet.AirMassFlowRateMinAvail;
        //     END IF

        // Apply the zone maximum outdoor air fraction for VAV boxes - a TRACE feature
        if (state.dataZoneEnergyDemand->ZoneSysEnergyDemand(ZoneNum).SupplyAirAdjustFactor > 1.0) {
            MassFlow *= state.dataZoneEnergyDemand->ZoneSysEnergyDemand(ZoneNum).SupplyAirAdjustFactor;
        }

        // calculate supply air flow rate based on user specified OA requirement
        this->CalcOAMassFlow(state, MassFlowBasedOnOA, AirLoopOAFrac);
        MassFlow = max(MassFlow, MassFlowBasedOnOA);

        // Check to see if the flow is < the Min or > the Max air Fraction to the zone; then set to min or max
        if (MassFlow <= this->sd_airterminalInlet.AirMassFlowRateMinAvail) {
            MassFlow = this->sd_airterminalInlet.AirMassFlowRateMinAvail;
        } else if (MassFlow >= this->sd_airterminalInlet.AirMassFlowRateMaxAvail) {
            MassFlow = this->sd_airterminalInlet.AirMassFlowRateMaxAvail;
        }

        // the AirflowNetwork model overrids the mass flow rate value
        if (state.afn->distribution_simulated && state.afn->AirflowNetworkFanActivated && state.afn->VAVTerminalRatio > 0.0) {
            MassFlow *= state.afn->VAVTerminalRatio;
            if (MassFlow > state.dataLoopNodes->Node(this->InletNodeNum).MassFlowRate) {
                MassFlow = state.dataLoopNodes->Node(this->InletNodeNum).MassFlowRate;
            }
        }

    } else {
        // System is Off set massflow to 0.0
        MassFlow = 0.0;
        AirLoopOAFrac = 0.0;
    }

    // look for bang-bang condition: flow rate oscillating between 2 values during the air loop / zone
    // equipment iteration. If detected, set flow rate to previous value.
    if (((std::abs(MassFlow - this->MassFlow2) < this->MassFlowDiff) || (std::abs(MassFlow - this->MassFlow3) < this->MassFlowDiff)) &&
        (std::abs(MassFlow - this->MassFlow1) >= this->MassFlowDiff)) {
        if (MassFlow > 0.0) MassFlow = this->MassFlow1;
    }

    // Move data to the damper outlet node
    this->sd_airterminalOutlet.AirTemp = this->sd_airterminalInlet.AirTemp;
    this->sd_airterminalOutlet.AirHumRat = this->sd_airterminalInlet.AirHumRat;
    this->sd_airterminalOutlet.AirMassFlowRate = MassFlow;
    this->sd_airterminalOutlet.AirMassFlowRateMaxAvail = this->sd_airterminalInlet.AirMassFlowRateMaxAvail;
    this->sd_airterminalOutlet.AirMassFlowRateMinAvail = this->sd_airterminalInlet.AirMassFlowRateMinAvail;
    this->sd_airterminalOutlet.AirEnthalpy = this->sd_airterminalInlet.AirEnthalpy;

    //   ! Calculate the Damper Position when there is a Max air flow specified.
    //  If (MassFlow == 0.0D0) THEN
    //    sd_airterminal(SysNum)%DamperPosition = 0.0D0
    //  ELSE IF (this->sd_airterminalInlet%AirMassFlowRateMaxAvail > this->sd_airterminalInlet%AirMassFlowRateMinAvail) THEN
    //    sd_airterminal(SysNum)%DamperPosition = ((MassFlow-this->sd_airterminalInlet%AirMassFlowRateMinAvail) / &
    //                                   (this->sd_airterminalInlet%AirMassFlowRateMaxAvail-this->sd_airterminalInlet%AirMassFlowRateMinAvail)) *
    //                                   &
    //                                  (1.0d0-MinFlowFrac) + MinFlowFrac
    //  ELSE
    //    sd_airterminal(SysNum)%DamperPosition = 1.0D0
    //  END IF

    if (MassFlow == 0.0) {
        this->DamperPosition = 0.0;
        this->ZoneMinAirFracReport = 0.0;
    } else if ((MassFlow > 0.0) && (MassFlow < this->AirMassFlowRateMax)) {
        this->DamperPosition = MassFlow / this->AirMassFlowRateMax;
        this->ZoneMinAirFracReport = this->ZoneMinAirFrac;
    } else if (MassFlow == this->AirMassFlowRateMax) {
        this->DamperPosition = 1.0;
        this->ZoneMinAirFracReport = this->ZoneMinAirFrac;
    }

    // Need to make sure that the damper outlets are passed to the coil inlet
    this->UpdateSys(state);

    // At the current air mass flow rate, calculate heating coil load
    QActualHeating = QToHeatSetPt - MassFlow * CpAirAvg * (this->sd_airterminalInlet.AirTemp - state.dataSingleDuct->ZoneTempSDAT); // reheat needed

    // do the reheat calculation if there's some air nass flow (or the damper action is "reverse action"), the flow is <= minimum ,
    // there's a heating requirement, and there's a thermostat with a heating setpoint
    // Reverse damper option is working only for water coils for now.
    if ((MassFlow > SmallMassFlow) && (QActualHeating > 0.0) && (state.dataHeatBalFanSys->TempControlType(ZoneNum) != HVAC::SetptType::SingleCool)) {
        // At this point we know that there is a heating requirement: i.e., the heating coil needs to
        // be activated (there's a zone heating load or there's a reheat requirement). There are 3 possible
        // situations: 1) the coil load can be met by variable temperature air (below the max heat temp) at
        // the minimum air mass flow rate; 2) the coil load can be met by variable air flow rate with the air
        // temperature fixed at the max heat temp; 3) the load cannot be met (we will run at max air temp and
        // max air flow rate). We check for condition 2 by assuming the air temperatute is at the max heat temp
        // and solving for the air mass flow rate that will meet the load. If the flow rate is between the min and
        // max we are in condition 2.

        state.dataSingleDuct->QZoneMax2SDAT = QToHeatSetPt;

        // fill dual-max reheat flow limit, if any
        if (this->DamperHeatingAction == Action::Reverse) {
            state.dataSingleDuct->MaxDeviceAirMassFlowReheatSDAT = this->AirMassFlowRateMax;
        } else if (this->DamperHeatingAction == Action::ReverseWithLimits) {
            state.dataSingleDuct->MaxDeviceAirMassFlowReheatSDAT = this->AirMassFlowDuringReheatMax;
        } else if (this->DamperHeatingAction == Action::Normal) {
            state.dataSingleDuct->MaxDeviceAirMassFlowReheatSDAT = this->ZoneMinAirFrac * this->AirMassFlowRateMax;
        } else {
            // used for AIRTERMINAL_SINGLEDUCT_VAV_NOREHEAT or SingleDuctVAVNoReheat
            state.dataSingleDuct->MaxDeviceAirMassFlowReheatSDAT = this->AirMassFlowRateMax;
        }

        // determine flow based on leaving reheat temperature limit
        if (this->MaxReheatTempSetByUser) {

            state.dataSingleDuct->MaxHeatTempSDAT = this->MaxReheatTemp;
            if (QToHeatSetPt > SmallLoad) { // zone has a positive load to heating setpoint
                state.dataSingleDuct->MassFlowReqToLimitLeavingTempSDAT =
                    QToHeatSetPt / (CpAirAvg * (state.dataSingleDuct->MaxHeatTempSDAT - state.dataSingleDuct->ZoneTempSDAT));
            } else {
                state.dataSingleDuct->MassFlowReqToLimitLeavingTempSDAT = 0.0;
            }
        }

        // (re)apply limits to find air mass flow
        MassFlow = max(MassFlow, state.dataSingleDuct->MassFlowReqToLimitLeavingTempSDAT);
        MassFlow = min(MassFlow, state.dataSingleDuct->MaxDeviceAirMassFlowReheatSDAT);
        MassFlow = max(MassFlow, MassFlowBasedOnOA);
        MassFlow = min(MassFlow, this->sd_airterminalInlet.AirMassFlowRateMaxAvail);
        MassFlow = max(MassFlow, this->sd_airterminalInlet.AirMassFlowRateMinAvail);

        if (state.afn->distribution_simulated && state.afn->AirflowNetworkFanActivated && state.afn->VAVTerminalRatio > 0.0) {
            MassFlow *= state.afn->VAVTerminalRatio;
            if (MassFlow > state.dataLoopNodes->Node(this->InletNodeNum).MassFlowRate) {
                MassFlow = state.dataLoopNodes->Node(this->InletNodeNum).MassFlowRate;
            }
        }

        // now make any corrections to heating coil loads
        if (this->MaxReheatTempSetByUser) {
            state.dataSingleDuct->QZoneMaxRHTempLimitSDAT =
                MassFlow * CpAirAvg * (state.dataSingleDuct->MaxHeatTempSDAT - state.dataSingleDuct->ZoneTempSDAT);
            state.dataSingleDuct->QZoneMax2SDAT = min(state.dataSingleDuct->QZoneMaxRHTempLimitSDAT, QToHeatSetPt);
        }

        this->sd_airterminalOutlet.AirMassFlowRate = MassFlow;

        this->UpdateSys(state);

        // Now do the heating coil calculation for each heating coil type
        switch (this->reheatCoilType) { // Reverse damper option is working only for water coils for now.
            // hot water heating coil
        case HVAC::CoilType::HeatingWater: { // COIL:WATER:SIMPLEHEATING
            // Determine the load required to pass to the Component controller
            // Although this equation looks strange (using temp instead of deltaT), it is corrected later in ControlCompOutput
            // and is working as-is, temperature setpoints are maintained as expected.
            QZnReq = state.dataSingleDuct->QZoneMax2SDAT + MassFlow * CpAirAvg * state.dataSingleDuct->ZoneTempSDAT;

            // Initialize hot water flow rate to zero.
            DummyMdot = 0.0;
            SetActuatedBranchFlowRate(state, DummyMdot, this->ReheatControlNode, this->HWplantLoc, true);
            // On the first HVAC iteration the system values are given to the controller, but after that
            // the demand limits are in place and there needs to be feedback to the Zone Equipment
            if (FirstHVACIteration) {
                MaxFlowWater = this->MaxReheatWaterFlow;
                MinFlowWater = this->MinReheatWaterFlow;
            } else {
                int WaterControlNode = this->ReheatControlNode;
                MaxFlowWater = state.dataLoopNodes->Node(WaterControlNode).MassFlowRateMaxAvail;
                MinFlowWater = state.dataLoopNodes->Node(WaterControlNode).MassFlowRateMinAvail;
            }

            // Simulate the reheat coil at constant air flow. Control by varying the
            // hot water flow rate.
            // FB use QActualHeating, change ControlCompOutput to use new
            ControlCompOutput(state,
                              this->ReheatCoilName,
                              HVAC::coilTypeNames[(int)this->reheatCoilType],
                              this->ReheatCoilNum,
                              FirstHVACIteration,
                              QZnReq,
                              this->ReheatControlNode,
                              MaxFlowWater,
                              MinFlowWater,
                              this->ControllerOffset,
                              this->ControlCompTypeNum,
                              this->CompErrIndex,
                              _,
                              SysOutletNode,
                              MassFlow,
                              _,
                              _,
                              this->HWplantLoc);

            // If reverse action damper and the hot water flow is at maximum, simulate the
            // hot water coil with fixed (maximum) hot water flow but allow the air flow to
            // vary up to the maximum (air damper opens to try to meet zone load)
            if (this->DamperHeatingAction == Action::Reverse || this->DamperHeatingAction == Action::ReverseWithLimits) {
                if (state.dataLoopNodes->Node(this->ReheatControlNode).MassFlowRate == MaxFlowWater) {
                    // fill limits for air flow for controller

                    // Why are all of these state variables?
                    state.dataSingleDuct->MinAirMassFlowRevActSVAV = this->AirMassFlowRateMax * this->ZoneMinAirFrac;
                    state.dataSingleDuct->MinAirMassFlowRevActSVAV =
                        min(state.dataSingleDuct->MinAirMassFlowRevActSVAV, this->sd_airterminalInlet.AirMassFlowRateMaxAvail);
                    state.dataSingleDuct->MinAirMassFlowRevActSVAV =
                        max(state.dataSingleDuct->MinAirMassFlowRevActSVAV, this->sd_airterminalInlet.AirMassFlowRateMinAvail);

                    state.dataSingleDuct->MaxAirMassFlowRevActSVAV = this->AirMassFlowRateMax;
                    state.dataSingleDuct->MaxAirMassFlowRevActSVAV =
                        min(state.dataSingleDuct->MaxAirMassFlowRevActSVAV, state.dataSingleDuct->MaxDeviceAirMassFlowReheatSDAT);
                    state.dataSingleDuct->MaxAirMassFlowRevActSVAV =
                        max(state.dataSingleDuct->MaxAirMassFlowRevActSVAV, state.dataSingleDuct->MinAirMassFlowRevActSVAV);
                    state.dataSingleDuct->MaxAirMassFlowRevActSVAV =
                        min(state.dataSingleDuct->MaxAirMassFlowRevActSVAV, this->sd_airterminalInlet.AirMassFlowRateMaxAvail);

                    state.dataLoopNodes->Node(this->OutletNodeNum).MassFlowRateMaxAvail =
                        state.dataSingleDuct->MaxAirMassFlowRevActSVAV; // suspect, check how/if used in ControlCompOutput
                    ControlCompOutput(state,
                                      this->ReheatCoilName,
                                      HVAC::coilTypeNames[(int)this->reheatCoilType],
                                      this->ReheatCoilNum,
                                      FirstHVACIteration,
                                      state.dataSingleDuct->QZoneMax2SDAT,
                                      this->OutletNodeNum,
                                      state.dataSingleDuct->MaxAirMassFlowRevActSVAV,
                                      state.dataSingleDuct->MinAirMassFlowRevActSVAV,
                                      this->ControllerOffset,
                                      this->ControlCompTypeNum,
                                      this->CompErrIndex,
                                      ZoneNodeNum,
                                      SysOutletNode);
                    // air flow controller, not on plant, don't pass plant topology info
                    // reset terminal unit inlet air mass flow to new value.
                    state.dataLoopNodes->Node(this->OutletNodeNum).MassFlowRateMaxAvail = this->sd_airterminalInlet.AirMassFlowRateMaxAvail;
                    MassFlow = state.dataLoopNodes->Node(SysOutletNode).MassFlowRate;

                    //         ! look for bang-bang condition: flow rate oscillating between 2 values during the air loop / zone
                    //         ! equipment iteration. If detected, set flow rate to previous value and recalc HW flow.
                    if (((std::abs(MassFlow - this->MassFlow2) < this->MassFlowDiff) ||
                         (std::abs(MassFlow - this->MassFlow3) < this->MassFlowDiff)) &&
                        (std::abs(MassFlow - this->MassFlow1) >= this->MassFlowDiff)) {
                        if (MassFlow > 0.0) MassFlow = this->MassFlow1;
                        this->sd_airterminalOutlet.AirMassFlowRate = MassFlow;
                        this->UpdateSys(state);

                        // Although this equation looks strange (using temp instead of deltaT), it is corrected later in ControlCompOutput
                        // and is working as-is, temperature setpoints are maintained as expected.
                        QZnReq = state.dataSingleDuct->QZoneMax2SDAT + MassFlow * CpAirAvg * state.dataSingleDuct->ZoneTempSDAT;
                        ControlCompOutput(state,
                                          this->ReheatCoilName,
                                          HVAC::coilTypeNames[(int)this->reheatCoilType],
                                          this->ReheatCoilNum,
                                          FirstHVACIteration,
                                          QZnReq,
                                          this->ReheatControlNode,
                                          MaxFlowWater,
                                          MinFlowWater,
                                          this->ControllerOffset,
                                          this->ControlCompTypeNum,
                                          this->CompErrIndex,
                                          _,
                                          SysOutletNode,
                                          MassFlow,
                                          _,
                                          _,
                                          this->HWplantLoc);
                    }

                    this->sd_airterminalOutlet.AirMassFlowRate = MassFlow;
                    // reset OA report variable
                    this->UpdateSys(state);
                } // IF (Node(sd_airterminal(SysNum)%ReheatControlNode)%MassFlowRate .EQ. MaxFlowWater) THEN
            }     // IF (sd_airterminal(SysNum)%DamperHeatingAction .EQ. ReverseAction) THEN

            // Recalculate the Damper Position.
            if (MassFlow == 0.0) {
                this->DamperPosition = 0.0;
                this->ZoneMinAirFracReport = 0.0;
            } else if ((MassFlow > 0.0) && (MassFlow < this->AirMassFlowRateMax)) {
                this->DamperPosition = MassFlow / this->AirMassFlowRateMax;
                this->ZoneMinAirFracReport = this->ZoneMinAirFrac;
            } else if (MassFlow == this->AirMassFlowRateMax) {
                this->DamperPosition = 1.0;
                this->ZoneMinAirFracReport = this->ZoneMinAirFrac;
            }
        } break;
          
        case HVAC::CoilType::HeatingSteam: { // ! COIL:STEAM:AIRHEATING
            // Determine the load required to pass to the Component controller
            QZnReq =
                state.dataSingleDuct->QZoneMax2SDAT - MassFlow * CpAirAvg * (this->sd_airterminalInlet.AirTemp - state.dataSingleDuct->ZoneTempSDAT);

            // Simulate reheat coil for the VAV system
            SteamCoils::SimulateSteamCoilComponents(state, this->ReheatCoilName, FirstHVACIteration, this->ReheatCoilNum, QZnReq);
        } break;

        case HVAC::CoilType::HeatingElectric:  // COIL:ELECTRIC:HEATING
        case HVAC::CoilType::HeatingGasOrOtherFuel: { // COIL:GAS:HEATING
            // Determine the load required to pass to the Component controller
            QZnReq =
                state.dataSingleDuct->QZoneMax2SDAT - MassFlow * CpAirAvg * (this->sd_airterminalInlet.AirTemp - state.dataSingleDuct->ZoneTempSDAT);

            // Simulate reheat coil for the VAV system
            HeatingCoils::SimulateHeatingCoilComponents(state, this->ReheatCoilName, FirstHVACIteration, QZnReq, this->ReheatCoilNum);
        } break;
          
        case HVAC::CoilType::Invalid: { // blank
            // I no reheat is defined then assume that the damper is the only component.
            // If something else is there that is not a reheat coil or a blank then give the error message
        } break;
        default: {
            ShowFatalError(state, format("Invalid Reheat Component={}", this->ReheatCoilName));
        } break;
        }

        // the COIL is OFF the properties are calculated for this special case.
    } else {
        switch (this->reheatCoilType) {
        case HVAC::CoilType::HeatingWater: { // COIL:WATER:SIMPLEHEATING
            // Simulate reheat coil for the Const Volume system
            DummyMdot = 0.0;
            SetActuatedBranchFlowRate(state, DummyMdot, this->ReheatControlNode, this->HWplantLoc, true);
            // call the reheat coil with the NO FLOW condition to make sure that the Node values
            // are passed through to the coil outlet correctly
            WaterCoils::SimulateWaterCoilComponents(state, this->ReheatCoilName, FirstHVACIteration, this->ReheatCoilNum);
        } break;
        case HVAC::CoilType::HeatingSteam: { // COIL:STEAM:AIRHEATING
            // Simulate reheat coil for the VAV system
            SteamCoils::SimulateSteamCoilComponents(state, this->ReheatCoilName, FirstHVACIteration, this->ReheatCoilNum, 0.0);
        } break;
        case HVAC::CoilType::HeatingElectric:  // COIL:ELECTRIC:HEATING
        case HVAC::CoilType::HeatingGasOrOtherFuel: { // COIL:GAS:HEATING
          // Simulate reheat coil for the VAV system
            HeatingCoils::SimulateHeatingCoilComponents(state, this->ReheatCoilName, FirstHVACIteration, 0.0, this->ReheatCoilNum);
        } break;

        case HVAC::CoilType::Invalid: { // blank
            // I no reheat is defined then assume that the damper is the only component.
            // If something else is there that is not a reheat coil or a blank then give the error message
        } break;
          
        default: {
            ShowFatalError(state, format("Invalid Reheat Component={}", this->ReheatCoilName));
        } break;
        }
    }

    // push the flow rate history
    this->MassFlow3 = this->MassFlow2;
    this->MassFlow2 = this->MassFlow1;
    this->MassFlow1 = MassFlow;
}

void SingleDuctAirTerminal::CalcOAMassFlow(EnergyPlusData &state,
                                           Real64 &SAMassFlow,   // outside air based on optional user input
                                           Real64 &AirLoopOAFrac // outside air based on optional user input
) const
{

    // FUNCTION INFORMATION:
    //       AUTHOR         R. Raustad (FSEC)
    //       DATE WRITTEN   Jan 2010
    //       MODIFIED       Mangesh Basarkar, 06/2011: Modifying outside air based on airloop DCV flag

    // PURPOSE OF THIS FUNCTION:
    // Calculates the amount of outside air required based on optional user input.
    // Zone multipliers are included and are applied in GetInput.

    // METHODOLOGY EMPLOYED:
    // User input defines method used to calculate OA.

    // Using/Aliasing
    using Psychrometrics::PsyRhoAirFnPbTdbW;

    // FUNCTION PARAMETER DEFINITIONS:
    bool constexpr UseMinOASchFlag(true); // Always use min OA schedule in calculations.

    // FUNCTION LOCAL VARIABLE DECLARATIONS:
    Real64 OAVolumeFlowRate; // outside air volume flow rate (m3/s)
    Real64 OAMassFlow;       // outside air mass flow rate (kg/s)

    // initialize OA flow rate and OA report variable
    SAMassFlow = 0.0;
    AirLoopOAFrac = 0.0;
    int AirLoopNum = this->AirLoopNum;

    // Calculate the amount of OA based on optional user inputs
    if (AirLoopNum > 0) {
        AirLoopOAFrac = state.dataAirLoop->AirLoopFlow(AirLoopNum).OAFrac;
        // If no additional input from user, RETURN from subroutine
        if (this->NoOAFlowInputFromUser) return;
        // Calculate outdoor air flow rate, zone multipliers are applied in GetInput
        if (AirLoopOAFrac > 0.0) {
            OAVolumeFlowRate = DataSizing::calcDesignSpecificationOutdoorAir(
                state, this->OARequirementsPtr, this->CtrlZoneNum, state.dataAirLoop->AirLoopControlInfo(AirLoopNum).AirLoopDCVFlag, UseMinOASchFlag);
            OAMassFlow = OAVolumeFlowRate * state.dataEnvrn->StdRhoAir;

            // convert OA mass flow rate to supply air flow rate based on air loop OA fraction
            SAMassFlow = OAMassFlow / AirLoopOAFrac;
        }
    }
}

void SingleDuctAirTerminal::SimCBVAV(EnergyPlusData &state, bool const FirstHVACIteration, int const ZoneNum, int const ZoneNodeNum)
{

    // SUBROUTINE INFORMATION:
    //       AUTHOR         Richard Raustad
    //       DATE WRITTEN   August 2006
    //       MODIFIED       KHL/TH 10/2010: added maximum supply air temperature leaving reheat coil

    // PURPOSE OF THIS SUBROUTINE:
    // This subroutine simulates the VAV box with varying airflow in heating and cooling.
    // Modified version of SimVAV.

    // Using/Aliasing
    using namespace DataZoneEnergyDemands;
    using HVAC::SmallLoad;
    // unused   USE DataHeatBalFanSys,    ONLY: Mat
    // unused   USE DataHeatBalFanSys,    ONLY: ZoneThermostatSetPointHi, ZoneThermostatSetPointLo
    using PlantUtilities::SetActuatedBranchFlowRate;

    // SUBROUTINE LOCAL VARIABLE DECLARATIONS:
    Real64 MassFlow;     // Total Mass Flow Rate from Hot & Cold Inlets [kg/sec]
    Real64 QTotLoad;     // Total load based on thermostat setpoint temperature [Watts]
    Real64 QZnReq;       // Total load to be met by terminal heater [Watts]
    Real64 QToHeatSetPt; // Remaining load to heating setpoint [W]
    Real64 QSupplyAir;   // Zone load met by VAVHeatandCool system
    Real64 CpAirZn;      // Specific heat of zone air [J/kg-C]
    Real64 CpAirSysIn;   // Specific heat of VAVHeatandCool box entering air [J/kg-C]
    Real64 DeltaTemp;    // Temperature difference multiplied by specific heat [J/kg]
    Real64 MaxFlowWater; // This is the value passed to the Controller depending if FirstHVACIteration or not
    Real64 MinFlowWater; // This is the value passed to the Controller depending if FirstHVACIteration or not
    Real64 LeakLoadMult; // Load multiplier to adjust for downstream leaks
    int SysOutletNode;   // The node number of the terminal unit outlet node
    int SysInletNode;    // The node number of the terminal unit inlet node
    Real64 DummyMdot;
    Real64 QActualHeating;
    Real64 MinFlowFrac; // minimum flow fraction (and minimum damper position)

    // sd_airterminal(SysNum)%InletNodeNum is the inlet node to the terminal unit and the damper
    // sd_airterminal(SysNum)%OutletNodeNum is the outlet node of the damper and the inlet node of the heating coil
    // sd_airterminal(SysNum)%ReheatAirOutletNode is the outlet node of the terminal unit and the heating coil

    // The calculated load from the Heat Balance
    LeakLoadMult = state.dataDefineEquipment->AirDistUnit(this->ADUNum).LeakLoadMult;
    QTotLoad = state.dataZoneEnergyDemand->ZoneSysEnergyDemand(ZoneNum).RemainingOutputRequired * LeakLoadMult;
    QToHeatSetPt = state.dataZoneEnergyDemand->ZoneSysEnergyDemand(ZoneNum).RemainingOutputReqToHeatSP * LeakLoadMult;
    SysOutletNode = this->ReheatAirOutletNode;
    SysInletNode = this->InletNodeNum;
    CpAirZn = PsyCpAirFnW(state.dataLoopNodes->Node(ZoneNodeNum).HumRat);
    MinFlowFrac = this->ZoneMinAirFrac;
    state.dataSingleDuct->MinMassAirFlowSCBVAV = MinFlowFrac * state.dataEnvrn->StdRhoAir * this->MaxAirVolFlowRate;
    state.dataSingleDuct->ZoneTempSCBVAV = state.dataLoopNodes->Node(ZoneNodeNum).Temp;

    // Then depending on if the Load is for heating or cooling it is handled differently.  First
    // the massflow rate for cooling is determined to meet the entire load.  Then
    // if the massflow is below the minimum or greater than the Max it is set to either the Min
    // or the Max as specified for the VAV model.
    if (this->sd_airterminalInlet.AirMassFlowRateMaxAvail > 0.0) {
        // Calculate the flow required for cooling
        CpAirSysIn = PsyCpAirFnW(this->sd_airterminalInlet.AirHumRat);
        DeltaTemp = CpAirSysIn * this->sd_airterminalInlet.AirTemp - CpAirZn * state.dataSingleDuct->ZoneTempSCBVAV;

        // Need to check DeltaTemp and ensure that it is not zero
        if (DeltaTemp != 0.0) {
            MassFlow = QTotLoad / DeltaTemp;
        } else {
            MassFlow = this->sd_airterminalInlet.AirMassFlowRateMaxAvail;
        }

        // Check to see if the flow is < the Min or > the Max air Fraction to the zone; then set to min or max
        MassFlow = max(MassFlow, this->sd_airterminalInlet.AirMassFlowRateMinAvail);
        MassFlow = min(MassFlow, this->sd_airterminalInlet.AirMassFlowRateMaxAvail);
    } else {
        // System is Off set massflow to 0.0
        MassFlow = 0.0;
    }
    // look for bang-bang condition: flow rate oscillating between 2 values during the air loop / zone
    // equipment iteration. If detected, set flow rate to previous value.
    if (((std::abs(MassFlow - this->MassFlow2) < this->MassFlowDiff) || (std::abs(MassFlow - this->MassFlow3) < this->MassFlowDiff)) &&
        (std::abs(MassFlow - this->MassFlow1) >= this->MassFlowDiff)) {
        MassFlow = this->MassFlow1;
    }

    // Move data to the damper outlet node
    this->sd_airterminalOutlet.AirTemp = this->sd_airterminalInlet.AirTemp;
    this->sd_airterminalOutlet.AirHumRat = this->sd_airterminalInlet.AirHumRat;
    this->sd_airterminalOutlet.AirMassFlowRate = MassFlow;
    this->sd_airterminalOutlet.AirMassFlowRateMaxAvail = this->sd_airterminalInlet.AirMassFlowRateMaxAvail;
    this->sd_airterminalOutlet.AirMassFlowRateMinAvail = this->sd_airterminalInlet.AirMassFlowRateMinAvail;
    this->sd_airterminalOutlet.AirEnthalpy = this->sd_airterminalInlet.AirEnthalpy;

    // Calculate the Damper Position when there is a Max air flow specified.
    if (this->AirMassFlowRateMax == 0.0) {
        this->DamperPosition = 0.0;
    } else {
        this->DamperPosition = MassFlow / this->AirMassFlowRateMax;
    }

    // Need to make sure that the damper outlets are passed to the coil inlet
    this->UpdateSys(state);

    QActualHeating = QToHeatSetPt - MassFlow * CpAirZn * (this->sd_airterminalInlet.AirTemp - state.dataSingleDuct->ZoneTempSCBVAV);

    if ((MassFlow > SmallMassFlow) && (QActualHeating > 0.0) && (state.dataHeatBalFanSys->TempControlType(ZoneNum) != HVAC::SetptType::SingleCool)) {
        //   VAVHeatandCool boxes operate at varying mass flow rates when reheating, VAV boxes operate at min flow
        //      (MassFlow <= this->sd_airterminalInlet%AirMassFlowRateMinAvail) .AND. &
        //   Per Fred Buhl, don't use DeadBandOrSetback to determine if heaters operate
        //      (.NOT. DeadBandOrSetback(ZoneNum))) Then

        // At this point we know that there is a heating requirement: i.e., the heating coil needs to
        // be activated (there's a zone heating load or there's a reheat requirement). There are 3 possible
        // situations: 1) the coil load can be met by variable temperature air (below the max heat temp) at
        // the minimum air mass flow rate; 2) the coil load can be met by variable air flow rate with the air
        // temperature fixed at the max heat temp; 3) the load cannot be met (we will run at max air temp and
        // max air flow rate). We check for condition 2 by assuming the air temperatute is at the max heat temp
        // and solving for the air mass flow rate that will meet the load. If the flow rate is between the min and
        // max we are in condition 2.

        state.dataSingleDuct->QZoneMax2SCBVAV = QToHeatSetPt;

        if (this->MaxReheatTempSetByUser) {

            state.dataSingleDuct->MaxHeatTempSCBVAV = this->MaxReheatTemp;
            if (QToHeatSetPt > SmallLoad) { // zone has a positive load to heating setpoint
                state.dataSingleDuct->MassFlowReqSCBVAV =
                    QToHeatSetPt / (CpAirZn * (state.dataSingleDuct->MaxHeatTempSCBVAV - state.dataSingleDuct->ZoneTempSCBVAV));
            } else {
                state.dataSingleDuct->MassFlowReqSCBVAV = MassFlow;
            }

            state.dataSingleDuct->QZoneMax3SCBVAV =
                CpAirZn * (state.dataSingleDuct->MaxHeatTempSCBVAV - state.dataSingleDuct->ZoneTempSCBVAV) * MassFlow;

            state.dataSingleDuct->MassFlowActualSCBVAV = MassFlow;

            if (state.dataSingleDuct->QZoneMax3SCBVAV < QToHeatSetPt) {
                state.dataSingleDuct->MassFlowActualSCBVAV = state.dataSingleDuct->MassFlowReqSCBVAV;
                // QZoneMax3 = CpAirZn * (MaxHeatTemp - ZoneTemp) * MassFlowActual
            }

            if (state.dataSingleDuct->MassFlowActualSCBVAV <= state.dataSingleDuct->MinMassAirFlowSCBVAV) {
                state.dataSingleDuct->MassFlowActualSCBVAV = state.dataSingleDuct->MinMassAirFlowSCBVAV;
            } else if (state.dataSingleDuct->MassFlowActualSCBVAV >= this->AirMassFlowRateMax) {
                state.dataSingleDuct->MassFlowActualSCBVAV = this->AirMassFlowRateMax;
            }

            state.dataSingleDuct->QZoneMaxSCBVAV = CpAirZn * state.dataSingleDuct->MassFlowActualSCBVAV *
                                                   (state.dataSingleDuct->MaxHeatTempSCBVAV - state.dataSingleDuct->ZoneTempSCBVAV);

            // temporary variable
            state.dataSingleDuct->QZoneMax2SCBVAV = min(state.dataSingleDuct->QZoneMaxSCBVAV, QToHeatSetPt);

            MassFlow = state.dataSingleDuct->MassFlowActualSCBVAV;

        } // IF (sd_airterminal(SysNum)%MaxReheatTempSetByUser) THEN

        this->sd_airterminalOutlet.AirMassFlowRate = MassFlow;

        this->UpdateSys(state);

        switch (this->reheatCoilType) {        // hot water heating coil
        case HVAC::CoilType::HeatingWater: { // COIL:WATER:SIMPLEHEATING
            // Determine the load required to pass to the Component controller
            // Although this equation looks strange (using temp instead of deltaT), it is corrected later in ControlCompOutput
            // and is working as-is, temperature setpoints are maintained as expected.
            QZnReq = state.dataSingleDuct->QZoneMax2SCBVAV + MassFlow * CpAirZn * state.dataLoopNodes->Node(ZoneNodeNum).Temp;
            if (QZnReq < SmallLoad) QZnReq = 0.0;

            // Initialize hot water flow rate to zero.
            // Node(sd_airterminal(SysNum)%ReheatControlNode)%MassFlowRate = 0.0D0
            DummyMdot = 0.0;
            SetActuatedBranchFlowRate(state, DummyMdot, this->ReheatControlNode, this->HWplantLoc, true);
            // On the first HVAC iteration the system values are given to the controller, but after that
            // the demand limits are in place and there needs to be feedback to the Zone Equipment
            if (FirstHVACIteration) {
                MaxFlowWater = this->MaxReheatWaterFlow;
                MinFlowWater = this->MinReheatWaterFlow;
            } else {
                int WaterControlNode = this->ReheatControlNode;
                MaxFlowWater = state.dataLoopNodes->Node(WaterControlNode).MassFlowRateMaxAvail;
                MinFlowWater = state.dataLoopNodes->Node(WaterControlNode).MassFlowRateMinAvail;
            }

            // Simulate the reheat coil at constant air flow. Control by varying the
            // hot water flow rate.
            ControlCompOutput(state,
                              this->ReheatCoilName,
                              HVAC::coilTypeNames[(int)this->reheatCoilType],
                              this->ReheatCoilNum,
                              FirstHVACIteration,
                              QZnReq,
                              this->ReheatControlNode,
                              MaxFlowWater,
                              MinFlowWater,
                              this->ControllerOffset,
                              this->ControlCompTypeNum,
                              this->CompErrIndex,
                              _,
                              SysOutletNode,
                              MassFlow,
                              _,
                              _,
                              this->HWplantLoc);

            // If reverse action damper and the hot water flow is at maximum, simulate the
            // hot water coil with fixed (maximum) hot water flow but allow the air flow to
            // vary up to the maximum (air damper opens to try to meet zone load).
            if (this->DamperHeatingAction == Action::Reverse) {
                if (state.dataLoopNodes->Node(this->ReheatControlNode).MassFlowRate == this->MaxReheatWaterFlow) {
                    ControlCompOutput(state,
                                      this->ReheatCoilName,
                                      HVAC::coilTypeNames[(int)this->reheatCoilType],
                                      this->ReheatCoilNum,
                                      FirstHVACIteration,
                                      state.dataSingleDuct->QZoneMax2SCBVAV,
                                      this->OutletNodeNum,
                                      this->sd_airterminalInlet.AirMassFlowRateMaxAvail,
                                      this->sd_airterminalInlet.AirMassFlowRateMinAvail,
                                      this->ControllerOffset,
                                      this->ControlCompTypeNum,
                                      this->CompErrIndex,
                                      ZoneNodeNum,
                                      SysOutletNode);
                    //                                   ! air flow controller, not on plant, don't pass plant topology info

                    // reset terminal unit inlet air mass flow to new value.
                    MassFlow = state.dataLoopNodes->Node(SysOutletNode).MassFlowRate;
                    this->sd_airterminalOutlet.AirMassFlowRate = MassFlow;
                    this->UpdateSys(state);
                }
                // look for bang-bang condition: flow rate oscillating between 2 values during the air loop / zone
                // equipment iteration. If detected, set flow rate to previous value and recalc HW flow.
                if (((std::abs(MassFlow - this->MassFlow2) < this->MassFlowDiff) || (std::abs(MassFlow - this->MassFlow3) < this->MassFlowDiff)) &&
                    (std::abs(MassFlow - this->MassFlow1) >= this->MassFlowDiff)) {
                    MassFlow = this->MassFlow1;
                    this->sd_airterminalOutlet.AirMassFlowRate = MassFlow;
                    this->UpdateSys(state);
                    ControlCompOutput(state,
                                      this->ReheatCoilName,
                                      HVAC::coilTypeNames[(int)this->reheatCoilType],
                                      this->ReheatCoilNum,
                                      FirstHVACIteration,
                                      QZnReq,
                                      this->ReheatControlNode,
                                      MaxFlowWater,
                                      MinFlowWater,
                                      this->ControllerOffset,
                                      this->ControlCompTypeNum,
                                      this->CompErrIndex,
                                      _,
                                      SysOutletNode,
                                      MassFlow,
                                      _,
                                      _,
                                      this->HWplantLoc);
                }
                // recalculate damper position
                if (this->AirMassFlowRateMax == 0.0) {
                    this->DamperPosition = 0.0;
                } else {
                    this->DamperPosition = MassFlow / this->AirMassFlowRateMax;
                }
            }
        } break;

        case HVAC::CoilType::HeatingSteam: { // ! COIL:STEAM:AIRHEATING
            // Determine the load required to pass to the Component controller
            QZnReq = state.dataSingleDuct->QZoneMax2SCBVAV -
                     MassFlow * CpAirZn * (this->sd_airterminalInlet.AirTemp - state.dataSingleDuct->ZoneTempSCBVAV);
            if (QZnReq < SmallLoad) QZnReq = 0.0;

            // Simulate reheat coil for the VAV system
            SteamCoils::SimulateSteamCoilComponents(state, this->ReheatCoilName, FirstHVACIteration, this->ReheatCoilNum, QZnReq);
        } break;
          
        case HVAC::CoilType::HeatingElectric:  // COIL:ELECTRIC:HEATING
        case HVAC::CoilType::HeatingGasOrOtherFuel: { // COIL:GAS:HEATING
            // Determine the load required to pass to the Component controller
            QSupplyAir = MassFlow * CpAirZn * (this->sd_airterminalInlet.AirTemp - state.dataSingleDuct->ZoneTempSCBVAV);
            QZnReq = state.dataSingleDuct->QZoneMax2SCBVAV - QSupplyAir;
            if (QZnReq < SmallLoad) QZnReq = 0.0;

            // Simulate reheat coil for the VAV system
            HeatingCoils::SimulateHeatingCoilComponents(state, this->ReheatCoilName, FirstHVACIteration, QZnReq, this->ReheatCoilNum);
        } break;

        case HVAC::CoilType::Invalid: { // blank
                                      // If no reheat is defined then assume that the damper is the only component.
            // If something else is there that is not a reheat coil then give the error message below.
        } break;
        default: {
            ShowFatalError(state, format("Invalid Reheat Component={}", this->ReheatCoilName));
        } break;
        }

        // the COIL is OFF the properties are calculated for this special case.
    } else {
        switch (this->reheatCoilType) {
        case HVAC::CoilType::HeatingWater: { // COIL:WATER:SIMPLEHEATING
            // Simulate reheat coil for the Const Volume system
            // Node(sd_airterminal(SysNum)%ReheatControlNode)%MassFlowRate = 0.0D0
            // Initialize hot water flow rate to zero.
            DummyMdot = 0.0;
            SetActuatedBranchFlowRate(state, DummyMdot, this->ReheatControlNode, this->HWplantLoc, true);

            // call the reheat coil with the NO FLOW condition to make sure that the Node values
            // are passed through to the coil outlet correctly
            WaterCoils::SimulateWaterCoilComponents(state, this->ReheatCoilName, FirstHVACIteration, this->ReheatCoilNum);
        } break;
          
        case HVAC::CoilType::HeatingSteam: { // COIL:STEAM:AIRHEATING
            // Simulate reheat coil for the VAV system
            SteamCoils::SimulateSteamCoilComponents(state, this->ReheatCoilName, FirstHVACIteration, this->ReheatCoilNum, 0.0);
        } break;
          
        case HVAC::CoilType::HeatingElectric:  // COIL:ELECTRIC:HEATING
        case HVAC::CoilType::HeatingGasOrOtherFuel: { // COIL:GAS:HEATING
            // Simulate reheat coil for the VAV system
            HeatingCoils::SimulateHeatingCoilComponents(state, this->ReheatCoilName, FirstHVACIteration, 0.0, this->ReheatCoilNum);
        } break;

        case HVAC::CoilType::Invalid: { // blank
                                      // If no reheat is defined then assume that the damper is the only component.
                                      // If something else is there that is not a reheat coil then give the error message
        } break;
        default: {
            ShowFatalError(state, format("Invalid Reheat Component={}", this->ReheatCoilName));
        } break;
        }
    }
    // push the flow rate history
    this->MassFlow3 = this->MassFlow2;
    this->MassFlow2 = this->MassFlow1;
    this->MassFlow1 = MassFlow;
}

void SingleDuctAirTerminal::SimVAVVS(EnergyPlusData &state, bool const FirstHVACIteration, int const ZoneNum, int const ZoneNodeNum)
{

    // SUBROUTINE INFORMATION:
    //       AUTHOR         Fred Buhl
    //       DATE WRITTEN   July 2004

    // PURPOSE OF THIS SUBROUTINE:
    // This subroutine simulates a single duct VAV terminal unit with a variable-speed fan upstream
    // and a reheat coil on the downstream side.

    // METHODOLOGY EMPLOYED:
    // Define a compound component in CalcVAVVS. Break the heating/cooling load into 4 regions based
    // on equip on/off combinations. Assign the heating load to the appropriate region and iteratively
    // solve for the appropriate control variable value using Regula-Falsi solver.

    // Using/Aliasing
    using namespace DataZoneEnergyDemands;
    using General::SolveRoot;

    // SUBROUTINE PARAMETER DEFINITIONS:
    Real64 constexpr BigLoad(1.0e+20);

    // SUBROUTINE LOCAL VARIABLE DECLARATIONS:
    Real64 MassFlow = 0; // [kg/sec]   Total Mass Flow Rate from Hot & Cold Inlets
    Real64 QTotLoad;     // [Watts]
    // unused  REAL(r64) :: QZnReq      ! [Watts]
    Real64 CpAirZn;
    // unused  REAL(r64) :: CpAirSysIn
    // unused  REAL(r64) :: DeltaTemp
    int SysOutletNode;    // The node number of the terminal unit outlet node
    int SysInletNode;     // the node number of the terminal unit inlet node
    int WaterControlNode; // This is the Actuated Reheat Control Node
    int SteamControlNode;
    Real64 MaxFlowWater;    // This is the value passed to the Controller depending if FirstHVACIteration or not
    Real64 MinFlowWater;    // This is the value passed to the Controller depending if FirstHVACIteration or not
    Real64 MaxFlowSteam;    // This is the value passed to the Controller depending if FirstHVACIteration or not
    Real64 MinFlowSteam;    // This is the value passed to the Controller depending if FirstHVACIteration or not
    Real64 HWFlow;          // the hot water flow rate [kg/s]
    Real64 QCoolFanOnMax;   // max cooling - fan at max flow; note that cooling is always < 0. [W]
    Real64 QCoolFanOnMin;   // min active cooling with fan on - fan at lowest speed. [W]
    Real64 QHeatFanOnMax;   // max heating - fan at heat flow max, hot water flow at max [W]
    Real64 QHeatFanOnMin;   // min heating - fan at min flow, hot water at max flow [W]
    Real64 QHeatFanOffMax;  // max heating - fan off, hot water flow at max [W]
    Real64 QNoHeatFanOff;   // min heating - fan off, hot water at min flow [W]
    HVAC::CoilType heatCoilType; // heating coil type
    HVAC::FanType fanType;  // fan type (as a number)
    int FanOp;              // 1 if fan is on; 0 if off.
    Real64 MaxCoolMassFlow; // air flow at max cooling [kg/s]
    Real64 MaxHeatMassFlow; // air flow at max heating [kg/s]
    Real64 MinMassFlow;     // minimum air flow rate [kg/s]
    Real64 UnitFlowToler;   // flow rate tolerance
    Real64 QDelivered;
    Real64 FracDelivered;
    int SolFlag;
    Real64 ErrTolerance;
    Real64 MaxSteamCap; // steam coil capacity at full load

    // The calculated load from the Heat Balance
    QTotLoad = state.dataZoneEnergyDemand->ZoneSysEnergyDemand(ZoneNum).RemainingOutputRequired;
    SysOutletNode = this->ReheatAirOutletNode;
    SysInletNode = this->InletNodeNum;
    CpAirZn = PsyCpAirFnW(state.dataLoopNodes->Node(ZoneNodeNum).HumRat);
    heatCoilType = this->reheatCoilType;
    fanType = this->fanType;
    MaxCoolMassFlow = this->sd_airterminalInlet.AirMassFlowRateMaxAvail;
    MaxHeatMassFlow = min(this->HeatAirMassFlowRateMax, this->sd_airterminalInlet.AirMassFlowRateMaxAvail);
    MinMassFlow = MaxCoolMassFlow * this->ZoneMinAirFrac;
    UnitFlowToler = 0.001 * DataConvergParams::HVACFlowRateToler;
    QDelivered = 0.0;
    HWFlow = 0.0;
    if (this->sd_airterminalInlet.AirMassFlowRateMaxAvail <= 0.0 || state.dataZoneEnergyDemand->CurDeadBandOrSetback(ZoneNum)) {
        MassFlow = 0.0;
        FanOp = 0;
        this->CalcVAVVS(state, FirstHVACIteration, ZoneNodeNum, 0.0, 0.0, fanType, MassFlow, FanOp, QDelivered);
        return;
    }

    if (heatCoilType == HVAC::CoilType::HeatingWater) {
        WaterControlNode = this->ReheatControlNode;
        if (FirstHVACIteration) {
            MaxFlowWater = this->MaxReheatWaterFlow;
            MinFlowWater = this->MinReheatWaterFlow;
        } else {
            WaterControlNode = this->ReheatControlNode;
            MaxFlowWater = state.dataLoopNodes->Node(WaterControlNode).MassFlowRateMaxAvail;
            MinFlowWater = state.dataLoopNodes->Node(WaterControlNode).MassFlowRateMinAvail;
        }
    } else {
        WaterControlNode = 0;
        MaxFlowWater = 0.0;
        MinFlowWater = 0.0;
    }

    if (heatCoilType == HVAC::CoilType::HeatingSteam) {
        SteamControlNode = this->ReheatControlNode;
        if (FirstHVACIteration) {
            MaxFlowSteam = this->MaxReheatSteamFlow;
            MinFlowSteam = this->MinReheatSteamFlow;
        } else {
            MaxFlowSteam = state.dataLoopNodes->Node(SteamControlNode).MassFlowRateMaxAvail;
            MinFlowSteam = state.dataLoopNodes->Node(SteamControlNode).MassFlowRateMinAvail;
        }
    } else {
        SteamControlNode = 0;
        MaxFlowSteam = 0.0;
        MinFlowSteam = 0.0;
    }

    // define 3 load regions and assign the current load to the correct region.
    // region 1: active cooling with fan on
    FanOp = 1;
    if (heatCoilType == HVAC::CoilType::HeatingSteam) {
        bool ErrorsFound; // returned from mining function call
        this->CalcVAVVS(state, FirstHVACIteration, ZoneNodeNum, MinFlowSteam, 0.0, fanType, MaxCoolMassFlow, FanOp, QCoolFanOnMax);
        this->CalcVAVVS(state, FirstHVACIteration, ZoneNodeNum, MinFlowSteam, 0.0, fanType, MinMassFlow, FanOp, QCoolFanOnMin);
        // region 2: active heating with fan on
        this->CalcVAVVS(state, FirstHVACIteration, ZoneNodeNum, MaxFlowSteam, BigLoad, fanType, MaxHeatMassFlow, FanOp, QHeatFanOnMax);
        MaxSteamCap = SteamCoils::GetCoilCapacity(state, this->ReheatCoilNum);
        this->CalcVAVVS(state, FirstHVACIteration, ZoneNodeNum, MaxFlowSteam, 0.0, fanType, MinMassFlow, FanOp, QHeatFanOnMin);
        // region 3: active heating with fan off
        FanOp = 0;
        this->CalcVAVVS(state, FirstHVACIteration, ZoneNodeNum, MaxFlowSteam, BigLoad, fanType, MinMassFlow, FanOp, QHeatFanOffMax);
        this->CalcVAVVS(state, FirstHVACIteration, ZoneNodeNum, MinFlowSteam, 0.0, fanType, MinMassFlow, FanOp, QNoHeatFanOff);
    } else {
        this->CalcVAVVS(state, FirstHVACIteration, ZoneNodeNum, MinFlowWater, 0.0, fanType, MaxCoolMassFlow, FanOp, QCoolFanOnMax);
        this->CalcVAVVS(state, FirstHVACIteration, ZoneNodeNum, MinFlowWater, 0.0, fanType, MinMassFlow, FanOp, QCoolFanOnMin);
        // region 2: active heating with fan on
        this->CalcVAVVS(state, FirstHVACIteration, ZoneNodeNum, MaxFlowWater, BigLoad, fanType, MaxHeatMassFlow, FanOp, QHeatFanOnMax);
        this->CalcVAVVS(state, FirstHVACIteration, ZoneNodeNum, MaxFlowWater, 0.0, fanType, MinMassFlow, FanOp, QHeatFanOnMin);
        // region 3: active heating with fan off
        FanOp = 0;
        this->CalcVAVVS(state, FirstHVACIteration, ZoneNodeNum, MaxFlowWater, BigLoad, fanType, MinMassFlow, FanOp, QHeatFanOffMax);
        this->CalcVAVVS(state, FirstHVACIteration, ZoneNodeNum, MinFlowWater, 0.0, fanType, MinMassFlow, FanOp, QNoHeatFanOff);
    }

    // Active cooling with fix for issue #5592
    if (QTotLoad < (-1.0 * SmallLoad) && QTotLoad < (QCoolFanOnMin - SmallLoad) && this->sd_airterminalInlet.AirMassFlowRateMaxAvail > 0.0 &&
        !state.dataZoneEnergyDemand->CurDeadBandOrSetback(ZoneNum)) {
        // check that it can meet the load
        FanOp = 1;
        if (QCoolFanOnMax < QTotLoad - SmallLoad) {
            Real64 MinHWFlow = (heatCoilType == HVAC::CoilType::HeatingSteam) ? MinFlowSteam : MinFlowWater;

            auto f = [&state, this, FirstHVACIteration, ZoneNodeNum, MinHWFlow, fanType, FanOp, QTotLoad](Real64 const SupplyAirMassFlow) {
                Real64 UnitOutput = 0.0; // cooling output [W] (cooling is negative)

                state.dataSingleDuct->sd_airterminal(this->SysNum)
                    .CalcVAVVS(state, FirstHVACIteration, ZoneNodeNum, MinHWFlow, 0.0, fanType, SupplyAirMassFlow, FanOp, UnitOutput);
                return (QTotLoad - UnitOutput) / QTotLoad;
            };

            SolveRoot(state, UnitFlowToler, 50, SolFlag, MassFlow, f, MinMassFlow, MaxCoolMassFlow);
            if (SolFlag == -1) {
                if (this->IterationLimit == 0) {
                    ShowWarningError(state, format("Supply air flow control failed in VS VAV terminal unit {}", this->SysName));
                    ShowContinueError(state, "  Iteration limit exceeded in calculating air flow rate");
                }
                ShowRecurringWarningErrorAtEnd(
                    state, "Supply air flow Iteration limit exceeded in VS VAV terminal unit " + this->SysName, this->IterationLimit);
            } else if (SolFlag == -2) {
                if (this->IterationFailed == 0) {
                    ShowWarningError(state, format("Supply air flow control failed in VS VAV terminal unit {}", this->SysName));
                    ShowContinueError(state, "  Bad air flow limits");
                }
                ShowRecurringWarningErrorAtEnd(
                    state, "Supply air flow control failed in VS VAV terminal unit " + this->SysName, this->IterationFailed);
            }

        } else {

            MassFlow = MaxCoolMassFlow;

            if (heatCoilType == HVAC::CoilType::HeatingSteam) {
                this->CalcVAVVS(state, FirstHVACIteration, ZoneNodeNum, MinFlowSteam, 0.0, fanType, MassFlow, FanOp, QDelivered);
            } else {
                this->CalcVAVVS(state, FirstHVACIteration, ZoneNodeNum, MinFlowWater, 0.0, fanType, MassFlow, FanOp, QDelivered);
            }
        }

        // no active heating or cooling
    } else if ((QTotLoad >= QCoolFanOnMin - SmallLoad && QTotLoad <= QNoHeatFanOff + SmallLoad &&
                this->sd_airterminalInlet.AirMassFlowRateMaxAvail > 0.0) ||
               (this->sd_airterminalInlet.AirMassFlowRateMaxAvail > 0.0 && state.dataZoneEnergyDemand->CurDeadBandOrSetback(ZoneNum))) {
        MassFlow = MinMassFlow;
        FanOp = 0;
        if (heatCoilType == HVAC::CoilType::HeatingSteam) {
            this->CalcVAVVS(state, FirstHVACIteration, ZoneNodeNum, MinFlowSteam, QTotLoad, fanType, MassFlow, FanOp, QNoHeatFanOff);
        } else {
            this->CalcVAVVS(state, FirstHVACIteration, ZoneNodeNum, MinFlowWater, 0.0, fanType, MassFlow, FanOp, QNoHeatFanOff);
        }

        // active heating
    } else if (QTotLoad > QNoHeatFanOff + SmallLoad && this->sd_airterminalInlet.AirMassFlowRateMaxAvail > 0.0 &&
               !state.dataZoneEnergyDemand->CurDeadBandOrSetback(ZoneNum)) {
        // hot water coil
        if (heatCoilType == HVAC::CoilType::HeatingWater) {
            if (QTotLoad < QHeatFanOffMax - SmallLoad) {
                // vary HW flow, leave air flow at minimum
                ErrTolerance = this->ControllerOffset;
                MassFlow = MinMassFlow;
                FanOp = 0;

                auto f = [&state, this, FirstHVACIteration, ZoneNodeNum, MassFlow, fanType, FanOp, QTotLoad](Real64 const HWMassFlow) {
                    Real64 UnitOutput = 0.0; // heating output [W]
                    Real64 QSteamLoad = 0.0; // proportional load to calculate steam flow [W]

                    state.dataSingleDuct->sd_airterminal(this->SysNum)
                        .CalcVAVVS(state, FirstHVACIteration, ZoneNodeNum, HWMassFlow, QSteamLoad, fanType, MassFlow, FanOp, UnitOutput);

                    return (QTotLoad - UnitOutput) / QTotLoad;
                };

                SolveRoot(state, ErrTolerance, 500, SolFlag, HWFlow, f, MinFlowWater, MaxFlowWater);
                if (SolFlag == -1) {
                    ShowRecurringWarningErrorAtEnd(state, "Hot Water flow control failed in VS VAV terminal unit " + this->SysName, this->ErrCount1);
                    ShowRecurringContinueErrorAtEnd(
                        state, "...Iteration limit (500) exceeded in calculating the hot water flow rate", this->ErrCount1c);
                    this->CalcVAVVS(state, FirstHVACIteration, ZoneNodeNum, HWFlow, 0.0, fanType, MassFlow, FanOp, QDelivered);
                } else if (SolFlag == -2) {
                    ShowRecurringWarningErrorAtEnd(
                        state, "Hot Water flow control failed (bad air flow limits) in VS VAV terminal unit " + this->SysName, this->ErrCount2);
                }
            } else if (QTotLoad >= QHeatFanOffMax - SmallLoad && QTotLoad <= QHeatFanOnMin + SmallLoad) {
                MassFlow = MinMassFlow;
                FanOp = 0;
                this->CalcVAVVS(state, FirstHVACIteration, ZoneNodeNum, MaxFlowWater, 0.0, fanType, MassFlow, FanOp, QDelivered);
            } else if (QTotLoad > QHeatFanOnMin + SmallLoad && QTotLoad < QHeatFanOnMax - SmallLoad) {
                // set hot water flow to max and vary the supply air flow rate
                FanOp = 1;
                auto f = [&state, this, FirstHVACIteration, ZoneNodeNum, MaxFlowWater, fanType, FanOp, QTotLoad](Real64 const SupplyAirMassFlow) {
                    Real64 UnitOutput = 0.0; // heating output [W]
                    state.dataSingleDuct->sd_airterminal(this->SysNum)
                        .CalcVAVVS(state, FirstHVACIteration, ZoneNodeNum, MaxFlowWater, QTotLoad, fanType, SupplyAirMassFlow, FanOp, UnitOutput);

                    return (QTotLoad - UnitOutput) / QTotLoad;
                };
                SolveRoot(state, UnitFlowToler, 50, SolFlag, MassFlow, f, MinMassFlow, MaxHeatMassFlow);
                if (SolFlag == -1) {
                    if (this->IterationLimit == 0) {
                        ShowWarningError(state, format("Supply air flow control failed in VS VAV terminal unit {}", this->SysName));
                        ShowContinueError(state, "  Iteration limit exceeded in calculating air flow rate");
                    }
                    ShowRecurringWarningErrorAtEnd(
                        state, "Supply air flow Iteration limit exceeded in VS VAV terminal unit " + this->SysName, this->IterationLimit);
                } else if (SolFlag == -2) {
                    if (this->IterationFailed == 0) {
                        ShowWarningError(state, format("Supply air flow control failed in VS VAV terminal unit {}", this->SysName));
                        ShowContinueError(state, "  Bad air flow limits");
                    }
                    ShowRecurringWarningErrorAtEnd(
                        state, "Supply air flow control failed in VS VAV terminal unit " + this->SysName, this->IterationFailed);
                }
            } else {
                MassFlow = MaxHeatMassFlow;
                FanOp = 1;
                this->CalcVAVVS(state, FirstHVACIteration, ZoneNodeNum, MaxFlowWater, 0.0, fanType, MassFlow, FanOp, QDelivered);
            }
        } else if (heatCoilType == HVAC::CoilType::HeatingSteam) {
            //      IF (QTotLoad > QNoHeatFanOff + SmallLoad .AND. QTotLoad < QHeatFanOffMax - SmallLoad) THEN
            if (QTotLoad < QHeatFanOffMax - SmallLoad) {
                ErrTolerance = this->ControllerOffset;
                MassFlow = MinMassFlow;
                FanOp = 0;
                auto f = [&state, this, FirstHVACIteration, ZoneNodeNum, MassFlow, fanType, FanOp, QTotLoad, MinFlowSteam, MaxFlowSteam, MaxSteamCap](
                             Real64 const HWMassFlow) {
                    Real64 UnitOutput = 0.0; // heating output [W]
                    Real64 QSteamLoad = 0.0; // proportional load to calculate steam flow [W]

                    // vary the load to be met by the steam coil to converge on a steam flow rate to meet the load
                    //   backwards way of varying steam flow rate. Steam coil calculates a flow rate to meet a load.
                    if ((MaxFlowSteam - MinFlowSteam) == 0.0) {
                        QSteamLoad = QTotLoad; // Use QTotLoad, bad starting value error for RegulaFalsi will occur
                    } else {
                        QSteamLoad = MaxSteamCap * HWMassFlow / (MaxFlowSteam - MinFlowSteam);
                    }
                    state.dataSingleDuct->sd_airterminal(this->SysNum)
                        .CalcVAVVS(state, FirstHVACIteration, ZoneNodeNum, HWMassFlow, QSteamLoad, fanType, MassFlow, FanOp, UnitOutput);

                    return (QTotLoad - UnitOutput) / QTotLoad;
                };
                SolveRoot(state, ErrTolerance, 500, SolFlag, HWFlow, f, MinFlowSteam, MaxFlowSteam);
                if (SolFlag == -1) {
                    ShowRecurringWarningErrorAtEnd(state, "Steam flow control failed in VS VAV terminal unit " + this->SysName, this->ErrCount1);
                    ShowRecurringContinueErrorAtEnd(
                        state, "...Iteration limit (500) exceeded in calculating the hot water flow rate", this->ErrCount1c);
                    this->CalcVAVVS(state, FirstHVACIteration, ZoneNodeNum, HWFlow, 0.0, fanType, MassFlow, FanOp, QDelivered);
                } else if (SolFlag == -2) {
                    ShowRecurringWarningErrorAtEnd(
                        state, "Steam flow control failed (bad air flow limits) in VS VAV terminal unit " + this->SysName, this->ErrCount2);
                }
            } else if (QTotLoad >= QHeatFanOffMax - SmallLoad && QTotLoad <= QHeatFanOnMin + SmallLoad) {
                MassFlow = MinMassFlow;
                FanOp = 0;
                this->CalcVAVVS(state, FirstHVACIteration, ZoneNodeNum, MaxFlowWater, 0.0, fanType, MassFlow, FanOp, QDelivered);
            } else if (QTotLoad > QHeatFanOnMin + SmallLoad && QTotLoad < QHeatFanOnMax - SmallLoad) {
                FanOp = 1;

                auto f = [&state, this, FirstHVACIteration, ZoneNodeNum, MaxFlowSteam, fanType, FanOp, QTotLoad](Real64 const SupplyAirMassFlow) {
                    Real64 UnitOutput = 0.0; // heating output [W]

                    state.dataSingleDuct->sd_airterminal(this->SysNum)
                        .CalcVAVVS(state, FirstHVACIteration, ZoneNodeNum, MaxFlowSteam, QTotLoad, fanType, SupplyAirMassFlow, FanOp, UnitOutput);

                    return (QTotLoad - UnitOutput) / QTotLoad;
                };

                SolveRoot(state, UnitFlowToler, 50, SolFlag, MassFlow, f, MinMassFlow, MaxHeatMassFlow);
                if (SolFlag == -1) {
                    if (this->IterationLimit == 0) {
                        ShowWarningError(state, format("Steam heating coil control failed in VS VAV terminal unit {}", this->SysName));
                        ShowContinueError(state, "  Iteration limit exceeded in calculating air flow rate");
                    }
                    ShowRecurringWarningErrorAtEnd(
                        state, "Steam heating coil iteration limit exceeded in VS VAV terminal unit " + this->SysName, this->IterationLimit);
                } else if (SolFlag == -2) {
                    if (this->IterationFailed == 0) {
                        ShowWarningError(state, format("Steam heating coil control failed in VS VAV terminal unit {}", this->SysName));
                        ShowContinueError(state, "  Bad air flow limits");
                    }
                    ShowRecurringWarningErrorAtEnd(
                        state, "Steam heating coil control failed in VS VAV terminal unit " + this->SysName, this->IterationFailed);
                }
            } else {
                MassFlow = MaxHeatMassFlow;
                FanOp = 1;
                this->CalcVAVVS(state, FirstHVACIteration, ZoneNodeNum, QTotLoad, QTotLoad, fanType, MassFlow, FanOp, QDelivered);
            }
        } else if (heatCoilType == HVAC::CoilType::HeatingGasOrOtherFuel || heatCoilType == HVAC::CoilType::HeatingElectric) {
            if (QTotLoad <= QHeatFanOnMin + SmallLoad) {
                // vary heating coil power, leave mass flow at minimum
                MassFlow = MinMassFlow;
                FanOp = 0;
                this->CalcVAVVS(state, FirstHVACIteration, ZoneNodeNum, 0.0, QTotLoad, fanType, MassFlow, FanOp, QDelivered);
            } else if (QTotLoad > QHeatFanOnMin + SmallLoad && QTotLoad < QHeatFanOnMax - SmallLoad) {
                FanOp = 1;

                auto f = [&state, this, FirstHVACIteration, ZoneNodeNum, fanType, FanOp, QTotLoad](Real64 const HeatingFrac) {
                    Real64 MaxHeatOut{this->ReheatCoilMaxCapacity}; // maximum heating output [W]
                    Real64 UnitOutput;                              // heating output [W]
                    Real64 AirMassFlowRate;                         // [kg/s]
                    Real64 HeatOut;                                 // heating coil output [W]

                    HeatOut = HeatingFrac * MaxHeatOut;
                    AirMassFlowRate = max(HeatingFrac * state.dataSingleDuct->sd_airterminal(this->SysNum).HeatAirMassFlowRateMax,
                                          state.dataSingleDuct->sd_airterminal(this->SysNum).sd_airterminalInlet.AirMassFlowRateMaxAvail *
                                              state.dataSingleDuct->sd_airterminal(this->SysNum).ZoneMinAirFrac);

                    state.dataSingleDuct->sd_airterminal(this->SysNum)
                        .CalcVAVVS(state, FirstHVACIteration, ZoneNodeNum, 0.0, HeatOut, fanType, AirMassFlowRate, FanOp, UnitOutput);

                    return (QTotLoad - UnitOutput) / QTotLoad;
                };

                SolveRoot(state, UnitFlowToler, 50, SolFlag, FracDelivered, f, 0.0, 1.0);
                MassFlow = state.dataLoopNodes->Node(SysInletNode).MassFlowRate;
                if (SolFlag == -1) {
                    if (this->IterationLimit == 0) {
                        ShowWarningError(state, format("Heating coil control failed in VS VAV terminal unit {}", this->SysName));
                        ShowContinueError(state, "  Iteration limit exceeded in calculating air flow rate");
                    }
                    ShowRecurringWarningErrorAtEnd(
                        state, "Heating coil control iteration limit exceeded in VS VAV terminal unit " + this->SysName, this->IterationLimit);
                } else if (SolFlag == -2) {
                    if (this->IterationFailed == 0) {
                        ShowWarningError(state, format("Heating coil control failed in VS VAV terminal unit {}", this->SysName));
                        ShowContinueError(state, "  Bad air flow limits");
                    }
                    ShowRecurringWarningErrorAtEnd(
                        state, "Heating coil control failed in VS VAV terminal unit " + this->SysName, this->IterationFailed);
                }
            } else {
                MassFlow = MaxHeatMassFlow;
                FanOp = 1;
                this->CalcVAVVS(state, FirstHVACIteration, ZoneNodeNum, 0.0, QTotLoad, fanType, MassFlow, FanOp, QDelivered);
            }
        } else {
            ShowFatalError(state, format("Invalid Reheat Component={}", this->ReheatCoilName));
        }

    } else {

        MassFlow = 0.0;
        FanOp = 0;
        this->CalcVAVVS(state, FirstHVACIteration, ZoneNodeNum, 0.0, 0.0, fanType, MassFlow, FanOp, QDelivered);
    }

    // Move mass flow rates to the damper outlet node
    this->sd_airterminalOutlet.AirMassFlowRate = MassFlow;
    this->sd_airterminalOutlet.AirMassFlowRateMaxAvail = this->sd_airterminalInlet.AirMassFlowRateMaxAvail;
    this->sd_airterminalOutlet.AirMassFlowRateMinAvail = this->sd_airterminalInlet.AirMassFlowRateMinAvail;

    // calculate VAV damper Position.
    if (this->AirMassFlowRateMax == 0.0) {
        this->DamperPosition = 0.0;
    } else {
        this->DamperPosition = MassFlow / this->AirMassFlowRateMax;
    }
    // update the air terminal outlet node data
    this->UpdateSys(state);
}

void SingleDuctAirTerminal::SimConstVol(EnergyPlusData &state, bool const FirstHVACIteration, int const ZoneNum, int const ZoneNodeNum)
{

    // SUBROUTINE INFORMATION:
    //       AUTHOR         Richard J. Liesen
    //       DATE WRITTEN   February 2000
    //       MODIFIED       FB/KHL/TH 2/2011: added maximum supply air temperature leaving reheat coil

    // PURPOSE OF THIS SUBROUTINE:
    // This subroutine simulates the simple single duct constant volume systems.

    // Using/Aliasing
    using namespace DataZoneEnergyDemands;
    // unused   USE DataHeatBalFanSys, ONLY: Mat
    using PlantUtilities::SetActuatedBranchFlowRate;

    // SUBROUTINE LOCAL VARIABLE DECLARATIONS:
    Real64 MaxFlowWater; // This is the value passed to the Controller depending if FirstHVACIteration or not
    Real64 MinFlowWater; // This is the value passed to the Controller depending if FirstHVACIteration or not
    Real64 DummyMdot;    // local fluid mass flow rate

    Real64 QToHeatSetPt =
        state.dataZoneEnergyDemand->ZoneSysEnergyDemand(ZoneNum).RemainingOutputReqToHeatSP; // The calculated load from the Heat Balance
    Real64 MassFlow = this->sd_airterminalInlet.AirMassFlowRateMaxAvail;                     // System massflow is set to the Available
    state.dataSingleDuct->QMax2SCV = QToHeatSetPt;
    state.dataSingleDuct->ZoneTempSCV = state.dataLoopNodes->Node(ZoneNodeNum).Temp;
    Real64 CpAir = PsyCpAirFnW(state.dataLoopNodes->Node(ZoneNodeNum).HumRat); // zone air specific heat
    if (this->MaxReheatTempSetByUser) {
        state.dataSingleDuct->TAirMaxSCV = this->MaxReheatTemp;
        state.dataSingleDuct->QMaxSCV = CpAir * MassFlow * (state.dataSingleDuct->TAirMaxSCV - state.dataSingleDuct->ZoneTempSCV);
        state.dataSingleDuct->QMax2SCV = min(QToHeatSetPt, state.dataSingleDuct->QMaxSCV);
    } // if (this->MaxReheatTempSetByUser) {

    if (((this->sd_airterminalInlet.AirMassFlowRateMaxAvail == 0.0) && (this->sd_airterminalInlet.AirMassFlowRateMinAvail == 0.0)) ||
        (this->sd_airterminalInlet.AirMassFlowRate == 0.0)) {
        // System is Off set massflow to 0.0
        MassFlow = 0.0;
    }

    // Calculate the Damper Position when there is a Max air flow specified.
    if (this->AirMassFlowRateMax == 0.0) {
        this->DamperPosition = 0.0;
    } else {
        this->DamperPosition = MassFlow / this->AirMassFlowRateMax;
    }

    // make sure the inlet node flow rate is updated if the mass flow has been limited
    this->sd_airterminalOutlet.AirMassFlowRate = MassFlow;
    this->sd_airterminalOutlet.AirMassFlowRateMaxAvail = this->sd_airterminalInlet.AirMassFlowRateMaxAvail;
    this->sd_airterminalOutlet.AirMassFlowRateMinAvail = this->sd_airterminalInlet.AirMassFlowRateMinAvail;
    this->UpdateSys(state);

    Real64 QActualHeating =
        QToHeatSetPt - MassFlow * CpAir * (this->sd_airterminalInlet.AirTemp - state.dataSingleDuct->ZoneTempSCV); // reheat needed
    // Now the massflow for reheating has been determined. If it is zero, or in SetBack, or the
    // system scheduled OFF then not operational and shut the system down.
    if ((MassFlow > SmallMassFlow) && (QActualHeating > 0.0) && (state.dataHeatBalFanSys->TempControlType(ZoneNum) != HVAC::SetptType::SingleCool)) {

        Real64 QZnReq;

        switch (this->reheatCoilType) {
        case HVAC::CoilType::HeatingWater: { // COIL:WATER:SIMPLEHEATING
            // Determine the load required to pass to the Component controller
            QZnReq = state.dataSingleDuct->QMax2SCV + MassFlow * CpAir * state.dataSingleDuct->ZoneTempSCV;

            // Before Iterating through the Reheat Coil and Controller set the flags for the
            // Do Loop to initialized conditions.
            // Node(sd_airterminal(SysNum)%ReheatControlNode)%MassFlowRate = 0.0D0
            // Initialize hot water flow rate to zero.
            DummyMdot = 0.0;
            SetActuatedBranchFlowRate(state, DummyMdot, this->ReheatControlNode, this->HWplantLoc, true);

            // On the first HVAC iteration the system values are given to the controller, but after that
            // the demand limits are in place and there needs to be feedback to the Zone Equipment
            if (FirstHVACIteration) {
                MaxFlowWater = this->MaxReheatWaterFlow;
                MinFlowWater = this->MinReheatWaterFlow;
            } else {
                int WaterControlNode = this->ReheatControlNode;
                MaxFlowWater = state.dataLoopNodes->Node(WaterControlNode).MassFlowRateMaxAvail;
                MinFlowWater = state.dataLoopNodes->Node(WaterControlNode).MassFlowRateMinAvail;
            }

            // Simulate reheat coil for the Const Volume system
            // Set Converged to True & when controller is not converged it will set to False.
            ControlCompOutput(state,
                              this->ReheatCoilName,
                              HVAC::coilTypeNames[(int)this->reheatCoilType],
                              this->ReheatCoilNum,
                              FirstHVACIteration,
                              QZnReq,
                              this->ReheatControlNode,
                              MaxFlowWater,
                              MinFlowWater,
                              this->ControllerOffset,
                              this->ControlCompTypeNum,
                              this->CompErrIndex,
                              _,
                              this->ReheatAirOutletNode,
                              MassFlow,
                              _,
                              _,
                              this->HWplantLoc);

        } break;
        case HVAC::CoilType::HeatingSteam: { // COIL:STEAM:STEAMAIRHEATING
            // Determine the load required to pass to the Component controller
            QZnReq = state.dataSingleDuct->QMax2SCV - MassFlow * CpAir * (this->sd_airterminalInlet.AirTemp - state.dataSingleDuct->ZoneTempSCV);

            // Simulate reheat coil for the VAV system
            SteamCoils::SimulateSteamCoilComponents(state, this->ReheatCoilName, FirstHVACIteration, this->ReheatCoilNum, QZnReq);
        } break;

        case HVAC::CoilType::HeatingElectric:  // COIL:ELECTRIC:HEATING
        case HVAC::CoilType::HeatingGasOrOtherFuel: { // COIL:GAS:HEATING
            // Determine the load required to pass to the Component controller
            QZnReq = state.dataSingleDuct->QMax2SCV - MassFlow * CpAir * (this->sd_airterminalInlet.AirTemp - state.dataSingleDuct->ZoneTempSCV);

            // Simulate reheat coil for the VAV system
            HeatingCoils::SimulateHeatingCoilComponents(state, this->ReheatCoilName, FirstHVACIteration, QZnReq, this->ReheatCoilNum);

        } break;

        default: {
            ShowFatalError(state, format("Invalid Reheat Component={}", this->ReheatCoilName));
        } break;
        }

        // the COIL is OFF the properties are calculated for this special case.
    } else {
        switch (this->reheatCoilType) {
        case HVAC::CoilType::HeatingWater: { // COIL:WATER:SIMPLEHEATING
            // Simulate reheat coil for the Const Volume system
            // Node(sd_airterminal(SysNum)%ReheatControlNode)%MassFlowRate = 0.0D0
            // Initialize hot water flow rate to zero.
            DummyMdot = 0.0;
            SetActuatedBranchFlowRate(state, DummyMdot, this->ReheatControlNode, this->HWplantLoc, true);

            // call the reheat coil with the NO FLOW condition to make sure that the Node values
            // are passed through to the coil outlet correctly
            WaterCoils::SimulateWaterCoilComponents(state, this->ReheatCoilName, FirstHVACIteration, this->ReheatCoilNum);
        } break;
          
        case HVAC::CoilType::HeatingSteam: { // COIL:STEAM:AIRHEATING
            // Simulate reheat coil for the Const Volume system
            SteamCoils::SimulateSteamCoilComponents(state, this->ReheatCoilName, FirstHVACIteration, this->ReheatCoilNum, 0.0);
        } break;
          
        case HVAC::CoilType::HeatingElectric: // COIL:ELECTRIC:HEATING
        case HVAC::CoilType::HeatingGasOrOtherFuel: { // COIL:GAS:HEATING
            // Simulate reheat coil for the Const Volume system
            HeatingCoils::SimulateHeatingCoilComponents(state, this->ReheatCoilName, FirstHVACIteration, 0.0, this->ReheatCoilNum);
        } break;

        default: {
            ShowFatalError(state, format("Invalid Reheat Component={}", this->ReheatCoilName));
        } break;
        }
    }
}

void SingleDuctAirTerminal::SimConstVolNoReheat(EnergyPlusData &state)
{

    // PURPOSE OF THIS SUBROUTINE:
    // Sets outlet flow rate and conditions for singleduct constantvolume with no reheat air terminal.

    this->sd_airterminalOutlet = this->sd_airterminalInlet;

    // update the air terminal outlet node data
    this->UpdateSys(state);
}

void SingleDuctAirTerminal::CalcVAVVS(EnergyPlusData &state,
                                      bool const FirstHVACIteration,          // flag for 1st HVAV iteration in the time step
                                      int const ZoneNode,                     // zone node number
                                      Real64 const HWFlow,                    // hot water flow (kg/s)
                                      Real64 const HCoilReq,                  // gas or elec coil demand requested
                                      [[maybe_unused]] HVAC::FanType fanType, // type of fan
                                      Real64 const AirFlow,                   // air flow rate (kg/s)
                                      int const FanOn,                        // 1 means fan is on
                                      Real64 &LoadMet                         // load met by unit (watts)
)
{

    // SUBROUTINE INFORMATION:
    //       AUTHOR         Fred Buhl
    //       DATE WRITTEN   July 2004

    // PURPOSE OF THIS SUBROUTINE:
    // Simulate the components making up the VAV terminal unit with variable speed fan.

    // METHODOLOGY EMPLOYED:
    // Simulates the unit components sequentially in the air flow direction.

    // Using/Aliasing
    using PlantUtilities::SetComponentFlowRate;

    // SUBROUTINE LOCAL VARIABLE DECLARATIONS:
    int FanInNode;       // unit air inlet node (fan inlet)
    int FanOutNode;      // fan outlet node (heating coil inlet node)
    int HCOutNode;       // unit air outlet node (heating coil air outlet node)
    int HotControlNode;  // the hot water inlet node
    Real64 AirMassFlow;  // total air mass flow rate [kg/s]
    Real64 CpAirZn;      // zone air specific heat [J/kg-C]
    bool TurnFansOffSav; // save the fan off flag
    Real64 mdot;

    TurnFansOffSav = state.dataHVACGlobal->TurnFansOff;
    FanInNode = this->InletNodeNum;
    FanOutNode = this->OutletNodeNum;
    HCOutNode = this->ReheatAirOutletNode;
    HotControlNode = this->ReheatControlNode;
    AirMassFlow = AirFlow;
    state.dataLoopNodes->Node(FanInNode).MassFlowRate = AirMassFlow;
    CpAirZn = PsyCpAirFnW(state.dataLoopNodes->Node(ZoneNode).HumRat);
    if (FanOn == 1) {
        state.dataFans->fans(this->Fan_Index)->simulate(state, FirstHVACIteration, _, _);

    } else { // pass through conditions
        state.dataHVACGlobal->TurnFansOff = true;
        state.dataFans->fans(this->Fan_Index)->simulate(state, FirstHVACIteration, _, _);
        state.dataHVACGlobal->TurnFansOff = TurnFansOffSav;
        state.dataLoopNodes->Node(FanOutNode).MassFlowRate = state.dataLoopNodes->Node(FanInNode).MassFlowRate;
        state.dataLoopNodes->Node(FanOutNode).MassFlowRateMaxAvail = state.dataLoopNodes->Node(FanInNode).MassFlowRateMaxAvail;
        state.dataLoopNodes->Node(FanOutNode).MassFlowRateMinAvail = state.dataLoopNodes->Node(FanInNode).MassFlowRateMinAvail;
    }

    switch (this->reheatCoilType) {
    case HVAC::CoilType::HeatingWater: { // COIL:WATER:SIMPLEHEATING
        mdot = HWFlow;
        if (this->HWplantLoc.loopNum > 0) {
            SetComponentFlowRate(state, mdot, this->ReheatControlNode, this->ReheatCoilOutletNode, this->HWplantLoc);
        }

        WaterCoils::SimulateWaterCoilComponents(state, this->ReheatCoilName, FirstHVACIteration, this->ReheatCoilNum);
    } break;
      
    case HVAC::CoilType::HeatingSteam: { // HW Flow is steam mass flow here
        mdot = HWFlow;
        if (this->HWplantLoc.loopNum > 0) {
            SetComponentFlowRate(state, mdot, this->ReheatControlNode, this->ReheatCoilOutletNode, this->HWplantLoc);
        }
        SteamCoils::SimulateSteamCoilComponents(state, this->ReheatCoilName, FirstHVACIteration, this->ReheatCoilNum, HCoilReq);
    } break;
      
    case HVAC::CoilType::HeatingElectric:  // COIL:ELECTRIC:HEATING
    case HVAC::CoilType::HeatingGasOrOtherFuel: { // COIL:GAS:HEATING
        HeatingCoils::SimulateHeatingCoilComponents(state, this->ReheatCoilName, FirstHVACIteration, HCoilReq, this->ReheatCoilNum);
    } break;
    default: {
        ShowFatalError(state, format("Invalid Reheat Component={}", this->ReheatCoilName));
    } break;
    }

    LoadMet = AirMassFlow * CpAirZn * (state.dataLoopNodes->Node(HCOutNode).Temp - state.dataLoopNodes->Node(ZoneNode).Temp);
}

// End Algorithm Section of the Module
// *****************************************************************************

// Beginning of Update subroutines for the Sys Module
// *****************************************************************************

void SingleDuctAirTerminal::UpdateSys(EnergyPlusData &state) const
{

    // SUBROUTINE INFORMATION:
    //       AUTHOR         Richard J. Liesen
    //       DATE WRITTEN   january 2000

    // PURPOSE OF THIS SUBROUTINE:
    // This subroutine updates the Syss.

    int OutletNode = this->OutletNodeNum;
    int InletNode = this->InletNodeNum;

    if (this->SysType_Num == SysType::SingleDuctVAVReheat || this->SysType_Num == SysType::SingleDuctCBVAVReheat ||
        this->SysType_Num == SysType::SingleDuctCBVAVNoReheat || this->SysType_Num == SysType::SingleDuctVAVNoReheat ||
        this->SysType_Num == SysType::SingleDuctConstVolNoReheat) {
        // Set the outlet air nodes of the Sys
        state.dataLoopNodes->Node(OutletNode).MassFlowRate = this->sd_airterminalOutlet.AirMassFlowRate;
        state.dataLoopNodes->Node(OutletNode).Temp = this->sd_airterminalOutlet.AirTemp;
        state.dataLoopNodes->Node(OutletNode).HumRat = this->sd_airterminalOutlet.AirHumRat;
        state.dataLoopNodes->Node(OutletNode).Enthalpy = this->sd_airterminalOutlet.AirEnthalpy;
        // Set the outlet nodes for properties that just pass through & not used
        state.dataLoopNodes->Node(OutletNode).Quality = state.dataLoopNodes->Node(InletNode).Quality;
        state.dataLoopNodes->Node(OutletNode).Press = state.dataLoopNodes->Node(InletNode).Press;
    }

    // After all of the Outlets are updated the mass flow information needs to be
    // passed back to the system inlet.
    state.dataLoopNodes->Node(InletNode).MassFlowRate = this->sd_airterminalOutlet.AirMassFlowRate;
    state.dataLoopNodes->Node(OutletNode).MassFlowRateMaxAvail =
        min(this->sd_airterminalOutlet.AirMassFlowRateMaxAvail, state.dataLoopNodes->Node(OutletNode).MassFlowRateMax);
    state.dataLoopNodes->Node(OutletNode).MassFlowRateMinAvail = this->sd_airterminalOutlet.AirMassFlowRateMinAvail;

    if (state.dataContaminantBalance->Contaminant.CO2Simulation) {
        state.dataLoopNodes->Node(OutletNode).CO2 = state.dataLoopNodes->Node(InletNode).CO2;
    }

    if (state.dataContaminantBalance->Contaminant.GenericContamSimulation) {
        state.dataLoopNodes->Node(OutletNode).GenContam = state.dataLoopNodes->Node(InletNode).GenContam;
    }
}

//        End of Update subroutines for the Sys Module
// *****************************************************************************

// Beginning of Reporting subroutines for the Sys Module
// *****************************************************************************

void SingleDuctAirTerminal::ReportSys(EnergyPlusData &state) // unused1208
{

    // set zone OA volume flow rate
    this->CalcOutdoorAirVolumeFlowRate(state);
}

void GetHVACSingleDuctSysIndex(EnergyPlusData &state,
                               std::string const &SDSName,
                               int &SDSIndex,
                               bool &ErrorsFound,
                               std::string_view const ThisObjectType,
                               ObjexxFCL::Optional_int DamperInletNode, // Damper inlet node number
                               ObjexxFCL::Optional_int DamperOutletNode // Damper outlet node number
)
{

    // SUBROUTINE INFORMATION:
    //       AUTHOR         Lixing Gu
    //       DATE WRITTEN   February 2006

    // PURPOSE OF THIS SUBROUTINE:
    // This subroutine sets an index for a given single duct system -- issues error message if that system
    // is not a legal system.

    if (state.dataSingleDuct->GetInputFlag) { // First time subroutine has been entered
        GetSysInput(state);
        state.dataSingleDuct->GetInputFlag = false;
    }

    SDSIndex = Util::FindItemInList(SDSName, state.dataSingleDuct->sd_airterminal, &SingleDuctAirTerminal::SysName);
    if (SDSIndex == 0) {
        if (!ThisObjectType.empty()) {
            ShowSevereError(state, fmt::format("{}, GetHVACSingleDuctSysIndex: Single duct system not found={}", ThisObjectType, SDSName));
        } else {
            ShowSevereError(state, format("GetHVACSingleDuctSysIndex: Single duct system not found={}", SDSName));
        }
        ErrorsFound = true;
    } else {
        if ((state.dataSingleDuct->sd_airterminal(SDSIndex).SysType_Num != SysType::SingleDuctConstVolReheat) &&
            (state.dataSingleDuct->sd_airterminal(SDSIndex).SysType_Num != SysType::SingleDuctVAVReheat)) {
            if (!ThisObjectType.empty()) {
                ShowSevereError(state, fmt::format("{}, GetHVACSingleDuctSysIndex: Could not find allowed types={}", ThisObjectType, SDSName));
            } else {
                ShowSevereError(state, format("GetHVACSingleDuctSysIndex: Could not find allowed types={}", SDSName));
            }
            ShowContinueError(state, "The allowed types are: AirTerminal:SingleDuct:ConstantVolume:Reheat and AirTerminal:SingleDuct:VAV:Reheat");
            ErrorsFound = true;
        }
        if (state.dataSingleDuct->sd_airterminal(SDSIndex).SysType_Num == SysType::SingleDuctVAVReheat) {
            if (present(DamperInletNode)) DamperInletNode = state.dataSingleDuct->sd_airterminal(SDSIndex).InletNodeNum;
            if (present(DamperOutletNode)) DamperOutletNode = state.dataSingleDuct->sd_airterminal(SDSIndex).OutletNodeNum;
        }
    }
}

void SimATMixer(EnergyPlusData &state, std::string const &SysName, bool const FirstHVACIteration, int &SysIndex)
{

    // SUBROUTINE INFORMATION:
    //       DATE WRITTEN   March 2012

    // PURPOSE OF THIS SUBROUTINE
    // Simulate an Air Terminal Mixer component

    if (state.dataSingleDuct->GetATMixerFlag) {
        state.dataSingleDuct->GetATMixerFlag = false;
    }

    if (SysIndex == 0) {
        state.dataSingleDuct->SysNumSATM = Util::FindItemInList(SysName, state.dataSingleDuct->SysATMixer);
        SysIndex = state.dataSingleDuct->SysNumSATM;
        if (state.dataSingleDuct->SysNumSATM == 0) {
            ShowFatalError(state, format("Object {} not found", SysName));
        }
    } else {
        state.dataSingleDuct->SysNumSATM = SysIndex;
    }

    state.dataSingleDuct->SysATMixer(state.dataSingleDuct->SysNumSATM).InitATMixer(state, FirstHVACIteration);

    CalcATMixer(state, state.dataSingleDuct->SysNumSATM);

    UpdateATMixer(state, state.dataSingleDuct->SysNumSATM);
}

void GetATMixers(EnergyPlusData &state)
{

    // SUBROUTINE INFORMATION:
    //       DATE WRITTEN   March 2012

    // PURPOSE OF THIS SUBROUTINE
    // Get input for inlet side air terminal mixers and store it in the inlet side air terminal mixer array

    // METHODOLOGY EMPLOYED:
    // Use the Get routines from the InputProcessor module.

    // Using/Aliasing
    using DataZoneEquipment::EquipmentData;
    using DataZoneEquipment::SubEquipmentData;
    using NodeInputManager::GetOnlySingleNode;
    using namespace DataLoopNode;
    using BranchNodeConnections::TestCompSet;

    // SUBROUTINE LOCAL VARIABLE DECLARATIONS:
    int NumNums;    // Number of REAL(r64) numbers returned by GetObjectItem
    int NumAlphas;  // Number of alphanumerics returned by GetObjectItem
    int ATMixerNum; // Index of inlet side mixer air terminal unit
    int IOStat;
    static constexpr std::string_view RoutineName("GetATMixers: "); // include trailing blank space
    bool ErrorsFound(false);                                        // Error flag
    int NodeNum;                                                    // Index to node number
    int CtrlZone;                                                   // Index to control zone
    bool ZoneNodeNotFound;                                          // Flag for error checking
    bool errFlag;                                                   // error flag from component validation

    if (!state.dataSingleDuct->GetATMixerFlag) {
        return;
    }
    state.dataSingleDuct->GetATMixerFlag = false;

    auto &ipsc = state.dataIPShortCut;

    auto &cCurrentModuleObject = state.dataIPShortCut->cCurrentModuleObject;
    cCurrentModuleObject = "AirTerminal:SingleDuct:Mixer";
    state.dataSingleDuct->NumATMixers = state.dataInputProcessing->inputProcessor->getNumObjectsFound(state, cCurrentModuleObject);
    state.dataSingleDuct->SysATMixer.allocate(state.dataSingleDuct->NumATMixers);

    // make sure the input data is read in only once
    if (state.dataZoneAirLoopEquipmentManager->GetAirDistUnitsFlag) {
        // Need air distribution units first
        ZoneAirLoopEquipmentManager::GetZoneAirLoopEquipment(state);
        state.dataZoneAirLoopEquipmentManager->GetAirDistUnitsFlag = false;
    }

    for (ATMixerNum = 1; ATMixerNum <= state.dataSingleDuct->NumATMixers; ++ATMixerNum) {
        state.dataInputProcessing->inputProcessor->getObjectItem(state,
                                                                 cCurrentModuleObject,
                                                                 ATMixerNum,
                                                                 state.dataIPShortCut->cAlphaArgs,
                                                                 NumAlphas,
                                                                 state.dataIPShortCut->rNumericArgs,
                                                                 NumNums,
                                                                 IOStat,
                                                                 state.dataIPShortCut->lNumericFieldBlanks,
                                                                 state.dataIPShortCut->lAlphaFieldBlanks,
                                                                 state.dataIPShortCut->cAlphaFieldNames,
                                                                 state.dataIPShortCut->cNumericFieldNames);

        auto &atMixer = state.dataSingleDuct->SysATMixer(ATMixerNum);
        Util::IsNameEmpty(state, state.dataIPShortCut->cAlphaArgs(1), cCurrentModuleObject, ErrorsFound);
        state.dataSingleDuct->SysATMixer(ATMixerNum).Name = state.dataIPShortCut->cAlphaArgs(1);

        atMixer.type = static_cast<HVAC::MixerType>(getEnumValue(HVAC::mixerTypeLocNamesUC, ipsc->cAlphaArgs(7)));

        if (state.dataIPShortCut->cAlphaArgs(2) == "ZONEHVAC:WATERTOAIRHEATPUMP") {
            state.dataSingleDuct->SysATMixer(ATMixerNum).ZoneHVACUnitType = 1;
        } else if (state.dataIPShortCut->cAlphaArgs(2) == "ZONEHVAC:FOURPIPEFANCOIL") {
            state.dataSingleDuct->SysATMixer(ATMixerNum).ZoneHVACUnitType = 2;
        } else if (state.dataIPShortCut->cAlphaArgs(2) == "ZONEHVAC:PACKAGEDTERMINALAIRCONDITIONER") {
            state.dataSingleDuct->SysATMixer(ATMixerNum).ZoneHVACUnitType = 3;
        } else if (state.dataIPShortCut->cAlphaArgs(2) == "ZONEHVAC:PACKAGEDTERMINALHEATPUMP") {
            state.dataSingleDuct->SysATMixer(ATMixerNum).ZoneHVACUnitType = 4;
        } else if (state.dataIPShortCut->cAlphaArgs(2) == "ZONEHVAC:VARIABLEREFRIGERANTFLOW") {
            state.dataSingleDuct->SysATMixer(ATMixerNum).ZoneHVACUnitType = 5;
        } else if (state.dataIPShortCut->cAlphaArgs(2) == "AIRLOOPHVAC:UNITARYSYSTEM") {
            state.dataSingleDuct->SysATMixer(ATMixerNum).ZoneHVACUnitType = 6;
        } else if (state.dataIPShortCut->cAlphaArgs(2) == "ZONEHVAC:UNITVENTILATOR") {
            state.dataSingleDuct->SysATMixer(ATMixerNum).ZoneHVACUnitType = 7;
        }

        state.dataSingleDuct->SysATMixer(ATMixerNum).ZoneHVACUnitName = state.dataIPShortCut->cAlphaArgs(3);

        ValidateComponent(
            state, state.dataIPShortCut->cAlphaArgs(2), state.dataSingleDuct->SysATMixer(ATMixerNum).ZoneHVACUnitName, errFlag, cCurrentModuleObject);

        state.dataSingleDuct->SysATMixer(ATMixerNum).MixedAirOutNode =
            GetOnlySingleNode(state,
                              state.dataIPShortCut->cAlphaArgs(4),
                              ErrorsFound,
                              DataLoopNode::ConnectionObjectType::AirTerminalSingleDuctMixer,
                              state.dataIPShortCut->cAlphaArgs(1),
                              DataLoopNode::NodeFluidType::Air,
                              DataLoopNode::ConnectionType::Outlet,
                              NodeInputManager::CompFluidStream::Primary,
                              ObjectIsNotParent,
                              state.dataIPShortCut->cAlphaFieldNames(4));

        state.dataSingleDuct->SysATMixer(ATMixerNum).PriInNode = GetOnlySingleNode(state,
                                                                                   state.dataIPShortCut->cAlphaArgs(5),
                                                                                   ErrorsFound,
                                                                                   DataLoopNode::ConnectionObjectType::AirTerminalSingleDuctMixer,
                                                                                   state.dataIPShortCut->cAlphaArgs(1),
                                                                                   DataLoopNode::NodeFluidType::Air,
                                                                                   DataLoopNode::ConnectionType::Inlet,
                                                                                   NodeInputManager::CompFluidStream::Primary,
                                                                                   ObjectIsNotParent,
                                                                                   state.dataIPShortCut->cAlphaFieldNames(5));
        state.dataSingleDuct->SysATMixer(ATMixerNum).SecInNode = GetOnlySingleNode(state,
                                                                                   state.dataIPShortCut->cAlphaArgs(6),
                                                                                   ErrorsFound,
                                                                                   DataLoopNode::ConnectionObjectType::AirTerminalSingleDuctMixer,
                                                                                   state.dataIPShortCut->cAlphaArgs(1),
                                                                                   DataLoopNode::NodeFluidType::Air,
                                                                                   DataLoopNode::ConnectionType::Inlet,
                                                                                   NodeInputManager::CompFluidStream::Primary,
                                                                                   ObjectIsNotParent,
                                                                                   state.dataIPShortCut->cAlphaFieldNames(6));

        if (state.dataIPShortCut->lAlphaFieldBlanks(8)) {
            state.dataSingleDuct->SysATMixer(ATMixerNum).NoOAFlowInputFromUser = true;
        } else {
            state.dataSingleDuct->SysATMixer(ATMixerNum).OARequirementsPtr =
                Util::FindItemInList(state.dataIPShortCut->cAlphaArgs(8), state.dataSize->OARequirements);
            if (state.dataSingleDuct->SysATMixer(ATMixerNum).OARequirementsPtr == 0) {
                ShowSevereError(state, format("{}{}=\"{}\", invalid data.", RoutineName, cCurrentModuleObject, state.dataIPShortCut->cAlphaArgs(1)));
                ShowContinueError(state,
                                  format("..invalid {}=\"{}\".", state.dataIPShortCut->cAlphaFieldNames(8), state.dataIPShortCut->cAlphaArgs(8)));
                ErrorsFound = true;
            } else {
                state.dataSingleDuct->SysATMixer(ATMixerNum).NoOAFlowInputFromUser = false;
            }
        }

        if (state.dataIPShortCut->lAlphaFieldBlanks(9)) {
            state.dataSingleDuct->SysATMixer(ATMixerNum).OAPerPersonMode = DataZoneEquipment::PerPersonVentRateMode::DCVByCurrentLevel;
        } else {
            if (state.dataIPShortCut->cAlphaArgs(9) == "CURRENTOCCUPANCY") {
                state.dataSingleDuct->SysATMixer(ATMixerNum).OAPerPersonMode = DataZoneEquipment::PerPersonVentRateMode::DCVByCurrentLevel;
            } else if (state.dataIPShortCut->cAlphaArgs(9) == "DESIGNOCCUPANCY") {
                state.dataSingleDuct->SysATMixer(ATMixerNum).OAPerPersonMode = DataZoneEquipment::PerPersonVentRateMode::ByDesignLevel;
            } else {
                state.dataSingleDuct->SysATMixer(ATMixerNum).OAPerPersonMode = DataZoneEquipment::PerPersonVentRateMode::DCVByCurrentLevel;
                ShowWarningError(state, format("{}{}=\"{}\", invalid data.", RoutineName, cCurrentModuleObject, state.dataIPShortCut->cAlphaArgs(1)));
                ShowContinueError(state,
                                  format("..invalid {}=\"{}\". The default input of CurrentOccupancy is assigned",
                                         state.dataIPShortCut->cAlphaFieldNames(9),
                                         state.dataIPShortCut->cAlphaArgs(9)));
            }
        }

        // Check for dupes in the three nodes.
        if (state.dataSingleDuct->SysATMixer(ATMixerNum).SecInNode == state.dataSingleDuct->SysATMixer(ATMixerNum).PriInNode) {
            ShowSevereError(state,
                            format("{} = {} {} = {} duplicates the {}.",
                                   cCurrentModuleObject,
                                   state.dataSingleDuct->SysATMixer(ATMixerNum).Name,
                                   state.dataIPShortCut->cAlphaArgs(5),
                                   state.dataLoopNodes->NodeID(state.dataSingleDuct->SysATMixer(ATMixerNum).PriInNode),
                                   state.dataIPShortCut->cAlphaArgs(4)));
            ErrorsFound = true;
        } else if (state.dataSingleDuct->SysATMixer(ATMixerNum).SecInNode == state.dataSingleDuct->SysATMixer(ATMixerNum).MixedAirOutNode) {
            ShowSevereError(state,
                            format("{} = {} {} = {} duplicates the {}.",
                                   cCurrentModuleObject,
                                   state.dataSingleDuct->SysATMixer(ATMixerNum).Name,
                                   state.dataIPShortCut->cAlphaArgs(6),
                                   state.dataLoopNodes->NodeID(state.dataSingleDuct->SysATMixer(ATMixerNum).MixedAirOutNode),
                                   state.dataIPShortCut->cAlphaArgs(4)));
            ErrorsFound = true;
        }

        if (state.dataSingleDuct->SysATMixer(ATMixerNum).PriInNode == state.dataSingleDuct->SysATMixer(ATMixerNum).MixedAirOutNode) {
            ShowSevereError(state,
                            format("{} = {} {} = {} duplicates the {}.",
                                   cCurrentModuleObject,
                                   state.dataSingleDuct->SysATMixer(ATMixerNum).Name,
                                   state.dataIPShortCut->cAlphaArgs(6),
                                   state.dataLoopNodes->NodeID(state.dataSingleDuct->SysATMixer(ATMixerNum).MixedAirOutNode),
                                   state.dataIPShortCut->cAlphaArgs(5)));
            ErrorsFound = true;
        }

        for (int ADUNum = 1; ADUNum <= (int)state.dataDefineEquipment->AirDistUnit.size(); ++ADUNum) {
            if (state.dataSingleDuct->SysATMixer(ATMixerNum).MixedAirOutNode == state.dataDefineEquipment->AirDistUnit(ADUNum).OutletNodeNum) {
                state.dataDefineEquipment->AirDistUnit(ADUNum).InletNodeNum = state.dataSingleDuct->SysATMixer(ATMixerNum).PriInNode;
                state.dataSingleDuct->SysATMixer(ATMixerNum).ADUNum = ADUNum;
                break;
            }
        }
        // one assumes if there isn't one assigned, it's an error?
        if (state.dataSingleDuct->SysATMixer(ATMixerNum).ADUNum == 0) {
            ShowSevereError(state,
                            format("{}No matching Air Distribution Unit, for System = [{},{}].",
                                   RoutineName,
                                   cCurrentModuleObject,
                                   state.dataSingleDuct->SysATMixer(ATMixerNum).Name));
            ShowContinueError(
                state,
                format("...should have outlet node = {}", state.dataLoopNodes->NodeID(state.dataSingleDuct->SysATMixer(ATMixerNum).MixedAirOutNode)));
            ErrorsFound = true;
        } else {

            if (state.dataSingleDuct->SysATMixer(ATMixerNum).type == HVAC::MixerType::InletSide) {
                // Air Terminal inlet node must be the same as a zone exhaust node
                ZoneNodeNotFound = true;
                for (CtrlZone = 1; CtrlZone <= state.dataGlobal->NumOfZones; ++CtrlZone) {
                    if (!state.dataZoneEquip->ZoneEquipConfig(CtrlZone).IsControlled) continue;
                    for (NodeNum = 1; NodeNum <= state.dataZoneEquip->ZoneEquipConfig(CtrlZone).NumExhaustNodes; ++NodeNum) {
                        if (state.dataSingleDuct->SysATMixer(ATMixerNum).SecInNode ==
                            state.dataZoneEquip->ZoneEquipConfig(CtrlZone).ExhaustNode(NodeNum)) {
                            ZoneNodeNotFound = false;
                            state.dataDefineEquipment->AirDistUnit(state.dataSingleDuct->SysATMixer(ATMixerNum).ADUNum).ZoneEqNum = CtrlZone;
                            state.dataSingleDuct->SysATMixer(ATMixerNum).ZoneNum = CtrlZone;
                            // Must wait until InitATMixer to fill other zone equip config data because ultimate zone inlet node is not known yet
                            // for inlet side mixers
                            if (!state.dataSingleDuct->SysATMixer(ATMixerNum).NoOAFlowInputFromUser) {
                                bool UseOccSchFlag = false;
                                bool UseMinOASchFlag = false;
                                state.dataSingleDuct->SysATMixer(ATMixerNum).DesignPrimaryAirVolRate =
                                    DataSizing::calcDesignSpecificationOutdoorAir(state,
                                                                                  state.dataSingleDuct->SysATMixer(ATMixerNum).OARequirementsPtr,
                                                                                  state.dataSingleDuct->SysATMixer(ATMixerNum).ZoneNum,
                                                                                  UseOccSchFlag,
                                                                                  UseMinOASchFlag);
                            }
                            goto ControlledZoneLoop_exit;
                        }
                    }
                }
            ControlledZoneLoop_exit:;
                if (ZoneNodeNotFound) {
                    bool ZoneNodeFoundAgain = false;
                    for (CtrlZone = 1; CtrlZone <= state.dataGlobal->NumOfZones; ++CtrlZone) {
                        for (int Num = 1; Num <= state.dataZoneEquip->ZoneEquipList(CtrlZone).NumOfEquipTypes; ++Num) {
                            if (Util::SameString(state.dataIPShortCut->cAlphaArgs(3), state.dataZoneEquip->ZoneEquipList(CtrlZone).EquipName(Num)) &&
                                Util::SameString(state.dataIPShortCut->cAlphaArgs(2),
                                                 state.dataZoneEquip->ZoneEquipList(CtrlZone).EquipTypeName(Num))) {
                                state.dataDefineEquipment->AirDistUnit(state.dataSingleDuct->SysATMixer(ATMixerNum).ADUNum).ZoneEqNum = CtrlZone;
                                state.dataSingleDuct->SysATMixer(ATMixerNum).ZoneNum = CtrlZone;
                                // Must wait until InitATMixer to fill other zone equip config data because ultimate zone inlet node is not known yet
                                // for inlet side mixers
                                if (!state.dataSingleDuct->SysATMixer(ATMixerNum).NoOAFlowInputFromUser) {
                                    bool UseOccSchFlag = false;
                                    bool UseMinOASchFlag = false;
                                    state.dataSingleDuct->SysATMixer(ATMixerNum).DesignPrimaryAirVolRate =
                                        DataSizing::calcDesignSpecificationOutdoorAir(state,
                                                                                      state.dataSingleDuct->SysATMixer(ATMixerNum).OARequirementsPtr,
                                                                                      state.dataSingleDuct->SysATMixer(ATMixerNum).ZoneNum,
                                                                                      UseOccSchFlag,
                                                                                      UseMinOASchFlag);
                                }
                                ZoneNodeFoundAgain = true;
                                break;
                            }
                        }
                        if (ZoneNodeFoundAgain) break;
                    }
                    if (!ZoneNodeFoundAgain) {
                        ShowSevereError(state,
                                        format("{} = \"{}\". Inlet Side Air Terminal Mixer air inlet node name must be the same as either a zone "
                                               "exhaust node name or an induced air node in ZonePlenum.",
                                               cCurrentModuleObject,
                                               state.dataSingleDuct->SysATMixer(ATMixerNum).Name));
                        ShowContinueError(state, "..Zone exhaust node name is specified in ZoneHVAC:EquipmentConnections object.");
                        ShowContinueError(state, "..Induced Air Outlet Node name is specified in AirLoopHVAC:ReturnPlenum object.");
                        ShowContinueError(state,
                                          format("..Inlet Side CONNECTED Air Terminal Mixer inlet node name = {}",
                                                 state.dataLoopNodes->NodeID(state.dataSingleDuct->SysATMixer(ATMixerNum).SecInNode)));
                        ErrorsFound = true;
                    }
                }
            }

            if (state.dataSingleDuct->SysATMixer(ATMixerNum).type == HVAC::MixerType::SupplySide) {
                ZoneNodeNotFound = true;
                for (CtrlZone = 1; CtrlZone <= state.dataGlobal->NumOfZones; ++CtrlZone) {
                    if (!state.dataZoneEquip->ZoneEquipConfig(CtrlZone).IsControlled) continue;
                    for (NodeNum = 1; NodeNum <= state.dataZoneEquip->ZoneEquipConfig(CtrlZone).NumInletNodes; ++NodeNum) {
                        if (state.dataSingleDuct->SysATMixer(ATMixerNum).MixedAirOutNode ==
                            state.dataZoneEquip->ZoneEquipConfig(CtrlZone).InletNode(NodeNum)) {
                            ZoneNodeNotFound = false;
                            state.dataDefineEquipment->AirDistUnit(state.dataSingleDuct->SysATMixer(ATMixerNum).ADUNum).ZoneEqNum = CtrlZone;
                            state.dataSingleDuct->SysATMixer(ATMixerNum).ZoneNum = CtrlZone;
                            // Wait until InitATMixer to fill other zone equip config data

                            if (!state.dataSingleDuct->SysATMixer(ATMixerNum).NoOAFlowInputFromUser) {
                                bool UseOccSchFlag = false;
                                bool UseMinOASchFlag = false;
                                state.dataSingleDuct->SysATMixer(ATMixerNum).DesignPrimaryAirVolRate =
                                    DataSizing::calcDesignSpecificationOutdoorAir(state,
                                                                                  state.dataSingleDuct->SysATMixer(ATMixerNum).OARequirementsPtr,
                                                                                  state.dataSingleDuct->SysATMixer(ATMixerNum).ZoneNum,
                                                                                  UseOccSchFlag,
                                                                                  UseMinOASchFlag);
                            }
                            goto ControlZoneLoop_exit;
                        }
                    }
                }
            ControlZoneLoop_exit:;
                if (ZoneNodeNotFound) {
                    ShowSevereError(
                        state,
                        format("{} = \"{}\". Supply Side Air Terminal Mixer air outlet node name must be the same as a zone inlet node name.",
                               cCurrentModuleObject,
                               state.dataSingleDuct->SysATMixer(ATMixerNum).Name));
                    ShowContinueError(state, "..Zone inlet node name is specified in ZoneHVAC:EquipmentConnections object.");
                    ShowContinueError(state,
                                      format("..Supply Side connected Air Terminal Mixer outlet node name = {}",
                                             state.dataLoopNodes->NodeID(state.dataSingleDuct->SysATMixer(ATMixerNum).MixedAirOutNode)));
                    ErrorsFound = true;
                }
            }
        }
        TestCompSet(state,
                    cCurrentModuleObject,
                    state.dataSingleDuct->SysATMixer(ATMixerNum).Name,
                    state.dataIPShortCut->cAlphaArgs(5),
                    state.dataIPShortCut->cAlphaArgs(4),
                    "Air Nodes");

        if (state.dataSingleDuct->SysATMixer(ATMixerNum).OARequirementsPtr == 0) {
            if (state.dataSize->ZoneSizingInput.allocated()) {
                for (int SizingInputNum = 1; SizingInputNum <= state.dataSize->NumZoneSizingInput; ++SizingInputNum) {
                    if (state.dataSize->ZoneSizingInput(SizingInputNum).ZoneNum == state.dataSingleDuct->SysATMixer(ATMixerNum).ZoneNum) {
                        if (state.dataSize->ZoneSizingInput(SizingInputNum).ZoneDesignSpecOAIndex == 0) {
                            ShowWarningError(
                                state, format("{}{}=\"{}\", invalid data.", RoutineName, cCurrentModuleObject, state.dataIPShortCut->cAlphaArgs(1)));
                            ShowContinueError(state,
                                              format("{} is blank in both the mixer and the Sizing:Zone object for the same zone.",
                                                     state.dataIPShortCut->cAlphaFieldNames(8)));
                            ShowContinueError(state, "The mixer outdoor airflow rate is set to zero.");
                            state.dataSingleDuct->SysATMixer(ATMixerNum).DesignPrimaryAirVolRate = 0.0;
                        } else {
                            state.dataSingleDuct->SysATMixer(ATMixerNum).OARequirementsPtr =
                                state.dataSize->ZoneSizingInput(SizingInputNum).ZoneDesignSpecOAIndex;
                            state.dataSingleDuct->SysATMixer(ATMixerNum).DesignPrimaryAirVolRate =
                                DataSizing::calcDesignSpecificationOutdoorAir(state,
                                                                              state.dataSingleDuct->SysATMixer(ATMixerNum).OARequirementsPtr,
                                                                              state.dataSingleDuct->SysATMixer(ATMixerNum).ZoneNum,
                                                                              false,
                                                                              false);
                            state.dataSingleDuct->SysATMixer(ATMixerNum).NoOAFlowInputFromUser = false;
                        }
                    }
                }
            } else {
                ShowWarningError(state,
                                 format("{}is blank and there is no Sizing:Zone for the same zone. The mixer outdoor airflow rate is set to zero.",
                                        state.dataIPShortCut->cAlphaFieldNames(8)));
                state.dataSingleDuct->SysATMixer(ATMixerNum).DesignPrimaryAirVolRate = 0.0;
            }
        }
        state.dataSingleDuct->SysATMixer(ATMixerNum).MassFlowRateMaxAvail =
            state.dataSingleDuct->SysATMixer(ATMixerNum).DesignPrimaryAirVolRate * state.dataEnvrn->StdRhoAir;
    }

    if (ErrorsFound) {
        ShowFatalError(state, format("{}Errors found in input.  Program terminates.", RoutineName));
    }
}

void AirTerminalMixerData::InitATMixer(EnergyPlusData &state, bool const FirstHVACIteration)
{
    // Purpose: Initialize the AirTerminalMixers data structure with node data
    if (this->OneTimeInitFlag) {
        { // Why is this a new scope?
            auto &thisADU(state.dataDefineEquipment->AirDistUnit(this->ADUNum));
            { // Why is this a new scope?
                auto &thisZoneEqConfig(state.dataZoneEquip->ZoneEquipConfig(thisADU.ZoneEqNum));
                for (int SupAirIn = 1; SupAirIn <= thisZoneEqConfig.NumInletNodes; ++SupAirIn) {
                    if (this->ZoneInletNode == thisZoneEqConfig.InletNode(SupAirIn)) {
                        thisZoneEqConfig.AirDistUnitCool(SupAirIn).InNode = this->PriInNode;
                        thisZoneEqConfig.AirDistUnitCool(SupAirIn).OutNode = this->MixedAirOutNode;
                        thisZoneEqConfig.AirDistUnitHeat(SupAirIn).InNode = this->PriInNode;
                        thisZoneEqConfig.AirDistUnitHeat(SupAirIn).OutNode = this->MixedAirOutNode;
                        thisADU.TermUnitSizingNum = thisZoneEqConfig.AirDistUnitCool(SupAirIn).TermUnitSizingIndex;
                        this->CtrlZoneInNodeIndex = SupAirIn;
                        { // Why is this a new scope?
                            auto &thisTermUnitSizingData(state.dataSize->TermUnitSizing(thisADU.TermUnitSizingNum));
                            thisTermUnitSizingData.ADUName = thisADU.Name;
                            // Fill TermUnitSizing with specs from DesignSpecification:AirTerminal:Sizing if there is one attached to this
                            // terminal unit
                            if (thisADU.AirTerminalSizingSpecIndex > 0) {
                                { // Why is this a new scope?
                                    auto const &thisAirTermSizingSpec(state.dataSize->AirTerminalSizingSpec(thisADU.AirTerminalSizingSpecIndex));
                                    thisTermUnitSizingData.SpecDesCoolSATRatio = thisAirTermSizingSpec.DesCoolSATRatio;
                                    thisTermUnitSizingData.SpecDesHeatSATRatio = thisAirTermSizingSpec.DesHeatSATRatio;
                                    thisTermUnitSizingData.SpecDesSensCoolingFrac = thisAirTermSizingSpec.DesSensCoolingFrac;
                                    thisTermUnitSizingData.SpecDesSensHeatingFrac = thisAirTermSizingSpec.DesSensHeatingFrac;
                                    thisTermUnitSizingData.SpecMinOAFrac = thisAirTermSizingSpec.MinOAFrac;
                                }
                            }
                        }
                    }
                }
            }
        }
        this->OneTimeInitFlag = false;
    }

    // Keep trying until we find it, the airloopnum, that is
    if (this->OneTimeInitFlag2) {
        this->AirLoopNum = state.dataZoneEquip->ZoneEquipConfig(state.dataDefineEquipment->AirDistUnit(this->ADUNum).ZoneEqNum)
                               .InletNodeAirLoopNum(this->CtrlZoneInNodeIndex);
        state.dataDefineEquipment->AirDistUnit(this->ADUNum).AirLoopNum = this->AirLoopNum;
        if (this->AirLoopNum > 0) {
            this->OneTimeInitFlag2 = false;
        }
    }

    // Every iteration
    Real64 mDotFromOARequirement(0.0);
    Real64 vDotOAReq(0.0);
    if (!this->NoOAFlowInputFromUser) {
        Real64 airLoopOAFrac(0.0);
        bool UseOccSchFlag = false;
        if (this->OAPerPersonMode == DataZoneEquipment::PerPersonVentRateMode::DCVByCurrentLevel) UseOccSchFlag = true;
        if (this->AirLoopNum > 0) {
            airLoopOAFrac = state.dataAirLoop->AirLoopFlow(this->AirLoopNum).OAFrac;
            if (airLoopOAFrac > 0.0) {
                vDotOAReq = DataSizing::calcDesignSpecificationOutdoorAir(state, this->OARequirementsPtr, this->ZoneNum, UseOccSchFlag, true);
                mDotFromOARequirement = vDotOAReq * state.dataEnvrn->StdRhoAir / airLoopOAFrac;
            } else {
                mDotFromOARequirement = state.dataLoopNodes->Node(this->PriInNode).MassFlowRate;
            }
        }
        if (FirstHVACIteration) {
            state.dataLoopNodes->Node(this->PriInNode).MassFlowRate = mDotFromOARequirement;
            state.dataLoopNodes->Node(this->PriInNode).MassFlowRateMaxAvail = this->MassFlowRateMaxAvail;
            state.dataLoopNodes->Node(this->PriInNode).MassFlowRateMinAvail = 0.0;
        } else {
            state.dataLoopNodes->Node(this->PriInNode).MassFlowRate = mDotFromOARequirement;

            state.dataLoopNodes->Node(this->PriInNode).MassFlowRate =
                min(state.dataLoopNodes->Node(this->PriInNode).MassFlowRate, state.dataLoopNodes->Node(this->PriInNode).MassFlowRateMaxAvail);
            state.dataLoopNodes->Node(this->PriInNode).MassFlowRate =
                max(state.dataLoopNodes->Node(this->PriInNode).MassFlowRate, state.dataLoopNodes->Node(this->PriInNode).MassFlowRateMinAvail);
            state.dataLoopNodes->Node(this->PriInNode).MassFlowRate =
                max(state.dataLoopNodes->Node(this->PriInNode).MassFlowRate, state.dataLoopNodes->Node(this->PriInNode).MassFlowRateMin);
        }
    }
    if (this->type == HVAC::MixerType::InletSide) {
        state.dataLoopNodes->Node(this->PriInNode).MassFlowRate =
            min(state.dataLoopNodes->Node(this->PriInNode).MassFlowRate, state.dataLoopNodes->Node(this->MixedAirOutNode).MassFlowRate);
    }
}

void CalcATMixer(EnergyPlusData &state, int const SysNum)
{

    // SUBROUTINE INFORMATION:
    //       DATE WRITTEN   March 2012

    // PURPOSE OF THIS SUBROUTINE
    // Calculate the mixed air flow and conditions in the air terminal mixer

<<<<<<< HEAD
    // Using/Aliasing
    using Psychrometrics::PsyTdbFnHW;
=======
>>>>>>> 92c844b7
    auto &atMixer = state.dataSingleDuct->SysATMixer(SysNum);
    auto &priInNode = state.dataLoopNodes->Node(atMixer.PriInNode);
    auto &secInNode = state.dataLoopNodes->Node(atMixer.SecInNode);
    auto &mixedAirOutNode = state.dataLoopNodes->Node(atMixer.MixedAirOutNode);

<<<<<<< HEAD
    Real64 MixedAirMassFlowRate = 0.0;
    Real64 MixedAirEnthalpy = 0.0;
    Real64 MixedAirHumRat = 0.0;
    Real64 MixedAirTemp = 0.0;

    if (atMixer.type == HVAC::MixerType::SupplySide) {
        atMixer.MixedAirMassFlowRate = secInNode.MassFlowRate + priInNode.MassFlowRate;
    } else {
        // for inlet side mixer, the mixed air flow has been set, but we don't know the secondary flow
        atMixer.MixedAirMassFlowRate = mixedAirOutNode.MassFlowRate;
        secInNode.MassFlowRate = max(MixedAirMassFlowRate - priInNode.MassFlowRate, 0.0);
        if (std::abs(priInNode.MassFlowRate + secInNode.MassFlowRate - MixedAirMassFlowRate) > SmallMassFlow) {
            ShowSevereError(
                state,
                format("CalcATMixer: Invalid mass flow rates in AirTerminal:SingleDuct:Mixer={}", atMixer.Name));
=======
    Real64 MixedAirMassFlowRate =
        (atMixer.type == HVAC::MixerType::SupplySide) ? secInNode.MassFlowRate + priInNode.MassFlowRate : mixedAirOutNode.MassFlowRate;

    if (atMixer.type == HVAC::MixerType::InletSide) {
        // for inlet side mixer, the mixed air flow has been set, but we don't know the secondary flow
        secInNode.MassFlowRate = max(MixedAirMassFlowRate - priInNode.MassFlowRate, 0.0);
        if (std::abs(priInNode.MassFlowRate + secInNode.MassFlowRate - MixedAirMassFlowRate) > SmallMassFlow) {
            ShowSevereError(state, format("CalcATMixer: Invalid mass flow rates in AirTerminal:SingleDuct:Mixer={}", atMixer.Name));
>>>>>>> 92c844b7
            ShowContinueErrorTimeStamp(state,
                                       format("Primary mass flow rate={:.6R}Secondary mass flow rate={:.6R}Mixed mass flow rate={:.6R}",
                                              priInNode.MassFlowRate,
                                              secInNode.MassFlowRate,
                                              MixedAirMassFlowRate));
            ShowFatalError(state, "Simulation terminates.");
        }
    }
<<<<<<< HEAD

    // now calculate the mixed (outlet) conditions, these are updated only if MixedAirMaxFlowRate > 0
    if (atMixer.MixedAirMassFlowRate > 0.0) {
        atMixer.MixedAirEnthalpy = (secInNode.MassFlowRate * secInNode.Enthalpy + priInNode.MassFlowRate * priInNode.Enthalpy) / atMixer.MixedAirMassFlowRate;
        atMixer.MixedAirHumRat = (secInNode.MassFlowRate * secInNode.HumRat + priInNode.MassFlowRate * priInNode.HumRat) / atMixer.MixedAirMassFlowRate;
        // Mixed air temperature is calculated from the mixed air enthalpy and humidity ratio.
        atMixer.MixedAirTemp = PsyTdbFnHW(MixedAirEnthalpy, MixedAirHumRat);
=======
    // now calculate the mixed (outlet) conditions
    if ((atMixer.MixedAirMassFlowRate = MixedAirMassFlowRate) > 0.0) {
        Real64 MixedAirEnthalpy = (secInNode.MassFlowRate * secInNode.Enthalpy + priInNode.MassFlowRate * priInNode.Enthalpy) / MixedAirMassFlowRate;
        Real64 MixedAirHumRat = (secInNode.MassFlowRate * secInNode.HumRat + priInNode.MassFlowRate * priInNode.HumRat) / MixedAirMassFlowRate;
        // Mixed air temperature is calculated from the mixed air enthalpy and humidity ratio.
        atMixer.MixedAirTemp = Psychrometrics::PsyTdbFnHW(MixedAirEnthalpy, MixedAirHumRat);
        atMixer.MixedAirEnthalpy = MixedAirEnthalpy;
        atMixer.MixedAirHumRat = MixedAirHumRat;
    } else {
        atMixer.MixedAirEnthalpy = priInNode.Enthalpy;
        atMixer.MixedAirHumRat = priInNode.HumRat;
        atMixer.MixedAirTemp = priInNode.Temp;
>>>>>>> 92c844b7
    }
}

void UpdateATMixer(EnergyPlusData &state, int const SysNum)
{

    // SUBROUTINE INFORMATION:
    //       DATE WRITTEN   March 2012

    // PURPOSE OF THIS SUBROUTINE
    // Move the results of CalcATMixer to the affected nodes

    // Using/Aliasing
    using namespace DataLoopNode;

    auto &atMixer = state.dataSingleDuct->SysATMixer(SysNum);

    auto &priInNode = state.dataLoopNodes->Node(atMixer.PriInNode);
    auto &secInNode = state.dataLoopNodes->Node(atMixer.SecInNode);
    auto &mixedAirOutNode = state.dataLoopNodes->Node(atMixer.MixedAirOutNode);
    // mixed air data
    mixedAirOutNode.Temp = atMixer.MixedAirTemp;
    mixedAirOutNode.HumRat = atMixer.MixedAirHumRat;
    mixedAirOutNode.Enthalpy = atMixer.MixedAirEnthalpy;
    mixedAirOutNode.Press = atMixer.MixedAirPressure;
    mixedAirOutNode.MassFlowRate = atMixer.MixedAirMassFlowRate;

    if (state.dataContaminantBalance->Contaminant.CO2Simulation) {
        if (atMixer.MixedAirMassFlowRate <= HVAC::VerySmallMassFlow) {
            mixedAirOutNode.CO2 = priInNode.CO2;
        } else {
            mixedAirOutNode.CO2 =
                (secInNode.MassFlowRate * secInNode.CO2 + priInNode.MassFlowRate * priInNode.CO2) / mixedAirOutNode.MassFlowRate;
        }
    }

    if (state.dataContaminantBalance->Contaminant.GenericContamSimulation) {
        if (atMixer.MixedAirMassFlowRate <= HVAC::VerySmallMassFlow) {
            mixedAirOutNode.GenContam = priInNode.GenContam;
        } else {
            mixedAirOutNode.GenContam =
                (secInNode.MassFlowRate * secInNode.GenContam + priInNode.MassFlowRate * priInNode.GenContam) / mixedAirOutNode.MassFlowRate;
        }
    }

    // update ADU flow data - because SimATMixer is called from the various zone equipment so the updates in SimZoneAirLoopEquipment won't work
    int aduNum = atMixer.ADUNum;
    state.dataDefineEquipment->AirDistUnit(aduNum).MassFlowRateTU = priInNode.MassFlowRate;
    state.dataDefineEquipment->AirDistUnit(aduNum).MassFlowRateZSup = priInNode.MassFlowRate;
    state.dataDefineEquipment->AirDistUnit(aduNum).MassFlowRateSup = priInNode.MassFlowRate;
}

void GetATMixer(EnergyPlusData &state,
                std::string const &ZoneEquipName, // zone unit name name
                std::string &ATMixerName,         // air terminal mixer name
                int &ATMixerNum,                  // air terminal mixer index
                HVAC::MixerType &ATMixerType,     // air teminal mixer type
                int &ATMixerPriNode,              // air terminal mixer primary air node number
                int &ATMixerSecNode,              // air terminal mixer secondary air node number
                int &ATMixerOutNode,              // air terminal mixer outlet air node number
                int const ZoneEquipOutletNode     // zone equipment outlet node (used with inlet side mixers)
)
{

    // SUBROUTINE INFORMATION:
    //       AUTHOR         Fred Buhl
    //       DATE WRITTEN   April 2012

    // PURPOSE OF THIS SUBROUTINE:
    // This subroutine gets: 1) the index of the named AT Mixer in the SysATMixer data array
    //                       2) the node number of the primary air inlet node of the AT Mixer
    //                       3) set the AT Mixer ultimate zone inlet node

    int ATMixerIndex; // local air terminal mixer index

    if (state.dataSingleDuct->GetATMixerFlag) {
        GetATMixers(state);
        state.dataSingleDuct->GetATMixerFlag = false;
    }

    if (state.dataSingleDuct->NumATMixers <= 0) {
        ATMixerNum = 0;
        ATMixerName = "";
        ATMixerPriNode = 0;
        ATMixerSecNode = 0;
        ATMixerOutNode = 0;
        ATMixerType = HVAC::MixerType::Invalid;
        return;
    }

    ATMixerIndex = Util::FindItemInList(ZoneEquipName, state.dataSingleDuct->SysATMixer, &AirTerminalMixerData::ZoneHVACUnitName);
    if (ATMixerIndex > 0) {
        ATMixerNum = ATMixerIndex;
        ATMixerName = state.dataSingleDuct->SysATMixer(ATMixerIndex).Name;
        ATMixerPriNode = state.dataSingleDuct->SysATMixer(ATMixerIndex).PriInNode;
        ATMixerSecNode = state.dataSingleDuct->SysATMixer(ATMixerIndex).SecInNode;
        ATMixerOutNode = state.dataSingleDuct->SysATMixer(ATMixerIndex).MixedAirOutNode;
        ATMixerType = state.dataSingleDuct->SysATMixer(ATMixerIndex).type;
        if (ATMixerType == HVAC::MixerType::InletSide) {
            state.dataSingleDuct->SysATMixer(ATMixerIndex).ZoneInletNode = ZoneEquipOutletNode;
        } else {
            state.dataSingleDuct->SysATMixer(ATMixerIndex).ZoneInletNode = ATMixerOutNode;
        }
        state.dataSingleDuct->SysATMixer(ATMixerNum).InitATMixer(state, false);
    } else {
        ATMixerNum = 0;
        ATMixerName = "";
        ATMixerPriNode = 0;
        ATMixerSecNode = 0;
        ATMixerOutNode = 0;
        ATMixerType = HVAC::MixerType::Invalid;
    }
}

void setATMixerSizingProperties(EnergyPlusData &state,
                                int const inletATMixerIndex, // index to ATMixer at inlet of zone equipment
                                int const controlledZoneNum, // controlled zone number
                                int const curZoneEqNum       // current zone equipment being simulated
)
{

    if (inletATMixerIndex == 0) return; // protect this function from bad inputs
    if (controlledZoneNum == 0) return;
    if (curZoneEqNum == 0) return;
    if (state.dataSingleDuct->SysATMixer(inletATMixerIndex).type == HVAC::MixerType::Invalid) return;

    // ATMixer properties only affect coil sizing when the mixer is on the inlet side of zone equipment
    if (state.dataSingleDuct->SysATMixer(inletATMixerIndex).type == HVAC::MixerType::SupplySide) {
        // check if user has selected No to account for DOAS system
        if (state.dataSize->FinalZoneSizing.allocated() && state.dataSingleDuct->SysATMixer(inletATMixerIndex).printWarning) {
            auto const &finalZoneSizing = state.dataSize->FinalZoneSizing(curZoneEqNum);
            if (!finalZoneSizing.AccountForDOAS && finalZoneSizing.DOASControlStrategy != DOASControl::NeutralSup) {
                ShowWarningError(state, format("AirTerminal:SingleDuct:Mixer: {}", state.dataSingleDuct->SysATMixer(inletATMixerIndex).Name));
                ShowContinueError(
                    state,
                    " Supply side Air Terminal Mixer does not adjust zone equipment coil sizing and may result in inappropriately sized coils.");
                ShowContinueError(
                    state,
                    format(" Set Account for Dedicated Outdoor Air System = Yes in Sizing:Zone object for zone = {}", finalZoneSizing.ZoneName));
            }
            state.dataSingleDuct->SysATMixer(inletATMixerIndex).printWarning = false;
        }
        return; // do nothing else if this is a supply side ATMixer
    }
    // check if user has selected Yes to account for DOAS system
    if (state.dataSize->FinalZoneSizing.allocated() && state.dataSingleDuct->SysATMixer(inletATMixerIndex).printWarning) {
        auto const &finalZoneSizing = state.dataSize->FinalZoneSizing(curZoneEqNum);
        if (finalZoneSizing.AccountForDOAS && finalZoneSizing.DOASControlStrategy != DOASControl::NeutralSup) {
            ShowWarningError(state, format("AirTerminal:SingleDuct:Mixer: {}", state.dataSingleDuct->SysATMixer(inletATMixerIndex).Name));
            ShowContinueError(state, " Inlet side Air Terminal Mixer automatically adjusts zone equipment coil sizing.");
            ShowContinueError(
                state, format(" Set Account for Dedicated Outdoor Air System = No in Sizing:Zone object for zone = {}", finalZoneSizing.ZoneName));
            state.dataSingleDuct->SysATMixer(inletATMixerIndex).printWarning = false;
        }
    }

    // proceed to set ATMixer properties used for sizing coils

    int airLoopIndex = // find air loop associated with ATMixer
        state.dataZoneEquip->ZoneEquipConfig(controlledZoneNum)
            .InletNodeAirLoopNum(state.dataSingleDuct->SysATMixer(inletATMixerIndex).CtrlZoneInNodeIndex);

    // must be a system sizing run or calculations are not possible
    bool SizingDesRunThisAirSys = false;                                      // Sizing:System object found flag
    CheckThisAirSystemForSizing(state, airLoopIndex, SizingDesRunThisAirSys); // check for Sizing:System object

    if (SizingDesRunThisAirSys) {
        auto &finalSysSizing = state.dataSize->FinalSysSizing(airLoopIndex);
        auto &zoneEqSizing = state.dataSize->ZoneEqSizing(curZoneEqNum);

        // set ATMixer outlet air flow rate in ZoneEqSizing array for ATMixer. If this value > 0, then the Sizer will know an ATMixer exists
        zoneEqSizing.ATMixerVolFlow = state.dataSingleDuct->SysATMixer(inletATMixerIndex).DesignPrimaryAirVolRate;

        // If air loop has heating coil use SA conditions, else if OA sys has coils then use precool conditions, else use OA conditions
        if (state.dataAirSystemsData->PrimaryAirSystems(airLoopIndex).CentralHeatCoilExists) {
            // if central heating coil exists, ATMixer outlet is assumed to be at supply air conditions described in sizing input
            zoneEqSizing.ATMixerHeatPriDryBulb = finalSysSizing.HeatSupTemp;
            zoneEqSizing.ATMixerHeatPriHumRat = finalSysSizing.HeatSupHumRat;
        } else if (state.dataAirSystemsData->PrimaryAirSystems(airLoopIndex).NumOAHeatCoils > 0) {
            // if no central heating coil exists and an outdoor air coil does exist, then ATMixer outlet is mixture of preheat and return
            if (finalSysSizing.DesMainVolFlow == 0.0) { // protect divide by 0
                // doesn't matter, just pick a condition
                zoneEqSizing.ATMixerHeatPriDryBulb = finalSysSizing.PreheatTemp;
                zoneEqSizing.ATMixerHeatPriHumRat = finalSysSizing.PreheatHumRat;
            } else {
                // mix preheat condition with return air condition based on OA frac. OA frac should nearly always be 1.
                // OA frac is based on air loop fraction, not ATMixer flow fraction since air loop can serve multiple ATMixers
                Real64 OutAirFrac = finalSysSizing.DesOutAirVolFlow / finalSysSizing.DesMainVolFlow;
                OutAirFrac = min(1.0, max(0.0, OutAirFrac));

                // calculate humrat based on simple mixing
                Real64 CoilInHumRatForSizing = OutAirFrac * finalSysSizing.PreheatHumRat + (1 - OutAirFrac) * finalSysSizing.HeatRetHumRat;

                // calculate enthalpy based on simple mixing
                Real64 CoilInEnthalpyForSizing =
                    OutAirFrac * Psychrometrics::PsyHFnTdbW(finalSysSizing.PreheatTemp, finalSysSizing.PreheatHumRat) +
                    (1 - OutAirFrac) * Psychrometrics::PsyHFnTdbW(finalSysSizing.HeatRetTemp, finalSysSizing.HeatRetHumRat);

                // back calculate temperature based on humrat and enthalpy state points
                Real64 CoilInTempForSizing = Psychrometrics::PsyTdbFnHW(CoilInEnthalpyForSizing, CoilInHumRatForSizing);

                zoneEqSizing.ATMixerHeatPriDryBulb = CoilInTempForSizing;
                zoneEqSizing.ATMixerHeatPriHumRat = CoilInHumRatForSizing;
            }
        } else {
            // else no coils exist in air loop so mix OA condition with return air condition
            if (finalSysSizing.DesMainVolFlow == 0.0) { // protect divide by 0
                // doesn't matter, just pick a condition
                zoneEqSizing.ATMixerHeatPriDryBulb = finalSysSizing.HeatOutTemp;
                zoneEqSizing.ATMixerHeatPriHumRat = finalSysSizing.HeatOutHumRat;
            } else {
                // OA frac is based on air loop fraction, not ATMixer flow fraction since air loop can serve multiple ATMixers
                Real64 OutAirFrac = finalSysSizing.DesOutAirVolFlow / finalSysSizing.DesMainVolFlow;
                OutAirFrac = min(1.0, max(0.0, OutAirFrac));

                // calculate humrat based on simple mixing
                Real64 CoilInHumRatForSizing = OutAirFrac * finalSysSizing.HeatOutHumRat + (1 - OutAirFrac) * finalSysSizing.HeatRetHumRat;

                // calculate enthalpy based on simple mixing
                Real64 CoilInEnthalpyForSizing =
                    OutAirFrac * Psychrometrics::PsyHFnTdbW(finalSysSizing.HeatOutTemp, finalSysSizing.HeatOutHumRat) +
                    (1 - OutAirFrac) * Psychrometrics::PsyHFnTdbW(finalSysSizing.HeatRetTemp, finalSysSizing.HeatRetHumRat);

                // back calculate temperature based on humrat and enthalpy state points
                Real64 CoilInTempForSizing = Psychrometrics::PsyTdbFnHW(CoilInEnthalpyForSizing, CoilInHumRatForSizing);

                zoneEqSizing.ATMixerHeatPriDryBulb = CoilInTempForSizing;
                zoneEqSizing.ATMixerHeatPriHumRat = CoilInHumRatForSizing;
            }
        }

        // If air loop has cooling coil use SA conditions, else if OA sys has coils then use precool conditions, else use OA conditions
        if (state.dataAirSystemsData->PrimaryAirSystems(airLoopIndex).CentralCoolCoilExists) {
            // if central cooling coil exists, ATMixer outlet is assumed to be at supply air conditions described in sizing input
            zoneEqSizing.ATMixerCoolPriDryBulb = finalSysSizing.CoolSupTemp;
            zoneEqSizing.ATMixerCoolPriHumRat = finalSysSizing.CoolSupHumRat;
        } else if (state.dataAirSystemsData->PrimaryAirSystems(airLoopIndex).NumOACoolCoils > 0) {
            // if no central cooling coil exists and an outdoor air coil does exist, then ATMixer outlet is mixture of precool and return
            if (finalSysSizing.DesMainVolFlow == 0.0) { // protect divide by 0
                // doesn't matter, just pick a condition
                zoneEqSizing.ATMixerCoolPriDryBulb = finalSysSizing.PrecoolTemp;
                zoneEqSizing.ATMixerCoolPriHumRat = finalSysSizing.PrecoolHumRat;
            } else {
                // mix precool condition with return air condition based on OA frac. OA frac should nearly always be 1.
                // OA frac is based on air loop fraction, not ATMixer flow fraction since air loop can serve multiple ATMixers
                Real64 OutAirFrac = finalSysSizing.DesOutAirVolFlow / finalSysSizing.DesMainVolFlow;
                OutAirFrac = min(1.0, max(0.0, OutAirFrac));

                // calculate humrat based on simple mixing
                Real64 CoilInHumRatForSizing = OutAirFrac * finalSysSizing.PrecoolHumRat + (1 - OutAirFrac) * finalSysSizing.RetHumRatAtCoolPeak;

                // calculate enthalpy based on simple mixing
                Real64 CoilInEnthalpyForSizing =
                    OutAirFrac * Psychrometrics::PsyHFnTdbW(finalSysSizing.PrecoolTemp, finalSysSizing.PrecoolHumRat) +
                    (1 - OutAirFrac) * Psychrometrics::PsyHFnTdbW(finalSysSizing.RetTempAtCoolPeak, finalSysSizing.RetHumRatAtCoolPeak);

                // back calculate temperature based on humrat and enthalpy state points
                Real64 CoilInTempForSizing = Psychrometrics::PsyTdbFnHW(CoilInEnthalpyForSizing, CoilInHumRatForSizing);

                zoneEqSizing.ATMixerCoolPriDryBulb = CoilInTempForSizing;
                zoneEqSizing.ATMixerCoolPriHumRat = CoilInHumRatForSizing;
            }
        } else {
            // else no coils exist in air loop so mix OA condition with return air condition
            if (finalSysSizing.DesMainVolFlow == 0.0) { // protect divide by 0
                // doesn't matter, just pick a condition
                zoneEqSizing.ATMixerCoolPriDryBulb = finalSysSizing.OutTempAtCoolPeak;
                zoneEqSizing.ATMixerCoolPriHumRat = finalSysSizing.OutHumRatAtCoolPeak;
            } else {
                // OA frac is based on air loop fraction, not ATMixer flow fraction since air loop can serve multiple ATMixers
                Real64 OutAirFrac = finalSysSizing.DesOutAirVolFlow / finalSysSizing.DesMainVolFlow;
                OutAirFrac = min(1.0, max(0.0, OutAirFrac));

                // calculate humrat based on simple mixing
                Real64 CoilInHumRatForSizing =
                    OutAirFrac * finalSysSizing.OutHumRatAtCoolPeak + (1 - OutAirFrac) * finalSysSizing.RetHumRatAtCoolPeak;

                // calculate enthalpy based on simple mixing
                Real64 CoilInEnthalpyForSizing =
                    OutAirFrac * Psychrometrics::PsyHFnTdbW(finalSysSizing.OutTempAtCoolPeak, finalSysSizing.OutHumRatAtCoolPeak) +
                    (1 - OutAirFrac) * Psychrometrics::PsyHFnTdbW(finalSysSizing.RetTempAtCoolPeak, finalSysSizing.RetHumRatAtCoolPeak);

                // back calculate temperature based on humrat and enthalpy state points
                Real64 CoilInTempForSizing = Psychrometrics::PsyTdbFnHW(CoilInEnthalpyForSizing, CoilInHumRatForSizing);

                zoneEqSizing.ATMixerCoolPriDryBulb = CoilInTempForSizing;
                zoneEqSizing.ATMixerCoolPriHumRat = CoilInHumRatForSizing;
            }
        }

    } else {
        // warn user that system sizing is needed to size coils when AT Mixer is used ?
        // if there were a message here then this function should only be called when SizingDesRunThisZone is true
    }
}

void SingleDuctAirTerminal::CalcOutdoorAirVolumeFlowRate(EnergyPlusData &state)
{
    // calculates zone outdoor air volume flow rate using the supply air flow rate and OA fraction
    if (this->AirLoopNum > 0) {
        this->OutdoorAirFlowRate =
            (this->sd_airterminalOutlet.AirMassFlowRate / state.dataEnvrn->StdRhoAir) * state.dataAirLoop->AirLoopFlow(this->AirLoopNum).OAFrac;
    } else {
        this->OutdoorAirFlowRate = 0.0;
    }
}

void SingleDuctAirTerminal::reportTerminalUnit(EnergyPlusData &state)
{
    // populate the predefined equipment summary report related to air terminals
    auto &orp = state.dataOutRptPredefined;
    auto &adu = state.dataDefineEquipment->AirDistUnit(this->ADUNum);
    if (!state.dataSize->TermUnitFinalZoneSizing.empty()) {
        auto &sizing = state.dataSize->TermUnitFinalZoneSizing(adu.TermUnitSizingNum);
        OutputReportPredefined::PreDefTableEntry(state, orp->pdchAirTermMinFlow, adu.Name, sizing.DesCoolVolFlowMin);
        OutputReportPredefined::PreDefTableEntry(state, orp->pdchAirTermMinOutdoorFlow, adu.Name, sizing.MinOA);
        OutputReportPredefined::PreDefTableEntry(state, orp->pdchAirTermSupCoolingSP, adu.Name, sizing.CoolDesTemp);
        OutputReportPredefined::PreDefTableEntry(state, orp->pdchAirTermSupHeatingSP, adu.Name, sizing.HeatDesTemp);
        OutputReportPredefined::PreDefTableEntry(state, orp->pdchAirTermHeatingCap, adu.Name, sizing.DesHeatLoad);
        OutputReportPredefined::PreDefTableEntry(state, orp->pdchAirTermCoolingCap, adu.Name, sizing.DesCoolLoad);
    }
    OutputReportPredefined::PreDefTableEntry(state, orp->pdchAirTermTypeInp, adu.Name, this->sysType);
    OutputReportPredefined::PreDefTableEntry(state, orp->pdchAirTermPrimFlow, adu.Name, this->MaxAirVolFlowRate);
    OutputReportPredefined::PreDefTableEntry(state, orp->pdchAirTermSecdFlow, adu.Name, "n/a");
    if (this->zoneMinAirFracSched != nullptr) {
        OutputReportPredefined::PreDefTableEntry(state, orp->pdchAirTermMinFlowSch, adu.Name, this->zoneMinAirFracSched->Name);
    } else {
        OutputReportPredefined::PreDefTableEntry(state, orp->pdchAirTermMinFlowSch, adu.Name, "n/a");
    }
    OutputReportPredefined::PreDefTableEntry(state, orp->pdchAirTermMaxFlowReh, adu.Name, this->MaxAirVolFlowRateDuringReheat);
    std::string schName = "n/a";
    if (this->OARequirementsPtr > 0) {
        auto const *minOASched = state.dataSize->OARequirements(this->OARequirementsPtr).oaFlowFracSched;
        if (minOASched != nullptr) schName = minOASched->Name;
    }
    OutputReportPredefined::PreDefTableEntry(state, orp->pdchAirTermMinOAflowSch, adu.Name, schName);
    // Should this be n/a for consistency?
    OutputReportPredefined::PreDefTableEntry(state, orp->pdchAirTermHeatCoilType, adu.Name,
                                             (this->reheatCoilType == HVAC::CoilType::Invalid) ? "" : HVAC::coilTypeNames[(int)this->reheatCoilType]);
    OutputReportPredefined::PreDefTableEntry(state, orp->pdchAirTermCoolCoilType, adu.Name, "n/a");
    if (this->fanType != HVAC::FanType::Invalid) {
        OutputReportPredefined::PreDefTableEntry(state, orp->pdchAirTermFanType, adu.Name, HVAC::fanTypeNames[(int)this->fanType]);
    } else {
        OutputReportPredefined::PreDefTableEntry(state, orp->pdchAirTermFanType, adu.Name, "n/a");
    }
    OutputReportPredefined::PreDefTableEntry(state, orp->pdchAirTermFanName, adu.Name, this->FanName);
}

//        End of Reporting subroutines for the Sys Module
// *****************************************************************************

} // namespace EnergyPlus::SingleDuct<|MERGE_RESOLUTION|>--- conflicted
+++ resolved
@@ -5440,33 +5440,11 @@
     // PURPOSE OF THIS SUBROUTINE
     // Calculate the mixed air flow and conditions in the air terminal mixer
 
-<<<<<<< HEAD
-    // Using/Aliasing
-    using Psychrometrics::PsyTdbFnHW;
-=======
->>>>>>> 92c844b7
     auto &atMixer = state.dataSingleDuct->SysATMixer(SysNum);
     auto &priInNode = state.dataLoopNodes->Node(atMixer.PriInNode);
     auto &secInNode = state.dataLoopNodes->Node(atMixer.SecInNode);
     auto &mixedAirOutNode = state.dataLoopNodes->Node(atMixer.MixedAirOutNode);
 
-<<<<<<< HEAD
-    Real64 MixedAirMassFlowRate = 0.0;
-    Real64 MixedAirEnthalpy = 0.0;
-    Real64 MixedAirHumRat = 0.0;
-    Real64 MixedAirTemp = 0.0;
-
-    if (atMixer.type == HVAC::MixerType::SupplySide) {
-        atMixer.MixedAirMassFlowRate = secInNode.MassFlowRate + priInNode.MassFlowRate;
-    } else {
-        // for inlet side mixer, the mixed air flow has been set, but we don't know the secondary flow
-        atMixer.MixedAirMassFlowRate = mixedAirOutNode.MassFlowRate;
-        secInNode.MassFlowRate = max(MixedAirMassFlowRate - priInNode.MassFlowRate, 0.0);
-        if (std::abs(priInNode.MassFlowRate + secInNode.MassFlowRate - MixedAirMassFlowRate) > SmallMassFlow) {
-            ShowSevereError(
-                state,
-                format("CalcATMixer: Invalid mass flow rates in AirTerminal:SingleDuct:Mixer={}", atMixer.Name));
-=======
     Real64 MixedAirMassFlowRate =
         (atMixer.type == HVAC::MixerType::SupplySide) ? secInNode.MassFlowRate + priInNode.MassFlowRate : mixedAirOutNode.MassFlowRate;
 
@@ -5475,7 +5453,6 @@
         secInNode.MassFlowRate = max(MixedAirMassFlowRate - priInNode.MassFlowRate, 0.0);
         if (std::abs(priInNode.MassFlowRate + secInNode.MassFlowRate - MixedAirMassFlowRate) > SmallMassFlow) {
             ShowSevereError(state, format("CalcATMixer: Invalid mass flow rates in AirTerminal:SingleDuct:Mixer={}", atMixer.Name));
->>>>>>> 92c844b7
             ShowContinueErrorTimeStamp(state,
                                        format("Primary mass flow rate={:.6R}Secondary mass flow rate={:.6R}Mixed mass flow rate={:.6R}",
                                               priInNode.MassFlowRate,
@@ -5484,15 +5461,6 @@
             ShowFatalError(state, "Simulation terminates.");
         }
     }
-<<<<<<< HEAD
-
-    // now calculate the mixed (outlet) conditions, these are updated only if MixedAirMaxFlowRate > 0
-    if (atMixer.MixedAirMassFlowRate > 0.0) {
-        atMixer.MixedAirEnthalpy = (secInNode.MassFlowRate * secInNode.Enthalpy + priInNode.MassFlowRate * priInNode.Enthalpy) / atMixer.MixedAirMassFlowRate;
-        atMixer.MixedAirHumRat = (secInNode.MassFlowRate * secInNode.HumRat + priInNode.MassFlowRate * priInNode.HumRat) / atMixer.MixedAirMassFlowRate;
-        // Mixed air temperature is calculated from the mixed air enthalpy and humidity ratio.
-        atMixer.MixedAirTemp = PsyTdbFnHW(MixedAirEnthalpy, MixedAirHumRat);
-=======
     // now calculate the mixed (outlet) conditions
     if ((atMixer.MixedAirMassFlowRate = MixedAirMassFlowRate) > 0.0) {
         Real64 MixedAirEnthalpy = (secInNode.MassFlowRate * secInNode.Enthalpy + priInNode.MassFlowRate * priInNode.Enthalpy) / MixedAirMassFlowRate;
@@ -5505,7 +5473,6 @@
         atMixer.MixedAirEnthalpy = priInNode.Enthalpy;
         atMixer.MixedAirHumRat = priInNode.HumRat;
         atMixer.MixedAirTemp = priInNode.Temp;
->>>>>>> 92c844b7
     }
 }
 
