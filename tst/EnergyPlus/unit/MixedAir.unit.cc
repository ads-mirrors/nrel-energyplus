// EnergyPlus, Copyright (c) 1996-2024, The Board of Trustees of the University of Illinois,
// The Regents of the University of California, through Lawrence Berkeley National Laboratory
// (subject to receipt of any required approvals from the U.S. Dept. of Energy), Oak Ridge
// National Laboratory, managed by UT-Battelle, Alliance for Sustainable Energy, LLC, and other
// contributors. All rights reserved.
//
// NOTICE: This Software was developed under funding from the U.S. Department of Energy and the
// U.S. Government consequently retains certain rights. As such, the U.S. Government has been
// granted for itself and others acting on its behalf a paid-up, nonexclusive, irrevocable,
// worldwide license in the Software to reproduce, distribute copies to the public, prepare
// derivative works, and perform publicly and display publicly, and to permit others to do so.
//
// Redistribution and use in source and binary forms, with or without modification, are permitted
// provided that the following conditions are met:
//
// (1) Redistributions of source code must retain the above copyright notice, this list of
//     conditions and the following disclaimer.
//
// (2) Redistributions in binary form must reproduce the above copyright notice, this list of
//     conditions and the following disclaimer in the documentation and/or other materials
//     provided with the distribution.
//
// (3) Neither the name of the University of California, Lawrence Berkeley National Laboratory,
//     the University of Illinois, U.S. Dept. of Energy nor the names of its contributors may be
//     used to endorse or promote products derived from this software without specific prior
//     written permission.
//
// (4) Use of EnergyPlus(TM) Name. If Licensee (i) distributes the software in stand-alone form
//     without changes from the version obtained under this License, or (ii) Licensee makes a
//     reference solely to the software portion of its product, Licensee must refer to the
//     software as "EnergyPlus version X" software, where "X" is the version number Licensee
//     obtained under this License and may not use a different name for the software. Except as
//     specifically required in this Section (4), Licensee shall not use in a company name, a
//     product name, in advertising, publicity, or other promotional activities any name, trade
//     name, trademark, logo, or other designation of "EnergyPlus", "E+", "e+" or confusingly
//     similar designation, without the U.S. Department of Energy's prior written consent.
//
// THIS SOFTWARE IS PROVIDED BY THE COPYRIGHT HOLDERS AND CONTRIBUTORS "AS IS" AND ANY EXPRESS OR
// IMPLIED WARRANTIES, INCLUDING, BUT NOT LIMITED TO, THE IMPLIED WARRANTIES OF MERCHANTABILITY
// AND FITNESS FOR A PARTICULAR PURPOSE ARE DISCLAIMED. IN NO EVENT SHALL THE COPYRIGHT OWNER OR
// CONTRIBUTORS BE LIABLE FOR ANY DIRECT, INDIRECT, INCIDENTAL, SPECIAL, EXEMPLARY, OR
// CONSEQUENTIAL DAMAGES (INCLUDING, BUT NOT LIMITED TO, PROCUREMENT OF SUBSTITUTE GOODS OR
// SERVICES; LOSS OF USE, DATA, OR PROFITS; OR BUSINESS INTERRUPTION) HOWEVER CAUSED AND ON ANY
// THEORY OF LIABILITY, WHETHER IN CONTRACT, STRICT LIABILITY, OR TORT (INCLUDING NEGLIGENCE OR
// OTHERWISE) ARISING IN ANY WAY OUT OF THE USE OF THIS SOFTWARE, EVEN IF ADVISED OF THE
// POSSIBILITY OF SUCH DAMAGE.

// EnergyPlus::MixedAir Unit Tests

// Google Test Headers
#include <gtest/gtest.h>

// EnergyPlus Headers
#include "Fixtures/EnergyPlusFixture.hh"
#include <EnergyPlus/Data/EnergyPlusData.hh>
#include <EnergyPlus/DataAirLoop.hh>
#include <EnergyPlus/DataAirSystems.hh>
#include <EnergyPlus/DataContaminantBalance.hh>
#include <EnergyPlus/DataEnvironment.hh>
#include <EnergyPlus/DataGlobals.hh>
#include <EnergyPlus/DataHVACGlobals.hh>
#include <EnergyPlus/DataHeatBalance.hh>
#include <EnergyPlus/DataLoopNode.hh>
#include <EnergyPlus/DataSizing.hh>
#include <EnergyPlus/DataZoneControls.hh>
#include <EnergyPlus/DataZoneEnergyDemands.hh>
#include <EnergyPlus/DataZoneEquipment.hh>
#include <EnergyPlus/HeatBalanceManager.hh>
#include <EnergyPlus/Humidifiers.hh>
#include <EnergyPlus/IOFiles.hh>
#include <EnergyPlus/InputProcessing/InputProcessor.hh>
#include <EnergyPlus/InternalHeatGains.hh>
#include <EnergyPlus/MixedAir.hh>
#include <EnergyPlus/OutAirNodeManager.hh>
#include <EnergyPlus/Psychrometrics.hh>
#include <EnergyPlus/ScheduleManager.hh>
#include <EnergyPlus/SingleDuct.hh>
#include <EnergyPlus/SizingManager.hh>
#include <EnergyPlus/ZoneAirLoopEquipmentManager.hh>
#include <EnergyPlus/ZoneEquipmentManager.hh>

using namespace EnergyPlus::MixedAir;
using namespace EnergyPlus::DataContaminantBalance;
using namespace EnergyPlus::DataAirLoop;
using namespace EnergyPlus::DataAirSystems;
using namespace EnergyPlus::DataSizing;
using namespace EnergyPlus::DataHeatBalance;
using namespace EnergyPlus::ScheduleManager;
using namespace EnergyPlus::DataEnvironment;
using namespace EnergyPlus::DataZoneEquipment;
using namespace EnergyPlus::DataLoopNode;
using namespace EnergyPlus::DataZoneEnergyDemands;
using namespace EnergyPlus::DataZoneControls;
using namespace EnergyPlus::HeatBalanceManager;
using namespace EnergyPlus::Humidifiers;
using namespace EnergyPlus::SizingManager;
using namespace EnergyPlus::ZoneEquipmentManager;

namespace EnergyPlus {

TEST_F(EnergyPlusFixture, MixedAir_ProcessOAControllerTest)
{
    std::string const idf_objects = delimited_string({
        "  OutdoorAir:Node,",
        "    Outside Air Inlet Node 1; !- Name",
        "  Controller:OutdoorAir,",
        "    OA Controller 1,         !- Name",
        "    Relief Air Outlet Node 1, !- Relief Air Outlet Node Name",
        "    VAV Sys 1 Inlet Node,    !- Return Air Node Name",
        "    Mixed Air Node 1,        !- Mixed Air Node Name",
        "    Outside Air Inlet Node 1, !- Actuator Node Name",
        "    autosize,                !- Minimum Outdoor Air Flow Rate {m3/s}",
        "    autosize,                !- Maximum Outdoor Air Flow Rate {m3/s}",
        "    NoEconomizer,            !- Economizer Control Type",
        "    ModulateFlow,            !- Economizer Control Action Type",
        "    ,                        !- Economizer Maximum Limit Dry-Bulb Temperature {C}",
        "    ,                        !- Economizer Maximum Limit Enthalpy {J/kg}",
        "    ,                        !- Economizer Maximum Limit Dewpoint Temperature {C}",
        "    ,                        !- Electronic Enthalpy Limit Curve Name",
        "    ,                        !- Economizer Minimum Limit Dry-Bulb Temperature {C}",
        "    NoLockout,               !- Lockout Type",
        "    ProportionalMinimum;     !- Minimum Limit Type",
        "  Controller:OutdoorAir,",
        "    OA Controller 2,         !- Name",
        "    Relief Air Outlet Node 2, !- Relief Air Outlet Node Name",
        "    VAV Sys 2 Inlet Node,    !- Return Air Node Name",
        "    Mixed Air Node 2,        !- Mixed Air Node Name",
        "    Outside Air Inlet Node 2, !- Actuator Node Name",
        "    autosize,                !- Minimum Outdoor Air Flow Rate {m3/s}",
        "    autosize,                !- Maximum Outdoor Air Flow Rate {m3/s}",
        "    NoEconomizer,            !- Economizer Control Type",
        "    ModulateFlow,            !- Economizer Control Action Type",
        "    ,                        !- Economizer Maximum Limit Dry-Bulb Temperature {C}",
        "    ,                        !- Economizer Maximum Limit Enthalpy {J/kg}",
        "    ,                        !- Economizer Maximum Limit Dewpoint Temperature {C}",
        "    ,                        !- Electronic Enthalpy Limit Curve Name",
        "    ,                        !- Economizer Minimum Limit Dry-Bulb Temperature {C}",
        "    NoLockout,               !- Lockout Type",
        "    ProportionalMinimum;     !- Minimum Limit Type",
    });

    ASSERT_TRUE(process_idf(idf_objects));

    bool ErrorsFound(false); // If errors detected in input
    int ControllerNum(0);    // Controller number
    int NumArg(0);
    int NumNums(0);
    int NumAlphas(0);
    int IOStat(0);
    std::string_view const CurrentModuleObject = CurrentModuleObjects[static_cast<std::size_t>(CMO::OAController)];

    state->dataInputProcessing->inputProcessor->getObjectDefMaxArgs(
        *state, CurrentModuleObjects[static_cast<std::size_t>(CMO::OAController)], NumArg, NumAlphas, NumNums);

    Array1D<Real64> NumArray(NumNums, 0.0);
    Array1D_string AlphArray(NumAlphas);
    Array1D_string cAlphaFields(NumAlphas);
    Array1D_string cNumericFields(NumNums);
    Array1D_bool lAlphaBlanks(NumAlphas, true);
    Array1D_bool lNumericBlanks(NumNums, true);

    state->dataMixedAir->NumOAControllers = state->dataInputProcessing->inputProcessor->getNumObjectsFound(*state, CurrentModuleObject);
    state->dataMixedAir->OAController.allocate(state->dataMixedAir->NumOAControllers);

    ControllerNum = 1;

    state->dataInputProcessing->inputProcessor->getObjectItem(*state,
                                                              CurrentModuleObject,
                                                              ControllerNum,
                                                              AlphArray,
                                                              NumAlphas,
                                                              NumArray,
                                                              NumNums,
                                                              IOStat,
                                                              lNumericBlanks,
                                                              lAlphaBlanks,
                                                              cAlphaFields,
                                                              cNumericFields);

    ProcessOAControllerInputs(*state,
                              CurrentModuleObject,
                              ControllerNum,
                              AlphArray,
                              NumAlphas,
                              NumArray,
                              NumNums,
                              lNumericBlanks,
                              lAlphaBlanks,
                              cAlphaFields,
                              cNumericFields,
                              ErrorsFound);

    EXPECT_FALSE(ErrorsFound);
    EXPECT_EQ(2, state->dataMixedAir->OAController(1).OANode);
    EXPECT_TRUE(OutAirNodeManager::CheckOutAirNodeNumber(*state, state->dataMixedAir->OAController(1).OANode));

    ControllerNum = 2;
    state->dataInputProcessing->inputProcessor->getObjectItem(*state,
                                                              CurrentModuleObject,
                                                              ControllerNum,
                                                              AlphArray,
                                                              NumAlphas,
                                                              NumArray,
                                                              NumNums,
                                                              IOStat,
                                                              lNumericBlanks,
                                                              lAlphaBlanks,
                                                              cAlphaFields,
                                                              cNumericFields);

    ErrorsFound = false;
    ProcessOAControllerInputs(*state,
                              CurrentModuleObject,
                              ControllerNum,
                              AlphArray,
                              NumAlphas,
                              NumArray,
                              NumNums,
                              lNumericBlanks,
                              lAlphaBlanks,
                              cAlphaFields,
                              cNumericFields,
                              ErrorsFound);
    EXPECT_FALSE(ErrorsFound);
    EXPECT_EQ(6, state->dataMixedAir->OAController(2).OANode);
    EXPECT_FALSE(OutAirNodeManager::CheckOutAirNodeNumber(*state, state->dataMixedAir->OAController(2).OANode));
}

TEST_F(EnergyPlusFixture, MixedAir_HXBypassOptionTest)
{
    std::string const idf_objects = delimited_string(
        {"  OutdoorAir:Node,",
         "    Outside Air Inlet Node 1; !- Name",
         "  Controller:OutdoorAir,",
         "    OA Controller 1,         !- Name",
         "    Relief Air Outlet Node 1, !- Relief Air Outlet Node Name",
         "    VAV Sys 1 Inlet Node,    !- Return Air Node Name",
         "    Mixed Air Node 1,        !- Mixed Air Node Name",
         "    Outside Air Inlet Node 1, !- Actuator Node Name",
         "    0.2,                !- Minimum Outdoor Air Flow Rate {m3/s}",
         "    1.0,                !- Maximum Outdoor Air Flow Rate {m3/s}",
         "    DifferentialDryBulb,     !- Economizer Control Type", // Economizer should open for this one, so OA flow should be > min OA
         "    ModulateFlow,            !- Economizer Control Action Type",
         "    ,                        !- Economizer Maximum Limit Dry-Bulb Temperature {C}",
         "    ,                        !- Economizer Maximum Limit Enthalpy {J/kg}",
         "    ,                        !- Economizer Maximum Limit Dewpoint Temperature {C}",
         "    ,                        !- Electronic Enthalpy Limit Curve Name",
         "    ,                        !- Economizer Minimum Limit Dry-Bulb Temperature {C}",
         "    NoLockout,               !- Lockout Type", // No lockout
         "    ProportionalMinimum,     !- Minimum Limit Type",
         "    ,                        !- Minimum Outdoor Air Schedule Name",
         "    ,                        !- Minimum Fraction of Outdoor Air Schedule Name",
         "    ,                        !- Maximum Fraction of Outdoor Air Schedule Name",
         "    ,                        !- Mechanical Ventilation Controller Name",
         "    ,                        !- Time of Day Economizer Control Schedule Name",
         "    No,                      !- High Humidity Control",
         "    ,                        !- Humidistat Control Zone Name",
         "    ,                        !- High Humidity Outdoor Air Flow Ratio",
         "    Yes,                     !- Control High Indoor Humidity Based on Outdoor Humidity Ratio",
         "    BypassWhenWithinEconomizerLimits;  !- Heat Recovery Bypass Control Type", // HX bypass should be true

         "  OutdoorAir:Mixer,",
         "    OA Mixer 1,                !- Name",
         "    Mixed Air Node 1,          !- Mixed Air Node Name",
         "    Outside Air Inlet Node 1, !- Outdoor Air Stream Node Name",
         "    Relief Air Outlet Node 1,  !- Relief Air Stream Node Name",
         "    VAV Sys 1 Inlet Node;     !- Return Air Stream Node Name",

         " AirLoopHVAC:ControllerList,",
         "    OA Sys 1 controller,     !- Name",
         "    Controller:OutdoorAir,   !- Controller 1 Object Type",
         "    OA Controller 1;         !- Controller 1 Name",

         " AirLoopHVAC:OutdoorAirSystem:EquipmentList,",
         "    OA Sys 1 Equipment list, !- Name",
         "    OutdoorAir:Mixer,        !- Component 1 Object Type",
         "    OA Mixer 1;                !- Component 1 Name",

         " AirLoopHVAC:OutdoorAirSystem,",
         "    OA Sys 1, !- Name",
         "    OA Sys 1 controller,     !- Controller List Name",
         "    OA Sys 1 Equipment list; !- Outdoor Air Equipment List Name",

         "  Controller:OutdoorAir,",
         "    OA Controller 2,         !- Name",
         "    Relief Air Outlet Node 2, !- Relief Air Outlet Node Name",
         "    VAV Sys 2 Inlet Node,    !- Return Air Node Name",
         "    Mixed Air Node 2,        !- Mixed Air Node Name",
         "    Outside Air Inlet Node 2, !- Actuator Node Name",
         "    0.2,                !- Minimum Outdoor Air Flow Rate {m3/s}",
         "    1.0,                !- Maximum Outdoor Air Flow Rate {m3/s}",
         "    DifferentialDryBulb,     !- Economizer Control Type", // Economizer should be locked out for this one, so OA flow should = min OA
         "    ModulateFlow,            !- Economizer Control Action Type",
         "    ,                        !- Economizer Maximum Limit Dry-Bulb Temperature {C}",
         "    ,                        !- Economizer Maximum Limit Enthalpy {J/kg}",
         "    ,                        !- Economizer Maximum Limit Dewpoint Temperature {C}",
         "    ,                        !- Electronic Enthalpy Limit Curve Name",
         "    ,                        !- Economizer Minimum Limit Dry-Bulb Temperature {C}",
         "    LockoutWithHeating,               !- Lockout Type", // Lockout with heating is on
         "    ProportionalMinimum,     !- Minimum Limit Type",
         "    ,                        !- Minimum Outdoor Air Schedule Name",
         "    ,                        !- Minimum Fraction of Outdoor Air Schedule Name",
         "    ,                        !- Maximum Fraction of Outdoor Air Schedule Name",
         "    ,                        !- Mechanical Ventilation Controller Name",
         "    ,                        !- Time of Day Economizer Control Schedule Name",
         "    No,                      !- High Humidity Control",
         "    ,                        !- Humidistat Control Zone Name",
         "    ,                        !- High Humidity Outdoor Air Flow Ratio",
         "    Yes,                     !- Control High Indoor Humidity Based on Outdoor Humidity Ratio",
         "    BypassWhenWithinEconomizerLimits;  !- Heat Recovery Bypass Control Type", // HX bypass should be false because economizer is locked out

         "  OutdoorAir:Mixer,",
         "    OA Mixer 2,                !- Name",
         "    Mixed Air Node 2,          !- Mixed Air Node Name",
         "    Outside Air Inlet Node 2, !- Outdoor Air Stream Node Name",
         "    Relief Air Outlet Node 2,  !- Relief Air Stream Node Name",
         "    VAV Sys 2 Inlet Node;     !- Return Air Stream Node Name",

         " AirLoopHVAC:ControllerList,",
         "    OA Sys 2 controller,     !- Name",
         "    Controller:OutdoorAir,   !- Controller 1 Object Type",
         "    OA Controller 2;         !- Controller 1 Name",

         " AirLoopHVAC:OutdoorAirSystem:EquipmentList,",
         "    OA Sys 2 Equipment list, !- Name",
         "    OutdoorAir:Mixer,        !- Component 1 Object Type",
         "    OA Mixer 2;                !- Component 1 Name",

         " AirLoopHVAC:OutdoorAirSystem,",
         "    OA Sys 2, !- Name",
         "    OA Sys 2 controller,     !- Controller List Name",
         "    OA Sys 2 Equipment list; !- Outdoor Air Equipment List Name",

         "  Controller:OutdoorAir,",
         "    OA Controller 3,         !- Name",
         "    Relief Air Outlet Node 3, !- Relief Air Outlet Node Name",
         "    VAV Sys 3 Inlet Node,    !- Return Air Node Name",
         "    Mixed Air Node 3,        !- Mixed Air Node Name",
         "    Outside Air Inlet Node 3, !- Actuator Node Name",
         "    0.2,                !- Minimum Outdoor Air Flow Rate {m3/s}",
         "    1.0,                !- Maximum Outdoor Air Flow Rate {m3/s}",
         "    DifferentialDryBulb,     !- Economizer Control Type", // Economizer should open for this one, so OA flow should be > min OA
         "    ModulateFlow,            !- Economizer Control Action Type",
         "    ,                        !- Economizer Maximum Limit Dry-Bulb Temperature {C}",
         "    ,                        !- Economizer Maximum Limit Enthalpy {J/kg}",
         "    ,                        !- Economizer Maximum Limit Dewpoint Temperature {C}",
         "    ,                        !- Electronic Enthalpy Limit Curve Name",
         "    ,                        !- Economizer Minimum Limit Dry-Bulb Temperature {C}",
         "    NoLockout,               !- Lockout Type",
         "    ProportionalMinimum,     !- Minimum Limit Type",
         "    ,                        !- Minimum Outdoor Air Schedule Name",
         "    ,                        !- Minimum Fraction of Outdoor Air Schedule Name",
         "    ,                        !- Maximum Fraction of Outdoor Air Schedule Name",
         "    ,                        !- Mechanical Ventilation Controller Name",
         "    ,                        !- Time of Day Economizer Control Schedule Name",
         "    No,                      !- High Humidity Control",
         "    ,                        !- Humidistat Control Zone Name",
         "    ,                        !- High Humidity Outdoor Air Flow Ratio",
         "    Yes,                     !- Control High Indoor Humidity Based on Outdoor Humidity Ratio",
         "    BypassWhenOAFlowGreaterThanMinimum;  !- Heat Recovery Bypass Control Type", // HX bypass should be true because economizer has opened up

         "  OutdoorAir:Mixer,",
         "    OA Mixer 3,                !- Name",
         "    Mixed Air Node 3,          !- Mixed Air Node Name",
         "    Outside Air Inlet Node 3, !- Outdoor Air Stream Node Name",
         "    Relief Air Outlet Node 3,  !- Relief Air Stream Node Name",
         "    VAV Sys 3 Inlet Node;     !- Return Air Stream Node Name",

         " AirLoopHVAC:ControllerList,",
         "    OA Sys 3 controller,     !- Name",
         "    Controller:OutdoorAir,   !- Controller 1 Object Type",
         "    OA Controller 3;         !- Controller 1 Name",

         " AirLoopHVAC:OutdoorAirSystem:EquipmentList,",
         "    OA Sys 3 Equipment list, !- Name",
         "    OutdoorAir:Mixer,        !- Component 1 Object Type",
         "    OA Mixer 3;                !- Component 1 Name",

         " AirLoopHVAC:OutdoorAirSystem,",
         "    OA Sys 3, !- Name",
         "    OA Sys 3 controller,     !- Controller List Name",
         "    OA Sys 3 Equipment list; !- Outdoor Air Equipment List Name",

         "  Controller:OutdoorAir,",
         "    OA Controller 4,         !- Name",
         "    Relief Air Outlet Node 4, !- Relief Air Outlet Node Name",
         "    VAV Sys 4 Inlet Node,    !- Return Air Node Name",
         "    Mixed Air Node 4,        !- Mixed Air Node Name",
         "    Outside Air Inlet Node 4, !- Actuator Node Name",
         "    0.2,                !- Minimum Outdoor Air Flow Rate {m3/s}",
         "    1.0,                !- Maximum Outdoor Air Flow Rate {m3/s}",
         "    DifferentialDryBulb,     !- Economizer Control Type", // Economizer should not open for this one - lowered the outdoor dry bulb temp for
                                                                    // Case 4
         "    ModulateFlow,            !- Economizer Control Action Type",
         "    ,                        !- Economizer Maximum Limit Dry-Bulb Temperature {C}",
         "    ,                        !- Economizer Maximum Limit Enthalpy {J/kg}",
         "    ,                        !- Economizer Maximum Limit Dewpoint Temperature {C}",
         "    ,                        !- Electronic Enthalpy Limit Curve Name",
         "    ,                        !- Economizer Minimum Limit Dry-Bulb Temperature {C}",
         "    NoLockout,               !- Lockout Type",
         "    ProportionalMinimum,     !- Minimum Limit Type",
         "    ,                        !- Minimum Outdoor Air Schedule Name",
         "    ,                        !- Minimum Fraction of Outdoor Air Schedule Name",
         "    ,                        !- Maximum Fraction of Outdoor Air Schedule Name",
         "    ,                        !- Mechanical Ventilation Controller Name",
         "    ,                        !- Time of Day Economizer Control Schedule Name",
         "    No,                      !- High Humidity Control",
         "    ,                        !- Humidistat Control Zone Name",
         "    ,                        !- High Humidity Outdoor Air Flow Ratio",
         "    Yes,                     !- Control High Indoor Humidity Based on Outdoor Humidity Ratio",
         "    BypassWhenOAFlowGreaterThanMinimum;  !- Heat Recovery Bypass Control Type", // HX bypass should be true because economizer has opened up

         "  OutdoorAir:Mixer,",
         "    OA Mixer 4,                !- Name",
         "    Mixed Air Node 4,          !- Mixed Air Node Name",
         "    Outside Air Inlet Node 4, !- Outdoor Air Stream Node Name",
         "    Relief Air Outlet Node 4,  !- Relief Air Stream Node Name",
         "    VAV Sys 4 Inlet Node;     !- Return Air Stream Node Name",

         " AirLoopHVAC:ControllerList,",
         "    OA Sys 4 controller,     !- Name",
         "    Controller:OutdoorAir,   !- Controller 1 Object Type",
         "    OA Controller 4;         !- Controller 1 Name",

         " AirLoopHVAC:OutdoorAirSystem:EquipmentList,",
         "    OA Sys 4 Equipment list, !- Name",
         "    OutdoorAir:Mixer,        !- Component 1 Object Type",
         "    OA Mixer 4;                !- Component 1 Name",

         " AirLoopHVAC:OutdoorAirSystem,",
         "    OA Sys 4, !- Name",
         "    OA Sys 4 controller,     !- Controller List Name",
         "    OA Sys 4 Equipment list; !- Outdoor Air Equipment List Name",

         "  Controller:OutdoorAir,",
         "    OA Controller 5,         !- Name",
         "    Relief Air Outlet Node 5, !- Relief Air Outlet Node Name",
         "    VAV Sys 5 Inlet Node,    !- Return Air Node Name",
         "    Mixed Air Node 5,        !- Mixed Air Node Name",
         "    Outside Air Inlet Node 5, !- Actuator Node Name",
         "    0.2,                !- Minimum Outdoor Air Flow Rate {m3/s}",
         "    1.0,                !- Maximum Outdoor Air Flow Rate {m3/s}",
         "    DifferentialDryBulb,     !- Economizer Control Type", // Economizer should not open for this one - lowered the outdoor dry bulb temp for
                                                                    // Case 4
         "    ModulateFlow,            !- Economizer Control Action Type",
         "    ,                        !- Economizer Maximum Limit Dry-Bulb Temperature {C}",
         "    ,                        !- Economizer Maximum Limit Enthalpy {J/kg}",
         "    ,                        !- Economizer Maximum Limit Dewpoint Temperature {C}",
         "    ,                        !- Electronic Enthalpy Limit Curve Name",
         "    ,                        !- Economizer Minimum Limit Dry-Bulb Temperature {C}",
         "    NoLockout,               !- Lockout Type",
         "    ProportionalMinimum,     !- Minimum Limit Type",
         "    ,                        !- Minimum Outdoor Air Schedule Name",
         "    ,                        !- Minimum Fraction of Outdoor Air Schedule Name",
         "    ,                        !- Maximum Fraction of Outdoor Air Schedule Name",
         "    ,                        !- Mechanical Ventilation Controller Name",
         "    ,                        !- Time of Day Economizer Control Schedule Name",
         "    No,                      !- High Humidity Control",
         "    ,                        !- Humidistat Control Zone Name",
         "    ,                        !- High Humidity Outdoor Air Flow Ratio",
         "    No,                      !- Control High Indoor Humidity Based on Outdoor Humidity Ratio",
         "    BypassWhenOAFlowGreaterThanMinimum;  !- Heat Recovery Bypass Control Type", // HX bypass should be true because economizer has opened up

         "  OutdoorAir:Mixer,",
         "    OA Mixer 5,                !- Name",
         "    Mixed Air Node 5,          !- Mixed Air Node Name",
         "    OA Sys 5 HC Outlet Node,   !- Outdoor Air Stream Node Name",
         "    Relief Air Outlet Node 5,  !- Relief Air Stream Node Name",
         "    VAV Sys 5 Inlet Node;     !- Return Air Stream Node Name",

         " AirLoopHVAC:ControllerList,",
         "    OA Sys 5 controller,     !- Name",
         "    Controller:OutdoorAir,   !- Controller 1 Object Type",
         "    OA Controller 5;         !- Controller 1 Name",

         " AirLoopHVAC:OutdoorAirSystem:EquipmentList,",
         "    OA Sys 5 Equipment list, !- Name",
         "    Coil:Heating:Electric,    !- Component 1 Object Type",
         "    OA Sys 5 Heating Coil,    !- Component 1 Name",
         "    OutdoorAir:Mixer,         !- Component 2 Object Type",
         "    OA Mixer 5;               !- Component 2 Name",

         " AirLoopHVAC:OutdoorAirSystem,",
         "    OA Sys 5, !- Name",
         "    OA Sys 5 controller,      !- Controller List Name",
         "    OA Sys 5 Equipment list;  !- Outdoor Air Equipment List Name",

         " Coil:Heating:Electric,",
         "    OA Sys 5 Heating Coil,    !- Name",
         "    ,                         !- Availability Schedule Name",
         "    1,                        !- Efficiency",
         "    2500,                     !- Nominal Capacity{ W }",
         "    Outside Air Inlet Node 5, !- Air Inlet Node Name",
         "    OA Sys 5 HC Outlet Node,  !- Air Outlet Node Name",
         "    OA Sys 5 HC Outlet Node;  !- Temperature Setpoint Node Name"

        });

    ASSERT_TRUE(process_idf(idf_objects));
    GetOAControllerInputs(*state);
    EXPECT_EQ(2, state->dataMixedAir->OAController(1).OANode);
    EXPECT_TRUE(OutAirNodeManager::CheckOutAirNodeNumber(*state, state->dataMixedAir->OAController(1).OANode));

    EXPECT_EQ(6, state->dataMixedAir->OAController(2).OANode);
    EXPECT_FALSE(OutAirNodeManager::CheckOutAirNodeNumber(*state, state->dataMixedAir->OAController(2).OANode));

    int OAControllerNum;
    int AirLoopNum;

    state->dataHVACGlobal->NumPrimaryAirSys = 5;              // will be reset in HVAC::clear_state(); in EnergyPlusFixture
    state->dataAirLoop->AirLoopControlInfo.allocate(5);       // will be deallocated by MixedAir::clear_state(); in EnergyPlusFixture
    state->dataAirLoop->AirLoopFlow.allocate(5);              // will be deallocated by MixedAir::clear_state(); in EnergyPlusFixture
    state->dataAirSystemsData->PrimaryAirSystems.allocate(5); // will be deallocated by DataAirSystems::clear_state(); in EnergyPlusFixture
    state->dataLoopNodes->Node.allocate(21);                  // will be deallocated by DataLoopNode::clear_state(); in EnergyPlusFixture

    state->dataEnvrn->StdBaroPress = StdPressureSeaLevel;
    state->dataEnvrn->StdRhoAir = Psychrometrics::PsyRhoAirFnPbTdbW(*state, state->dataEnvrn->StdBaroPress, 20.0, 0.0);

    // Initialize common AirLoop data
    for (AirLoopNum = 1; AirLoopNum <= 5; ++AirLoopNum) {
        state->dataAirLoop->AirLoopControlInfo(AirLoopNum).OASysNum = AirLoopNum;
        state->dataAirLoop->AirLoopControlInfo(AirLoopNum).EconoLockout = false;
        state->dataAirLoop->AirLoopControlInfo(AirLoopNum).NightVent = false;
        state->dataAirLoop->AirLoopControlInfo(AirLoopNum).fanOp = HVAC::FanOp::Continuous;
        state->dataAirLoop->AirLoopControlInfo(AirLoopNum).LoopFlowRateSet = false;
        state->dataAirLoop->AirLoopControlInfo(AirLoopNum).CheckHeatRecoveryBypassStatus = true;
        state->dataAirLoop->AirLoopControlInfo(AirLoopNum).OASysComponentsSimulated = true;
        state->dataAirLoop->AirLoopControlInfo(AirLoopNum).EconomizerFlowLocked = false;
        state->dataAirLoop->AirLoopControlInfo(AirLoopNum).HeatRecoveryBypass = false;
        state->dataAirLoop->AirLoopControlInfo(AirLoopNum).HeatRecoveryResimFlag =
            false; // Need this to avoid resetting hxbypass, saying this has already been simulated
        state->dataAirLoop->AirLoopFlow(AirLoopNum).DesSupply = 1.0 * state->dataEnvrn->StdRhoAir;
        state->dataAirSystemsData->PrimaryAirSystems(AirLoopNum).NumBranches = 1;
        state->dataAirSystemsData->PrimaryAirSystems(AirLoopNum).Branch.allocate(1);
        state->dataAirSystemsData->PrimaryAirSystems(AirLoopNum).Branch(1).TotalComponents = 1;
        state->dataAirSystemsData->PrimaryAirSystems(AirLoopNum).Branch(1).Comp.allocate(1);
    }
    state->dataAirSystemsData->PrimaryAirSystems(1).Branch(1).Comp(1).Name = "OA Sys 1";
    state->dataAirSystemsData->PrimaryAirSystems(1).Branch(1).Comp(1).TypeOf = "AirLoopHVAC:OutdoorAirSystem";
    state->dataAirSystemsData->PrimaryAirSystems(2).Branch(1).Comp(1).Name = "OA Sys 2";
    state->dataAirSystemsData->PrimaryAirSystems(2).Branch(1).Comp(1).TypeOf = "AirLoopHVAC:OutdoorAirSystem";
    state->dataAirSystemsData->PrimaryAirSystems(3).Branch(1).Comp(1).Name = "OA Sys 3";
    state->dataAirSystemsData->PrimaryAirSystems(3).Branch(1).Comp(1).TypeOf = "AirLoopHVAC:OutdoorAirSystem";
    state->dataAirSystemsData->PrimaryAirSystems(4).Branch(1).Comp(1).Name = "OA Sys 4";
    state->dataAirSystemsData->PrimaryAirSystems(4).Branch(1).Comp(1).TypeOf = "AirLoopHVAC:OutdoorAirSystem";

    // Initialize common OA controller and node data
    for (OAControllerNum = 1; OAControllerNum <= 5; ++OAControllerNum) {
        state->dataMixedAir->OAController(OAControllerNum).MinOAMassFlowRate =
            state->dataMixedAir->OAController(OAControllerNum).MinOA * state->dataEnvrn->StdRhoAir;
        state->dataMixedAir->OAController(OAControllerNum).MaxOAMassFlowRate =
            state->dataMixedAir->OAController(OAControllerNum).MaxOA * state->dataEnvrn->StdRhoAir;
        if (OAControllerNum == 5) {
            state->dataMixedAir->OAController(OAControllerNum).InletNode = 18;
        } else {
            state->dataMixedAir->OAController(OAControllerNum).InletNode = state->dataMixedAir->OAController(OAControllerNum).OANode;
        }
        state->dataMixedAir->OAController(OAControllerNum).RetTemp = 24.0;
        state->dataMixedAir->OAController(OAControllerNum).InletTemp = 20.0; // This is the same as the outdoor air dry bulb for these tests
        state->dataMixedAir->OAController(OAControllerNum).OATemp = 20.0;
        state->dataMixedAir->OAController(OAControllerNum).MixSetTemp = 22.0;
        state->dataMixedAir->OAController(OAControllerNum).ExhMassFlow = 0.0;
        // OAController( OAControllerNum ).InletEnth = needs to be initialized if an enthalpy economizer is tested
        // OAController( OAControllerNum ).RetEnth = needs to be initialized if an enthalpy economizer is tested
        state->dataMixedAir->OAController(OAControllerNum).MixMassFlow = 0.5; // Note this is 50% of design flow set above
        state->dataLoopNodes->Node(OAControllerNum * 4).MassFlowRate =
            state->dataMixedAir->OAController(OAControllerNum).MixMassFlow; // Return air nodes
        state->dataLoopNodes->Node(OAControllerNum + ((OAControllerNum - 1) * 3)).MassFlowRateMaxAvail =
            state->dataMixedAir->OAController(OAControllerNum).MixMassFlow;                                                // Mixed air nodes
        state->dataLoopNodes->Node(OAControllerNum * 4).Temp = state->dataMixedAir->OAController(OAControllerNum).RetTemp; // Return air nodes
        state->dataLoopNodes->Node(OAControllerNum * 4).Enthalpy =
            Psychrometrics::PsyHFnTdbW(state->dataMixedAir->OAController(OAControllerNum).RetTemp, 0.0); // Return air nodes, dry air
        state->dataLoopNodes->Node(OAControllerNum * 4 - 3).TempSetPoint =
            state->dataMixedAir->OAController(OAControllerNum).MixSetTemp; // Mixed air nodes
        if (OAControllerNum == 5)
            state->dataLoopNodes->Node(18).TempSetPoint = state->dataMixedAir->OAController(OAControllerNum).MixSetTemp + 1.0; // Mixed air nodes
        state->dataLoopNodes->Node(OAControllerNum * 4 - 2).Temp =
            state->dataMixedAir->OAController(OAControllerNum).OATemp; // OA inlet (actuated) air nodes, dry air
        state->dataLoopNodes->Node(OAControllerNum * 4 - 2).Enthalpy =
            Psychrometrics::PsyHFnTdbW(state->dataMixedAir->OAController(OAControllerNum).InletTemp, 0.0);
        ; // OA inlet (actuated) air nodes, dry air
    }

    Real64 expectedOAflow(0.0);
    Real64 expectedMinOAflow(0.0);

    // Case 1 - economizer active, NoLockout, BypassWhenWithinEconomizerLimits
    // economizer should open to meet the mixed air setpoint assuming dry air to make it simple, HXbypass true
    //   OAFlow = MixFlow*(MixTemp - RetTemp)/(InletTemp - RetTemp)
    AirLoopNum = 1;
    OAControllerNum = 1;
    state->dataAirLoop->AirLoopControlInfo(AirLoopNum).HeatingActiveFlag = true;
    // setup OA system and initialize nodes
    //		ManageOutsideAirSystem( "OA Sys 1", true, AirLoopNum, OAControllerNum );
    state->dataMixedAir->OAController(OAControllerNum).CalcOAController(*state, AirLoopNum, true);

    expectedMinOAflow = 0.2 * state->dataEnvrn->StdRhoAir * state->dataMixedAir->OAController(OAControllerNum).MixMassFlow /
                        state->dataAirLoop->AirLoopFlow(AirLoopNum).DesSupply; // For Proportional minimum input
    expectedOAflow = state->dataMixedAir->OAController(OAControllerNum).MixMassFlow *
                     (state->dataMixedAir->OAController(OAControllerNum).MixSetTemp - state->dataMixedAir->OAController(OAControllerNum).RetTemp) /
                     (state->dataMixedAir->OAController(OAControllerNum).InletTemp - state->dataMixedAir->OAController(OAControllerNum).RetTemp);
    EXPECT_NEAR(expectedOAflow, state->dataMixedAir->OAController(OAControllerNum).OAMassFlow, 0.00001);
    EXPECT_NEAR(state->dataMixedAir->OAController(OAControllerNum).OAMassFlow / state->dataMixedAir->OAController(OAControllerNum).MixMassFlow,
                state->dataAirLoop->AirLoopFlow(AirLoopNum).OAFrac,
                0.00001);
    EXPECT_EQ(expectedMinOAflow, state->dataAirLoop->AirLoopFlow(AirLoopNum).MinOutAir);
    EXPECT_EQ(expectedMinOAflow / state->dataMixedAir->OAController(OAControllerNum).MixMassFlow,
              state->dataAirLoop->AirLoopFlow(AirLoopNum).OAMinFrac);
    EXPECT_TRUE(state->dataAirLoop->AirLoopControlInfo(AirLoopNum).HeatRecoveryBypass);
    EXPECT_EQ(1, state->dataMixedAir->OAController(OAControllerNum).HeatRecoveryBypassStatus);

    // Case 2 - economizer active, LockoutWithHeating, BypassWhenWithinEconomizerLimits
    // economizer should not be locked out, OA flow at minimum, HXbypass true
    AirLoopNum = 2;
    OAControllerNum = 2;
    state->dataAirLoop->AirLoopControlInfo(AirLoopNum).HeatingActiveFlag = true;
    state->dataMixedAir->OAController(OAControllerNum).InletTemp = 0.0; // This is the same as the outdoor air dry bulb for these tests
    state->dataMixedAir->OAController(OAControllerNum).OATemp = 0.0;
    state->dataLoopNodes->Node(OAControllerNum * 4 - 2).Temp =
        state->dataMixedAir->OAController(OAControllerNum).OATemp; // OA inlet (actuated) air nodes, dry air

    state->dataMixedAir->OAController(OAControllerNum).CalcOAController(*state, AirLoopNum, true);

    expectedMinOAflow = 0.2 * state->dataEnvrn->StdRhoAir * state->dataMixedAir->OAController(OAControllerNum).MixMassFlow /
                        state->dataAirLoop->AirLoopFlow(AirLoopNum).DesSupply; // For Proportional minimum input
    expectedOAflow = expectedMinOAflow;
    EXPECT_NEAR(expectedOAflow, state->dataMixedAir->OAController(OAControllerNum).OAMassFlow, 0.00001);
    EXPECT_NEAR(state->dataMixedAir->OAController(OAControllerNum).OAMassFlow / state->dataMixedAir->OAController(OAControllerNum).MixMassFlow,
                state->dataAirLoop->AirLoopFlow(AirLoopNum).OAFrac,
                0.00001);
    EXPECT_EQ(expectedMinOAflow, state->dataAirLoop->AirLoopFlow(AirLoopNum).MinOutAir);
    EXPECT_EQ(expectedMinOAflow / state->dataMixedAir->OAController(OAControllerNum).MixMassFlow,
              state->dataAirLoop->AirLoopFlow(AirLoopNum).OAMinFrac);
    EXPECT_FALSE(state->dataAirLoop->AirLoopControlInfo(AirLoopNum).HeatRecoveryBypass);
    EXPECT_EQ(0, state->dataMixedAir->OAController(OAControllerNum).HeatRecoveryBypassStatus);

    // Case 3 - economizer active, NoLockout, BypassWhenOAFlowGreaterThanMinimum (should be same result as Case 1)
    // economizer should open to meet the mixed air setpoint assuming dry air to make it simple, HXbypass true
    //   OAFlow = MixFlow*(MixTemp - RetTemp)/(InletTemp - RetTemp)
    AirLoopNum = 3;
    OAControllerNum = 3;
    state->dataAirLoop->AirLoopControlInfo(AirLoopNum).HeatingActiveFlag = true;
    state->dataMixedAir->OAController(OAControllerNum).InletTemp = 20.0; // This is the same as the outdoor air dry bulb for these tests
    state->dataMixedAir->OAController(OAControllerNum).OATemp = 20.0;
    state->dataLoopNodes->Node(OAControllerNum * 4 - 2).Temp =
        state->dataMixedAir->OAController(OAControllerNum).OATemp; // OA inlet (actuated) air nodes, dry air
    state->dataMixedAir->OAController(OAControllerNum).CalcOAController(*state, AirLoopNum, true);

    expectedMinOAflow = 0.2 * state->dataEnvrn->StdRhoAir * state->dataMixedAir->OAController(OAControllerNum).MixMassFlow /
                        state->dataAirLoop->AirLoopFlow(AirLoopNum).DesSupply; // For Proportional minimum input
    expectedOAflow = state->dataMixedAir->OAController(OAControllerNum).MixMassFlow *
                     (state->dataMixedAir->OAController(OAControllerNum).MixSetTemp - state->dataMixedAir->OAController(OAControllerNum).RetTemp) /
                     (state->dataMixedAir->OAController(OAControllerNum).InletTemp - state->dataMixedAir->OAController(OAControllerNum).RetTemp);
    EXPECT_NEAR(expectedOAflow, state->dataMixedAir->OAController(OAControllerNum).OAMassFlow, 0.00001);
    EXPECT_NEAR(state->dataMixedAir->OAController(OAControllerNum).OAMassFlow / state->dataMixedAir->OAController(OAControllerNum).MixMassFlow,
                state->dataAirLoop->AirLoopFlow(AirLoopNum).OAFrac,
                0.00001);
    EXPECT_EQ(expectedMinOAflow, state->dataAirLoop->AirLoopFlow(AirLoopNum).MinOutAir);
    EXPECT_EQ(expectedMinOAflow / state->dataMixedAir->OAController(OAControllerNum).MixMassFlow,
              state->dataAirLoop->AirLoopFlow(AirLoopNum).OAMinFrac);
    EXPECT_TRUE(state->dataAirLoop->AirLoopControlInfo(AirLoopNum).HeatRecoveryBypass);
    EXPECT_EQ(1, state->dataMixedAir->OAController(OAControllerNum).HeatRecoveryBypassStatus);

    // Case 4 - economizer active, NoLockout, BypassWhenOAFlowGreaterThanMinimum
    // economizer should be at minimum due to cold outdoor temp, OA flow at minimum, HXbypass false
    AirLoopNum = 4;
    OAControllerNum = 4;
    state->dataAirLoop->AirLoopControlInfo(AirLoopNum).HeatingActiveFlag = true;
    state->dataMixedAir->OAController(OAControllerNum).InletTemp = 0.0; // This is the same as the outdoor air dry bulb for these tests
    state->dataMixedAir->OAController(OAControllerNum).OATemp = 0.0;
    state->dataLoopNodes->Node(OAControllerNum * 4 - 2).Temp =
        state->dataMixedAir->OAController(OAControllerNum).OATemp; // OA inlet (actuated) air nodes, dry air

    state->dataMixedAir->OAController(OAControllerNum).CalcOAController(*state, AirLoopNum, true);

    expectedMinOAflow = 0.2 * state->dataEnvrn->StdRhoAir * state->dataMixedAir->OAController(OAControllerNum).MixMassFlow /
                        state->dataAirLoop->AirLoopFlow(AirLoopNum).DesSupply; // For Proportional minimum input
    expectedOAflow = expectedMinOAflow;
    EXPECT_NEAR(expectedOAflow, state->dataMixedAir->OAController(OAControllerNum).OAMassFlow, 0.00001);
    EXPECT_NEAR(state->dataMixedAir->OAController(OAControllerNum).OAMassFlow / state->dataMixedAir->OAController(OAControllerNum).MixMassFlow,
                state->dataAirLoop->AirLoopFlow(AirLoopNum).OAFrac,
                0.00001);
    EXPECT_EQ(expectedMinOAflow, state->dataAirLoop->AirLoopFlow(AirLoopNum).MinOutAir);
    EXPECT_EQ(expectedMinOAflow / state->dataMixedAir->OAController(OAControllerNum).MixMassFlow,
              state->dataAirLoop->AirLoopFlow(AirLoopNum).OAMinFrac);
    EXPECT_FALSE(state->dataAirLoop->AirLoopControlInfo(AirLoopNum).HeatRecoveryBypass);
    EXPECT_EQ(0, state->dataMixedAir->OAController(OAControllerNum).HeatRecoveryBypassStatus);

    // Case 5 - heating coil in outside air stream upstream of mixer #5697
    // economizer active, NoLockout, BypassWhenOAFlowGreaterThanMinimum
    // economizer should open to meet mixed air set point temperature, HXbypass true
    AirLoopNum = 5;
    OAControllerNum = 5;
    state->dataAirLoop->AirLoopControlInfo(AirLoopNum).HeatingActiveFlag = false;
    state->dataMixedAir->OAController(OAControllerNum).InletTemp = 20.0; // This is the same as the outdoor air dry bulb for these tests
    state->dataMixedAir->OAController(OAControllerNum).OATemp = 20.0;
    state->dataLoopNodes->Node(OAControllerNum * 4 - 3).MassFlowRate =
        state->dataMixedAir->OAController(OAControllerNum).MixMassFlow; // set the mixed air node mass flow rate
    state->dataLoopNodes->Node(OAControllerNum * 4 - 2).Temp =
        state->dataMixedAir->OAController(OAControllerNum).OATemp; // OA inlet (actuated) air nodes, dry air

    state->dataMixedAir->OAController(OAControllerNum).CalcOAController(*state, AirLoopNum, true);

    expectedMinOAflow = 0.2 * state->dataEnvrn->StdRhoAir * state->dataMixedAir->OAController(OAControllerNum).MixMassFlow /
                        state->dataAirLoop->AirLoopFlow(AirLoopNum).DesSupply; // For Proportional minimum input
    expectedOAflow = expectedMinOAflow;
    EXPECT_GT(state->dataMixedAir->OAController(OAControllerNum).OAMassFlow, expectedOAflow);
    EXPECT_NEAR(state->dataMixedAir->OAController(OAControllerNum).OAMassFlow / state->dataMixedAir->OAController(OAControllerNum).MixMassFlow,
                state->dataAirLoop->AirLoopFlow(AirLoopNum).OAFrac,
                0.00001);
    EXPECT_NEAR(state->dataMixedAir->OAController(OAControllerNum).OAMassFlow, 0.145329, 0.000001);
    EXPECT_EQ(expectedMinOAflow, state->dataAirLoop->AirLoopFlow(AirLoopNum).MinOutAir);
    EXPECT_EQ(expectedMinOAflow / state->dataMixedAir->OAController(OAControllerNum).MixMassFlow,
              state->dataAirLoop->AirLoopFlow(AirLoopNum).OAMinFrac);
    EXPECT_FALSE(state->dataAirLoop->AirLoopControlInfo(AirLoopNum).HeatRecoveryBypass);
    EXPECT_EQ(0, state->dataMixedAir->OAController(OAControllerNum).HeatRecoveryBypassStatus);
}

TEST_F(EnergyPlusFixture, CO2ControlDesignOccupancyTest)
{
    state->dataContaminantBalance->Contaminant.CO2Simulation = true;
    state->dataContaminantBalance->Contaminant.CO2OutdoorSchedPtr = 1;

    std::string const idf_objects = delimited_string({
        "  OutdoorAir:Node,",
        "    Outside Air Inlet Node; !- Name",
        "  Schedule:Constant,",
        "    VentSchedule, !- Name",
        "     , !- Schedule Type Limits Name",
        "     1; !- Hourly value",
        "  Schedule:Constant,",
        "    ZoneADEffSch, !- Name",
        "     , !- Schedule Type Limits Name",
        "     1; !- Hourly value",
        "  Schedule:Constant,",
        "    OAFractionSched, !- Name",
        "     , !- Schedule Type Limits Name",
        "     1; !- Hourly value",
        "  Schedule:Constant,",
        "    CO2AvailSchedule, !- Name",
        "     , !- Schedule Type Limits Name",
        "     1.0; !- Hourly value",
        "People,",
        "    West Zone People,           !- Name",
        "    West Zone,                  !- Zone or ZoneList Name",
        "    OCCUPY-1,                !- Number of People Schedule Name",
        "    people,                  !- Number of People Calculation Method",
        "    11,                      !- Number of People",
        "    ,                        !- People per Zone Floor Area {person/m2}",
        "    ,                        !- Zone Floor Area per Person {m2/person}",
        "    0.3,                     !- Fraction Radiant",
        "    ,                        !- Sensible Heat Fraction",
        "    ActSchd;                 !- Activity Level Schedule Name",
        "Schedule:Compact,",
        "    OCCUPY-1,                !- Name",
        "    Fraction,                !- Schedule Type Limits Name",
        "    Through: 12/31,          !- Field 1",
        "    For: WeekDays SummerDesignDay CustomDay1 CustomDay2,  !- Field 2",
        "    Until: 8:00, 0.0,        !- Field 4",
        "    Until: 11:00, 1.00,      !- Field 6",
        "    Until: 12:00, 0.80,      !- Field 8",
        "    Until: 13:00, 0.40,      !- Field 10",
        "    Until: 14:00, 0.80,      !- Field 12",
        "    Until: 18:00, 1.00,      !- Field 14",
        "    Until: 19:00, 0.50,      !- Field 16",
        "    Until: 21:00, 0.10,      !- Field 18",
        "    Until: 24:00, 0.0,       !- Field 20",
        "    For: Weekends WinterDesignDay Holiday,  !- Field 21",
        "    Until: 24:00, 0.0;       !- Field 23",
        "Schedule:Compact,",
        "    ActSchd,                 !- Name",
        "    Any Number,              !- Schedule Type Limits Name",
        "    Through: 12/31,          !- Field 1",
        "    For: AllDays,            !- Field 2",
        "    Until: 24:00, 117.239997864;",
        "                             !- Field 4",
        "  Controller:OutdoorAir,",
        "    OA Controller 1, !- Name",
        "    Relief Air Outlet Node, !- Relief Air Outlet Node Name",
        "    Outdoor Air Mixer Inlet Node, !- Return Air Node Name",
        "    Mixed Air Node, !- Mixed Air Node Name",
        "    Outside Air Inlet Node, !- Actuator Node Name",
        "    0.0, !- Minimum Outdoor Air Flow Rate{ m3 / s }",
        "    1.7, !- Maximum Outdoor Air Flow Rate{ m3 / s }",
        "    NoEconomizer, !- Economizer Control Type",
        "    ModulateFlow, !- Economizer Control Action Type",
        "    , !- Economizer Maximum Limit Dry - Bulb Temperature{ C }",
        "    , !- Economizer Maximum Limit Enthalpy{ J / kg }",
        "    , !- Economizer Maximum Limit Dewpoint Temperature{ C }",
        "    , !- Electronic Enthalpy Limit Curve Name",
        "    , !- Economizer Minimum Limit Dry - Bulb Temperature{ C }",
        "    NoLockout, !- Lockout Type",
        "    FixedMinimum, !- Minimum Limit Type",
        "    OAFractionSched, !- Minimum Outdoor Air Schedule Name",
        "    , !- Minimum Fraction of Outdoor Air Schedule Name",
        "    , !- Maximum Fraction of Outdoor Air Schedule Name",
        "    DCVObject;               !- Mechanical Ventilation Controller Name",
        "  Controller:MechanicalVentilation,",
        "    DCVObject, !- Name",
        "    VentSchedule, !- Availability Schedule Name",
        "    Yes, !- Demand Controlled Ventilation",
        "    ProportionalControlBasedonDesignOccupancy, !- System Outdoor Air Method",
        "     , !- Zone Maximum Outdoor Air Fraction{ dimensionless }",
        "    West Zone, !- Zone 1 Name",
        "    CM DSOA West Zone, !- Design Specification Outdoor Air Object Name 1",
        "    CM DSZAD West Zone; !- Design Specification Zone Air Distribution Object Name 1",
    });

    ASSERT_TRUE(process_idf(idf_objects));

    state->dataAirLoop->AirLoopControlInfo.allocate(1);
    state->dataAirLoop->AirLoopControlInfo(1).LoopFlowRateSet = true;
    state->dataSize->OARequirements.allocate(1);
    auto &oaRequirements = state->dataSize->OARequirements(1);
    oaRequirements.Name = "CM DSOA WEST ZONE";
    oaRequirements.OAFlowMethod = OAFlowCalcMethod::Sum;
    oaRequirements.OAFlowPerPerson = 0.003149;
    oaRequirements.OAFlowPerArea = 0.000407;

    state->dataSize->ZoneAirDistribution.allocate(1);
    state->dataSize->ZoneAirDistribution(1).Name = "CM DSZAD WEST ZONE";
    state->dataSize->ZoneAirDistribution(1).ZoneADEffSchPtr = 4;

    state->dataHeatBal->Zone.allocate(1);
    state->dataHeatBal->Zone(1).Name = "WEST ZONE";
    state->dataHeatBal->Zone(1).FloorArea = 10.0;
    state->dataHeatBal->Zone(1).ZoneContamControllerSchedIndex = 4;
    state->dataHeatBal->Zone(1).numSpaces = 1;
    state->dataHeatBal->Zone(1).spaceIndexes.emplace_back(1);
    state->dataGlobal->NumOfZones = 1;
    state->dataHeatBal->space.allocate(1);
    state->dataHeatBal->space(1).Name = "WEST ZONE";
    state->dataHeatBal->space(1).FloorArea = 10.0;
    state->dataHeatBal->space(1).zoneNum = 1;
    state->dataGlobal->numSpaces = 1;
    DataHeatBalance::AllocateIntGains(*state);
    state->dataAirLoop->AirLoopFlow.allocate(1);
    state->dataAirLoop->AirLoopFlow(1).OAFrac = 0.01;    // DataAirLoop variable (AirloopHVAC)
    state->dataAirLoop->AirLoopFlow(1).OAMinFrac = 0.01; // DataAirLoop variable (AirloopHVAC)

    state->dataGlobal->NumOfTimeStepInHour = 4; // must initialize this to get schedules initialized
    state->dataGlobal->MinutesPerTimeStep = 15; // must initialize this to get schedules initialized
    ScheduleManager::ProcessScheduleInput(*state);
    InternalHeatGains::GetInternalHeatGainsInput(*state);
    GetOAControllerInputs(*state);

    auto &oaController = state->dataMixedAir->OAController(1);
    auto &ventMechanical = state->dataMixedAir->VentilationMechanical(1);
    EXPECT_EQ(SysOAMethod::ProportionalControlDesOcc, ventMechanical.SystemOAMethod);
    EXPECT_TRUE(OutAirNodeManager::CheckOutAirNodeNumber(*state, oaController.OANode));
    EXPECT_NEAR(0.00314899, ventMechanical.VentMechZone(1).ZoneOAPeopleRate, 0.00001);
    EXPECT_NEAR(0.000407, ventMechanical.VentMechZone(1).ZoneOAAreaRate, 0.00001);

    ventMechanical.SchPtr = 1;
    state->dataScheduleMgr->Schedule(1).CurrentValue = 1.0;

    ventMechanical.VentMechZone(1).ZoneADEffSchPtr = 2;
    state->dataScheduleMgr->Schedule(2).CurrentValue = 1.0;
    state->dataHeatBal->Zone(1).TotOccupants = 3;
    state->dataScheduleMgr->Schedule(4).CurrentValue = 1.0;
    state->dataContaminantBalance->ZoneCO2GainFromPeople.allocate(1);
    state->dataContaminantBalance->ZoneCO2GainFromPeople(1) = 3.82E-8;
    state->dataContaminantBalance->OutdoorCO2 = 400;
    state->dataContaminantBalance->ZoneAirCO2.allocate(1);
    state->dataContaminantBalance->ZoneAirCO2(1) = 600.0;
    state->dataZoneEquip->ZoneEquipConfig.allocate(1);
    state->dataZoneEquip->ZoneEquipConfig(1).NumInletNodes = 1;
    state->dataZoneEquip->ZoneEquipConfig(1).AirDistUnitCool.allocate(1);
    state->dataZoneEquip->ZoneEquipConfig(1).AirDistUnitCool(1).InNode = 10;
    state->dataZoneEquip->ZoneEquipConfig(1).InletNode.allocate(1);
    state->dataZoneEquip->ZoneEquipConfig(1).InletNode(1) = 10;
    state->dataLoopNodes->Node.allocate(10);
    state->dataLoopNodes->Node(10).Temp = 13.00;
    state->dataLoopNodes->Node(10).HumRat = 0.008;
    state->dataLoopNodes->Node(10).MassFlowRate = 1.7 * state->dataEnvrn->StdRhoAir;
    state->dataEnvrn->OutBaroPress = 101325;
    state->dataZoneEnergyDemand->ZoneSysEnergyDemand.allocate(1);

    oaRequirements.OAFlowMethod = OAFlowCalcMethod::PCDesOcc;
    ventMechanical.VentMechZone(1).ZoneOAFlowMethod = oaRequirements.OAFlowMethod;
    state->dataAirLoop->NumOASystems = 1;

    state->dataAirLoop->OutsideAirSys.allocate(1);
    auto &OASys = state->dataAirLoop->OutsideAirSys(1);
    OASys.Name = "AIRLOOP OASYSTEM";
    OASys.NumControllers = 1;
    OASys.ControllerName.allocate(1);
    OASys.ControllerName(1) = "OA CONTROLLER 1";
    OASys.ComponentType.allocate(1);
    OASys.ComponentType(1) = "OutdoorAir:Mixer";
    OASys.ComponentName.allocate(1);
    OASys.ComponentName(1) = "OAMixer";
    state->dataMixedAir->OAMixer.allocate(1);
    state->dataMixedAir->OAMixer(1).Name = "OAMixer";
    state->dataMixedAir->OAMixer(1).InletNode = 2;

    state->dataHVACGlobal->NumPrimaryAirSys = 1;
    state->dataAirSystemsData->PrimaryAirSystems.allocate(1);
    auto &airSys = state->dataAirSystemsData->PrimaryAirSystems(1);
    airSys.Name = "PrimaryAirLoop";
    airSys.NumBranches = 1;
    airSys.Branch.allocate(1);
    airSys.Branch(1).TotalComponents = 1;
    airSys.Branch(1).Comp.allocate(1);
    airSys.Branch(1).Comp(1).Name = state->dataAirLoop->OutsideAirSys(1).Name;
    airSys.Branch(1).Comp(1).TypeOf = "AirLoopHVAC:OutdoorAirSystem";

    state->dataAirLoop->AirLoopZoneInfo.allocate(1);
    state->dataAirLoop->AirLoopZoneInfo(1).NumZones = 1;
    state->dataAirLoop->AirLoopZoneInfo(1).ActualZoneNumber.allocate(1);
    state->dataAirLoop->AirLoopZoneInfo(1).ActualZoneNumber(1) = 1;

    InitOAController(*state, 1, true, 1);
    EXPECT_EQ("ProportionalControlBasedOnDesignOccupancy",
              DataSizing::OAFlowCalcMethodNames[static_cast<int>(ventMechanical.VentMechZone(1).ZoneOAFlowMethod)]);

    state->dataEnvrn->StdRhoAir = 1.2;
    oaController.MixMassFlow = 1.7 * state->dataEnvrn->StdRhoAir;
    oaController.MaxOAMassFlowRate = 1.7 * state->dataEnvrn->StdRhoAir;
    state->dataAirLoop->AirLoopFlow(1).DesSupply = 1.7 * state->dataEnvrn->StdRhoAir;

    // From peeking inside the CO2 limit calcs
    Real64 zoneCO2Max = 431.08678;
    Real64 zoneCO2Min = 400.0;

    // Case 1 - Zone CO2 greater than CO2 Max, so OA flow is flow/area+flow/person
    state->dataContaminantBalance->ZoneAirCO2(1) = 600.0;
    Real64 expectedOAMassFlow = (oaRequirements.OAFlowPerArea * state->dataHeatBal->Zone(1).FloorArea +
                                 oaRequirements.OAFlowPerPerson * state->dataHeatBal->Zone(1).TotOccupants) *
                                state->dataEnvrn->StdRhoAir;
    oaController.CalcOAController(*state, 1, true);
    EXPECT_NEAR(expectedOAMassFlow, oaController.OAMassFlow, 0.00001);
    EXPECT_NEAR(expectedOAMassFlow / oaController.MixMassFlow, oaController.MinOAFracLimit, 0.00001);

    // Case 2 - Zone CO2 greater than CO2 Min, so OA flow is flow/area
    state->dataContaminantBalance->ZoneAirCO2(1) = 200.0;
    expectedOAMassFlow = oaRequirements.OAFlowPerArea * state->dataHeatBal->Zone(1).FloorArea * state->dataEnvrn->StdRhoAir;
    oaController.CalcOAController(*state, 1, true);
    EXPECT_NEAR(expectedOAMassFlow, oaController.OAMassFlow, 0.00001);
    EXPECT_NEAR(expectedOAMassFlow / oaController.MixMassFlow, oaController.MinOAFracLimit, 0.00001);

    // Case 3 - Zone CO2 in between CO2 Max and Min, so OA flow is flow/area + proportionate flow/person
    state->dataContaminantBalance->ZoneAirCO2(1) = zoneCO2Min + 0.3 * (zoneCO2Max - zoneCO2Min);
    expectedOAMassFlow = (oaRequirements.OAFlowPerArea * state->dataHeatBal->Zone(1).FloorArea +
                          0.3 * oaRequirements.OAFlowPerPerson * state->dataHeatBal->Zone(1).TotOccupants) *
                         state->dataEnvrn->StdRhoAir;
    oaController.CalcOAController(*state, 1, true);
    EXPECT_NEAR(expectedOAMassFlow, oaController.OAMassFlow, 0.00001);
    EXPECT_NEAR(expectedOAMassFlow / oaController.MixMassFlow, oaController.MinOAFracLimit, 0.00001);
}

TEST_F(EnergyPlusFixture, CO2ControlDesignOccupancyTest3Zone)
{
    state->dataContaminantBalance->Contaminant.CO2Simulation = true;
    state->dataContaminantBalance->Contaminant.CO2OutdoorSchedPtr = 1;

    std::string const idf_objects = delimited_string({
        "  OutdoorAir:Node,",
        "    Outside Air Inlet Node; !- Name",
        "  Schedule:Constant,",
        "    VentSchedule, !- Name",
        "     , !- Schedule Type Limits Name",
        "     1; !- Hourly value",
        "  Schedule:Constant,",
        "    ZoneADEffSch, !- Name",
        "     , !- Schedule Type Limits Name",
        "     1; !- Hourly value",
        "  Schedule:Constant,",
        "    OAFractionSched, !- Name",
        "     , !- Schedule Type Limits Name",
        "     1; !- Hourly value",
        "  Schedule:Constant,",
        "    CO2AvailSchedule, !- Name",
        "     , !- Schedule Type Limits Name",
        "     1.0; !- Hourly value",
        "People,",
        "    West Zone People,           !- Name",
        "    West Zone,                  !- Zone or ZoneList Name",
        "    OCCUPY-1,                !- Number of People Schedule Name",
        "    people,                  !- Number of People Calculation Method",
        "    11,                      !- Number of People",
        "    ,                        !- People per Zone Floor Area {person/m2}",
        "    ,                        !- Zone Floor Area per Person {m2/person}",
        "    0.3,                     !- Fraction Radiant",
        "    ,                        !- Sensible Heat Fraction",
        "    ActSchd;                 !- Activity Level Schedule Name",
        "People,",
        "    North Zone People,           !- Name",
        "    North Zone,                  !- Zone or ZoneList Name",
        "    OCCUPY-1,                !- Number of People Schedule Name",
        "    people,                  !- Number of People Calculation Method",
        "    11,                      !- Number of People",
        "    ,                        !- People per Zone Floor Area {person/m2}",
        "    ,                        !- Zone Floor Area per Person {m2/person}",
        "    0.3,                     !- Fraction Radiant",
        "    ,                        !- Sensible Heat Fraction",
        "    ActSchd;                 !- Activity Level Schedule Name",
        "People,",
        "    East Zone People,           !- Name",
        "    East Zone,                  !- Zone or ZoneList Name",
        "    OCCUPY-1,                !- Number of People Schedule Name",
        "    people,                  !- Number of People Calculation Method",
        "    11,                      !- Number of People",
        "    ,                        !- People per Zone Floor Area {person/m2}",
        "    ,                        !- Zone Floor Area per Person {m2/person}",
        "    0.3,                     !- Fraction Radiant",
        "    ,                        !- Sensible Heat Fraction",
        "    ActSchd;                 !- Activity Level Schedule Name",
        "Schedule:Compact,",
        "    OCCUPY-1,                !- Name",
        "    Fraction,                !- Schedule Type Limits Name",
        "    Through: 12/31,          !- Field 1",
        "    For: WeekDays SummerDesignDay CustomDay1 CustomDay2,  !- Field 2",
        "    Until: 8:00, 0.0,        !- Field 4",
        "    Until: 11:00, 1.00,      !- Field 6",
        "    Until: 12:00, 0.80,      !- Field 8",
        "    Until: 13:00, 0.40,      !- Field 10",
        "    Until: 14:00, 0.80,      !- Field 12",
        "    Until: 18:00, 1.00,      !- Field 14",
        "    Until: 19:00, 0.50,      !- Field 16",
        "    Until: 21:00, 0.10,      !- Field 18",
        "    Until: 24:00, 0.0,       !- Field 20",
        "    For: Weekends WinterDesignDay Holiday,  !- Field 21",
        "    Until: 24:00, 0.0;       !- Field 23",
        "Schedule:Compact,",
        "    ActSchd,                 !- Name",
        "    Any Number,              !- Schedule Type Limits Name",
        "    Through: 12/31,          !- Field 1",
        "    For: AllDays,            !- Field 2",
        "    Until: 24:00, 117.239997864;",
        "                             !- Field 4",
        "  Controller:OutdoorAir,",
        "    OA Controller 1, !- Name",
        "    Relief Air Outlet Node, !- Relief Air Outlet Node Name",
        "    Outdoor Air Mixer Inlet Node, !- Return Air Node Name",
        "    Mixed Air Node, !- Mixed Air Node Name",
        "    Outside Air Inlet Node, !- Actuator Node Name",
        "    0.0, !- Minimum Outdoor Air Flow Rate{ m3 / s }",
        "    1.7, !- Maximum Outdoor Air Flow Rate{ m3 / s }",
        "    NoEconomizer, !- Economizer Control Type",
        "    ModulateFlow, !- Economizer Control Action Type",
        "    , !- Economizer Maximum Limit Dry - Bulb Temperature{ C }",
        "    , !- Economizer Maximum Limit Enthalpy{ J / kg }",
        "    , !- Economizer Maximum Limit Dewpoint Temperature{ C }",
        "    , !- Electronic Enthalpy Limit Curve Name",
        "    , !- Economizer Minimum Limit Dry - Bulb Temperature{ C }",
        "    NoLockout, !- Lockout Type",
        "    FixedMinimum, !- Minimum Limit Type",
        "    OAFractionSched, !- Minimum Outdoor Air Schedule Name",
        "    , !- Minimum Fraction of Outdoor Air Schedule Name",
        "    , !- Maximum Fraction of Outdoor Air Schedule Name",
        "    DCVObject;               !- Mechanical Ventilation Controller Name",
        "  Controller:MechanicalVentilation,",
        "    DCVObject, !- Name",
        "    VentSchedule, !- Availability Schedule Name",
        "    Yes, !- Demand Controlled Ventilation",
        "    ProportionalControlBasedonDesignOccupancy, !- System Outdoor Air Method",
        "     , !- Zone Maximum Outdoor Air Fraction{ dimensionless }",
        "    West Zone, !- Zone 1 Name",
        "    CM DSOA West Zone, !- Design Specification Outdoor Air Object Name 1",
        "    CM DSZAD West Zone, !- Design Specification Zone Air Distribution Object Name 1",
        "    North Zone, !- Zone 2 Name",
        "    CM DSOA West Zone, !- Design Specification Outdoor Air Object Name 1",
        "    CM DSZAD West Zone, !- Design Specification Zone Air Distribution Object Name 1",
        "    East Zone, !- Zone 3 Name",
        "    CM DSOA West Zone, !- Design Specification Outdoor Air Object Name 1",
        "    CM DSZAD West Zone; !- Design Specification Zone Air Distribution Object Name 1",
    });

    ASSERT_TRUE(process_idf(idf_objects));

    state->dataAirLoop->AirLoopControlInfo.allocate(1);
    state->dataAirLoop->AirLoopControlInfo(1).LoopFlowRateSet = true;
    state->dataSize->OARequirements.allocate(1);
    auto &oaRequirements = state->dataSize->OARequirements(1);
    oaRequirements.Name = "CM DSOA WEST ZONE";
    oaRequirements.OAFlowMethod = OAFlowCalcMethod::Sum;
    oaRequirements.OAFlowPerPerson = 0.003149;
    oaRequirements.OAFlowPerArea = 0.000407;

    state->dataSize->ZoneAirDistribution.allocate(1);
    state->dataSize->ZoneAirDistribution(1).Name = "CM DSZAD WEST ZONE";
    state->dataSize->ZoneAirDistribution(1).ZoneADEffSchPtr = 4;

    state->dataHeatBal->Zone.allocate(3);
    state->dataHeatBal->Zone(1).Name = "WEST ZONE";
    state->dataHeatBal->Zone(1).FloorArea = 10.0;
    state->dataHeatBal->Zone(1).ZoneContamControllerSchedIndex = 4;
    state->dataHeatBal->Zone(1).numSpaces = 1;
    state->dataHeatBal->Zone(1).spaceIndexes.emplace_back(1);
    state->dataHeatBal->Zone(2).Name = "NORTH ZONE";
    state->dataHeatBal->Zone(2).FloorArea = 10.0;
    state->dataHeatBal->Zone(2).ZoneContamControllerSchedIndex = 4;
    state->dataHeatBal->Zone(2).numSpaces = 1;
    state->dataHeatBal->Zone(2).spaceIndexes.emplace_back(2);
    state->dataHeatBal->Zone(3).Name = "EAST ZONE";
    state->dataHeatBal->Zone(3).FloorArea = 10.0;
    state->dataHeatBal->Zone(3).ZoneContamControllerSchedIndex = 4;
    state->dataHeatBal->Zone(3).numSpaces = 1;
    state->dataHeatBal->Zone(3).spaceIndexes.emplace_back(3);
    state->dataGlobal->NumOfZones = 3;
    state->dataHeatBal->space.allocate(3);
    state->dataHeatBal->space(1).Name = "WEST ZONE";
    state->dataHeatBal->space(1).FloorArea = 10.0;
    state->dataHeatBal->space(1).zoneNum = 1;
    state->dataHeatBal->space(2).Name = "NORTH ZONE";
    state->dataHeatBal->space(2).FloorArea = 10.0;
    state->dataHeatBal->space(2).zoneNum = 2;
    state->dataHeatBal->space(3).Name = "EAST ZONE";
    state->dataHeatBal->space(3).FloorArea = 10.0;
    state->dataHeatBal->space(3).zoneNum = 3;
    state->dataGlobal->numSpaces = 3;
    DataHeatBalance::AllocateIntGains(*state);
    state->dataAirLoop->AirLoopFlow.allocate(1);
    state->dataAirLoop->AirLoopFlow(1).OAFrac = 0.01;    // DataAirLoop variable (AirloopHVAC)
    state->dataAirLoop->AirLoopFlow(1).OAMinFrac = 0.01; // DataAirLoop variable (AirloopHVAC)

    state->dataGlobal->NumOfTimeStepInHour = 4; // must initialize this to get schedules initialized
    state->dataGlobal->MinutesPerTimeStep = 15; // must initialize this to get schedules initialized
    ScheduleManager::ProcessScheduleInput(*state);
    InternalHeatGains::GetInternalHeatGainsInput(*state);
    GetOAControllerInputs(*state);

    auto &oaController = state->dataMixedAir->OAController(1);
    auto &ventMechanical = state->dataMixedAir->VentilationMechanical(1);
    EXPECT_EQ(SysOAMethod::ProportionalControlDesOcc, ventMechanical.SystemOAMethod);
    EXPECT_TRUE(OutAirNodeManager::CheckOutAirNodeNumber(*state, oaController.OANode));
    EXPECT_NEAR(0.00314899, ventMechanical.VentMechZone(1).ZoneOAPeopleRate, 0.00001);
    EXPECT_NEAR(0.000407, ventMechanical.VentMechZone(1).ZoneOAAreaRate, 0.00001);
    EXPECT_NEAR(0.00314899, ventMechanical.VentMechZone(2).ZoneOAPeopleRate, 0.00001);
    EXPECT_NEAR(0.000407, ventMechanical.VentMechZone(2).ZoneOAAreaRate, 0.00001);
    EXPECT_NEAR(0.00314899, ventMechanical.VentMechZone(3).ZoneOAPeopleRate, 0.00001);
    EXPECT_NEAR(0.000407, ventMechanical.VentMechZone(3).ZoneOAAreaRate, 0.00001);

    ventMechanical.SchPtr = 1;
    state->dataScheduleMgr->Schedule(1).CurrentValue = 1.0;

    ventMechanical.VentMechZone(1).ZoneADEffSchPtr = 2;
    ventMechanical.VentMechZone(2).ZoneADEffSchPtr = 2;
    ventMechanical.VentMechZone(3).ZoneADEffSchPtr = 2;
    state->dataScheduleMgr->Schedule(2).CurrentValue = 1.0;
    state->dataHeatBal->Zone(1).TotOccupants = 3;
    state->dataHeatBal->Zone(2).TotOccupants = 3;
    state->dataHeatBal->Zone(3).TotOccupants = 3;
    state->dataScheduleMgr->Schedule(4).CurrentValue = 1.0;
    state->dataContaminantBalance->ZoneCO2GainFromPeople.allocate(3);
    state->dataContaminantBalance->ZoneCO2GainFromPeople(1) = 3.82E-8;
    state->dataContaminantBalance->ZoneCO2GainFromPeople(2) = 3.82E-8;
    state->dataContaminantBalance->ZoneCO2GainFromPeople(3) = 3.82E-8;
    state->dataContaminantBalance->OutdoorCO2 = 400;
    state->dataContaminantBalance->ZoneAirCO2.allocate(3);
    state->dataContaminantBalance->ZoneAirCO2(1) = 600.0;
    state->dataContaminantBalance->ZoneAirCO2(2) = 600.0;
    state->dataContaminantBalance->ZoneAirCO2(3) = 600.0;
    state->dataZoneEquip->ZoneEquipConfig.allocate(3);
    state->dataZoneEquip->ZoneEquipConfig(1).NumInletNodes = 1;
    state->dataZoneEquip->ZoneEquipConfig(1).AirDistUnitCool.allocate(1);
    state->dataZoneEquip->ZoneEquipConfig(1).AirDistUnitCool(1).InNode = 10;
    state->dataZoneEquip->ZoneEquipConfig(1).InletNode.allocate(1);
    state->dataZoneEquip->ZoneEquipConfig(1).InletNode(1) = 10;
    state->dataZoneEquip->ZoneEquipConfig(2).NumInletNodes = 1;
    state->dataZoneEquip->ZoneEquipConfig(2).AirDistUnitCool.allocate(1);
    state->dataZoneEquip->ZoneEquipConfig(2).AirDistUnitCool(1).InNode = 11;
    state->dataZoneEquip->ZoneEquipConfig(2).InletNode.allocate(1);
    state->dataZoneEquip->ZoneEquipConfig(2).InletNode(1) = 11;
    state->dataZoneEquip->ZoneEquipConfig(3).NumInletNodes = 1;
    state->dataZoneEquip->ZoneEquipConfig(3).AirDistUnitCool.allocate(1);
    state->dataZoneEquip->ZoneEquipConfig(3).AirDistUnitCool(1).InNode = 12;
    state->dataZoneEquip->ZoneEquipConfig(3).InletNode.allocate(1);
    state->dataZoneEquip->ZoneEquipConfig(3).InletNode(1) = 12;
    state->dataLoopNodes->Node.allocate(12);
    state->dataLoopNodes->Node(10).Temp = 13.00;
    state->dataLoopNodes->Node(10).HumRat = 0.008;
    state->dataLoopNodes->Node(10).MassFlowRate = 1.7 * state->dataEnvrn->StdRhoAir;
    state->dataLoopNodes->Node(11) = state->dataLoopNodes->Node(10);
    state->dataLoopNodes->Node(12) = state->dataLoopNodes->Node(10);
    state->dataEnvrn->OutBaroPress = 101325;
    state->dataZoneEnergyDemand->ZoneSysEnergyDemand.allocate(3);

    oaRequirements.OAFlowMethod = OAFlowCalcMethod::PCDesOcc;
    ventMechanical.VentMechZone(1).ZoneOAFlowMethod = oaRequirements.OAFlowMethod;
    ventMechanical.VentMechZone(2).ZoneOAFlowMethod = oaRequirements.OAFlowMethod;
    ventMechanical.VentMechZone(3).ZoneOAFlowMethod = oaRequirements.OAFlowMethod;
    state->dataAirLoop->NumOASystems = 1;

    state->dataAirLoop->OutsideAirSys.allocate(1);
    auto &OASys = state->dataAirLoop->OutsideAirSys(1);
    OASys.Name = "AIRLOOP OASYSTEM";
    OASys.NumControllers = 1;
    OASys.ControllerName.allocate(1);
    OASys.ControllerName(1) = "OA CONTROLLER 1";
    OASys.ComponentType.allocate(1);
    OASys.ComponentType(1) = "OutdoorAir:Mixer";
    OASys.ComponentName.allocate(1);
    OASys.ComponentName(1) = "OAMixer";
    state->dataMixedAir->OAMixer.allocate(1);
    state->dataMixedAir->OAMixer(1).Name = "OAMixer";
    state->dataMixedAir->OAMixer(1).InletNode = 2;

    state->dataHVACGlobal->NumPrimaryAirSys = 1;
    state->dataAirSystemsData->PrimaryAirSystems.allocate(1);
    auto &airSys = state->dataAirSystemsData->PrimaryAirSystems(1);
    airSys.Name = "PrimaryAirLoop";
    airSys.NumBranches = 1;
    airSys.Branch.allocate(1);
    airSys.Branch(1).TotalComponents = 1;
    airSys.Branch(1).Comp.allocate(1);
    airSys.Branch(1).Comp(1).Name = state->dataAirLoop->OutsideAirSys(1).Name;
    airSys.Branch(1).Comp(1).TypeOf = "AirLoopHVAC:OutdoorAirSystem";

    state->dataAirLoop->AirLoopZoneInfo.allocate(1);
    state->dataAirLoop->AirLoopZoneInfo(1).NumZones = 3;
    state->dataAirLoop->AirLoopZoneInfo(1).ActualZoneNumber.allocate(3);
    state->dataAirLoop->AirLoopZoneInfo(1).ActualZoneNumber(1) = 1;
    state->dataAirLoop->AirLoopZoneInfo(1).ActualZoneNumber(2) = 2;
    state->dataAirLoop->AirLoopZoneInfo(1).ActualZoneNumber(3) = 3;

    InitOAController(*state, 1, true, 1);
    EXPECT_EQ("ProportionalControlBasedOnDesignOccupancy",
              DataSizing::OAFlowCalcMethodNames[static_cast<int>(ventMechanical.VentMechZone(1).ZoneOAFlowMethod)]);
    EXPECT_EQ("ProportionalControlBasedOnDesignOccupancy",
              DataSizing::OAFlowCalcMethodNames[static_cast<int>(ventMechanical.VentMechZone(2).ZoneOAFlowMethod)]);
    EXPECT_EQ("ProportionalControlBasedOnDesignOccupancy",
              DataSizing::OAFlowCalcMethodNames[static_cast<int>(ventMechanical.VentMechZone(3).ZoneOAFlowMethod)]);

    state->dataEnvrn->StdRhoAir = 1.2;
    oaController.MixMassFlow = 1.7 * state->dataEnvrn->StdRhoAir;
    oaController.MaxOAMassFlowRate = 1.7 * state->dataEnvrn->StdRhoAir;
    state->dataAirLoop->AirLoopFlow(1).DesSupply = 1.7 * state->dataEnvrn->StdRhoAir;

    // From peeking inside the CO2 limit calcs
    Real64 zoneCO2Max = 431.08678;
    Real64 zoneCO2Min = 400.0;

    // Case 1 - Zone CO2 greater than CO2 Max, so OA flow is flow/area+flow/person
    state->dataContaminantBalance->ZoneAirCO2(1) = 600.0;
    state->dataContaminantBalance->ZoneAirCO2(2) = 600.0;
    state->dataContaminantBalance->ZoneAirCO2(3) = 600.0;
    Real64 expectedOAMassFlow = (oaRequirements.OAFlowPerArea * state->dataHeatBal->Zone(1).FloorArea +
                                 oaRequirements.OAFlowPerPerson * state->dataHeatBal->Zone(1).TotOccupants) *
                                state->dataEnvrn->StdRhoAir;
    oaController.CalcOAController(*state, 1, true);
    // 3 identical zones should produce 3x OA flow
    EXPECT_NEAR(3 * expectedOAMassFlow, oaController.OAMassFlow, 0.00001);
    EXPECT_NEAR(3 * expectedOAMassFlow / oaController.MixMassFlow, oaController.MinOAFracLimit, 0.00001);

    // Case 2 - Zone CO2 less than CO2 Min, so OA flow is flow/area
    state->dataContaminantBalance->ZoneAirCO2(1) = 200.0;
    state->dataContaminantBalance->ZoneAirCO2(2) = 200.0;
    state->dataContaminantBalance->ZoneAirCO2(3) = 200.0;
    expectedOAMassFlow = oaRequirements.OAFlowPerArea * state->dataHeatBal->Zone(1).FloorArea * state->dataEnvrn->StdRhoAir;
    oaController.CalcOAController(*state, 1, true);
    // 3 identical zones should produce 3x OA flow
    EXPECT_NEAR(3 * expectedOAMassFlow, oaController.OAMassFlow, 0.00001);
    EXPECT_NEAR(3 * expectedOAMassFlow / oaController.MixMassFlow, oaController.MinOAFracLimit, 0.00001);

    // Case 3 - Zone CO2 in between CO2 Max and Min, so OA flow is flow/area + proportionate flow/person
    state->dataContaminantBalance->ZoneAirCO2(1) = zoneCO2Min + 0.3 * (zoneCO2Max - zoneCO2Min);
    state->dataContaminantBalance->ZoneAirCO2(2) = zoneCO2Min + 0.3 * (zoneCO2Max - zoneCO2Min);
    state->dataContaminantBalance->ZoneAirCO2(3) = zoneCO2Min + 0.3 * (zoneCO2Max - zoneCO2Min);
    expectedOAMassFlow = (oaRequirements.OAFlowPerArea * state->dataHeatBal->Zone(1).FloorArea +
                          0.3 * oaRequirements.OAFlowPerPerson * state->dataHeatBal->Zone(1).TotOccupants) *
                         state->dataEnvrn->StdRhoAir;
    oaController.CalcOAController(*state, 1, true);
    // 3 identical zones should produce 3x OA flow
    EXPECT_NEAR(3 * expectedOAMassFlow, oaController.OAMassFlow, 0.00001);
    EXPECT_NEAR(3 * expectedOAMassFlow / oaController.MixMassFlow, oaController.MinOAFracLimit, 0.00001);
}

TEST_F(EnergyPlusFixture, MissingDesignOccupancyTest)
{

    bool ErrorsFound(false);

    std::string const idf_objects = delimited_string({
        "Zone,",
        "  WEST ZONE,              !- Name",
        "  0,                      !- Direction of Relative North{ deg }",
        "  0,                      !- X Origin{ m }",
        "  0,                      !- Y Origin{ m }",
        "  0,                      !- Z Origin{ m }",
        "  1,                      !- Type",
        "  1,                      !- Multiplier",
        "  autocalculate,          !- Ceiling Height{ m }",
        "  autocalculate;          !- Volume{ m3 }",

        "Sizing:Zone,",
        "  WEST ZONE,              !- Zone or ZoneList Name",
        "  SupplyAirTemperature,   !- Zone Cooling Design Supply Air Temperature Input Method",
        "  14,                     !- Zone Cooling Design Supply Air Temperature{ C }",
        "  ,                       !- Zone Cooling Design Supply Air Temperature Difference{ deltaC }",
        "  SupplyAirTemperature,   !- Zone Heating Design Supply Air Temperature Input Method",
        "  40,                     !- Zone Heating Design Supply Air Temperature{ C }",
        "  ,                       !- Zone Heating Design Supply Air Temperature Difference{ deltaC }",
        "  0.0085,                 !- Zone Cooling Design Supply Air Humidity Ratio{ kgWater / kgDryAir }",
        "  0.008,                  !- Zone Heating Design Supply Air Humidity Ratio{ kgWater / kgDryAir }",
        "  ,                       !- Design Specification Outdoor Air Object Name",
        "  ,                       !- Zone Heating Sizing Factor",
        "  ,                       !- Zone Cooling Sizing Factor",
        "  DesignDay,              !- Cooling Design Air Flow Method",
        "  0,                      !- Cooling Design Air Flow Rate{ m3 / s }",
        "  0.000762,               !- Cooling Minimum Air Flow per Zone Floor Area{ m3 / s - m2 }",
        "  0,                      !- Cooling Minimum Air Flow{ m3 / s }",
        "  0,                      !- Cooling Minimum Air Flow Fraction",
        "  DesignDay,              !- Heating Design Air Flow Method",
        "  0,                      !- Heating Design Air Flow Rate{ m3 / s }",
        "  0.002032,               !- Heating Maximum Air Flow per Zone Floor Area{ m3 / s - m2 }",
        "  0.1415762,              !- Heating Maximum Air Flow{ m3 / s }",
        "  0.3,                    !- Heating Maximum Air Flow Fraction",
        "  West Zone Design Spec Zone Air Dist; !- Design Specification Zone Air Distribution Object Name",

        "  OutdoorAir:Node,",
        "    Outside Air Inlet Node; !- Name",
        "  Schedule:Constant,",
        "    VentSchedule,           !- Name",
        "     ,                      !- Schedule Type Limits Name",
        "     1;                     !- Hourly value",
        "  Schedule:Constant,",
        "    ZoneADEffSch,           !- Name",
        "     ,                      !- Schedule Type Limits Name",
        "     1;                     !- Hourly value",
        "  Schedule:Constant,",
        "    OAFractionSched,        !- Name",
        "     ,                      !- Schedule Type Limits Name",
        "     1;                     !- Hourly value",
        "  Schedule:Constant,",
        "    CO2AvailSchedule,       !- Name",
        "     ,                      !- Schedule Type Limits Name",
        "     1.0;                   !- Hourly value",

        "  Controller:OutdoorAir,",
        "    OA Controller 1,        !- Name",
        "    Relief Air Outlet Node, !- Relief Air Outlet Node Name",
        "    Outdoor Air Mixer Inlet Node, !- Return Air Node Name",
        "    Mixed Air Node,         !- Mixed Air Node Name",
        "    Outside Air Inlet Node, !- Actuator Node Name",
        "    0.0,                    !- Minimum Outdoor Air Flow Rate{ m3 / s }",
        "    1.7,                    !- Maximum Outdoor Air Flow Rate{ m3 / s }",
        "    NoEconomizer,           !- Economizer Control Type",
        "    ModulateFlow,           !- Economizer Control Action Type",
        "    ,                       !- Economizer Maximum Limit Dry - Bulb Temperature{ C }",
        "    ,                       !- Economizer Maximum Limit Enthalpy{ J / kg }",
        "    ,                       !- Economizer Maximum Limit Dewpoint Temperature{ C }",
        "    ,                       !- Electronic Enthalpy Limit Curve Name",
        "    ,                       !- Economizer Minimum Limit Dry - Bulb Temperature{ C }",
        "    NoLockout,              !- Lockout Type",
        "    FixedMinimum,           !- Minimum Limit Type",
        "    OAFractionSched,        !- Minimum Outdoor Air Schedule Name",
        "    ,                       !- Minimum Fraction of Outdoor Air Schedule Name",
        "    ,                       !- Maximum Fraction of Outdoor Air Schedule Name",
        "    DCVObject;              !- Mechanical Ventilation Controller Name",

        "  Controller:MechanicalVentilation,",
        "    DCVObject, !- Name",
        "    VentSchedule, !- Availability Schedule Name",
        "    Yes, !- Demand Controlled Ventilation",
        "    ZoneSum, !- System Outdoor Air Method",
        "     , !- Zone Maximum Outdoor Air Fraction{ dimensionless }",
        "    WEST ZONE, !- Zone 1 Name",
        "    , !- Design Specification Outdoor Air Object Name 1",
        "    West Zone Design Spec Zone Air Dist; !- Design Specification Zone Air Distribution Object Name 1",

        "DesignSpecification:ZoneAirDistribution,",
        "  West Zone Design Spec Zone Air Dist, !- Name",
        "  1, !- Zone Air Distribution Effectiveness in Cooling Mode{ dimensionless }",
        "  1; !- Zone Air Distribution Effectiveness in Heating Mode{ dimensionless }",
    });

    ASSERT_TRUE(process_idf(idf_objects));

    state->dataAirLoop->AirLoopControlInfo.allocate(1);
    state->dataAirLoop->AirLoopControlInfo(1).LoopFlowRateSet = true;
    state->dataSize->OARequirements.allocate(1);
    state->dataSize->ZoneAirDistribution.allocate(1);
    state->dataSize->ZoneAirDistribution(1).Name = "CM DSZAD WEST ZONE";
    state->dataSize->ZoneAirDistribution(1).ZoneADEffSchPtr = 4;

    state->dataAirLoop->AirLoopFlow.allocate(1);
    state->dataAirLoop->AirLoopFlow(1).OAFrac = 0.01;    // DataAirLoop variable (AirloopHVAC)
    state->dataAirLoop->AirLoopFlow(1).OAMinFrac = 0.01; // DataAirLoop variable (AirloopHVAC)

    GetZoneData(*state, ErrorsFound); // read zone data
    EXPECT_FALSE(ErrorsFound);        // expect no errors
    GetZoneAirDistribution(*state);
    GetZoneSizingInput(*state);
    state->dataGlobal->DoZoneSizing = true;
    GetOAControllerInputs(*state);

    EXPECT_EQ(0.00944, state->dataMixedAir->VentilationMechanical(1).VentMechZone(1).ZoneOAPeopleRate);
    EXPECT_EQ(0.00, state->dataMixedAir->VentilationMechanical(1).VentMechZone(1).ZoneOAAreaRate);
    EXPECT_EQ(0.00, state->dataMixedAir->VentilationMechanical(1).VentMechZone(1).ZoneOAFlowRate);
    EXPECT_EQ(0.00, state->dataMixedAir->VentilationMechanical(1).VentMechZone(1).ZoneOAACHRate);
}

TEST_F(EnergyPlusFixture, MixedAir_TestHXinOASystem)
{
    std::string const idf_objects = delimited_string({
        "  OutdoorAir:Node,",
        "    Outside Air Inlet Node;  !- Name",

        "  Controller:OutdoorAir,",
        "    OA Controller 1,         !- Name",
        "    Relief Air Outlet Node,  !- Relief Air Outlet Node Name",
        "    Air Loop Inlet Node,     !- Return Air Node Name",
        "    Mixed Air Node,          !- Mixed Air Node Name",
        "    Outside Air Inlet Node,  !- Actuator Node Name",
        "    1.0,                     !- Minimum Outdoor Air Flow Rate {m3/s}",
        "    1.0,                     !- Maximum Outdoor Air Flow Rate {m3/s}",
        "    NoEconomizer,            !- Economizer Control Type", // Economizer should open for this one, so OA flow should be > min OA
        "    ModulateFlow,            !- Economizer Control Action Type",
        "    ,                        !- Economizer Maximum Limit Dry-Bulb Temperature {C}",
        "    ,                        !- Economizer Maximum Limit Enthalpy {J/kg}",
        "    ,                        !- Economizer Maximum Limit Dewpoint Temperature {C}",
        "    ,                        !- Electronic Enthalpy Limit Curve Name",
        "    ,                        !- Economizer Minimum Limit Dry-Bulb Temperature {C}",
        "    NoLockout,               !- Lockout Type", // No lockout
        "    ProportionalMinimum,     !- Minimum Limit Type",
        "    ,                        !- Minimum Outdoor Air Schedule Name",
        "    ,                        !- Minimum Fraction of Outdoor Air Schedule Name",
        "    ,                        !- Maximum Fraction of Outdoor Air Schedule Name",
        "    ,                        !- Mechanical Ventilation Controller Name",
        "    ,                        !- Time of Day Economizer Control Schedule Name",
        "    No,                      !- High Humidity Control",
        "    ,                        !- Humidistat Control Zone Name",
        "    ,                        !- High Humidity Outdoor Air Flow Ratio",
        "    No;                      !- Control High Indoor Humidity Based on Outdoor Humidity Ratio",

        "  HeatExchanger:AirToAir:FlatPlate,",
        "    OA Heat Exchanger 1,     !- Name",
        "    ,                        !- Availability Schedule Name",
        "    ParallelFlow,            !- Flow Arrangement Type",
        "    No,                      !- Economizer Lockout",
        "    1,                       !- Ratio of Supply to Secondary hA Values",
        "    1.0,                     !- Nominal Supply Air Flow Rate{ m3 / s }",
        "    5,                       !- Nominal Supply Air Inlet Temperature{ C }",
        "    10,                      !- Nominal Supply Air Outlet Temperature{ C }",
        "    1.0,                     !- Nominal Secondary Air Flow Rate{ m3 / s }",
        "    20,                      !- Nominal Secondary Air Inlet Temperature{ C }",
        "    0,                       !- Nominal Electric Power{ W }",
        "    Heat Exchanger Outlet Node2, !- Supply Air Inlet Node Name",
        "    Heat Exchanger Outlet Node,  !- Supply Air Outlet Node Name",
        "    Relief Air Outlet Node,      !- Secondary Air Inlet Node Name",
        "    Heat Exchanger Secondary Outlet Node;  !- Secondary Air Outlet Node Name",

        "  HeatExchanger:AirToAir:FlatPlate,",
        "    OA Heat Exchanger 2,     !- Name",
        "    ,                        !- Availability Schedule Name",
        "    ParallelFlow,            !- Flow Arrangement Type",
        "    No,                      !- Economizer Lockout",
        "    1,                       !- Ratio of Supply to Secondary hA Values",
        "    1.0,                     !- Nominal Supply Air Flow Rate{ m3 / s }",
        "    5,                       !- Nominal Supply Air Inlet Temperature{ C }",
        "    10,                      !- Nominal Supply Air Outlet Temperature{ C }",
        "    1.0,                     !- Nominal Secondary Air Flow Rate{ m3 / s }",
        "    20,                      !- Nominal Secondary Air Inlet Temperature{ C }",
        "    0,                       !- Nominal Electric Power{ W }",
        "    Outside Air Inlet Node,  !- Supply Air Inlet Node Name",
        "    Heat Exchanger Outlet Node2,           !- Supply Air Outlet Node Name",
        "    Heat Exchanger Secondary Outlet Node,  !- Secondary Air Inlet Node Name",
        "    Heat Exchanger Secondary Outlet Node2; !- Secondary Air Outlet Node Name",

        "  OutdoorAir:Mixer,",
        "    OA Mixer,                !- Name",
        "    Mixed Air Node,          !- Mixed Air Node Name",
        "    Heat Exchanger Outlet Node, !- Outdoor Air Stream Node Name",
        "    Relief Air Outlet Node,  !- Relief Air Stream Node Name",
        "    Air Loop Inlet Node;     !- Return Air Stream Node Name",

        " AirLoopHVAC:ControllerList,",
        "    OA Sys 1 controller,     !- Name",
        "    Controller:OutdoorAir,   !- Controller 1 Object Type",
        "    OA Controller 1;         !- Controller 1 Name",

        " AirLoopHVAC:OutdoorAirSystem:EquipmentList,",
        "    OA Sys 1 Equipment list, !- Name",
        "    HeatExchanger:AirToAir:FlatPlate, !- Component 1 Object Type",
        "    OA Heat Exchanger 2,     !- Component 1 Name",
        "    HeatExchanger:AirToAir:FlatPlate, !- Component 1 Object Type",
        "    OA Heat Exchanger 1,     !- Component 1 Name",
        "    OutdoorAir:Mixer,        !- Component 2 Object Type",
        "    OA Mixer;                !- Component 2 Name",

        " AirLoopHVAC:OutdoorAirSystem,",
        "    OA Sys 1, !- Name",
        "    OA Sys 1 controller,     !- Controller List Name",
        "    OA Sys 1 Equipment list; !- Outdoor Air Equipment List Name",
    });

    ASSERT_TRUE(process_idf(idf_objects));

    state->dataMixedAir->GetOASysInputFlag = true;
    state->dataGlobal->BeginEnvrnFlag = true;
    int AirloopNum = 1;
    int OASysNum = 1;
    int OAControllerNum = 1;
    state->dataAirSystemsData->PrimaryAirSystems.allocate(AirloopNum);
    state->dataAirSystemsData->PrimaryAirSystems(AirloopNum).Name = "Airloop 1";
    state->dataAirLoop->AirLoopControlInfo.allocate(AirloopNum); // will be deallocated by MixedAir::clear_state(); in EnergyPlusFixture
    state->dataAirLoop->AirLoopFlow.allocate(AirloopNum);        // will be deallocated by MixedAir::clear_state(); in EnergyPlusFixture
    state->dataEnvrn->StdRhoAir = 1.2;
    state->dataEnvrn->OutBaroPress = 101250.0;
    state->dataAirLoop->AirLoopFlow(AirloopNum).DesSupply = 1.0 * state->dataEnvrn->StdRhoAir;

    // setup OA system and initialize nodes
    ManageOutsideAirSystem(*state, "OA Sys 1", true, AirloopNum, OASysNum);

    // reset nodes to common property
    for (int i = 1; i <= state->dataLoopNodes->NumOfNodes; ++i) {
        state->dataLoopNodes->Node(i).Temp = 20.0;
        state->dataLoopNodes->Node(i).HumRat = 0.01;
        state->dataLoopNodes->Node(i).Enthalpy = 45478.0;
        state->dataLoopNodes->Node(i).MassFlowRate = state->dataAirLoop->AirLoopFlow(AirloopNum).DesSupply;
        state->dataLoopNodes->Node(i).MassFlowRateMaxAvail = state->dataAirLoop->AirLoopFlow(AirloopNum).DesSupply;
        state->dataLoopNodes->Node(i).Press = 101250.0;
    }

    // simulate OA system, common node property is propogated
    ManageOutsideAirSystem(*state, "OA Sys 1", true, AirloopNum, OASysNum);

    // change node property at OA inlet and mixer inlet
    state->dataLoopNodes->Node(2).Temp = 18.0; // reset temps at HX
    state->dataLoopNodes->Node(5).Temp = 24.0;

    // simulate OA system
    ManageOutsideAirSystem(*state, "OA Sys 1", true, AirloopNum, OASysNum);

    int mixedAirNode = state->dataMixedAir->OAController(OAControllerNum).MixNode;
    int mixerIntletNode = state->dataMixedAir->OAController(OAControllerNum).InletNode;
    EXPECT_EQ(state->dataLoopNodes->Node(mixedAirNode).Temp, state->dataLoopNodes->Node(mixerIntletNode).Temp);
}

TEST_F(EnergyPlusFixture, MixedAir_HumidifierOnOASystemTest)
{
    std::string const idf_objects = delimited_string({
        "AirLoopHVAC:OutdoorAirSystem,",
        "    DOAS OA System,          !- Name",
        "    DOAS OA System Controllers,  !- Controller List Name",
        "    DOAS OA System Equipment;!- Outdoor Air Equipment List Name",

        "AirLoopHVAC:OutdoorAirSystem:EquipmentList,",
        "    DOAS OA System Equipment,!- Name",
        "    Humidifier:Steam:Electric,        !- Component 1 Object Type",
        "    DOAS OA Humidifier,      !- Component 1 Name",
        "    OutdoorAir:Mixer,        !- Component 2 Object Type",
        "    DOAS OA Mixing Box;      !- Component 2 Name",

        "  Humidifier:Steam:Electric,",
        "    DOAS OA Humidifier,      !- Name",
        "    FanAvailSched,           !- Availability Schedule Name",
        "    8.0E-006,                !- Rated Capacity {m3/s}",
        "    21000.0,                 !- Rated Power {W}",
        "    0,                       !- Rated Fan Power {W}",
        "    0,                       !- Standby Power {W}",
        "    DOAS Outdoor Air Inlet,  !- Air Inlet Node Name",
        "    DOAS Humidifier Air Outlet, !- Air Outlet Node Name",
        "    ;                        !- Water Storage Tank Name",

        "Schedule:Compact,",
        "    FanAvailSched,           !- Name",
        "    Fraction,                !- Schedule Type Limits Name",
        "    Through: 12/31,          !- Field 1",
        "    For: Alldays,            !- Field 2",
        "    Until: 24:00, 1.0;       !- Field 3",

        "ScheduleTypeLimits,",
        "    Fraction,                !- Name",
        "    0.0,                     !- Lower Limit Value",
        "    1.0,                     !- Upper Limit Value",
        "    CONTINUOUS;              !- Numeric Type",

        "  SetpointManager:Scheduled,",
        "    Main Humidifier setpoint Mgr,  !- Name",
        "    MinimumHumidityRatio,          !- Control Variable",
        "    Humidifier Setpoint Schedule,  !- Schedule Name",
        "    DOAS Humidifier Air Outlet;    !- Setpoint Node or NodeList Name",

        "  Schedule:Compact,",
        "    Humidifier Setpoint Schedule,  !- Name",
        "    HumidityRatio,           !- Schedule Type Limits Name",
        "    Through: 12/31,          !- Field 1",
        "    For: Alldays,            !- Field 2",
        "    Until: 24:00,0.005;      !- Field 3",

        "  ScheduleTypeLimits,",
        "    HumidityRatio,           !- Name",
        "    0.0001,                  !- Lower Limit Value",
        "    0.0120,                  !- Upper Limit Value",
        "    CONTINUOUS;              !- Numeric Type",

        "OutdoorAir:NodeList,",
        "    DOAS Outdoor Air Inlet;  !- Node or NodeList Name 1",

        "Controller:OutdoorAir,",
        "    DOAS OA Controller,      !- Name",
        "    DOAS Relief Air Outlet,  !- Relief Air Outlet Node Name",
        "    DOAS Air Loop Inlet,     !- Return Air Node Name",
        "    DOAS Mixed Air Outlet,   !- Mixed Air Node Name",
        "    DOAS Outdoor Air Inlet,  !- Actuator Node Name",
        "    1.0,                     !- Minimum Outdoor Air Flow Rate {m3/s}",
        "    1.0,                     !- Maximum Outdoor Air Flow Rate {m3/s}",
        "    NoEconomizer,            !- Economizer Control Type",
        "    ModulateFlow,            !- Economizer Control Action Type",
        "    ,                        !- Economizer Maximum Limit Dry-Bulb Temperature {C}",
        "    ,                        !- Economizer Maximum Limit Enthalpy {J/kg}",
        "    ,                        !- Economizer Maximum Limit Dewpoint Temperature {C}",
        "    ,                        !- Electronic Enthalpy Limit Curve Name",
        "    12.2,                    !- Economizer Minimum Limit Dry-Bulb Temperature {C}",
        "    NoLockout,               !- Lockout Type",
        "    ProportionalMinimum,     !- Minimum Limit Type",
        "    ,                        !- Minimum Outdoor Air Schedule Name",
        "    ,                        !- Minimum Fraction of Outdoor Air Schedule Name",
        "    ,                        !- Maximum Fraction of Outdoor Air Schedule Name",
        "    ,                        !- Mechanical Ventilation Controller Name",
        "    ,                        !- Time of Day Economizer Control Schedule Name",
        "    No,                      !- High Humidity Control",
        "    ,                        !- Humidistat Control Zone Name",
        "    ,                        !- High Humidity Outdoor Air Flow Ratio",
        "    No;                      !- Control High Indoor Humidity Based on Outdoor Humidity Ratio",

        "OutdoorAir:Mixer,",
        "    DOAS OA Mixing Box,      !- Name",
        "    DOAS Mixed Air Outlet,   !- Mixed Air Node Name",
        "    DOAS Humidifier Air Outlet, !- Outdoor Air Stream Node Name",
        "    DOAS Relief Air Outlet,  !- Relief Air Stream Node Name",
        "    DOAS Air Loop Inlet;     !- Return Air Stream Node Name",

        "AirLoopHVAC:ControllerList,",
        "    DOAS OA System Controllers,  !- Name",
        "    Controller:OutdoorAir,   !- Controller 1 Object Type",
        "    DOAS OA Controller;      !- Controller 1 Name",
    });

    ASSERT_TRUE(process_idf(idf_objects));

    state->dataGlobal->NumOfTimeStepInHour = 1;
    state->dataGlobal->MinutesPerTimeStep = 60 / state->dataGlobal->NumOfTimeStepInHour;
    state->dataGlobal->TimeStep = 1;
    state->dataGlobal->HourOfDay = 1;
    state->dataEnvrn->DayOfWeek = 1;
    state->dataEnvrn->DayOfYear_Schedule = 1;
    ScheduleManager::UpdateScheduleValues(*state);

    state->dataMixedAir->GetOASysInputFlag = true;
    state->dataGlobal->BeginEnvrnFlag = true;
    int AirloopNum = 1;
    int OASysNum = 1;
    int HumNum(1);
    int AirInNode(0);
    int AirOutNode(0);
    Real64 WaterConsumptionRate(0.0); // water use rate of the humidifier
    Real64 ElecPowerInput(0.0);       // electric use rate of the humidifier

    state->dataAirSystemsData->PrimaryAirSystems.allocate(AirloopNum);
    state->dataAirSystemsData->PrimaryAirSystems(AirloopNum).Name = "Airloop 1";
    state->dataAirLoop->AirLoopControlInfo.allocate(AirloopNum);
    state->dataAirLoop->AirLoopFlow.allocate(AirloopNum);
    state->dataAirLoop->AirLoopFlow(AirloopNum).DesSupply = 1.0 * state->dataEnvrn->StdRhoAir;
    state->dataEnvrn->StdRhoAir = 1.2;
    state->dataEnvrn->OutBaroPress = 101250.0;
    state->dataSize->SysSizingRunDone = false;
    state->dataSize->CurSysNum = 1;

    GetOutsideAirSysInputs(*state);
    EXPECT_EQ(1, state->dataAirLoop->NumOASystems);
    EXPECT_EQ("DOAS OA SYSTEM", state->dataAirLoop->OutsideAirSys(OASysNum).Name);

    // setup OA system and initialize nodes
    ManageOutsideAirSystem(*state, state->dataAirLoop->OutsideAirSys(OASysNum).Name, true, AirloopNum, OASysNum);
    // reset nodes to common property
    for (int i = 1; i <= state->dataLoopNodes->NumOfNodes; ++i) {
        state->dataLoopNodes->Node(i).Temp = 20.0;
        state->dataLoopNodes->Node(i).HumRat = 0.0005;
        state->dataLoopNodes->Node(i).Enthalpy = Psychrometrics::PsyHFnTdbW(state->dataLoopNodes->Node(i).Temp, state->dataLoopNodes->Node(i).HumRat);
        state->dataLoopNodes->Node(i).MassFlowRate = state->dataAirLoop->AirLoopFlow(AirloopNum).DesSupply;
        state->dataLoopNodes->Node(i).MassFlowRateMaxAvail = state->dataAirLoop->AirLoopFlow(AirloopNum).DesSupply;
        state->dataLoopNodes->Node(i).Press = 101250.0;
    }
    // simulate OA system, common node properties are propagated
    ManageOutsideAirSystem(*state, state->dataAirLoop->OutsideAirSys(OASysNum).Name, true, AirloopNum, OASysNum);
    // humidifier water and electric use rate are zero (no Hum Rat setpoint applied)
    EXPECT_EQ(0.0, state->dataHumidifiers->Humidifier(HumNum).WaterAdd);
    EXPECT_EQ(0.0, state->dataHumidifiers->Humidifier(HumNum).ElecUseRate);

    // Add humidity ratio setpoint to the humidifier air outlet node
    state->dataLoopNodes->Node(2).HumRatMin = 0.005; // humidity ratio setpoint value
    // simulate OA system
    ManageOutsideAirSystem(*state, state->dataAirLoop->OutsideAirSys(OASysNum).Name, true, AirloopNum, OASysNum);
    // get humidifier's air inlet and outlet node number
    AirInNode = state->dataHumidifiers->Humidifier(HumNum).AirInNode;
    AirOutNode = state->dataHumidifiers->Humidifier(HumNum).AirOutNode;
    // Calculate expected humidifier water consumption rate
    WaterConsumptionRate = state->dataAirLoop->AirLoopFlow(AirloopNum).DesSupply * (0.005 - 0.0005);
    // Calculate humidifier electric use rate (fan electric power and standby electric power are zero)
    ElecPowerInput = (WaterConsumptionRate / state->dataHumidifiers->Humidifier(HumNum).NomCap) * state->dataHumidifiers->Humidifier(HumNum).NomPower;
    // Confirm humidifier water consumption calculation
    EXPECT_EQ(WaterConsumptionRate, state->dataHumidifiers->Humidifier(HumNum).WaterAdd);
    // confirm that electric energy is used by the humidifier
    EXPECT_EQ(ElecPowerInput, state->dataHumidifiers->Humidifier(HumNum).ElecUseRate);
}

TEST_F(EnergyPlusFixture, FreezingCheckTest)
{
    std::string const idf_objects = delimited_string({
        "  OutdoorAir:Node,",
        "    Outside Air Inlet Node 1; !- Name",
        "  Schedule:Constant,",
        "    OAFractionSched, !- Name",
        "     , !- Schedule Type Limits Name",
        "     1.0; !- Hourly value",
        "  Controller:OutdoorAir,",
        "    OA Controller 1,         !- Name",
        "    Relief Air Outlet Node 1, !- Relief Air Outlet Node Name",
        "    Outdoor Air Mixer Inlet Node,    !- Return Air Node Name",
        "    Mixed Air Node,        !- Mixed Air Node Name",
        "    Outside Air Inlet Node, !- Actuator Node Name",
        "    0.2,                !- Minimum Outdoor Air Flow Rate {m3/s}",
        "    1.0,                !- Maximum Outdoor Air Flow Rate {m3/s}",
        "    NoEconomizer,     !- Economizer Control Type", // Economizer should open for this one, so OA flow should be > min OA
        "    ModulateFlow,            !- Economizer Control Action Type",
        "    ,                        !- Economizer Maximum Limit Dry-Bulb Temperature {C}",
        "    ,                        !- Economizer Maximum Limit Enthalpy {J/kg}",
        "    ,                        !- Economizer Maximum Limit Dewpoint Temperature {C}",
        "    ,                        !- Electronic Enthalpy Limit Curve Name",
        "    ,                        !- Economizer Minimum Limit Dry-Bulb Temperature {C}",
        "    NoLockout,               !- Lockout Type", // No lockout
        "    ProportionalMinimum,     !- Minimum Limit Type",
        "    OAFractionSched;                        !- Minimum Outdoor Air Schedule Name",
    });

    ASSERT_TRUE(process_idf(idf_objects));

    GetOAControllerInputs(*state);

    state->dataAirLoop->AirLoopControlInfo.allocate(1); // will be deallocated by MixedAir::clear_state(); in EnergyPlusFixture
    state->dataAirLoop->AirLoopFlow.allocate(1);        // will be deallocated by MixedAir::clear_state(); in EnergyPlusFixture
    state->dataLoopNodes->Node.allocate(5);             // will be deallocated by DataLoopNode::clear_state(); in EnergyPlusFixture

    int OAControllerNum = 1;
    int AirLoopNum = 1;

    state->dataAirLoop->AirLoopControlInfo(AirLoopNum).EconoLockout = false;
    state->dataAirLoop->AirLoopControlInfo(AirLoopNum).NightVent = false;
    state->dataAirLoop->AirLoopControlInfo(AirLoopNum).fanOp = HVAC::FanOp::Cycling;
    state->dataAirLoop->AirLoopControlInfo(AirLoopNum).LoopFlowRateSet = false;
    state->dataAirLoop->AirLoopControlInfo(AirLoopNum).CheckHeatRecoveryBypassStatus = true;
    state->dataAirLoop->AirLoopControlInfo(AirLoopNum).OASysComponentsSimulated = true;
    state->dataAirLoop->AirLoopControlInfo(AirLoopNum).EconomizerFlowLocked = false;
    state->dataAirLoop->AirLoopControlInfo(AirLoopNum).HeatRecoveryBypass = false;
    state->dataAirLoop->AirLoopControlInfo(AirLoopNum).HeatRecoveryResimFlag =
        false; // Need this to avoid resetting hxbypass, saying this has already been simulated
    state->dataAirLoop->AirLoopFlow(AirLoopNum).DesSupply = 1.0;

    state->dataEnvrn->StdBaroPress = StdPressureSeaLevel;
    state->dataEnvrn->StdRhoAir = Psychrometrics::PsyRhoAirFnPbTdbW(*state, state->dataEnvrn->StdBaroPress, 20.0, 0.0);

    // Initialize common OA controller and node data
    state->dataMixedAir->OAController(OAControllerNum).MinOAMassFlowRate =
        state->dataMixedAir->OAController(OAControllerNum).MinOA * state->dataEnvrn->StdRhoAir;
    state->dataMixedAir->OAController(OAControllerNum).MaxOAMassFlowRate =
        state->dataMixedAir->OAController(OAControllerNum).MaxOA * state->dataEnvrn->StdRhoAir;
    state->dataMixedAir->OAController(OAControllerNum).InletNode = state->dataMixedAir->OAController(OAControllerNum).OANode;
    state->dataMixedAir->OAController(OAControllerNum).RetTemp = 24.0;
    state->dataMixedAir->OAController(OAControllerNum).InletTemp = 5.0; // This is the same as the outdoor air dry bulb for these tests
    state->dataMixedAir->OAController(OAControllerNum).OATemp = 5.0;
    state->dataMixedAir->OAController(OAControllerNum).MixSetTemp = 22.0;
    state->dataMixedAir->OAController(OAControllerNum).ExhMassFlow = 0.0;
    // OAController( OAControllerNum ).InletEnth = needs to be initialized if an enthalpy economizer is tested
    // OAController( OAControllerNum ).RetEnth = needs to be initialized if an enthalpy economizer is tested
    state->dataMixedAir->OAController(OAControllerNum).MixMassFlow = 0.5; // Note this is 50% of design flow set above
    state->dataLoopNodes->Node(OAControllerNum * 4).MassFlowRate = state->dataMixedAir->OAController(OAControllerNum).MixMassFlow; // Return air nodes
    state->dataLoopNodes->Node(OAControllerNum * 4).Temp = state->dataMixedAir->OAController(OAControllerNum).RetTemp;             // Return air nodes
    state->dataLoopNodes->Node(OAControllerNum * 4).Enthalpy =
        Psychrometrics::PsyHFnTdbW(state->dataMixedAir->OAController(OAControllerNum).RetTemp, 0.0); // Return air nodes, dry air
    state->dataLoopNodes->Node(OAControllerNum * 4 - 3).TempSetPoint =
        state->dataMixedAir->OAController(OAControllerNum).MixSetTemp; // Mixed air nodes
    state->dataLoopNodes->Node(OAControllerNum * 4 - 2).Enthalpy =
        Psychrometrics::PsyHFnTdbW(state->dataMixedAir->OAController(OAControllerNum).InletTemp, 0.0);
    ; // OA inlet (actuated) air nodes, dry air

    state->dataMixedAir->OAController(1).CoolCoilFreezeCheck = true;
    state->dataScheduleMgr->Schedule(1).CurrentValue = 1.0;

    state->dataMixedAir->OAController(OAControllerNum).CalcOAController(*state, AirLoopNum, true);

    EXPECT_NEAR(0.2408617, state->dataMixedAir->OAController(1).OAFractionRpt, 0.00001);
}

TEST_F(EnergyPlusFixture, MixedAir_ControllerTypeTest)
{

    int OAControllerNum = 1;

    state->dataMixedAir->OAController.allocate(OAControllerNum);
    state->dataLoopNodes->Node.allocate(4);

    state->dataMixedAir->OAController(OAControllerNum).ControllerType = MixedAir::MixedAirControllerType::ControllerOutsideAir;
    state->dataMixedAir->OAController(OAControllerNum).OANode = 1;
    state->dataMixedAir->OAController(OAControllerNum).InletNode = 2;
    state->dataMixedAir->OAController(OAControllerNum).RelNode = 3;
    state->dataMixedAir->OAController(OAControllerNum).RetNode = 4;
    state->dataMixedAir->OAController(OAControllerNum).OAMassFlow = 0.1;
    state->dataMixedAir->OAController(OAControllerNum).ExhMassFlow = 0.0;
    state->dataMixedAir->OAController(OAControllerNum).RelMassFlow =
        max(state->dataMixedAir->OAController(OAControllerNum).OAMassFlow - state->dataMixedAir->OAController(OAControllerNum).ExhMassFlow, 0.0);
    state->dataLoopNodes->Node(state->dataMixedAir->OAController(OAControllerNum).RetNode).MassFlowRate = 0.2;
    state->dataLoopNodes->Node(state->dataMixedAir->OAController(OAControllerNum).RelNode).MassFlowRate =
        state->dataMixedAir->OAController(OAControllerNum).RelMassFlow;
    state->dataLoopNodes->Node(state->dataMixedAir->OAController(OAControllerNum).InletNode).CO2 = 600.0;
    state->dataLoopNodes->Node(state->dataMixedAir->OAController(OAControllerNum).RelNode).CO2 = 500.0;
    state->dataContaminantBalance->OutdoorCO2 = 400.0;

    state->dataLoopNodes->Node(state->dataMixedAir->OAController(OAControllerNum).InletNode).GenContam = 0.5;
    state->dataLoopNodes->Node(state->dataMixedAir->OAController(OAControllerNum).RelNode).GenContam = 0.3;
    state->dataContaminantBalance->OutdoorGC = 0.1;

    state->dataContaminantBalance->Contaminant.CO2Simulation = true;
    state->dataContaminantBalance->Contaminant.GenericContamSimulation = true;

    state->dataMixedAir->OAController(OAControllerNum).UpdateOAController(*state);
    // Expect no value changes of relief node due to no actions.
    EXPECT_NEAR(500.0, state->dataLoopNodes->Node(state->dataMixedAir->OAController(OAControllerNum).RelNode).CO2, 0.00001);
    EXPECT_NEAR(0.3, state->dataLoopNodes->Node(state->dataMixedAir->OAController(OAControllerNum).RelNode).GenContam, 0.00001);

    state->dataContaminantBalance->Contaminant.CO2Simulation = false;
    state->dataContaminantBalance->Contaminant.GenericContamSimulation = false;
    state->dataMixedAir->OAController.deallocate();
    state->dataLoopNodes->Node.deallocate();
}

TEST_F(EnergyPlusFixture, MixedAir_MissingHIghRHControlInputTest)
{
    std::string const idf_objects = delimited_string({
        "  OutdoorAir:Node,",
        "    Outside Air Inlet Node 1; !- Name",

        "  Schedule:Constant,",
        "    Min OA Sched,             !- Name",
        "     Any Number,              !- Schedule Type Limits Name",
        "     0.5;                     !- Value",

        "  ScheduleTypeLimits,",
        "    Any Number;              !- Name",

        "  Controller:OutdoorAir,",
        "    OA Controller 1,          !- Name",
        "    Relief Air Outlet Node 1, !- Relief Air Outlet Node Name",
        "    VAV Sys 1 Inlet Node,     !- Return Air Node Name",
        "    Mixed Air Node 1,         !- Mixed Air Node Name",
        "    Outside Air Inlet Node 1, !- Actuator Node Name",
        "    autosize,                 !- Minimum Outdoor Air Flow Rate {m3/s}",
        "    autosize,                 !- Maximum Outdoor Air Flow Rate {m3/s}",
        "    FixedDryBulb,             !- Economizer Control Type",
        "    ModulateFlow,             !- Economizer Control Action Type",
        "    ,                         !- Economizer Maximum Limit Dry-Bulb Temperature {C}",
        "    ,                         !- Economizer Maximum Limit Enthalpy {J/kg}",
        "    ,                         !- Economizer Maximum Limit Dewpoint Temperature {C}",
        "    ,                         !- Electronic Enthalpy Limit Curve Name",
        "    ,                         !- Economizer Minimum Limit Dry-Bulb Temperature {C}",
        "    NoLockout,                !- Lockout Type",
        "    ProportionalMinimum,      !- Minimum Limit Type",
        "    Min OA Sched,             !- Minimum Outdoor Air Schedule Name",
        "    ,                         !- Minimum Fraction of Outdoor Air Schedule Name",
        "    ,                         !- Maximum Fraction of Outdoor Air Schedule Name",
        "    ,                         !- Mechanical Ventilation Controller Name",
        "    ,                         !- Time of Day Economizer Control Schedule Name",
        "    Yes,                      !- High Humidity Control",
        "    Zone1,                    !- Humidistat Control Zone Name",
        "    1;                        !- High Humidity Outdoor Air Flow Ratio",
    });

    ASSERT_TRUE(process_idf(idf_objects));

    compare_err_stream(""); // just for debugging

    bool ErrorsFound(false); // If errors detected in input
    int ControllerNum(0);    // Controller number
    int NumArg(0);
    int NumNums(0);
    int NumAlphas(0);
    int IOStat(0);
    std::string_view const CurrentModuleObject = CurrentModuleObjects[static_cast<std::size_t>(CMO::OAController)];

    state->dataInputProcessing->inputProcessor->getObjectDefMaxArgs(
        *state, CurrentModuleObjects[static_cast<std::size_t>(CMO::OAController)], NumArg, NumAlphas, NumNums);

    Array1D<Real64> NumArray(NumNums, 0.0);
    Array1D_string AlphArray(NumAlphas);
    Array1D_string cAlphaFields(NumAlphas);
    Array1D_string cNumericFields(NumNums);
    Array1D_bool lAlphaBlanks(NumAlphas, true);
    Array1D_bool lNumericBlanks(NumNums, true);

    state->dataMixedAir->NumOAControllers = state->dataInputProcessing->inputProcessor->getNumObjectsFound(*state, CurrentModuleObject);
    state->dataMixedAir->OAController.allocate(state->dataMixedAir->NumOAControllers);

    ControllerNum = 1;
    state->dataHeatBal->Zone.allocate(1);
    state->dataHeatBal->Zone(1).Name = "ZONE1";
    state->dataGlobal->NumOfZones = 1;
    state->dataZoneEquip->ZoneEquipConfig.allocate(1);
    state->dataZoneEquip->ZoneEquipConfig(1).ZoneNode = 2;
    state->dataZoneEquip->ZoneEquipConfig(1).NumInletNodes = 1;
    state->dataZoneEquip->ZoneEquipConfig(1).InletNodeAirLoopNum.allocate(1);
    state->dataZoneEquip->ZoneEquipConfig(1).InletNodeAirLoopNum(1) = 1;
    state->dataAirSystemsData->PrimaryAirSystems.allocate(1);
    state->dataAirSystemsData->PrimaryAirSystems(1).NumBranches = 1;
    state->dataAirSystemsData->PrimaryAirSystems(1).Branch.allocate(1);
    state->dataAirSystemsData->PrimaryAirSystems(1).Branch(1).Comp.allocate(1);
    state->dataAirSystemsData->PrimaryAirSystems(1).Branch(1).TotalComponents = 1;
    state->dataAirSystemsData->PrimaryAirSystems(1).Branch(1).Comp(1).Name = "OASysName";
    state->dataAirSystemsData->PrimaryAirSystems(1).Branch(1).Comp(1).TypeOf = "AirLoopHVAC:OutdoorAirSystem";
    state->dataAirLoop->OutsideAirSys.allocate(1);
    state->dataAirLoop->OutsideAirSys(1).Name = "OASysName";
    state->dataAirLoop->OutsideAirSys(1).NumControllers = 1;
    state->dataAirLoop->OutsideAirSys(1).ControllerType.allocate(1);
    state->dataAirLoop->OutsideAirSys(1).ControllerType(1) = "Controller:OutdoorAir";
    state->dataAirLoop->OutsideAirSys(1).ControllerName.allocate(1);
    state->dataAirLoop->OutsideAirSys(1).ControllerName(1) = "OA Controller 1";
    state->dataAirLoop->NumOASystems = 1;
    state->dataZoneCtrls->HumidityControlZone.allocate(1);
    state->dataZoneCtrls->HumidityControlZone(1).ActualZoneNum = 1;
    state->dataZoneCtrls->NumHumidityControlZones = 1;

    state->dataInputProcessing->inputProcessor->getObjectItem(*state,
                                                              CurrentModuleObject,
                                                              ControllerNum,
                                                              AlphArray,
                                                              NumAlphas,
                                                              NumArray,
                                                              NumNums,
                                                              IOStat,
                                                              lNumericBlanks,
                                                              lAlphaBlanks,
                                                              cAlphaFields,
                                                              cNumericFields);

    ProcessOAControllerInputs(*state,
                              CurrentModuleObject,
                              ControllerNum,
                              AlphArray,
                              NumAlphas,
                              NumArray,
                              NumNums,
                              lNumericBlanks,
                              lAlphaBlanks,
                              cAlphaFields,
                              cNumericFields,
                              ErrorsFound);
    // compare_err_stream( "" ); // just for debugging

    EXPECT_FALSE(ErrorsFound);
    EXPECT_FALSE(state->dataMixedAir->OAController(ControllerNum)
                     .ModifyDuringHighOAMoisture); // missing input defaults "Control High Indoor Humidity Based on Outdoor Humidity Ratio" to false

    std::string const error_string = delimited_string({
        "   ** Warning ** Controller:OutdoorAir \"OA CONTROLLER 1\", missing field value",
        "   **   ~~~   ** ...Control High Indoor Humidity Based on Outdoor Humidity Ratio will default to Yes when High Humidity Control= \"Yes\"",
    });
    EXPECT_TRUE(compare_err_stream(error_string, true));
}

TEST_F(EnergyPlusFixture, MixedAir_HIghRHControlTest)
{
    std::string const idf_objects = delimited_string({
        "  OutdoorAir:Node,",
        "    Outside Air Inlet Node 1; !- Name",

        "  Schedule:Constant,",
        "    Min OA Sched,             !- Name",
        "     Any Number,              !- Schedule Type Limits Name",
        "     0.5;                     !- Value",

        "  ScheduleTypeLimits,",
        "    Any Number;              !- Name",

        "  Controller:OutdoorAir,",
        "    OA Controller 1,          !- Name",
        "    Relief Air Outlet Node 1, !- Relief Air Outlet Node Name",
        "    VAV Sys 1 Inlet Node,     !- Return Air Node Name",
        "    Mixed Air Node 1,         !- Mixed Air Node Name",
        "    Outside Air Inlet Node 1, !- Actuator Node Name",
        "    0.0,                      !- Minimum Outdoor Air Flow Rate {m3/s}",
        "    2.5,                      !- Maximum Outdoor Air Flow Rate {m3/s}",
        "    DifferentialDryBulb,      !- Economizer Control Type",
        "    ModulateFlow,             !- Economizer Control Action Type",
        "    ,                         !- Economizer Maximum Limit Dry-Bulb Temperature {C}",
        "    ,                         !- Economizer Maximum Limit Enthalpy {J/kg}",
        "    ,                         !- Economizer Maximum Limit Dewpoint Temperature {C}",
        "    ,                         !- Electronic Enthalpy Limit Curve Name",
        "    ,                         !- Economizer Minimum Limit Dry-Bulb Temperature {C}",
        "    NoLockout,                !- Lockout Type",
        "    ProportionalMinimum,      !- Minimum Limit Type",
        "    Min OA Sched,             !- Minimum Outdoor Air Schedule Name",
        "    ,                         !- Minimum Fraction of Outdoor Air Schedule Name",
        "    ,                         !- Maximum Fraction of Outdoor Air Schedule Name",
        "    ,                         !- Mechanical Ventilation Controller Name",
        "    ,                         !- Time of Day Economizer Control Schedule Name",
        "    Yes,                      !- High Humidity Control",
        "    Zone1,                    !- Humidistat Control Zone Name",
        "    0.8,                      !- High Humidity Outdoor Air Flow Ratio",
        "    Yes;                      !- Control High Indoor Humidity Based on Outdoor Humidity Ratio",
    });

    ASSERT_TRUE(process_idf(idf_objects));

    compare_err_stream(""); // just for debugging

    bool ErrorsFound(false); // If errors detected in input
    int ControllerNum(0);    // Controller number
    int NumArg(0);
    int NumNums(0);
    int NumAlphas(0);
    int IOStat(0);
    std::string_view const CurrentModuleObject = CurrentModuleObjects[static_cast<std::size_t>(CMO::OAController)];

    state->dataInputProcessing->inputProcessor->getObjectDefMaxArgs(
        *state, CurrentModuleObjects[static_cast<std::size_t>(CMO::OAController)], NumArg, NumAlphas, NumNums);

    Array1D<Real64> NumArray(NumNums, 0.0);
    Array1D_string AlphArray(NumAlphas);
    Array1D_string cAlphaFields(NumAlphas);
    Array1D_string cNumericFields(NumNums);
    Array1D_bool lAlphaBlanks(NumAlphas, true);
    Array1D_bool lNumericBlanks(NumNums, true);

    state->dataMixedAir->NumOAControllers = state->dataInputProcessing->inputProcessor->getNumObjectsFound(*state, CurrentModuleObject);
    state->dataMixedAir->OAController.allocate(state->dataMixedAir->NumOAControllers);

    ControllerNum = 1;
    state->dataHeatBal->Zone.allocate(1);
    state->dataHeatBal->Zone(1).Name = "ZONE1";
    state->dataGlobal->NumOfZones = 1;
    state->dataZoneEquip->ZoneEquipConfig.allocate(1);
    state->dataZoneEquip->ZoneEquipConfig(1).ZoneNode = 2;
    state->dataZoneEquip->ZoneEquipConfig(1).NumInletNodes = 1;
    state->dataZoneEquip->ZoneEquipConfig(1).InletNodeAirLoopNum.allocate(1);
    state->dataZoneEquip->ZoneEquipConfig(1).InletNodeAirLoopNum(1) = 1;
    state->dataAirSystemsData->PrimaryAirSystems.allocate(1);
    state->dataAirLoop->AirLoopControlInfo.allocate(1);
    state->dataAirSystemsData->PrimaryAirSystems(1).NumBranches = 1;
    state->dataAirSystemsData->PrimaryAirSystems(1).Branch.allocate(1);
    state->dataAirSystemsData->PrimaryAirSystems(1).Branch(1).Comp.allocate(1);
    state->dataAirSystemsData->PrimaryAirSystems(1).Branch(1).TotalComponents = 1;
    state->dataAirSystemsData->PrimaryAirSystems(1).Branch(1).Comp(1).Name = "OASysName";
    state->dataAirSystemsData->PrimaryAirSystems(1).Branch(1).Comp(1).TypeOf = "AirLoopHVAC:OutdoorAirSystem";
    state->dataAirLoop->OutsideAirSys.allocate(1);
    state->dataAirLoop->OutsideAirSys(1).Name = "OASysName";
    state->dataAirLoop->OutsideAirSys(1).NumControllers = 1;
    state->dataAirLoop->OutsideAirSys(1).ControllerType.allocate(1);
    state->dataAirLoop->OutsideAirSys(1).ControllerType(1) = "Controller:OutdoorAir";
    state->dataAirLoop->OutsideAirSys(1).ControllerName.allocate(1);
    state->dataAirLoop->OutsideAirSys(1).ControllerName(1) = "OA Controller 1";
    state->dataAirLoop->NumOASystems = 1;
    state->dataZoneCtrls->HumidityControlZone.allocate(1);
    state->dataZoneCtrls->HumidityControlZone(1).ActualZoneNum = 1;
    state->dataZoneCtrls->NumHumidityControlZones = 1;

    state->dataInputProcessing->inputProcessor->getObjectItem(*state,
                                                              CurrentModuleObject,
                                                              ControllerNum,
                                                              AlphArray,
                                                              NumAlphas,
                                                              NumArray,
                                                              NumNums,
                                                              IOStat,
                                                              lNumericBlanks,
                                                              lAlphaBlanks,
                                                              cAlphaFields,
                                                              cNumericFields);

    ProcessOAControllerInputs(*state,
                              CurrentModuleObject,
                              ControllerNum,
                              AlphArray,
                              NumAlphas,
                              NumArray,
                              NumNums,
                              lNumericBlanks,
                              lAlphaBlanks,
                              cAlphaFields,
                              cNumericFields,
                              ErrorsFound);
    // compare_err_stream( "" ); // just for debugging

    EXPECT_FALSE(ErrorsFound);
    EXPECT_FALSE(state->dataMixedAir->OAController(ControllerNum)
                     .ModifyDuringHighOAMoisture); // "Control High Indoor Humidity Based on Outdoor Humidity Ratio = Yes" sets this to false
    EXPECT_FALSE(has_err_output(true));
    EXPECT_EQ(state->dataMixedAir->OAController(ControllerNum).HumidistatZoneNum, 1);

    // Set up conditions
    state->dataZoneEnergyDemand->ZoneSysMoistureDemand.allocate(1);
    state->dataZoneEnergyDemand->ZoneSysMoistureDemand(1).TotalOutputRequired = -1.0; // dehumidification requested by humidistat
    EXPECT_EQ(state->dataMixedAir->OAController(ControllerNum).NodeNumofHumidistatZone, state->dataZoneEquip->ZoneEquipConfig(1).ZoneNode);
    int airLoopNum = 1;
    int outAirMinFrac = 0.0;
    Real64 OASignal = 0.0;
    bool HighHumidityOperationFlag = false;
    bool firstHVACIteration = false;
    state->dataMixedAir->OAController(ControllerNum).MixSetTemp = 15.0;
    state->dataMixedAir->OAController(ControllerNum).RetTemp = 20.0;
    state->dataMixedAir->OAController(ControllerNum).InletTemp = 25.0;
    state->dataMixedAir->OAController(ControllerNum).MixMassFlow = 2.5;
    state->dataMixedAir->OAController(ControllerNum).MaxOAMassFlowRate = 2.5;

    // Case 1 - OA humrat = zone humrat - no high humidity operation
    state->dataLoopNodes->Node(state->dataZoneEquip->ZoneEquipConfig(1).ZoneNode).HumRat = 0.006;
    state->dataMixedAir->OAController(ControllerNum).OAHumRat = 0.006;
    state->dataMixedAir->OAController(ControllerNum)
        .CalcOAEconomizer(*state, airLoopNum, outAirMinFrac, OASignal, HighHumidityOperationFlag, firstHVACIteration);
    EXPECT_FALSE(state->dataMixedAir->OAController(ControllerNum).HighHumCtrlActive);
    EXPECT_NEAR(OASignal, 0.0, 0.00001);

    // Case 2 - OA humrat < zone humrat - high humidity operation
    state->dataLoopNodes->Node(state->dataZoneEquip->ZoneEquipConfig(1).ZoneNode).HumRat = 0.006;
    state->dataMixedAir->OAController(ControllerNum).OAHumRat = 0.006 - HVAC::SmallHumRatDiff;
    state->dataMixedAir->OAController(ControllerNum)
        .CalcOAEconomizer(*state, airLoopNum, outAirMinFrac, OASignal, HighHumidityOperationFlag, firstHVACIteration);
    EXPECT_TRUE(state->dataMixedAir->OAController(ControllerNum).HighHumCtrlActive);
    EXPECT_NEAR(OASignal, 0.8, 0.00001);

    // Case 3 - OA humrat within tolerance of zone humrat - no high humidity operation
    state->dataLoopNodes->Node(state->dataZoneEquip->ZoneEquipConfig(1).ZoneNode).HumRat = 0.006;
    state->dataMixedAir->OAController(ControllerNum).OAHumRat = 0.006 - HVAC::SmallHumRatDiff / 2.0;
    state->dataMixedAir->OAController(ControllerNum)
        .CalcOAEconomizer(*state, airLoopNum, outAirMinFrac, OASignal, HighHumidityOperationFlag, firstHVACIteration);
    EXPECT_FALSE(state->dataMixedAir->OAController(ControllerNum).HighHumCtrlActive);
    EXPECT_NEAR(OASignal, 0.0, 0.00001);

    // Case 4 - OA humrat slightly above zone humrat - no high humidity operation
    state->dataLoopNodes->Node(state->dataZoneEquip->ZoneEquipConfig(1).ZoneNode).HumRat = 0.006;
    state->dataMixedAir->OAController(ControllerNum).OAHumRat = 0.006 + HVAC::SmallHumRatDiff / 2.0;
    state->dataMixedAir->OAController(ControllerNum)
        .CalcOAEconomizer(*state, airLoopNum, outAirMinFrac, OASignal, HighHumidityOperationFlag, firstHVACIteration);
    EXPECT_FALSE(state->dataMixedAir->OAController(ControllerNum).HighHumCtrlActive);
    EXPECT_NEAR(OASignal, 0.0, 0.00001);
}

TEST_F(EnergyPlusFixture, OAControllerMixedAirSPTest)
{

    std::string const idf_objects = delimited_string({

        "  OutdoorAir:Node,",
        "    Outside Air Inlet Node;  !- Name",

        "  Schedule:Constant,",
        "    OAFractionSched,         !- Name",
        "     ,                       !- Schedule Type Limits Name",
        "     1;                      !- Hourly value",

        "  Controller:OutdoorAir,",
        "    OA Controller 1,         !- Name",
        "    Relief Air Outlet Node,  !- Relief Air Outlet Node Name",
        "    Outdoor Air Mixer Inlet Node, !- Return Air Node Name",
        "    Mixed Air Node,          !- Mixed Air Node Name",
        "    Outside Air Inlet Node,  !- Actuator Node Name",
        "    0.0,                     !- Minimum Outdoor Air Flow Rate{ m3 / s }",
        "    1.7,                     !- Maximum Outdoor Air Flow Rate{ m3 / s }",
        "    NoEconomizer,            !- Economizer Control Type",
        "    ModulateFlow,            !- Economizer Control Action Type",
        "    ,                        !- Economizer Maximum Limit Dry - Bulb Temperature{ C }",
        "    ,                        !- Economizer Maximum Limit Enthalpy{ J / kg }",
        "    ,                        !- Economizer Maximum Limit Dewpoint Temperature{ C }",
        "    ,                        !- Electronic Enthalpy Limit Curve Name",
        "    12.5,                    !- Economizer Minimum Limit Dry - Bulb Temperature{ C }",
        "    NoLockout,               !- Lockout Type",
        "    FixedMinimum,            !- Minimum Limit Type",
        "    OAFractionSched,         !- Minimum Outdoor Air Schedule Name",
        "    ,                        !- Minimum Fraction of Outdoor Air Schedule Name",
        "    ,                        !- Maximum Fraction of Outdoor Air Schedule Name",
        "    ;                        !- Mechanical Ventilation Controller Name",
    });

    ASSERT_TRUE(process_idf(idf_objects));

    state->dataAirLoop->AirLoopFlow.allocate(1);
    state->dataAirLoop->AirLoopControlInfo.allocate(1);
    state->dataAirLoop->AirLoopControlInfo(1).LoopFlowRateSet = true;

    GetOAControllerInputs(*state);

    state->dataEnvrn->StdRhoAir = 1.2;
    state->dataMixedAir->OAController(1).MixMassFlow = 1.7 * state->dataEnvrn->StdRhoAir;
    state->dataMixedAir->OAController(1).MaxOAMassFlowRate = 1.7 * state->dataEnvrn->StdRhoAir;
    state->dataAirLoop->AirLoopFlow(1).DesSupply = 1.7 * state->dataEnvrn->StdRhoAir;
    state->dataAirLoop->AirLoopFlow(1).ReqSupplyFrac = 1.0;
    state->dataLoopNodes->Node(state->dataMixedAir->OAController(1).MixNode).MassFlowRateMaxAvail =
        state->dataAirLoop->AirLoopFlow(1).DesSupply; // set max avail or controller will shut down
    state->dataLoopNodes->Node(state->dataMixedAir->OAController(1).RetNode).MassFlowRate =
        state->dataAirLoop->AirLoopFlow(1).DesSupply; // set return flow for mixing calculation (i.e., mix flow = return flow + exhaust flow [0])
    state->dataAirLoop->NumOASystems = 1;
    state->dataAirLoop->OutsideAirSys.allocate(1);
    state->dataAirLoop->OutsideAirSys(1).Name = "AIRLOOP OASYSTEM";
    state->dataAirLoop->OutsideAirSys(1).NumControllers = 1;
    state->dataAirLoop->OutsideAirSys(1).ControllerName.allocate(1);
    state->dataAirLoop->OutsideAirSys(1).ControllerName(1) = "OA CONTROLLER 1";
    state->dataAirLoop->OutsideAirSys(1).ComponentType.allocate(1);
    state->dataAirLoop->OutsideAirSys(1).ComponentType(1) = "OutdoorAir:Mixer";
    state->dataAirLoop->OutsideAirSys(1).ComponentName.allocate(1);
    state->dataAirLoop->OutsideAirSys(1).ComponentName(1) = "OAMixer";
    state->dataMixedAir->OAMixer.allocate(1);
    state->dataMixedAir->OAMixer(1).Name = "OAMixer";
    state->dataMixedAir->OAMixer(1).InletNode = 2;

    state->dataHVACGlobal->NumPrimaryAirSys = 1;
    state->dataAirSystemsData->PrimaryAirSystems.allocate(1);
    state->dataAirSystemsData->PrimaryAirSystems(1).Name = "PrimaryAirLoop";
    state->dataAirSystemsData->PrimaryAirSystems(1).NumBranches = 1;
    state->dataAirSystemsData->PrimaryAirSystems(1).Branch.allocate(1);
    state->dataAirSystemsData->PrimaryAirSystems(1).Branch(1).TotalComponents = 1;
    state->dataAirSystemsData->PrimaryAirSystems(1).Branch(1).Comp.allocate(1);
    state->dataAirSystemsData->PrimaryAirSystems(1).Branch(1).Comp(1).Name = state->dataAirLoop->OutsideAirSys(1).Name;
    state->dataAirSystemsData->PrimaryAirSystems(1).Branch(1).Comp(1).TypeOf = "AirLoopHVAC:OutdoorAirSystem";

    // mixed node temperature set point has not yet been set, expect OA controller mixed temp SP to be equal to low temp limit
    InitOAController(*state, 1, true, 1);
    EXPECT_EQ(state->dataMixedAir->OAController(1).MixSetTemp, state->dataMixedAir->OAController(1).TempLowLim);

    // expect OA controller mixed node temp SP to be equal to 0.5 C.
    state->dataLoopNodes->Node(1).TempSetPoint = 0.5;
    InitOAController(*state, 1, true, 1);
    EXPECT_EQ(state->dataMixedAir->OAController(1).MixSetTemp, 0.5);

    // expect OA controller mixed node temp SP to be less than 0 and equal to -5.0 C.
    state->dataLoopNodes->Node(1).TempSetPoint = -5.0;
    InitOAController(*state, 1, true, 1);
    EXPECT_EQ(state->dataMixedAir->OAController(1).MixSetTemp, -5.0);
}

TEST_F(EnergyPlusFixture, MixedAir_MiscGetsPart1)
{
    std::string const idf_objects = delimited_string({
        "  OutdoorAir:Node,",
        "    Outside Air Inlet Node;  !- Name",

        "  Controller:OutdoorAir,",
        "    OA Controller 1,         !- Name",
        "    Relief Air Outlet Node,  !- Relief Air Outlet Node Name",
        "    Air Loop Inlet Node,     !- Return Air Node Name",
        "    Mixed Air Node,          !- Mixed Air Node Name",
        "    Outside Air Inlet Node,  !- Actuator Node Name",
        "    1.0,                     !- Minimum Outdoor Air Flow Rate {m3/s}",
        "    1.0,                     !- Maximum Outdoor Air Flow Rate {m3/s}",
        "    NoEconomizer,            !- Economizer Control Type", // Economizer should open for this one, so OA flow should be > min OA
        "    ModulateFlow,            !- Economizer Control Action Type",
        "    ,                        !- Economizer Maximum Limit Dry-Bulb Temperature {C}",
        "    ,                        !- Economizer Maximum Limit Enthalpy {J/kg}",
        "    ,                        !- Economizer Maximum Limit Dewpoint Temperature {C}",
        "    ,                        !- Electronic Enthalpy Limit Curve Name",
        "    ,                        !- Economizer Minimum Limit Dry-Bulb Temperature {C}",
        "    NoLockout,               !- Lockout Type", // No lockout
        "    ProportionalMinimum,     !- Minimum Limit Type",
        "    ,                        !- Minimum Outdoor Air Schedule Name",
        "    ,                        !- Minimum Fraction of Outdoor Air Schedule Name",
        "    ,                        !- Maximum Fraction of Outdoor Air Schedule Name",
        "    ,                        !- Mechanical Ventilation Controller Name",
        "    ,                        !- Time of Day Economizer Control Schedule Name",
        "    No,                      !- High Humidity Control",
        "    ,                        !- Humidistat Control Zone Name",
        "    ,                        !- High Humidity Outdoor Air Flow Ratio",
        "    No;                      !- Control High Indoor Humidity Based on Outdoor Humidity Ratio",

        "  HeatExchanger:AirToAir:FlatPlate,",
        "    OA Heat Exchanger 1,     !- Name",
        "    ,                        !- Availability Schedule Name",
        "    ParallelFlow,            !- Flow Arrangement Type",
        "    No,                      !- Economizer Lockout",
        "    1,                       !- Ratio of Supply to Secondary hA Values",
        "    1.0,                     !- Nominal Supply Air Flow Rate{ m3 / s }",
        "    5,                       !- Nominal Supply Air Inlet Temperature{ C }",
        "    10,                      !- Nominal Supply Air Outlet Temperature{ C }",
        "    1.0,                     !- Nominal Secondary Air Flow Rate{ m3 / s }",
        "    20,                      !- Nominal Secondary Air Inlet Temperature{ C }",
        "    0,                       !- Nominal Electric Power{ W }",
        "    Heat Exchanger Outlet Node2, !- Supply Air Inlet Node Name",
        "    Heat Exchanger Outlet Node,  !- Supply Air Outlet Node Name",
        "    Relief Air Outlet Node,      !- Secondary Air Inlet Node Name",
        "    Heat Exchanger Secondary Outlet Node;  !- Secondary Air Outlet Node Name",

        "  HeatExchanger:AirToAir:FlatPlate,",
        "    OA Heat Exchanger 2,     !- Name",
        "    ,                        !- Availability Schedule Name",
        "    ParallelFlow,            !- Flow Arrangement Type",
        "    No,                      !- Economizer Lockout",
        "    1,                       !- Ratio of Supply to Secondary hA Values",
        "    1.0,                     !- Nominal Supply Air Flow Rate{ m3 / s }",
        "    5,                       !- Nominal Supply Air Inlet Temperature{ C }",
        "    10,                      !- Nominal Supply Air Outlet Temperature{ C }",
        "    1.0,                     !- Nominal Secondary Air Flow Rate{ m3 / s }",
        "    20,                      !- Nominal Secondary Air Inlet Temperature{ C }",
        "    0,                       !- Nominal Electric Power{ W }",
        "    Outside Air Inlet Node,  !- Supply Air Inlet Node Name",
        "    Heat Exchanger Outlet Node2,           !- Supply Air Outlet Node Name",
        "    Heat Exchanger Secondary Outlet Node,  !- Secondary Air Inlet Node Name",
        "    Heat Exchanger Secondary Outlet Node2; !- Secondary Air Outlet Node Name",

        "  OutdoorAir:Mixer,",
        "    OA Mixer,                !- Name",
        "    Mixed Air Node,          !- Mixed Air Node Name",
        "    Heat Exchanger Outlet Node, !- Outdoor Air Stream Node Name",
        "    Relief Air Outlet Node,  !- Relief Air Stream Node Name",
        "    Air Loop Inlet Node;     !- Return Air Stream Node Name",

        " AirLoopHVAC:ControllerList,",
        "    OA Sys 1 controller,     !- Name",
        "    Controller:OutdoorAir,   !- Controller 1 Object Type",
        "    OA Controller 1;         !- Controller 1 Name",

        " AirLoopHVAC:OutdoorAirSystem:EquipmentList,",
        "    OA Sys 1 Equipment list, !- Name",
        "    HeatExchanger:AirToAir:FlatPlate, !- Component 1 Object Type",
        "    OA Heat Exchanger 2,     !- Component 1 Name",
        "    HeatExchanger:AirToAir:FlatPlate, !- Component 1 Object Type",
        "    OA Heat Exchanger 1,     !- Component 1 Name",
        "    OutdoorAir:Mixer,        !- Component 2 Object Type",
        "    OA Mixer;                !- Component 2 Name",

        " AirLoopHVAC:OutdoorAirSystem,",
        "    OA Sys 1, !- Name",
        "    OA Sys 1 controller,     !- Controller List Name",
        "    OA Sys 1 Equipment list; !- Outdoor Air Equipment List Name",
    });

    ASSERT_TRUE(process_idf(idf_objects));
    GetOAControllerInputs(*state);

    EXPECT_EQ(1, GetNumOAMixers(*state));
    EXPECT_EQ(1, GetNumOAControllers(*state));
    EXPECT_EQ(3, GetOAMixerReliefNodeNumber(*state, 1));
    EXPECT_EQ(1, GetOAMixerIndex(*state, "OA Mixer"));
}

TEST_F(EnergyPlusFixture, MixedAir_MiscGetsPart2)
{
    std::string const idf_objects = delimited_string({

        "SimulationControl,",
        "    Yes,                     !- Do Zone Sizing Calculation",
        "    Yes,                     !- Do System Sizing Calculation",
        "    Yes,                     !- Do Plant Sizing Calculation",
        "    Yes,                     !- Run Simulation for Sizing Periods",
        "    No;                      !- Run Simulation for Weather File Run Periods",

        "Building,",
        "    Fan Coil with DOAS,      !- Name",
        "    30.,                     !- North Axis {deg}",
        "    City,                    !- Terrain",
        "    0.04,                    !- Loads Convergence Tolerance Value",
        "    0.4,                     !- Temperature Convergence Tolerance Value {deltaC}",
        "    FullExterior,            !- Solar Distribution",
        "    25,                      !- Maximum Number of Warmup Days",
        "    6;                       !- Minimum Number of Warmup Days",

        "Timestep,4;",

        "Site:Location,",
        "    CHICAGO_IL_USA TMY2-94846,  !- Name",
        "    41.78,                   !- Latitude {deg}",
        "    -87.75,                  !- Longitude {deg}",
        "    -6.00,                   !- Time Zone {hr}",
        "    190.00;                  !- Elevation {m}",

        "! CHICAGO_IL_USA Annual Cooling 1% Design Conditions, MaxDB=  31.5degC MCWB=  23.0degC",
        "SizingPeriod:DesignDay,",
        "    CHICAGO_IL_USA Annual Cooling 1% Design Conditions DB/MCWB,  !- Name",
        "    7,                       !- Month",
        "    21,                      !- Day of Month",
        "    SummerDesignDay,         !- Day Type",
        "    31.5,                    !- Maximum Dry-Bulb Temperature {C}",
        "    10.7,                    !- Daily Dry-Bulb Temperature Range {deltaC}",
        "    ,                        !- Dry-Bulb Temperature Range Modifier Type",
        "    ,                        !- Dry-Bulb Temperature Range Modifier Day Schedule Name",
        "    Wetbulb,                 !- Humidity Condition Type",
        "    23.0,                    !- Wetbulb or DewPoint at Maximum Dry-Bulb {C}",
        "    ,                        !- Humidity Condition Day Schedule Name",
        "    ,                        !- Humidity Ratio at Maximum Dry-Bulb {kgWater/kgDryAir}",
        "    ,                        !- Enthalpy at Maximum Dry-Bulb {J/kg}",
        "    ,                        !- Daily Wet-Bulb Temperature Range {deltaC}",
        "    99063.,                  !- Barometric Pressure {Pa}",
        "    5.3,                     !- Wind Speed {m/s}",
        "    230,                     !- Wind Direction {deg}",
        "    No,                      !- Rain Indicator",
        "    No,                      !- Snow Indicator",
        "    No,                      !- Daylight Saving Time Indicator",
        "    ASHRAEClearSky,          !- Solar Model Indicator",
        "    ,                        !- Beam Solar Day Schedule Name",
        "    ,                        !- Diffuse Solar Day Schedule Name",
        "    ,                        !- ASHRAE Clear Sky Optical Depth for Beam Irradiance (taub) {dimensionless}",
        "    ,                        !- ASHRAE Clear Sky Optical Depth for Diffuse Irradiance (taud) {dimensionless}",
        "    1.0;                     !- Sky Clearness",

        "! CHICAGO_IL_USA Annual Heating 99% Design Conditions DB, MaxDB= -17.3degC",
        "SizingPeriod:DesignDay,",
        "    CHICAGO_IL_USA Annual Heating 99% Design Conditions DB,  !- Name",
        "    1,                       !- Month",
        "    21,                      !- Day of Month",
        "    WinterDesignDay,         !- Day Type",
        "    -17.3,                   !- Maximum Dry-Bulb Temperature {C}",
        "    0.0,                     !- Daily Dry-Bulb Temperature Range {deltaC}",
        "    ,                        !- Dry-Bulb Temperature Range Modifier Type",
        "    ,                        !- Dry-Bulb Temperature Range Modifier Day Schedule Name",
        "    Wetbulb,                 !- Humidity Condition Type",
        "    -17.3,                   !- Wetbulb or DewPoint at Maximum Dry-Bulb {C}",
        "    ,                        !- Humidity Condition Day Schedule Name",
        "    ,                        !- Humidity Ratio at Maximum Dry-Bulb {kgWater/kgDryAir}",
        "    ,                        !- Enthalpy at Maximum Dry-Bulb {J/kg}",
        "    ,                        !- Daily Wet-Bulb Temperature Range {deltaC}",
        "    99063.,                  !- Barometric Pressure {Pa}",
        "    4.9,                     !- Wind Speed {m/s}",
        "    270,                     !- Wind Direction {deg}",
        "    No,                      !- Rain Indicator",
        "    No,                      !- Snow Indicator",
        "    No,                      !- Daylight Saving Time Indicator",
        "    ASHRAEClearSky,          !- Solar Model Indicator",
        "    ,                        !- Beam Solar Day Schedule Name",
        "    ,                        !- Diffuse Solar Day Schedule Name",
        "    ,                        !- ASHRAE Clear Sky Optical Depth for Beam Irradiance (taub) {dimensionless}",
        "    ,                        !- ASHRAE Clear Sky Optical Depth for Diffuse Irradiance (taud) {dimensionless}",
        "    0.0;                     !- Sky Clearness",

        "Site:GroundTemperature:BuildingSurface,21.5,21.4,21.5,21.5,22.0,22.9,23.0,23.1,23.1,22.2,21.7,21.6;",

        "ScheduleTypeLimits,",
        "    Any Number;              !- Name",

        "ScheduleTypeLimits,",
        "    Fraction,                !- Name",
        "    0.0,                     !- Lower Limit Value",
        "    1.0,                     !- Upper Limit Value",
        "    CONTINUOUS;              !- Numeric Type",

        "ScheduleTypeLimits,",
        "    Temperature,             !- Name",
        "    -60,                     !- Lower Limit Value",
        "    200,                     !- Upper Limit Value",
        "    CONTINUOUS,              !- Numeric Type",
        "    Temperature;             !- Unit Type",

        "ScheduleTypeLimits,",
        "    Control Type,            !- Name",
        "    0,                       !- Lower Limit Value",
        "    4,                       !- Upper Limit Value",
        "    DISCRETE;                !- Numeric Type",

        "ScheduleTypeLimits,",
        "    On/Off,                  !- Name",
        "    0,                       !- Lower Limit Value",
        "    1,                       !- Upper Limit Value",
        "    DISCRETE;                !- Numeric Type",

        "ScheduleTypeLimits,",
        "    FlowRate,                !- Name",
        "    0.0,                     !- Lower Limit Value",
        "    10,                      !- Upper Limit Value",
        "    CONTINUOUS;              !- Numeric Type",

        "ScheduleTypeLimits,",
        "    HVACTemplate Any Number; !- Name",

        "!-   ===========  ALL OBJECTS IN CLASS: SCHEDULE:COMPACT ===========",

        "Schedule:Compact,",
        "    OCCUPY-1,                !- Name",
        "    Fraction,                !- Schedule Type Limits Name",
        "    Through: 12/31,          !- Field 1",
        "    For: WeekDays SummerDesignDay CustomDay1 CustomDay2,  !- Field 2",
        "    Until: 8:00, 0.0,        !- Field 4",
        "    Until: 11:00, 1.00,      !- Field 6",
        "    Until: 12:00, 0.80,      !- Field 8",
        "    Until: 13:00, 0.40,      !- Field 10",
        "    Until: 14:00, 0.80,      !- Field 12",
        "    Until: 18:00, 1.00,      !- Field 14",
        "    Until: 19:00, 0.50,      !- Field 16",
        "    Until: 21:00, 0.10,      !- Field 18",
        "    Until: 24:00, 0.0,       !- Field 20",
        "    For: Weekends WinterDesignDay Holiday,  !- Field 21",
        "    Until: 24:00, 0.0;       !- Field 23",

        "Schedule:Compact,",
        "    LIGHTS-1,                !- Name",
        "    Fraction,                !- Schedule Type Limits Name",
        "    Through: 12/31,          !- Field 1",
        "    For: WeekDays SummerDesignDay CustomDay1 CustomDay2,  !- Field 2",
        "    Until: 8:00, 0.05,       !- Field 4",
        "    Until: 9:00, 0.9,        !- Field 6",
        "    Until: 10:00, 0.95,      !- Field 8",
        "    Until: 11:00, 1.00,      !- Field 10",
        "    Until: 12:00, 0.95,      !- Field 12",
        "    Until: 13:00, 0.8,       !- Field 14",
        "    Until: 14:00, 0.9,       !- Field 16",
        "    Until: 18:00, 1.00,      !- Field 18",
        "    Until: 19:00, 0.60,      !- Field 20",
        "    Until: 21:00, 0.40,      !- Field 22",
        "    Until: 24:00, 0.05,      !- Field 24",
        "    For: Weekends WinterDesignDay Holiday,  !- Field 25",
        "    Until: 24:00, 0.05;      !- Field 27",

        "Schedule:Compact,",
        "    EQUIP-1,                 !- Name",
        "    Fraction,                !- Schedule Type Limits Name",
        "    Through: 12/31,          !- Field 1",
        "    For: WeekDays SummerDesignDay CustomDay1 CustomDay2,  !- Field 2",
        "    Until: 8:00, 0.02,       !- Field 4",
        "    Until: 9:00, 0.4,        !- Field 6",
        "    Until: 14:00, 0.9,       !- Field 8",
        "    Until: 15:00, 0.8,       !- Field 10",
        "    Until: 16:00, 0.7,       !- Field 12",
        "    Until: 18:00, 0.5,       !- Field 14",
        "    Until: 21:00, 0.3,       !- Field 16",
        "    Until: 24:00, 0.02,      !- Field 18",
        "    For: Weekends WinterDesignDay Holiday,  !- Field 19",
        "    Until: 24:00, 0.02;      !- Field 21",

        "Schedule:Compact,",
        "    INFIL-SCH,               !- Name",
        "    Fraction,                !- Schedule Type Limits Name",
        "    Through: 12/31,          !- Field 1",
        "    For: WeekDays CustomDay1 CustomDay2,  !- Field 2",
        "    Until: 7:00, 1.0,        !- Field 4",
        "    Until: 21:00, 0.0,       !- Field 6",
        "    Until: 24:00, 1.0,       !- Field 8",
        "    For: Weekends Holiday,   !- Field 9",
        "    Until: 24:00, 1.0,       !- Field 11",
        "    For: SummerDesignDay,    !- Field 12",
        "    Until: 24:00, 1.0,       !- Field 14",
        "    For: WinterDesignDay,    !- Field 15",
        "    Until: 24:00, 1.0;       !- Field 17",

        "Schedule:Compact,",
        "    ActSchd,                 !- Name",
        "    Any Number,              !- Schedule Type Limits Name",
        "    Through: 12/31,          !- Field 1",
        "    For: AllDays,            !- Field 2",
        "    Until: 24:00, 117.239997864;",
        "                             !- Field 4",

        "Schedule:Compact,",
        "    ShadeTransSch,           !- Name",
        "    Fraction,                !- Schedule Type Limits Name",
        "    Through: 12/31,          !- Field 1",
        "    For: AllDays,            !- Field 2",
        "    Until: 24:00, 0.0;       !- Field 4",

        "! For heating, recover 2 hrs early",
        "Schedule:Compact,",
        "    Htg-SetP-Sch,            !- Name",
        "    Temperature,             !- Schedule Type Limits Name",
        "    Through: 12/31,          !- Field 1",
        "    For: WeekDays CustomDay1 CustomDay2,  !- Field 2",
        "    Until: 6:00, 13.0,       !- Field 4",
        "    Until: 7:00, 18.0,       !- Field 6",
        "    Until: 21:00, 23.0,      !- Field 8",
        "    Until: 24:00, 13.0,      !- Field 10",
        "    For: WeekEnds Holiday,   !- Field 11",
        "    Until: 24:00, 13.0,      !- Field 13",
        "    For: SummerDesignDay,    !- Field 14",
        "    Until: 24:00, 13.0,      !- Field 16",
        "    For: WinterDesignDay,    !- Field 17",
        "    Until: 24:00, 23.0;      !- Field 19",

        "! For cooling, recover 1 hr early",
        "Schedule:Compact,",
        "    Clg-SetP-Sch,            !- Name",
        "    Temperature,             !- Schedule Type Limits Name",
        "    Through: 12/31,          !- Field 1",
        "    For: WeekDays CustomDay1 CustomDay2,  !- Field 2",
        "    Until: 7:00, 32.0,       !- Field 4",
        "    Until: 21:00, 24.0,      !- Field 6",
        "    Until: 24:00, 32.0,      !- Field 8",
        "    For: WeekEnds Holiday,   !- Field 9",
        "    Until: 24:00, 32.0,      !- Field 11",
        "    For: SummerDesignDay,    !- Field 12",
        "    Until: 24:00, 24.0,      !- Field 14",
        "    For: WinterDesignDay,    !- Field 15",
        "    Until: 24:00, 32.0;      !- Field 17",

        "Schedule:Compact,",
        "    FanAvailSched,           !- Name",
        "    Fraction,                !- Schedule Type Limits Name",
        "    Through: 12/31,          !- Field 1",
        "    For: WeekDays CustomDay1 CustomDay2,  !- Field 2",
        "    Until: 7:00, 0.0,        !- Field 4",
        "    Until: 21:00, 1.0,       !- Field 6",
        "    Until: 24:00, 0.0,       !- Field 8",
        "    For: Weekends Holiday,   !- Field 9",
        "    Until: 24:00, 0.0,       !- Field 11",
        "    For: SummerDesignDay,    !- Field 12",
        "    Until: 24:00, 1.0,       !- Field 14",
        "    For: WinterDesignDay,    !- Field 15",
        "    Until: 24:00, 1.0;       !- Field 17",

        "Schedule:Compact,",
        "    HVACTemplate-Always 1,   !- Name",
        "    HVACTemplate Any Number, !- Schedule Type Limits Name",
        "    Through: 12/31,          !- Field 1",
        "    For: AllDays,            !- Field 2",
        "    Until: 24:00, 1;         !- Field 4",

        "Schedule:Compact,",
        "    HVACTemplate-Always 4,   !- Name",
        "    HVACTemplate Any Number, !- Schedule Type Limits Name",
        "    Through: 12/31,          !- Field 1",
        "    For: AllDays,            !- Field 2",
        "    Until: 24:00, 4;         !- Field 4",

        "Schedule:Compact,",
        "    HVACTemplate-Always 12.2,!- Name",
        "    HVACTemplate Any Number, !- Schedule Type Limits Name",
        "    Through: 12/31,          !- Field 1",
        "    For: AllDays,            !- Field 2",
        "    Until: 24:00, 12.2;      !- Field 4",

        "Material,",
        "    WD10,                    !- Name",
        "    MediumSmooth,            !- Roughness",
        "    0.667,                   !- Thickness {m}",
        "    0.115,                   !- Conductivity {W/m-K}",
        "    513,                     !- Density {kg/m3}",
        "    1381,                    !- Specific Heat {J/kg-K}",
        "    0.9,                     !- Thermal Absorptance",
        "    0.78,                    !- Solar Absorptance",
        "    0.78;                    !- Visible Absorptance",

        "Material,",
        "    RG01,                    !- Name",
        "    Rough,                   !- Roughness",
        "    1.2700000E-02,           !- Thickness {m}",
        "    1.442000,                !- Conductivity {W/m-K}",
        "    881.0000,                !- Density {kg/m3}",
        "    1674.000,                !- Specific Heat {J/kg-K}",
        "    0.9000000,               !- Thermal Absorptance",
        "    0.6500000,               !- Solar Absorptance",
        "    0.6500000;               !- Visible Absorptance",

        "Material,",
        "    BR01,                    !- Name",
        "    VeryRough,               !- Roughness",
        "    9.4999997E-03,           !- Thickness {m}",
        "    0.1620000,               !- Conductivity {W/m-K}",
        "    1121.000,                !- Density {kg/m3}",
        "    1464.000,                !- Specific Heat {J/kg-K}",
        "    0.9000000,               !- Thermal Absorptance",
        "    0.7000000,               !- Solar Absorptance",
        "    0.7000000;               !- Visible Absorptance",

        "Material,",
        "    IN46,                    !- Name",
        "    VeryRough,               !- Roughness",
        "    7.6200001E-02,           !- Thickness {m}",
        "    2.3000000E-02,           !- Conductivity {W/m-K}",
        "    24.00000,                !- Density {kg/m3}",
        "    1590.000,                !- Specific Heat {J/kg-K}",
        "    0.9000000,               !- Thermal Absorptance",
        "    0.5000000,               !- Solar Absorptance",
        "    0.5000000;               !- Visible Absorptance",

        "Material,",
        "    WD01,                    !- Name",
        "    MediumSmooth,            !- Roughness",
        "    1.9099999E-02,           !- Thickness {m}",
        "    0.1150000,               !- Conductivity {W/m-K}",
        "    513.0000,                !- Density {kg/m3}",
        "    1381.000,                !- Specific Heat {J/kg-K}",
        "    0.9000000,               !- Thermal Absorptance",
        "    0.7800000,               !- Solar Absorptance",
        "    0.7800000;               !- Visible Absorptance",

        "Material,",
        "    PW03,                    !- Name",
        "    MediumSmooth,            !- Roughness",
        "    1.2700000E-02,           !- Thickness {m}",
        "    0.1150000,               !- Conductivity {W/m-K}",
        "    545.0000,                !- Density {kg/m3}",
        "    1213.000,                !- Specific Heat {J/kg-K}",
        "    0.9000000,               !- Thermal Absorptance",
        "    0.7800000,               !- Solar Absorptance",
        "    0.7800000;               !- Visible Absorptance",

        "Material,",
        "    IN02,                    !- Name",
        "    Rough,                   !- Roughness",
        "    9.0099998E-02,           !- Thickness {m}",
        "    4.3000001E-02,           !- Conductivity {W/m-K}",
        "    10.00000,                !- Density {kg/m3}",
        "    837.0000,                !- Specific Heat {J/kg-K}",
        "    0.9000000,               !- Thermal Absorptance",
        "    0.7500000,               !- Solar Absorptance",
        "    0.7500000;               !- Visible Absorptance",

        "Material,",
        "    GP01,                    !- Name",
        "    MediumSmooth,            !- Roughness",
        "    1.2700000E-02,           !- Thickness {m}",
        "    0.1600000,               !- Conductivity {W/m-K}",
        "    801.0000,                !- Density {kg/m3}",
        "    837.0000,                !- Specific Heat {J/kg-K}",
        "    0.9000000,               !- Thermal Absorptance",
        "    0.7500000,               !- Solar Absorptance",
        "    0.7500000;               !- Visible Absorptance",

        "Material,",
        "    GP02,                    !- Name",
        "    MediumSmooth,            !- Roughness",
        "    1.5900001E-02,           !- Thickness {m}",
        "    0.1600000,               !- Conductivity {W/m-K}",
        "    801.0000,                !- Density {kg/m3}",
        "    837.0000,                !- Specific Heat {J/kg-K}",
        "    0.9000000,               !- Thermal Absorptance",
        "    0.7500000,               !- Solar Absorptance",
        "    0.7500000;               !- Visible Absorptance",

        "Material,",
        "    CC03,                    !- Name",
        "    MediumRough,             !- Roughness",
        "    0.1016000,               !- Thickness {m}",
        "    1.310000,                !- Conductivity {W/m-K}",
        "    2243.000,                !- Density {kg/m3}",
        "    837.0000,                !- Specific Heat {J/kg-K}",
        "    0.9000000,               !- Thermal Absorptance",
        "    0.6500000,               !- Solar Absorptance",
        "    0.6500000;               !- Visible Absorptance",

        "Material:NoMass,",
        "    CP01,                    !- Name",
        "    Rough,                   !- Roughness",
        "    0.3670000,               !- Thermal Resistance {m2-K/W}",
        "    0.9000000,               !- Thermal Absorptance",
        "    0.7500000,               !- Solar Absorptance",
        "    0.7500000;               !- Visible Absorptance",

        "Material:NoMass,",
        "    MAT-CLNG-1,              !- Name",
        "    Rough,                   !- Roughness",
        "    0.652259290,             !- Thermal Resistance {m2-K/W}",
        "    0.65,                    !- Thermal Absorptance",
        "    0.65,                    !- Solar Absorptance",
        "    0.65;                    !- Visible Absorptance",

        "Material:AirGap,",
        "    AL21,                    !- Name",
        "    0.1570000;               !- Thermal Resistance {m2-K/W}",

        "Material:AirGap,",
        "    AL23,                    !- Name",
        "    0.1530000;               !- Thermal Resistance {m2-K/W}",

        "WindowMaterial:Glazing,",
        "    CLEAR 3MM,               !- Name",
        "    SpectralAverage,         !- Optical Data Type",
        "    ,                        !- Window Glass Spectral Data Set Name",
        "    0.003,                   !- Thickness {m}",
        "    0.837,                   !- Solar Transmittance at Normal Incidence",
        "    0.075,                   !- Front Side Solar Reflectance at Normal Incidence",
        "    0.075,                   !- Back Side Solar Reflectance at Normal Incidence",
        "    0.898,                   !- Visible Transmittance at Normal Incidence",
        "    0.081,                   !- Front Side Visible Reflectance at Normal Incidence",
        "    0.081,                   !- Back Side Visible Reflectance at Normal Incidence",
        "    0.0,                     !- Infrared Transmittance at Normal Incidence",
        "    0.84,                    !- Front Side Infrared Hemispherical Emissivity",
        "    0.84,                    !- Back Side Infrared Hemispherical Emissivity",
        "    0.9;                     !- Conductivity {W/m-K}",

        "WindowMaterial:Glazing,",
        "    GREY 3MM,                !- Name",
        "    SpectralAverage,         !- Optical Data Type",
        "    ,                        !- Window Glass Spectral Data Set Name",
        "    0.003,                   !- Thickness {m}",
        "    0.626,                   !- Solar Transmittance at Normal Incidence",
        "    0.061,                   !- Front Side Solar Reflectance at Normal Incidence",
        "    0.061,                   !- Back Side Solar Reflectance at Normal Incidence",
        "    0.611,                   !- Visible Transmittance at Normal Incidence",
        "    0.061,                   !- Front Side Visible Reflectance at Normal Incidence",
        "    0.061,                   !- Back Side Visible Reflectance at Normal Incidence",
        "    0.0,                     !- Infrared Transmittance at Normal Incidence",
        "    0.84,                    !- Front Side Infrared Hemispherical Emissivity",
        "    0.84,                    !- Back Side Infrared Hemispherical Emissivity",
        "    0.9;                     !- Conductivity {W/m-K}",

        "WindowMaterial:Glazing,",
        "    CLEAR 6MM,               !- Name",
        "    SpectralAverage,         !- Optical Data Type",
        "    ,                        !- Window Glass Spectral Data Set Name",
        "    0.006,                   !- Thickness {m}",
        "    0.775,                   !- Solar Transmittance at Normal Incidence",
        "    0.071,                   !- Front Side Solar Reflectance at Normal Incidence",
        "    0.071,                   !- Back Side Solar Reflectance at Normal Incidence",
        "    0.881,                   !- Visible Transmittance at Normal Incidence",
        "    0.080,                   !- Front Side Visible Reflectance at Normal Incidence",
        "    0.080,                   !- Back Side Visible Reflectance at Normal Incidence",
        "    0.0,                     !- Infrared Transmittance at Normal Incidence",
        "    0.84,                    !- Front Side Infrared Hemispherical Emissivity",
        "    0.84,                    !- Back Side Infrared Hemispherical Emissivity",
        "    0.9;                     !- Conductivity {W/m-K}",

        "WindowMaterial:Glazing,",
        "    LoE CLEAR 6MM,           !- Name",
        "    SpectralAverage,         !- Optical Data Type",
        "    ,                        !- Window Glass Spectral Data Set Name",
        "    0.006,                   !- Thickness {m}",
        "    0.600,                   !- Solar Transmittance at Normal Incidence",
        "    0.170,                   !- Front Side Solar Reflectance at Normal Incidence",
        "    0.220,                   !- Back Side Solar Reflectance at Normal Incidence",
        "    0.840,                   !- Visible Transmittance at Normal Incidence",
        "    0.055,                   !- Front Side Visible Reflectance at Normal Incidence",
        "    0.078,                   !- Back Side Visible Reflectance at Normal Incidence",
        "    0.0,                     !- Infrared Transmittance at Normal Incidence",
        "    0.84,                    !- Front Side Infrared Hemispherical Emissivity",
        "    0.10,                    !- Back Side Infrared Hemispherical Emissivity",
        "    0.9;                     !- Conductivity {W/m-K}",

        "WindowMaterial:Gas,",
        "    AIR 6MM,                 !- Name",
        "    Air,                     !- Gas Type",
        "    0.0063;                  !- Thickness {m}",

        "WindowMaterial:Gas,",
        "    AIR 13MM,                !- Name",
        "    Air,                     !- Gas Type",
        "    0.0127;                  !- Thickness {m}",

        "WindowMaterial:Gas,",
        "    ARGON 13MM,              !- Name",
        "    Argon,                   !- Gas Type",
        "    0.0127;                  !- Thickness {m}",

        "Construction,",
        "    ROOF-1,                  !- Name",
        "    RG01,                    !- Outside Layer",
        "    BR01,                    !- Layer 2",
        "    IN46,                    !- Layer 3",
        "    WD01;                    !- Layer 4",

        "Construction,",
        "    WALL-1,                  !- Name",
        "    WD01,                    !- Outside Layer",
        "    PW03,                    !- Layer 2",
        "    IN02,                    !- Layer 3",
        "    GP01;                    !- Layer 4",

        "Construction,",
        "    CLNG-1,                  !- Name",
        "    MAT-CLNG-1;              !- Outside Layer",

        "Construction,",
        "    FLOOR-SLAB-1,            !- Name",
        "    CC03;                    !- Outside Layer",

        "Construction,",
        "    INT-WALL-1,              !- Name",
        "    GP02,                    !- Outside Layer",
        "    AL21,                    !- Layer 2",
        "    GP02;                    !- Layer 3",

        "Construction,",
        "    Dbl Clr 3mm/13mm Air,    !- Name",
        "    CLEAR 3MM,               !- Outside Layer",
        "    AIR 13MM,                !- Layer 2",
        "    CLEAR 3MM;               !- Layer 3",

        "Construction,",
        "    Sgl Grey 3mm,            !- Name",
        "    GREY 3MM;                !- Outside Layer",

        "GlobalGeometryRules,",
        "    UpperLeftCorner,         !- Starting Vertex Position",
        "    CounterClockWise,        !- Vertex Entry Direction",
        "    relative;                !- Coordinate System",

        "Zone,",
        "    PLENUM-1,                !- Name",
        "    0,                       !- Direction of Relative North {deg}",
        "    0, 0, 0,                            !- X,Y,Z  {m}",
        "    1,                       !- Type",
        "    1,                       !- Multiplier",
        "    0.609600067,             !- Ceiling Height {m}",
        "    283.2;                   !- Volume {m3}",

        "Zone,",
        "    SPACE1-1,                !- Name",
        "    0,                       !- Direction of Relative North {deg}",
        "    0, 0, 0,                            !- X,Y,Z  {m}",
        "    1,                       !- Type",
        "    1,                       !- Multiplier",
        "    2.438400269,             !- Ceiling Height {m}",
        "    239.247360229;           !- Volume {m3}",

        "Zone,",
        "    SPACE2-1,                !- Name",
        "    0,                       !- Direction of Relative North {deg}",
        "    0, 0, 0,                            !- X,Y,Z  {m}",
        "    1,                       !- Type",
        "    1,                       !- Multiplier",
        "    2.438400269,             !- Ceiling Height {m}",
        "    103.311355591;           !- Volume {m3}",

        "Zone,",
        "    SPACE3-1,                !- Name",
        "    0,                       !- Direction of Relative North {deg}",
        "    0, 0, 0,                            !- X,Y,Z  {m}",
        "    1,                       !- Type",
        "    1,                       !- Multiplier",
        "    2.438400269,             !- Ceiling Height {m}",
        "    239.247360229;           !- Volume {m3}",

        "Zone,",
        "    SPACE4-1,                !- Name",
        "    0,                       !- Direction of Relative North {deg}",
        "    0, 0, 0,                            !- X,Y,Z  {m}",
        "    1,                       !- Type",
        "    1,                       !- Multiplier",
        "    2.438400269,             !- Ceiling Height {m}",
        "    103.311355591;           !- Volume {m3}",

        "Zone,",
        "    SPACE5-1,                !- Name",
        "    0,                       !- Direction of Relative North {deg}",
        "    0, 0, 0,                            !- X,Y,Z  {m}",
        "    1,                       !- Type",
        "    1,                       !- Multiplier",
        "    2.438400269,             !- Ceiling Height {m}",
        "    447.682556152;           !- Volume {m3}",

        "BuildingSurface:Detailed,",
        "    WALL-1PF,                !- Name",
        "    WALL,                    !- Surface Type",
        "    WALL-1,                  !- Construction Name",
        "    PLENUM-1,                !- Zone Name",
        "    ,                        !- Space Name",
        "    Outdoors,                !- Outside Boundary Condition",
        "    ,                        !- Outside Boundary Condition Object",
        "    SunExposed,              !- Sun Exposure",
        "    WindExposed,             !- Wind Exposure",
        "    0.50000,                 !- View Factor to Ground",
        "    4,                       !- Number of Vertices",
        "    0.0, 0.0, 3.0,                      !- X,Y,Z  1 {m}",
        "    0.0, 0.0, 2.4,                      !- X,Y,Z  2 {m}",
        "    30.5, 0.0, 2.4,                     !- X,Y,Z  3 {m}",
        "    30.5, 0.0, 3.0;                     !- X,Y,Z  4 {m}",

        "BuildingSurface:Detailed,",
        "    WALL-1PR,                !- Name",
        "    WALL,                    !- Surface Type",
        "    WALL-1,                  !- Construction Name",
        "    PLENUM-1,                !- Zone Name",
        "    ,                        !- Space Name",
        "    Outdoors,                !- Outside Boundary Condition",
        "    ,                        !- Outside Boundary Condition Object",
        "    SunExposed,              !- Sun Exposure",
        "    WindExposed,             !- Wind Exposure",
        "    0.50000,                 !- View Factor to Ground",
        "    4,                       !- Number of Vertices",
        "    30.5, 0.0, 3.0,                     !- X,Y,Z  1 {m}",
        "    30.5, 0.0, 2.4,                     !- X,Y,Z  2 {m}",
        "    30.5, 15.2, 2.4,                    !- X,Y,Z  3 {m}",
        "    30.5, 15.2, 3.0;                    !- X,Y,Z  4 {m}",

        "BuildingSurface:Detailed,",
        "    WALL-1PB,                !- Name",
        "    WALL,                    !- Surface Type",
        "    WALL-1,                  !- Construction Name",
        "    PLENUM-1,                !- Zone Name",
        "    ,                        !- Space Name",
        "    Outdoors,                !- Outside Boundary Condition",
        "    ,                        !- Outside Boundary Condition Object",
        "    SunExposed,              !- Sun Exposure",
        "    WindExposed,             !- Wind Exposure",
        "    0.50000,                 !- View Factor to Ground",
        "    4,                       !- Number of Vertices",
        "    30.5, 15.2, 3.0,                    !- X,Y,Z  1 {m}",
        "    30.5, 15.2, 2.4,                    !- X,Y,Z  2 {m}",
        "    0.0, 15.2, 2.4,                     !- X,Y,Z  3 {m}",
        "    0.0, 15.2, 3.0;                     !- X,Y,Z  4 {m}",

        "BuildingSurface:Detailed,",
        "    WALL-1PL,                !- Name",
        "    WALL,                    !- Surface Type",
        "    WALL-1,                  !- Construction Name",
        "    PLENUM-1,                !- Zone Name",
        "    ,                        !- Space Name",
        "    Outdoors,                !- Outside Boundary Condition",
        "    ,                        !- Outside Boundary Condition Object",
        "    SunExposed,              !- Sun Exposure",
        "    WindExposed,             !- Wind Exposure",
        "    0.50000,                 !- View Factor to Ground",
        "    4,                       !- Number of Vertices",
        "    0.0, 15.2, 3.0,                     !- X,Y,Z  1 {m}",
        "    0.0, 15.2, 2.4,                     !- X,Y,Z  2 {m}",
        "    0.0, 0.0, 2.4,                      !- X,Y,Z  3 {m}",
        "    0.0, 0.0, 3.0;                      !- X,Y,Z  4 {m}",

        "BuildingSurface:Detailed,",
        "    TOP-1,                   !- Name",
        "    ROOF,                    !- Surface Type",
        "    ROOF-1,                  !- Construction Name",
        "    PLENUM-1,                !- Zone Name",
        "    ,                        !- Space Name",
        "    Outdoors,                !- Outside Boundary Condition",
        "    ,                        !- Outside Boundary Condition Object",
        "    SunExposed,              !- Sun Exposure",
        "    WindExposed,             !- Wind Exposure",
        "    0.00000,                 !- View Factor to Ground",
        "    4,                       !- Number of Vertices",
        "    0.0, 15.2, 3.0,                     !- X,Y,Z  1 {m}",
        "    0.0, 0.0, 3.0,                      !- X,Y,Z  2 {m}",
        "    30.5, 0.0, 3.0,                     !- X,Y,Z  3 {m}",
        "    30.5, 15.2, 3.0;                    !- X,Y,Z  4 {m}",

        "BuildingSurface:Detailed,",
        "    C1-1P,                   !- Name",
        "    FLOOR,                   !- Surface Type",
        "    CLNG-1,                  !- Construction Name",
        "    PLENUM-1,                !- Zone Name",
        "    ,                        !- Space Name",
        "    Surface,                 !- Outside Boundary Condition",
        "    C1-1,                    !- Outside Boundary Condition Object",
        "    NoSun,                   !- Sun Exposure",
        "    NoWind,                  !- Wind Exposure",
        "    0.0,                     !- View Factor to Ground",
        "    4,                       !- Number of Vertices",
        "    26.8, 3.7, 2.4,                     !- X,Y,Z  1 {m}",
        "    30.5, 0.0, 2.4,                     !- X,Y,Z  2 {m}",
        "    0.0, 0.0, 2.4,                      !- X,Y,Z  3 {m}",
        "    3.7, 3.7, 2.4;                      !- X,Y,Z  4 {m}",

        "BuildingSurface:Detailed,",
        "    C2-1P,                   !- Name",
        "    FLOOR,                   !- Surface Type",
        "    CLNG-1,                  !- Construction Name",
        "    PLENUM-1,                !- Zone Name",
        "    ,                        !- Space Name",
        "    Surface,                 !- Outside Boundary Condition",
        "    C2-1,                    !- Outside Boundary Condition Object",
        "    NoSun,                   !- Sun Exposure",
        "    NoWind,                  !- Wind Exposure",
        "    0.0,                     !- View Factor to Ground",
        "    4,                       !- Number of Vertices",
        "    26.8, 11.6, 2.4,                    !- X,Y,Z  1 {m}",
        "    30.5, 15.2, 2.4,                    !- X,Y,Z  2 {m}",
        "    30.5, 0.0, 2.4,                     !- X,Y,Z  3 {m}",
        "    26.8, 3.7, 2.4;                     !- X,Y,Z  4 {m}",

        "BuildingSurface:Detailed,",
        "    C3-1P,                   !- Name",
        "    FLOOR,                   !- Surface Type",
        "    CLNG-1,                  !- Construction Name",
        "    PLENUM-1,                !- Zone Name",
        "    ,                        !- Space Name",
        "    Surface,                 !- Outside Boundary Condition",
        "    C3-1,                    !- Outside Boundary Condition Object",
        "    NoSun,                   !- Sun Exposure",
        "    NoWind,                  !- Wind Exposure",
        "    0.0,                     !- View Factor to Ground",
        "    4,                       !- Number of Vertices",
        "    26.8, 11.6, 2.4,                    !- X,Y,Z  1 {m}",
        "    3.7, 11.6, 2.4,                     !- X,Y,Z  2 {m}",
        "    0.0, 15.2, 2.4,                     !- X,Y,Z  3 {m}",
        "    30.5, 15.2, 2.4;                    !- X,Y,Z  4 {m}",

        "BuildingSurface:Detailed,",
        "    C4-1P,                   !- Name",
        "    FLOOR,                   !- Surface Type",
        "    CLNG-1,                  !- Construction Name",
        "    PLENUM-1,                !- Zone Name",
        "    ,                        !- Space Name",
        "    Surface,                 !- Outside Boundary Condition",
        "    C4-1,                    !- Outside Boundary Condition Object",
        "    NoSun,                   !- Sun Exposure",
        "    NoWind,                  !- Wind Exposure",
        "    0.0,                     !- View Factor to Ground",
        "    4,                       !- Number of Vertices",
        "    3.7, 3.7, 2.4,                      !- X,Y,Z  1 {m}",
        "    0.0, 0.0, 2.4,                      !- X,Y,Z  2 {m}",
        "    0.0, 15.2, 2.4,                     !- X,Y,Z  3 {m}",
        "    3.7, 11.6, 2.4;                     !- X,Y,Z  4 {m}",

        "BuildingSurface:Detailed,",
        "    C5-1P,                   !- Name",
        "    FLOOR,                   !- Surface Type",
        "    CLNG-1,                  !- Construction Name",
        "    PLENUM-1,                !- Zone Name",
        "    ,                        !- Space Name",
        "    Surface,                 !- Outside Boundary Condition",
        "    C5-1,                    !- Outside Boundary Condition Object",
        "    NoSun,                   !- Sun Exposure",
        "    NoWind,                  !- Wind Exposure",
        "    0.0,                     !- View Factor to Ground",
        "    4,                       !- Number of Vertices",
        "    26.8, 11.6, 2.4,                    !- X,Y,Z  1 {m}",
        "    26.8, 3.7, 2.4,                     !- X,Y,Z  2 {m}",
        "    3.7, 3.7, 2.4,                      !- X,Y,Z  3 {m}",
        "    3.7, 11.6, 2.4;                     !- X,Y,Z  4 {m}",

        "BuildingSurface:Detailed,",
        "    FRONT-1,                 !- Name",
        "    WALL,                    !- Surface Type",
        "    WALL-1,                  !- Construction Name",
        "    SPACE1-1,                !- Zone Name",
        "    ,                        !- Space Name",
        "    Outdoors,                !- Outside Boundary Condition",
        "    ,                        !- Outside Boundary Condition Object",
        "    SunExposed,              !- Sun Exposure",
        "    WindExposed,             !- Wind Exposure",
        "    0.50000,                 !- View Factor to Ground",
        "    4,                       !- Number of Vertices",
        "    0.0, 0.0, 2.4,                      !- X,Y,Z  1 {m}",
        "    0.0, 0.0, 0.0,                      !- X,Y,Z  2 {m}",
        "    30.5, 0.0, 0.0,                     !- X,Y,Z  3 {m}",
        "    30.5, 0.0, 2.4;                     !- X,Y,Z  4 {m}",

        "BuildingSurface:Detailed,",
        "    C1-1,                    !- Name",
        "    CEILING,                 !- Surface Type",
        "    CLNG-1,                  !- Construction Name",
        "    SPACE1-1,                !- Zone Name",
        "    ,                        !- Space Name",
        "    Surface,                 !- Outside Boundary Condition",
        "    C1-1P,                   !- Outside Boundary Condition Object",
        "    NoSun,                   !- Sun Exposure",
        "    NoWind,                  !- Wind Exposure",
        "    0.0,                     !- View Factor to Ground",
        "    4,                       !- Number of Vertices",
        "    3.7, 3.7, 2.4,                      !- X,Y,Z  1 {m}",
        "    0.0, 0.0, 2.4,                      !- X,Y,Z  2 {m}",
        "    30.5, 0.0, 2.4,                     !- X,Y,Z  3 {m}",
        "    26.8, 3.7, 2.4;                     !- X,Y,Z  4 {m}",

        "BuildingSurface:Detailed,",
        "    F1-1,                    !- Name",
        "    FLOOR,                   !- Surface Type",
        "    FLOOR-SLAB-1,            !- Construction Name",
        "    SPACE1-1,                !- Zone Name",
        "    ,                        !- Space Name",
        "    Ground,                  !- Outside Boundary Condition",
        "    ,                        !- Outside Boundary Condition Object",
        "    NoSun,                   !- Sun Exposure",
        "    NoWind,                  !- Wind Exposure",
        "    0.0,                     !- View Factor to Ground",
        "    4,                       !- Number of Vertices",
        "    26.8, 3.7, 0.0,                     !- X,Y,Z  1 {m}",
        "    30.5, 0.0, 0.0,                     !- X,Y,Z  2 {m}",
        "    0.0, 0.0, 0.0,                      !- X,Y,Z  3 {m}",
        "    3.7, 3.7, 0.0;                      !- X,Y,Z  4 {m}",

        "BuildingSurface:Detailed,",
        "    SB12,                    !- Name",
        "    WALL,                    !- Surface Type",
        "    INT-WALL-1,              !- Construction Name",
        "    SPACE1-1,                !- Zone Name",
        "    ,                        !- Space Name",
        "    Surface,                 !- Outside Boundary Condition",
        "    SB21,                    !- Outside Boundary Condition Object",
        "    NoSun,                   !- Sun Exposure",
        "    NoWind,                  !- Wind Exposure",
        "    0.0,                     !- View Factor to Ground",
        "    4,                       !- Number of Vertices",
        "    30.5, 0.0, 2.4,                     !- X,Y,Z  1 {m}",
        "    30.5, 0.0, 0.0,                     !- X,Y,Z  2 {m}",
        "    26.8, 3.7, 0.0,                     !- X,Y,Z  3 {m}",
        "    26.8, 3.7, 2.4;                     !- X,Y,Z  4 {m}",

        "BuildingSurface:Detailed,",
        "    SB14,                    !- Name",
        "    WALL,                    !- Surface Type",
        "    INT-WALL-1,              !- Construction Name",
        "    SPACE1-1,                !- Zone Name",
        "    ,                        !- Space Name",
        "    Surface,                 !- Outside Boundary Condition",
        "    SB41,                    !- Outside Boundary Condition Object",
        "    NoSun,                   !- Sun Exposure",
        "    NoWind,                  !- Wind Exposure",
        "    0.0,                     !- View Factor to Ground",
        "    4,                       !- Number of Vertices",
        "    3.7, 3.7, 2.4,                      !- X,Y,Z  1 {m}",
        "    3.7, 3.7, 0.0,                      !- X,Y,Z  2 {m}",
        "    0.0, 0.0, 0.0,                      !- X,Y,Z  3 {m}",
        "    0.0, 0.0, 2.4;                      !- X,Y,Z  4 {m}",

        "BuildingSurface:Detailed,",
        "    SB15,                    !- Name",
        "    WALL,                    !- Surface Type",
        "    INT-WALL-1,              !- Construction Name",
        "    SPACE1-1,                !- Zone Name",
        "    ,                        !- Space Name",
        "    Surface,                 !- Outside Boundary Condition",
        "    SB51,                    !- Outside Boundary Condition Object",
        "    NoSun,                   !- Sun Exposure",
        "    NoWind,                  !- Wind Exposure",
        "    0.0,                     !- View Factor to Ground",
        "    4,                       !- Number of Vertices",
        "    26.8, 3.7, 2.4,                     !- X,Y,Z  1 {m}",
        "    26.8, 3.7, 0.0,                     !- X,Y,Z  2 {m}",
        "    3.7, 3.7, 0.0,                      !- X,Y,Z  3 {m}",
        "    3.7, 3.7, 2.4;                      !- X,Y,Z  4 {m}",

        "BuildingSurface:Detailed,",
        "    RIGHT-1,                 !- Name",
        "    WALL,                    !- Surface Type",
        "    WALL-1,                  !- Construction Name",
        "    SPACE2-1,                !- Zone Name",
        "    ,                        !- Space Name",
        "    Outdoors,                !- Outside Boundary Condition",
        "    ,                        !- Outside Boundary Condition Object",
        "    SunExposed,              !- Sun Exposure",
        "    WindExposed,             !- Wind Exposure",
        "    0.50000,                 !- View Factor to Ground",
        "    4,                       !- Number of Vertices",
        "    30.5, 0.0, 2.4,                     !- X,Y,Z  1 {m}",
        "    30.5, 0.0, 0.0,                     !- X,Y,Z  2 {m}",
        "    30.5, 15.2, 0.0,                    !- X,Y,Z  3 {m}",
        "    30.5, 15.2, 2.4;                    !- X,Y,Z  4 {m}",

        "BuildingSurface:Detailed,",
        "    C2-1,                    !- Name",
        "    CEILING,                 !- Surface Type",
        "    CLNG-1,                  !- Construction Name",
        "    SPACE2-1,                !- Zone Name",
        "    ,                        !- Space Name",
        "    Surface,                 !- Outside Boundary Condition",
        "    C2-1P,                   !- Outside Boundary Condition Object",
        "    NoSun,                   !- Sun Exposure",
        "    NoWind,                  !- Wind Exposure",
        "    0.0,                     !- View Factor to Ground",
        "    4,                       !- Number of Vertices",
        "    26.8, 3.7, 2.4,                     !- X,Y,Z  1 {m}",
        "    30.5, 0.0, 2.4,                     !- X,Y,Z  2 {m}",
        "    30.5, 15.2, 2.4,                    !- X,Y,Z  3 {m}",
        "    26.8, 11.6, 2.4;                    !- X,Y,Z  4 {m}",

        "BuildingSurface:Detailed,",
        "    F2-1,                    !- Name",
        "    FLOOR,                   !- Surface Type",
        "    FLOOR-SLAB-1,            !- Construction Name",
        "    SPACE2-1,                !- Zone Name",
        "    ,                        !- Space Name",
        "    Ground,                  !- Outside Boundary Condition",
        "    ,                        !- Outside Boundary Condition Object",
        "    NoSun,                   !- Sun Exposure",
        "    NoWind,                  !- Wind Exposure",
        "    0.0,                     !- View Factor to Ground",
        "    4,                       !- Number of Vertices",
        "    26.8, 11.6, 0.0,                    !- X,Y,Z  1 {m}",
        "    30.5, 15.2, 0.0,                    !- X,Y,Z  2 {m}",
        "    30.5, 0.0, 0.0,                     !- X,Y,Z  3 {m}",
        "    26.8, 3.7, 0.0;                     !- X,Y,Z  4 {m}",

        "BuildingSurface:Detailed,",
        "    SB21,                    !- Name",
        "    WALL,                    !- Surface Type",
        "    INT-WALL-1,              !- Construction Name",
        "    SPACE2-1,                !- Zone Name",
        "    ,                        !- Space Name",
        "    Surface,                 !- Outside Boundary Condition",
        "    SB12,                    !- Outside Boundary Condition Object",
        "    NoSun,                   !- Sun Exposure",
        "    NoWind,                  !- Wind Exposure",
        "    0.0,                     !- View Factor to Ground",
        "    4,                       !- Number of Vertices",
        "    26.8, 3.7, 2.4,                     !- X,Y,Z  1 {m}",
        "    26.8, 3.7, 0.0,                     !- X,Y,Z  2 {m}",
        "    30.5, 0.0, 0.0,                     !- X,Y,Z  3 {m}",
        "    30.5, 0.0, 2.4;                     !- X,Y,Z  4 {m}",

        "BuildingSurface:Detailed,",
        "    SB23,                    !- Name",
        "    WALL,                    !- Surface Type",
        "    INT-WALL-1,              !- Construction Name",
        "    SPACE2-1,                !- Zone Name",
        "    ,                        !- Space Name",
        "    Surface,                 !- Outside Boundary Condition",
        "    SB32,                    !- Outside Boundary Condition Object",
        "    NoSun,                   !- Sun Exposure",
        "    NoWind,                  !- Wind Exposure",
        "    0.0,                     !- View Factor to Ground",
        "    4,                       !- Number of Vertices",
        "    30.5, 15.2, 2.4,                    !- X,Y,Z  1 {m}",
        "    30.5, 15.2, 0.0,                    !- X,Y,Z  2 {m}",
        "    26.8, 11.6, 0.0,                    !- X,Y,Z  3 {m}",
        "    26.8, 11.6, 2.4;                    !- X,Y,Z  4 {m}",

        "BuildingSurface:Detailed,",
        "    SB25,                    !- Name",
        "    WALL,                    !- Surface Type",
        "    INT-WALL-1,              !- Construction Name",
        "    SPACE2-1,                !- Zone Name",
        "    ,                        !- Space Name",
        "    Surface,                 !- Outside Boundary Condition",
        "    SB52,                    !- Outside Boundary Condition Object",
        "    NoSun,                   !- Sun Exposure",
        "    NoWind,                  !- Wind Exposure",
        "    0.0,                     !- View Factor to Ground",
        "    4,                       !- Number of Vertices",
        "    26.8, 11.6, 2.4,                    !- X,Y,Z  1 {m}",
        "    26.8, 11.6, 0.0,                    !- X,Y,Z  2 {m}",
        "    26.8, 3.7, 0.0,                     !- X,Y,Z  3 {m}",
        "    26.8, 3.7, 2.4;                     !- X,Y,Z  4 {m}",

        "BuildingSurface:Detailed,",
        "    BACK-1,                  !- Name",
        "    WALL,                    !- Surface Type",
        "    WALL-1,                  !- Construction Name",
        "    SPACE3-1,                !- Zone Name",
        "    ,                        !- Space Name",
        "    Outdoors,                !- Outside Boundary Condition",
        "    ,                        !- Outside Boundary Condition Object",
        "    SunExposed,              !- Sun Exposure",
        "    WindExposed,             !- Wind Exposure",
        "    0.50000,                 !- View Factor to Ground",
        "    4,                       !- Number of Vertices",
        "    30.5, 15.2, 2.4,                    !- X,Y,Z  1 {m}",
        "    30.5, 15.2, 0.0,                    !- X,Y,Z  2 {m}",
        "    0.0, 15.2, 0.0,                     !- X,Y,Z  3 {m}",
        "    0.0, 15.2, 2.4;                     !- X,Y,Z  4 {m}",

        "BuildingSurface:Detailed,",
        "    C3-1,                    !- Name",
        "    CEILING,                 !- Surface Type",
        "    CLNG-1,                  !- Construction Name",
        "    SPACE3-1,                !- Zone Name",
        "    ,                        !- Space Name",
        "    Surface,                 !- Outside Boundary Condition",
        "    C3-1P,                   !- Outside Boundary Condition Object",
        "    NoSun,                   !- Sun Exposure",
        "    NoWind,                  !- Wind Exposure",
        "    0.0,                     !- View Factor to Ground",
        "    4,                       !- Number of Vertices",
        "    30.5, 15.2, 2.4,                    !- X,Y,Z  1 {m}",
        "    0.0, 15.2, 2.4,                     !- X,Y,Z  2 {m}",
        "    3.7, 11.6, 2.4,                     !- X,Y,Z  3 {m}",
        "    26.8, 11.6, 2.4;                    !- X,Y,Z  4 {m}",

        "BuildingSurface:Detailed,",
        "    F3-1,                    !- Name",
        "    FLOOR,                   !- Surface Type",
        "    FLOOR-SLAB-1,            !- Construction Name",
        "    SPACE3-1,                !- Zone Name",
        "    ,                        !- Space Name",
        "    Ground,                  !- Outside Boundary Condition",
        "    ,                        !- Outside Boundary Condition Object",
        "    NoSun,                   !- Sun Exposure",
        "    NoWind,                  !- Wind Exposure",
        "    0.0,                     !- View Factor to Ground",
        "    4,                       !- Number of Vertices",
        "    26.8, 11.6, 0.0,                    !- X,Y,Z  1 {m}",
        "    3.7, 11.6, 0.0,                     !- X,Y,Z  2 {m}",
        "    0.0, 15.2, 0.0,                     !- X,Y,Z  3 {m}",
        "    30.5, 15.2, 0.0;                    !- X,Y,Z  4 {m}",

        "BuildingSurface:Detailed,",
        "    SB32,                    !- Name",
        "    WALL,                    !- Surface Type",
        "    INT-WALL-1,              !- Construction Name",
        "    SPACE3-1,                !- Zone Name",
        "    ,                        !- Space Name",
        "    Surface,                 !- Outside Boundary Condition",
        "    SB23,                    !- Outside Boundary Condition Object",
        "    NoSun,                   !- Sun Exposure",
        "    NoWind,                  !- Wind Exposure",
        "    0.0,                     !- View Factor to Ground",
        "    4,                       !- Number of Vertices",
        "    26.8, 11.6, 2.4,                    !- X,Y,Z  1 {m}",
        "    26.8, 11.6, 0.0,                    !- X,Y,Z  2 {m}",
        "    30.5, 15.2, 0.0,                    !- X,Y,Z  3 {m}",
        "    30.5, 15.2, 2.4;                    !- X,Y,Z  4 {m}",

        "BuildingSurface:Detailed,",
        "    SB34,                    !- Name",
        "    WALL,                    !- Surface Type",
        "    INT-WALL-1,              !- Construction Name",
        "    SPACE3-1,                !- Zone Name",
        "    ,                        !- Space Name",
        "    Surface,                 !- Outside Boundary Condition",
        "    SB43,                    !- Outside Boundary Condition Object",
        "    NoSun,                   !- Sun Exposure",
        "    NoWind,                  !- Wind Exposure",
        "    0.0,                     !- View Factor to Ground",
        "    4,                       !- Number of Vertices",
        "    0.0, 15.2, 2.4,                     !- X,Y,Z  1 {m}",
        "    0.0, 15.2, 0.0,                     !- X,Y,Z  2 {m}",
        "    3.7, 11.6, 0.0,                     !- X,Y,Z  3 {m}",
        "    3.7, 11.6, 2.4;                     !- X,Y,Z  4 {m}",

        "BuildingSurface:Detailed,",
        "    SB35,                    !- Name",
        "    WALL,                    !- Surface Type",
        "    INT-WALL-1,              !- Construction Name",
        "    SPACE3-1,                !- Zone Name",
        "    ,                        !- Space Name",
        "    Surface,                 !- Outside Boundary Condition",
        "    SB53,                    !- Outside Boundary Condition Object",
        "    NoSun,                   !- Sun Exposure",
        "    NoWind,                  !- Wind Exposure",
        "    0.0,                     !- View Factor to Ground",
        "    4,                       !- Number of Vertices",
        "    3.7, 11.6, 2.4,                     !- X,Y,Z  1 {m}",
        "    3.7, 11.6, 0.0,                     !- X,Y,Z  2 {m}",
        "    26.8, 11.6, 0.0,                    !- X,Y,Z  3 {m}",
        "    26.8, 11.6, 2.4;                    !- X,Y,Z  4 {m}",

        "BuildingSurface:Detailed,",
        "    LEFT-1,                  !- Name",
        "    WALL,                    !- Surface Type",
        "    WALL-1,                  !- Construction Name",
        "    SPACE4-1,                !- Zone Name",
        "    ,                        !- Space Name",
        "    Outdoors,                !- Outside Boundary Condition",
        "    ,                        !- Outside Boundary Condition Object",
        "    SunExposed,              !- Sun Exposure",
        "    WindExposed,             !- Wind Exposure",
        "    0.50000,                 !- View Factor to Ground",
        "    4,                       !- Number of Vertices",
        "    0.0, 15.2, 2.4,                     !- X,Y,Z  1 {m}",
        "    0.0, 15.2, 0.0,                     !- X,Y,Z  2 {m}",
        "    0.0, 0.0, 0.0,                      !- X,Y,Z  3 {m}",
        "    0.0, 0.0, 2.4;                      !- X,Y,Z  4 {m}",

        "BuildingSurface:Detailed,",
        "    C4-1,                    !- Name",
        "    CEILING,                 !- Surface Type",
        "    CLNG-1,                  !- Construction Name",
        "    SPACE4-1,                !- Zone Name",
        "    ,                        !- Space Name",
        "    Surface,                 !- Outside Boundary Condition",
        "    C4-1P,                   !- Outside Boundary Condition Object",
        "    NoSun,                   !- Sun Exposure",
        "    NoWind,                  !- Wind Exposure",
        "    0.0,                     !- View Factor to Ground",
        "    4,                       !- Number of Vertices",
        "    3.7, 11.6, 2.4,                     !- X,Y,Z  1 {m}",
        "    0.0, 15.2, 2.4,                     !- X,Y,Z  2 {m}",
        "    0.0, 0.0, 2.4,                      !- X,Y,Z  3 {m}",
        "    3.7, 3.7, 2.4;                      !- X,Y,Z  4 {m}",

        "BuildingSurface:Detailed,",
        "    F4-1,                    !- Name",
        "    FLOOR,                   !- Surface Type",
        "    FLOOR-SLAB-1,            !- Construction Name",
        "    SPACE4-1,                !- Zone Name",
        "    ,                        !- Space Name",
        "    Ground,                  !- Outside Boundary Condition",
        "    ,                        !- Outside Boundary Condition Object",
        "    NoSun,                   !- Sun Exposure",
        "    NoWind,                  !- Wind Exposure",
        "    0.0,                     !- View Factor to Ground",
        "    4,                       !- Number of Vertices",
        "    3.7, 3.7, 0.0,                      !- X,Y,Z  1 {m}",
        "    0.0, 0.0, 0.0,                      !- X,Y,Z  2 {m}",
        "    0.0, 15.2, 0.0,                     !- X,Y,Z  3 {m}",
        "    3.7, 11.6, 0.0;                     !- X,Y,Z  4 {m}",

        "BuildingSurface:Detailed,",
        "    SB41,                    !- Name",
        "    WALL,                    !- Surface Type",
        "    INT-WALL-1,              !- Construction Name",
        "    SPACE4-1,                !- Zone Name",
        "    ,                        !- Space Name",
        "    Surface,                 !- Outside Boundary Condition",
        "    SB14,                    !- Outside Boundary Condition Object",
        "    NoSun,                   !- Sun Exposure",
        "    NoWind,                  !- Wind Exposure",
        "    0.0,                     !- View Factor to Ground",
        "    4,                       !- Number of Vertices",
        "    0.0, 0.0, 2.4,                      !- X,Y,Z  1 {m}",
        "    0.0, 0.0, 0.0,                      !- X,Y,Z  2 {m}",
        "    3.7, 3.7, 0.0,                      !- X,Y,Z  3 {m}",
        "    3.7, 3.7, 2.4;                      !- X,Y,Z  4 {m}",

        "BuildingSurface:Detailed,",
        "    SB43,                    !- Name",
        "    WALL,                    !- Surface Type",
        "    INT-WALL-1,              !- Construction Name",
        "    SPACE4-1,                !- Zone Name",
        "    ,                        !- Space Name",
        "    Surface,                 !- Outside Boundary Condition",
        "    SB34,                    !- Outside Boundary Condition Object",
        "    NoSun,                   !- Sun Exposure",
        "    NoWind,                  !- Wind Exposure",
        "    0.0,                     !- View Factor to Ground",
        "    4,                       !- Number of Vertices",
        "    3.7, 11.6, 2.4,                     !- X,Y,Z  1 {m}",
        "    3.7, 11.6, 0.0,                     !- X,Y,Z  2 {m}",
        "    0.0, 15.2, 0.0,                     !- X,Y,Z  3 {m}",
        "    0.0, 15.2, 2.4;                     !- X,Y,Z  4 {m}",

        "BuildingSurface:Detailed,",
        "    SB45,                    !- Name",
        "    WALL,                    !- Surface Type",
        "    INT-WALL-1,              !- Construction Name",
        "    SPACE4-1,                !- Zone Name",
        "    ,                        !- Space Name",
        "    Surface,                 !- Outside Boundary Condition",
        "    SB54,                    !- Outside Boundary Condition Object",
        "    NoSun,                   !- Sun Exposure",
        "    NoWind,                  !- Wind Exposure",
        "    0.0,                     !- View Factor to Ground",
        "    4,                       !- Number of Vertices",
        "    3.7, 3.7, 2.4,                      !- X,Y,Z  1 {m}",
        "    3.7, 3.7, 0.0,                      !- X,Y,Z  2 {m}",
        "    3.7, 11.6, 0.0,                     !- X,Y,Z  3 {m}",
        "    3.7, 11.6, 2.4;                     !- X,Y,Z  4 {m}",

        "BuildingSurface:Detailed,",
        "    C5-1,                    !- Name",
        "    CEILING,                 !- Surface Type",
        "    CLNG-1,                  !- Construction Name",
        "    SPACE5-1,                !- Zone Name",
        "    ,                        !- Space Name",
        "    Surface,                 !- Outside Boundary Condition",
        "    C5-1P,                   !- Outside Boundary Condition Object",
        "    NoSun,                   !- Sun Exposure",
        "    NoWind,                  !- Wind Exposure",
        "    0.0,                     !- View Factor to Ground",
        "    4,                       !- Number of Vertices",
        "    3.7, 11.6, 2.4,                     !- X,Y,Z  1 {m}",
        "    3.7, 3.7, 2.4,                      !- X,Y,Z  2 {m}",
        "    26.8, 3.7, 2.4,                     !- X,Y,Z  3 {m}",
        "    26.8, 11.6, 2.4;                    !- X,Y,Z  4 {m}",

        "BuildingSurface:Detailed,",
        "    F5-1,                    !- Name",
        "    FLOOR,                   !- Surface Type",
        "    FLOOR-SLAB-1,            !- Construction Name",
        "    SPACE5-1,                !- Zone Name",
        "    ,                        !- Space Name",
        "    Ground,                  !- Outside Boundary Condition",
        "    ,                        !- Outside Boundary Condition Object",
        "    NoSun,                   !- Sun Exposure",
        "    NoWind,                  !- Wind Exposure",
        "    0.0,                     !- View Factor to Ground",
        "    4,                       !- Number of Vertices",
        "    26.8, 11.6, 0.0,                    !- X,Y,Z  1 {m}",
        "    26.8, 3.7, 0.0,                     !- X,Y,Z  2 {m}",
        "    3.7, 3.7, 0.0,                      !- X,Y,Z  3 {m}",
        "    3.7, 11.6, 0.0;                     !- X,Y,Z  4 {m}",

        "BuildingSurface:Detailed,",
        "    SB51,                    !- Name",
        "    WALL,                    !- Surface Type",
        "    INT-WALL-1,              !- Construction Name",
        "    SPACE5-1,                !- Zone Name",
        "    ,                        !- Space Name",
        "    Surface,                 !- Outside Boundary Condition",
        "    SB15,                    !- Outside Boundary Condition Object",
        "    NoSun,                   !- Sun Exposure",
        "    NoWind,                  !- Wind Exposure",
        "    0.0,                     !- View Factor to Ground",
        "    4,                       !- Number of Vertices",
        "    3.7, 3.7, 2.4,                      !- X,Y,Z  1 {m}",
        "    3.7, 3.7, 0.0,                      !- X,Y,Z  2 {m}",
        "    26.8, 3.7, 0.0,                     !- X,Y,Z  3 {m}",
        "    26.8, 3.7, 2.4;                     !- X,Y,Z  4 {m}",

        "BuildingSurface:Detailed,",
        "    SB52,                    !- Name",
        "    WALL,                    !- Surface Type",
        "    INT-WALL-1,              !- Construction Name",
        "    SPACE5-1,                !- Zone Name",
        "    ,                        !- Space Name",
        "    Surface,                 !- Outside Boundary Condition",
        "    SB25,                    !- Outside Boundary Condition Object",
        "    NoSun,                   !- Sun Exposure",
        "    NoWind,                  !- Wind Exposure",
        "    0.0,                     !- View Factor to Ground",
        "    4,                       !- Number of Vertices",
        "    26.8, 3.7, 2.4,                     !- X,Y,Z  1 {m}",
        "    26.8, 3.7, 0.0,                     !- X,Y,Z  2 {m}",
        "    26.8, 11.6, 0.0,                    !- X,Y,Z  3 {m}",
        "    26.8, 11.6, 2.4;                    !- X,Y,Z  4 {m}",

        "BuildingSurface:Detailed,",
        "    SB53,                    !- Name",
        "    WALL,                    !- Surface Type",
        "    INT-WALL-1,              !- Construction Name",
        "    SPACE5-1,                !- Zone Name",
        "    ,                        !- Space Name",
        "    Surface,                 !- Outside Boundary Condition",
        "    SB35,                    !- Outside Boundary Condition Object",
        "    NoSun,                   !- Sun Exposure",
        "    NoWind,                  !- Wind Exposure",
        "    0.0,                     !- View Factor to Ground",
        "    4,                       !- Number of Vertices",
        "    26.8, 11.6, 2.4,                    !- X,Y,Z  1 {m}",
        "    26.8, 11.6, 0.0,                    !- X,Y,Z  2 {m}",
        "    3.7, 11.6, 0.0,                     !- X,Y,Z  3 {m}",
        "    3.7, 11.6, 2.4;                     !- X,Y,Z  4 {m}",

        "BuildingSurface:Detailed,",
        "    SB54,                    !- Name",
        "    WALL,                    !- Surface Type",
        "    INT-WALL-1,              !- Construction Name",
        "    SPACE5-1,                !- Zone Name",
        "    ,                        !- Space Name",
        "    Surface,                 !- Outside Boundary Condition",
        "    SB45,                    !- Outside Boundary Condition Object",
        "    NoSun,                   !- Sun Exposure",
        "    NoWind,                  !- Wind Exposure",
        "    0.0,                     !- View Factor to Ground",
        "    4,                       !- Number of Vertices",
        "    3.7, 11.6, 2.4,                     !- X,Y,Z  1 {m}",
        "    3.7, 11.6, 0.0,                     !- X,Y,Z  2 {m}",
        "    3.7, 3.7, 0.0,                      !- X,Y,Z  3 {m}",
        "    3.7, 3.7, 2.4;                      !- X,Y,Z  4 {m}",

        "FenestrationSurface:Detailed,",
        "    WF-1,                    !- Name",
        "    WINDOW,                  !- Surface Type",
        "    Dbl Clr 3mm/13mm Air,    !- Construction Name",
        "    FRONT-1,                 !- Building Surface Name",
        "    ,                        !- Outside Boundary Condition Object",
        "    0.50000,                 !- View Factor to Ground",
        "    ,                        !- Frame and Divider Name",
        "    1,                       !- Multiplier",
        "    4,                       !- Number of Vertices",
        "    3.0, 0.0, 2.1,                      !- X,Y,Z  1 {m}",
        "    3.0, 0.0, 0.9,                      !- X,Y,Z  2 {m}",
        "    16.8, 0.0, 0.9,                     !- X,Y,Z  3 {m}",
        "    16.8, 0.0, 2.1;                     !- X,Y,Z  4 {m}",

        "FenestrationSurface:Detailed,",
        "    DF-1,                    !- Name",
        "    GLASSDOOR,               !- Surface Type",
        "    Sgl Grey 3mm,            !- Construction Name",
        "    FRONT-1,                 !- Building Surface Name",
        "    ,                        !- Outside Boundary Condition Object",
        "    0.50000,                 !- View Factor to Ground",
        "    ,                        !- Frame and Divider Name",
        "    1,                       !- Multiplier",
        "    4,                       !- Number of Vertices",
        "    21.3, 0.0, 2.1,                     !- X,Y,Z  1 {m}",
        "    21.3, 0.0, 0.0,                     !- X,Y,Z  2 {m}",
        "    23.8, 0.0, 0.0,                     !- X,Y,Z  3 {m}",
        "    23.8, 0.0, 2.1;                     !- X,Y,Z  4 {m}",

        "FenestrationSurface:Detailed,",
        "    WR-1,                    !- Name",
        "    WINDOW,                  !- Surface Type",
        "    Dbl Clr 3mm/13mm Air,    !- Construction Name",
        "    RIGHT-1,                 !- Building Surface Name",
        "    ,                        !- Outside Boundary Condition Object",
        "    0.50000,                 !- View Factor to Ground",
        "    ,                        !- Frame and Divider Name",
        "    1,                       !- Multiplier",
        "    4,                       !- Number of Vertices",
        "    30.5, 3.8, 2.1,                     !- X,Y,Z  1 {m}",
        "    30.5, 3.8, 0.9,                     !- X,Y,Z  2 {m}",
        "    30.5, 11.4, 0.9,                    !- X,Y,Z  3 {m}",
        "    30.5, 11.4, 2.1;                    !- X,Y,Z  4 {m}",

        "FenestrationSurface:Detailed,",
        "    WB-1,                    !- Name",
        "    WINDOW,                  !- Surface Type",
        "    Dbl Clr 3mm/13mm Air,    !- Construction Name",
        "    BACK-1,                  !- Building Surface Name",
        "    ,                        !- Outside Boundary Condition Object",
        "    0.50000,                 !- View Factor to Ground",
        "    ,                        !- Frame and Divider Name",
        "    1,                       !- Multiplier",
        "    4,                       !- Number of Vertices",
        "    27.4, 15.2, 2.1,                    !- X,Y,Z  1 {m}",
        "    27.4, 15.2, 0.9,                    !- X,Y,Z  2 {m}",
        "    13.7, 15.2, 0.9,                    !- X,Y,Z  3 {m}",
        "    13.7, 15.2, 2.1;                    !- X,Y,Z  4 {m}",

        "FenestrationSurface:Detailed,",
        "    DB-1,                    !- Name",
        "    GLASSDOOR,               !- Surface Type",
        "    Sgl Grey 3mm,            !- Construction Name",
        "    BACK-1,                  !- Building Surface Name",
        "    ,                        !- Outside Boundary Condition Object",
        "    0.50000,                 !- View Factor to Ground",
        "    ,                        !- Frame and Divider Name",
        "    1,                       !- Multiplier",
        "    4,                       !- Number of Vertices",
        "    9.1, 15.2, 2.1,                     !- X,Y,Z  1 {m}",
        "    9.1, 15.2, 0.0,                     !- X,Y,Z  2 {m}",
        "    7.0, 15.2, 0.0,                     !- X,Y,Z  3 {m}",
        "    7.0, 15.2, 2.1;                     !- X,Y,Z  4 {m}",

        "FenestrationSurface:Detailed,",
        "    WL-1,                    !- Name",
        "    WINDOW,                  !- Surface Type",
        "    Dbl Clr 3mm/13mm Air,    !- Construction Name",
        "    LEFT-1,                  !- Building Surface Name",
        "    ,                        !- Outside Boundary Condition Object",
        "    0.50000,                 !- View Factor to Ground",
        "    ,                        !- Frame and Divider Name",
        "    1,                       !- Multiplier",
        "    4,                       !- Number of Vertices",
        "    0.0, 11.4, 2.1,                     !- X,Y,Z  1 {m}",
        "    0.0, 11.4, 0.9,                     !- X,Y,Z  2 {m}",
        "    0.0, 3.8, 0.9,                      !- X,Y,Z  3 {m}",
        "    0.0, 3.8, 2.1;                      !- X,Y,Z  4 {m}",

        "Shading:Zone:Detailed,",
        "    Main South Overhang,     !- Name",
        "    FRONT-1,                 !- Base Surface Name",
        "    ShadeTransSch,           !- Transmittance Schedule Name",
        "    4,                       !- Number of Vertices",
        "    0.0, -1.3, 2.2,                     !- X,Y,Z  1 {m}",
        "    0.0, 0.0, 2.2,                      !- X,Y,Z  2 {m}",
        "    19.8, 0.0, 2.2,                     !- X,Y,Z  3 {m}",
        "    19.8, -1.3, 2.2;                    !- X,Y,Z  4 {m}",

        "Shading:Zone:Detailed,",
        "    South Door Overhang,     !- Name",
        "    FRONT-1,                 !- Base Surface Name",
        "    ShadeTransSch,           !- Transmittance Schedule Name",
        "    4,                       !- Number of Vertices",
        "    21.0, -2.0, 2.6,                    !- X,Y,Z  1 {m}",
        "    21.0, 0.0, 2.6,                     !- X,Y,Z  2 {m}",
        "    24.1, 0.0, 2.6,                     !- X,Y,Z  3 {m}",
        "    24.1, -2.0, 2.6;                    !- X,Y,Z  4 {m}",

        "People,",
        "    SPACE1-1 People 1,       !- Name",
        "    SPACE1-1,                !- Zone or ZoneList Name",
        "    OCCUPY-1,                !- Number of People Schedule Name",
        "    people,                  !- Number of People Calculation Method",
        "    11,                      !- Number of People",
        "    ,                        !- People per Zone Floor Area {person/m2}",
        "    ,                        !- Zone Floor Area per Person {m2/person}",
        "    0.3,                     !- Fraction Radiant",
        "    ,                        !- Sensible Heat Fraction",
        "    ActSchd;                 !- Activity Level Schedule Name",

        "People,",
        "    SPACE2-1 People 1,       !- Name",
        "    SPACE2-1,                !- Zone or ZoneList Name",
        "    OCCUPY-1,                !- Number of People Schedule Name",
        "    people,                  !- Number of People Calculation Method",
        "    5,                       !- Number of People",
        "    ,                        !- People per Zone Floor Area {person/m2}",
        "    ,                        !- Zone Floor Area per Person {m2/person}",
        "    0.3,                     !- Fraction Radiant",
        "    ,                        !- Sensible Heat Fraction",
        "    ActSchd;                 !- Activity Level Schedule Name",

        "People,",
        "    SPACE3-1 People 1,       !- Name",
        "    SPACE3-1,                !- Zone or ZoneList Name",
        "    OCCUPY-1,                !- Number of People Schedule Name",
        "    people,                  !- Number of People Calculation Method",
        "    11,                      !- Number of People",
        "    ,                        !- People per Zone Floor Area {person/m2}",
        "    ,                        !- Zone Floor Area per Person {m2/person}",
        "    0.3,                     !- Fraction Radiant",
        "    ,                        !- Sensible Heat Fraction",
        "    ActSchd;                 !- Activity Level Schedule Name",

        "People,",
        "    SPACE4-1 People 1,       !- Name",
        "    SPACE4-1,                !- Zone or ZoneList Name",
        "    OCCUPY-1,                !- Number of People Schedule Name",
        "    people,                  !- Number of People Calculation Method",
        "    5,                       !- Number of People",
        "    ,                        !- People per Zone Floor Area {person/m2}",
        "    ,                        !- Zone Floor Area per Person {m2/person}",
        "    0.3,                     !- Fraction Radiant",
        "    ,                        !- Sensible Heat Fraction",
        "    ActSchd;                 !- Activity Level Schedule Name",

        "People,",
        "    SPACE5-1 People 1,       !- Name",
        "    SPACE5-1,                !- Zone or ZoneList Name",
        "    OCCUPY-1,                !- Number of People Schedule Name",
        "    people,                  !- Number of People Calculation Method",
        "    20,                      !- Number of People",
        "    ,                        !- People per Zone Floor Area {person/m2}",
        "    ,                        !- Zone Floor Area per Person {m2/person}",
        "    0.3,                     !- Fraction Radiant",
        "    ,                        !- Sensible Heat Fraction",
        "    ActSchd;                 !- Activity Level Schedule Name",

        "Lights,",
        "    SPACE1-1 Lights 1,       !- Name",
        "    SPACE1-1,                !- Zone or ZoneList Name",
        "    LIGHTS-1,                !- Schedule Name",
        "    LightingLevel,           !- Design Level Calculation Method",
        "    1584,                    !- Lighting Level {W}",
        "    ,                        !- Watts per Zone Floor Area {W/m2}",
        "    ,                        !- Watts per Person {W/person}",
        "    0,                       !- Return Air Fraction",
        "    0.59,                    !- Fraction Radiant",
        "    0.2,                     !- Fraction Visible",
        "    0,                       !- Fraction Replaceable",
        "    GeneralLights;           !- End-Use Subcategory",

        "Lights,",
        "    SPACE2-1 Lights 1,       !- Name",
        "    SPACE2-1,                !- Zone or ZoneList Name",
        "    LIGHTS-1,                !- Schedule Name",
        "    LightingLevel,           !- Design Level Calculation Method",
        "    684,                     !- Lighting Level {W}",
        "    ,                        !- Watts per Zone Floor Area {W/m2}",
        "    ,                        !- Watts per Person {W/person}",
        "    0,                       !- Return Air Fraction",
        "    0.59,                    !- Fraction Radiant",
        "    0.2,                     !- Fraction Visible",
        "    0,                       !- Fraction Replaceable",
        "    GeneralLights;           !- End-Use Subcategory",

        "Lights,",
        "    SPACE3-1 Lights 1,       !- Name",
        "    SPACE3-1,                !- Zone or ZoneList Name",
        "    LIGHTS-1,                !- Schedule Name",
        "    LightingLevel,           !- Design Level Calculation Method",
        "    1584,                    !- Lighting Level {W}",
        "    ,                        !- Watts per Zone Floor Area {W/m2}",
        "    ,                        !- Watts per Person {W/person}",
        "    0,                       !- Return Air Fraction",
        "    0.59,                    !- Fraction Radiant",
        "    0.2,                     !- Fraction Visible",
        "    0,                       !- Fraction Replaceable",
        "    GeneralLights;           !- End-Use Subcategory",

        "Lights,",
        "    SPACE4-1 Lights 1,       !- Name",
        "    SPACE4-1,                !- Zone or ZoneList Name",
        "    LIGHTS-1,                !- Schedule Name",
        "    LightingLevel,           !- Design Level Calculation Method",
        "    684,                     !- Lighting Level {W}",
        "    ,                        !- Watts per Zone Floor Area {W/m2}",
        "    ,                        !- Watts per Person {W/person}",
        "    0,                       !- Return Air Fraction",
        "    0.59,                    !- Fraction Radiant",
        "    0.2,                     !- Fraction Visible",
        "    0,                       !- Fraction Replaceable",
        "    GeneralLights;           !- End-Use Subcategory",

        "Lights,",
        "    SPACE5-1 Lights 1,       !- Name",
        "    SPACE5-1,                !- Zone or ZoneList Name",
        "    LIGHTS-1,                !- Schedule Name",
        "    LightingLevel,           !- Design Level Calculation Method",
        "    2964,                    !- Lighting Level {W}",
        "    ,                        !- Watts per Zone Floor Area {W/m2}",
        "    ,                        !- Watts per Person {W/person}",
        "    0,                       !- Return Air Fraction",
        "    0.59,                    !- Fraction Radiant",
        "    0.2,                     !- Fraction Visible",
        "    0,                       !- Fraction Replaceable",
        "    GeneralLights;           !- End-Use Subcategory",

        "ElectricEquipment,",
        "    SPACE1-1 ElecEq 1,       !- Name",
        "    SPACE1-1,                !- Zone or ZoneList Name",
        "    EQUIP-1,                 !- Schedule Name",
        "    EquipmentLevel,          !- Design Level Calculation Method",
        "    1056,                    !- Design Level {W}",
        "    ,                        !- Watts per Zone Floor Area {W/m2}",
        "    ,                        !- Watts per Person {W/person}",
        "    0,                       !- Fraction Latent",
        "    0.3,                     !- Fraction Radiant",
        "    0;                       !- Fraction Lost",

        "ElectricEquipment,",
        "    SPACE2-1 ElecEq 1,       !- Name",
        "    SPACE2-1,                !- Zone or ZoneList Name",
        "    EQUIP-1,                 !- Schedule Name",
        "    EquipmentLevel,          !- Design Level Calculation Method",
        "    456,                     !- Design Level {W}",
        "    ,                        !- Watts per Zone Floor Area {W/m2}",
        "    ,                        !- Watts per Person {W/person}",
        "    0,                       !- Fraction Latent",
        "    0.3,                     !- Fraction Radiant",
        "    0;                       !- Fraction Lost",

        "ElectricEquipment,",
        "    SPACE3-1 ElecEq 1,       !- Name",
        "    SPACE3-1,                !- Zone or ZoneList Name",
        "    EQUIP-1,                 !- Schedule Name",
        "    EquipmentLevel,          !- Design Level Calculation Method",
        "    1056,                    !- Design Level {W}",
        "    ,                        !- Watts per Zone Floor Area {W/m2}",
        "    ,                        !- Watts per Person {W/person}",
        "    0,                       !- Fraction Latent",
        "    0.3,                     !- Fraction Radiant",
        "    0;                       !- Fraction Lost",

        "ElectricEquipment,",
        "    SPACE4-1 ElecEq 1,       !- Name",
        "    SPACE4-1,                !- Zone or ZoneList Name",
        "    EQUIP-1,                 !- Schedule Name",
        "    EquipmentLevel,          !- Design Level Calculation Method",
        "    456,                     !- Design Level {W}",
        "    ,                        !- Watts per Zone Floor Area {W/m2}",
        "    ,                        !- Watts per Person {W/person}",
        "    0,                       !- Fraction Latent",
        "    0.3,                     !- Fraction Radiant",
        "    0;                       !- Fraction Lost",

        "ElectricEquipment,",
        "    SPACE5-1 ElecEq 1,       !- Name",
        "    SPACE5-1,                !- Zone or ZoneList Name",
        "    EQUIP-1,                 !- Schedule Name",
        "    EquipmentLevel,          !- Design Level Calculation Method",
        "    1976,                    !- Design Level {W}",
        "    ,                        !- Watts per Zone Floor Area {W/m2}",
        "    ,                        !- Watts per Person {W/person}",
        "    0,                       !- Fraction Latent",
        "    0.3,                     !- Fraction Radiant",
        "    0;                       !- Fraction Lost",

        "ZoneInfiltration:DesignFlowRate,",
        "    SPACE1-1 Infil 1,        !- Name",
        "    SPACE1-1,                !- Zone or ZoneList Name",
        "    INFIL-SCH,               !- Schedule Name",
        "    flow/zone,               !- Design Flow Rate Calculation Method",
        "    0.0167,                  !- Design Flow Rate {m3/s}",
        "    ,                        !- Flow per Zone Floor Area {m3/s-m2}",
        "    ,                        !- Flow per Exterior Surface Area {m3/s-m2}",
        "    ,                        !- Air Changes per Hour {1/hr}",
        "    0,                       !- Constant Term Coefficient",
        "    0,                       !- Temperature Term Coefficient",
        "    0.2237,                  !- Velocity Term Coefficient",
        "    0;                       !- Velocity Squared Term Coefficient",

        "ZoneInfiltration:DesignFlowRate,",
        "    SPACE2-1 Infil 1,        !- Name",
        "    SPACE2-1,                !- Zone or ZoneList Name",
        "    INFIL-SCH,               !- Schedule Name",
        "    flow/zone,               !- Design Flow Rate Calculation Method",
        "    0.00717,                 !- Design Flow Rate {m3/s}",
        "    ,                        !- Flow per Zone Floor Area {m3/s-m2}",
        "    ,                        !- Flow per Exterior Surface Area {m3/s-m2}",
        "    ,                        !- Air Changes per Hour {1/hr}",
        "    0,                       !- Constant Term Coefficient",
        "    0,                       !- Temperature Term Coefficient",
        "    0.2237,                  !- Velocity Term Coefficient",
        "    0;                       !- Velocity Squared Term Coefficient",

        "ZoneInfiltration:DesignFlowRate,",
        "    SPACE3-1 Infil 1,        !- Name",
        "    SPACE3-1,                !- Zone or ZoneList Name",
        "    INFIL-SCH,               !- Schedule Name",
        "    flow/zone,               !- Design Flow Rate Calculation Method",
        "    0.0167,                  !- Design Flow Rate {m3/s}",
        "    ,                        !- Flow per Zone Floor Area {m3/s-m2}",
        "    ,                        !- Flow per Exterior Surface Area {m3/s-m2}",
        "    ,                        !- Air Changes per Hour {1/hr}",
        "    0,                       !- Constant Term Coefficient",
        "    0,                       !- Temperature Term Coefficient",
        "    0.2237,                  !- Velocity Term Coefficient",
        "    0;                       !- Velocity Squared Term Coefficient",

        "ZoneInfiltration:DesignFlowRate,",
        "    SPACE4-1 Infil 1,        !- Name",
        "    SPACE4-1,                !- Zone or ZoneList Name",
        "    INFIL-SCH,               !- Schedule Name",
        "    flow/zone,               !- Design Flow Rate Calculation Method",
        "    0.00717,                 !- Design Flow Rate {m3/s}",
        "    ,                        !- Flow per Zone Floor Area {m3/s-m2}",
        "    ,                        !- Flow per Exterior Surface Area {m3/s-m2}",
        "    ,                        !- Air Changes per Hour {1/hr}",
        "    0,                       !- Constant Term Coefficient",
        "    0,                       !- Temperature Term Coefficient",
        "    0.2237,                  !- Velocity Term Coefficient",
        "    0;                       !- Velocity Squared Term Coefficient",

        "ZoneInfiltration:DesignFlowRate,",
        "    SPACE5-1 Infil 1,        !- Name",
        "    SPACE5-1,                !- Zone or ZoneList Name",
        "    INFIL-SCH,               !- Schedule Name",
        "    flow/zone,               !- Design Flow Rate Calculation Method",
        "    0.031089,                !- Design Flow Rate {m3/s}",
        "    ,                        !- Flow per Zone Floor Area {m3/s-m2}",
        "    ,                        !- Flow per Exterior Surface Area {m3/s-m2}",
        "    ,                        !- Air Changes per Hour {1/hr}",
        "    0,                       !- Constant Term Coefficient",
        "    0,                       !- Temperature Term Coefficient",
        "    0.2237,                  !- Velocity Term Coefficient",
        "    0;                       !- Velocity Squared Term Coefficient",

        "DesignSpecification:OutdoorAir,",
        "    SZ DSOA SPACE1-1,        !- Name",
        "    flow/person,             !- Outdoor Air Method",
        "    0.00944,                 !- Outdoor Air Flow per Person {m3/s-person}",
        "    0.0,                     !- Outdoor Air Flow per Zone Floor Area {m3/s-m2}",
        "    0.0;                     !- Outdoor Air Flow per Zone {m3/s}",

        "DesignSpecification:OutdoorAir,",
        "    SZ DSOA SPACE2-1,        !- Name",
        "    flow/person,             !- Outdoor Air Method",
        "    0.00944,                 !- Outdoor Air Flow per Person {m3/s-person}",
        "    0.0,                     !- Outdoor Air Flow per Zone Floor Area {m3/s-m2}",
        "    0.0;                     !- Outdoor Air Flow per Zone {m3/s}",

        "DesignSpecification:OutdoorAir,",
        "    SZ DSOA SPACE3-1,        !- Name",
        "    flow/person,             !- Outdoor Air Method",
        "    0.00944,                 !- Outdoor Air Flow per Person {m3/s-person}",
        "    0.0,                     !- Outdoor Air Flow per Zone Floor Area {m3/s-m2}",
        "    0.0;                     !- Outdoor Air Flow per Zone {m3/s}",

        "DesignSpecification:OutdoorAir,",
        "    SZ DSOA SPACE4-1,        !- Name",
        "    flow/person,             !- Outdoor Air Method",
        "    0.00944,                 !- Outdoor Air Flow per Person {m3/s-person}",
        "    0.0,                     !- Outdoor Air Flow per Zone Floor Area {m3/s-m2}",
        "    0.0;                     !- Outdoor Air Flow per Zone {m3/s}",

        "DesignSpecification:OutdoorAir,",
        "    SZ DSOA SPACE5-1,        !- Name",
        "    flow/person,             !- Outdoor Air Method",
        "    0.00944,                 !- Outdoor Air Flow per Person {m3/s-person}",
        "    0.0,                     !- Outdoor Air Flow per Zone Floor Area {m3/s-m2}",
        "    0.0;                     !- Outdoor Air Flow per Zone {m3/s}",

        "Sizing:Zone,",
        "    SPACE1-1,                !- Zone or ZoneList Name",
        "    SupplyAirTemperature,    !- Zone Cooling Design Supply Air Temperature Input Method",
        "    12.5,                    !- Zone Cooling Design Supply Air Temperature {C}",
        "    11.11,                   !- Zone Cooling Design Supply Air Temperature Difference {deltaC}",
        "    SupplyAirTemperature,    !- Zone Heating Design Supply Air Temperature Input Method",
        "    50,                      !- Zone Heating Design Supply Air Temperature {C}",
        "    ,                        !- Zone Heating Design Supply Air Temperature Difference {deltaC}",
        "    0.008,                   !- Zone Cooling Design Supply Air Humidity Ratio {kgWater/kgDryAir}",
        "    0.008,                   !- Zone Heating Design Supply Air Humidity Ratio {kgWater/kgDryAir}",
        "    SZ DSOA SPACE1-1,        !- Design Specification Outdoor Air Object Name",
        "    ,                        !- Zone Heating Sizing Factor",
        "    ,                        !- Zone Cooling Sizing Factor",
        "    DesignDay,               !- Cooling Design Air Flow Method",
        "    0,                       !- Cooling Design Air Flow Rate {m3/s}",
        "    ,                        !- Cooling Minimum Air Flow per Zone Floor Area {m3/s-m2}",
        "    ,                        !- Cooling Minimum Air Flow {m3/s}",
        "    0,                       !- Cooling Minimum Air Flow Fraction",
        "    DesignDay,               !- Heating Design Air Flow Method",
        "    0,                       !- Heating Design Air Flow Rate {m3/s}",
        "    ,                        !- Heating Maximum Air Flow per Zone Floor Area {m3/s-m2}",
        "    ,                        !- Heating Maximum Air Flow {m3/s}",
        "    0,                       !- Heating Maximum Air Flow Fraction",
        "    ,                        !- Design Specification Zone Air Distribution Object Name",
        "    Yes,                     !- Account for Dedicated Outside Air System",
        "    ColdSupplyAir,           !- Dedicated Outside Air System Control Strategy",
        "    12.8,                    !- Dedicated Outside Air Low Setpoint for Design",
        "    15.6;                    !- Dedicated Outside Air High Setpoint for Design",

        "Sizing:Zone,",
        "    SPACE2-1,                !- Zone or ZoneList Name",
        "    SupplyAirTemperature,    !- Zone Cooling Design Supply Air Temperature Input Method",
        "    12.5,                    !- Zone Cooling Design Supply Air Temperature {C}",
        "    11.11,                   !- Zone Cooling Design Supply Air Temperature Difference {deltaC}",
        "    SupplyAirTemperature,    !- Zone Heating Design Supply Air Temperature Input Method",
        "    50,                      !- Zone Heating Design Supply Air Temperature {C}",
        "    ,                        !- Zone Heating Design Supply Air Temperature Difference {deltaC}",
        "    0.008,                   !- Zone Cooling Design Supply Air Humidity Ratio {kgWater/kgDryAir}",
        "    0.008,                   !- Zone Heating Design Supply Air Humidity Ratio {kgWater/kgDryAir}",
        "    SZ DSOA SPACE2-1,        !- Design Specification Outdoor Air Object Name",
        "    ,                        !- Zone Heating Sizing Factor",
        "    ,                        !- Zone Cooling Sizing Factor",
        "    DesignDay,               !- Cooling Design Air Flow Method",
        "    0,                       !- Cooling Design Air Flow Rate {m3/s}",
        "    ,                        !- Cooling Minimum Air Flow per Zone Floor Area {m3/s-m2}",
        "    ,                        !- Cooling Minimum Air Flow {m3/s}",
        "    0,                       !- Cooling Minimum Air Flow Fraction",
        "    DesignDay,               !- Heating Design Air Flow Method",
        "    0,                       !- Heating Design Air Flow Rate {m3/s}",
        "    ,                        !- Heating Maximum Air Flow per Zone Floor Area {m3/s-m2}",
        "    ,                        !- Heating Maximum Air Flow {m3/s}",
        "    0,                       !- Heating Maximum Air Flow Fraction",
        "    ,                        !- Design Specification Zone Air Distribution Object Name",
        "    Yes,                     !- Account for Dedicated Outside Air System",
        "    ColdSupplyAir,           !- Dedicated Outside Air System Control Strategy",
        "    12.8,                    !- Dedicated Outside Air Low Setpoint for Design",
        "    15.6;                    !- Dedicated Outside Air High Setpoint for Design",

        "Sizing:Zone,",
        "    SPACE3-1,                !- Zone or ZoneList Name",
        "    SupplyAirTemperature,    !- Zone Cooling Design Supply Air Temperature Input Method",
        "    12.5,                    !- Zone Cooling Design Supply Air Temperature {C}",
        "    11.11,                   !- Zone Cooling Design Supply Air Temperature Difference {deltaC}",
        "    SupplyAirTemperature,    !- Zone Heating Design Supply Air Temperature Input Method",
        "    50,                      !- Zone Heating Design Supply Air Temperature {C}",
        "    ,                        !- Zone Heating Design Supply Air Temperature Difference {deltaC}",
        "    0.008,                   !- Zone Cooling Design Supply Air Humidity Ratio {kgWater/kgDryAir}",
        "    0.008,                   !- Zone Heating Design Supply Air Humidity Ratio {kgWater/kgDryAir}",
        "    SZ DSOA SPACE3-1,        !- Design Specification Outdoor Air Object Name",
        "    ,                        !- Zone Heating Sizing Factor",
        "    ,                        !- Zone Cooling Sizing Factor",
        "    DesignDay,               !- Cooling Design Air Flow Method",
        "    0,                       !- Cooling Design Air Flow Rate {m3/s}",
        "    ,                        !- Cooling Minimum Air Flow per Zone Floor Area {m3/s-m2}",
        "    ,                        !- Cooling Minimum Air Flow {m3/s}",
        "    0,                       !- Cooling Minimum Air Flow Fraction",
        "    DesignDay,               !- Heating Design Air Flow Method",
        "    0,                       !- Heating Design Air Flow Rate {m3/s}",
        "    ,                        !- Heating Maximum Air Flow per Zone Floor Area {m3/s-m2}",
        "    ,                        !- Heating Maximum Air Flow {m3/s}",
        "    0,                       !- Heating Maximum Air Flow Fraction",
        "    ,                        !- Design Specification Zone Air Distribution Object Name",
        "    Yes,                     !- Account for Dedicated Outside Air System",
        "    ColdSupplyAir,           !- Dedicated Outside Air System Control Strategy",
        "    12.8,                    !- Dedicated Outside Air Low Setpoint for Design",
        "    15.6;                    !- Dedicated Outside Air High Setpoint for Design",

        "Sizing:Zone,",
        "    SPACE4-1,                !- Zone or ZoneList Name",
        "    SupplyAirTemperature,    !- Zone Cooling Design Supply Air Temperature Input Method",
        "    12.5,                    !- Zone Cooling Design Supply Air Temperature {C}",
        "    11.11,                   !- Zone Cooling Design Supply Air Temperature Difference {deltaC}",
        "    SupplyAirTemperature,    !- Zone Heating Design Supply Air Temperature Input Method",
        "    50,                      !- Zone Heating Design Supply Air Temperature {C}",
        "    ,                        !- Zone Heating Design Supply Air Temperature Difference {deltaC}",
        "    0.008,                   !- Zone Cooling Design Supply Air Humidity Ratio {kgWater/kgDryAir}",
        "    0.008,                   !- Zone Heating Design Supply Air Humidity Ratio {kgWater/kgDryAir}",
        "    SZ DSOA SPACE4-1,        !- Design Specification Outdoor Air Object Name",
        "    ,                        !- Zone Heating Sizing Factor",
        "    ,                        !- Zone Cooling Sizing Factor",
        "    DesignDay,               !- Cooling Design Air Flow Method",
        "    0,                       !- Cooling Design Air Flow Rate {m3/s}",
        "    ,                        !- Cooling Minimum Air Flow per Zone Floor Area {m3/s-m2}",
        "    ,                        !- Cooling Minimum Air Flow {m3/s}",
        "    0,                       !- Cooling Minimum Air Flow Fraction",
        "    DesignDay,               !- Heating Design Air Flow Method",
        "    0,                       !- Heating Design Air Flow Rate {m3/s}",
        "    ,                        !- Heating Maximum Air Flow per Zone Floor Area {m3/s-m2}",
        "    ,                        !- Heating Maximum Air Flow {m3/s}",
        "    0,                       !- Heating Maximum Air Flow Fraction",
        "    ,                        !- Design Specification Zone Air Distribution Object Name",
        "    Yes,                     !- Account for Dedicated Outside Air System",
        "    ColdSupplyAir,           !- Dedicated Outside Air System Control Strategy",
        "    12.8,                    !- Dedicated Outside Air Low Setpoint for Design",
        "    15.6;                    !- Dedicated Outside Air High Setpoint for Design",

        "Sizing:Zone,",
        "    SPACE5-1,                !- Zone or ZoneList Name",
        "    SupplyAirTemperature,    !- Zone Cooling Design Supply Air Temperature Input Method",
        "    12.5,                    !- Zone Cooling Design Supply Air Temperature {C}",
        "    11.11,                   !- Zone Cooling Design Supply Air Temperature Difference {deltaC}",
        "    SupplyAirTemperature,    !- Zone Heating Design Supply Air Temperature Input Method",
        "    50,                      !- Zone Heating Design Supply Air Temperature {C}",
        "    ,                        !- Zone Heating Design Supply Air Temperature Difference {deltaC}",
        "    0.008,                   !- Zone Cooling Design Supply Air Humidity Ratio {kgWater/kgDryAir}",
        "    0.008,                   !- Zone Heating Design Supply Air Humidity Ratio {kgWater/kgDryAir}",
        "    SZ DSOA SPACE5-1,        !- Design Specification Outdoor Air Object Name",
        "    ,                        !- Zone Heating Sizing Factor",
        "    ,                        !- Zone Cooling Sizing Factor",
        "    DesignDay,               !- Cooling Design Air Flow Method",
        "    0,                       !- Cooling Design Air Flow Rate {m3/s}",
        "    ,                        !- Cooling Minimum Air Flow per Zone Floor Area {m3/s-m2}",
        "    ,                        !- Cooling Minimum Air Flow {m3/s}",
        "    0,                       !- Cooling Minimum Air Flow Fraction",
        "    DesignDay,               !- Heating Design Air Flow Method",
        "    0,                       !- Heating Design Air Flow Rate {m3/s}",
        "    ,                        !- Heating Maximum Air Flow per Zone Floor Area {m3/s-m2}",
        "    ,                        !- Heating Maximum Air Flow {m3/s}",
        "    0,                       !- Heating Maximum Air Flow Fraction",
        "    ,                        !- Design Specification Zone Air Distribution Object Name",
        "    Yes,                     !- Account for Dedicated Outside Air System",
        "    ColdSupplyAir,           !- Dedicated Outside Air System Control Strategy",
        "    12.8,                    !- Dedicated Outside Air Low Setpoint for Design",
        "    15.6;                    !- Dedicated Outside Air High Setpoint for Design",

        "Sizing:System,",
        "    DOAS,                    !- AirLoop Name",
        "    VentilationRequirement,  !- Type of Load to Size On",
        "    autosize,                !- Design Outdoor Air Flow Rate {m3/s}",
        "    1.0,                     !- Central Heating Maximum System Air Flow Ratio",
        "    2,                       !- Preheat Design Temperature {C}",
        "    0.008,                   !- Preheat Design Humidity Ratio {kgWater/kgDryAir}",
        "    11,                      !- Precool Design Temperature {C}",
        "    0.008,                   !- Precool Design Humidity Ratio {kgWater/kgDryAir}",
        "    12.8,                    !- Central Cooling Design Supply Air Temperature {C}",
        "    12.2,                    !- Central Heating Design Supply Air Temperature {C}",
        "    NonCoincident,           !- Type of Zone Sum to Use",
        "    Yes,                     !- 100% Outdoor Air in Cooling",
        "    Yes,                     !- 100% Outdoor Air in Heating",
        "    0.00924,                 !- Central Cooling Design Supply Air Humidity Ratio {kgWater/kgDryAir}",
        "    0.003,                   !- Central Heating Design Supply Air Humidity Ratio {kgWater/kgDryAir}",
        "    DesignDay,               !- Cooling Supply Air Flow Rate Method",
        "    0,                       !- Cooling Supply Air Flow Rate {m3/s}",
        "    ,                        !- Cooling Supply Air Flow Rate Per Floor Area {m3/s-m2}",
        "    ,                        !- Cooling Fraction of Autosized Cooling Supply Air Flow Rate",
        "    ,                        !- Cooling Supply Air Flow Rate Per Unit Cooling Capacity {m3/s-W}",
        "    DesignDay,               !- Heating Supply Air Flow Rate Method",
        "    0,                       !- Heating Supply Air Flow Rate {m3/s}",
        "    ,                        !- Heating Supply Air Flow Rate Per Floor Area {m3/s-m2}",
        "    ,                        !- Heating Fraction of Autosized Heating Supply Air Flow Rate",
        "    ,                        !- Heating Fraction of Autosized Cooling Supply Air Flow Rate",
        "    ,                        !- Heating Supply Air Flow Rate Per Unit Heating Capacity {m3/s-W}",
        "    ZoneSum,                 !- System Outdoor Air Method",
        "    1.0,                     !- Zone Maximum Outdoor Air Fraction {dimensionless}",
        "    CoolingDesignCapacity,   !- Cooling Design Capacity Method",
        "    autosize,                !- Cooling Design Capacity {W}",
        "    ,                        !- Cooling Design Capacity Per Floor Area {W/m2}",
        "    ,                        !- Fraction of Autosized Cooling Design Capacity",
        "    HeatingDesignCapacity,   !- Heating Design Capacity Method",
        "    autosize,                !- Heating Design Capacity {W}",
        "    ,                        !- Heating Design Capacity Per Floor Area {W/m2}",
        "    ,                        !- Fraction of Autosized Heating Design Capacity",
        "    OnOff;                   !- Central Cooling Capacity Control Method",

        "Sizing:Plant,",
        "    Hot Water Loop Hot Water Loop,  !- Plant or Condenser Loop Name",
        "    Heating,                 !- Loop Type",
        "    82,                      !- Design Loop Exit Temperature {C}",
        "    11.0;                    !- Loop Design Temperature Difference {deltaC}",

        "Sizing:Plant,",
        "    Chilled Water Loop Chilled Water Loop,  !- Plant or Condenser Loop Name",
        "    Cooling,                 !- Loop Type",
        "    7.22,                    !- Design Loop Exit Temperature {C}",
        "    6.67;                    !- Loop Design Temperature Difference {deltaC}",

        "ZoneControl:Thermostat,",
        "    SPACE1-1 Thermostat,     !- Name",
        "    SPACE1-1,                !- Zone or ZoneList Name",
        "    HVACTemplate-Always 4,   !- Control Type Schedule Name",
        "    ThermostatSetpoint:DualSetpoint,  !- Control 1 Object Type",
        "    All Zones Dual SP Control;  !- Control 1 Name",

        "ZoneControl:Thermostat,",
        "    SPACE2-1 Thermostat,     !- Name",
        "    SPACE2-1,                !- Zone or ZoneList Name",
        "    HVACTemplate-Always 4,   !- Control Type Schedule Name",
        "    ThermostatSetpoint:DualSetpoint,  !- Control 1 Object Type",
        "    All Zones Dual SP Control;  !- Control 1 Name",

        "ZoneControl:Thermostat,",
        "    SPACE3-1 Thermostat,     !- Name",
        "    SPACE3-1,                !- Zone or ZoneList Name",
        "    HVACTemplate-Always 4,   !- Control Type Schedule Name",
        "    ThermostatSetpoint:DualSetpoint,  !- Control 1 Object Type",
        "    All Zones Dual SP Control;  !- Control 1 Name",

        "ZoneControl:Thermostat,",
        "    SPACE4-1 Thermostat,     !- Name",
        "    SPACE4-1,                !- Zone or ZoneList Name",
        "    HVACTemplate-Always 4,   !- Control Type Schedule Name",
        "    ThermostatSetpoint:DualSetpoint,  !- Control 1 Object Type",
        "    All Zones Dual SP Control;  !- Control 1 Name",

        "ZoneControl:Thermostat,",
        "    SPACE5-1 Thermostat,     !- Name",
        "    SPACE5-1,                !- Zone or ZoneList Name",
        "    HVACTemplate-Always 4,   !- Control Type Schedule Name",
        "    ThermostatSetpoint:DualSetpoint,  !- Control 1 Object Type",
        "    All Zones Dual SP Control;  !- Control 1 Name",

        "ThermostatSetpoint:DualSetpoint,",
        "    All Zones Dual SP Control,  !- Name",
        "    Htg-SetP-Sch,            !- Heating Setpoint Temperature Schedule Name",
        "    Clg-SetP-Sch;            !- Cooling Setpoint Temperature Schedule Name",

        "ZoneHVAC:FourPipeFanCoil,",
        "    SPACE1-1 Fan Coil,       !- Name",
        "    FanAvailSched,           !- Availability Schedule Name",
        "    CyclingFan,              !- Capacity Control Method",
        "    autosize,                !- Maximum Supply Air Flow Rate {m3/s}",
        "    0.33,                    !- Low Speed Supply Air Flow Ratio",
        "    0.66,                    !- Medium Speed Supply Air Flow Ratio",
        "    0.0,                     !- Maximum Outdoor Air Flow Rate {m3/s}",
        "    ,                        !- Outdoor Air Schedule Name",
        "    SPACE1-1 Fan Coil Return,!- Air Inlet Node Name",
        "    SPACE1-1 Supply Inlet,   !- Air Outlet Node Name",
        "    OutdoorAir:Mixer,        !- Outdoor Air Mixer Object Type",
        "    SPACE1-1 OA Mixing Box,  !- Outdoor Air Mixer Name",
        "    Fan:OnOff,               !- Supply Air Fan Object Type",
        "    SPACE1-1 Supply Fan,     !- Supply Air Fan Name",
        "    Coil:Cooling:Water,      !- Cooling Coil Object Type",
        "    SPACE1-1 Cooling Coil,   !- Cooling Coil Name",
        "    autosize,                !- Maximum Cold Water Flow Rate {m3/s}",
        "    0,                       !- Minimum Cold Water Flow Rate {m3/s}",
        "    0.001,                   !- Cooling Convergence Tolerance",
        "    Coil:Heating:Water,      !- Heating Coil Object Type",
        "    SPACE1-1 Heating Coil,   !- Heating Coil Name",
        "    autosize,                !- Maximum Hot Water Flow Rate {m3/s}",
        "    0,                       !- Minimum Hot Water Flow Rate {m3/s}",
        "    0.001;                   !- Heating Convergence Tolerance",

        "ZoneHVAC:FourPipeFanCoil,",
        "    SPACE2-1 Fan Coil,       !- Name",
        "    FanAvailSched,           !- Availability Schedule Name",
        "    CyclingFan,              !- Capacity Control Method",
        "    autosize,                !- Maximum Supply Air Flow Rate {m3/s}",
        "    0.33,                    !- Low Speed Supply Air Flow Ratio",
        "    0.66,                    !- Medium Speed Supply Air Flow Ratio",
        "    0.0,                     !- Maximum Outdoor Air Flow Rate {m3/s}",
        "    ,                        !- Outdoor Air Schedule Name",
        "    SPACE2-1 Fan Coil Return,!- Air Inlet Node Name",
        "    SPACE2-1 Supply Inlet,   !- Air Outlet Node Name",
        "    OutdoorAir:Mixer,        !- Outdoor Air Mixer Object Type",
        "    SPACE2-1 OA Mixing Box,  !- Outdoor Air Mixer Name",
        "    Fan:OnOff,               !- Supply Air Fan Object Type",
        "    SPACE2-1 Supply Fan,     !- Supply Air Fan Name",
        "    Coil:Cooling:Water,      !- Cooling Coil Object Type",
        "    SPACE2-1 Cooling Coil,   !- Cooling Coil Name",
        "    autosize,                !- Maximum Cold Water Flow Rate {m3/s}",
        "    0,                       !- Minimum Cold Water Flow Rate {m3/s}",
        "    0.001,                   !- Cooling Convergence Tolerance",
        "    Coil:Heating:Water,      !- Heating Coil Object Type",
        "    SPACE2-1 Heating Coil,   !- Heating Coil Name",
        "    autosize,                !- Maximum Hot Water Flow Rate {m3/s}",
        "    0,                       !- Minimum Hot Water Flow Rate {m3/s}",
        "    0.001;                   !- Heating Convergence Tolerance",

        "ZoneHVAC:FourPipeFanCoil,",
        "    SPACE3-1 Fan Coil,       !- Name",
        "    FanAvailSched,           !- Availability Schedule Name",
        "    CyclingFan,              !- Capacity Control Method",
        "    autosize,                !- Maximum Supply Air Flow Rate {m3/s}",
        "    0.33,                    !- Low Speed Supply Air Flow Ratio",
        "    0.66,                    !- Medium Speed Supply Air Flow Ratio",
        "    0.0,                     !- Maximum Outdoor Air Flow Rate {m3/s}",
        "    ,                        !- Outdoor Air Schedule Name",
        "    SPACE3-1 Fan Coil Return,!- Air Inlet Node Name",
        "    SPACE3-1 Supply Inlet,   !- Air Outlet Node Name",
        "    OutdoorAir:Mixer,        !- Outdoor Air Mixer Object Type",
        "    SPACE3-1 OA Mixing Box,  !- Outdoor Air Mixer Name",
        "    Fan:OnOff,               !- Supply Air Fan Object Type",
        "    SPACE3-1 Supply Fan,     !- Supply Air Fan Name",
        "    Coil:Cooling:Water,      !- Cooling Coil Object Type",
        "    SPACE3-1 Cooling Coil,   !- Cooling Coil Name",
        "    autosize,                !- Maximum Cold Water Flow Rate {m3/s}",
        "    0,                       !- Minimum Cold Water Flow Rate {m3/s}",
        "    0.001,                   !- Cooling Convergence Tolerance",
        "    Coil:Heating:Water,      !- Heating Coil Object Type",
        "    SPACE3-1 Heating Coil,   !- Heating Coil Name",
        "    autosize,                !- Maximum Hot Water Flow Rate {m3/s}",
        "    0,                       !- Minimum Hot Water Flow Rate {m3/s}",
        "    0.001;                   !- Heating Convergence Tolerance",

        "ZoneHVAC:FourPipeFanCoil,",
        "    SPACE4-1 Fan Coil,       !- Name",
        "    FanAvailSched,           !- Availability Schedule Name",
        "    CyclingFan,              !- Capacity Control Method",
        "    autosize,                !- Maximum Supply Air Flow Rate {m3/s}",
        "    0.33,                    !- Low Speed Supply Air Flow Ratio",
        "    0.66,                    !- Medium Speed Supply Air Flow Ratio",
        "    0.0,                     !- Maximum Outdoor Air Flow Rate {m3/s}",
        "    ,                        !- Outdoor Air Schedule Name",
        "    SPACE4-1 Fan Coil Return,!- Air Inlet Node Name",
        "    SPACE4-1 Supply Inlet,   !- Air Outlet Node Name",
        "    OutdoorAir:Mixer,        !- Outdoor Air Mixer Object Type",
        "    SPACE4-1 OA Mixing Box,  !- Outdoor Air Mixer Name",
        "    Fan:OnOff,               !- Supply Air Fan Object Type",
        "    SPACE4-1 Supply Fan,     !- Supply Air Fan Name",
        "    Coil:Cooling:Water,      !- Cooling Coil Object Type",
        "    SPACE4-1 Cooling Coil,   !- Cooling Coil Name",
        "    autosize,                !- Maximum Cold Water Flow Rate {m3/s}",
        "    0,                       !- Minimum Cold Water Flow Rate {m3/s}",
        "    0.001,                   !- Cooling Convergence Tolerance",
        "    Coil:Heating:Water,      !- Heating Coil Object Type",
        "    SPACE4-1 Heating Coil,   !- Heating Coil Name",
        "    autosize,                !- Maximum Hot Water Flow Rate {m3/s}",
        "    0,                       !- Minimum Hot Water Flow Rate {m3/s}",
        "    0.001;                   !- Heating Convergence Tolerance",

        "ZoneHVAC:FourPipeFanCoil,",
        "    SPACE5-1 Fan Coil,       !- Name",
        "    FanAvailSched,           !- Availability Schedule Name",
        "    CyclingFan,              !- Capacity Control Method",
        "    autosize,                !- Maximum Supply Air Flow Rate {m3/s}",
        "    0.33,                    !- Low Speed Supply Air Flow Ratio",
        "    0.66,                    !- Medium Speed Supply Air Flow Ratio",
        "    0.0,                     !- Maximum Outdoor Air Flow Rate {m3/s}",
        "    ,                        !- Outdoor Air Schedule Name",
        "    SPACE5-1 Fan Coil Return,!- Air Inlet Node Name",
        "    SPACE5-1 Supply Inlet,   !- Air Outlet Node Name",
        "    OutdoorAir:Mixer,        !- Outdoor Air Mixer Object Type",
        "    SPACE5-1 OA Mixing Box,  !- Outdoor Air Mixer Name",
        "    Fan:OnOff,               !- Supply Air Fan Object Type",
        "    SPACE5-1 Supply Fan,     !- Supply Air Fan Name",
        "    Coil:Cooling:Water,      !- Cooling Coil Object Type",
        "    SPACE5-1 Cooling Coil,   !- Cooling Coil Name",
        "    autosize,                !- Maximum Cold Water Flow Rate {m3/s}",
        "    0,                       !- Minimum Cold Water Flow Rate {m3/s}",
        "    0.001,                   !- Cooling Convergence Tolerance",
        "    Coil:Heating:Water,      !- Heating Coil Object Type",
        "    SPACE5-1 Heating Coil,   !- Heating Coil Name",
        "    autosize,                !- Maximum Hot Water Flow Rate {m3/s}",
        "    0,                       !- Minimum Hot Water Flow Rate {m3/s}",
        "    0.001;                   !- Heating Convergence Tolerance",

        "AirTerminal:SingleDuct:VAV:NoReheat,",
        "    SPACE1-1 DOAS Air Terminal,  !- Name",
        "    HVACTemplate-Always 1,   !- Availability Schedule Name",
        "    SPACE1-1 DOAS Supply Inlet,  !- Air Outlet Node Name",
        "    SPACE1-1 Zone Equip Inlet,  !- Air Inlet Node Name",
        "    autosize,                !- Maximum Air Flow Rate {m3/s}",
        "    Constant,                !- Zone Minimum Air Flow Input Method",
        "    1.0;                     !- Constant Minimum Air Flow Fraction",

        "AirTerminal:SingleDuct:VAV:NoReheat,",
        "    SPACE2-1 DOAS Air Terminal,  !- Name",
        "    HVACTemplate-Always 1,   !- Availability Schedule Name",
        "    SPACE2-1 DOAS Supply Inlet,  !- Air Outlet Node Name",
        "    SPACE2-1 Zone Equip Inlet,  !- Air Inlet Node Name",
        "    autosize,                !- Maximum Air Flow Rate {m3/s}",
        "    Constant,                !- Zone Minimum Air Flow Input Method",
        "    1.0;                     !- Constant Minimum Air Flow Fraction",

        "AirTerminal:SingleDuct:VAV:NoReheat,",
        "    SPACE3-1 DOAS Air Terminal,  !- Name",
        "    HVACTemplate-Always 1,   !- Availability Schedule Name",
        "    SPACE3-1 DOAS Supply Inlet,  !- Air Outlet Node Name",
        "    SPACE3-1 Zone Equip Inlet,  !- Air Inlet Node Name",
        "    autosize,                !- Maximum Air Flow Rate {m3/s}",
        "    Constant,                !- Zone Minimum Air Flow Input Method",
        "    1.0;                     !- Constant Minimum Air Flow Fraction",

        "AirTerminal:SingleDuct:VAV:NoReheat,",
        "    SPACE4-1 DOAS Air Terminal,  !- Name",
        "    HVACTemplate-Always 1,   !- Availability Schedule Name",
        "    SPACE4-1 DOAS Supply Inlet,  !- Air Outlet Node Name",
        "    SPACE4-1 Zone Equip Inlet,  !- Air Inlet Node Name",
        "    autosize,                !- Maximum Air Flow Rate {m3/s}",
        "    Constant,                !- Zone Minimum Air Flow Input Method",
        "    1.0;                     !- Constant Minimum Air Flow Fraction",

        "AirTerminal:SingleDuct:VAV:NoReheat,",
        "    SPACE5-1 DOAS Air Terminal,  !- Name",
        "    HVACTemplate-Always 1,   !- Availability Schedule Name",
        "    SPACE5-1 DOAS Supply Inlet,  !- Air Outlet Node Name",
        "    SPACE5-1 Zone Equip Inlet,  !- Air Inlet Node Name",
        "    autosize,                !- Maximum Air Flow Rate {m3/s}",
        "    Constant,                !- Zone Minimum Air Flow Input Method",
        "    1.0;                     !- Constant Minimum Air Flow Fraction",

        "ZoneHVAC:AirDistributionUnit,",
        "    SPACE1-1 DOAS ATU,       !- Name",
        "    SPACE1-1 DOAS Supply Inlet,  !- Air Distribution Unit Outlet Node Name",
        "    AirTerminal:SingleDuct:VAV:NoReheat,  !- Air Terminal Object Type",
        "    SPACE1-1 DOAS Air Terminal;  !- Air Terminal Name",

        "ZoneHVAC:AirDistributionUnit,",
        "    SPACE2-1 DOAS ATU,       !- Name",
        "    SPACE2-1 DOAS Supply Inlet,  !- Air Distribution Unit Outlet Node Name",
        "    AirTerminal:SingleDuct:VAV:NoReheat,  !- Air Terminal Object Type",
        "    SPACE2-1 DOAS Air Terminal;  !- Air Terminal Name",

        "ZoneHVAC:AirDistributionUnit,",
        "    SPACE3-1 DOAS ATU,       !- Name",
        "    SPACE3-1 DOAS Supply Inlet,  !- Air Distribution Unit Outlet Node Name",
        "    AirTerminal:SingleDuct:VAV:NoReheat,  !- Air Terminal Object Type",
        "    SPACE3-1 DOAS Air Terminal;  !- Air Terminal Name",

        "ZoneHVAC:AirDistributionUnit,",
        "    SPACE4-1 DOAS ATU,       !- Name",
        "    SPACE4-1 DOAS Supply Inlet,  !- Air Distribution Unit Outlet Node Name",
        "    AirTerminal:SingleDuct:VAV:NoReheat,  !- Air Terminal Object Type",
        "    SPACE4-1 DOAS Air Terminal;  !- Air Terminal Name",

        "ZoneHVAC:AirDistributionUnit,",
        "    SPACE5-1 DOAS ATU,       !- Name",
        "    SPACE5-1 DOAS Supply Inlet,  !- Air Distribution Unit Outlet Node Name",
        "    AirTerminal:SingleDuct:VAV:NoReheat,  !- Air Terminal Object Type",
        "    SPACE5-1 DOAS Air Terminal;  !- Air Terminal Name",

        "ZoneHVAC:EquipmentList,",
        "    SPACE1-1 Equipment,      !- Name",
        "    SequentialLoad,          !- Load Distribution Scheme",
        "    ZoneHVAC:AirDistributionUnit,  !- Zone Equipment 1 Object Type",
        "    SPACE1-1 DOAS ATU,       !- Zone Equipment 1 Name",
        "    1,                       !- Zone Equipment 1 Cooling Sequence",
        "    1,                       !- Zone Equipment 1 Heating or No-Load Sequence",
        "    ,                        !- Zone Equipment 1 Sequential Cooling Fraction",
        "    ,                        !- Zone Equipment 1 Sequential Heating Fraction",
        "    ZoneHVAC:FourPipeFanCoil,!- Zone Equipment 2 Object Type",
        "    SPACE1-1 Fan Coil,       !- Zone Equipment 2 Name",
        "    2,                       !- Zone Equipment 2 Cooling Sequence",
        "    2,                       !- Zone Equipment 2 Heating or No-Load Sequence",
        "    ,                        !- Zone Equipment 2 Sequential Cooling Fraction",
        "    ;                        !- Zone Equipment 2 Sequential Heating Fraction",

        "ZoneHVAC:EquipmentList,",
        "    SPACE2-1 Equipment,      !- Name",
        "    SequentialLoad,          !- Load Distribution Scheme",
        "    ZoneHVAC:AirDistributionUnit,  !- Zone Equipment 1 Object Type",
        "    SPACE2-1 DOAS ATU,       !- Zone Equipment 1 Name",
        "    1,                       !- Zone Equipment 1 Cooling Sequence",
        "    1,                       !- Zone Equipment 1 Heating or No-Load Sequence",
        "    ,                        !- Zone Equipment 1 Sequential Cooling Fraction",
        "    ,                        !- Zone Equipment 1 Sequential Heating Fraction",
        "    ZoneHVAC:FourPipeFanCoil,!- Zone Equipment 2 Object Type",
        "    SPACE2-1 Fan Coil,       !- Zone Equipment 2 Name",
        "    2,                       !- Zone Equipment 2 Cooling Sequence",
        "    2,                       !- Zone Equipment 2 Heating or No-Load Sequence",
        "    ,                        !- Zone Equipment 2 Sequential Cooling Fraction",
        "    ;                        !- Zone Equipment 2 Sequential Heating Fraction",

        "ZoneHVAC:EquipmentList,",
        "    SPACE3-1 Equipment,      !- Name",
        "    SequentialLoad,          !- Load Distribution Scheme",
        "    ZoneHVAC:AirDistributionUnit,  !- Zone Equipment 1 Object Type",
        "    SPACE3-1 DOAS ATU,       !- Zone Equipment 1 Name",
        "    1,                       !- Zone Equipment 1 Cooling Sequence",
        "    1,                       !- Zone Equipment 1 Heating or No-Load Sequence",
        "    ,                        !- Zone Equipment 1 Sequential Cooling Fraction",
        "    ,                        !- Zone Equipment 1 Sequential Heating Fraction",
        "    ZoneHVAC:FourPipeFanCoil,!- Zone Equipment 2 Object Type",
        "    SPACE3-1 Fan Coil,       !- Zone Equipment 2 Name",
        "    2,                       !- Zone Equipment 2 Cooling Sequence",
        "    2,                       !- Zone Equipment 2 Heating or No-Load Sequence",
        "    ,                        !- Zone Equipment 2 Sequential Cooling Fraction",
        "    ;                        !- Zone Equipment 2 Sequential Heating Fraction",

        "ZoneHVAC:EquipmentList,",
        "    SPACE4-1 Equipment,      !- Name",
        "    SequentialLoad,          !- Load Distribution Scheme",
        "    ZoneHVAC:AirDistributionUnit,  !- Zone Equipment 1 Object Type",
        "    SPACE4-1 DOAS ATU,       !- Zone Equipment 1 Name",
        "    1,                       !- Zone Equipment 1 Cooling Sequence",
        "    1,                       !- Zone Equipment 1 Heating or No-Load Sequence",
        "    ,                        !- Zone Equipment 1 Sequential Cooling Fraction",
        "    ,                        !- Zone Equipment 1 Sequential Heating Fraction",
        "    ZoneHVAC:FourPipeFanCoil,!- Zone Equipment 2 Object Type",
        "    SPACE4-1 Fan Coil,       !- Zone Equipment 2 Name",
        "    2,                       !- Zone Equipment 2 Cooling Sequence",
        "    2,                       !- Zone Equipment 2 Heating or No-Load Sequence",
        "    ,                        !- Zone Equipment 2 Sequential Cooling Fraction",
        "    ;                        !- Zone Equipment 2 Sequential Heating Fraction",

        "ZoneHVAC:EquipmentList,",
        "    SPACE5-1 Equipment,      !- Name",
        "    SequentialLoad,          !- Load Distribution Scheme",
        "    ZoneHVAC:AirDistributionUnit,  !- Zone Equipment 1 Object Type",
        "    SPACE5-1 DOAS ATU,       !- Zone Equipment 1 Name",
        "    1,                       !- Zone Equipment 1 Cooling Sequence",
        "    1,                       !- Zone Equipment 1 Heating or No-Load Sequence",
        "    ,                        !- Zone Equipment 1 Sequential Cooling Fraction",
        "    ,                        !- Zone Equipment 1 Sequential Heating Fraction",
        "    ZoneHVAC:FourPipeFanCoil,!- Zone Equipment 2 Object Type",
        "    SPACE5-1 Fan Coil,       !- Zone Equipment 2 Name",
        "    2,                       !- Zone Equipment 2 Cooling Sequence",
        "    2,                       !- Zone Equipment 2 Heating or No-Load Sequence",
        "    ,                        !- Zone Equipment 2 Sequential Cooling Fraction",
        "    ;                        !- Zone Equipment 2 Sequential Heating Fraction",

        "ZoneHVAC:EquipmentConnections,",
        "    SPACE1-1,                !- Zone Name",
        "    SPACE1-1 Equipment,      !- Zone Conditioning Equipment List Name",
        "    SPACE1-1 Inlets,         !- Zone Air Inlet Node or NodeList Name",
        "    SPACE1-1 Fan Coil Return,!- Zone Air Exhaust Node or NodeList Name",
        "    SPACE1-1 Zone Air Node,  !- Zone Air Node Name",
        "    SPACE1-1 Return Outlet;  !- Zone Return Air Node Name",

        "ZoneHVAC:EquipmentConnections,",
        "    SPACE2-1,                !- Zone Name",
        "    SPACE2-1 Equipment,      !- Zone Conditioning Equipment List Name",
        "    SPACE2-1 Inlets,         !- Zone Air Inlet Node or NodeList Name",
        "    SPACE2-1 Fan Coil Return,!- Zone Air Exhaust Node or NodeList Name",
        "    SPACE2-1 Zone Air Node,  !- Zone Air Node Name",
        "    SPACE2-1 Return Outlet;  !- Zone Return Air Node Name",

        "ZoneHVAC:EquipmentConnections,",
        "    SPACE3-1,                !- Zone Name",
        "    SPACE3-1 Equipment,      !- Zone Conditioning Equipment List Name",
        "    SPACE3-1 Inlets,         !- Zone Air Inlet Node or NodeList Name",
        "    SPACE3-1 Fan Coil Return,!- Zone Air Exhaust Node or NodeList Name",
        "    SPACE3-1 Zone Air Node,  !- Zone Air Node Name",
        "    SPACE3-1 Return Outlet;  !- Zone Return Air Node Name",

        "ZoneHVAC:EquipmentConnections,",
        "    SPACE4-1,                !- Zone Name",
        "    SPACE4-1 Equipment,      !- Zone Conditioning Equipment List Name",
        "    SPACE4-1 Inlets,         !- Zone Air Inlet Node or NodeList Name",
        "    SPACE4-1 Fan Coil Return,!- Zone Air Exhaust Node or NodeList Name",
        "    SPACE4-1 Zone Air Node,  !- Zone Air Node Name",
        "    SPACE4-1 Return Outlet;  !- Zone Return Air Node Name",

        "ZoneHVAC:EquipmentConnections,",
        "    SPACE5-1,                !- Zone Name",
        "    SPACE5-1 Equipment,      !- Zone Conditioning Equipment List Name",
        "    SPACE5-1 Inlets,         !- Zone Air Inlet Node or NodeList Name",
        "    SPACE5-1 Fan Coil Return,!- Zone Air Exhaust Node or NodeList Name",
        "    SPACE5-1 Zone Air Node,  !- Zone Air Node Name",
        "    SPACE5-1 Return Outlet;  !- Zone Return Air Node Name",

        "Fan:VariableVolume,",
        "    DOAS Supply Fan,         !- Name",
        "    FanAvailSched,                !- Availability Schedule Name",
        "    0.7,                     !- Fan Total Efficiency",
        "    1000,                    !- Pressure Rise {Pa}",
        "    autosize,                !- Maximum Flow Rate {m3/s}",
        "    Fraction,                !- Fan Power Minimum Flow Rate Input Method",
        "    0.0,                     !- Fan Power Minimum Flow Fraction",
        "    ,                        !- Fan Power Minimum Air Flow Rate {m3/s}",
        "    0.9,                     !- Motor Efficiency",
        "    1,                       !- Motor In Airstream Fraction",
        "    0.0015302446,            !- Fan Power Coefficient 1",
        "    0.0052080574,            !- Fan Power Coefficient 2",
        "    1.1086242,               !- Fan Power Coefficient 3",
        "    -0.11635563,             !- Fan Power Coefficient 4",
        "    0,                       !- Fan Power Coefficient 5",
        "    DOAS Heating Coil Outlet,!- Air Inlet Node Name",
        "    DOAS Supply Fan Outlet;  !- Air Outlet Node Name",

        "Fan:OnOff,",
        "    SPACE1-1 Supply Fan,     !- Name",
        "    FanAvailSched,           !- Availability Schedule Name",
        "    0.7,                     !- Fan Total Efficiency",
        "    75,                      !- Pressure Rise {Pa}",
        "    autosize,                !- Maximum Flow Rate {m3/s}",
        "    0.9,                     !- Motor Efficiency",
        "    1,                       !- Motor In Airstream Fraction",
        "    SPACE1-1 Mixed Air Outlet,  !- Air Inlet Node Name",
        "    SPACE1-1 Supply Fan Outlet;  !- Air Outlet Node Name",

        "Fan:OnOff,",
        "    SPACE2-1 Supply Fan,     !- Name",
        "    FanAvailSched,           !- Availability Schedule Name",
        "    0.7,                     !- Fan Total Efficiency",
        "    75,                      !- Pressure Rise {Pa}",
        "    autosize,                !- Maximum Flow Rate {m3/s}",
        "    0.9,                     !- Motor Efficiency",
        "    1,                       !- Motor In Airstream Fraction",
        "    SPACE2-1 Mixed Air Outlet,  !- Air Inlet Node Name",
        "    SPACE2-1 Supply Fan Outlet;  !- Air Outlet Node Name",

        "Fan:OnOff,",
        "    SPACE3-1 Supply Fan,     !- Name",
        "    FanAvailSched,           !- Availability Schedule Name",
        "    0.7,                     !- Fan Total Efficiency",
        "    75,                      !- Pressure Rise {Pa}",
        "    autosize,                !- Maximum Flow Rate {m3/s}",
        "    0.9,                     !- Motor Efficiency",
        "    1,                       !- Motor In Airstream Fraction",
        "    SPACE3-1 Mixed Air Outlet,  !- Air Inlet Node Name",
        "    SPACE3-1 Supply Fan Outlet;  !- Air Outlet Node Name",

        "Fan:OnOff,",
        "    SPACE4-1 Supply Fan,     !- Name",
        "    FanAvailSched,           !- Availability Schedule Name",
        "    0.7,                     !- Fan Total Efficiency",
        "    75,                      !- Pressure Rise {Pa}",
        "    autosize,                !- Maximum Flow Rate {m3/s}",
        "    0.9,                     !- Motor Efficiency",
        "    1,                       !- Motor In Airstream Fraction",
        "    SPACE4-1 Mixed Air Outlet,  !- Air Inlet Node Name",
        "    SPACE4-1 Supply Fan Outlet;  !- Air Outlet Node Name",

        "Fan:OnOff,",
        "    SPACE5-1 Supply Fan,     !- Name",
        "    FanAvailSched,           !- Availability Schedule Name",
        "    0.7,                     !- Fan Total Efficiency",
        "    75,                      !- Pressure Rise {Pa}",
        "    autosize,                !- Maximum Flow Rate {m3/s}",
        "    0.9,                     !- Motor Efficiency",
        "    1,                       !- Motor In Airstream Fraction",
        "    SPACE5-1 Mixed Air Outlet,  !- Air Inlet Node Name",
        "    SPACE5-1 Supply Fan Outlet;  !- Air Outlet Node Name",

        "Coil:Cooling:Water,",
        "    SPACE1-1 Cooling Coil,   !- Name",
        "    HVACTemplate-Always 1,   !- Availability Schedule Name",
        "    autosize,                !- Design Water Flow Rate {m3/s}",
        "    autosize,                !- Design Air Flow Rate {m3/s}",
        "    autosize,                !- Design Inlet Water Temperature {C}",
        "    autosize,                !- Design Inlet Air Temperature {C}",
        "    autosize,                !- Design Outlet Air Temperature {C}",
        "    autosize,                !- Design Inlet Air Humidity Ratio {kgWater/kgDryAir}",
        "    autosize,                !- Design Outlet Air Humidity Ratio {kgWater/kgDryAir}",
        "    SPACE1-1 Cooling Coil ChW Inlet,  !- Water Inlet Node Name",
        "    SPACE1-1 Cooling Coil ChW Outlet,  !- Water Outlet Node Name",
        "    SPACE1-1 Supply Fan Outlet,  !- Air Inlet Node Name",
        "    SPACE1-1 Cooling Coil Outlet,  !- Air Outlet Node Name",
        "    DetailedAnalysis,        !- Type of Analysis",
        "    CrossFlow;               !- Heat Exchanger Configuration",

        "Coil:Cooling:Water,",
        "    SPACE2-1 Cooling Coil,   !- Name",
        "    HVACTemplate-Always 1,   !- Availability Schedule Name",
        "    autosize,                !- Design Water Flow Rate {m3/s}",
        "    autosize,                !- Design Air Flow Rate {m3/s}",
        "    autosize,                !- Design Inlet Water Temperature {C}",
        "    autosize,                !- Design Inlet Air Temperature {C}",
        "    autosize,                !- Design Outlet Air Temperature {C}",
        "    autosize,                !- Design Inlet Air Humidity Ratio {kgWater/kgDryAir}",
        "    autosize,                !- Design Outlet Air Humidity Ratio {kgWater/kgDryAir}",
        "    SPACE2-1 Cooling Coil ChW Inlet,  !- Water Inlet Node Name",
        "    SPACE2-1 Cooling Coil ChW Outlet,  !- Water Outlet Node Name",
        "    SPACE2-1 Supply Fan Outlet,  !- Air Inlet Node Name",
        "    SPACE2-1 Cooling Coil Outlet,  !- Air Outlet Node Name",
        "    DetailedAnalysis,        !- Type of Analysis",
        "    CrossFlow;               !- Heat Exchanger Configuration",

        "Coil:Cooling:Water,",
        "    SPACE3-1 Cooling Coil,   !- Name",
        "    HVACTemplate-Always 1,   !- Availability Schedule Name",
        "    autosize,                !- Design Water Flow Rate {m3/s}",
        "    autosize,                !- Design Air Flow Rate {m3/s}",
        "    autosize,                !- Design Inlet Water Temperature {C}",
        "    autosize,                !- Design Inlet Air Temperature {C}",
        "    autosize,                !- Design Outlet Air Temperature {C}",
        "    autosize,                !- Design Inlet Air Humidity Ratio {kgWater/kgDryAir}",
        "    autosize,                !- Design Outlet Air Humidity Ratio {kgWater/kgDryAir}",
        "    SPACE3-1 Cooling Coil ChW Inlet,  !- Water Inlet Node Name",
        "    SPACE3-1 Cooling Coil ChW Outlet,  !- Water Outlet Node Name",
        "    SPACE3-1 Supply Fan Outlet,  !- Air Inlet Node Name",
        "    SPACE3-1 Cooling Coil Outlet,  !- Air Outlet Node Name",
        "    DetailedAnalysis,        !- Type of Analysis",
        "    CrossFlow;               !- Heat Exchanger Configuration",

        "Coil:Cooling:Water,",
        "    SPACE4-1 Cooling Coil,   !- Name",
        "    HVACTemplate-Always 1,   !- Availability Schedule Name",
        "    autosize,                !- Design Water Flow Rate {m3/s}",
        "    autosize,                !- Design Air Flow Rate {m3/s}",
        "    autosize,                !- Design Inlet Water Temperature {C}",
        "    autosize,                !- Design Inlet Air Temperature {C}",
        "    autosize,                !- Design Outlet Air Temperature {C}",
        "    autosize,                !- Design Inlet Air Humidity Ratio {kgWater/kgDryAir}",
        "    autosize,                !- Design Outlet Air Humidity Ratio {kgWater/kgDryAir}",
        "    SPACE4-1 Cooling Coil ChW Inlet,  !- Water Inlet Node Name",
        "    SPACE4-1 Cooling Coil ChW Outlet,  !- Water Outlet Node Name",
        "    SPACE4-1 Supply Fan Outlet,  !- Air Inlet Node Name",
        "    SPACE4-1 Cooling Coil Outlet,  !- Air Outlet Node Name",
        "    DetailedAnalysis,        !- Type of Analysis",
        "    CrossFlow;               !- Heat Exchanger Configuration",

        "Coil:Cooling:Water,",
        "    SPACE5-1 Cooling Coil,   !- Name",
        "    HVACTemplate-Always 1,   !- Availability Schedule Name",
        "    autosize,                !- Design Water Flow Rate {m3/s}",
        "    autosize,                !- Design Air Flow Rate {m3/s}",
        "    autosize,                !- Design Inlet Water Temperature {C}",
        "    autosize,                !- Design Inlet Air Temperature {C}",
        "    autosize,                !- Design Outlet Air Temperature {C}",
        "    autosize,                !- Design Inlet Air Humidity Ratio {kgWater/kgDryAir}",
        "    autosize,                !- Design Outlet Air Humidity Ratio {kgWater/kgDryAir}",
        "    SPACE5-1 Cooling Coil ChW Inlet,  !- Water Inlet Node Name",
        "    SPACE5-1 Cooling Coil ChW Outlet,  !- Water Outlet Node Name",
        "    SPACE5-1 Supply Fan Outlet,  !- Air Inlet Node Name",
        "    SPACE5-1 Cooling Coil Outlet,  !- Air Outlet Node Name",
        "    DetailedAnalysis,        !- Type of Analysis",
        "    CrossFlow;               !- Heat Exchanger Configuration",

        "Coil:Cooling:Water,",
        "    DOAS Cooling Coil,       !- Name",
        "    HVACTemplate-Always 1,   !- Availability Schedule Name",
        "    autosize,                !- Design Water Flow Rate {m3/s}",
        "    autosize,                !- Design Air Flow Rate {m3/s}",
        "    autosize,                !- Design Inlet Water Temperature {C}",
        "    autosize,                !- Design Inlet Air Temperature {C}",
        "    autosize,                !- Design Outlet Air Temperature {C}",
        "    autosize,                !- Design Inlet Air Humidity Ratio {kgWater/kgDryAir}",
        "    autosize,                !- Design Outlet Air Humidity Ratio {kgWater/kgDryAir}",
        "    DOAS Cooling Coil ChW Inlet,  !- Water Inlet Node Name",
        "    DOAS Cooling Coil ChW Outlet,  !- Water Outlet Node Name",
        "    DOAS Heat Recovery Supply Outlet,   !- Air Inlet Node Name",
        "    DOAS Cooling Coil Outlet,!- Air Outlet Node Name",
        "    DetailedAnalysis,        !- Type of Analysis",
        "    CrossFlow;               !- Heat Exchanger Configuration",

        "Coil:Heating:Water,",
        "    SPACE1-1 Heating Coil,   !- Name",
        "    HVACTemplate-Always 1,   !- Availability Schedule Name",
        "    autosize,                !- U-Factor Times Area Value {W/K}",
        "    autosize,                !- Maximum Water Flow Rate {m3/s}",
        "    SPACE1-1 Heating Coil HW Inlet,  !- Water Inlet Node Name",
        "    SPACE1-1 Heating Coil HW Outlet,  !- Water Outlet Node Name",
        "    SPACE1-1 Cooling Coil Outlet,  !- Air Inlet Node Name",
        "    SPACE1-1 Supply Inlet,   !- Air Outlet Node Name",
        "    UFactorTimesAreaAndDesignWaterFlowRate,  !- Performance Input Method",
        "    autosize,                !- Rated Capacity {W}",
        "    82.2,                    !- Rated Inlet Water Temperature {C}",
        "    16.6,                    !- Rated Inlet Air Temperature {C}",
        "    71.1,                    !- Rated Outlet Water Temperature {C}",
        "    32.2,                    !- Rated Outlet Air Temperature {C}",
        "    0.5;                     !- Rated Ratio for Air and Water Convection",

        "Coil:Heating:Water,",
        "    SPACE2-1 Heating Coil,   !- Name",
        "    HVACTemplate-Always 1,   !- Availability Schedule Name",
        "    autosize,                !- U-Factor Times Area Value {W/K}",
        "    autosize,                !- Maximum Water Flow Rate {m3/s}",
        "    SPACE2-1 Heating Coil HW Inlet,  !- Water Inlet Node Name",
        "    SPACE2-1 Heating Coil HW Outlet,  !- Water Outlet Node Name",
        "    SPACE2-1 Cooling Coil Outlet,  !- Air Inlet Node Name",
        "    SPACE2-1 Supply Inlet,   !- Air Outlet Node Name",
        "    UFactorTimesAreaAndDesignWaterFlowRate,  !- Performance Input Method",
        "    autosize,                !- Rated Capacity {W}",
        "    82.2,                    !- Rated Inlet Water Temperature {C}",
        "    16.6,                    !- Rated Inlet Air Temperature {C}",
        "    71.1,                    !- Rated Outlet Water Temperature {C}",
        "    32.2,                    !- Rated Outlet Air Temperature {C}",
        "    0.5;                     !- Rated Ratio for Air and Water Convection",

        "Coil:Heating:Water,",
        "    SPACE3-1 Heating Coil,   !- Name",
        "    HVACTemplate-Always 1,   !- Availability Schedule Name",
        "    autosize,                !- U-Factor Times Area Value {W/K}",
        "    autosize,                !- Maximum Water Flow Rate {m3/s}",
        "    SPACE3-1 Heating Coil HW Inlet,  !- Water Inlet Node Name",
        "    SPACE3-1 Heating Coil HW Outlet,  !- Water Outlet Node Name",
        "    SPACE3-1 Cooling Coil Outlet,  !- Air Inlet Node Name",
        "    SPACE3-1 Supply Inlet,   !- Air Outlet Node Name",
        "    UFactorTimesAreaAndDesignWaterFlowRate,  !- Performance Input Method",
        "    autosize,                !- Rated Capacity {W}",
        "    82.2,                    !- Rated Inlet Water Temperature {C}",
        "    16.6,                    !- Rated Inlet Air Temperature {C}",
        "    71.1,                    !- Rated Outlet Water Temperature {C}",
        "    32.2,                    !- Rated Outlet Air Temperature {C}",
        "    0.5;                     !- Rated Ratio for Air and Water Convection",

        "Coil:Heating:Water,",
        "    SPACE4-1 Heating Coil,   !- Name",
        "    HVACTemplate-Always 1,   !- Availability Schedule Name",
        "    autosize,                !- U-Factor Times Area Value {W/K}",
        "    autosize,                !- Maximum Water Flow Rate {m3/s}",
        "    SPACE4-1 Heating Coil HW Inlet,  !- Water Inlet Node Name",
        "    SPACE4-1 Heating Coil HW Outlet,  !- Water Outlet Node Name",
        "    SPACE4-1 Cooling Coil Outlet,  !- Air Inlet Node Name",
        "    SPACE4-1 Supply Inlet,   !- Air Outlet Node Name",
        "    UFactorTimesAreaAndDesignWaterFlowRate,  !- Performance Input Method",
        "    autosize,                !- Rated Capacity {W}",
        "    82.2,                    !- Rated Inlet Water Temperature {C}",
        "    16.6,                    !- Rated Inlet Air Temperature {C}",
        "    71.1,                    !- Rated Outlet Water Temperature {C}",
        "    32.2,                    !- Rated Outlet Air Temperature {C}",
        "    0.5;                     !- Rated Ratio for Air and Water Convection",

        "Coil:Heating:Water,",
        "    SPACE5-1 Heating Coil,   !- Name",
        "    HVACTemplate-Always 1,   !- Availability Schedule Name",
        "    autosize,                !- U-Factor Times Area Value {W/K}",
        "    autosize,                !- Maximum Water Flow Rate {m3/s}",
        "    SPACE5-1 Heating Coil HW Inlet,  !- Water Inlet Node Name",
        "    SPACE5-1 Heating Coil HW Outlet,  !- Water Outlet Node Name",
        "    SPACE5-1 Cooling Coil Outlet,  !- Air Inlet Node Name",
        "    SPACE5-1 Supply Inlet,   !- Air Outlet Node Name",
        "    UFactorTimesAreaAndDesignWaterFlowRate,  !- Performance Input Method",
        "    autosize,                !- Rated Capacity {W}",
        "    82.2,                    !- Rated Inlet Water Temperature {C}",
        "    16.6,                    !- Rated Inlet Air Temperature {C}",
        "    71.1,                    !- Rated Outlet Water Temperature {C}",
        "    32.2,                    !- Rated Outlet Air Temperature {C}",
        "    0.5;                     !- Rated Ratio for Air and Water Convection",

        "Coil:Heating:Water,",
        "    DOAS Heating Coil,       !- Name",
        "    HVACTemplate-Always 1,   !- Availability Schedule Name",
        "    autosize,                !- U-Factor Times Area Value {W/K}",
        "    autosize,                !- Maximum Water Flow Rate {m3/s}",
        "    DOAS Heating Coil HW Inlet,  !- Water Inlet Node Name",
        "    DOAS Heating Coil HW Outlet,  !- Water Outlet Node Name",
        "    DOAS Cooling Coil Outlet,!- Air Inlet Node Name",
        "    DOAS Heating Coil Outlet,!- Air Outlet Node Name",
        "    UFactorTimesAreaAndDesignWaterFlowRate,  !- Performance Input Method",
        "    autosize,                !- Rated Capacity {W}",
        "    82.2,                    !- Rated Inlet Water Temperature {C}",
        "    16.6,                    !- Rated Inlet Air Temperature {C}",
        "    71.1,                    !- Rated Outlet Water Temperature {C}",
        "    32.2,                    !- Rated Outlet Air Temperature {C}",
        "    0.5;                     !- Rated Ratio for Air and Water Convection",

        "HeatExchanger:AirToAir:SensibleAndLatent,",
        "    DOAS Heat Recovery,      !- Name",
        "    HVACTemplate-Always 1,   !- Availability Schedule Name",
        "    autosize,                !- Nominal Supply Air Flow Rate {m3/s}",
        "    0.7,                     !- Sensible Effectiveness at 100% Heating Air Flow {dimensionless}",
        "    0.65,                    !- Latent Effectiveness at 100% Heating Air Flow {dimensionless}",
        "    0.7,                     !- Sensible Effectiveness at 100% Cooling Air Flow {dimensionless}",
        "    0.65,                    !- Latent Effectiveness at 100% Cooling Air Flow {dimensionless}",
        "    DOAS Mixed Air Outlet,   !- Supply Air Inlet Node Name",
        "    DOAS Heat Recovery Supply Outlet,  !- Supply Air Outlet Node Name",
        "    DOAS Relief Air Outlet,  !- Exhaust Air Inlet Node Name",
        "    DOAS Heat Recovery Relief Outlet,  !- Exhaust Air Outlet Node Name",
        "    0,                       !- Nominal Electric Power {W}",
        "    Yes,                     !- Supply Air Outlet Temperature Control",
        "    Plate,                   !- Heat Exchanger Type",
        "    MinimumExhaustTemperature,  !- Frost Control Type",
        "    1.7,                     !- Threshold Temperature {C}",
        "    0.083,                   !- Initial Defrost Time Fraction {dimensionless}",
        "    0.012,                   !- Rate of Defrost Time Fraction Increase {1/K}",
        "    Yes,                     !- Economizer Lockout",
        "    SenEffectivenessTable,   !- Sensible Effectiveness of Heating Air Flow Curve Name",
        "    LatEffectivenessTable,   !- Latent Effectiveness of Heating Air Flow Curve Name",
        "    SenEffectivenessTable,   !- Sensible Effectiveness of Cooling Air Flow Curve Name",
        "    LatEffectivenessTable;   !- Latent Effectiveness of Cooling Air Flow Curve Name",

        "  Table:IndependentVariable,",
        "    airFlowRatio,  !- Name",
        "    Linear,                  !- Interpolation Method",
        "    Linear,                  !- Extrapolation Method",
        "    0.0,                     !- Minimum Value",
        "    1.0,                     !- Maximum Value",
        "    ,                        !- Normalization Reference Value",
        "    Dimensionless,           !- Unit Type",
        "    ,                        !- External File Name",
        "    ,                        !- External File Column Number",
        "    ,                        !- External File Starting Row Number",
        "    0.75,                    !- Value 1",
        "    1.0;                     !- Value 2",

        "  Table:IndependentVariableList,",
        "    effectiveness_IndependentVariableList,  !- Name",
        "    airFlowRatio;     !- Independent Variable 1 Name",

        "  Table:Lookup,",
        "    SenEffectivenessTable,   !- Name",
        "    effectiveness_IndependentVariableList,  !- Independent Variable List Name",
        "    DivisorOnly,             !- Normalization Method",
        "    0.7,                     !- Normalization Divisor",
        "    0.0,                     !- Minimum Output",
        "    1.0,                     !- Maximum Output",
        "    Dimensionless,           !- Output Unit Type",
        "    ,                        !- External File Name",
        "    ,                        !- External File Column Number",
        "    ,                        !- External File Starting Row Number",
        "    0.75,                    !- Output Value 1",
        "    0.70;                    !- Output Value 2",

        "  Table:Lookup,",
        "    LatEffectivenessTable,   !- Name",
        "    effectiveness_IndependentVariableList,  !- Independent Variable List Name",
        "    DivisorOnly,             !- Normalization Method",
        "    0.65,                    !- Normalization Divisor",
        "    0.0,                     !- Minimum Output",
        "    1.0,                     !- Maximum Output",
        "    Dimensionless,           !- Output Unit Type",
        "    ,                        !- External File Name",
        "    ,                        !- External File Column Number",
        "    ,                        !- External File Starting Row Number",
        "    0.70,                    !- Output Value 1",
        "    0.65;                    !- Output Value 2",

        "Controller:WaterCoil,",
        "    DOAS Cooling Coil Controller,  !- Name",
        "    Temperature,             !- Control Variable",
        "    Reverse,                 !- Action",
        "    Flow,                    !- Actuator Variable",
        "    DOAS Cooling Coil Outlet,!- Sensor Node Name",
        "    DOAS Cooling Coil ChW Inlet,  !- Actuator Node Name",
        "    autosize,                !- Controller Convergence Tolerance {deltaC}",
        "    autosize,                !- Maximum Actuated Flow {m3/s}",
        "    0;                       !- Minimum Actuated Flow {m3/s}",

        "Controller:WaterCoil,",
        "    DOAS Heating Coil Controller,  !- Name",
        "    Temperature,             !- Control Variable",
        "    Normal,                  !- Action",
        "    Flow,                    !- Actuator Variable",
        "    DOAS Heating Coil Outlet,!- Sensor Node Name",
        "    DOAS Heating Coil HW Inlet,  !- Actuator Node Name",
        "    autosize,                !- Controller Convergence Tolerance {deltaC}",
        "    autosize,                !- Maximum Actuated Flow {m3/s}",
        "    0;                       !- Minimum Actuated Flow {m3/s}",

        "Controller:OutdoorAir,",
        "    DOAS OA Controller,      !- Name",
        "    DOAS Relief Air Outlet,  !- Relief Air Outlet Node Name",
        "    DOAS Air Loop Inlet,     !- Return Air Node Name",
        "    DOAS Mixed Air Outlet,   !- Mixed Air Node Name",
        "    DOAS Outdoor Air Inlet,  !- Actuator Node Name",
        "    autosize,                !- Minimum Outdoor Air Flow Rate {m3/s}",
        "    autosize,                !- Maximum Outdoor Air Flow Rate {m3/s}",
        "    DifferentialEnthalpy,    !- Economizer Control Type",
        "    MinimumFlowWithBypass,   !- Economizer Control Action Type",
        "    ,                        !- Economizer Maximum Limit Dry-Bulb Temperature {C}",
        "    ,                        !- Economizer Maximum Limit Enthalpy {J/kg}",
        "    ,                        !- Economizer Maximum Limit Dewpoint Temperature {C}",
        "    ,                        !- Electronic Enthalpy Limit Curve Name",
        "    12.2,                    !- Economizer Minimum Limit Dry-Bulb Temperature {C}",
        "    NoLockout,               !- Lockout Type",
        "    ProportionalMinimum;     !- Minimum Limit Type",

        "AirLoopHVAC:ControllerList,",
        "    DOAS Controllers,        !- Name",
        "    Controller:WaterCoil,    !- Controller 1 Object Type",
        "    DOAS Cooling Coil Controller,  !- Controller 1 Name",
        "    Controller:WaterCoil,    !- Controller 2 Object Type",
        "    DOAS Heating Coil Controller;  !- Controller 2 Name",

        "AirLoopHVAC:ControllerList,",
        "    DOAS OA System Controllers,  !- Name",
        "    Controller:OutdoorAir,   !- Controller 1 Object Type",
        "    DOAS OA Controller;      !- Controller 1 Name",

        "AirLoopHVAC,",
        "    DOAS,                    !- Name",
        "    DOAS Controllers,        !- Controller List Name",
        "    DOAS Availability Managers,  !- Availability Manager List Name",
        "    autosize,                !- Design Supply Air Flow Rate {m3/s}",
        "    DOAS Branches,           !- Branch List Name",
        "    ,                        !- Connector List Name",
        "    DOAS Air Loop Inlet,     !- Supply Side Inlet Node Name",
        "    DOAS Return Air Outlet,  !- Demand Side Outlet Node Name",
        "    DOAS Supply Path Inlet,  !- Demand Side Inlet Node Names",
        "    DOAS Supply Fan Outlet;  !- Supply Side Outlet Node Names",

        "AirLoopHVAC:OutdoorAirSystem:EquipmentList,",
        "    DOAS OA System Equipment,!- Name",
        "    OutdoorAir:Mixer,        !- Component 2 Object Type",
        "    DOAS OA Mixing Box;      !- Component 2 Name",

        "AirLoopHVAC:OutdoorAirSystem,",
        "    DOAS OA System,           !- Name",
        "    DOAS OA System Controllers,  !- Controller List Name",
        "    DOAS OA System Equipment; !- Outdoor Air Equipment List Name",

        "OutdoorAir:Mixer,",
        "    SPACE1-1 OA Mixing Box,  !- Name",
        "    SPACE1-1 Mixed Air Outlet,  !- Mixed Air Node Name",
        "    SPACE1-1 Outside Air Inlet,  !- Outdoor Air Stream Node Name",
        "    SPACE1-1 Relief Air Outlet,  !- Relief Air Stream Node Name",
        "    SPACE1-1 Fan Coil Return;!- Return Air Stream Node Name",

        "OutdoorAir:Mixer,",
        "    SPACE2-1 OA Mixing Box,  !- Name",
        "    SPACE2-1 Mixed Air Outlet,  !- Mixed Air Node Name",
        "    SPACE2-1 Outside Air Inlet,  !- Outdoor Air Stream Node Name",
        "    SPACE2-1 Relief Air Outlet,  !- Relief Air Stream Node Name",
        "    SPACE2-1 Fan Coil Return;!- Return Air Stream Node Name",

        "OutdoorAir:Mixer,",
        "    SPACE3-1 OA Mixing Box,  !- Name",
        "    SPACE3-1 Mixed Air Outlet,  !- Mixed Air Node Name",
        "    SPACE3-1 Outside Air Inlet,  !- Outdoor Air Stream Node Name",
        "    SPACE3-1 Relief Air Outlet,  !- Relief Air Stream Node Name",
        "    SPACE3-1 Fan Coil Return;!- Return Air Stream Node Name",

        "OutdoorAir:Mixer,",
        "    SPACE4-1 OA Mixing Box,  !- Name",
        "    SPACE4-1 Mixed Air Outlet,  !- Mixed Air Node Name",
        "    SPACE4-1 Outside Air Inlet,  !- Outdoor Air Stream Node Name",
        "    SPACE4-1 Relief Air Outlet,  !- Relief Air Stream Node Name",
        "    SPACE4-1 Fan Coil Return;!- Return Air Stream Node Name",

        "OutdoorAir:Mixer,",
        "    SPACE5-1 OA Mixing Box,  !- Name",
        "    SPACE5-1 Mixed Air Outlet,  !- Mixed Air Node Name",
        "    SPACE5-1 Outside Air Inlet,  !- Outdoor Air Stream Node Name",
        "    SPACE5-1 Relief Air Outlet,  !- Relief Air Stream Node Name",
        "    SPACE5-1 Fan Coil Return;!- Return Air Stream Node Name",

        "OutdoorAir:Mixer,",
        "    DOAS OA Mixing Box,      !- Name",
        "    DOAS Mixed Air Outlet,   !- Mixed Air Node Name",
        "    DOAS Outdoor Air Inlet,  !- Outdoor Air Stream Node Name",
        "    DOAS Relief Air Outlet,  !- Relief Air Stream Node Name",
        "    DOAS Air Loop Inlet;     !- Return Air Stream Node Name",

        "AirLoopHVAC:ZoneSplitter,",
        "    DOAS Zone Splitter,      !- Name",
        "    DOAS Supply Path Inlet,  !- Inlet Node Name",
        "    SPACE1-1 Zone Equip Inlet,  !- Outlet 1 Node Name",
        "    SPACE2-1 Zone Equip Inlet,  !- Outlet 2 Node Name",
        "    SPACE3-1 Zone Equip Inlet,  !- Outlet 3 Node Name",
        "    SPACE4-1 Zone Equip Inlet,  !- Outlet 4 Node Name",
        "    SPACE5-1 Zone Equip Inlet;  !- Outlet 5 Node Name",

        "AirLoopHVAC:SupplyPath,",
        "    DOAS Supply Path,        !- Name",
        "    DOAS Supply Path Inlet,  !- Supply Air Path Inlet Node Name",
        "    AirLoopHVAC:ZoneSplitter,!- Component 1 Object Type",
        "    DOAS Zone Splitter;      !- Component 1 Name",

        "AirLoopHVAC:ZoneMixer,",
        "    DOAS Zone Mixer,         !- Name",
        "    DOAS Return Air Outlet,  !- Outlet Node Name",
        "    SPACE1-1 Return Outlet,  !- Inlet 1 Node Name",
        "    SPACE2-1 Return Outlet,  !- Inlet 2 Node Name",
        "    SPACE3-1 Return Outlet,  !- Inlet 3 Node Name",
        "    SPACE4-1 Return Outlet,  !- Inlet 4 Node Name",
        "    SPACE5-1 Return Outlet;  !- Inlet 5 Node Name",

        "AirLoopHVAC:ReturnPath,",
        "    DOAS Return Path,        !- Name",
        "    DOAS Return Air Outlet,  !- Return Air Path Outlet Node Name",
        "    AirLoopHVAC:ZoneMixer,   !- Component 1 Object Type",
        "    DOAS Zone Mixer;         !- Component 1 Name",

        "Branch,",
        "    SPACE1-1 Cooling Coil ChW Branch,  !- Name",
        "    ,                        !- Pressure Drop Curve Name",
        "    Coil:Cooling:Water,      !- Component 1 Object Type",
        "    SPACE1-1 Cooling Coil,   !- Component 1 Name",
        "    SPACE1-1 Cooling Coil ChW Inlet,  !- Component 1 Inlet Node Name",
        "    SPACE1-1 Cooling Coil ChW Outlet;  !- Component 1 Outlet Node Name",

        "Branch,",
        "    SPACE1-1 Heating Coil HW Branch,  !- Name",
        "    ,                        !- Pressure Drop Curve Name",
        "    Coil:Heating:Water,      !- Component 1 Object Type",
        "    SPACE1-1 Heating Coil,   !- Component 1 Name",
        "    SPACE1-1 Heating Coil HW Inlet,  !- Component 1 Inlet Node Name",
        "    SPACE1-1 Heating Coil HW Outlet;  !- Component 1 Outlet Node Name",

        "Branch,",
        "    SPACE2-1 Cooling Coil ChW Branch,  !- Name",
        "    ,                        !- Pressure Drop Curve Name",
        "    Coil:Cooling:Water,      !- Component 1 Object Type",
        "    SPACE2-1 Cooling Coil,   !- Component 1 Name",
        "    SPACE2-1 Cooling Coil ChW Inlet,  !- Component 1 Inlet Node Name",
        "    SPACE2-1 Cooling Coil ChW Outlet;  !- Component 1 Outlet Node Name",

        "Branch,",
        "    SPACE2-1 Heating Coil HW Branch,  !- Name",
        "    ,                        !- Pressure Drop Curve Name",
        "    Coil:Heating:Water,      !- Component 1 Object Type",
        "    SPACE2-1 Heating Coil,   !- Component 1 Name",
        "    SPACE2-1 Heating Coil HW Inlet,  !- Component 1 Inlet Node Name",
        "    SPACE2-1 Heating Coil HW Outlet;  !- Component 1 Outlet Node Name",

        "Branch,",
        "    SPACE3-1 Cooling Coil ChW Branch,  !- Name",
        "    ,                        !- Pressure Drop Curve Name",
        "    Coil:Cooling:Water,      !- Component 1 Object Type",
        "    SPACE3-1 Cooling Coil,   !- Component 1 Name",
        "    SPACE3-1 Cooling Coil ChW Inlet,  !- Component 1 Inlet Node Name",
        "    SPACE3-1 Cooling Coil ChW Outlet;  !- Component 1 Outlet Node Name",

        "Branch,",
        "    SPACE3-1 Heating Coil HW Branch,  !- Name",
        "    ,                        !- Pressure Drop Curve Name",
        "    Coil:Heating:Water,      !- Component 1 Object Type",
        "    SPACE3-1 Heating Coil,   !- Component 1 Name",
        "    SPACE3-1 Heating Coil HW Inlet,  !- Component 1 Inlet Node Name",
        "    SPACE3-1 Heating Coil HW Outlet;  !- Component 1 Outlet Node Name",

        "Branch,",
        "    SPACE4-1 Cooling Coil ChW Branch,  !- Name",
        "    ,                        !- Pressure Drop Curve Name",
        "    Coil:Cooling:Water,      !- Component 1 Object Type",
        "    SPACE4-1 Cooling Coil,   !- Component 1 Name",
        "    SPACE4-1 Cooling Coil ChW Inlet,  !- Component 1 Inlet Node Name",
        "    SPACE4-1 Cooling Coil ChW Outlet;  !- Component 1 Outlet Node Name",

        "Branch,",
        "    SPACE4-1 Heating Coil HW Branch,  !- Name",
        "    ,                        !- Pressure Drop Curve Name",
        "    Coil:Heating:Water,      !- Component 1 Object Type",
        "    SPACE4-1 Heating Coil,   !- Component 1 Name",
        "    SPACE4-1 Heating Coil HW Inlet,  !- Component 1 Inlet Node Name",
        "    SPACE4-1 Heating Coil HW Outlet;  !- Component 1 Outlet Node Name",

        "Branch,",
        "    SPACE5-1 Cooling Coil ChW Branch,  !- Name",
        "    ,                        !- Pressure Drop Curve Name",
        "    Coil:Cooling:Water,      !- Component 1 Object Type",
        "    SPACE5-1 Cooling Coil,   !- Component 1 Name",
        "    SPACE5-1 Cooling Coil ChW Inlet,  !- Component 1 Inlet Node Name",
        "    SPACE5-1 Cooling Coil ChW Outlet;  !- Component 1 Outlet Node Name",

        "Branch,",
        "    SPACE5-1 Heating Coil HW Branch,  !- Name",
        "    ,                        !- Pressure Drop Curve Name",
        "    Coil:Heating:Water,      !- Component 1 Object Type",
        "    SPACE5-1 Heating Coil,   !- Component 1 Name",
        "    SPACE5-1 Heating Coil HW Inlet,  !- Component 1 Inlet Node Name",
        "    SPACE5-1 Heating Coil HW Outlet;  !- Component 1 Outlet Node Name",

        "Branch,",
        "    DOAS Main Branch,        !- Name",
        "    ,                        !- Pressure Drop Curve Name",
        "    AirLoopHVAC:OutdoorAirSystem,  !- Component 1 Object Type",
        "    DOAS OA System,          !- Component 1 Name",
        "    DOAS Air Loop Inlet,     !- Component 1 Inlet Node Name",
        "    DOAS Mixed Air Outlet,   !- Component 1 Outlet Node Name",
        "    HeatExchanger:AirToAir:SensibleAndLatent,  !- Component 1 Object Type",
        "    DOAS Heat Recovery,      !- Component 2 Name",
        "    DOAS Mixed Air Outlet,   !- Component 2 Inlet Node Name",
        "    DOAS Heat Recovery Supply Outlet,  !- Component 2 Outlet Node Name",
        "    Coil:Cooling:Water,      !- Component 3 Object Type",
        "    DOAS Cooling Coil,       !- Component 3 Name",
        "    DOAS Heat Recovery Supply Outlet,   !- Component 3 Inlet Node Name",
        "    DOAS Cooling Coil Outlet,!- Component 3 Outlet Node Name",
        "    Coil:Heating:Water,      !- Component 4 Object Type",
        "    DOAS Heating Coil,       !- Component 4 Name",
        "    DOAS Cooling Coil Outlet,!- Component 4 Inlet Node Name",
        "    DOAS Heating Coil Outlet,!- Component 4 Outlet Node Name",
        "    Fan:VariableVolume,      !- Component 5 Object Type",
        "    DOAS Supply Fan,         !- Component 5 Name",
        "    DOAS Heating Coil Outlet,!- Component 5 Inlet Node Name",
        "    DOAS Supply Fan Outlet;  !- Component 5 Outlet Node Name",

        "Branch,",
        "    DOAS Cooling Coil ChW Branch,  !- Name",
        "    ,                        !- Pressure Drop Curve Name",
        "    Coil:Cooling:Water,      !- Component 1 Object Type",
        "    DOAS Cooling Coil,       !- Component 1 Name",
        "    DOAS Cooling Coil ChW Inlet,  !- Component 1 Inlet Node Name",
        "    DOAS Cooling Coil ChW Outlet;  !- Component 1 Outlet Node Name",

        "Branch,",
        "    DOAS Heating Coil HW Branch,  !- Name",
        "    ,                        !- Pressure Drop Curve Name",
        "    Coil:Heating:Water,      !- Component 1 Object Type",
        "    DOAS Heating Coil,       !- Component 1 Name",
        "    DOAS Heating Coil HW Inlet,  !- Component 1 Inlet Node Name",
        "    DOAS Heating Coil HW Outlet;  !- Component 1 Outlet Node Name",

        "Branch,",
        "    Main Boiler HW Branch,   !- Name",
        "    ,                        !- Pressure Drop Curve Name",
        "    DistrictHeating:Water,         !- Component 1 Object Type",
        "    Purchased Heating,         !- Component 1 Name",
        "    Purchased Heat Inlet Node, !- Component 1 Inlet Node Name",
        "    Purchased Heat Outlet Node;   !- Component 1 Outlet Node Name",

        "Branch,",
        "    Main Chiller ChW Branch, !- Name",
        "    ,                        !- Pressure Drop Curve Name",
        "    DistrictCooling,         !- Component 1 Object Type",
        "    Purchased Cooling,            !- Component 1 Name",
        "    Purchased Cooling Inlet Node,  !- Component 1 Inlet Node Name",
        "    Purchased Cooling Outlet Node; !- Component 1 Outlet Node Name",

        "Branch,",
        "    Hot Water Loop HW Supply Bypass Branch,  !- Name",
        "    ,                        !- Pressure Drop Curve Name",
        "    Pipe:Adiabatic,          !- Component 1 Object Type",
        "    Hot Water Loop HW Supply Side Bypass Pipe,  !- Component 1 Name",
        "    Hot Water Loop HW Supply Bypass Inlet,  !- Component 1 Inlet Node Name",
        "    Hot Water Loop HW Supply Bypass Outlet;  !- Component 1 Outlet Node Name",

        "Branch,",
        "    Hot Water Loop HW Supply Inlet Branch,  !- Name",
        "    ,                        !- Pressure Drop Curve Name",
        "    Pump:ConstantSpeed,      !- Component 1 Object Type",
        "    Hot Water Loop HW Supply Pump,  !- Component 1 Name",
        "    Hot Water Loop HW Supply Inlet,  !- Component 1 Inlet Node Name",
        "    Hot Water Loop HW Pump Outlet;  !- Component 1 Outlet Node Name",

        "Branch,",
        "    Hot Water Loop HW Supply Outlet Branch,  !- Name",
        "    ,                        !- Pressure Drop Curve Name",
        "    Pipe:Adiabatic,          !- Component 1 Object Type",
        "    Hot Water Loop HW Supply Outlet Pipe,  !- Component 1 Name",
        "    Hot Water Loop HW Supply Outlet Pipe Inlet,  !- Component 1 Inlet Node Name",
        "    Hot Water Loop HW Supply Outlet;  !- Component 1 Outlet Node Name",

        "Branch,",
        "    Hot Water Loop HW Demand Inlet Branch,  !- Name",
        "    ,                        !- Pressure Drop Curve Name",
        "    Pipe:Adiabatic,          !- Component 1 Object Type",
        "    Hot Water Loop HW Demand Inlet Pipe,  !- Component 1 Name",
        "    Hot Water Loop HW Demand Inlet,  !- Component 1 Inlet Node Name",
        "    Hot Water Loop HW Demand Inlet Pipe Outlet;  !- Component 1 Outlet Node Name",

        "Branch,",
        "    Hot Water Loop HW Demand Bypass Branch,  !- Name",
        "    ,                        !- Pressure Drop Curve Name",
        "    Pipe:Adiabatic,          !- Component 1 Object Type",
        "    Hot Water Loop HW Demand Side Bypass Pipe,  !- Component 1 Name",
        "    Hot Water Loop HW Demand Bypass Inlet,  !- Component 1 Inlet Node Name",
        "    Hot Water Loop HW Demand Bypass Outlet;  !- Component 1 Outlet Node Name",

        "Branch,",
        "    Hot Water Loop HW Demand Outlet Branch,  !- Name",
        "    ,                        !- Pressure Drop Curve Name",
        "    Pipe:Adiabatic,          !- Component 1 Object Type",
        "    Hot Water Loop HW Demand Outlet Pipe,  !- Component 1 Name",
        "    Hot Water Loop HW Demand Outlet Pipe Inlet,  !- Component 1 Inlet Node Name",
        "    Hot Water Loop HW Demand Outlet;  !- Component 1 Outlet Node Name",

        "Branch,",
        "    Chilled Water Loop ChW Supply Bypass Branch,  !- Name",
        "    ,                        !- Pressure Drop Curve Name",
        "    Pipe:Adiabatic,          !- Component 1 Object Type",
        "    Chilled Water Loop ChW Supply Side Bypass Pipe,  !- Component 1 Name",
        "    Chilled Water Loop ChW Supply Bypass Inlet,  !- Component 1 Inlet Node Name",
        "    Chilled Water Loop ChW Supply Bypass Outlet;  !- Component 1 Outlet Node Name",

        "Branch,",
        "    Chilled Water Loop ChW Supply Inlet Branch,  !- Name",
        "    ,                        !- Pressure Drop Curve Name",
        "    Pump:ConstantSpeed,      !- Component 1 Object Type",
        "    Chilled Water Loop ChW Supply Pump,  !- Component 1 Name",
        "    Chilled Water Loop ChW Supply Inlet,  !- Component 1 Inlet Node Name",
        "    Chilled Water Loop ChW Pump Outlet;  !- Component 1 Outlet Node Name",

        "Branch,",
        "    Chilled Water Loop ChW Supply Outlet Branch,  !- Name",
        "    ,                        !- Pressure Drop Curve Name",
        "    Pipe:Adiabatic,          !- Component 1 Object Type",
        "    Chilled Water Loop ChW Supply Outlet Pipe,  !- Component 1 Name",
        "    Chilled Water Loop ChW Supply Outlet Pipe Inlet,  !- Component 1 Inlet Node Name",
        "    Chilled Water Loop ChW Supply Outlet;  !- Component 1 Outlet Node Name",

        "Branch,",
        "    Chilled Water Loop ChW Demand Inlet Branch,  !- Name",
        "    ,                        !- Pressure Drop Curve Name",
        "    Pipe:Adiabatic,          !- Component 1 Object Type",
        "    Chilled Water Loop ChW Demand Inlet Pipe,  !- Component 1 Name",
        "    Chilled Water Loop ChW Demand Inlet,  !- Component 1 Inlet Node Name",
        "    Chilled Water Loop ChW Demand Inlet Pipe Outlet;  !- Component 1 Outlet Node Name",

        "Branch,",
        "    Chilled Water Loop ChW Demand Bypass Branch,  !- Name",
        "    ,                        !- Pressure Drop Curve Name",
        "    Pipe:Adiabatic,          !- Component 1 Object Type",
        "    Chilled Water Loop ChW Demand Side Bypass Pipe,  !- Component 1 Name",
        "    Chilled Water Loop ChW Demand Bypass Inlet,  !- Component 1 Inlet Node Name",
        "    Chilled Water Loop ChW Demand Bypass Outlet;  !- Component 1 Outlet Node Name",

        "Branch,",
        "    Chilled Water Loop ChW Demand Outlet Branch,  !- Name",
        "    ,                        !- Pressure Drop Curve Name",
        "    Pipe:Adiabatic,          !- Component 1 Object Type",
        "    Chilled Water Loop ChW Demand Outlet Pipe,  !- Component 1 Name",
        "    Chilled Water Loop ChW Demand Outlet Pipe Inlet,  !- Component 1 Inlet Node Name",
        "    Chilled Water Loop ChW Demand Outlet;  !- Component 1 Outlet Node Name",

        "BranchList,",
        "    DOAS Branches,           !- Name",
        "    DOAS Main Branch;        !- Branch 1 Name",

        "BranchList,",
        "    Hot Water Loop HW Supply Side Branches,  !- Name",
        "    Hot Water Loop HW Supply Inlet Branch,  !- Branch 1 Name",
        "    Main Boiler HW Branch,   !- Branch 2 Name",
        "    Hot Water Loop HW Supply Bypass Branch,  !- Branch 3 Name",
        "    Hot Water Loop HW Supply Outlet Branch;  !- Branch 4 Name",

        "BranchList,",
        "    Hot Water Loop HW Demand Side Branches,  !- Name",
        "    Hot Water Loop HW Demand Inlet Branch,  !- Branch 1 Name",
        "    SPACE1-1 Heating Coil HW Branch,  !- Branch 2 Name",
        "    SPACE2-1 Heating Coil HW Branch,  !- Branch 3 Name",
        "    SPACE3-1 Heating Coil HW Branch,  !- Branch 4 Name",
        "    SPACE4-1 Heating Coil HW Branch,  !- Branch 5 Name",
        "    SPACE5-1 Heating Coil HW Branch,  !- Branch 6 Name",
        "    DOAS Heating Coil HW Branch,  !- Branch 7 Name",
        "    Hot Water Loop HW Demand Bypass Branch,  !- Branch 8 Name",
        "    Hot Water Loop HW Demand Outlet Branch;  !- Branch 9 Name",

        "BranchList,",
        "    Chilled Water Loop ChW Supply Side Branches,  !- Name",
        "    Chilled Water Loop ChW Supply Inlet Branch,  !- Branch 1 Name",
        "    Main Chiller ChW Branch, !- Branch 2 Name",
        "    Chilled Water Loop ChW Supply Bypass Branch,  !- Branch 3 Name",
        "    Chilled Water Loop ChW Supply Outlet Branch;  !- Branch 4 Name",

        "BranchList,",
        "    Chilled Water Loop ChW Demand Side Branches,  !- Name",
        "    Chilled Water Loop ChW Demand Inlet Branch,  !- Branch 1 Name",
        "    SPACE1-1 Cooling Coil ChW Branch,  !- Branch 2 Name",
        "    SPACE2-1 Cooling Coil ChW Branch,  !- Branch 3 Name",
        "    SPACE3-1 Cooling Coil ChW Branch,  !- Branch 4 Name",
        "    SPACE4-1 Cooling Coil ChW Branch,  !- Branch 5 Name",
        "    SPACE5-1 Cooling Coil ChW Branch,  !- Branch 6 Name",
        "    DOAS Cooling Coil ChW Branch,  !- Branch 7 Name",
        "    Chilled Water Loop ChW Demand Bypass Branch,  !- Branch 8 Name",
        "    Chilled Water Loop ChW Demand Outlet Branch;  !- Branch 9 Name",

        "Connector:Splitter,",
        "    Hot Water Loop HW Supply Splitter,  !- Name",
        "    Hot Water Loop HW Supply Inlet Branch,  !- Inlet Branch Name",
        "    Main Boiler HW Branch,   !- Outlet Branch 1 Name",
        "    Hot Water Loop HW Supply Bypass Branch;  !- Outlet Branch 2 Name",

        "Connector:Splitter,",
        "    Hot Water Loop HW Demand Splitter,  !- Name",
        "    Hot Water Loop HW Demand Inlet Branch,  !- Inlet Branch Name",
        "    Hot Water Loop HW Demand Bypass Branch,  !- Outlet Branch 1 Name",
        "    SPACE1-1 Heating Coil HW Branch,  !- Outlet Branch 2 Name",
        "    SPACE2-1 Heating Coil HW Branch,  !- Outlet Branch 3 Name",
        "    SPACE3-1 Heating Coil HW Branch,  !- Outlet Branch 4 Name",
        "    SPACE4-1 Heating Coil HW Branch,  !- Outlet Branch 5 Name",
        "    SPACE5-1 Heating Coil HW Branch,  !- Outlet Branch 6 Name",
        "    DOAS Heating Coil HW Branch;  !- Outlet Branch 7 Name",

        "Connector:Splitter,",
        "    Chilled Water Loop ChW Supply Splitter,  !- Name",
        "    Chilled Water Loop ChW Supply Inlet Branch,  !- Inlet Branch Name",
        "    Chilled Water Loop ChW Supply Bypass Branch,  !- Outlet Branch 1 Name",
        "    Main Chiller ChW Branch; !- Outlet Branch 2 Name",

        "Connector:Splitter,",
        "    Chilled Water Loop ChW Demand Splitter,  !- Name",
        "    Chilled Water Loop ChW Demand Inlet Branch,  !- Inlet Branch Name",
        "    Chilled Water Loop ChW Demand Bypass Branch,  !- Outlet Branch 1 Name",
        "    SPACE1-1 Cooling Coil ChW Branch,  !- Outlet Branch 2 Name",
        "    SPACE2-1 Cooling Coil ChW Branch,  !- Outlet Branch 3 Name",
        "    SPACE3-1 Cooling Coil ChW Branch,  !- Outlet Branch 4 Name",
        "    SPACE4-1 Cooling Coil ChW Branch,  !- Outlet Branch 5 Name",
        "    SPACE5-1 Cooling Coil ChW Branch,  !- Outlet Branch 6 Name",
        "    DOAS Cooling Coil ChW Branch;  !- Outlet Branch 7 Name",

        "Connector:Mixer,",
        "    Hot Water Loop HW Supply Mixer,  !- Name",
        "    Hot Water Loop HW Supply Outlet Branch,  !- Outlet Branch Name",
        "    Main Boiler HW Branch,   !- Inlet Branch 1 Name",
        "    Hot Water Loop HW Supply Bypass Branch;  !- Inlet Branch 2 Name",

        "Connector:Mixer,",
        "    Hot Water Loop HW Demand Mixer,  !- Name",
        "    Hot Water Loop HW Demand Outlet Branch,  !- Outlet Branch Name",
        "    Hot Water Loop HW Demand Bypass Branch,  !- Inlet Branch 1 Name",
        "    SPACE1-1 Heating Coil HW Branch,  !- Inlet Branch 2 Name",
        "    SPACE2-1 Heating Coil HW Branch,  !- Inlet Branch 3 Name",
        "    SPACE3-1 Heating Coil HW Branch,  !- Inlet Branch 4 Name",
        "    SPACE4-1 Heating Coil HW Branch,  !- Inlet Branch 5 Name",
        "    SPACE5-1 Heating Coil HW Branch,  !- Inlet Branch 6 Name",
        "    DOAS Heating Coil HW Branch;  !- Inlet Branch 7 Name",

        "Connector:Mixer,",
        "    Chilled Water Loop ChW Supply Mixer,  !- Name",
        "    Chilled Water Loop ChW Supply Outlet Branch,  !- Outlet Branch Name",
        "    Chilled Water Loop ChW Supply Bypass Branch,  !- Inlet Branch 1 Name",
        "    Main Chiller ChW Branch; !- Inlet Branch 2 Name",

        "Connector:Mixer,",
        "    Chilled Water Loop ChW Demand Mixer,  !- Name",
        "    Chilled Water Loop ChW Demand Outlet Branch,  !- Outlet Branch Name",
        "    Chilled Water Loop ChW Demand Bypass Branch,  !- Inlet Branch 1 Name",
        "    SPACE1-1 Cooling Coil ChW Branch,  !- Inlet Branch 2 Name",
        "    SPACE2-1 Cooling Coil ChW Branch,  !- Inlet Branch 3 Name",
        "    SPACE3-1 Cooling Coil ChW Branch,  !- Inlet Branch 4 Name",
        "    SPACE4-1 Cooling Coil ChW Branch,  !- Inlet Branch 5 Name",
        "    SPACE5-1 Cooling Coil ChW Branch,  !- Inlet Branch 6 Name",
        "    DOAS Cooling Coil ChW Branch;  !- Inlet Branch 7 Name",

        "ConnectorList,",
        "    Hot Water Loop HW Supply Side Connectors,  !- Name",
        "    Connector:Splitter,      !- Connector 1 Object Type",
        "    Hot Water Loop HW Supply Splitter,  !- Connector 1 Name",
        "    Connector:Mixer,         !- Connector 2 Object Type",
        "    Hot Water Loop HW Supply Mixer;  !- Connector 2 Name",

        "ConnectorList,",
        "    Hot Water Loop HW Demand Side Connectors,  !- Name",
        "    Connector:Splitter,      !- Connector 1 Object Type",
        "    Hot Water Loop HW Demand Splitter,  !- Connector 1 Name",
        "    Connector:Mixer,         !- Connector 2 Object Type",
        "    Hot Water Loop HW Demand Mixer;  !- Connector 2 Name",

        "ConnectorList,",
        "    Chilled Water Loop ChW Supply Side Connectors,  !- Name",
        "    Connector:Splitter,      !- Connector 1 Object Type",
        "    Chilled Water Loop ChW Supply Splitter,  !- Connector 1 Name",
        "    Connector:Mixer,         !- Connector 2 Object Type",
        "    Chilled Water Loop ChW Supply Mixer;  !- Connector 2 Name",

        "ConnectorList,",
        "    Chilled Water Loop ChW Demand Side Connectors,  !- Name",
        "    Connector:Splitter,      !- Connector 1 Object Type",
        "    Chilled Water Loop ChW Demand Splitter,  !- Connector 1 Name",
        "    Connector:Mixer,         !- Connector 2 Object Type",
        "    Chilled Water Loop ChW Demand Mixer;  !- Connector 2 Name",

        "NodeList,",
        "    SPACE1-1 Inlets,         !- Name",
        "    SPACE1-1 Supply Inlet,   !- Node 1 Name",
        "    SPACE1-1 DOAS Supply Inlet;  !- Node 2 Name",

        "NodeList,",
        "    SPACE2-1 Inlets,         !- Name",
        "    SPACE2-1 Supply Inlet,   !- Node 1 Name",
        "    SPACE2-1 DOAS Supply Inlet;  !- Node 2 Name",

        "NodeList,",
        "    SPACE3-1 Inlets,         !- Name",
        "    SPACE3-1 Supply Inlet,   !- Node 1 Name",
        "    SPACE3-1 DOAS Supply Inlet;  !- Node 2 Name",

        "NodeList,",
        "    SPACE4-1 Inlets,         !- Name",
        "    SPACE4-1 Supply Inlet,   !- Node 1 Name",
        "    SPACE4-1 DOAS Supply Inlet;  !- Node 2 Name",

        "NodeList,",
        "    SPACE5-1 Inlets,         !- Name",
        "    SPACE5-1 Supply Inlet,   !- Node 1 Name",
        "    SPACE5-1 DOAS Supply Inlet;  !- Node 2 Name",

        "NodeList,",
        "    DOAS Cooling Setpoint Nodes,  !- Name",
        "    DOAS Cooling Coil Outlet;!- Node 1 Name",

        "NodeList,",
        "    Hot Water Loop HW Supply Setpoint Nodes,  !- Name",
        "    Purchased Heat Outlet Node,   !- Node 1 Name",
        "    Hot Water Loop HW Supply Outlet;  !- Node 2 Name",

        "NodeList,",
        "    Chilled Water Loop ChW Supply Setpoint Nodes,  !- Name",
        "    Purchased Cooling Outlet Node, !- Node 1 Name",
        "    Chilled Water Loop ChW Supply Outlet;  !- Node 2 Name",

        "OutdoorAir:NodeList,",
        "    SPACE1-1 Outside Air Inlet;  !- Node or NodeList Name 1",

        "OutdoorAir:NodeList,",
        "    SPACE2-1 Outside Air Inlet;  !- Node or NodeList Name 1",

        "OutdoorAir:NodeList,",
        "    SPACE3-1 Outside Air Inlet;  !- Node or NodeList Name 1",

        "OutdoorAir:NodeList,",
        "    SPACE4-1 Outside Air Inlet;  !- Node or NodeList Name 1",

        "OutdoorAir:NodeList,",
        "    SPACE5-1 Outside Air Inlet;  !- Node or NodeList Name 1",

        "OutdoorAir:NodeList,",
        "    DOAS Outdoor Air Inlet;  !- Node or NodeList Name 1",

        "Pipe:Adiabatic,",
        "    Hot Water Loop HW Supply Side Bypass Pipe,  !- Name",
        "    Hot Water Loop HW Supply Bypass Inlet,  !- Inlet Node Name",
        "    Hot Water Loop HW Supply Bypass Outlet;  !- Outlet Node Name",

        "Pipe:Adiabatic,",
        "    Hot Water Loop HW Supply Outlet Pipe,  !- Name",
        "    Hot Water Loop HW Supply Outlet Pipe Inlet,  !- Inlet Node Name",
        "    Hot Water Loop HW Supply Outlet;  !- Outlet Node Name",

        "Pipe:Adiabatic,",
        "    Hot Water Loop HW Demand Inlet Pipe,  !- Name",
        "    Hot Water Loop HW Demand Inlet,  !- Inlet Node Name",
        "    Hot Water Loop HW Demand Inlet Pipe Outlet;  !- Outlet Node Name",

        "Pipe:Adiabatic,",
        "    Hot Water Loop HW Demand Side Bypass Pipe,  !- Name",
        "    Hot Water Loop HW Demand Bypass Inlet,  !- Inlet Node Name",
        "    Hot Water Loop HW Demand Bypass Outlet;  !- Outlet Node Name",

        "Pipe:Adiabatic,",
        "    Hot Water Loop HW Demand Outlet Pipe,  !- Name",
        "    Hot Water Loop HW Demand Outlet Pipe Inlet,  !- Inlet Node Name",
        "    Hot Water Loop HW Demand Outlet;  !- Outlet Node Name",

        "Pipe:Adiabatic,",
        "    Chilled Water Loop ChW Supply Side Bypass Pipe,  !- Name",
        "    Chilled Water Loop ChW Supply Bypass Inlet,  !- Inlet Node Name",
        "    Chilled Water Loop ChW Supply Bypass Outlet;  !- Outlet Node Name",

        "Pipe:Adiabatic,",
        "    Chilled Water Loop ChW Supply Outlet Pipe,  !- Name",
        "    Chilled Water Loop ChW Supply Outlet Pipe Inlet,  !- Inlet Node Name",
        "    Chilled Water Loop ChW Supply Outlet;  !- Outlet Node Name",

        "Pipe:Adiabatic,",
        "    Chilled Water Loop ChW Demand Inlet Pipe,  !- Name",
        "    Chilled Water Loop ChW Demand Inlet,  !- Inlet Node Name",
        "    Chilled Water Loop ChW Demand Inlet Pipe Outlet;  !- Outlet Node Name",

        "Pipe:Adiabatic,",
        "    Chilled Water Loop ChW Demand Side Bypass Pipe,  !- Name",
        "    Chilled Water Loop ChW Demand Bypass Inlet,  !- Inlet Node Name",
        "    Chilled Water Loop ChW Demand Bypass Outlet;  !- Outlet Node Name",

        "Pipe:Adiabatic,",
        "    Chilled Water Loop ChW Demand Outlet Pipe,  !- Name",
        "    Chilled Water Loop ChW Demand Outlet Pipe Inlet,  !- Inlet Node Name",
        "    Chilled Water Loop ChW Demand Outlet;  !- Outlet Node Name",

        "Pump:ConstantSpeed,",
        "    Hot Water Loop HW Supply Pump,  !- Name",
        "    Hot Water Loop HW Supply Inlet,  !- Inlet Node Name",
        "    Hot Water Loop HW Pump Outlet,  !- Outlet Node Name",
        "    autosize,                !- Rated Flow Rate {m3/s}",
        "    179352,                  !- Rated Pump Head {Pa}",
        "    autosize,                !- Rated Power Consumption {W}",
        "    0.9,                     !- Motor Efficiency",
        "    0,                       !- Fraction of Motor Inefficiencies to Fluid Stream",
        "    INTERMITTENT;            !- Pump Control Type",

        "Pump:ConstantSpeed,",
        "    Chilled Water Loop ChW Supply Pump,  !- Name",
        "    Chilled Water Loop ChW Supply Inlet,  !- Inlet Node Name",
        "    Chilled Water Loop ChW Pump Outlet,  !- Outlet Node Name",
        "    autosize,                !- Rated Flow Rate {m3/s}",
        "    179352,                  !- Rated Pump Head {Pa}",
        "    autosize,                !- Rated Power Consumption {W}",
        "    0.9,                     !- Motor Efficiency",
        "    0,                       !- Fraction of Motor Inefficiencies to Fluid Stream",
        "    INTERMITTENT;            !- Pump Control Type",

        "  DistrictHeating:Water,",
        "    Purchased Heating,          !- Name",
        "    Purchased Heat Inlet Node,  !- Hot Water Inlet Node Name",
        "    Purchased Heat Outlet Node, !- Hot Water Outlet Node Name",
        "    35000;                      !- Nominal Capacity {W}",

        "  DistrictCooling,",
        "    Purchased Cooling,       !- Name",
        "    Purchased Cooling Inlet Node,  !- Chilled Water Inlet Node Name",
        "    Purchased Cooling Outlet Node,  !- Chilled Water Outlet Node Name",
        "    35000;                   !- Nominal Capacity {W}",

        "PlantLoop,",
        "    Hot Water Loop Hot Water Loop,  !- Name",
        "    Water,                   !- Fluid Type",
        "    ,                        !- User Defined Fluid Type",
        "    Hot Water Loop Operation,!- Plant Equipment Operation Scheme Name",
        "    Hot Water Loop HW Supply Outlet,  !- Loop Temperature Setpoint Node Name",
        "    100,                     !- Maximum Loop Temperature {C}",
        "    10,                      !- Minimum Loop Temperature {C}",
        "    autosize,                !- Maximum Loop Flow Rate {m3/s}",
        "    0,                       !- Minimum Loop Flow Rate {m3/s}",
        "    autosize,                !- Plant Loop Volume {m3}",
        "    Hot Water Loop HW Supply Inlet,  !- Plant Side Inlet Node Name",
        "    Hot Water Loop HW Supply Outlet,  !- Plant Side Outlet Node Name",
        "    Hot Water Loop HW Supply Side Branches,  !- Plant Side Branch List Name",
        "    Hot Water Loop HW Supply Side Connectors,  !- Plant Side Connector List Name",
        "    Hot Water Loop HW Demand Inlet,  !- Demand Side Inlet Node Name",
        "    Hot Water Loop HW Demand Outlet,  !- Demand Side Outlet Node Name",
        "    Hot Water Loop HW Demand Side Branches,  !- Demand Side Branch List Name",
        "    Hot Water Loop HW Demand Side Connectors,  !- Demand Side Connector List Name",
        "    SequentialLoad,          !- Load Distribution Scheme",
        "    ,                        !- Availability Manager List Name",
        "    SingleSetpoint,          !- Plant Loop Demand Calculation Scheme",
        "    ,                        !- Common Pipe Simulation",
        "    ,                        !- Pressure Simulation Type",
        "    2.0;                     !- Loop Circulation Time {minutes}",

        "PlantLoop,",
        "    Chilled Water Loop Chilled Water Loop,  !- Name",
        "    Water,                   !- Fluid Type",
        "    ,                        !- User Defined Fluid Type",
        "    Chilled Water Loop Chiller Operation,  !- Plant Equipment Operation Scheme Name",
        "    Chilled Water Loop ChW Supply Outlet,  !- Loop Temperature Setpoint Node Name",
        "    98,                      !- Maximum Loop Temperature {C}",
        "    1,                       !- Minimum Loop Temperature {C}",
        "    autosize,                !- Maximum Loop Flow Rate {m3/s}",
        "    0,                       !- Minimum Loop Flow Rate {m3/s}",
        "    autosize,                !- Plant Loop Volume {m3}",
        "    Chilled Water Loop ChW Supply Inlet,  !- Plant Side Inlet Node Name",
        "    Chilled Water Loop ChW Supply Outlet,  !- Plant Side Outlet Node Name",
        "    Chilled Water Loop ChW Supply Side Branches,  !- Plant Side Branch List Name",
        "    Chilled Water Loop ChW Supply Side Connectors,  !- Plant Side Connector List Name",
        "    Chilled Water Loop ChW Demand Inlet,  !- Demand Side Inlet Node Name",
        "    Chilled Water Loop ChW Demand Outlet,  !- Demand Side Outlet Node Name",
        "    Chilled Water Loop ChW Demand Side Branches,  !- Demand Side Branch List Name",
        "    Chilled Water Loop ChW Demand Side Connectors,  !- Demand Side Connector List Name",
        "    SequentialLoad,          !- Load Distribution Scheme",
        "    ,                        !- Availability Manager List Name",
        "    SingleSetpoint,          !- Plant Loop Demand Calculation Scheme",
        "    None,                    !- Common Pipe Simulation",
        "    ,                        !- Pressure Simulation Type",
        "    2.0;                     !- Loop Circulation Time {minutes}",

        "PlantEquipmentList,",
        "    Hot Water Loop All Equipment,           !- Name",
        "    DistrictHeating:Water,          !- Equipment 1 Object Type",
        "    Purchased Heating;        !- Equipment 1 Name",

        "PlantEquipmentList,",
        "    Chilled Water Loop All Chillers,  !- Name",
        "    DistrictCooling,    !- Equipment 1 Object Type",
        "    Purchased Cooling;            !- Equipment 1 Name",

        "PlantEquipmentOperation:CoolingLoad,",
        "    Chilled Water Loop Chiller Operation All Hours,  !- Name",
        "    0,                       !- Load Range 1 Lower Limit {W}",
        "    1000000000000000,        !- Load Range 1 Upper Limit {W}",
        "    Chilled Water Loop All Chillers;  !- Range 1 Equipment List Name",

        "PlantEquipmentOperation:HeatingLoad,",
        "    Hot Water Loop Operation All Hours,  !- Name",
        "    0,                       !- Load Range 1 Lower Limit {W}",
        "    1000000000000000,        !- Load Range 1 Upper Limit {W}",
        "    Hot Water Loop All Equipment;  !- Range 1 Equipment List Name",

        "PlantEquipmentOperationSchemes,",
        "    Hot Water Loop Operation,!- Name",
        "    PlantEquipmentOperation:HeatingLoad,  !- Control Scheme 1 Object Type",
        "    Hot Water Loop Operation All Hours,  !- Control Scheme 1 Name",
        "    HVACTemplate-Always 1;   !- Control Scheme 1 Schedule Name",

        "PlantEquipmentOperationSchemes,",
        "    Chilled Water Loop Chiller Operation,  !- Name",
        "    PlantEquipmentOperation:CoolingLoad,  !- Control Scheme 1 Object Type",
        "    Chilled Water Loop Chiller Operation All Hours,  !- Control Scheme 1 Name",
        "    HVACTemplate-Always 1;   !- Control Scheme 1 Schedule Name",

        "AvailabilityManager:Scheduled,",
        "    DOAS Availability,       !- Name",
        "    FanAvailSched;                !- Schedule Name",

        "AvailabilityManagerAssignmentList,",
        "    DOAS Availability Managers,  !- Name",
        "    AvailabilityManager:Scheduled,  !- Availability Manager 1 Object Type",
        "    DOAS Availability;       !- Availability Manager 1 Name",

        "SetpointManager:Scheduled,",
        "    DOAS Heating Supply Air Temp Manager,",
        "    Temperature,",
        "    HVACTemplate-Always 12.2,",
        "    DOAS Supply Path Inlet;",

        "SetpointManager:OutdoorAirReset,",
        "    DOAS Cooling Supply Air Temp Manager, !- Name",
        "    Temperature,  !- Control Variable",
        "    18.3,                    !- Setpoint at Outdoor Low Temperature {C}",
        "    4.4,                    !- Outdoor Low Temperature (C)",
        "    12.8,                    !- Setpoint at Outdoor High Temperature (C)",
        "    26.7,                    !- Outdoor High Temperature (C)",
        "    DOAS Supply Fan Outlet;  !- Setpoint Node or NodeList Name",

        "SetpointManager:OutdoorAirReset,",
        "    Hot Water Loop HW Temp Manager,  !- Name",
        "    Temperature,             !- Control Variable",
        "    82.2,                    !- Setpoint at Outdoor Low Temperature {C}",
        "    -6.7,                    !- Outdoor Low Temperature {C}",
        "    65.6,                    !- Setpoint at Outdoor High Temperature {C}",
        "    10,                      !- Outdoor High Temperature {C}",
        "    Hot Water Loop HW Supply Setpoint Nodes;  !- Setpoint Node or NodeList Name",

        "SetpointManager:OutdoorAirReset,",
        "    Chilled Water Loop ChW Temp Manager,  !- Name",
        "    Temperature,             !- Control Variable",
        "    12.2,                    !- Setpoint at Outdoor Low Temperature {C}",
        "    15.6,                    !- Outdoor Low Temperature {C}",
        "    6.7,                     !- Setpoint at Outdoor High Temperature {C}",
        "    26.7,                    !- Outdoor High Temperature {C}",
        "    Chilled Water Loop ChW Supply Setpoint Nodes;  !- Setpoint Node or NodeList Name",

        "SetpointManager:MixedAir,",
        "    DOAS Cooling Coil Air Temp Manager,  !- Name",
        "    Temperature,             !- Control Variable",
        "    DOAS Supply Fan Outlet,  !- Reference Setpoint Node Name",
        "    DOAS Heating Coil Outlet,!- Fan Inlet Node Name",
        "    DOAS Supply Fan Outlet,  !- Fan Outlet Node Name",
        "    DOAS Cooling Setpoint Nodes;  !- Setpoint Node or NodeList Name",

        "SetpointManager:MixedAir,",
        "    DOAS Heating Coil Air Temp Manager,  !- Name",
        "    Temperature,             !- Control Variable",
        "    DOAS Supply Path Inlet,  !- Reference Setpoint Node Name",
        "    DOAS Heating Coil Outlet,!- Fan Inlet Node Name",
        "    DOAS Supply Fan Outlet,  !- Fan Outlet Node Name",
        "    DOAS Heating Coil Outlet;!- Setpoint Node or NodeList Name",

        "SetpointManager:MixedAir,",
        "    DOAS Heat Recovery Air Temp Manager,  !- Name",
        "    Temperature,             !- Control Variable",
        "    DOAS Supply Path Inlet,  !- Reference Setpoint Node Name",
        "    DOAS Heating Coil Outlet,!- Fan Inlet Node Name",
        "    DOAS Supply Fan Outlet,  !- Fan Outlet Node Name",
        "    DOAS Heat Recovery Supply Outlet;  !- Setpoint Node or NodeList Name",

        "SetpointManager:MixedAir,",
        "    DOAS Heat Recovery Economizer Temp Manager,  !- Name",
        "    Temperature,             !- Control Variable",
        "    DOAS Supply Fan Outlet,  !- Reference Setpoint Node Name",
        "    DOAS Heating Coil Outlet,!- Fan Inlet Node Name",
        "    DOAS Supply Fan Outlet,  !- Fan Outlet Node Name",
        "    DOAS Mixed Air Outlet;   !- Setpoint Node or NodeList Name",

    });

    ASSERT_TRUE(process_idf(idf_objects));
    GetOAControllerInputs(*state);

    EXPECT_EQ(6, GetNumOAMixers(*state));
    EXPECT_EQ(1, GetNumOAControllers(*state));
    EXPECT_EQ(18, GetOAMixerReliefNodeNumber(*state, 1));

    // indexes can be found in  OAMixer array for these feild names
    EXPECT_EQ(1, GetOAMixerIndex(*state, "SPACE1-1 OA Mixing Box"));
    EXPECT_EQ(2, GetOAMixerIndex(*state, "SPACE2-1 OA Mixing Box"));
    EXPECT_EQ(3, GetOAMixerIndex(*state, "SPACE3-1 OA Mixing Box"));
    EXPECT_EQ(4, GetOAMixerIndex(*state, "SPACE4-1 OA Mixing Box"));
    EXPECT_EQ(5, GetOAMixerIndex(*state, "SPACE5-1 OA Mixing Box"));
    EXPECT_EQ(6, GetOAMixerIndex(*state, "DOAS OA Mixing Box"));
}

TEST_F(EnergyPlusFixture, MechVentController_VRPCap)
{
    std::string const idf_objects = delimited_string({
        "Zone,",
        "    Zone 1;                  !- Name",
        "Zone,",
        "    Zone 2;                  !- Name",
        "DesignSpecification:OutdoorAir,",
        "    SZ DSOA,                 !- Name",
        "    Sum,                     !- Outdoor Air Method",
        "    0.00944,                 !- Outdoor Air Flow per Person {m3/s-person}",
        "    0.0003048006;            !- Outdoor Air Flow per Zone Floor Area {m3/s-m2}",
        "ZoneHVAC:AirDistributionUnit,",
        "    Zone1TermReheat,         !- Name",
        "    Zone 1 PIU Air Outlet Node,  !- Air Distribution Unit Outlet Node Name",
        "    AirTerminal:SingleDuct:SeriesPIU:Reheat,  !- Air Terminal Object Type",
        "    Zone 1 SPIU ATU;         !- Air Terminal Name",
        "ZoneHVAC:AirDistributionUnit,",
        "    Zone2TermReheat,         !- Name",
        "    Zone 2 Reheat Air Outlet Node,  !- Air Distribution Unit Outlet Node Name",
        "    AirTerminal:SingleDuct:VAV:Reheat,  !- Air Terminal Object Type",
        "    Zone 2 VAV System;       !- Air Terminal Name",
        "ZoneHVAC:EquipmentList,",
        "    Zone1Equipment,          !- Name",
        "    SequentialLoad,          !- Load Distribution Scheme",
        "    ZoneHVAC:AirDistributionUnit,  !- Zone Equipment 1 Object Type",
        "    Zone1TermReheat,         !- Zone Equipment 1 Name",
        "    1,                       !- Zone Equipment 1 Cooling Sequence",
        "    1,                       !- Zone Equipment 1 Heating or No-Load Sequence",
        "    ,                        !- Zone Equipment 1 Sequential Cooling Fraction Schedule Name",
        "    ;                        !- Zone Equipment 1 Sequential Heating Fraction Schedule Name",
        "ZoneHVAC:EquipmentList,",
        "    Zone2Equipment,          !- Name",
        "    SequentialLoad,          !- Load Distribution Scheme",
        "    ZoneHVAC:AirDistributionUnit,  !- Zone Equipment 1 Object Type",
        "    Zone2TermReheat,         !- Zone Equipment 1 Name",
        "    1,                       !- Zone Equipment 1 Cooling Sequence",
        "    1,                       !- Zone Equipment 1 Heating or No-Load Sequence",
        "    ,                        !- Zone Equipment 1 Sequential Cooling Fraction Schedule Name",
        "    ;                        !- Zone Equipment 1 Sequential Heating Fraction Schedule Name",
        "ZoneHVAC:EquipmentConnections,",
        "    Zone 2,                  !- Zone Name",
        "    Zone1Equipment,          !- Zone Conditioning Equipment List Name",
        "    Zone1Inlets,             !- Zone Air Inlet Node or NodeList Name",
        "    Zone1Exhausts,           !- Zone Air Exhaust Node or NodeList Name",
        "    Zone 1 Node,             !- Zone Air Node Name",
        "    Zone 1 Outlet Node;      !- Zone Return Air Node or NodeList Name",
        "ZoneHVAC:EquipmentConnections,",
        "    Zone 1,                  !- Zone Name",
        "    Zone2Equipment,          !- Zone Conditioning Equipment List Name",
        "    Zone2Inlets,             !- Zone Air Inlet Node or NodeList Name",
        "    ,                        !- Zone Air Exhaust Node or NodeList Name",
        "    Zone 2 Node,             !- Zone Air Node Name",
        "    Zone 2 Outlet Node;      !- Zone Return Air Node or NodeList Name",
        "Controller:MechanicalVentilation,",
        "    CM 1,                    !- Name",
        "    ,                        !- Availability Schedule Name",
        "    No,                      !- Demand Controlled Ventilation",
        "    Standard62.1VentilationRateProcedureWithLimit,  !- System Outdoor Air Method",
        "    1,                       !- Zone Maximum Outdoor Air Fraction {dimensionless}",
        "    Zone 1,                  !- Zone or ZoneList 1 Name",
        "    SZ DSOA,                 !- Design Specification Outdoor Air Object Name 1",
        "    ,                        !- Design Specification Zone Air Distribution Object Name 1",
        "    Zone 2,                  !- Zone or ZoneList 2 Name",
        "    SZ DSOA;                 !- Design Specification Outdoor Air Object Name 2",
    });

    ASSERT_TRUE(process_idf(idf_objects));

    Real64 SysMassFlow(0.0);        // System supply mass flow rate [kg/s]
    Real64 OAMassFlow(0.0);         // OA mass flow rate [kg/s]
    Real64 ExpectedOAMassFlow(0.8); // System design OA flow rate
    bool ErrorsFound(false);

    GetZoneData(*state, ErrorsFound);
    GetOARequirements(*state);
    GetZoneEquipment(*state);
    GetOAControllerInputs(*state);
    EXPECT_FALSE(ErrorsFound);
    EXPECT_EQ(SysOAMethod::VRPL, state->dataMixedAir->VentilationMechanical(1).SystemOAMethod);

    state->dataZoneEnergyDemand->ZoneSysEnergyDemand.allocate(2);                // Necessary for CalcMechVentController
    state->dataSize->SysSizingRunDone = true;                                    // Indicate that a system sizing run has been performed
    state->dataHeatBal->Zone(1).TotOccupants = 15;                               // Zone 1 total number of people
    state->dataHeatBal->Zone(2).TotOccupants = 12;                               // Zone 2 total number of people
    state->dataHeatBal->Zone(1).FloorArea = 1500;                                // Zone 1 total floor area
    state->dataHeatBal->Zone(2).FloorArea = 500;                                 // Zone 2 total floor area
    state->dataSize->FinalSysSizing.allocate(1);                                 // Create instance of system sizing info
    state->dataMixedAir->VentilationMechanical(1).SysDesOA = ExpectedOAMassFlow; // Set design outdoor air flow rate
    state->dataSize->CurSysNum = 1;                                              // Only one system in this instance
    state->dataEnvrn->StdRhoAir = 1;                                             // Standard air density assumed to be 1 kg/m3 (simplification)
    OAMassFlow = state->dataMixedAir->VentilationMechanical(1).CalcMechVentController(*state, SysMassFlow);

    EXPECT_NEAR(
        ExpectedOAMassFlow, OAMassFlow, 0.001); // Expect to cap the system OA to the desing OA air flow, OAMassFlow without the cap is ~0.86 m3/s
}

TEST_F(EnergyPlusFixture, MechVentController_VRPNoCap)
{
    std::string const idf_objects = delimited_string({
        "Zone,",
        "    Zone 1;                  !- Name",
        "Zone,",
        "    Zone 2;                  !- Name",
        "DesignSpecification:OutdoorAir,",
        "    SZ DSOA,                 !- Name",
        "    Sum,                     !- Outdoor Air Method",
        "    0.00944,                 !- Outdoor Air Flow per Person {m3/s-person}",
        "    0.0003048006;            !- Outdoor Air Flow per Zone Floor Area {m3/s-m2}",
        "ZoneHVAC:AirDistributionUnit,",
        "    Zone1ADU,                !- Name",
        "    Zone 1 Air Supply Node,  !- Air Distribution Unit Outlet Node Name",
        "    AirTerminal:SingleDuct:ConstantVolume:NoReheat,  !- Air Terminal Object Type",
        "    Zone 1 CV ATU;           !- Air Terminal Name",
        "ZoneHVAC:AirDistributionUnit,",
        "    Zone2ADU,                !- Name",
        "    Zone 2 Air Supply Node,  !- Air Distribution Unit Outlet Node Name",
        "    AirTerminal:SingleDuct:ConstantVolume:NoReheat,  !- Air Terminal Object Type",
        "    Zone 2 CV ATU;           !- Air Terminal Name",
        "  AirTerminal:SingleDuct:ConstantVolume:NoReheat,",
        "    Zone 1 CV ATU,           !- Name",
        "    ,                        !- Availability Schedule Name",
        "    Zone 1 ATU Inlet Node,   !- Air Inlet Node Name",
        "    Zone 1 Air Supply Node,  !- Air Outlet Node Name",
        "    0.40;                    !- Maximum Air Flow Rate {m3/s}",
        "  AirTerminal:SingleDuct:ConstantVolume:NoReheat,",
        "    Zone 2 CV ATU,           !- Name",
        "    ,                        !- Availability Schedule Name",
        "    Zone 2 ATU Inlet Node,   !- Air Inlet Node Name",
        "    Zone 2 Air Supply Node,  !- Air Outlet Node Name",
        "    0.70;                    !- Maximum Air Flow Rate {m3/s}",
        "ZoneHVAC:EquipmentList,",
        "    Zone1Equipment,          !- Name",
        "    SequentialLoad,          !- Load Distribution Scheme",
        "    ZoneHVAC:AirDistributionUnit,  !- Zone Equipment 1 Object Type",
        "    Zone1ADU,                !- Zone Equipment 1 Name",
        "    1,                       !- Zone Equipment 1 Cooling Sequence",
        "    1,                       !- Zone Equipment 1 Heating or No-Load Sequence",
        "    ,                        !- Zone Equipment 1 Sequential Cooling Fraction Schedule Name",
        "    ;                        !- Zone Equipment 1 Sequential Heating Fraction Schedule Name",
        "ZoneHVAC:EquipmentList,",
        "    Zone2Equipment,          !- Name",
        "    SequentialLoad,          !- Load Distribution Scheme",
        "    ZoneHVAC:AirDistributionUnit,  !- Zone Equipment 1 Object Type",
        "    Zone2ADU,                !- Zone Equipment 1 Name",
        "    1,                       !- Zone Equipment 1 Cooling Sequence",
        "    1,                       !- Zone Equipment 1 Heating or No-Load Sequence",
        "    ,                        !- Zone Equipment 1 Sequential Cooling Fraction Schedule Name",
        "    ;                        !- Zone Equipment 1 Sequential Heating Fraction Schedule Name",
        "ZoneHVAC:EquipmentConnections,",
        "    Zone 2,                  !- Zone Name",
        "    Zone1Equipment,          !- Zone Conditioning Equipment List Name",
        "    Zone 1 Air Supply Node,  !- Zone Air Inlet Node or NodeList Name",
        "    Zone1Exhausts,           !- Zone Air Exhaust Node or NodeList Name",
        "    Zone 1 Node,             !- Zone Air Node Name",
        "    Zone 1 Outlet Node;      !- Zone Return Air Node or NodeList Name",
        "ZoneHVAC:EquipmentConnections,",
        "    Zone 1,                  !- Zone Name",
        "    Zone2Equipment,          !- Zone Conditioning Equipment List Name",
        "    Zone 2 Air Supply Node,  !- Zone Air Inlet Node or NodeList Name",
        "    ,                        !- Zone Air Exhaust Node or NodeList Name",
        "    Zone 2 Node,             !- Zone Air Node Name",
        "    Zone 2 Outlet Node;      !- Zone Return Air Node or NodeList Name",
        "Controller:MechanicalVentilation,",
        "    CM 1,                    !- Name",
        "    ,                        !- Availability Schedule Name",
        "    No,                      !- Demand Controlled Ventilation",
        "    Standard62.1VentilationRateProcedure,  !- System Outdoor Air Method",
        "    1,                       !- Zone Maximum Outdoor Air Fraction {dimensionless}",
        "    Zone 1,                  !- Zone or ZoneList 1 Name",
        "    SZ DSOA,                 !- Design Specification Outdoor Air Object Name 1",
        "    ,                        !- Design Specification Zone Air Distribution Object Name 1",
        "    Zone 2,                  !- Zone or ZoneList 2 Name",
        "    SZ DSOA;                 !- Design Specification Outdoor Air Object Name 2",
    });

    ASSERT_TRUE(process_idf(idf_objects));

    Real64 OAMassFlow = 0.0; // OA mass flow rate [kg/s]
    bool ErrorsFound = false;

    GetZoneData(*state, ErrorsFound);
    GetOARequirements(*state);
    GetZoneEquipment(*state);
    GetOAControllerInputs(*state);
    ZoneAirLoopEquipmentManager::GetZoneAirLoopEquipment(*state);
    SingleDuct::GetSysInput(*state);
    EXPECT_FALSE(ErrorsFound);
    EXPECT_EQ(SysOAMethod::VRP, state->dataMixedAir->VentilationMechanical(1).SystemOAMethod);

    state->dataZoneEnergyDemand->ZoneSysEnergyDemand.allocate(2); // Necessary for CalcMechVentController
    state->dataSize->SysSizingRunDone = true;                     // Indicate that a system sizing run has been performed
    state->dataHeatBal->Zone(1).TotOccupants = 15;                // Zone 1 total number of people
    state->dataHeatBal->Zone(2).TotOccupants = 12;                // Zone 2 total number of people
    state->dataHeatBal->Zone(1).FloorArea = 1500;                 // Zone 1 total floor area
    state->dataHeatBal->Zone(2).FloorArea = 500;                  // Zone 2 total floor area
    state->dataSize->FinalSysSizing.allocate(1);                  // Create instance of system sizing info
    state->dataSize->CurSysNum = 1;                               // Only one system in this instance
    state->dataEnvrn->StdRhoAir = 1;                              // Standard air density assumed to be 1 kg/m3 (simplification)
    state->dataEnvrn->OutBaroPress = 101325.0;

    Real64 DesignOAMassFlow1 =
        state->dataEnvrn->StdRhoAir * state->dataHeatBal->Zone(1).TotOccupants * 0.00944 + state->dataHeatBal->Zone(1).FloorArea * 0.0003048006;
    Real64 DesignOAMassFlow2 =
        state->dataEnvrn->StdRhoAir * state->dataHeatBal->Zone(2).TotOccupants * 0.00944 + state->dataHeatBal->Zone(2).FloorArea * 0.0003048006;
    Real64 DesignOAMassFlow = DesignOAMassFlow1 + DesignOAMassFlow2;
    Real64 SupplyMassFlow1 = DesignOAMassFlow1 / 0.5;
    Real64 SupplyMassFlow2 = DesignOAMassFlow2 / 0.2;
    Real64 SysMassFlow = SupplyMassFlow1 + SupplyMassFlow2; // System supply mass flow rate [kg/s]

    // Set some terminal unit flow rates that are unbalanced so VRP will actually do something
    int primaryInletNode1 = state->dataZoneEquip->ZoneEquipConfig(1).AirDistUnitCool(1).InNode; // primary node of zone terminal unit
    state->dataLoopNodes->Node(primaryInletNode1).Temp = 15.0;
    state->dataLoopNodes->Node(primaryInletNode1).HumRat = 0.001;
    state->dataLoopNodes->Node(primaryInletNode1).MassFlowRate = SupplyMassFlow1;
    int primaryInletNode2 = state->dataZoneEquip->ZoneEquipConfig(2).AirDistUnitCool(1).InNode; // primary node of zone terminal unit
    state->dataLoopNodes->Node(primaryInletNode2).Temp = 15.0;
    state->dataLoopNodes->Node(primaryInletNode2).HumRat = 0.001;
    state->dataLoopNodes->Node(primaryInletNode2).MassFlowRate = SupplyMassFlow2;
    int primaryOutletNode1 = state->dataZoneEquip->ZoneEquipConfig(1).AirDistUnitCool(1).OutNode; // primary node of zone terminal unit
    state->dataLoopNodes->Node(primaryOutletNode1).Temp = 15.0;
    state->dataLoopNodes->Node(primaryOutletNode1).HumRat = 0.001;
    state->dataLoopNodes->Node(primaryOutletNode1).MassFlowRate = SupplyMassFlow1;
    int primaryOutletNode2 = state->dataZoneEquip->ZoneEquipConfig(2).AirDistUnitCool(1).OutNode; // primary node of zone terminal unit
    state->dataLoopNodes->Node(primaryOutletNode2).Temp = 15.0;
    state->dataLoopNodes->Node(primaryOutletNode2).HumRat = 0.001;
    state->dataLoopNodes->Node(primaryOutletNode2).MassFlowRate = SupplyMassFlow2;

    state->dataMixedAir->VentilationMechanical(1).SysDesOA = DesignOAMassFlow; // Set design outdoor air flow rate
    OAMassFlow = state->dataMixedAir->VentilationMechanical(1).CalcMechVentController(*state, SysMassFlow);

    EXPECT_TRUE(OAMassFlow > DesignOAMassFlow); // Expect that the system OA is greater than the design OA air flow
    EXPECT_TRUE(OAMassFlow < SysMassFlow);      // Expect that the system OA is less than the system air flow

    // Extend test to cover the Max OA method
    state->dataSize->OARequirements(1).OAFlowMethod = DataSizing::OAFlowCalcMethod::Max;
    DesignOAMassFlow1 =
        state->dataEnvrn->StdRhoAir * max(state->dataHeatBal->Zone(1).TotOccupants * 0.00944, state->dataHeatBal->Zone(1).FloorArea * 0.0003048006);
    DesignOAMassFlow2 =
        state->dataEnvrn->StdRhoAir * max(state->dataHeatBal->Zone(2).TotOccupants * 0.00944, state->dataHeatBal->Zone(2).FloorArea * 0.0003048006);
    DesignOAMassFlow = DesignOAMassFlow1 + DesignOAMassFlow2;
    SupplyMassFlow1 = DesignOAMassFlow1 / 0.5;
    SupplyMassFlow2 = DesignOAMassFlow2 / 0.2;
    state->dataLoopNodes->Node(primaryInletNode1).MassFlowRate = SupplyMassFlow1;
    state->dataLoopNodes->Node(primaryInletNode2).MassFlowRate = SupplyMassFlow2;
    state->dataLoopNodes->Node(primaryOutletNode1).MassFlowRate = SupplyMassFlow1;
    state->dataLoopNodes->Node(primaryOutletNode2).MassFlowRate = SupplyMassFlow2;
    SysMassFlow = SupplyMassFlow1 + SupplyMassFlow2;                           // System supply mass flow rate [kg/s]
    state->dataMixedAir->VentilationMechanical(1).SysDesOA = DesignOAMassFlow; // Set design outdoor air flow rate
    OAMassFlow = state->dataMixedAir->VentilationMechanical(1).CalcMechVentController(*state, SysMassFlow);

    EXPECT_TRUE(OAMassFlow > DesignOAMassFlow); // Expect that the system OA is greater than the design OA air flow
    EXPECT_TRUE(OAMassFlow < SysMassFlow);      // Expect that the system OA is less than the system air flow

    // Starve one zone by setting the zone supply flow rate to something < zone OA requirement
    // This should cause the VRP control to go to 100% OA (OAMassFlow = SysMassFlow) in a futile attempt to supply the required OA
    SupplyMassFlow1 = DesignOAMassFlow1 * 0.5;
    SupplyMassFlow2 = DesignOAMassFlow2 / 0.2;
    state->dataLoopNodes->Node(primaryInletNode1).MassFlowRate = SupplyMassFlow1;
    state->dataLoopNodes->Node(primaryInletNode2).MassFlowRate = SupplyMassFlow2;
    state->dataLoopNodes->Node(primaryOutletNode1).MassFlowRate = SupplyMassFlow1;
    state->dataLoopNodes->Node(primaryOutletNode2).MassFlowRate = SupplyMassFlow2;
    SysMassFlow = SupplyMassFlow1 + SupplyMassFlow2;                           // System supply mass flow rate [kg/s]
    state->dataMixedAir->VentilationMechanical(1).SysDesOA = DesignOAMassFlow; // Set design outdoor air flow rate
    OAMassFlow = state->dataMixedAir->VentilationMechanical(1).CalcMechVentController(*state, SysMassFlow);

    EXPECT_TRUE(OAMassFlow > DesignOAMassFlow); // Expect that the system OA is greater than the design OA air flow
    EXPECT_TRUE(OAMassFlow == SysMassFlow);     // Expect that the system OA is equal to the system air flow (100% OA)
}

TEST_F(EnergyPlusFixture, MechVentController_ACHflow)
{
    std::string const idf_objects = delimited_string({
        "Zone,",
        "    Zone 1;                  !- Name",
        "Zone,",
        "    Zone 2;                  !- Name",
        "DesignSpecification:OutdoorAir,",
        "    SZ DSOA,                 !- Name",
        "    AirChanges/Hour,         !- Outdoor Air Method",
        "    ,                        !- Outdoor Air Flow per Person {m3/s-person}",
        "    ,                        !- Outdoor Air Flow per Zone Floor Area {m3/s-m2}",
        "    ,                        !- Outdoor Air Flow per Zone {m3/s}",
        "    0.2;                     !- Outdoor Air Flow Air Changes per Hour {1/hr}",
        "ZoneHVAC:AirDistributionUnit,",
        "    Zone1TermReheat,         !- Name",
        "    Zone 1 PIU Air Outlet Node,  !- Air Distribution Unit Outlet Node Name",
        "    AirTerminal:SingleDuct:SeriesPIU:Reheat,  !- Air Terminal Object Type",
        "    Zone 1 SPIU ATU;         !- Air Terminal Name",
        "ZoneHVAC:AirDistributionUnit,",
        "    Zone2TermReheat,         !- Name",
        "    Zone 2 Reheat Air Outlet Node,  !- Air Distribution Unit Outlet Node Name",
        "    AirTerminal:SingleDuct:VAV:Reheat,  !- Air Terminal Object Type",
        "    Zone 2 VAV System;       !- Air Terminal Name",
        "ZoneHVAC:EquipmentList,",
        "    Zone1Equipment,          !- Name",
        "    SequentialLoad,          !- Load Distribution Scheme",
        "    ZoneHVAC:AirDistributionUnit,  !- Zone Equipment 1 Object Type",
        "    Zone1TermReheat,         !- Zone Equipment 1 Name",
        "    1,                       !- Zone Equipment 1 Cooling Sequence",
        "    1,                       !- Zone Equipment 1 Heating or No-Load Sequence",
        "    ,                        !- Zone Equipment 1 Sequential Cooling Fraction Schedule Name",
        "    ;                        !- Zone Equipment 1 Sequential Heating Fraction Schedule Name",
        "ZoneHVAC:EquipmentList,",
        "    Zone2Equipment,          !- Name",
        "    SequentialLoad,          !- Load Distribution Scheme",
        "    ZoneHVAC:AirDistributionUnit,  !- Zone Equipment 1 Object Type",
        "    Zone2TermReheat,         !- Zone Equipment 1 Name",
        "    1,                       !- Zone Equipment 1 Cooling Sequence",
        "    1,                       !- Zone Equipment 1 Heating or No-Load Sequence",
        "    ,                        !- Zone Equipment 1 Sequential Cooling Fraction Schedule Name",
        "    ;                        !- Zone Equipment 1 Sequential Heating Fraction Schedule Name",
        "ZoneHVAC:EquipmentConnections,",
        "    Zone 1,                  !- Zone Name",
        "    Zone1Equipment,          !- Zone Conditioning Equipment List Name",
        "    Zone1Inlets,             !- Zone Air Inlet Node or NodeList Name",
        "    Zone1Exhausts,           !- Zone Air Exhaust Node or NodeList Name",
        "    Zone 1 Node,             !- Zone Air Node Name",
        "    Zone 1 Outlet Node;      !- Zone Return Air Node or NodeList Name",
        "ZoneHVAC:EquipmentConnections,",
        "    Zone 2,                  !- Zone Name",
        "    Zone2Equipment,          !- Zone Conditioning Equipment List Name",
        "    Zone2Inlets,             !- Zone Air Inlet Node or NodeList Name",
        "    ,                        !- Zone Air Exhaust Node or NodeList Name",
        "    Zone 2 Node,             !- Zone Air Node Name",
        "    Zone 2 Outlet Node;      !- Zone Return Air Node or NodeList Name",
        "Controller:MechanicalVentilation,",
        "    CM 1,                    !- Name",
        "    ,                        !- Availability Schedule Name",
        "    No,                      !- Demand Controlled Ventilation",
        "    Standard62.1VentilationRateProcedure,  !- System Outdoor Air Method",
        "    1,                       !- Zone Maximum Outdoor Air Fraction {dimensionless}",
        "    Zone 2,                  !- Zone or ZoneList 1 Name",
        "    SZ DSOA;                 !- Design Specification Outdoor Air Object Name 1",
    });

    ASSERT_TRUE(process_idf(idf_objects));

    Real64 SysMassFlow(0.0);              // System supply mass flow rate [kg/s]
    Real64 OAMassFlow(0.0);               // OA mass flow rate [kg/s]
    Real64 ExpectedOAMassFlow(0.0027778); // System design OA flow rate
    Real64 AllowableTolerance(0.000001);  // Tolerance for comparison result
    bool ErrorsFound(false);

    GetZoneData(*state, ErrorsFound);
    GetOARequirements(*state);
    GetZoneEquipment(*state);
    GetOAControllerInputs(*state);
    EXPECT_FALSE(ErrorsFound);
    EXPECT_EQ(SysOAMethod::VRP, state->dataMixedAir->VentilationMechanical(1).SystemOAMethod);

    state->dataZoneEnergyDemand->ZoneSysEnergyDemand.allocate(2);                // Necessary for CalcMechVentController
    state->dataSize->SysSizingRunDone = true;                                    // Indicate that a system sizing run has been performed
    state->dataHeatBal->Zone(1).Volume = 100.0;                                  // Zone 1 total floor area
    state->dataHeatBal->Zone(2).Volume = 50.0;                                   // Zone 2 total floor area
    state->dataSize->FinalSysSizing.allocate(1);                                 // Create instance of system sizing info
    state->dataMixedAir->VentilationMechanical(1).SysDesOA = ExpectedOAMassFlow; // Set design outdoor air flow rate
    state->dataSize->CurSysNum = 1;                                              // Only one system in this instance
    state->dataEnvrn->StdRhoAir = 1;                                             // Standard air density assumed to be 1 kg/m3 (simplification)
    OAMassFlow = state->dataMixedAir->VentilationMechanical(1).CalcMechVentController(*state, SysMassFlow);

    EXPECT_NEAR(OAMassFlow, ExpectedOAMassFlow, AllowableTolerance);
}

TEST_F(EnergyPlusFixture, MechVentController_IAQPTests)
{
    state->dataContaminantBalance->Contaminant.CO2Simulation = true;
    state->dataContaminantBalance->Contaminant.GenericContamSimulation = true;

    std::string const idf_objects = delimited_string({"  Controller:MechanicalVentilation,",
                                                      "    DCVObject, !- Name",
                                                      "    , !- Availability Schedule Name",
                                                      "    , !- Demand Controlled Ventilation",
                                                      "    IndoorAirQualityProcedure, !- System Outdoor Air Method",
                                                      "     , !- Zone Maximum Outdoor Air Fraction{ dimensionless }",
                                                      "    Zone 1, !- Zone 1 Name",
                                                      "    , !- Design Specification Outdoor Air Object Name 1",
                                                      "    , !- Design Specification Zone Air Distribution Object Name 1",
                                                      "    Zone 2, !- Zone 1 Name",
                                                      "    , !- Design Specification Outdoor Air Object Name 1",
                                                      "    ; !- Design Specification Zone Air Distribution Object Name 1",
                                                      "    Zone, Zone 1;",
                                                      "    Zone, Zone 2;"});

    ASSERT_TRUE(process_idf(idf_objects));

    bool ErrorsFound(false);
    GetZoneData(*state, ErrorsFound);
    EXPECT_FALSE(ErrorsFound);

    int NumZones(2);
    Real64 SysMassFlow(0.0); // System supply mass flow rate [kg/s]
    Real64 OAMassFlow(0.0);  // OA mass flow rate [kg/s]
    state->dataContaminantBalance->ZoneSysContDemand.allocate(NumZones);
    state->dataContaminantBalance->ZoneSysContDemand(1).OutputRequiredToCO2SP = 0.2;
    state->dataContaminantBalance->ZoneSysContDemand(2).OutputRequiredToCO2SP = 0.3;
    state->dataContaminantBalance->ZoneSysContDemand(1).OutputRequiredToGCSP = 1.0;
    state->dataContaminantBalance->ZoneSysContDemand(2).OutputRequiredToGCSP = 0.5;

    GetOAControllerInputs(*state);

    // Case 1 - System OA method = IndoorAirQualityProcedure, SOAM_IAQP, controls to OutputRequiredToCO2SP
    EXPECT_EQ(SysOAMethod::IAQP, state->dataMixedAir->VentilationMechanical(1).SystemOAMethod);
    OAMassFlow = state->dataMixedAir->VentilationMechanical(1).CalcMechVentController(*state, SysMassFlow);
    EXPECT_EQ(0.5, OAMassFlow);

    // Case 2 - System OA method = IndoorAirQualityProcedureGenericContaminant, SOAM_IAQPGC, controls to OutputRequiredToGCSP
    state->dataMixedAir->VentilationMechanical(1).SystemOAMethod = SysOAMethod::IAQPGC;
    OAMassFlow = state->dataMixedAir->VentilationMechanical(1).CalcMechVentController(*state, SysMassFlow);
    EXPECT_EQ(1.5, OAMassFlow);

    // Case 3 - System OA method = IndoorAirQualityProcedureCombined, SOAM_IAQPCOM, controls to greater of total OutputRequiredToCO2SP and
    // OutputRequiredToGCSP
    state->dataMixedAir->VentilationMechanical(1).SystemOAMethod = SysOAMethod::IAQPCOM;
    OAMassFlow = state->dataMixedAir->VentilationMechanical(1).CalcMechVentController(*state, SysMassFlow);
    EXPECT_EQ(1.5, OAMassFlow);

    // Case 4 - System OA method = IndoorAirQualityProcedureCombined, SOAM_IAQPCOM, set zone OA schedules to alwaysoff
    state->dataScheduleMgr->Schedule.allocate(1);
    state->dataScheduleMgr->Schedule(1).CurrentValue = 0.0;
    state->dataMixedAir->VentilationMechanical(1).VentMechZone(1).ZoneOASchPtr = 1;
    state->dataMixedAir->VentilationMechanical(1).VentMechZone(2).ZoneOASchPtr = 1;

    state->dataMixedAir->VentilationMechanical(1).SystemOAMethod = SysOAMethod::IAQPCOM;
    OAMassFlow = state->dataMixedAir->VentilationMechanical(1).CalcMechVentController(*state, SysMassFlow);
    EXPECT_EQ(0.0, OAMassFlow);
}

TEST_F(EnergyPlusFixture, MechVentController_ZoneSumTests)
{
    state->dataContaminantBalance->Contaminant.CO2Simulation = true;
    state->dataContaminantBalance->Contaminant.CO2OutdoorSchedPtr = 1;

    std::string const idf_objects = delimited_string({"  Controller:MechanicalVentilation,",
                                                      "    DCVObject, !- Name",
                                                      "    , !- Availability Schedule Name",
                                                      "    Yes, !- Demand Controlled Ventilation",
                                                      "    ZoneSum, !- System Outdoor Air Method",
                                                      "     , !- Zone Maximum Outdoor Air Fraction{ dimensionless }",
                                                      "    Zone 1, !- Zone 1 Name",
                                                      "    Zone 1 DSOA, !- Design Specification Outdoor Air Object Name 1",
                                                      "    , !- Design Specification Zone Air Distribution Object Name 1",
                                                      "    Zone 2, !- Zone 1 Name",
                                                      "    Zone 2 DSOA, !- Design Specification Outdoor Air Object Name 1",
                                                      "    , !- Design Specification Zone Air Distribution Object Name 1",
                                                      "    Zone 3, !- Zone 1 Name",
                                                      "    Zone 3 DSOA, !- Design Specification Outdoor Air Object Name 1",
                                                      "    , !- Design Specification Zone Air Distribution Object Name 1",
                                                      "    Zone 4, !- Zone 1 Name",
                                                      "    Zone 4 DSOA, !- Design Specification Outdoor Air Object Name 1",
                                                      "    , !- Design Specification Zone Air Distribution Object Name 1",
                                                      "    Zone 5, !- Zone 1 Name",
                                                      "    Zone 5 DSOA, !- Design Specification Outdoor Air Object Name 1",
                                                      "    , !- Design Specification Zone Air Distribution Object Name 1",
                                                      "    Zone 6, !- Zone 1 Name",
                                                      "    Zone 6 DSOA, !- Design Specification Outdoor Air Object Name 1",
                                                      "    ; !- Design Specification Zone Air Distribution Object Name 1",
                                                      "DesignSpecification:OutdoorAir,",
                                                      "    Zone 1 DSOA,             !- Name",
                                                      "    flow/person,             !- Outdoor Air Method",
                                                      "    0.1,                     !- Outdoor Air Flow per Person {m3/s-person}",
                                                      "    0.0,                     !- Outdoor Air Flow per Zone Floor Area {m3/s-m2}",
                                                      "    0.0,                     !- Outdoor Air Flow per Zone {m3/s}",
                                                      "    0.0,                     !- Outdoor Air Flow Air Changes per Hour {1/hr}",
                                                      "    Zone 1 OA Schedule;      !- Outdoor Air Schedule Name",
                                                      "DesignSpecification:OutdoorAir,",
                                                      "    Zone 2 DSOA,             !- Name",
                                                      "    flow/area,               !- Outdoor Air Method",
                                                      "    0.0,                     !- Outdoor Air Flow per Person {m3/s-person}",
                                                      "    1.0,                     !- Outdoor Air Flow per Zone Floor Area {m3/s-m2}",
                                                      "    0.0,                     !- Outdoor Air Flow per Zone {m3/s}",
                                                      "    0.0,                     !- Outdoor Air Flow Air Changes per Hour {1/hr}",
                                                      "    Zone 2 OA Schedule;      !- Outdoor Air Schedule Name",
                                                      "DesignSpecification:OutdoorAir,",
                                                      "    Zone 3 DSOA,             !- Name",
                                                      "    flow/zone,               !- Outdoor Air Method",
                                                      "    0.0,                     !- Outdoor Air Flow per Person {m3/s-person}",
                                                      "    0.0,                     !- Outdoor Air Flow per Zone Floor Area {m3/s-m2}",
                                                      "    3.0,                     !- Outdoor Air Flow per Zone {m3/s}",
                                                      "    0.0,                     !- Outdoor Air Flow Air Changes per Hour {1/hr}",
                                                      "    Zone 3 OA Schedule;      !- Outdoor Air Schedule Name",
                                                      "DesignSpecification:OutdoorAir,",
                                                      "    Zone 4 DSOA,             !- Name",
                                                      "    AirChanges/Hour,         !- Outdoor Air Method",
                                                      "    0.0,                     !- Outdoor Air Flow per Person {m3/s-person}",
                                                      "    0.0,                     !- Outdoor Air Flow per Zone Floor Area {m3/s-m2}",
                                                      "    0.0,                     !- Outdoor Air Flow per Zone {m3/s}",
                                                      "    5.0,                     !- Outdoor Air Flow Air Changes per Hour {1/hr}",
                                                      "    Zone 4 OA Schedule;      !- Outdoor Air Schedule Name",
                                                      "DesignSpecification:OutdoorAir,",
                                                      "    Zone 5 DSOA,             !- Name",
                                                      "    Sum,                     !- Outdoor Air Method",
                                                      "    0.2,                     !- Outdoor Air Flow per Person {m3/s-person}",
                                                      "    2.0,                     !- Outdoor Air Flow per Zone Floor Area {m3/s-m2}",
                                                      "    5.0,                     !- Outdoor Air Flow per Zone {m3/s}",
                                                      "    4.0,                     !- Outdoor Air Flow Air Changes per Hour {1/hr}",
                                                      "    Zone 5 OA Schedule;      !- Outdoor Air Schedule Name",
                                                      "DesignSpecification:OutdoorAir,",
                                                      "    Zone 6 DSOA,             !- Name",
                                                      "    Maximum,                 !- Outdoor Air Method",
                                                      "    0.3,                     !- Outdoor Air Flow per Person {m3/s-person}",
                                                      "    1.0,                     !- Outdoor Air Flow per Zone Floor Area {m3/s-m2}",
                                                      "    1.0,                     !- Outdoor Air Flow per Zone {m3/s}",
                                                      "    0.1,                     !- Outdoor Air Flow Air Changes per Hour {1/hr}",
                                                      "    Zone 6 OA Schedule;      !- Outdoor Air Schedule Name",
                                                      "Schedule:Constant, Zone 1 OA Schedule, , 0.1;",
                                                      "Schedule:Constant, Zone 2 OA Schedule, , 0.2;",
                                                      "Schedule:Constant, Zone 3 OA Schedule, , 0.3;",
                                                      "Schedule:Constant, Zone 4 OA Schedule, , 0.4;",
                                                      "Schedule:Constant, Zone 5 OA Schedule, , 0.5;",
                                                      "Schedule:Constant, Zone 6 OA Schedule, , 0.6;",
                                                      "Zone,",
                                                      "    Zone 1,                  !- Name",
                                                      "    0,                       !- Direction of Relative North {deg}",
                                                      "    0, 0, 0,                 !- X,Y,Z  {m}",
                                                      "    1,                       !- Type",
                                                      "    1,                       !- Multiplier",
                                                      "    ,                        !- Ceiling Height {m}",
                                                      "    ,                        !- Volume {m3}",
                                                      "    100;                     !- Floor Area {m2}",
                                                      "Zone,",
                                                      "    Zone 2,                  !- Name",
                                                      "    0,                       !- Direction of Relative North {deg}",
                                                      "    0, 0, 0,                 !- X,Y,Z  {m}",
                                                      "    1,                       !- Type",
                                                      "    1,                       !- Multiplier",
                                                      "    ,                        !- Ceiling Height {m}",
                                                      "    ,                        !- Volume {m3}",
                                                      "    200;                     !- Floor Area {m2}",
                                                      "Zone,",
                                                      "    Zone 3,                  !- Name",
                                                      "    0,                       !- Direction of Relative North {deg}",
                                                      "    0, 0, 0,                 !- X,Y,Z  {m}",
                                                      "    1,                       !- Type",
                                                      "    1,                       !- Multiplier",
                                                      "    ,                        !- Ceiling Height {m}",
                                                      "    ,                        !- Volume {m3}",
                                                      "    300;                     !- Floor Area {m2}",
                                                      "Zone,",
                                                      "    Zone 4,                  !- Name",
                                                      "    0,                       !- Direction of Relative North {deg}",
                                                      "    0, 0, 0,                 !- X,Y,Z  {m}",
                                                      "    1,                       !- Type",
                                                      "    1,                       !- Multiplier",
                                                      "    ,                        !- Ceiling Height {m}",
                                                      "    3600,                    !- Volume {m3}",
                                                      "    400;                     !- Floor Area {m2}",
                                                      "Zone,",
                                                      "    Zone 5,                  !- Name",
                                                      "    0,                       !- Direction of Relative North {deg}",
                                                      "    0, 0, 0,                 !- X,Y,Z  {m}",
                                                      "    1,                       !- Type",
                                                      "    1,                       !- Multiplier",
                                                      "    ,                        !- Ceiling Height {m}",
                                                      "    7200,                    !- Volume {m3}",
                                                      "    100;                     !- Floor Area {m2}",
                                                      "Zone,",
                                                      "    Zone 6,                  !- Name",
                                                      "    0,                       !- Direction of Relative North {deg}",
                                                      "    0, 0, 0,                 !- X,Y,Z  {m}",
                                                      "    1,                       !- Type",
                                                      "    5,                       !- Multiplier",
                                                      "    ,                        !- Ceiling Height {m}",
                                                      "    3600,                    !- Volume {m3}",
                                                      "    600;                     !- Floor Area {m2}"});

    ASSERT_TRUE(process_idf(idf_objects));

    bool ErrorsFound(false);
    GetZoneData(*state, ErrorsFound);
    EXPECT_FALSE(ErrorsFound);

    // Initialize schedule values
    state->dataGlobal->NumOfTimeStepInHour = 1;
    state->dataGlobal->MinutesPerTimeStep = 60 / state->dataGlobal->NumOfTimeStepInHour;
    state->dataGlobal->TimeStep = 1;
    state->dataGlobal->HourOfDay = 1;
    state->dataEnvrn->DayOfWeek = 1;
    state->dataEnvrn->DayOfYear_Schedule = 100;
    ScheduleManager::UpdateScheduleValues(*state);

    // Initialize zone areas and volumes - too many other things need to be set up to do these in the normal routines
    int NumZones(6);
    for (int index = 1; index <= NumZones; ++index) {
        state->dataHeatBal->Zone(index).FloorArea = state->dataHeatBal->Zone(index).UserEnteredFloorArea;
    }

    Real64 SysMassFlow(0.0);           // System supply mass flow rate [kg/s]
    Real64 OAMassFlow(0.0);            // OA mass flow rate [kg/s]
    state->dataEnvrn->StdRhoAir = 1.0; // For convenience so mass flow returned will equal volume flows input

    state->dataHeatBal->ZoneIntGain.allocate(NumZones);
    state->dataHeatBal->ZoneIntGain(1).NOFOCC = 10;
    state->dataHeatBal->ZoneIntGain(2).NOFOCC = 2;
    state->dataHeatBal->ZoneIntGain(3).NOFOCC = 3;
    state->dataHeatBal->ZoneIntGain(4).NOFOCC = 4;
    state->dataHeatBal->ZoneIntGain(5).NOFOCC = 20;
    state->dataHeatBal->ZoneIntGain(6).NOFOCC = 6;

    SizingManager::GetOARequirements(*state);
    GetOAControllerInputs(*state);
    EXPECT_EQ(SysOAMethod::ZoneSum, state->dataMixedAir->VentilationMechanical(1).SystemOAMethod);

    // Summary of inputs and expected OA flow rate for each zone, StdRho = 1, so mass flow = volume flow for these tests
    // Zone 1 - flow/person, 0.1 m3/s/person, 10 persons, OA=1 m3/s
    // Zone 2 - flow/area, 1.0 m3/s-m2, area 200 m2, OA=200 m3/s
    // Zone 3 - flow/zone, 3.0 m3/s-zone, OA=3.0 m3/s
    // Zone 4 - AirChanges/Hour, 5.0 ACH, volume 3600 m3, OA=5 m3/s (ACH/3600=air change/sec)
    // Zone 5 - Sum, 0.2 m3/s/person, 20 persons [4], 2 m3/s-m2, area 100 [200], 5 m3/s-zone [5], 4 ACH, volume 7200 m3 [8], OA=4+200+5+8=217 m3/s
    // Zone 6 - Maximum, 0.3 m3/s/person, 6 persons [1.8], 1 m3/s-m2, area 600 [600], 1 m3/s-zone [1], 0.1 ACH, volume 3600 m3 [0.1],
    // OA=max(1.8+600+1+0.1=600 m3/s

    // Apply schedules and zone multipliers
    // Zone 1 - schedule = 0.1, multiplier = 1.0, OA=1*0.1*1  =   0.1 m3/s
    // Zone 2 - schedule = 0.2, multiplier = 1.0, OA=200*0.2*1=  40.0 m3/s
    // Zone 3 - schedule = 0.3, multiplier = 1.0, OA=3*0.3*1  =   0.9 m3/s
    // Zone 4 - schedule = 0.4, multiplier = 1.0, OA=5*0.4*1  =   2.0 m3/s
    // Zone 5 - schedule = 0.5, multiplier = 1.0, OA=217*0.5*1= 108.5 m3/s
    // Zone 6 - schedule = 0.6, multiplier = 5.0, OA=600*0.6*5=1800.0 m3/s
    // Total for all zones = 1951.5 m3/s

    // Case 1 - All zones as initially set up
    OAMassFlow = state->dataMixedAir->VentilationMechanical(1).CalcMechVentController(*state, SysMassFlow);
    EXPECT_NEAR(1951.5, OAMassFlow, 0.00001);

    // Case 2 - Turn off Zone 4-6
    state->dataScheduleMgr->Schedule(4).CurrentValue = 0.0;
    state->dataScheduleMgr->Schedule(5).CurrentValue = 0.0;
    state->dataScheduleMgr->Schedule(6).CurrentValue = 0.0;
    OAMassFlow = state->dataMixedAir->VentilationMechanical(1).CalcMechVentController(*state, SysMassFlow);
    EXPECT_NEAR(41.0, OAMassFlow, 0.00001);

    // Case 3 - Turn off remaining zones
    state->dataScheduleMgr->Schedule(1).CurrentValue = 0.0;
    state->dataScheduleMgr->Schedule(2).CurrentValue = 0.0;
    state->dataScheduleMgr->Schedule(3).CurrentValue = 0.0;
    OAMassFlow = state->dataMixedAir->VentilationMechanical(1).CalcMechVentController(*state, SysMassFlow);
    EXPECT_EQ(0.0, OAMassFlow);

    state->dataHeatBal->ZoneIntGain.deallocate();
}

TEST_F(EnergyPlusFixture, CO2ControlDesignOARateTest)
{
    // Test a new feature: Proportional Demand Control Ventilation (DCV) Enhancements
    state->dataContaminantBalance->Contaminant.CO2Simulation = true;
    state->dataContaminantBalance->Contaminant.CO2OutdoorSchedPtr = 1;

    std::string const idf_objects = delimited_string({
        "  OutdoorAir:Node,",
        "    Outside Air Inlet Node; !- Name",
        "  Schedule:Constant,",
        "    VentSchedule, !- Name",
        "     , !- Schedule Type Limits Name",
        "     1; !- Hourly value",
        "  Schedule:Constant,",
        "    ZoneADEffSch, !- Name",
        "     , !- Schedule Type Limits Name",
        "     1; !- Hourly value",
        "  Schedule:Constant,",
        "    OAFractionSched, !- Name",
        "     , !- Schedule Type Limits Name",
        "     1; !- Hourly value",
        "  Schedule:Constant,",
        "    CO2AvailSchedule, !- Name",
        "     , !- Schedule Type Limits Name",
        "     1.0; !- Hourly value",
        "  Schedule:Constant,",
        "    CO2SetpointSchedule, !- Name",
        "     , !- Schedule Type Limits Name",
        "     900.0; !- Hourly value",
        "  Schedule:Constant,",
        "    CO2MinSchedule, !- Name",
        "     , !- Schedule Type Limits Name",
        "     300.0; !- Hourly value",
        "  Schedule:Constant,",
        "    CO2MaxSchedule, !- Name",
        "     , !- Schedule Type Limits Name",
        "     900.0; !- Hourly value",
        "  Schedule:Constant,",
        "    Minimum Outdoor Air Flow Rate Schedule, !- Name",
        "     , !- Schedule Type Limits Name",
        "     0.001; !- Hourly value",
        "  Controller:OutdoorAir,",
        "    OA Controller 1, !- Name",
        "    Relief Air Outlet Node, !- Relief Air Outlet Node Name",
        "    Outdoor Air Mixer Inlet Node, !- Return Air Node Name",
        "    Mixed Air Node, !- Mixed Air Node Name",
        "    Outside Air Inlet Node, !- Actuator Node Name",
        "    0.0, !- Minimum Outdoor Air Flow Rate{ m3 / s }",
        "    1.7, !- Maximum Outdoor Air Flow Rate{ m3 / s }",
        "    NoEconomizer, !- Economizer Control Type",
        "    ModulateFlow, !- Economizer Control Action Type",
        "    , !- Economizer Maximum Limit Dry - Bulb Temperature{ C }",
        "    , !- Economizer Maximum Limit Enthalpy{ J / kg }",
        "    , !- Economizer Maximum Limit Dewpoint Temperature{ C }",
        "    , !- Electronic Enthalpy Limit Curve Name",
        "    , !- Economizer Minimum Limit Dry - Bulb Temperature{ C }",
        "    NoLockout, !- Lockout Type",
        "    FixedMinimum, !- Minimum Limit Type",
        "    OAFractionSched, !- Minimum Outdoor Air Schedule Name",
        "    , !- Minimum Fraction of Outdoor Air Schedule Name",
        "    , !- Maximum Fraction of Outdoor Air Schedule Name",
        "    DCVObject;               !- Mechanical Ventilation Controller Name",
        "  Controller:MechanicalVentilation,",
        "    DCVObject, !- Name",
        "    VentSchedule, !- Availability Schedule Name",
        "    Yes, !- Demand Controlled Ventilation",
        "    ProportionalControlBasedOnDesignOARate, !- System Outdoor Air Method",
        "     , !- Zone Maximum Outdoor Air Fraction{ dimensionless }",
        "    West Zone, !- Zone 1 Name",
        "    CM DSOA West Zone, !- Design Specification Outdoor Air Object Name 1",
        "    CM DSZAD West Zone; !- Design Specification Zone Air Distribution Object Name 1",
    });

    ASSERT_TRUE(process_idf(idf_objects));

    state->dataGlobal->CurrentTime = 0.25;
    state->dataContaminantBalance->ContaminantControlledZone.allocate(1);
    state->dataContaminantBalance->ContaminantControlledZone(1).AvaiSchedPtr = 4;
    state->dataContaminantBalance->ContaminantControlledZone(1).SPSchedIndex = 5;
    state->dataContaminantBalance->ContaminantControlledZone(1).ZoneMinCO2SchedIndex = 6;
    state->dataContaminantBalance->ContaminantControlledZone(1).ZoneMaxCO2SchedIndex = 7;

    state->dataAirLoop->AirLoopControlInfo.allocate(1);
    state->dataAirLoop->AirLoopControlInfo(1).LoopFlowRateSet = true;
    state->dataSize->OARequirements.allocate(1);
    state->dataSize->OARequirements(1).Name = "CM DSOA WEST ZONE";
    state->dataSize->OARequirements(1).OAFlowMethod = OAFlowCalcMethod::Sum;
    state->dataSize->OARequirements(1).OAFlowPerPerson = 0.003149;
    state->dataSize->OARequirements(1).OAFlowPerArea = 0.000407;
    state->dataSize->OARequirements(1).OAPropCtlMinRateSchPtr = 8;

    state->dataSize->ZoneAirDistribution.allocate(1);
    state->dataSize->ZoneAirDistribution(1).Name = "CM DSZAD WEST ZONE";
    state->dataSize->ZoneAirDistribution(1).ZoneADEffSchPtr = 4;

    state->dataHeatBal->Zone.allocate(1);
    state->dataHeatBal->Zone(1).Name = "WEST ZONE";
    state->dataHeatBal->Zone(1).FloorArea = 10.0;
    state->dataHeatBal->Zone(1).ZoneContamControllerSchedIndex = 4;

    state->dataAirLoop->AirLoopFlow.allocate(1);
    state->dataAirLoop->AirLoopFlow(1).OAFrac = 0.01;    // DataAirLoop variable (AirloopHVAC)
    state->dataAirLoop->AirLoopFlow(1).OAMinFrac = 0.01; // DataAirLoop variable (AirloopHVAC)

    GetOAControllerInputs(*state);

    EXPECT_EQ(SysOAMethod::ProportionalControlDesOARate, state->dataMixedAir->VentilationMechanical(1).SystemOAMethod);
    EXPECT_TRUE(OutAirNodeManager::CheckOutAirNodeNumber(*state, state->dataMixedAir->OAController(1).OANode));
    EXPECT_NEAR(0.00314899, state->dataMixedAir->VentilationMechanical(1).VentMechZone(1).ZoneOAPeopleRate, 0.00001);
    EXPECT_NEAR(0.000407, state->dataMixedAir->VentilationMechanical(1).VentMechZone(1).ZoneOAAreaRate, 0.00001);

    state->dataEnvrn->StdRhoAir = 1.2;
    state->dataMixedAir->OAController(1).MixMassFlow = 1.7 * state->dataEnvrn->StdRhoAir;
    state->dataMixedAir->OAController(1).MaxOAMassFlowRate = 1.7 * state->dataEnvrn->StdRhoAir;
    state->dataAirLoop->AirLoopFlow(1).DesSupply = 1.7;
    state->dataMixedAir->VentilationMechanical(1).SchPtr = 1;
    state->dataScheduleMgr->Schedule(1).CurrentValue = 1.0;

    state->dataMixedAir->VentilationMechanical(1).VentMechZone(1).ZoneADEffSchPtr = 2;
    state->dataScheduleMgr->Schedule(2).CurrentValue = 1.0;
    state->dataHeatBal->TotPeople = 1;
    state->dataHeatBal->People.allocate(1);
    state->dataHeatBal->People(1).Name = "WestPeople";
    state->dataHeatBal->People(1).ZonePtr = 1;
    state->dataHeatBal->People(1).NumberOfPeople = 3;
    state->dataHeatBal->Zone(1).TotOccupants = 3;
    state->dataScheduleMgr->Schedule(3).CurrentValue = 0.1;
    state->dataScheduleMgr->Schedule(4).CurrentValue = 1.0;
    state->dataContaminantBalance->ZoneCO2GainFromPeople.allocate(1);
    state->dataContaminantBalance->ZoneCO2GainFromPeople(1) = 3.82E-8;
    state->dataContaminantBalance->OutdoorCO2 = 400;
    state->dataContaminantBalance->ZoneAirCO2.allocate(1);
    state->dataContaminantBalance->ZoneAirCO2(1) = 600.0;
    state->dataZoneEquip->ZoneEquipConfig.allocate(1);
    state->dataZoneEquip->ZoneEquipConfig(1).NumInletNodes = 1;
    state->dataZoneEquip->ZoneEquipConfig(1).AirDistUnitCool.allocate(1);
    state->dataZoneEquip->ZoneEquipConfig(1).AirDistUnitCool(1).InNode = 10;
    state->dataZoneEquip->ZoneEquipConfig(1).InletNode.allocate(1);
    state->dataZoneEquip->ZoneEquipConfig(1).InletNode(1) = 10;
    state->dataLoopNodes->Node.allocate(10);
    state->dataLoopNodes->Node(10).Temp = 13.00;
    state->dataLoopNodes->Node(10).HumRat = 0.008;
    state->dataLoopNodes->Node(10).MassFlowRate = 1.7 * state->dataEnvrn->StdRhoAir;
    state->dataEnvrn->OutBaroPress = 101325;
    state->dataZoneEnergyDemand->ZoneSysEnergyDemand.allocate(1);
    state->dataHeatBal->ZoneIntGain.allocate(1);
    state->dataHeatBal->ZoneIntGain(1).NOFOCC = 0.1;
    state->dataScheduleMgr->Schedule(5).CurrentValue = 900.0;
    state->dataScheduleMgr->Schedule(6).CurrentValue = 300.0;
    state->dataScheduleMgr->Schedule(7).CurrentValue = 900.0;
    state->dataHeatBal->Zone(1).ZoneMinCO2SchedIndex = 6;
    state->dataHeatBal->Zone(1).ZoneMaxCO2SchedIndex = 7;
    state->dataScheduleMgr->Schedule(8).CurrentValue = 0.01;

    state->dataMixedAir->OAController(1).CalcOAController(*state, 1, true);

    EXPECT_NEAR(0.003183055786, state->dataMixedAir->OAController(1).OAMassFlow, 0.00001);
    EXPECT_NEAR(0.001560321463, state->dataMixedAir->OAController(1).MinOAFracLimit, 0.00001);

    // #5846
    state->dataMixedAir->OAController(1).MinOAMassFlowRate = 0.05;
    state->dataGlobal->WarmupFlag = false;
    state->dataMixedAir->OAController(1).CalcOAController(*state, 1, true);
    EXPECT_NEAR(0.006, state->dataMixedAir->OAController(1).OAMassFlow, 0.0001);
    std::string const error_string = delimited_string({
        "   ** Warning ** CalcOAController: Minimum OA fraction > Mechanical Ventilation Controller request for Controller:OutdoorAir=OA CONTROLLER "
        "1, Min OA fraction is used.",
        "   **   ~~~   ** This may be overriding desired ventilation controls. Check inputs for Minimum Outdoor Air Flow Rate, Minimum Outdoor Air "
        "Schedule Name and Controller:MechanicalVentilation",
        "   **   ~~~   ** Minimum OA fraction = 2.9412E-003, Mech Vent OA fraction = 1.5603E-003",
        "   **   ~~~   **  Environment=, at Simulation time= 00:00 - 00:00",
    });

    EXPECT_TRUE(compare_err_stream_substring(error_string, true));

    state->dataAirLoop->AirLoopControlInfo.deallocate();
    state->dataSize->OARequirements.deallocate();
    state->dataSize->ZoneAirDistribution.deallocate();
    state->dataHeatBal->Zone.deallocate();
    state->dataAirLoop->AirLoopFlow.deallocate();
    state->dataHeatBal->People.deallocate();
    state->dataContaminantBalance->ZoneAirCO2.deallocate();
    state->dataZoneEquip->ZoneEquipConfig.deallocate();
    state->dataLoopNodes->Node.deallocate();
    state->dataZoneEnergyDemand->ZoneSysEnergyDemand.deallocate();
    state->dataContaminantBalance->ZoneCO2GainFromPeople.deallocate();
    state->dataContaminantBalance->ContaminantControlledZone.deallocate();
    state->dataHeatBal->ZoneIntGain.deallocate();
}

TEST_F(EnergyPlusFixture, MixedAir_OAControllerOrderInControllersListTest)
{
    std::string const idf_objects = delimited_string({
        "  AvailabilityManagerAssignmentList,",
        "    VAV Sys 1 Avail List,    !- Name",
        "    AvailabilityManager:Scheduled,  !- Availability Manager 1 Object Type",
        "    VAV Sys 1 Avail;         !- Availability Manager 1 Name",

        "  AvailabilityManager:Scheduled,",
        "    VAV Sys 1 Avail,         !- Name",
        "    FanAvailSched;           !- Schedule Name",

        "  BranchList,",
        "    VAV Sys 1 Branches,      !- Name",
        "    VAV Sys 1 Main Branch;   !- Branch 1 Name",

        "  Branch,",
        "    VAV Sys 1 Main Branch,   !- Name",
        "    ,                        !- Pressure Drop Curve Name",
        "    AirLoopHVAC:OutdoorAirSystem,  !- Component 1 Object Type",
        "    OA Sys 1,                !- Component 1 Name",
        "    VAV Sys 1 Inlet Node,    !- Component 1 Inlet Node Name",
        "    Mixed Air Node 1,        !- Component 1 Outlet Node Name",
        "    Coil:Cooling:Water,      !- Component 2 Object Type",
        "    Main Cooling Coil 1,     !- Component 2 Name",
        "    Mixed Air Node 1,        !- Component 2 Inlet Node Name",
        "    Main Cooling Coil 1 Outlet Node,  !- Component 2 Outlet Node Name",
        "    Coil:Heating:Water,      !- Component 3 Object Type",
        "    Main Heating Coil 1,     !- Component 3 Name",
        "    Main Cooling Coil 1 Outlet Node,  !- Component 3 Inlet Node Name",
        "    Main Heating Coil 1 Outlet Node,  !- Component 3 Outlet Node Name",
        "    Fan:VariableVolume,      !- Component 4 Object Type",
        "    Supply Fan 1,            !- Component 4 Name",
        "    Main Heating Coil 1 Outlet Node,  !- Component 4 Inlet Node Name",
        "    VAV Sys 1 Outlet Node;   !- Component 4 Outlet Node Name",

        "  AirLoopHVAC:OutdoorAirSystem,",
        "    OA Sys 1,                !- Name",
        "    OA Sys 1 Controllers,    !- Controller List Name",
        "    OA Sys 1 Equipment;      !- Outdoor Air Equipment List Name",

        "  AirLoopHVAC:ControllerList,",
        "    OA Sys 1 Controllers,    !- Name",
        "    Controller:WaterCoil,    !- Controller 1 Object Type",
        "    OA CC Controller 1,      !- Controller 1 Name",
        "    Controller:OutdoorAir,   !- Controller 2 Object Type",
        "    OA Controller 1,         !- Controller 2 Name",
        "    Controller:WaterCoil,    !- Controller 3 Object Type",
        "    OA HC Controller 1;      !- Controller 3 Name",

        "  AirLoopHVAC:OutdoorAirSystem:EquipmentList,",
        "    OA Sys 1 Equipment,      !- Name",
        "    Coil:Heating:Water,      !- Component 1 Object Type",
        "    OA Heating Coil 1,       !- Component 1 Name",
        "    Coil:Cooling:Water,      !- Component 2 Object Type",
        "    OA Cooling Coil 1,       !- Component 2 Name",
        "    OutdoorAir:Mixer,        !- Component 3 Object Type",
        "    OA Mixing Box 1;         !- Component 3 Name",

        "  Coil:Heating:Water,",
        "    OA Heating Coil 1,       !- Name",
        "    CoolingCoilAvailSched,   !- Availability Schedule Name",
        "    autosize,                !- U-Factor Times Area Value {W/K}",
        "    autosize,                !- Maximum Water Flow Rate {m3/s}",
        "    OA Heating Coil 1 Water Inlet Node,  !- Water Inlet Node Name",
        "    OA Heating Coil 1 Water Outlet Node,  !- Water Outlet Node Name",
        "    Outside Air Inlet Node 1,!- Air Inlet Node Name",
        "    OA Heating Coil 1 Air Outlet Node,  !- Air Outlet Node Name",
        "    UFactorTimesAreaAndDesignWaterFlowRate,  !- Performance Input Method",
        "    autosize,                !- Rated Capacity {W}",
        "    82.2,                    !- Rated Inlet Water Temperature {C}",
        "    16.6,                    !- Rated Inlet Air Temperature {C}",
        "    71.1,                    !- Rated Outlet Water Temperature {C}",
        "    32.2,                    !- Rated Outlet Air Temperature {C}",
        "    ;                        !- Rated Ratio for Air and Water Convection",

        "  Coil:Cooling:Water,",
        "    OA Cooling Coil 1,       !- Name",
        "    CoolingCoilAvailSched,   !- Availability Schedule Name",
        "    autosize,                !- Design Water Flow Rate {m3/s}",
        "    autosize,                !- Design Air Flow Rate {m3/s}",
        "    autosize,                !- Design Inlet Water Temperature {C}",
        "    autosize,                !- Design Inlet Air Temperature {C}",
        "    autosize,                !- Design Outlet Air Temperature {C}",
        "    autosize,                !- Design Inlet Air Humidity Ratio {kgWater/kgDryAir}",
        "    autosize,                !- Design Outlet Air Humidity Ratio {kgWater/kgDryAir}",
        "    OA Cooling Coil 1 Water Inlet Node,  !- Water Inlet Node Name",
        "    OA Cooling Coil 1 Water Outlet Node,  !- Water Outlet Node Name",
        "    OA Heating Coil 1 Air Outlet Node,  !- Air Inlet Node Name",
        "    OA Mixing Box 1 Inlet Node,  !- Air Outlet Node Name",
        "    SimpleAnalysis,          !- Type of Analysis",
        "    CrossFlow;               !- Heat Exchanger Configuration",

        "  OutdoorAir:Mixer,",
        "    OA Mixing Box 1,         !- Name",
        "    Mixed Air Node 1,        !- Mixed Air Node Name",
        "    OA Mixing Box 1 Inlet Node,  !- Outdoor Air Stream Node Name",
        "    Relief Air Outlet Node 1,!- Relief Air Stream Node Name",
        "    VAV Sys 1 Inlet Node;    !- Return Air Stream Node Name",

        "  Coil:Cooling:Water,",
        "    Main Cooling Coil 1,     !- Name",
        "    CoolingCoilAvailSched,   !- Availability Schedule Name",
        "    autosize,                !- Design Water Flow Rate {m3/s}",
        "    autosize,                !- Design Air Flow Rate {m3/s}",
        "    autosize,                !- Design Inlet Water Temperature {C}",
        "    autosize,                !- Design Inlet Air Temperature {C}",
        "    autosize,                !- Design Outlet Air Temperature {C}",
        "    autosize,                !- Design Inlet Air Humidity Ratio {kgWater/kgDryAir}",
        "    autosize,                !- Design Outlet Air Humidity Ratio {kgWater/kgDryAir}",
        "    Main Cooling Coil 1 Water Inlet Node,  !- Water Inlet Node Name",
        "    Main Cooling Coil 1 Water Outlet Node,  !- Water Outlet Node Name",
        "    Mixed Air Node 1,        !- Air Inlet Node Name",
        "    Main Cooling Coil 1 Outlet Node,  !- Air Outlet Node Name",
        "    SimpleAnalysis,          !- Type of Analysis",
        "    CrossFlow;               !- Heat Exchanger Configuration",

        "  Coil:Heating:Water,",
        "    Main Heating Coil 1,     !- Name",
        "    ReheatCoilAvailSched,    !- Availability Schedule Name",
        "    autosize,                !- U-Factor Times Area Value {W/K}",
        "    autosize,                !- Maximum Water Flow Rate {m3/s}",
        "    Main Heating Coil 1 Water Inlet Node,  !- Water Inlet Node Name",
        "    Main Heating Coil 1 Water Outlet Node,  !- Water Outlet Node Name",
        "    Main Cooling Coil 1 Outlet Node,  !- Air Inlet Node Name",
        "    Main Heating Coil 1 Outlet Node,  !- Air Outlet Node Name",
        "    UFactorTimesAreaAndDesignWaterFlowRate,  !- Performance Input Method",
        "    autosize,                !- Rated Capacity {W}",
        "    82.2,                    !- Rated Inlet Water Temperature {C}",
        "    16.6,                    !- Rated Inlet Air Temperature {C}",
        "    71.1,                    !- Rated Outlet Water Temperature {C}",
        "    32.2,                    !- Rated Outlet Air Temperature {C}",
        "    ;                        !- Rated Ratio for Air and Water Convection",

        "  Fan:VariableVolume,",
        "    Supply Fan 1,            !- Name",
        "    FanAvailSched,           !- Availability Schedule Name",
        "    0.7,                     !- Fan Total Efficiency",
        "    600.0,                   !- Pressure Rise {Pa}",
        "    autosize,                !- Maximum Flow Rate {m3/s}",
        "    Fraction,                !- Fan Power Minimum Flow Rate Input Method",
        "    0.25,                    !- Fan Power Minimum Flow Fraction",
        "    ,                        !- Fan Power Minimum Air Flow Rate {m3/s}",
        "    0.9,                     !- Motor Efficiency",
        "    1.0,                     !- Motor In Airstream Fraction",
        "    0.35071223,              !- Fan Power Coefficient 1",
        "    0.30850535,              !- Fan Power Coefficient 2",
        "    -0.54137364,             !- Fan Power Coefficient 3",
        "    0.87198823,              !- Fan Power Coefficient 4",
        "    0.000,                   !- Fan Power Coefficient 5",
        "    Main Heating Coil 1 Outlet Node,  !- Air Inlet Node Name",
        "    VAV Sys 1 Outlet Node;   !- Air Outlet Node Name",

        "  Controller:WaterCoil,",
        "    OA HC Controller 1,      !- Name",
        "    Temperature,             !- Control Variable",
        "    Normal,                  !- Action",
        "    FLOW,                    !- Actuator Variable",
        "    OA Heating Coil 1 Air Outlet Node,  !- Sensor Node Name",
        "    OA Heating Coil 1 Water Inlet Node,  !- Actuator Node Name",
        "    0.002,                   !- Controller Convergence Tolerance {deltaC}",
        "    autosize,                !- Maximum Actuated Flow {m3/s}",
        "    0.0;                     !- Minimum Actuated Flow {m3/s}",

        "  Controller:WaterCoil,",
        "    OA CC Controller 1,      !- Name",
        "    Temperature,             !- Control Variable",
        "    Reverse,                 !- Action",
        "    FLOW,                    !- Actuator Variable",
        "    OA Mixing Box 1 Inlet Node,  !- Sensor Node Name",
        "    OA Cooling Coil 1 Water Inlet Node,  !- Actuator Node Name",
        "    0.002,                   !- Controller Convergence Tolerance {deltaC}",
        "    autosize,                !- Maximum Actuated Flow {m3/s}",
        "    0.0;                     !- Minimum Actuated Flow {m3/s}",

        "  Controller:WaterCoil,",
        "    Central Cooling Coil Controller 1,  !- Name",
        "    Temperature,             !- Control Variable",
        "    Reverse,                 !- Action",
        "    FLOW,                    !- Actuator Variable",
        "    Main Cooling Coil 1 Outlet Node,  !- Sensor Node Name",
        "    Main Cooling Coil 1 Water Inlet Node,  !- Actuator Node Name",
        "    0.002,                   !- Controller Convergence Tolerance {deltaC}",
        "    autosize,                !- Maximum Actuated Flow {m3/s}",
        "    0.0;                     !- Minimum Actuated Flow {m3/s}",

        "  Controller:OutdoorAir,",
        "    OA Controller 1,         !- Name",
        "    Relief Air Outlet Node 1,!- Relief Air Outlet Node Name",
        "    VAV Sys 1 Inlet Node,    !- Return Air Node Name",
        "    Mixed Air Node 1,        !- Mixed Air Node Name",
        "    Outside Air Inlet Node 1,!- Actuator Node Name",
        "    autosize,                !- Minimum Outdoor Air Flow Rate {m3/s}",
        "    autosize,                !- Maximum Outdoor Air Flow Rate {m3/s}",
        "    NoEconomizer,            !- Economizer Control Type",
        "    ModulateFlow,            !- Economizer Control Action Type",
        "    19.,                     !- Economizer Maximum Limit Dry-Bulb Temperature {C}",
        "    ,                        !- Economizer Maximum Limit Enthalpy {J/kg}",
        "    ,                        !- Economizer Maximum Limit Dewpoint Temperature {C}",
        "    ,                        !- Electronic Enthalpy Limit Curve Name",
        "    4.6,                     !- Economizer Minimum Limit Dry-Bulb Temperature {C}",
        "    NoLockout,               !- Lockout Type",
        "    FixedMinimum,            !- Minimum Limit Type",
        "    ;                        !- Minimum Outdoor Air Schedule Name",

        "  Controller:WaterCoil,",
        "    Central Heating Coil Controller 1,  !- Name",
        "    Temperature,             !- Control Variable",
        "    Normal,                  !- Action",
        "    FLOW,                    !- Actuator Variable",
        "    Main Heating Coil 1 Outlet Node,  !- Sensor Node Name",
        "    Main Heating Coil 1 Water Inlet Node,  !- Actuator Node Name",
        "    0.002,                   !- Controller Convergence Tolerance {deltaC}",
        "    autosize,                !- Maximum Actuated Flow {m3/s}",
        "    0.0;                     !- Minimum Actuated Flow {m3/s}",

    });

    ASSERT_TRUE(process_idf(idf_objects));

    GetOAControllerInputs(*state);

    GetOutsideAirSysInputs(*state);

    auto &CurrentOASystem(state->dataAirLoop->OutsideAirSys[0]);

    EXPECT_EQ(CurrentOASystem.NumControllers, 3);
    EXPECT_EQ(CurrentOASystem.ControllerType(1), "CONTROLLER:WATERCOIL");
    EXPECT_EQ(CurrentOASystem.ControllerName(1), "OA CC CONTROLLER 1");
    EXPECT_EQ(CurrentOASystem.ControllerType(2), "CONTROLLER:OUTDOORAIR");
    EXPECT_EQ(CurrentOASystem.ControllerName(2), "OA CONTROLLER 1");
    EXPECT_EQ(CurrentOASystem.ControllerType(3), "CONTROLLER:WATERCOIL");
    EXPECT_EQ(CurrentOASystem.ControllerName(3), "OA HC CONTROLLER 1");
    EXPECT_EQ(CurrentOASystem.OAControllerName, "OA CONTROLLER 1");
    EXPECT_EQ(CurrentOASystem.OAControllerIndex, 0);
    int AirLoopNum = 0;
    bool FirstHVACIteration = true;
    // sim OAController with OAControllerIndex = 0 for the first time only
    SimOAController(*state, CurrentOASystem.OAControllerName, CurrentOASystem.OAControllerIndex, FirstHVACIteration, AirLoopNum);
    // OAControllerIndex is set during first time InitOAController run
    EXPECT_EQ(CurrentOASystem.OAControllerIndex, 1);
}

TEST_F(EnergyPlusFixture, OAController_ProportionalMinimum_HXBypassTest)
{
    std::string const idf_objects = delimited_string({
        "  OutdoorAir:Node,",
        "    Outside Air Inlet Node;  !- Name",

        "  Controller:OutdoorAir,",
        "    OA Controller,           !- Name",
        "    Relief Air Outlet Node,  !- Relief Air Outlet Node Name",
        "    VAV Sys Inlet Node,      !- Return Air Node Name",
        "    Mixed Air Node,          !- Mixed Air Node Name",
        "    Outside Air Inlet Node,  !- Actuator Node Name",
        "    0.2,                     !- Minimum Outdoor Air Flow Rate {m3/s}",
        "    1.0,                     !- Maximum Outdoor Air Flow Rate {m3/s}",
        "    DifferentialDryBulb,     !- Economizer Control Type",
        "    ModulateFlow,            !- Economizer Control Action Type",
        "    ,                        !- Economizer Maximum Limit Dry-Bulb Temperature {C}",
        "    ,                        !- Economizer Maximum Limit Enthalpy {J/kg}",
        "    ,                        !- Economizer Maximum Limit Dewpoint Temperature {C}",
        "    ,                        !- Electronic Enthalpy Limit Curve Name",
        "    ,                        !- Economizer Minimum Limit Dry-Bulb Temperature {C}",
        "    NoLockout,               !- Lockout Type",
        "    ProportionalMinimum,     !- Minimum Limit Type",
        "    ,                        !- Minimum Outdoor Air Schedule Name",
        "    ,                        !- Minimum Fraction of Outdoor Air Schedule Name",
        "    ,                        !- Maximum Fraction of Outdoor Air Schedule Name",
        "    ,                        !- Mechanical Ventilation Controller Name",
        "    ,                        !- Time of Day Economizer Control Schedule Name",
        "    No,                      !- High Humidity Control",
        "    ,                        !- Humidistat Control Zone Name",
        "    ,                        !- High Humidity Outdoor Air Flow Ratio",
        "    Yes,                     !- Control High Indoor Humidity Based on Outdoor Humidity Ratio",
        "    BypassWhenOAFlowGreaterThanMinimum;  !- Heat Recovery Bypass Control Type",

        "  OutdoorAir:Mixer,",
        "    OA Mixer,                !- Name",
        "    Mixed Air Node,          !- Mixed Air Node Name",
        "    Outside Air Inlet Node,  !- Outdoor Air Stream Node Name",
        "    Relief Air Outlet Node,  !- Relief Air Stream Node Name",
        "    VAV Sys Inlet Node;      !- Return Air Stream Node Name",

        " AirLoopHVAC:ControllerList,",
        "    OA Sys Controller,       !- Name",
        "    Controller:OutdoorAir,   !- Controller 1 Object Type",
        "    OA Controller;           !- Controller 1 Name",

        " AirLoopHVAC:OutdoorAirSystem:EquipmentList,",
        "    OA Sys Equipment list,   !- Name",
        "    OutdoorAir:Mixer,        !- Component 1 Object Type",
        "    OA Mixer;                !- Component 1 Name",

        " AirLoopHVAC:OutdoorAirSystem,",
        "    OA Sys,                  !- Name",
        "    OA Sys controller,       !- Controller List Name",
        "    OA Sys Equipment list;   !- Outdoor Air Equipment List Name",

    });

    ASSERT_TRUE(process_idf(idf_objects));
    GetOAControllerInputs(*state);
    EXPECT_EQ(2, state->dataMixedAir->OAController(1).OANode);
    EXPECT_TRUE(OutAirNodeManager::CheckOutAirNodeNumber(*state, state->dataMixedAir->OAController(1).OANode));

    int OAControllerNum(1);
    int AirLoopNum(1);

    state->dataHVACGlobal->NumPrimaryAirSys = 1;
    state->dataEnvrn->StdBaroPress = StdPressureSeaLevel;
    // assume dry air (zero humidity ratio)
    state->dataEnvrn->StdRhoAir = Psychrometrics::PsyRhoAirFnPbTdbW(*state, state->dataEnvrn->StdBaroPress, 20.0, 0.0);

    state->dataAirLoop->AirLoopFlow.allocate(1);
    state->dataAirSystemsData->PrimaryAirSystems.allocate(1);
    state->dataAirLoop->AirLoopControlInfo.allocate(1);

    auto &curAirLoopFlow(state->dataAirLoop->AirLoopFlow(AirLoopNum));
    auto &curOACntrl(state->dataMixedAir->OAController(OAControllerNum));
    auto &AirLoopCntrlInfo(state->dataAirLoop->AirLoopControlInfo(AirLoopNum));
    auto &PrimaryAirSys(state->dataAirSystemsData->PrimaryAirSystems(AirLoopNum));

    PrimaryAirSys.NumBranches = 1;
    PrimaryAirSys.Branch.allocate(1);
    PrimaryAirSys.Branch(1).TotalComponents = 1;
    PrimaryAirSys.Branch(1).Comp.allocate(1);
    PrimaryAirSys.Branch(1).Comp(1).Name = "OA Sys";
    PrimaryAirSys.Branch(1).Comp(1).TypeOf = "AirLoopHVAC:OutdoorAirSystem";

    Real64 DesignSupplyAirMassFlow = 1.0 * state->dataEnvrn->StdRhoAir;
    Real64 MixedAirMassFlow = 0.50 * DesignSupplyAirMassFlow;

    curAirLoopFlow.DesSupply = DesignSupplyAirMassFlow;

    // Initialize common AirLoop data
    AirLoopCntrlInfo.OASysNum = AirLoopNum;
    AirLoopCntrlInfo.EconoLockout = false;
    AirLoopCntrlInfo.NightVent = false;
    AirLoopCntrlInfo.fanOp = HVAC::FanOp::Continuous;
    AirLoopCntrlInfo.LoopFlowRateSet = false;
    AirLoopCntrlInfo.CheckHeatRecoveryBypassStatus = true;
    AirLoopCntrlInfo.OASysComponentsSimulated = true;
    AirLoopCntrlInfo.EconomizerFlowLocked = false;
    AirLoopCntrlInfo.HeatRecoveryBypass = false;
    AirLoopCntrlInfo.HeatRecoveryResimFlag = false;
    AirLoopCntrlInfo.HeatingActiveFlag = true;

    // Initialize OA controller and node data
    curOACntrl.MinOAMassFlowRate = curOACntrl.MinOA * state->dataEnvrn->StdRhoAir;
    curOACntrl.MaxOAMassFlowRate = curOACntrl.MaxOA * state->dataEnvrn->StdRhoAir;
    curOACntrl.InletNode = curOACntrl.OANode;
    curOACntrl.RetTemp = 24.0;
    curOACntrl.OATemp = 20.0;
    curOACntrl.InletTemp = curOACntrl.OATemp;
    curOACntrl.MixSetTemp = 22.0;
    curOACntrl.ExhMassFlow = 0.0;
    curOACntrl.MixMassFlow = MixedAirMassFlow;

    // Initialize air node data
    state->dataLoopNodes->Node(curOACntrl.MixNode).MassFlowRate = curOACntrl.MixMassFlow;
    state->dataLoopNodes->Node(curOACntrl.MixNode).MassFlowRateMaxAvail = curOACntrl.MixMassFlow;
    state->dataLoopNodes->Node(curOACntrl.RetNode).Temp = curOACntrl.RetTemp;
    state->dataLoopNodes->Node(curOACntrl.RetNode).Enthalpy = Psychrometrics::PsyHFnTdbW(curOACntrl.RetTemp, 0.0);
    state->dataLoopNodes->Node(curOACntrl.MixNode).TempSetPoint = curOACntrl.MixSetTemp;
    state->dataLoopNodes->Node(curOACntrl.OANode).Temp = curOACntrl.OATemp;
    state->dataLoopNodes->Node(curOACntrl.OANode).Enthalpy = Psychrometrics::PsyHFnTdbW(curOACntrl.InletTemp, 0.0);

    Real64 OAMassFlowActual(0.0);
    Real64 OAMassFlowAMin(0.0);
    Real64 OutAirMassFlowFracMin(0.0);
    Real64 OutAirMassFlowFracActual(0.0);

    // check OA controller inputs
    EXPECT_ENUM_EQ(curOACntrl.Lockout, MixedAir::LockoutType::NoLockoutPossible); // NoLockout (economizer always active)
    EXPECT_EQ(curOACntrl.HeatRecoveryBypassControlType, HVAC::BypassWhenOAFlowGreaterThanMinimum);
    EXPECT_FALSE(curOACntrl.FixedMin); // Economizer Minimum Limit Type = ProportionalMinimum
    EXPECT_EQ(curOACntrl.MinOA, 0.2);  // OA min vol flow rate

    // calc minimum OA mass flow fraction
    OutAirMassFlowFracMin = curOACntrl.MinOA * state->dataEnvrn->StdRhoAir / DesignSupplyAirMassFlow;
    // calc minimum OA mass flow for ProportionalMinimum
    OAMassFlowAMin = OutAirMassFlowFracMin * MixedAirMassFlow;
    // calc actual OA mass flow fraction
    OutAirMassFlowFracActual = (curOACntrl.MixSetTemp - curOACntrl.RetTemp) / (curOACntrl.InletTemp - curOACntrl.RetTemp);
    // calc actual OA mass flow
    OAMassFlowActual = OutAirMassFlowFracActual * MixedAirMassFlow;

    // run OA controller and OA economizer
    curOACntrl.CalcOAController(*state, AirLoopNum, true);

    // check min OA flow and fraction
    EXPECT_EQ(OAMassFlowAMin, curAirLoopFlow.MinOutAir);
    EXPECT_EQ(OutAirMassFlowFracMin, curAirLoopFlow.OAMinFrac);
    // check actual OA flow and fraction
    EXPECT_NEAR(OAMassFlowActual, curOACntrl.OAMassFlow, 0.00000001);
    EXPECT_NEAR(OutAirMassFlowFracActual, curAirLoopFlow.OAFrac, 0.00000001);
    // check HX bypass status
    EXPECT_GT(OAMassFlowActual, OAMassFlowAMin);
    EXPECT_EQ(1, curOACntrl.HeatRecoveryBypassStatus);
    EXPECT_TRUE(state->dataAirLoop->AirLoopControlInfo(AirLoopNum).HeatRecoveryBypass);
}

TEST_F(EnergyPlusFixture, OAController_FixedMinimum_MinimumLimitTypeTest)
{
    std::string const idf_objects = delimited_string({
        "  OutdoorAir:Node,",
        "    Outside Air Inlet Node;  !- Name",

        "  Controller:OutdoorAir,",
        "    OA Controller,           !- Name",
        "    Relief Air Outlet Node,  !- Relief Air Outlet Node Name",
        "    VAV Sys Inlet Node,      !- Return Air Node Name",
        "    Mixed Air Node,          !- Mixed Air Node Name",
        "    Outside Air Inlet Node,  !- Actuator Node Name",
        "    0.2,                     !- Minimum Outdoor Air Flow Rate {m3/s}",
        "    1.0,                     !- Maximum Outdoor Air Flow Rate {m3/s}",
        "    DifferentialDryBulb,     !- Economizer Control Type",
        "    ModulateFlow,            !- Economizer Control Action Type",
        "    ,                        !- Economizer Maximum Limit Dry-Bulb Temperature {C}",
        "    ,                        !- Economizer Maximum Limit Enthalpy {J/kg}",
        "    ,                        !- Economizer Maximum Limit Dewpoint Temperature {C}",
        "    ,                        !- Electronic Enthalpy Limit Curve Name",
        "    ,                        !- Economizer Minimum Limit Dry-Bulb Temperature {C}",
        "    NoLockout,               !- Lockout Type",
        "    FixedMinimum,            !- Minimum Limit Type",
        "    ,                        !- Minimum Outdoor Air Schedule Name",
        "    ,                        !- Minimum Fraction of Outdoor Air Schedule Name",
        "    ,                        !- Maximum Fraction of Outdoor Air Schedule Name",
        "    ,                        !- Mechanical Ventilation Controller Name",
        "    ,                        !- Time of Day Economizer Control Schedule Name",
        "    No,                      !- High Humidity Control",
        "    ,                        !- Humidistat Control Zone Name",
        "    ,                        !- High Humidity Outdoor Air Flow Ratio",
        "    Yes,                     !- Control High Indoor Humidity Based on Outdoor Humidity Ratio",
        "    BypassWhenOAFlowGreaterThanMinimum;  !- Heat Recovery Bypass Control Type",

        "  HeatExchanger:AirToAir:SensibleAndLatent,",
        "    OA Heat Recovery,        !- Name",
        "    ,                        !- Availability Schedule Name",
        "    AUTOSIZE,                !- Nominal Supply Air Flow Rate {m3/s}",
        "    0.70,                    !- Sensible Effectiveness at 100% Heating Air Flow {dimensionless}",
        "    0.60,                    !- Latent Effectiveness at 100% Heating Air Flow {dimensionless}",
        "    0.75,                    !- Sensible Effectiveness at 100% Cooling Air Flow {dimensionless}",
        "    0.60,                    !- Latent Effectiveness at 100% Cooling Air Flow {dimensionless}",
        "    Outside Air Inlet Node,  !- Supply Air Inlet Node Name",
        "    OA HR Outlet Node,       !- Supply Air Outlet Node Name",
        "    Relief Air Outlet Node,  !- Exhaust Air Inlet Node Name",
        "    HR Exhaust Air Outlet Node,  !- Exhaust Air Outlet Node Name",
        "    1500.0,                  !- Nominal Electric Power {W}",
        "    Yes,                     !- Supply Air Outlet Temperature Control",
        "    Rotary,                  !- Heat Exchanger Type",
        "    ExhaustOnly,             !- Frost Control Type",
        "    -23.3,                   !- Threshold Temperature {C}",
        "    0.167,                   !- Initial Defrost Time Fraction {dimensionless}",
        "    1.44;                    !- Rate of Defrost Time Fraction Increase {1/K}",

        "  OutdoorAir:Mixer,",
        "    OA Mixer,                !- Name",
        "    Mixed Air Node,          !- Mixed Air Node Name",
        "    OA HR Outlet Node,       !- Outdoor Air Stream Node Name",
        "    Relief Air Outlet Node,  !- Relief Air Stream Node Name",
        "    VAV Sys Inlet Node;      !- Return Air Stream Node Name",

        " AirLoopHVAC:ControllerList,",
        "    OA Sys Controller,       !- Name",
        "    Controller:OutdoorAir,   !- Controller 1 Object Type",
        "    OA Controller;           !- Controller 1 Name",

        " AirLoopHVAC:OutdoorAirSystem:EquipmentList,",
        "    OA Sys Equipment list,   !- Name",
        "    HeatExchanger:AirToAir:SensibleAndLatent,  !- Component 1 Object Type",
        "    OA Heat Recovery,        !- Component 1 Name",
        "    OutdoorAir:Mixer,        !- Component 1 Object Type",
        "    OA Mixer;                !- Component 1 Name",

        " AirLoopHVAC:OutdoorAirSystem,",
        "    OA Sys,                  !- Name",
        "    OA Sys controller,       !- Controller List Name",
        "    OA Sys Equipment list;   !- Outdoor Air Equipment List Name",

    });

    ASSERT_TRUE(process_idf(idf_objects));
    GetOutsideAirSysInputs(*state);
    EXPECT_EQ(1, state->dataAirLoop->NumOASystems);
    EXPECT_EQ("OA SYS", state->dataAirLoop->OutsideAirSys(1).Name);

    EXPECT_EQ(2, state->dataAirLoop->OutsideAirSys(1).NumComponents);
    EXPECT_EQ("OA HEAT RECOVERY", state->dataAirLoop->OutsideAirSys(1).ComponentName(1));
    EXPECT_EQ("OA MIXER", state->dataAirLoop->OutsideAirSys(1).ComponentName(2));

    GetOAControllerInputs(*state);
    EXPECT_EQ(5, state->dataMixedAir->OAController(1).OANode);
    EXPECT_TRUE(OutAirNodeManager::CheckOutAirNodeNumber(*state, state->dataMixedAir->OAController(1).OANode));

    int OAControllerNum(1);
    int AirLoopNum(1);

    state->dataHVACGlobal->NumPrimaryAirSys = 1;
    state->dataEnvrn->StdBaroPress = StdPressureSeaLevel;
    // assume dry air (zero humidity ratio)
    state->dataEnvrn->StdRhoAir = Psychrometrics::PsyRhoAirFnPbTdbW(*state, state->dataEnvrn->StdBaroPress, 20.0, 0.0);

    state->dataAirLoop->AirLoopFlow.allocate(1);
    state->dataAirSystemsData->PrimaryAirSystems.allocate(1);
    state->dataAirLoop->AirLoopControlInfo.allocate(1);

    auto &curAirLoopFlow(state->dataAirLoop->AirLoopFlow(AirLoopNum));
    auto &curOACntrl(state->dataMixedAir->OAController(OAControllerNum));
    auto &AirLoopCntrlInfo(state->dataAirLoop->AirLoopControlInfo(AirLoopNum));
    auto &PrimaryAirSys(state->dataAirSystemsData->PrimaryAirSystems(AirLoopNum));

    PrimaryAirSys.NumBranches = 1;
    PrimaryAirSys.Branch.allocate(1);
    PrimaryAirSys.Branch(1).TotalComponents = 1;
    PrimaryAirSys.Branch(1).Comp.allocate(1);
    PrimaryAirSys.Branch(1).Comp(1).Name = "OA Sys";
    PrimaryAirSys.Branch(1).Comp(1).TypeOf = "AirLoopHVAC:OutdoorAirSystem";

    Real64 DesignSupplyAirMassFlow = 1.0 * state->dataEnvrn->StdRhoAir;
    Real64 MixedAirMassFlow = 0.50 * DesignSupplyAirMassFlow;

    curAirLoopFlow.DesSupply = DesignSupplyAirMassFlow;

    // Initialize common AirLoop data
    AirLoopCntrlInfo.OASysNum = AirLoopNum;
    AirLoopCntrlInfo.EconoLockout = false;
    AirLoopCntrlInfo.NightVent = false;
    AirLoopCntrlInfo.fanOp = HVAC::FanOp::Continuous;
    AirLoopCntrlInfo.LoopFlowRateSet = false;
    AirLoopCntrlInfo.CheckHeatRecoveryBypassStatus = true;
    AirLoopCntrlInfo.OASysComponentsSimulated = true;
    AirLoopCntrlInfo.EconomizerFlowLocked = false;
    AirLoopCntrlInfo.HeatRecoveryBypass = false;
    AirLoopCntrlInfo.HeatRecoveryResimFlag = false;
    AirLoopCntrlInfo.HeatingActiveFlag = true;

    // Initialize OA controller and node data
    curOACntrl.MinOAMassFlowRate = curOACntrl.MinOA * state->dataEnvrn->StdRhoAir;
    curOACntrl.MaxOAMassFlowRate = curOACntrl.MaxOA * state->dataEnvrn->StdRhoAir;
    curOACntrl.InletNode = curOACntrl.OANode;
    curOACntrl.RetTemp = 24.0;
    curOACntrl.OATemp = 20.0;
    curOACntrl.InletTemp = curOACntrl.OATemp;
    curOACntrl.MixSetTemp = 22.0;
    curOACntrl.ExhMassFlow = 0.0;
    curOACntrl.MixMassFlow = MixedAirMassFlow;

    // Initialize air node data
    state->dataLoopNodes->Node(curOACntrl.MixNode).MassFlowRate = curOACntrl.MixMassFlow;
    state->dataLoopNodes->Node(curOACntrl.MixNode).MassFlowRateMaxAvail = curOACntrl.MixMassFlow;
    state->dataLoopNodes->Node(curOACntrl.RetNode).Temp = curOACntrl.RetTemp;
    state->dataLoopNodes->Node(curOACntrl.RetNode).Enthalpy = Psychrometrics::PsyHFnTdbW(curOACntrl.RetTemp, 0.0);
    state->dataLoopNodes->Node(curOACntrl.MixNode).TempSetPoint = curOACntrl.MixSetTemp;
    state->dataLoopNodes->Node(curOACntrl.OANode).Temp = curOACntrl.OATemp;
    state->dataLoopNodes->Node(curOACntrl.OANode).Enthalpy = Psychrometrics::PsyHFnTdbW(curOACntrl.InletTemp, 0.0);

    Real64 OAMassFlowActual(0.0);
    Real64 OAMassFlowAMin(0.0);
    Real64 OutAirMassFlowFracMin(0.0);
    Real64 OutAirMassFlowFracActual(0.0);

    // check OA controller inputs
    EXPECT_EQ(curOACntrl.MinOA, 0.2);                                             // user specified minimum OA vol flow rate
    EXPECT_TRUE(curOACntrl.FixedMin);                                             // Economizer Minimum Limit Type = FixedMinimum
    EXPECT_ENUM_EQ(curOACntrl.Lockout, MixedAir::LockoutType::NoLockoutPossible); // NoLockout (economizer always active)
    EXPECT_EQ(curOACntrl.HeatRecoveryBypassControlType, HVAC::BypassWhenOAFlowGreaterThanMinimum);

    // calc minimum OA mass flow for FixedMinimum
    OAMassFlowAMin = curOACntrl.MinOA * state->dataEnvrn->StdRhoAir;
    // calc minimum OA mass flow fraction
    OutAirMassFlowFracMin = OAMassFlowAMin / DesignSupplyAirMassFlow;

    // calc actual OA mass flow fraction
    OutAirMassFlowFracActual = (curOACntrl.MixSetTemp - curOACntrl.RetTemp) / (curOACntrl.InletTemp - curOACntrl.RetTemp);
    // calc actual OA mass flow
    OAMassFlowActual = OutAirMassFlowFracActual * MixedAirMassFlow;

    // run OA controller and OA economizer
    curOACntrl.CalcOAController(*state, AirLoopNum, true);

    // check min OA flow and fraction
    EXPECT_EQ(OAMassFlowAMin, curAirLoopFlow.MinOutAir);
    EXPECT_EQ(OutAirMassFlowFracMin, curAirLoopFlow.OAMinFrac);
    // check actual OA flow and fraction
    EXPECT_NEAR(OAMassFlowActual, curOACntrl.OAMassFlow, 0.00000001);
    EXPECT_NEAR(OutAirMassFlowFracActual, curAirLoopFlow.OAFrac, 0.00000001);
    // check HX bypass status
    EXPECT_GT(OAMassFlowActual, OAMassFlowAMin);
    EXPECT_EQ(1, curOACntrl.HeatRecoveryBypassStatus);
    EXPECT_TRUE(state->dataAirLoop->AirLoopControlInfo(AirLoopNum).HeatRecoveryBypass);
}

TEST_F(EnergyPlusFixture, OAController_HighExhaustMassFlowTest)
{
    std::string const idf_objects = delimited_string({

        "  OutdoorAir:Node,",
        "    Outside Air Inlet Node;  !- Name",

        "  Controller:OutdoorAir,",
        "    OA Controller,           !- Name",
        "    Relief Air Outlet Node,  !- Relief Air Outlet Node Name",
        "    VAV Sys Inlet Node,      !- Return Air Node Name",
        "    Mixed Air Node,          !- Mixed Air Node Name",
        "    Outside Air Inlet Node,  !- Actuator Node Name",
        "    0.2,                     !- Minimum Outdoor Air Flow Rate {m3/s}",
        "    1.0,                     !- Maximum Outdoor Air Flow Rate {m3/s}",
        "    DifferentialDryBulb,     !- Economizer Control Type",
        "    ModulateFlow,            !- Economizer Control Action Type",
        "    ,                        !- Economizer Maximum Limit Dry-Bulb Temperature {C}",
        "    ,                        !- Economizer Maximum Limit Enthalpy {J/kg}",
        "    ,                        !- Economizer Maximum Limit Dewpoint Temperature {C}",
        "    ,                        !- Electronic Enthalpy Limit Curve Name",
        "    ,                        !- Economizer Minimum Limit Dry-Bulb Temperature {C}",
        "    NoLockout,               !- Lockout Type",
        "    FixedMinimum,            !- Minimum Limit Type",
        "    ,                        !- Minimum Outdoor Air Schedule Name",
        "    ,                        !- Minimum Fraction of Outdoor Air Schedule Name",
        "    ,                        !- Maximum Fraction of Outdoor Air Schedule Name",
        "    ,                        !- Mechanical Ventilation Controller Name",
        "    ,                        !- Time of Day Economizer Control Schedule Name",
        "    No,                      !- High Humidity Control",
        "    ,                        !- Humidistat Control Zone Name",
        "    ,                        !- High Humidity Outdoor Air Flow Ratio",
        "    Yes,                     !- Control High Indoor Humidity Based on Outdoor Humidity Ratio",
        "    BypassWhenOAFlowGreaterThanMinimum;  !- Heat Recovery Bypass Control Type",

        "  HeatExchanger:AirToAir:SensibleAndLatent,",
        "    OA Heat Recovery,        !- Name",
        "    ,                        !- Availability Schedule Name",
        "    AUTOSIZE,                !- Nominal Supply Air Flow Rate {m3/s}",
        "    0.70,                    !- Sensible Effectiveness at 100% Heating Air Flow {dimensionless}",
        "    0.60,                    !- Latent Effectiveness at 100% Heating Air Flow {dimensionless}",
        "    0.75,                    !- Sensible Effectiveness at 100% Cooling Air Flow {dimensionless}",
        "    0.60,                    !- Latent Effectiveness at 100% Cooling Air Flow {dimensionless}",
        "    Outside Air Inlet Node,  !- Supply Air Inlet Node Name",
        "    OA HR Outlet Node,       !- Supply Air Outlet Node Name",
        "    Relief Air Outlet Node,  !- Exhaust Air Inlet Node Name",
        "    HR Exhaust Air Outlet Node,  !- Exhaust Air Outlet Node Name",
        "    1500.0,                  !- Nominal Electric Power {W}",
        "    Yes,                     !- Supply Air Outlet Temperature Control",
        "    Rotary,                  !- Heat Exchanger Type",
        "    ExhaustOnly,             !- Frost Control Type",
        "    -23.3,                   !- Threshold Temperature {C}",
        "    0.167,                   !- Initial Defrost Time Fraction {dimensionless}",
        "    1.44;                    !- Rate of Defrost Time Fraction Increase {1/K}",

        "  OutdoorAir:Mixer,",
        "    OA Mixer,                !- Name",
        "    Mixed Air Node,          !- Mixed Air Node Name",
        "    OA HR Outlet Node,       !- Outdoor Air Stream Node Name",
        "    Relief Air Outlet Node,  !- Relief Air Stream Node Name",
        "    VAV Sys Inlet Node;      !- Return Air Stream Node Name",

        " AirLoopHVAC:ControllerList,",
        "    OA Sys Controller,       !- Name",
        "    Controller:OutdoorAir,   !- Controller 1 Object Type",
        "    OA Controller;           !- Controller 1 Name",

        " AirLoopHVAC:OutdoorAirSystem:EquipmentList,",
        "    OA Sys Equipment list,   !- Name",
        "    HeatExchanger:AirToAir:SensibleAndLatent,  !- Component 1 Object Type",
        "    OA Heat Recovery,        !- Component 1 Name",
        "    Coil:Heating:Electric,   !- Component 2 Object Type",
        "    OA Sys Heating Coil,     !- Component 2 Name",
        "    OutdoorAir:Mixer,        !- Component 3 Object Type",
        "    OA Mixer;                !- Component 3 Name",

        " AirLoopHVAC:OutdoorAirSystem,",
        "    OA Sys,                  !- Name",
        "    OA Sys controller,       !- Controller List Name",
        "    OA Sys Equipment list;   !- Outdoor Air Equipment List Name",

        " Coil:Heating:Electric,",
        "    OA Sys Heating Coil,     !- Name",
        "    ,                        !- Availability Schedule Name",
        "    1,                       !- Efficiency",
        "    2500,                    !- Nominal Capacity{ W }",
        "    Outside Air Inlet Node,  !- Air Inlet Node Name",
        "    OA Sys HC Outlet Node,   !- Air Outlet Node Name",
        "    OA Sys HC Outlet Node;   !- Temperature Setpoint Node Name"

    });

    ASSERT_TRUE(process_idf(idf_objects));
    GetOutsideAirSysInputs(*state);
    EXPECT_EQ(1, state->dataAirLoop->NumOASystems);
    EXPECT_EQ("OA SYS", state->dataAirLoop->OutsideAirSys(1).Name);

    EXPECT_EQ(3, state->dataAirLoop->OutsideAirSys(1).NumComponents);
    EXPECT_EQ("OA HEAT RECOVERY", state->dataAirLoop->OutsideAirSys(1).ComponentName(1));
    EXPECT_EQ("OA SYS HEATING COIL", state->dataAirLoop->OutsideAirSys(1).ComponentName(2));
    EXPECT_EQ("OA MIXER", state->dataAirLoop->OutsideAirSys(1).ComponentName(3));

    GetOAControllerInputs(*state);
    EXPECT_EQ(5, state->dataMixedAir->OAController(1).OANode);
    EXPECT_TRUE(OutAirNodeManager::CheckOutAirNodeNumber(*state, state->dataMixedAir->OAController(1).OANode));

    int OAControllerNum(1);
    int AirLoopNum(1);

    state->dataHVACGlobal->NumPrimaryAirSys = 1;
    state->dataEnvrn->StdBaroPress = DataEnvironment::StdPressureSeaLevel;
    // assume dry air (zero humidity ratio)
    state->dataEnvrn->StdRhoAir = Psychrometrics::PsyRhoAirFnPbTdbW(*state, state->dataEnvrn->StdBaroPress, 20.0, 0.0);

    state->dataAirLoop->AirLoopFlow.allocate(1);
    state->dataAirSystemsData->PrimaryAirSystems.allocate(1);
    state->dataAirLoop->AirLoopControlInfo.allocate(1);

    auto &curAirLoopFlow(state->dataAirLoop->AirLoopFlow(AirLoopNum));
    auto &curOACntrl(state->dataMixedAir->OAController(OAControllerNum));
    auto &AirLoopCntrlInfo(state->dataAirLoop->AirLoopControlInfo(AirLoopNum));
    auto &PrimaryAirSys(state->dataAirSystemsData->PrimaryAirSystems(AirLoopNum));

    PrimaryAirSys.NumBranches = 1;
    PrimaryAirSys.Branch.allocate(1);
    PrimaryAirSys.Branch(1).TotalComponents = 1;
    PrimaryAirSys.Branch(1).Comp.allocate(1);
    PrimaryAirSys.Branch(1).Comp(1).Name = "OA Sys";
    PrimaryAirSys.Branch(1).Comp(1).TypeOf = "AirLoopHVAC:OutdoorAirSystem";

    Real64 DesignSupplyAirMassFlow = 1.0 * state->dataEnvrn->StdRhoAir;
    Real64 MixedAirMassFlow = DesignSupplyAirMassFlow;

    curAirLoopFlow.DesSupply = DesignSupplyAirMassFlow;

    // Initialize common AirLoop data
    AirLoopCntrlInfo.OASysNum = AirLoopNum;
    AirLoopCntrlInfo.EconoLockout = false;
    AirLoopCntrlInfo.NightVent = false;
    AirLoopCntrlInfo.fanOp = HVAC::FanOp::Continuous;
    AirLoopCntrlInfo.LoopFlowRateSet = false;
    AirLoopCntrlInfo.CheckHeatRecoveryBypassStatus = true;
    AirLoopCntrlInfo.OASysComponentsSimulated = true;
    AirLoopCntrlInfo.EconomizerFlowLocked = false;
    AirLoopCntrlInfo.HeatRecoveryBypass = false;
    AirLoopCntrlInfo.HeatRecoveryResimFlag = false;
    AirLoopCntrlInfo.HeatingActiveFlag = false;

    // Initialize OA controller and node data
    curOACntrl.MinOAMassFlowRate = curOACntrl.MinOA * state->dataEnvrn->StdRhoAir;
    curOACntrl.MaxOAMassFlowRate = curOACntrl.MaxOA * state->dataEnvrn->StdRhoAir;
    curOACntrl.InletNode = curOACntrl.OANode;
    curOACntrl.RetTemp = 20.0;
    curOACntrl.OATemp = -10.0;
    curOACntrl.InletTemp = curOACntrl.OATemp;
    curOACntrl.MixSetTemp = 5.0;
    // exhaust mass flow rate is set to design supply flow rate
    curOACntrl.ExhMassFlow = DesignSupplyAirMassFlow;
    curOACntrl.MixMassFlow = MixedAirMassFlow;

    // Initialize air node data
    state->dataLoopNodes->Node(curOACntrl.MixNode).MassFlowRate = curOACntrl.MixMassFlow;
    state->dataLoopNodes->Node(curOACntrl.MixNode).MassFlowRateMaxAvail = curOACntrl.MixMassFlow;
    state->dataLoopNodes->Node(curOACntrl.RetNode).Temp = curOACntrl.RetTemp;
    state->dataLoopNodes->Node(curOACntrl.RetNode).Enthalpy = Psychrometrics::PsyHFnTdbW(curOACntrl.RetTemp, 0.0);
    state->dataLoopNodes->Node(curOACntrl.MixNode).TempSetPoint = curOACntrl.MixSetTemp;
    state->dataLoopNodes->Node(curOACntrl.OANode).Temp = curOACntrl.OATemp;
    state->dataLoopNodes->Node(curOACntrl.OANode).Enthalpy = Psychrometrics::PsyHFnTdbW(curOACntrl.InletTemp, 0.0);

    Real64 OAMassFlowActual(0.0);
    Real64 OAMassFlowAMin(0.0);
    Real64 OutAirMassFlowFracMin(0.0);
    Real64 OutAirMassFlowFracActual(0.0);

    // check OA controller inputs
    EXPECT_EQ(curOACntrl.MinOA, 0.2);                                             // user specified minimum OA vol flow rate
    EXPECT_TRUE(curOACntrl.FixedMin);                                             // Economizer Minimum Limit Type = FixedMinimum
    EXPECT_ENUM_EQ(curOACntrl.Lockout, MixedAir::LockoutType::NoLockoutPossible); // NoLockout (economizer always active)
    EXPECT_EQ(curOACntrl.HeatRecoveryBypassControlType, HVAC::BypassWhenOAFlowGreaterThanMinimum);

    // calc minimum OA mass flow for FixedMinimum
    OAMassFlowAMin = curOACntrl.MinOA * state->dataEnvrn->StdRhoAir;
    // calc minimum OA mass flow fraction
    OutAirMassFlowFracMin = OAMassFlowAMin / DesignSupplyAirMassFlow;

    // calc actual OA mass flow fraction
    OutAirMassFlowFracActual = (curOACntrl.MixSetTemp - curOACntrl.RetTemp) / (curOACntrl.InletTemp - curOACntrl.RetTemp);
    EXPECT_EQ(0.5, OutAirMassFlowFracActual);
    // calc actual OA mass flow
    OAMassFlowActual = OutAirMassFlowFracActual * MixedAirMassFlow;

    // run OA controller and OA economizer
    curOACntrl.CalcOAController(*state, AirLoopNum, true);
    // actual OA mass flow is not allowed to fall below exhaust mass flow
    // actual OA mass flow is dectated by the amount of exhaust mass flow
    OAMassFlowActual = max(curOACntrl.ExhMassFlow, curOACntrl.OAMassFlow);
    OutAirMassFlowFracActual = OAMassFlowActual / curOACntrl.MixMassFlow;
    // check min OA flow and fraction
    EXPECT_EQ(OAMassFlowAMin, curAirLoopFlow.MinOutAir);
    EXPECT_EQ(0.2, curAirLoopFlow.OAMinFrac);
    EXPECT_EQ(OutAirMassFlowFracMin, curAirLoopFlow.OAMinFrac);
    // check actual OA flow and fraction
    EXPECT_EQ(OAMassFlowActual, curOACntrl.OAMassFlow);
    EXPECT_EQ(OAMassFlowActual, curAirLoopFlow.OAFlow);
    EXPECT_EQ(1.0, curAirLoopFlow.OAFrac);
    EXPECT_EQ(OutAirMassFlowFracActual, curAirLoopFlow.OAFrac);
    // check HX bypass status
    EXPECT_GT(OAMassFlowActual, OAMassFlowAMin);
    EXPECT_EQ(OAMassFlowActual, curOACntrl.MixMassFlow);
    EXPECT_EQ(1, curOACntrl.HeatRecoveryBypassStatus);
    EXPECT_TRUE(AirLoopCntrlInfo.HeatRecoveryBypass);
    EXPECT_FALSE(AirLoopCntrlInfo.HeatingActiveFlag);
    EXPECT_EQ(0, curOACntrl.HRHeatingCoilActive);

    // reduced mixed air temperature setpoint such that it increases
    // the actual OA mass flow and trigger the heat recovery by pass
    curOACntrl.MixSetTemp = 2.0;
    AirLoopCntrlInfo.HeatingActiveFlag = true; // active heating coil
    // calc actual OA mass flow fraction
    OutAirMassFlowFracActual = (curOACntrl.MixSetTemp - curOACntrl.RetTemp) / (curOACntrl.InletTemp - curOACntrl.RetTemp);
    EXPECT_EQ(0.6, OutAirMassFlowFracActual);
    // calc actual OA mass flow
    OAMassFlowActual = OutAirMassFlowFracActual * MixedAirMassFlow;
    // run OA controller and OA economizer
    curOACntrl.CalcOAController(*state, AirLoopNum, true);
    // actual OA mass flow is not allowed to fall below exhaust mass flow
    // actual OA mass flow is dectated by the amount of exhaust mass flow
    OAMassFlowActual = max(curOACntrl.ExhMassFlow, curOACntrl.OAMassFlow);
    OutAirMassFlowFracActual = OAMassFlowActual / curOACntrl.MixMassFlow;
    // check min OA flow and fraction
    EXPECT_EQ(OAMassFlowAMin, curAirLoopFlow.MinOutAir);
    EXPECT_EQ(0.2, curAirLoopFlow.OAMinFrac);
    EXPECT_EQ(OutAirMassFlowFracMin, curAirLoopFlow.OAMinFrac);
    // check actual OA flow and fraction
    EXPECT_EQ(OAMassFlowActual, curOACntrl.OAMassFlow);
    EXPECT_EQ(OAMassFlowActual, curAirLoopFlow.OAFlow);
    EXPECT_EQ(1.0, curAirLoopFlow.OAFrac);
    EXPECT_EQ(OutAirMassFlowFracActual, curAirLoopFlow.OAFrac);
    // check HX bypass status
    EXPECT_GT(OAMassFlowActual, OAMassFlowAMin);
    EXPECT_EQ(OAMassFlowActual, curOACntrl.MixMassFlow);
    EXPECT_EQ(1, curOACntrl.HeatRecoveryBypassStatus);
    EXPECT_TRUE(AirLoopCntrlInfo.HeatRecoveryBypass);
    EXPECT_TRUE(AirLoopCntrlInfo.HeatingActiveFlag);
    EXPECT_EQ(1, curOACntrl.HRHeatingCoilActive);
}

TEST_F(EnergyPlusFixture, OAController_LowExhaustMassFlowTest)
{
    std::string const idf_objects = delimited_string({

        "  OutdoorAir:Node,",
        "    Outside Air Inlet Node;  !- Name",

        "  Controller:OutdoorAir,",
        "    OA Controller,           !- Name",
        "    Relief Air Outlet Node,  !- Relief Air Outlet Node Name",
        "    VAV Sys Inlet Node,      !- Return Air Node Name",
        "    Mixed Air Node,          !- Mixed Air Node Name",
        "    Outside Air Inlet Node,  !- Actuator Node Name",
        "    0.5,                     !- Minimum Outdoor Air Flow Rate {m3/s}",
        "    1.0,                     !- Maximum Outdoor Air Flow Rate {m3/s}",
        "    DifferentialDryBulb,     !- Economizer Control Type",
        "    ModulateFlow,            !- Economizer Control Action Type",
        "    ,                        !- Economizer Maximum Limit Dry-Bulb Temperature {C}",
        "    ,                        !- Economizer Maximum Limit Enthalpy {J/kg}",
        "    ,                        !- Economizer Maximum Limit Dewpoint Temperature {C}",
        "    ,                        !- Electronic Enthalpy Limit Curve Name",
        "    ,                        !- Economizer Minimum Limit Dry-Bulb Temperature {C}",
        "    NoLockout,               !- Lockout Type",
        "    FixedMinimum,            !- Minimum Limit Type",
        "    ,                        !- Minimum Outdoor Air Schedule Name",
        "    ,                        !- Minimum Fraction of Outdoor Air Schedule Name",
        "    ,                        !- Maximum Fraction of Outdoor Air Schedule Name",
        "    ,                        !- Mechanical Ventilation Controller Name",
        "    ,                        !- Time of Day Economizer Control Schedule Name",
        "    No,                      !- High Humidity Control",
        "    ,                        !- Humidistat Control Zone Name",
        "    ,                        !- High Humidity Outdoor Air Flow Ratio",
        "    Yes,                     !- Control High Indoor Humidity Based on Outdoor Humidity Ratio",
        "    BypassWhenOAFlowGreaterThanMinimum;  !- Heat Recovery Bypass Control Type",

        "  HeatExchanger:AirToAir:SensibleAndLatent,",
        "    OA Heat Recovery,        !- Name",
        "    ,                        !- Availability Schedule Name",
        "    AUTOSIZE,                !- Nominal Supply Air Flow Rate {m3/s}",
        "    0.70,                    !- Sensible Effectiveness at 100% Heating Air Flow {dimensionless}",
        "    0.60,                    !- Latent Effectiveness at 100% Heating Air Flow {dimensionless}",
        "    0.75,                    !- Sensible Effectiveness at 100% Cooling Air Flow {dimensionless}",
        "    0.60,                    !- Latent Effectiveness at 100% Cooling Air Flow {dimensionless}",
        "    OA Sys HC Outlet Node,   !- Supply Air Inlet Node Name",
        "    OA HR Outlet Node,       !- Supply Air Outlet Node Name",
        "    Relief Air Outlet Node,  !- Exhaust Air Inlet Node Name",
        "    HR Exhaust Air Outlet Node,  !- Exhaust Air Outlet Node Name",
        "    1500.0,                  !- Nominal Electric Power {W}",
        "    Yes,                     !- Supply Air Outlet Temperature Control",
        "    Rotary,                  !- Heat Exchanger Type",
        "    ExhaustOnly,             !- Frost Control Type",
        "    -23.3,                   !- Threshold Temperature {C}",
        "    0.167,                   !- Initial Defrost Time Fraction {dimensionless}",
        "    1.44;                    !- Rate of Defrost Time Fraction Increase {1/K}",

        "  OutdoorAir:Mixer,",
        "    OA Mixer,                !- Name",
        "    Mixed Air Node,          !- Mixed Air Node Name",
        "    OA HR Outlet Node,       !- Outdoor Air Stream Node Name",
        "    Relief Air Outlet Node,  !- Relief Air Stream Node Name",
        "    VAV Sys Inlet Node;      !- Return Air Stream Node Name",

        " AirLoopHVAC:ControllerList,",
        "    OA Sys Controller,       !- Name",
        "    Controller:OutdoorAir,   !- Controller 1 Object Type",
        "    OA Controller;           !- Controller 1 Name",

        " AirLoopHVAC:OutdoorAirSystem:EquipmentList,",
        "    OA Sys Equipment List,   !- Name",
        "    HeatExchanger:AirToAir:SensibleAndLatent,  !- Component 1 Object Type",
        "    OA Heat Recovery,        !- Component 1 Name",
        "    Coil:Heating:Electric,   !- Component 2 Object Type",
        "    OA Sys Heating Coil,     !- Component 2 Name",
        "    OutdoorAir:Mixer,        !- Component 3 Object Type",
        "    OA Mixer;                !- Component 3 Name",

        " AirLoopHVAC:OutdoorAirSystem,",
        "    OA Sys,                  !- Name",
        "    OA Sys Controller,       !- Controller List Name",
        "    OA Sys Equipment List;   !- Outdoor Air Equipment List Name",

        " Coil:Heating:Electric,",
        "    OA Sys Heating Coil,     !- Name",
        "    ,                        !- Availability Schedule Name",
        "    1,                       !- Efficiency",
        "    2500,                    !- Nominal Capacity{ W }",
        "    Outside Air Inlet Node,  !- Air Inlet Node Name",
        "    OA Sys HC Outlet Node,   !- Air Outlet Node Name",
        "    OA Sys HC Outlet Node;   !- Temperature Setpoint Node Name"

    });

    ASSERT_TRUE(process_idf(idf_objects));
    GetOutsideAirSysInputs(*state);
    EXPECT_EQ(1, state->dataAirLoop->NumOASystems);
    EXPECT_EQ("OA SYS", state->dataAirLoop->OutsideAirSys(1).Name);
    EXPECT_EQ("OA SYS CONTROLLER", state->dataAirLoop->OutsideAirSys(1).ControllerListName);
    EXPECT_EQ("OA SYS EQUIPMENT LIST", state->dataAirLoop->OutsideAirSys(1).ComponentListName);

    EXPECT_EQ(3, state->dataAirLoop->OutsideAirSys(1).NumComponents);
    EXPECT_EQ("OA HEAT RECOVERY", state->dataAirLoop->OutsideAirSys(1).ComponentName(1));
    EXPECT_EQ("OA SYS HEATING COIL", state->dataAirLoop->OutsideAirSys(1).ComponentName(2));
    EXPECT_EQ("OA MIXER", state->dataAirLoop->OutsideAirSys(1).ComponentName(3));

    GetOAControllerInputs(*state);
    EXPECT_EQ(5, state->dataMixedAir->OAController(1).OANode);
    EXPECT_TRUE(OutAirNodeManager::CheckOutAirNodeNumber(*state, state->dataMixedAir->OAController(1).OANode));

    int OAControllerNum(1);
    int AirLoopNum(1);

    state->dataHVACGlobal->NumPrimaryAirSys = 1;
    state->dataEnvrn->StdBaroPress = DataEnvironment::StdPressureSeaLevel;
    // assume dry air (zero humidity ratio)
    state->dataEnvrn->StdRhoAir = Psychrometrics::PsyRhoAirFnPbTdbW(*state, state->dataEnvrn->StdBaroPress, 20.0, 0.0);

    state->dataAirLoop->AirLoopFlow.allocate(1);
    state->dataAirSystemsData->PrimaryAirSystems.allocate(1);
    state->dataAirLoop->AirLoopControlInfo.allocate(1);

    auto &curAirLoopFlow(state->dataAirLoop->AirLoopFlow(AirLoopNum));
    auto &curOACntrl(state->dataMixedAir->OAController(OAControllerNum));
    auto &AirLoopCntrlInfo(state->dataAirLoop->AirLoopControlInfo(AirLoopNum));
    auto &PrimaryAirSys(state->dataAirSystemsData->PrimaryAirSystems(AirLoopNum));

    PrimaryAirSys.NumBranches = 1;
    PrimaryAirSys.Branch.allocate(1);
    PrimaryAirSys.Branch(1).TotalComponents = 1;
    PrimaryAirSys.Branch(1).Comp.allocate(1);
    PrimaryAirSys.Branch(1).Comp(1).Name = "OA Sys";
    PrimaryAirSys.Branch(1).Comp(1).TypeOf = "AirLoopHVAC:OutdoorAirSystem";

    Real64 DesignSupplyAirMassFlow = 1.0 * state->dataEnvrn->StdRhoAir;
    Real64 MixedAirMassFlow = DesignSupplyAirMassFlow;

    curAirLoopFlow.DesSupply = DesignSupplyAirMassFlow;

    // Initialize common AirLoop data
    AirLoopCntrlInfo.OASysNum = AirLoopNum;
    AirLoopCntrlInfo.EconoLockout = false;
    AirLoopCntrlInfo.NightVent = false;
    AirLoopCntrlInfo.fanOp = HVAC::FanOp::Continuous;
    AirLoopCntrlInfo.LoopFlowRateSet = false;
    AirLoopCntrlInfo.CheckHeatRecoveryBypassStatus = true;
    AirLoopCntrlInfo.OASysComponentsSimulated = true;
    AirLoopCntrlInfo.EconomizerFlowLocked = false;
    AirLoopCntrlInfo.HeatRecoveryBypass = false;
    AirLoopCntrlInfo.HeatRecoveryResimFlag = false;
    AirLoopCntrlInfo.HeatingActiveFlag = false;

    // Initialize OA controller and node data
    curOACntrl.MinOAMassFlowRate = curOACntrl.MinOA * state->dataEnvrn->StdRhoAir;
    curOACntrl.MaxOAMassFlowRate = curOACntrl.MaxOA * state->dataEnvrn->StdRhoAir;
    curOACntrl.InletNode = curOACntrl.OANode;
    curOACntrl.RetTemp = 20.0;
    curOACntrl.OATemp = -10.0;
    curOACntrl.InletTemp = curOACntrl.OATemp;
    curOACntrl.MixSetTemp = 5.0;
    // exhaust mass flow rate is set to a third of design supply flow rate
    curOACntrl.ExhMassFlow = 0.30 * DesignSupplyAirMassFlow;
    curOACntrl.MixMassFlow = MixedAirMassFlow;

    // Initialize air node data
    state->dataLoopNodes->Node(curOACntrl.MixNode).MassFlowRate = curOACntrl.MixMassFlow;
    state->dataLoopNodes->Node(curOACntrl.MixNode).MassFlowRateMaxAvail = curOACntrl.MixMassFlow;
    state->dataLoopNodes->Node(curOACntrl.RetNode).Temp = curOACntrl.RetTemp;
    state->dataLoopNodes->Node(curOACntrl.RetNode).Enthalpy = Psychrometrics::PsyHFnTdbW(curOACntrl.RetTemp, 0.0);
    state->dataLoopNodes->Node(curOACntrl.MixNode).TempSetPoint = curOACntrl.MixSetTemp;
    state->dataLoopNodes->Node(curOACntrl.OANode).Temp = curOACntrl.OATemp;
    state->dataLoopNodes->Node(curOACntrl.OANode).Enthalpy = Psychrometrics::PsyHFnTdbW(curOACntrl.InletTemp, 0.0);

    Real64 OAMassFlowActual(0.0);
    Real64 OAMassFlowAMin(0.0);
    Real64 OutAirMassFlowFracMin(0.0);
    Real64 OutAirMassFlowFracActual(0.0);

    // check OA controller inputs
    EXPECT_EQ(curOACntrl.MinOA, 0.5);                                             // user specified minimum OA vol flow rate
    EXPECT_TRUE(curOACntrl.FixedMin);                                             // Economizer Minimum Limit Type = FixedMinimum
    EXPECT_ENUM_EQ(curOACntrl.Lockout, MixedAir::LockoutType::NoLockoutPossible); // NoLockout (economizer always active)
    EXPECT_EQ(curOACntrl.HeatRecoveryBypassControlType, HVAC::BypassWhenOAFlowGreaterThanMinimum);

    // calc minimum OA mass flow for FixedMinimum
    OAMassFlowAMin = curOACntrl.MinOA * state->dataEnvrn->StdRhoAir;
    // calc minimum OA mass flow fraction
    OutAirMassFlowFracMin = OAMassFlowAMin / DesignSupplyAirMassFlow;

    // calc actual OA mass flow fraction
    OutAirMassFlowFracActual = (curOACntrl.MixSetTemp - curOACntrl.RetTemp) / (curOACntrl.InletTemp - curOACntrl.RetTemp);
    EXPECT_EQ(0.5, OutAirMassFlowFracActual);
    // calc actual OA mass flow
    OAMassFlowActual = OutAirMassFlowFracActual * MixedAirMassFlow;
    // run OA controller and OA economizer
    curOACntrl.CalcOAController(*state, AirLoopNum, true);
    OAMassFlowActual = max(curOACntrl.ExhMassFlow, curOACntrl.OAMassFlow);
    OutAirMassFlowFracActual = OAMassFlowActual / curOACntrl.MixMassFlow;
    // check min OA flow and fraction
    EXPECT_EQ(OAMassFlowAMin, curAirLoopFlow.MinOutAir);
    EXPECT_EQ(0.5, curAirLoopFlow.OAMinFrac);
    EXPECT_EQ(OutAirMassFlowFracMin, curAirLoopFlow.OAMinFrac);
    // check actual OA flow and fraction
    EXPECT_EQ(OAMassFlowActual, curOACntrl.OAMassFlow);
    EXPECT_EQ(OAMassFlowActual, curAirLoopFlow.OAFlow);
    EXPECT_EQ(0.5, curAirLoopFlow.OAFrac);
    EXPECT_EQ(OutAirMassFlowFracActual, curAirLoopFlow.OAFrac);
    // check HX bypass status
    EXPECT_EQ(OAMassFlowActual, OAMassFlowAMin);
    EXPECT_LT(OAMassFlowActual, curOACntrl.MixMassFlow);
    EXPECT_EQ(0, curOACntrl.HeatRecoveryBypassStatus);
    EXPECT_FALSE(AirLoopCntrlInfo.HeatRecoveryBypass);
    EXPECT_FALSE(AirLoopCntrlInfo.HeatingActiveFlag);
    EXPECT_EQ(0, curOACntrl.HRHeatingCoilActive);

    // reduced mixed air temperature setpoint such that it increases
    // the actual OA mass flow and trigger the heat recovery by pass
    curOACntrl.MixSetTemp = 2.0;
    AirLoopCntrlInfo.HeatingActiveFlag = true; // active heating coil
    // calc actual OA mass flow fraction
    OutAirMassFlowFracActual = (curOACntrl.MixSetTemp - curOACntrl.RetTemp) / (curOACntrl.InletTemp - curOACntrl.RetTemp);
    EXPECT_EQ(0.6, OutAirMassFlowFracActual);
    // calc actual OA mass flow
    OAMassFlowActual = OutAirMassFlowFracActual * MixedAirMassFlow;
    // actual OA mass flow is not allowed to fall below exhaust mass flow
    curOACntrl.CalcOAController(*state, AirLoopNum, true);
    OAMassFlowActual = max(curOACntrl.ExhMassFlow, curOACntrl.OAMassFlow);
    OutAirMassFlowFracActual = OAMassFlowActual / curOACntrl.MixMassFlow;
    // check min OA flow and fraction
    EXPECT_EQ(OAMassFlowAMin, curAirLoopFlow.MinOutAir);
    EXPECT_EQ(0.5, curAirLoopFlow.OAMinFrac);
    EXPECT_EQ(OutAirMassFlowFracMin, curAirLoopFlow.OAMinFrac);
    // check actual OA flow and fraction
    EXPECT_EQ(OAMassFlowActual, curOACntrl.OAMassFlow);
    EXPECT_EQ(OAMassFlowActual, curAirLoopFlow.OAFlow);
    EXPECT_EQ(0.6, curAirLoopFlow.OAFrac);
    EXPECT_EQ(OutAirMassFlowFracActual, curAirLoopFlow.OAFrac);
    // check HX bypass status
    EXPECT_GT(OAMassFlowActual, OAMassFlowAMin);
    EXPECT_LT(OAMassFlowActual, curOACntrl.MixMassFlow);
    EXPECT_EQ(1, curOACntrl.HeatRecoveryBypassStatus);
    EXPECT_TRUE(AirLoopCntrlInfo.HeatRecoveryBypass);
    EXPECT_TRUE(AirLoopCntrlInfo.HeatingActiveFlag);
    EXPECT_EQ(1, curOACntrl.HRHeatingCoilActive);
}

TEST_F(EnergyPlusFixture, MixedAir_TemperatureError)
{
    std::string const idf_objects = delimited_string({
        "  OutdoorAir:NodeList,",
        "    Outdoor Air Inlet;  !-Node or NodeList Name 1",

        "  Controller:OutdoorAir,",
        "    OA Controller 1,         !- Name",
        "    Relief Air Outlet Node,  !- Relief Air Outlet Node Name",
        "    Air Loop Inlet Node,     !- Return Air Node Name",
        "    Mixed Air Node,          !- Mixed Air Node Name",
        "    Outdoor Air Inlet,       !- Actuator Node Name",
        "    autosize,                     !- Minimum Outdoor Air Flow Rate {m3/s}",
        "    autosize,                     !- Maximum Outdoor Air Flow Rate {m3/s}",
        "    DifferentialDryBulb,            !- Economizer Control Type", // Economizer should open for this one, so OA flow should be > min OA
        "    ModulateFlow,            !- Economizer Control Action Type",
        "    20,                        !- Economizer Maximum Limit Dry-Bulb Temperature {C}",
        "    ,                        !- Economizer Maximum Limit Enthalpy {J/kg}",
        "    ,                        !- Economizer Maximum Limit Dewpoint Temperature {C}",
        "    ,                        !- Electronic Enthalpy Limit Curve Name",
        "    ,                        !- Economizer Minimum Limit Dry-Bulb Temperature {C}",
        "    NoLockout,               !- Lockout Type", // No lockout
        "    FixedMinimum,     !- Minimum Limit Type",
        "    ,                        !- Minimum Outdoor Air Schedule Name",
        "    ,                        !- Minimum Fraction of Outdoor Air Schedule Name",
        "    ,                        !- Maximum Fraction of Outdoor Air Schedule Name",
        "    ,                        !- Mechanical Ventilation Controller Name",
        "    ,                        !- Time of Day Economizer Control Schedule Name",
        "    No,                      !- High Humidity Control",
        "    ,                        !- Humidistat Control Zone Name",
        "    ,                        !- High Humidity Outdoor Air Flow Ratio",
        "    No;                      !- Control High Indoor Humidity Based on Outdoor Humidity Ratio",

        "  OutdoorAir:Mixer,",
        "    OA Mixer,                !- Name",
        "    Mixed Air Node,          !- Mixed Air Node Name",
        "    Outdoor Air Inlet, !- Outdoor Air Stream Node Name",
        "    Relief Air Outlet Node,  !- Relief Air Stream Node Name",
        "    Air Loop Inlet Node;     !- Return Air Stream Node Name",

        " AirLoopHVAC:ControllerList,",
        "    OA Sys 1 controller,     !- Name",
        "    Controller:OutdoorAir,   !- Controller 1 Object Type",
        "    OA Controller 1;         !- Controller 1 Name",

        " AirLoopHVAC:OutdoorAirSystem:EquipmentList,",
        "    OA Sys 1 Equipment list, !- Name",
        "    OutdoorAir:Mixer,        !- Component 2 Object Type",
        "    OA Mixer;                !- Component 2 Name",

        " AirLoopHVAC:OutdoorAirSystem,",
        "    OA Sys 1, !- Name",
        "    OA Sys 1 controller,     !- Controller List Name",
        "    OA Sys 1 Equipment list; !- Outdoor Air Equipment List Name",
    });

    ASSERT_TRUE(process_idf(idf_objects));
    GetOAControllerInputs(*state);

    EXPECT_EQ(1, GetNumOAMixers(*state));

    auto return_node = state->dataMixedAir->OAMixer(1).RetNode;
    auto outdoor_air_node = state->dataMixedAir->OAMixer(1).InletNode;

    state->dataLoopNodes->Node(outdoor_air_node).Temp = -17.3;
    state->dataLoopNodes->Node(outdoor_air_node).HumRat = 0.0008;
    state->dataLoopNodes->Node(outdoor_air_node).Enthalpy = -15312;
    state->dataLoopNodes->Node(outdoor_air_node).Press = 99063;
    state->dataLoopNodes->Node(outdoor_air_node).MassFlowRate = 0.1223;
    state->dataLoopNodes->Node(return_node).Temp = 20.0;
    state->dataLoopNodes->Node(return_node).HumRat = 0.0146;
    state->dataLoopNodes->Node(return_node).Enthalpy = 57154;
    state->dataLoopNodes->Node(return_node).Press = 99063;
    state->dataLoopNodes->Node(return_node).MassFlowRate = 0.2923;

    MixedAir::SimOAMixer(*state, state->dataAirLoop->OutsideAirSys(1).ComponentName(1), state->dataAirLoop->OutsideAirSys(1).ComponentIndex(1));

<<<<<<< HEAD
    auto T_sat = Psychrometrics::PsyTsatFnHPb(*state, state->dataMixedAir->OAMixer(1).MixEnthalpy, state->dataMixedAir->OAMixer(1).MixPressure);
=======
    Real64 const T_sat =
        Psychrometrics::PsyTsatFnHPb(*state, state->dataMixedAir->OAMixer(1).MixEnthalpy, state->dataMixedAir->OAMixer(1).MixPressure);
>>>>>>> abed1f00

    // T_db must be >= T_sat at the mixed-air node to remain physical
    EXPECT_TRUE(state->dataMixedAir->OAMixer(1).MixTemp >= T_sat);
}

} // namespace EnergyPlus<|MERGE_RESOLUTION|>--- conflicted
+++ resolved
@@ -7745,12 +7745,8 @@
 
     MixedAir::SimOAMixer(*state, state->dataAirLoop->OutsideAirSys(1).ComponentName(1), state->dataAirLoop->OutsideAirSys(1).ComponentIndex(1));
 
-<<<<<<< HEAD
-    auto T_sat = Psychrometrics::PsyTsatFnHPb(*state, state->dataMixedAir->OAMixer(1).MixEnthalpy, state->dataMixedAir->OAMixer(1).MixPressure);
-=======
     Real64 const T_sat =
         Psychrometrics::PsyTsatFnHPb(*state, state->dataMixedAir->OAMixer(1).MixEnthalpy, state->dataMixedAir->OAMixer(1).MixPressure);
->>>>>>> abed1f00
 
     // T_db must be >= T_sat at the mixed-air node to remain physical
     EXPECT_TRUE(state->dataMixedAir->OAMixer(1).MixTemp >= T_sat);
