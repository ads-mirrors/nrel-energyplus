// EnergyPlus, Copyright (c) 1996-2024, The Board of Trustees of the University of Illinois,
// The Regents of the University of California, through Lawrence Berkeley National Laboratory
// (subject to receipt of any required approvals from the U.S. Dept. of Energy), Oak Ridge
// National Laboratory, managed by UT-Battelle, Alliance for Sustainable Energy, LLC, and other
// contributors. All rights reserved.
//
// NOTICE: This Software was developed under funding from the U.S. Department of Energy and the
// U.S. Government consequently retains certain rights. As such, the U.S. Government has been
// granted for itself and others acting on its behalf a paid-up, nonexclusive, irrevocable,
// worldwide license in the Software to reproduce, distribute copies to the public, prepare
// derivative works, and perform publicly and display publicly, and to permit others to do so.
//
// Redistribution and use in source and binary forms, with or without modification, are permitted
// provided that the following conditions are met:
//
// (1) Redistributions of source code must retain the above copyright notice, this list of
//     conditions and the following disclaimer.
//
// (2) Redistributions in binary form must reproduce the above copyright notice, this list of
//     conditions and the following disclaimer in the documentation and/or other materials
//     provided with the distribution.
//
// (3) Neither the name of the University of California, Lawrence Berkeley National Laboratory,
//     the University of Illinois, U.S. Dept. of Energy nor the names of its contributors may be
//     used to endorse or promote products derived from this software without specific prior
//     written permission.
//
// (4) Use of EnergyPlus(TM) Name. If Licensee (i) distributes the software in stand-alone form
//     without changes from the version obtained under this License, or (ii) Licensee makes a
//     reference solely to the software portion of its product, Licensee must refer to the
//     software as "EnergyPlus version X" software, where "X" is the version number Licensee
//     obtained under this License and may not use a different name for the software. Except as
//     specifically required in this Section (4), Licensee shall not use in a company name, a
//     product name, in advertising, publicity, or other promotional activities any name, trade
//     name, trademark, logo, or other designation of "EnergyPlus", "E+", "e+" or confusingly
//     similar designation, without the U.S. Department of Energy's prior written consent.
//
// THIS SOFTWARE IS PROVIDED BY THE COPYRIGHT HOLDERS AND CONTRIBUTORS "AS IS" AND ANY EXPRESS OR
// IMPLIED WARRANTIES, INCLUDING, BUT NOT LIMITED TO, THE IMPLIED WARRANTIES OF MERCHANTABILITY
// AND FITNESS FOR A PARTICULAR PURPOSE ARE DISCLAIMED. IN NO EVENT SHALL THE COPYRIGHT OWNER OR
// CONTRIBUTORS BE LIABLE FOR ANY DIRECT, INDIRECT, INCIDENTAL, SPECIAL, EXEMPLARY, OR
// CONSEQUENTIAL DAMAGES (INCLUDING, BUT NOT LIMITED TO, PROCUREMENT OF SUBSTITUTE GOODS OR
// SERVICES; LOSS OF USE, DATA, OR PROFITS; OR BUSINESS INTERRUPTION) HOWEVER CAUSED AND ON ANY
// THEORY OF LIABILITY, WHETHER IN CONTRACT, STRICT LIABILITY, OR TORT (INCLUDING NEGLIGENCE OR
// OTHERWISE) ARISING IN ANY WAY OUT OF THE USE OF THIS SOFTWARE, EVEN IF ADVISED OF THE
// POSSIBILITY OF SUCH DAMAGE.

// EnergyPlus::WaterToAirHeatPumpSimple Unit Tests

// Google Test Headers
#include <gtest/gtest.h>

#include "Fixtures/EnergyPlusFixture.hh"

// EnergyPlus Headers
#include <EnergyPlus/Data/EnergyPlusData.hh>
#include <EnergyPlus/DataEnvironment.hh>
#include <EnergyPlus/DataHVACGlobals.hh>
#include <EnergyPlus/DataLoopNode.hh>
#include <EnergyPlus/DataSizing.hh>
#include <EnergyPlus/FluidProperties.hh>
#include <EnergyPlus/General.hh>
#include <EnergyPlus/Plant/DataPlant.hh>
#include <EnergyPlus/Psychrometrics.hh>
#include <EnergyPlus/WaterToAirHeatPump.hh>

using namespace EnergyPlus;
using namespace EnergyPlus::DataEnvironment;
using namespace EnergyPlus::DataPlant;
using namespace EnergyPlus::DataSizing;
using namespace EnergyPlus::Psychrometrics;
using namespace EnergyPlus::WaterToAirHeatPump;

TEST_F(EnergyPlusFixture, WaterToAirHeatPumpTest_SimWaterToAir)
{

    std::string const idf_objects = delimited_string({
        " Coil:Cooling:WaterToAirHeatPump:ParameterEstimation, ",
        "   Sys 1 Heat Pump Cooling Mode, !- Name",
        "   Scroll,      !- Compressor Type",
        "   R22,         !- Refrigerant Type",
        "   0.0015,      !- Design Source Side Flow Rate{ m3 / s }",
        "   38000,       !- Nominal Cooling Coil Capacity{ W }",
        "   0,           !- Nominal Time for Condensate Removal to Begin{ s }",
        "   0,           !- Ratio of Initial Moisture Evaporation Rate and Steady State Latent Capacity{ dimensionless }",
        "   3000000,     !- High Pressure Cutoff{ Pa }",
        "   0,           !- Low Pressure Cutoff{ Pa }",
        "   Sys 1 Water to Air Heat Pump Source Side1 Inlet Node, !- Water Inlet Node Name",
        "   Sys 1 Water to Air Heat Pump Source Side1 Outlet Node, !- Water Outlet Node Name",
        "   Sys 1 Cooling Coil Air Inlet Node, !- Air Inlet Node Name",
        "   Sys 1 Heating Coil Air Inlet Node, !- Air Outlet Node Name",
        "   3.78019E+03, !- Load Side Total Heat Transfer Coefficient{ W / K }",
        "   2.80303E+03, !- Load Side Outside Surface Heat Transfer Coefficient{ W / K }",
        "   7.93591E-01, !- Superheat Temperature at the Evaporator Outlet{ C }",
        "   1.91029E+03, !- Compressor Power Losses{ W }",
        "   2.66127E+00, !- Compressor Efficiency",
        "   ,            !- Compressor Piston Displacement{ m3 / s }",
        "   ,            !- Compressor Suction / Discharge Pressure Drop{ Pa }",
        "   ,            !- Compressor Clearance Factor{ dimensionless }",
        "   1.06009E-01, !- Refrigerant Volume Flow Rate{ m3 / s }",
        "   1.65103E+00, !- Volume Ratio{ dimensionless }",
        "   9.73887E-03, !- Leak Rate Coefficient",
        "   1.04563E+03, !- Source Side Heat Transfer Coefficient{ W / K }",
        "   0.8,         !- Source Side Heat Transfer Resistance1{ dimensionless }",
        "   20.0,        !- Source Side Heat Transfer Resistance2{ W / K }",
        "   PLFFPLR;     !- Part Load Fraction Correlation Curve Name",

        " Coil:Heating:WaterToAirHeatPump:ParameterEstimation,",
        "   Sys 1 Heat Pump HEATING Mode, !- Name",
        "   Scroll,      !- Compressor Type",
        "   R22,         !- Refrigerant Type",
        "   0.0015,      !- Design Source Side Flow Rate{ m3 / s }",
        "   38000,       !- Gross Rated Heating Capacity{ W }",
        "   3000000,     !- High Pressure Cutoff",
        "   0,           !- Low Pressure Cutoff{ Pa }",
        "   Sys 1 Water to Air Heat Pump Source Side2 Inlet Node, !- Water Inlet Node Name",
        "   Sys 1 Water to Air Heat Pump Source Side2 Outlet Node, !- Water Outlet Node Name",
        "   Sys 1 Heating Coil Air Inlet Node, !- Air Inlet Node Name",
        "   Sys 1 SuppHeating Coil Air Inlet Node, !- Air Outlet Node Name",
        "   3.91379E+03, !- Load Side Total Heat Transfer Coefficient{ W / K }",
        "   5.94753E-01, !- Superheat Temperature at the Evaporator Outlet{ C }",
        "   2.49945E+03, !- Compressor Power Losses{ W }",
        "   8.68734E-01, !- Compressor Efficiency",
        "   ,            !- Compressor Piston Displacement{ m3 / s }",
        "   ,            !- Compressor Suction / Discharge Pressure Drop{ Pa }",
        "   ,            !- Compressor Clearance Factor{ dimensionless }",
        "   7.23595E-02, !- Refrigerant Volume Flow Rate{ m3 / s }",
        "   3.69126E+00, !- Volume Ratio{ dimensionless }",
        "   1.75701E-05, !- Leak Rate Coefficient{ dimensionless }",
        "   3.65348E+03, !- Source Side Heat Transfer Coefficient{ W / K }",
        "   0.8,         !- Source Side Heat Transfer Resistance1{ dimensionless }",
        "   20.0,        !- Source Side Heat Transfer Resistance2{ W / K }",
        "   PLFFPLR;     !- Part Load Fraction Correlation Curve Name",

        "Curve:Quadratic, PLFFPLR, 0.85, 0.83, 0.0, 0.0, 0.3, 0.85, 1.0, Dimensionless, Dimensionless; ",
    });

    ASSERT_TRUE(process_idf(idf_objects));

    auto *refrig = new FluidProperties::RefrigProps;
    refrig->Name = "R22";
    state->dataFluidProps->refrigs.push_back(refrig);
    refrig->Num = state->dataFluidProps->refrigs.isize();

    refrig->PsLowTempIndex = 1;
    refrig->PsHighTempIndex = 2;
    refrig->PsTemps.allocate(2);
    refrig->PsTemps(1) = -157.42;
    refrig->PsTemps(2) = 96.145;
    refrig->PsValues.allocate(2);
    refrig->PsValues(1) = 0.3795;
    refrig->PsValues(2) = 4990000.0;

    refrig->HfLowTempIndex = 1;
    refrig->HfHighTempIndex = 2;
    refrig->PsLowPresIndex = 1;
    refrig->PsHighPresIndex = 2;
    refrig->HTemps.allocate(2);
    refrig->HfValues.allocate(2);
    refrig->HfgValues.allocate(2);

    refrig->HTemps(1) = -157.42;
    refrig->HTemps(2) = 96.145;
    refrig->HfValues(1) = 29600.0;
    refrig->HfValues(2) = 366900.0;
    refrig->HfgValues(1) = 332700.0;
    refrig->HfgValues(2) = 366900.0;
    refrig->NumSupTempPoints = 2;
    refrig->NumSupPressPoints = 2;
    refrig->SupTemps.allocate(2);
    refrig->SupPress.allocate(2);
    refrig->SupTemps(1) = -157.15;
    refrig->SupTemps(2) = 152.85;
    refrig->SupPress(1) = 0.4043;
    refrig->SupPress(2) = 16500000.0;
    refrig->HshValues.allocate(2, 2);
    refrig->HshValues(1, 1) = 332800.0;
    refrig->HshValues(1, 2) = 537000.0;
    refrig->HshValues(2, 1) = 332800.0;
    refrig->HshValues(2, 2) = 537000.0;
    refrig->RhoshValues.allocate(2, 2);
    refrig->RhoshValues(1, 1) = 0.00003625;
    refrig->RhoshValues(1, 2) = 0.0;
    refrig->RhoshValues(2, 1) = 0.00003625;
    refrig->RhoshValues(2, 2) = 0.0;

    refrig->RhofLowTempIndex = 1;
    refrig->RhofHighTempIndex = 2;
    refrig->RhoTemps.allocate(2);
    refrig->RhoTemps(1) = -157.42;
    refrig->RhoTemps(2) = 96.145;
    refrig->RhofValues.allocate(2);
    refrig->RhofValues(1) = 1721.0;
    refrig->RhofValues(2) = 523.8;
    refrig->RhofgValues.allocate(2);
    refrig->RhofgValues(1) = 0.341;
    refrig->RhofgValues(2) = 523.8;

    GetWatertoAirHPInput(*state);

    int HPNum(1);
    Real64 DesignAirflow(2.0);
    state->dataLoopNodes->Node(state->dataWaterToAirHeatPump->WatertoAirHP(HPNum).WaterInletNodeNum).Temp = 5.0;
    state->dataLoopNodes->Node(state->dataWaterToAirHeatPump->WatertoAirHP(HPNum).WaterInletNodeNum).Enthalpy = 44650.0;

    state->dataWaterToAirHeatPump->WatertoAirHP(HPNum).DesignWaterMassFlowRate = 15.0;
    state->dataLoopNodes->Node(state->dataWaterToAirHeatPump->WatertoAirHP(HPNum).WaterInletNodeNum).MassFlowRate =
        state->dataWaterToAirHeatPump->WatertoAirHP(HPNum).DesignWaterMassFlowRate;
    state->dataLoopNodes->Node(state->dataWaterToAirHeatPump->WatertoAirHP(HPNum).WaterInletNodeNum).MassFlowRateMax =
        state->dataWaterToAirHeatPump->WatertoAirHP(HPNum).DesignWaterMassFlowRate;
    state->dataLoopNodes->Node(state->dataWaterToAirHeatPump->WatertoAirHP(HPNum).WaterInletNodeNum).MassFlowRateMaxAvail =
        state->dataWaterToAirHeatPump->WatertoAirHP(HPNum).DesignWaterMassFlowRate;

    state->dataLoopNodes->Node(state->dataWaterToAirHeatPump->WatertoAirHP(HPNum).AirInletNodeNum).MassFlowRate = DesignAirflow;
    state->dataLoopNodes->Node(state->dataWaterToAirHeatPump->WatertoAirHP(HPNum).AirInletNodeNum).Temp = 26.0;
    state->dataLoopNodes->Node(state->dataWaterToAirHeatPump->WatertoAirHP(HPNum).AirInletNodeNum).HumRat = 0.007;
    state->dataLoopNodes->Node(state->dataWaterToAirHeatPump->WatertoAirHP(HPNum).AirInletNodeNum).Enthalpy = 43970.75;

    state->dataPlnt->TotNumLoops = 2;
    state->dataPlnt->PlantLoop.allocate(state->dataPlnt->TotNumLoops);

    for (int l = 1; l <= state->dataPlnt->TotNumLoops; ++l) {
        auto &loopside(state->dataPlnt->PlantLoop(l).LoopSide(DataPlant::LoopSideLocation::Demand));
        loopside.TotalBranches = 1;
        loopside.Branch.allocate(1);
        auto &loopsidebranch(state->dataPlnt->PlantLoop(l).LoopSide(DataPlant::LoopSideLocation::Demand).Branch(1));
        loopsidebranch.TotalComponents = 1;
        loopsidebranch.Comp.allocate(1);
    }

    state->dataPlnt->PlantLoop(1).Name = "ChilledWaterLoop";
    state->dataPlnt->PlantLoop(1).FluidName = "ChilledWater";
    state->dataPlnt->PlantLoop(1).FluidIndex = 1;
    state->dataPlnt->PlantLoop(1).FluidName = "WATER";
    state->dataPlnt->PlantLoop(1).LoopSide(DataPlant::LoopSideLocation::Demand).Branch(1).Comp(1).Name =
        state->dataWaterToAirHeatPump->WatertoAirHP(HPNum).Name;
    state->dataPlnt->PlantLoop(1).LoopSide(DataPlant::LoopSideLocation::Demand).Branch(1).Comp(1).Type =
        state->dataWaterToAirHeatPump->WatertoAirHP(HPNum).WAHPType;
    state->dataPlnt->PlantLoop(1).LoopSide(DataPlant::LoopSideLocation::Demand).Branch(1).Comp(1).NodeNumIn =
        state->dataWaterToAirHeatPump->WatertoAirHP(HPNum).WaterInletNodeNum;

    bool InitFlag(true);
    Real64 SensLoad(38000.0);
    Real64 LatentLoad(0.0);
    Real64 PartLoadRatio(1.0);
    HVAC::FanOp fanOp = HVAC::FanOp::Cycling;
    bool FirstHVACIteration(true);
    HVAC::CompressorOp compressorOp = HVAC::CompressorOp::On;
    state->dataWaterToAirHeatPump->WatertoAirHP(HPNum).plantLoc.loopNum = 1;

    InitWatertoAirHP(*state, HPNum, InitFlag, SensLoad, LatentLoad, DesignAirflow, PartLoadRatio);

    CalcWatertoAirHPCooling(*state, HPNum, fanOp, FirstHVACIteration, InitFlag, SensLoad, compressorOp, PartLoadRatio);

    // make sure the coil is active
    EXPECT_NE(state->dataWaterToAirHeatPump->WatertoAirHP(HPNum).QSource, 0.0);
    EXPECT_NE(state->dataWaterToAirHeatPump->WatertoAirHP(HPNum).Power, 0.0);
    // check the source side energy balance
    EXPECT_NEAR(state->dataWaterToAirHeatPump->WatertoAirHP(HPNum).QSource,
                state->dataWaterToAirHeatPump->WatertoAirHP(HPNum).InletWaterMassFlowRate *
                    (state->dataWaterToAirHeatPump->WatertoAirHP(HPNum).OutletWaterEnthalpy -
                     state->dataWaterToAirHeatPump->WatertoAirHP(HPNum).InletWaterEnthalpy),
                0.000000001);

    HPNum = 2;
    state->dataWaterToAirHeatPump->WatertoAirHP(HPNum).plantLoc.loopNum = 2;
    state->dataPlnt->PlantLoop(2).Name = "HotWaterLoop";
    state->dataPlnt->PlantLoop(2).FluidName = "HotWater";
    state->dataPlnt->PlantLoop(2).FluidIndex = 1;
    state->dataPlnt->PlantLoop(2).FluidName = "WATER";
    state->dataPlnt->PlantLoop(2).LoopSide(DataPlant::LoopSideLocation::Demand).Branch(1).Comp(1).Name =
        state->dataWaterToAirHeatPump->WatertoAirHP(HPNum).Name;
    state->dataPlnt->PlantLoop(2).LoopSide(DataPlant::LoopSideLocation::Demand).Branch(1).Comp(1).Type =
        state->dataWaterToAirHeatPump->WatertoAirHP(HPNum).WAHPType;
    state->dataPlnt->PlantLoop(2).LoopSide(DataPlant::LoopSideLocation::Demand).Branch(1).Comp(1).NodeNumIn =
        state->dataWaterToAirHeatPump->WatertoAirHP(HPNum).WaterInletNodeNum;

    state->dataLoopNodes->Node(state->dataWaterToAirHeatPump->WatertoAirHP(HPNum).WaterInletNodeNum).Temp = 35.0;
    state->dataLoopNodes->Node(state->dataWaterToAirHeatPump->WatertoAirHP(HPNum).WaterInletNodeNum).Enthalpy = 43950.0;

    state->dataWaterToAirHeatPump->WatertoAirHP(HPNum).DesignWaterMassFlowRate = 15.0;
    state->dataLoopNodes->Node(state->dataWaterToAirHeatPump->WatertoAirHP(HPNum).WaterInletNodeNum).MassFlowRate =
        state->dataWaterToAirHeatPump->WatertoAirHP(HPNum).DesignWaterMassFlowRate;
    state->dataLoopNodes->Node(state->dataWaterToAirHeatPump->WatertoAirHP(HPNum).WaterInletNodeNum).MassFlowRateMax =
        state->dataWaterToAirHeatPump->WatertoAirHP(HPNum).DesignWaterMassFlowRate;
    state->dataLoopNodes->Node(state->dataWaterToAirHeatPump->WatertoAirHP(HPNum).WaterInletNodeNum).MassFlowRateMaxAvail =
        state->dataWaterToAirHeatPump->WatertoAirHP(HPNum).DesignWaterMassFlowRate;

    state->dataLoopNodes->Node(state->dataWaterToAirHeatPump->WatertoAirHP(HPNum).AirInletNodeNum).MassFlowRate = DesignAirflow;
    state->dataLoopNodes->Node(state->dataWaterToAirHeatPump->WatertoAirHP(HPNum).AirInletNodeNum).Temp = 15.0;
    state->dataLoopNodes->Node(state->dataWaterToAirHeatPump->WatertoAirHP(HPNum).AirInletNodeNum).HumRat = 0.004;
    state->dataLoopNodes->Node(state->dataWaterToAirHeatPump->WatertoAirHP(HPNum).AirInletNodeNum).Enthalpy = PsyHFnTdbW(15.0, 0.004);

    state->dataWaterToAirHeatPump->WatertoAirHP(HPNum).DesignWaterMassFlowRate = 15.0;

    InitWatertoAirHP(*state, HPNum, InitFlag, SensLoad, LatentLoad, DesignAirflow, PartLoadRatio);

    CalcWatertoAirHPHeating(*state, HPNum, fanOp, FirstHVACIteration, InitFlag, SensLoad, compressorOp, PartLoadRatio);

    // make sure the coil is active
    EXPECT_NE(state->dataWaterToAirHeatPump->WatertoAirHP(HPNum).QSource, 0.0);
    EXPECT_NE(state->dataWaterToAirHeatPump->WatertoAirHP(HPNum).Power, 0.0);
    // check the source side energy balance
    EXPECT_NEAR(state->dataWaterToAirHeatPump->WatertoAirHP(HPNum).QSource,
                state->dataWaterToAirHeatPump->WatertoAirHP(HPNum).InletWaterMassFlowRate *
                    (state->dataWaterToAirHeatPump->WatertoAirHP(HPNum).InletWaterEnthalpy -
                     state->dataWaterToAirHeatPump->WatertoAirHP(HPNum).OutletWaterEnthalpy),
                0.000000001);

    // clean up
    state->dataWaterToAirHeatPump->WatertoAirHP.deallocate();
<<<<<<< HEAD
    delete state->dataFluidProps->refrigs(1); 
=======
    delete state->dataFluidProps->refrigs(1);
>>>>>>> 8c96cbbb
}<|MERGE_RESOLUTION|>--- conflicted
+++ resolved
@@ -309,9 +309,5 @@
 
     // clean up
     state->dataWaterToAirHeatPump->WatertoAirHP.deallocate();
-<<<<<<< HEAD
-    delete state->dataFluidProps->refrigs(1); 
-=======
     delete state->dataFluidProps->refrigs(1);
->>>>>>> 8c96cbbb
 }