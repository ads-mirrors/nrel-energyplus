--- conflicted
+++ resolved
@@ -629,25 +629,16 @@
     return (int)(fractionalMinutesIntoTheDay);
 }
 
-<<<<<<< HEAD
-int numTimeStepsInHour(EnergyPlusState state) {
-    auto *thisState = reinterpret_cast<EnergyPlus::EnergyPlusData *>(state);
-    return thisState->dataGlobal->NumOfTimeStepInHour;
-}
-
-int zoneTimeStepNum(EnergyPlusState state) {
-    auto *thisState = reinterpret_cast<EnergyPlus::EnergyPlusData *>(state);
-    return thisState->dataGlobal->TimeStep;
-=======
 int numTimeStepsInHour([[maybe_unused]] EnergyPlusState state)
 {
-    return EnergyPlus::DataGlobals::NumOfTimeStepInHour;
+    auto *thisState = reinterpret_cast<EnergyPlus::EnergyPlusData *>(state);
+    return thisState->dataGlobal->NumOfTimeStepInHour;
 }
 
 int zoneTimeStepNum([[maybe_unused]] EnergyPlusState state)
 {
-    return EnergyPlus::DataGlobals::TimeStep;
->>>>>>> 4af4ea43
+    auto *thisState = reinterpret_cast<EnergyPlus::EnergyPlusData *>(state);
+    return thisState->dataGlobal->TimeStep;
 }
 
 int holidayIndex(EnergyPlusState) {
