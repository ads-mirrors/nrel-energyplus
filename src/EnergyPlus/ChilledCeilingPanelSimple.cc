// EnergyPlus, Copyright (c) 1996-2023, The Board of Trustees of the University of Illinois,
// The Regents of the University of California, through Lawrence Berkeley National Laboratory
// (subject to receipt of any required approvals from the U.S. Dept. of Energy), Oak Ridge
// National Laboratory, managed by UT-Battelle, Alliance for Sustainable Energy, LLC, and other
// contributors. All rights reserved.
//
// NOTICE: This Software was developed under funding from the U.S. Department of Energy and the
// U.S. Government consequently retains certain rights. As such, the U.S. Government has been
// granted for itself and others acting on its behalf a paid-up, nonexclusive, irrevocable,
// worldwide license in the Software to reproduce, distribute copies to the public, prepare
// derivative works, and perform publicly and display publicly, and to permit others to do so.
//
// Redistribution and use in source and binary forms, with or without modification, are permitted
// provided that the following conditions are met:
//
// (1) Redistributions of source code must retain the above copyright notice, this list of
//     conditions and the following disclaimer.
//
// (2) Redistributions in binary form must reproduce the above copyright notice, this list of
//     conditions and the following disclaimer in the documentation and/or other materials
//     provided with the distribution.
//
// (3) Neither the name of the University of California, Lawrence Berkeley National Laboratory,
//     the University of Illinois, U.S. Dept. of Energy nor the names of its contributors may be
//     used to endorse or promote products derived from this software without specific prior
//     written permission.
//
// (4) Use of EnergyPlus(TM) Name. If Licensee (i) distributes the software in stand-alone form
//     without changes from the version obtained under this License, or (ii) Licensee makes a
//     reference solely to the software portion of its product, Licensee must refer to the
//     software as "EnergyPlus version X" software, where "X" is the version number Licensee
//     obtained under this License and may not use a different name for the software. Except as
//     specifically required in this Section (4), Licensee shall not use in a company name, a
//     product name, in advertising, publicity, or other promotional activities any name, trade
//     name, trademark, logo, or other designation of "EnergyPlus", "E+", "e+" or confusingly
//     similar designation, without the U.S. Department of Energy's prior written consent.
//
// THIS SOFTWARE IS PROVIDED BY THE COPYRIGHT HOLDERS AND CONTRIBUTORS "AS IS" AND ANY EXPRESS OR
// IMPLIED WARRANTIES, INCLUDING, BUT NOT LIMITED TO, THE IMPLIED WARRANTIES OF MERCHANTABILITY
// AND FITNESS FOR A PARTICULAR PURPOSE ARE DISCLAIMED. IN NO EVENT SHALL THE COPYRIGHT OWNER OR
// CONTRIBUTORS BE LIABLE FOR ANY DIRECT, INDIRECT, INCIDENTAL, SPECIAL, EXEMPLARY, OR
// CONSEQUENTIAL DAMAGES (INCLUDING, BUT NOT LIMITED TO, PROCUREMENT OF SUBSTITUTE GOODS OR
// SERVICES; LOSS OF USE, DATA, OR PROFITS; OR BUSINESS INTERRUPTION) HOWEVER CAUSED AND ON ANY
// THEORY OF LIABILITY, WHETHER IN CONTRACT, STRICT LIABILITY, OR TORT (INCLUDING NEGLIGENCE OR
// OTHERWISE) ARISING IN ANY WAY OUT OF THE USE OF THIS SOFTWARE, EVEN IF ADVISED OF THE
// POSSIBILITY OF SUCH DAMAGE.

// C++ Headers
#include <cmath>

// ObjexxFCL Headers
#include <ObjexxFCL/Array.functions.hh>
#include <ObjexxFCL/Fmath.hh>

// EnergyPlus Headers
#include <EnergyPlus/Autosizing/CoolingCapacitySizing.hh>
#include <EnergyPlus/BranchNodeConnections.hh>
#include <EnergyPlus/ChilledCeilingPanelSimple.hh>
#include <EnergyPlus/Data/EnergyPlusData.hh>
#include <EnergyPlus/DataEnvironment.hh>
#include <EnergyPlus/DataHVACGlobals.hh>
#include <EnergyPlus/DataHeatBalFanSys.hh>
#include <EnergyPlus/DataHeatBalSurface.hh>
#include <EnergyPlus/DataHeatBalance.hh>
#include <EnergyPlus/DataIPShortCuts.hh>
#include <EnergyPlus/DataSizing.hh>
#include <EnergyPlus/DataSurfaces.hh>
#include <EnergyPlus/DataZoneEnergyDemands.hh>
#include <EnergyPlus/DataZoneEquipment.hh>
#include <EnergyPlus/FluidProperties.hh>
#include <EnergyPlus/GeneralRoutines.hh>
#include <EnergyPlus/HeatBalanceIntRadExchange.hh>
#include <EnergyPlus/HeatBalanceSurfaceManager.hh>
#include <EnergyPlus/InputProcessing/InputProcessor.hh>
#include <EnergyPlus/NodeInputManager.hh>
#include <EnergyPlus/OutputProcessor.hh>
#include <EnergyPlus/Plant/DataPlant.hh>
#include <EnergyPlus/PlantUtilities.hh>
#include <EnergyPlus/Psychrometrics.hh>
#include <EnergyPlus/ScheduleManager.hh>
#include <EnergyPlus/ZoneTempPredictorCorrector.hh>

namespace EnergyPlus::CoolingPanelSimple {

// Module -- (ref: Object: ZoneHVAC:CoolingPanel:RadiantConvective:Water)

// Module containing the routines dealing with the simple (chilled ceiling) cooling panels

// MODULE INFORMATION:
//       AUTHOR         Rick Strand
//       DATE WRITTEN   Aug 2014

// PURPOSE OF THIS MODULE:
// The purpose of this module is to simulate simple chilled ceiling panels.  It is similar to
// hot water radiant/convective baseboard units and the code for this model used that model as
// a starting point.

// REFERENCES:
// Existing code for hot water baseboard models (radiant-convective variety)

// USE STATEMENTS:
// MODULE PARAMETER DEFINITIONS
std::string const cCMO_CoolingPanel_Simple("ZoneHVAC:CoolingPanel:RadiantConvective:Water");

void SimCoolingPanel(
    EnergyPlusData &state, std::string const &EquipName, int const ControlledZoneNum, bool const FirstHVACIteration, Real64 &PowerMet, int &CompIndex)
{

    // SUBROUTINE INFORMATION:
    //       AUTHOR         Rick Strand
    //       DATE WRITTEN   Aug 2014

    // PURPOSE OF THIS SUBROUTINE:
    // This subroutine simulates the simple cooling (chilled ceiling) panel.  It borrows heavily
    // from the hot water radiant-convective baseboard model code.

    // REFERENCES:
    // Existing code for hot water baseboard models (radiant-convective variety)

    // SUBROUTINE LOCAL VARIABLE DECLARATIONS:
    int CoolingPanelNum; // Index of unit in baseboard array
    Real64 QZnReq;       // Zone load not yet satisfied
    Real64 MaxWaterFlow;
    Real64 MinWaterFlow;

    if (state.dataChilledCeilingPanelSimple->GetInputFlag) {
        GetCoolingPanelInput(state);
        state.dataChilledCeilingPanelSimple->GetInputFlag = false;
    }

    // Find the correct Baseboard Equipment
    if (CompIndex == 0) {
        CoolingPanelNum = UtilityRoutines::FindItemInList(EquipName,
                                                          state.dataChilledCeilingPanelSimple->CoolingPanel,
                                                          &CoolingPanelParams::Name,
                                                          (int)state.dataChilledCeilingPanelSimple->CoolingPanel.size());
        if (CoolingPanelNum == 0) {
            ShowFatalError(state, format("SimCoolingPanelSimple: Unit not found={}", EquipName));
        }
        CompIndex = CoolingPanelNum;
    } else {
        CoolingPanelNum = CompIndex;
        if (CoolingPanelNum > (int)state.dataChilledCeilingPanelSimple->CoolingPanel.size() || CoolingPanelNum < 1) {
            ShowFatalError(state,
                           format("SimCoolingPanelSimple:  Invalid CompIndex passed={}, Number of Units={}, Entered Unit name={}",
                                  CoolingPanelNum,
                                  (int)state.dataChilledCeilingPanelSimple->CoolingPanel.size(),
                                  EquipName));
        }
        if (state.dataChilledCeilingPanelSimple->CoolingPanel(CoolingPanelNum).CheckEquipName) {
            if (EquipName != state.dataChilledCeilingPanelSimple->CoolingPanel(CoolingPanelNum).Name) {
                ShowFatalError(state,
                               format("SimCoolingPanelSimple: Invalid CompIndex passed={}, Unit name={}, stored Unit Name for that index={}",
                                      CoolingPanelNum,
                                      EquipName,
                                      state.dataChilledCeilingPanelSimple->CoolingPanel(CoolingPanelNum).Name));
            }
            state.dataChilledCeilingPanelSimple->CoolingPanel(CoolingPanelNum).CheckEquipName = false;
        }
    }

    if (CompIndex > 0) {

        auto &thisCP(state.dataChilledCeilingPanelSimple->CoolingPanel(CoolingPanelNum));

        InitCoolingPanel(state, CoolingPanelNum, ControlledZoneNum, FirstHVACIteration);

        QZnReq = state.dataZoneEnergyDemand->ZoneSysEnergyDemand(ControlledZoneNum).RemainingOutputReqToCoolSP;

        // On the first HVAC iteration the system values are given to the controller, but after that
        // the demand limits are in place and there needs to be feedback to the Zone Equipment
        if (FirstHVACIteration) {
            MaxWaterFlow = thisCP.WaterMassFlowRateMax;
            MinWaterFlow = 0.0;
        } else {
            MaxWaterFlow = state.dataLoopNodes->Node(thisCP.WaterInletNode).MassFlowRateMaxAvail;
            MinWaterFlow = state.dataLoopNodes->Node(thisCP.WaterInletNode).MassFlowRateMinAvail;
        }

        switch (thisCP.EquipType) {
        case DataPlant::PlantEquipmentType::CoolingPanel_Simple: { // 'ZoneHVAC:CoolingPanel:RadiantConvective:Water'
            thisCP.CalcCoolingPanel(state, CoolingPanelNum);
        } break;
        default: {
            ShowSevereError(
                state,
                format("SimCoolingPanelSimple: Errors in CoolingPanel={}", state.dataChilledCeilingPanelSimple->CoolingPanel(CoolingPanelNum).Name));
            ShowContinueError(
                state,
                format("Invalid or unimplemented equipment type={}", state.dataChilledCeilingPanelSimple->CoolingPanel(CoolingPanelNum).EquipType));
            ShowFatalError(state, "Preceding condition causes termination.");
        } break;
        }

        PowerMet = thisCP.TotPower;

        UpdateCoolingPanel(state, CoolingPanelNum);

        state.dataChilledCeilingPanelSimple->CoolingPanel(CoolingPanelNum).ReportCoolingPanel(state);

    } else {
        ShowFatalError(state, format("SimCoolingPanelSimple: Unit not found={}", EquipName));
    }
}

void GetCoolingPanelInput(EnergyPlusData &state)
{

    // SUBROUTINE INFORMATION:
    //       AUTHOR         Rick Strand
    //       DATE WRITTEN   Aug 2014

    // PURPOSE OF THIS SUBROUTINE:
    // This subroutine gets the input for the simple cooling panel units.

    // METHODOLOGY EMPLOYED:
    // Standard input processor calls--started from Daeho's radiant-convective water baseboard model.

    // SUBROUTINE PARAMETER DEFINITIONS:
    static constexpr std::string_view RoutineName("GetCoolingPanelInput:");
    Real64 constexpr MaxFraction(1.0);
    Real64 constexpr MinFraction(0.0);
    Real64 constexpr MaxWaterTempAvg(30.0);       // Maximum limit of average water temperature in degree C
    Real64 constexpr MinWaterTempAvg(0.0);        // Minimum limit of average water temperature in degree C
    Real64 constexpr MaxWaterFlowRate(10.0);      // Maximum limit of water volume flow rate in m3/s
    Real64 constexpr MinWaterFlowRate(0.00001);   // Minimum limit of water volume flow rate in m3/s
    Real64 constexpr WaterMassFlowDefault(0.063); // Default water mass flow rate in kg/s
    int constexpr MinDistribSurfaces(1);          // Minimum number of surfaces that a baseboard heater can radiate to
    Real64 constexpr MinThrottlingRange(0.5);     // Smallest throttling range allowed in degrees Celsius
    static constexpr std::string_view MeanAirTemperature("MeanAirTemperature");
    static constexpr std::string_view MeanRadiantTemperature("MeanRadiantTemperature");
    static constexpr std::string_view OperativeTemperature("OperativeTemperature");
    static constexpr std::string_view OutsideAirDryBulbTemperature("OutdoorDryBulbTemperature");
    static constexpr std::string_view OutsideAirWetBulbTemperature("OutdoorWetBulbTemperature");
    static constexpr std::string_view ZoneTotalLoad("ZoneTotalLoad");
    static constexpr std::string_view ZoneConvectiveLoad("ZoneConvectiveLoad");
    static constexpr std::string_view Off("Off");
    static constexpr std::string_view SimpleOff("SimpleOff");
    static constexpr std::string_view VariableOff("VariableOff");

    // SUBROUTINE LOCAL VARIABLE DECLARATIONS:
    Real64 AllFracsSummed; // Sum of the fractions radiant
    int NumAlphas;         // Number of Alphas for each GetobjectItem call
    int NumNumbers;        // Number of Numbers for each GetobjectItem call
    int SurfNum;           // Surface number Do loop counter
    int IOStat;
    bool ErrorsFound(false); // If errors detected in input
    int NumCoolingPanels = state.dataInputProcessing->inputProcessor->getNumObjectsFound(state, cCMO_CoolingPanel_Simple);

    // Count total number of baseboard units

    state.dataChilledCeilingPanelSimple->CoolingPanel.allocate(NumCoolingPanels);

    // Get the data from the user input related to cooling panels
    for (int CoolingPanelNum = 1; CoolingPanelNum <= NumCoolingPanels; ++CoolingPanelNum) {

        state.dataInputProcessing->inputProcessor->getObjectItem(state,
                                                                 cCMO_CoolingPanel_Simple,
                                                                 CoolingPanelNum,
                                                                 state.dataIPShortCut->cAlphaArgs,
                                                                 NumAlphas,
                                                                 state.dataIPShortCut->rNumericArgs,
                                                                 NumNumbers,
                                                                 IOStat,
                                                                 state.dataIPShortCut->lNumericFieldBlanks,
                                                                 state.dataIPShortCut->lAlphaFieldBlanks,
                                                                 state.dataIPShortCut->cAlphaFieldNames,
                                                                 state.dataIPShortCut->cNumericFieldNames);

        state.dataChilledCeilingPanelSimple->CoolingPanel(CoolingPanelNum).FieldNames.allocate(NumNumbers);
        state.dataChilledCeilingPanelSimple->CoolingPanel(CoolingPanelNum).FieldNames = "";
        state.dataChilledCeilingPanelSimple->CoolingPanel(CoolingPanelNum).FieldNames = state.dataIPShortCut->cNumericFieldNames;

        if (CoolingPanelNum > 1) {
            for (int CoolPanelNumI = 2; CoolPanelNumI <= NumCoolingPanels; ++CoolPanelNumI) {
                if (state.dataIPShortCut->cAlphaArgs(1) == state.dataChilledCeilingPanelSimple->CoolingPanel(CoolPanelNumI).Name) {
                    ErrorsFound = true;
                    ShowSevereError(state,
                                    format("{} is used as a name for more than one simple COOLING PANEL.", state.dataIPShortCut->cAlphaArgs(1)));
                    ShowContinueError(state, "This is not allowed.");
                }
            }
        }

        auto &thisCP(state.dataChilledCeilingPanelSimple->CoolingPanel(CoolingPanelNum));
        thisCP.Name = state.dataIPShortCut->cAlphaArgs(1);                     // Name of this simple cooling panel
        thisCP.EquipType = DataPlant::PlantEquipmentType::CoolingPanel_Simple; //'ZoneHVAC:CoolingPanel:RadiantConvective:Water'

        // Get schedule
        thisCP.Schedule = state.dataIPShortCut->cAlphaArgs(2);
        if (state.dataIPShortCut->lAlphaFieldBlanks(2)) {
            thisCP.SchedPtr = ScheduleManager::ScheduleAlwaysOn;
        } else {
            thisCP.SchedPtr = ScheduleManager::GetScheduleIndex(state, state.dataIPShortCut->cAlphaArgs(2));
            if (thisCP.SchedPtr == 0) {
                ShowSevereError(state,
                                format("{}{}=\"{}\", {}=\"{}\" not found.",
                                       RoutineName,
                                       cCMO_CoolingPanel_Simple,
                                       state.dataIPShortCut->cAlphaArgs(1),
                                       state.dataIPShortCut->cAlphaFieldNames(2),
                                       state.dataIPShortCut->cAlphaArgs(2)));
                ErrorsFound = true;
            }
        }

        // Get inlet node number
        thisCP.WaterInletNode = NodeInputManager::GetOnlySingleNode(state,
                                                                    state.dataIPShortCut->cAlphaArgs(3),
                                                                    ErrorsFound,
                                                                    DataLoopNode::ConnectionObjectType::ZoneHVACCoolingPanelRadiantConvectiveWater,
                                                                    state.dataIPShortCut->cAlphaArgs(1),
                                                                    DataLoopNode::NodeFluidType::Water,
                                                                    DataLoopNode::ConnectionType::Inlet,
                                                                    NodeInputManager::CompFluidStream::Primary,
                                                                    DataLoopNode::ObjectIsNotParent);

        // Get outlet node number
        thisCP.WaterOutletNode = NodeInputManager::GetOnlySingleNode(state,
                                                                     state.dataIPShortCut->cAlphaArgs(4),
                                                                     ErrorsFound,
                                                                     DataLoopNode::ConnectionObjectType::ZoneHVACCoolingPanelRadiantConvectiveWater,
                                                                     state.dataIPShortCut->cAlphaArgs(1),
                                                                     DataLoopNode::NodeFluidType::Water,
                                                                     DataLoopNode::ConnectionType::Outlet,
                                                                     NodeInputManager::CompFluidStream::Primary,
                                                                     DataLoopNode::ObjectIsNotParent);
        BranchNodeConnections::TestCompSet(state,
                                           cCMO_CoolingPanel_Simple,
                                           state.dataIPShortCut->cAlphaArgs(1),
                                           state.dataIPShortCut->cAlphaArgs(3),
                                           state.dataIPShortCut->cAlphaArgs(4),
                                           "Chilled Water Nodes");

        thisCP.RatedWaterTemp = state.dataIPShortCut->rNumericArgs(1);
        if (thisCP.RatedWaterTemp > MaxWaterTempAvg + 0.001) {
            ShowWarningError(state,
                             format("{}{}=\"{}\", {} was higher than the allowable maximum.",
                                    RoutineName,
                                    cCMO_CoolingPanel_Simple,
                                    state.dataIPShortCut->cAlphaArgs(1),
                                    state.dataIPShortCut->cNumericFieldNames(1)));
            ShowContinueError(state, format("...reset to maximum value=[{:.2R}].", MaxWaterTempAvg));
            thisCP.RatedWaterTemp = MaxWaterTempAvg;
        } else if (thisCP.RatedWaterTemp < MinWaterTempAvg - 0.001) {
            ShowWarningError(state,
                             format("{}{}=\"{}\", {} was lower than the allowable minimum.",
                                    RoutineName,
                                    cCMO_CoolingPanel_Simple,
                                    state.dataIPShortCut->cAlphaArgs(1),
                                    state.dataIPShortCut->cNumericFieldNames(1)));
            ShowContinueError(state, format("...reset to minimum value=[{:.2R}].", MinWaterTempAvg));
            thisCP.RatedWaterTemp = MinWaterTempAvg;
        }

        thisCP.RatedZoneAirTemp = state.dataIPShortCut->rNumericArgs(2);
        if (thisCP.RatedZoneAirTemp > MaxWaterTempAvg + 0.001) {
            ShowWarningError(state,
                             format("{}{}=\"{}\", {} was higher than the allowable maximum.",
                                    RoutineName,
                                    cCMO_CoolingPanel_Simple,
                                    state.dataIPShortCut->cAlphaArgs(1),
                                    state.dataIPShortCut->cNumericFieldNames(2)));
            ShowContinueError(state, format("...reset to maximum value=[{:.2R}].", MaxWaterTempAvg));
            thisCP.RatedZoneAirTemp = MaxWaterTempAvg;
        } else if (thisCP.RatedZoneAirTemp < MinWaterTempAvg - 0.001) {
            ShowWarningError(state,
                             format("{}{}=\"{}\", {} was lower than the allowable minimum.",
                                    RoutineName,
                                    cCMO_CoolingPanel_Simple,
                                    state.dataIPShortCut->cAlphaArgs(1),
                                    state.dataIPShortCut->cNumericFieldNames(2)));
            ShowContinueError(state, format("...reset to minimum value=[{:.2R}].", MinWaterTempAvg));
            thisCP.RatedZoneAirTemp = MinWaterTempAvg;
        }

        thisCP.RatedWaterFlowRate = state.dataIPShortCut->rNumericArgs(3);
        if (thisCP.RatedWaterFlowRate < 0.00001 || thisCP.RatedWaterFlowRate > 10.0) {
            ShowWarningError(state,
                             format("{}{}=\"{}\", {} is an invalid Standard Water mass flow rate.",
                                    RoutineName,
                                    cCMO_CoolingPanel_Simple,
                                    state.dataIPShortCut->cAlphaArgs(1),
                                    state.dataIPShortCut->cNumericFieldNames(2)));
            ShowContinueError(state, format("...reset to a default value=[{:.1R}].", WaterMassFlowDefault));
            thisCP.RatedWaterFlowRate = WaterMassFlowDefault;
        }

        if (UtilityRoutines::SameString(state.dataIPShortCut->cAlphaArgs(5), "CoolingDesignCapacity")) {
            thisCP.CoolingCapMethod = DataSizing::CoolingDesignCapacity;
            if (!state.dataIPShortCut->lNumericFieldBlanks(4)) {
                thisCP.ScaledCoolingCapacity = state.dataIPShortCut->rNumericArgs(4);
                if (thisCP.ScaledCoolingCapacity < 0.0 && thisCP.ScaledCoolingCapacity != DataSizing::AutoSize) {
                    ShowSevereError(state, format("{} = {}", cCMO_CoolingPanel_Simple, thisCP.Name));
                    ShowContinueError(
                        state, format("Illegal {} = {:.7T}", state.dataIPShortCut->cNumericFieldNames(4), state.dataIPShortCut->rNumericArgs(4)));
                    ErrorsFound = true;
                }
            } else {
                if ((!state.dataIPShortCut->lAlphaFieldBlanks(6)) || (!state.dataIPShortCut->lAlphaFieldBlanks(7))) {
                    ShowSevereError(state, format("{} = {}", cCMO_CoolingPanel_Simple, thisCP.Name));
                    ShowContinueError(state,
                                      format("Input for {} = {}", state.dataIPShortCut->cAlphaFieldNames(5), state.dataIPShortCut->cAlphaArgs(5)));
                    ShowContinueError(state, format("Blank field not allowed for {}", state.dataIPShortCut->cNumericFieldNames(4)));
                    ErrorsFound = true;
                }
            }
        } else if (UtilityRoutines::SameString(state.dataIPShortCut->cAlphaArgs(5), "CapacityPerFloorArea")) {
            thisCP.CoolingCapMethod = DataSizing::CapacityPerFloorArea;
            if (!state.dataIPShortCut->lNumericFieldBlanks(5)) {
                thisCP.ScaledCoolingCapacity = state.dataIPShortCut->rNumericArgs(5);
                if (thisCP.ScaledCoolingCapacity < 0.0) {
                    ShowSevereError(state, format("{} = {}", cCMO_CoolingPanel_Simple, thisCP.Name));
                    ShowContinueError(state,
                                      format("Input for {} = {}", state.dataIPShortCut->cAlphaFieldNames(5), state.dataIPShortCut->cAlphaArgs(5)));
                    ShowContinueError(
                        state, format("Illegal {} = {:.7T}", state.dataIPShortCut->cNumericFieldNames(5), state.dataIPShortCut->rNumericArgs(5)));
                    ErrorsFound = true;
                } else if (thisCP.ScaledCoolingCapacity == DataSizing::AutoSize) {
                    ShowSevereError(state, format("{} = {}", cCMO_CoolingPanel_Simple, thisCP.Name));
                    ShowContinueError(state,
                                      format("Input for {} = {}", state.dataIPShortCut->cAlphaFieldNames(5), state.dataIPShortCut->cAlphaArgs(5)));
                    ShowContinueError(state, format("Illegal {} = Autosize", state.dataIPShortCut->cNumericFieldNames(5)));
                    ErrorsFound = true;
                }
            } else {
                ShowSevereError(state, format("{} = {}", cCMO_CoolingPanel_Simple, thisCP.Name));
                ShowContinueError(state, format("Input for {} = {}", state.dataIPShortCut->cAlphaFieldNames(5), state.dataIPShortCut->cAlphaArgs(5)));
                ShowContinueError(state, format("Blank field not allowed for {}", state.dataIPShortCut->cNumericFieldNames(5)));
                ErrorsFound = true;
            }
        } else if (UtilityRoutines::SameString(state.dataIPShortCut->cAlphaArgs(5), "FractionOfAutosizedCoolingCapacity")) {
            thisCP.CoolingCapMethod = DataSizing::FractionOfAutosizedCoolingCapacity;
            if (!state.dataIPShortCut->lNumericFieldBlanks(6)) {
                thisCP.ScaledCoolingCapacity = state.dataIPShortCut->rNumericArgs(6);
                if (thisCP.ScaledCoolingCapacity < 0.0) {
                    ShowSevereError(state, format("{} = {}", cCMO_CoolingPanel_Simple, thisCP.Name));
                    ShowContinueError(
                        state, format("Illegal {} = {:.7T}", state.dataIPShortCut->cNumericFieldNames(6), state.dataIPShortCut->rNumericArgs(6)));
                    ErrorsFound = true;
                }
            } else {
                ShowSevereError(state, format("{} = {}", cCMO_CoolingPanel_Simple, thisCP.Name));
                ShowContinueError(state, format("Input for {} = {}", state.dataIPShortCut->cAlphaFieldNames(5), state.dataIPShortCut->cAlphaArgs(5)));
                ShowContinueError(state, format("Blank field not allowed for {}", state.dataIPShortCut->cNumericFieldNames(6)));
                ErrorsFound = true;
            }
        } else {
            ShowSevereError(state, format("{} = {}", cCMO_CoolingPanel_Simple, thisCP.Name));
            ShowContinueError(state, format("Illegal {} = {}", state.dataIPShortCut->cAlphaFieldNames(5), state.dataIPShortCut->cAlphaArgs(5)));
            ErrorsFound = true;
        }

        thisCP.WaterVolFlowRateMax = state.dataIPShortCut->rNumericArgs(7);
        if ((thisCP.WaterVolFlowRateMax <= MinWaterFlowRate) && thisCP.WaterVolFlowRateMax != DataSizing::AutoSize) {
            ShowWarningError(state,
                             format("{}{}=\"{}\", {} was less than the allowable minimum.",
                                    RoutineName,
                                    cCMO_CoolingPanel_Simple,
                                    state.dataIPShortCut->cAlphaArgs(1),
                                    state.dataIPShortCut->cNumericFieldNames(7)));
            ShowContinueError(state, format("...reset to minimum value=[{:.2R}].", MinWaterFlowRate));
            thisCP.WaterVolFlowRateMax = MinWaterFlowRate;
        } else if (thisCP.WaterVolFlowRateMax > MaxWaterFlowRate) {
            ShowWarningError(state,
                             format("{}{}=\"{}\", {} was higher than the allowable maximum.",
                                    RoutineName,
                                    cCMO_CoolingPanel_Simple,
                                    state.dataIPShortCut->cAlphaArgs(1),
                                    state.dataIPShortCut->cNumericFieldNames(7)));
            ShowContinueError(state, format("...reset to maximum value=[{:.2R}].", MaxWaterFlowRate));
            thisCP.WaterVolFlowRateMax = MaxWaterFlowRate;
        }

        // Process the temperature control type
        if (UtilityRoutines::SameString(state.dataIPShortCut->cAlphaArgs(6), MeanAirTemperature)) {
            thisCP.controlType = ClgPanelCtrlType::MAT;
        } else if (UtilityRoutines::SameString(state.dataIPShortCut->cAlphaArgs(6), MeanRadiantTemperature)) {
            thisCP.controlType = ClgPanelCtrlType::MRT;
        } else if (UtilityRoutines::SameString(state.dataIPShortCut->cAlphaArgs(6), OperativeTemperature)) {
            thisCP.controlType = ClgPanelCtrlType::Operative;
        } else if (UtilityRoutines::SameString(state.dataIPShortCut->cAlphaArgs(6), OutsideAirDryBulbTemperature)) {
            thisCP.controlType = ClgPanelCtrlType::ODB;
        } else if (UtilityRoutines::SameString(state.dataIPShortCut->cAlphaArgs(6), OutsideAirWetBulbTemperature)) {
            thisCP.controlType = ClgPanelCtrlType::OWB;
        } else if (UtilityRoutines::SameString(state.dataIPShortCut->cAlphaArgs(6), ZoneTotalLoad)) {
            thisCP.controlType = ClgPanelCtrlType::ZoneTotalLoad;
        } else if (UtilityRoutines::SameString(state.dataIPShortCut->cAlphaArgs(6), ZoneConvectiveLoad)) {
            thisCP.controlType = ClgPanelCtrlType::ZoneConvectiveLoad;
        } else {
            ShowWarningError(state, format("Invalid {} ={}", state.dataIPShortCut->cAlphaFieldNames(6), state.dataIPShortCut->cAlphaArgs(6)));
            ShowContinueError(state, format("Occurs in {} = {}", RoutineName, state.dataIPShortCut->cAlphaArgs(1)));
            ShowContinueError(state, "Control reset to MAT control for this Simple Cooling Panel.");
            thisCP.controlType = ClgPanelCtrlType::MAT;
        }

        thisCP.ColdThrottlRange = state.dataIPShortCut->rNumericArgs(8);
        if (thisCP.ColdThrottlRange < MinThrottlingRange) {
            ShowWarningError(state, format("{}Cooling throttling range too small, reset to 0.5", cCMO_CoolingPanel_Simple));
            ShowContinueError(state, format("Occurs in Cooling Panel={}", thisCP.Name));
            thisCP.ColdThrottlRange = MinThrottlingRange;
        }

        thisCP.ColdSetptSched = state.dataIPShortCut->cAlphaArgs(7);
        thisCP.ColdSetptSchedPtr = ScheduleManager::GetScheduleIndex(state, thisCP.ColdSetptSched);
        if ((thisCP.ColdSetptSchedPtr == 0) && (!state.dataIPShortCut->lAlphaFieldBlanks(7))) {
            ShowSevereError(state, format("{} not found: {}", state.dataIPShortCut->cAlphaFieldNames(7), thisCP.ColdSetptSched));
            ShowContinueError(state, format("Occurs in {} = {}", RoutineName, state.dataIPShortCut->cAlphaArgs(1)));
            ErrorsFound = true;
        }

        if (UtilityRoutines::SameString(state.dataIPShortCut->cAlphaArgs(8), Off)) {
            thisCP.CondCtrlType = CondCtrl::NONE;
        } else if (UtilityRoutines::SameString(state.dataIPShortCut->cAlphaArgs(8), SimpleOff)) {
            thisCP.CondCtrlType = CondCtrl::SIMPLEOFF;
        } else if (UtilityRoutines::SameString(state.dataIPShortCut->cAlphaArgs(8), VariableOff)) {
            thisCP.CondCtrlType = CondCtrl::VARIEDOFF;
        } else {
            thisCP.CondCtrlType = CondCtrl::SIMPLEOFF;
        }

        thisCP.CondDewPtDeltaT = state.dataIPShortCut->rNumericArgs(9);

        thisCP.FracRadiant = state.dataIPShortCut->rNumericArgs(10);
        if (thisCP.FracRadiant < MinFraction) {
            ShowWarningError(state,
                             format("{}{}=\"{}\", {} was lower than the allowable minimum.",
                                    RoutineName,
                                    cCMO_CoolingPanel_Simple,
                                    state.dataIPShortCut->cAlphaArgs(1),
                                    state.dataIPShortCut->cNumericFieldNames(10)));
            ShowContinueError(state, format("...reset to minimum value=[{:.2R}].", MinFraction));
            thisCP.FracRadiant = MinFraction;
        }
        if (thisCP.FracRadiant > MaxFraction) {
            ShowWarningError(state,
                             format("{}{}=\"{}\", {} was higher than the allowable maximum.",
                                    RoutineName,
                                    cCMO_CoolingPanel_Simple,
                                    state.dataIPShortCut->cAlphaArgs(1),
                                    state.dataIPShortCut->cNumericFieldNames(10)));
            ShowContinueError(state, format("...reset to maximum value=[{:.2R}].", MaxFraction));
            thisCP.FracRadiant = MaxFraction;
        }

        // Remaining fraction is added to the zone as convective heat transfer
        AllFracsSummed = thisCP.FracRadiant;
        if (AllFracsSummed > MaxFraction) {
            ShowWarningError(state,
                             format("{}{}=\"{}\", Fraction Radiant was higher than the allowable maximum.",
                                    RoutineName,
                                    cCMO_CoolingPanel_Simple,
                                    state.dataIPShortCut->cAlphaArgs(1)));
            thisCP.FracRadiant = MaxFraction;
            thisCP.FracConvect = 0.0;
        } else {
            thisCP.FracConvect = 1.0 - AllFracsSummed;
        }

        thisCP.FracDistribPerson = state.dataIPShortCut->rNumericArgs(11);
        if (thisCP.FracDistribPerson < MinFraction) {
            ShowWarningError(state,
                             format("{}{}=\"{}\", {} was lower than the allowable minimum.",
                                    RoutineName,
                                    cCMO_CoolingPanel_Simple,
                                    state.dataIPShortCut->cAlphaArgs(1),
                                    state.dataIPShortCut->cNumericFieldNames(11)));
            ShowContinueError(state, format("...reset to minimum value=[{:.3R}].", MinFraction));
            thisCP.FracDistribPerson = MinFraction;
        }
        if (thisCP.FracDistribPerson > MaxFraction) {
            ShowWarningError(state,
                             format("{}{}=\"{}\", {} was higher than the allowable maximum.",
                                    RoutineName,
                                    cCMO_CoolingPanel_Simple,
                                    state.dataIPShortCut->cAlphaArgs(1),
                                    state.dataIPShortCut->cNumericFieldNames(11)));
            ShowContinueError(state, format("...reset to maximum value=[{:.3R}].", MaxFraction));
            thisCP.FracDistribPerson = MaxFraction;
        }

        thisCP.TotSurfToDistrib = NumNumbers - 11;
        if ((thisCP.TotSurfToDistrib < MinDistribSurfaces) && (thisCP.FracRadiant > MinFraction)) {
            ShowSevereError(state,
                            format("{}{}=\"{}\", the number of surface/radiant fraction groups entered was less than the allowable minimum.",
                                   RoutineName,
                                   cCMO_CoolingPanel_Simple,
                                   state.dataIPShortCut->cAlphaArgs(1)));
            ShowContinueError(state, format("...the minimum that must be entered=[{}].", MinDistribSurfaces));
            ErrorsFound = true;
            thisCP.TotSurfToDistrib = 0; // error
        }

        thisCP.SurfaceName.allocate(thisCP.TotSurfToDistrib);
        thisCP.SurfaceName = "";
        thisCP.SurfacePtr.allocate(thisCP.TotSurfToDistrib);
        thisCP.SurfacePtr = 0;
        thisCP.FracDistribToSurf.allocate(thisCP.TotSurfToDistrib);
        thisCP.FracDistribToSurf = 0.0;

        // search zone equipment list structure for zone index
        for (int ctrlZone = 1; ctrlZone <= state.dataGlobal->NumOfZones; ++ctrlZone) {
            for (int zoneEquipTypeNum = 1; zoneEquipTypeNum <= state.dataZoneEquip->ZoneEquipList(ctrlZone).NumOfEquipTypes; ++zoneEquipTypeNum) {
                if (state.dataZoneEquip->ZoneEquipList(ctrlZone).EquipTypeEnum(zoneEquipTypeNum) == DataZoneEquipment::ZoneEquip::CoolingPanel &&
                    state.dataZoneEquip->ZoneEquipList(ctrlZone).EquipName(zoneEquipTypeNum) == thisCP.Name) {
                    thisCP.ZonePtr = ctrlZone;
                }
            }
        }
        if (thisCP.ZonePtr <= 0) {
            ShowSevereError(state, format("{}{}=\"{}\" is not on any ZoneHVAC:EquipmentList.", RoutineName, cCMO_CoolingPanel_Simple, thisCP.Name));
            ErrorsFound = true;
            continue;
        }

        AllFracsSummed = thisCP.FracDistribPerson;
        for (SurfNum = 1; SurfNum <= thisCP.TotSurfToDistrib; ++SurfNum) {
            thisCP.SurfaceName(SurfNum) = state.dataIPShortCut->cAlphaArgs(SurfNum + 8);
            thisCP.SurfacePtr(SurfNum) = HeatBalanceIntRadExchange::GetRadiantSystemSurface(
                state, cCMO_CoolingPanel_Simple, thisCP.Name, thisCP.ZonePtr, thisCP.SurfaceName(SurfNum), ErrorsFound);
            thisCP.FracDistribToSurf(SurfNum) = state.dataIPShortCut->rNumericArgs(SurfNum + 11);
            if (thisCP.FracDistribToSurf(SurfNum) > MaxFraction) {
                ShowWarningError(state,
                                 format("{}{}=\"{}\", {}was greater than the allowable maximum.",
                                        RoutineName,
                                        cCMO_CoolingPanel_Simple,
                                        state.dataIPShortCut->cAlphaArgs(1),
                                        state.dataIPShortCut->cNumericFieldNames(SurfNum + 8)));
                ShowContinueError(state, format("...reset to maximum value=[{:.2R}].", MaxFraction));
                thisCP.TotSurfToDistrib = MaxFraction;
            }
            if (thisCP.FracDistribToSurf(SurfNum) < MinFraction) {
                ShowWarningError(state,
                                 format("{}{}=\"{}\", {}was less than the allowable minimum.",
                                        RoutineName,
                                        cCMO_CoolingPanel_Simple,
                                        state.dataIPShortCut->cAlphaArgs(1),
                                        state.dataIPShortCut->cNumericFieldNames(SurfNum + 8)));
                ShowContinueError(state, format("...reset to maximum value=[{:.2R}].", MinFraction));
                thisCP.TotSurfToDistrib = MinFraction;
            }
<<<<<<< HEAD
            if (thisCP.SurfacePtr(SurfNum) != 0) {
                state.dataSurface->SurfIntConvSurfGetsRadiantHeat(thisCP.SurfacePtr(SurfNum)) = true;
=======
            if (ThisCP.SurfacePtr(SurfNum) != 0) {
                state.dataSurface->surfIntConv(ThisCP.SurfacePtr(SurfNum)).getsRadiantHeat = true;
>>>>>>> 83f7b05f
            }

            AllFracsSummed += thisCP.FracDistribToSurf(SurfNum);
        } // Surfaces

        if (AllFracsSummed > (MaxFraction + 0.01)) {
            ShowSevereError(state,
                            format("{}{}=\"{}\", Summed radiant fractions for people + surface groups > 1.0",
                                   RoutineName,
                                   cCMO_CoolingPanel_Simple,
                                   state.dataIPShortCut->cAlphaArgs(1)));
            ErrorsFound = true;
        }
        if ((AllFracsSummed < (MaxFraction - 0.01)) &&
            (thisCP.FracRadiant > MinFraction)) { // User didn't distribute all of the | radiation warn that some will be lost
            ShowSevereError(state,
                            format("{}{}=\"{}\", Summed radiant fractions for people + surface groups < 1.0",
                                   RoutineName,
                                   cCMO_CoolingPanel_Simple,
                                   state.dataIPShortCut->cAlphaArgs(1)));
            ShowContinueError(state, "This would result in some of the radiant energy delivered by the high temp radiant heater being lost.");
            ShowContinueError(state, format("The sum of all radiation fractions to surfaces = {:.5T}", (AllFracsSummed - thisCP.FracDistribPerson)));
            ShowContinueError(state, format("The radiant fraction to people = {:.5T}", thisCP.FracDistribPerson));
            ShowContinueError(state, format("So, all radiant fractions including surfaces and people = {:.5T}", AllFracsSummed));
            ShowContinueError(state,
                              format("This means that the fraction of radiant energy that would be lost from the high temperature radiant heater "
                                     "would be = {:.5T}",
                                     (1.0 - AllFracsSummed)));
            ShowContinueError(state,
                              format("Please check and correct this so that all radiant energy is accounted for in {} = {}",
                                     cCMO_CoolingPanel_Simple,
                                     state.dataIPShortCut->cAlphaArgs(1)));
            ErrorsFound = true;
        }
    }

    if (ErrorsFound) {
        ShowFatalError(state, format("{}{}Errors found getting input. Program terminates.", RoutineName, cCMO_CoolingPanel_Simple));
    }

    // Setup Report variables for the Coils
    for (int CoolingPanelNum = 1; CoolingPanelNum <= NumCoolingPanels; ++CoolingPanelNum) {
        // CurrentModuleObject='ZoneHVAC:CoolingPanel:RadiantConvective:Water'
        auto &thisCP = state.dataChilledCeilingPanelSimple->CoolingPanel(CoolingPanelNum);
        SetupOutputVariable(state,
                            "Cooling Panel Total Cooling Rate",
                            OutputProcessor::Unit::W,
                            thisCP.Power,
                            OutputProcessor::SOVTimeStepType::System,
                            OutputProcessor::SOVStoreType::Average,
                            thisCP.Name);
        SetupOutputVariable(state,
                            "Cooling Panel Total System Cooling Rate",
                            OutputProcessor::Unit::W,
                            thisCP.TotPower,
                            OutputProcessor::SOVTimeStepType::System,
                            OutputProcessor::SOVStoreType::Average,
                            thisCP.Name);
        SetupOutputVariable(state,
                            "Cooling Panel Convective Cooling Rate",
                            OutputProcessor::Unit::W,
                            thisCP.ConvPower,
                            OutputProcessor::SOVTimeStepType::System,
                            OutputProcessor::SOVStoreType::Average,
                            thisCP.Name);
        SetupOutputVariable(state,
                            "Cooling Panel Radiant Cooling Rate",
                            OutputProcessor::Unit::W,
                            thisCP.RadPower,
                            OutputProcessor::SOVTimeStepType::System,
                            OutputProcessor::SOVStoreType::Average,
                            thisCP.Name);

        SetupOutputVariable(state,
                            "Cooling Panel Total Cooling Energy",
                            OutputProcessor::Unit::J,
                            thisCP.Energy,
                            OutputProcessor::SOVTimeStepType::System,
                            OutputProcessor::SOVStoreType::Summed,
                            thisCP.Name,
                            {},
                            "ENERGYTRANSFER",
                            "COOLINGPANEL",
                            {},
                            "System");
        SetupOutputVariable(state,
                            "Cooling Panel Total System Cooling Energy",
                            OutputProcessor::Unit::J,
                            thisCP.TotEnergy,
                            OutputProcessor::SOVTimeStepType::System,
                            OutputProcessor::SOVStoreType::Summed,
                            thisCP.Name,
                            {},
                            "ENERGYTRANSFER",
                            "COOLINGPANEL",
                            {},
                            "System");
        SetupOutputVariable(state,
                            "Cooling Panel Convective Cooling Energy",
                            OutputProcessor::Unit::J,
                            thisCP.ConvEnergy,
                            OutputProcessor::SOVTimeStepType::System,
                            OutputProcessor::SOVStoreType::Summed,
                            thisCP.Name);
        SetupOutputVariable(state,
                            "Cooling Panel Radiant Cooling Energy",
                            OutputProcessor::Unit::J,
                            thisCP.RadEnergy,
                            OutputProcessor::SOVTimeStepType::System,
                            OutputProcessor::SOVStoreType::Summed,
                            thisCP.Name);

        SetupOutputVariable(state,
                            "Cooling Panel Water Mass Flow Rate",
                            OutputProcessor::Unit::kg_s,
                            thisCP.WaterMassFlowRate,
                            OutputProcessor::SOVTimeStepType::System,
                            OutputProcessor::SOVStoreType::Average,
                            thisCP.Name);
        SetupOutputVariable(state,
                            "Cooling Panel Water Inlet Temperature",
                            OutputProcessor::Unit::C,
                            thisCP.WaterInletTemp,
                            OutputProcessor::SOVTimeStepType::System,
                            OutputProcessor::SOVStoreType::Average,
                            thisCP.Name);
        SetupOutputVariable(state,
                            "Cooling Panel Water Outlet Temperature",
                            OutputProcessor::Unit::C,
                            thisCP.WaterOutletTemp,
                            OutputProcessor::SOVTimeStepType::System,
                            OutputProcessor::SOVStoreType::Average,
                            thisCP.Name);
    }
}

void InitCoolingPanel(EnergyPlusData &state, int const CoolingPanelNum, int const ControlledZoneNum, bool const FirstHVACIteration)
{

    // SUBROUTINE INFORMATION:
    //       AUTHOR         Rick Strand
    //       DATE WRITTEN   Sept 2014

    // PURPOSE OF THIS SUBROUTINE:
    // This subroutine initializes the cooling panel units, and determines the UA values during simulation.

    // METHODOLOGY EMPLOYED:
    // The initialization subrotines borrowed from other sources and heat exchanger formulation for cooling panel.

    // REFERENCES:
    // Incropera and DeWitt, Fundamentals of Heat and Mass Transfer

    // SUBROUTINE PARAMETER DEFINITIONS:
    static constexpr std::string_view RoutineName("ChilledCeilingPanelSimple:InitCoolingPanel");

    // SUBROUTINE LOCAL VARIABLE DECLARATIONS:
    Real64 rho; // local fluid density
    Real64 Cp;  // local fluid specific heat

    auto &thisCP = state.dataChilledCeilingPanelSimple->CoolingPanel(CoolingPanelNum);
    auto &ThisInNode = state.dataLoopNodes->Node(thisCP.WaterInletNode);

    if (thisCP.ZonePtr <= 0) thisCP.ZonePtr = ControlledZoneNum;

    // Need to check all units to see if they are on ZoneHVAC:EquipmentList or issue warning
    if (!thisCP.ZoneEquipmentListChecked && state.dataZoneEquip->ZoneEquipInputsFilled) {
        thisCP.ZoneEquipmentListChecked = true;
        if (!DataZoneEquipment::CheckZoneEquipmentList(state, cCMO_CoolingPanel_Simple, thisCP.Name)) {
            ShowSevereError(state,
                            format("InitCoolingPanel: Unit=[{},{}] is not on any ZoneHVAC:EquipmentList.  It will not be simulated.",
                                   cCMO_CoolingPanel_Simple,
                                   thisCP.Name));
        }
    }

    if (thisCP.SetLoopIndexFlag) {
        if (allocated(state.dataPlnt->PlantLoop)) {
            bool errFlag = false;
            PlantUtilities::ScanPlantLoopsForObject(state, thisCP.Name, thisCP.EquipType, thisCP.plantLoc, errFlag, _, _, _, _, _);
            if (errFlag) {
                ShowFatalError(state, "InitCoolingPanel: Program terminated for previous conditions.");
            }
            thisCP.SetLoopIndexFlag = false;
        }
    }

    if (!state.dataGlobal->SysSizingCalc) {
        if (thisCP.MySizeFlagCoolPanel && !thisCP.SetLoopIndexFlag) {
            // for each cooling panel do the sizing once.
            SizeCoolingPanel(state, CoolingPanelNum);
            thisCP.MySizeFlagCoolPanel = false;

            // set design mass flow rates
            if (thisCP.WaterInletNode > 0) {
                rho = FluidProperties::GetDensityGlycol(state,
                                                        state.dataPlnt->PlantLoop(thisCP.plantLoc.loopNum).FluidName,
                                                        Constant::CWInitConvTemp,
                                                        state.dataPlnt->PlantLoop(thisCP.plantLoc.loopNum).FluidIndex,
                                                        RoutineName);
                thisCP.WaterMassFlowRateMax = rho * thisCP.WaterVolFlowRateMax;
                PlantUtilities::InitComponentNodes(state, 0.0, thisCP.WaterMassFlowRateMax, thisCP.WaterInletNode, thisCP.WaterOutletNode);
            }
        }
    }

    // Do the Begin Environment initializations
    if (state.dataGlobal->BeginEnvrnFlag && thisCP.MyEnvrnFlag) {
        // Initialize

        rho = FluidProperties::GetDensityGlycol(state,
                                                state.dataPlnt->PlantLoop(thisCP.plantLoc.loopNum).FluidName,
                                                Constant::InitConvTemp,
                                                state.dataPlnt->PlantLoop(thisCP.plantLoc.loopNum).FluidIndex,
                                                RoutineName);

        thisCP.WaterMassFlowRateMax = rho * thisCP.WaterVolFlowRateMax;

        PlantUtilities::InitComponentNodes(state, 0.0, thisCP.WaterMassFlowRateMax, thisCP.WaterInletNode, thisCP.WaterOutletNode);

        ThisInNode.Temp = 7.0;

        Cp = FluidProperties::GetSpecificHeatGlycol(state,
                                                    state.dataPlnt->PlantLoop(thisCP.plantLoc.loopNum).FluidName,
                                                    ThisInNode.Temp,
                                                    state.dataPlnt->PlantLoop(thisCP.plantLoc.loopNum).FluidIndex,
                                                    RoutineName);

        ThisInNode.Enthalpy = Cp * ThisInNode.Temp;
        ThisInNode.Quality = 0.0;
        ThisInNode.Press = 0.0;
        ThisInNode.HumRat = 0.0;

        thisCP.ZeroSourceSumHATsurf = 0.0;
        thisCP.CoolingPanelSource = 0.0;
        thisCP.CoolingPanelSrcAvg = 0.0;
        thisCP.LastCoolingPanelSrc = 0.0;
        thisCP.LastSysTimeElapsed = 0.0;
        thisCP.LastTimeStepSys = 0.0;

        thisCP.MyEnvrnFlag = false;
    }

    if (!state.dataGlobal->BeginEnvrnFlag) {
        thisCP.MyEnvrnFlag = true;
    }

    if (state.dataGlobal->BeginTimeStepFlag && FirstHVACIteration) {
        int ZoneNum = thisCP.ZonePtr;
        state.dataHeatBal->Zone(ZoneNum).ZeroSourceSumHATsurf = state.dataHeatBal->Zone(ZoneNum).sumHATsurf(state);
        thisCP.CoolingPanelSrcAvg = 0.0;
        thisCP.LastCoolingPanelSrc = 0.0;
        thisCP.LastSysTimeElapsed = 0.0;
        thisCP.LastTimeStepSys = 0.0;
    }

    // Do the every time step initializations
    thisCP.WaterMassFlowRate = ThisInNode.MassFlowRate;
    thisCP.WaterInletTemp = ThisInNode.Temp;
    thisCP.WaterInletEnthalpy = ThisInNode.Enthalpy;
    thisCP.TotPower = 0.0;
    thisCP.Power = 0.0;
    thisCP.ConvPower = 0.0;
    thisCP.RadPower = 0.0;
    thisCP.TotEnergy = 0.0;
    thisCP.Energy = 0.0;
    thisCP.ConvEnergy = 0.0;
    thisCP.RadEnergy = 0.0;
}

void SizeCoolingPanel(EnergyPlusData &state, int const CoolingPanelNum)
{
    // SUBROUTINE INFORMATION:
    //       AUTHOR         Rick Strand
    //       DATE WRITTEN   Sept 2016

    // PURPOSE OF THIS SUBROUTINE:
    // This subroutine sizes the simple chilled ceiling panel.  The process used here
    // was derived from the low temperature radiant system model and adapted for
    // cooling only.

    // SUBROUTINE PARAMETER DEFINITIONS:
    static constexpr std::string_view RoutineName("SizeCoolingPanel");

    // SUBROUTINE LOCAL VARIABLE DECLARATIONS:
    bool ErrorsFound(false); // If errors detected in input
    bool IsAutoSize(false);  // Indicator to autosize
    Real64 DesCoilLoad;      // design autosized or user specified capacity
    Real64 TempSize;         // autosized value of coil input field
    Real64 rho;
    Real64 Cp;
    Real64 WaterVolFlowMaxCoolDes(0.0);  // Design chilled water flow for reporting
    Real64 WaterVolFlowMaxCoolUser(0.0); // User hard-sized chilled water flow for reporting

    DesCoilLoad = 0.0;
    state.dataSize->DataScalableCapSizingON = false;

    auto &thisCP(state.dataChilledCeilingPanelSimple->CoolingPanel(CoolingPanelNum));

    std::string_view const CompType = "ZoneHVAC:CoolingPanel:RadiantConvective:Water";
    std::string_view const CompName = thisCP.Name;

    IsAutoSize = false;
    if (thisCP.ScaledCoolingCapacity == DataSizing::AutoSize) {
        IsAutoSize = true;
    }

    if (state.dataSize->CurZoneEqNum > 0) {

        auto &zoneEqSizing = state.dataSize->ZoneEqSizing(state.dataSize->CurZoneEqNum);
        int SizingMethod = DataHVACGlobals::CoolingCapacitySizing;
        bool PrintFlag = true; // TRUE when sizing information is reported in the eio file
        bool errorsFound = false;
        int CapSizingMethod = thisCP.CoolingCapMethod;
        zoneEqSizing.SizingMethod(SizingMethod) = CapSizingMethod;

        if (!IsAutoSize && !state.dataSize->ZoneSizingRunDone) { // simulation continue
            if (CapSizingMethod == DataSizing::CoolingDesignCapacity && thisCP.ScaledCoolingCapacity > 0.0) {
                TempSize = thisCP.ScaledCoolingCapacity;
                CoolingCapacitySizer sizerCoolingCapacity;
                sizerCoolingCapacity.initializeWithinEP(state, CompType, CompName, PrintFlag, RoutineName);
                DesCoilLoad = sizerCoolingCapacity.size(state, TempSize, errorsFound);
            } else if (CapSizingMethod == DataSizing::CapacityPerFloorArea) {
                state.dataSize->DataScalableCapSizingON = true;
                TempSize = thisCP.ScaledCoolingCapacity * state.dataHeatBal->Zone(thisCP.ZonePtr).FloorArea;
                CoolingCapacitySizer sizerCoolingCapacity;
                sizerCoolingCapacity.initializeWithinEP(state, CompType, CompName, PrintFlag, RoutineName);
                DesCoilLoad = sizerCoolingCapacity.size(state, TempSize, errorsFound);
                state.dataSize->DataScalableCapSizingON = false;
            } else if (CapSizingMethod == DataSizing::FractionOfAutosizedCoolingCapacity) {
                if (thisCP.WaterVolFlowRateMax == DataSizing::AutoSize) {
                    ShowSevereError(state, format("{}: auto-sizing cannot be done for {} = {}\".", RoutineName, CompType, thisCP.Name));
                    ShowContinueError(state,
                                      "The \"SimulationControl\" object must have the field \"Do Zone Sizing Calculation\" set to Yes when the "
                                      "Cooling Design Capacity Method = \"FractionOfAutosizedCoolingCapacity\".");
                    ErrorsFound = true;
                }
            }
        } else { // Autosize or hard-size with sizing run
            if (CapSizingMethod == DataSizing::CoolingDesignCapacity || CapSizingMethod == DataSizing::CapacityPerFloorArea ||
                CapSizingMethod == DataSizing::FractionOfAutosizedCoolingCapacity) {
                if (CapSizingMethod == DataSizing::CoolingDesignCapacity) {
                    if (state.dataSize->ZoneSizingRunDone) {
                        CheckZoneSizing(state, CompType, CompName);
                        state.dataSize->DataConstantUsedForSizing =
                            state.dataSize->FinalZoneSizing(state.dataSize->CurZoneEqNum).NonAirSysDesCoolLoad;
                        state.dataSize->DataFractionUsedForSizing = 1.0;
                    }
                    TempSize = thisCP.ScaledCoolingCapacity;
                } else if (CapSizingMethod == DataSizing::CapacityPerFloorArea) {
                    if (state.dataSize->ZoneSizingRunDone) {
                        CheckZoneSizing(state, CompType, CompName);
                        zoneEqSizing.CoolingCapacity = true;
                        zoneEqSizing.DesCoolingLoad = state.dataSize->FinalZoneSizing(state.dataSize->CurZoneEqNum).NonAirSysDesCoolLoad;
                    }
                    TempSize = thisCP.ScaledCoolingCapacity * state.dataHeatBal->Zone(thisCP.ZonePtr).FloorArea;
                    state.dataSize->DataScalableCapSizingON = true;
                } else if (CapSizingMethod == DataSizing::FractionOfAutosizedCoolingCapacity) {
                    CheckZoneSizing(state, CompType, CompName);
                    zoneEqSizing.CoolingCapacity = true;
                    zoneEqSizing.DesCoolingLoad = state.dataSize->FinalZoneSizing(state.dataSize->CurZoneEqNum).NonAirSysDesCoolLoad;
                    TempSize = zoneEqSizing.DesCoolingLoad * thisCP.ScaledCoolingCapacity;
                    state.dataSize->DataScalableCapSizingON = true;

                } else {
                    TempSize = thisCP.ScaledCoolingCapacity;
                }
                CoolingCapacitySizer sizerCoolingCapacity;
                sizerCoolingCapacity.initializeWithinEP(state, CompType, CompName, PrintFlag, RoutineName);
                DesCoilLoad = sizerCoolingCapacity.size(state, TempSize, errorsFound);
                state.dataSize->DataConstantUsedForSizing = 0.0;
                state.dataSize->DataFractionUsedForSizing = 0.0;
                state.dataSize->DataScalableCapSizingON = false;
            } else {
                DesCoilLoad = 0.0;
            }
        }
        // finally cooling capacity is saved in this variable
        thisCP.ScaledCoolingCapacity = DesCoilLoad;
    }

    IsAutoSize = false;
    if (thisCP.WaterVolFlowRateMax == DataSizing::AutoSize) {
        IsAutoSize = true;
    }
    if (state.dataSize->CurZoneEqNum > 0) {
        if (!IsAutoSize && !state.dataSize->ZoneSizingRunDone) { // simulation continue
            if (thisCP.WaterVolFlowRateMax > 0.0) {
                BaseSizer::reportSizerOutput(
                    state, CompType, thisCP.Name, "User-Specified Maximum Cold Water Flow [m3/s]", thisCP.WaterVolFlowRateMax);
            }
        } else { // Autosize or hard-size with sizing run
            if (thisCP.WaterInletNode > 0 && thisCP.WaterOutletNode > 0) {
                int PltSizCoolNum =
                    PlantUtilities::MyPlantSizingIndex(state, CompType, thisCP.Name, thisCP.WaterInletNode, thisCP.WaterOutletNode, ErrorsFound);
                if (PltSizCoolNum > 0) {
                    if (DesCoilLoad >= DataHVACGlobals::SmallLoad) {
                        rho = FluidProperties::GetDensityGlycol(state,
                                                                state.dataPlnt->PlantLoop(thisCP.plantLoc.loopNum).FluidName,
                                                                5.,
                                                                state.dataPlnt->PlantLoop(thisCP.plantLoc.loopNum).FluidIndex,
                                                                RoutineName);
                        Cp = FluidProperties::GetSpecificHeatGlycol(state,
                                                                    state.dataPlnt->PlantLoop(thisCP.plantLoc.loopNum).FluidName,
                                                                    5.0,
                                                                    state.dataPlnt->PlantLoop(thisCP.plantLoc.loopNum).FluidIndex,
                                                                    RoutineName);
                        WaterVolFlowMaxCoolDes = DesCoilLoad / (state.dataSize->PlantSizData(PltSizCoolNum).DeltaT * Cp * rho);
                    } else {
                        WaterVolFlowMaxCoolDes = 0.0;
                    }
                } else {
                    ShowSevereError(state, "Autosizing of water flow requires a cooling loop Sizing:Plant object");
                    ShowContinueError(state, format("Occurs in ZoneHVAC:CoolingPanel:RadiantConvective:Water Object={}", thisCP.Name));
                }
            }

            if (IsAutoSize) {
                thisCP.WaterVolFlowRateMax = WaterVolFlowMaxCoolDes;
                BaseSizer::reportSizerOutput(state, CompType, thisCP.Name, "Design Size Maximum Cold Water Flow [m3/s]", WaterVolFlowMaxCoolDes);
            } else { // hard-size with sizing data
                if (thisCP.WaterVolFlowRateMax > 0.0 && WaterVolFlowMaxCoolDes > 0.0) {
                    WaterVolFlowMaxCoolUser = thisCP.WaterVolFlowRateMax;
                    BaseSizer::reportSizerOutput(state,
                                                 CompType,
                                                 thisCP.Name,
                                                 "Design Size Maximum Cold Water Flow [m3/s]",
                                                 WaterVolFlowMaxCoolDes,
                                                 "User-Specified Maximum Cold Water Flow [m3/s]",
                                                 WaterVolFlowMaxCoolUser);
                    if (state.dataGlobal->DisplayExtraWarnings) {
                        if ((std::abs(WaterVolFlowMaxCoolDes - WaterVolFlowMaxCoolUser) / WaterVolFlowMaxCoolUser) >
                            state.dataSize->AutoVsHardSizingThreshold) {
                            ShowMessage(state,
                                        format("SizeCoolingPanel: Potential issue with equipment sizing for "
                                               "ZoneHVAC:CoolingPanel:RadiantConvective:Water = \"{}\".",
                                               thisCP.Name));
                            ShowContinueError(state, format("User-Specified Maximum Cool Water Flow of {:.5R} [m3/s]", WaterVolFlowMaxCoolUser));
                            ShowContinueError(state,
                                              format("differs from Design Size Maximum Cool Water Flow of {:.5R} [m3/s]", WaterVolFlowMaxCoolDes));
                            ShowContinueError(state, "This may, or may not, indicate mismatched component sizes.");
                            ShowContinueError(state, "Verify that the value entered is intended and is consistent with other components.");
                        }
                    }
                }
            }
        }
    }

    PlantUtilities::RegisterPlantCompDesignFlow(state, thisCP.WaterInletNode, thisCP.WaterVolFlowRateMax);

    if (!thisCP.SizeCoolingPanelUA(state)) {
        ShowFatalError(state, "SizeCoolingPanelUA: Program terminated for previous conditions.");
    }
}

bool CoolingPanelParams::SizeCoolingPanelUA(EnergyPlusData &state)
{

    // SUBROUTINE INFORMATION:
    //       AUTHOR         Rick Strand
    //       DATE WRITTEN   June 2017

    // PURPOSE OF THIS SUBROUTINE:
    // This subroutine sizes UA value for the simple chilled ceiling panel.

    // These initializations are mainly the calculation of the UA value for the heat exchanger formulation of the simple cooling panel
    Real64 RatCapToTheoMax; // Ratio of unit capacity to theoretical maximum output based on rated parameters

    Real64 constexpr Cp = 4120.0; // Just an approximation, don't need to get an exact number
    Real64 const MDot = this->RatedWaterFlowRate;
    Real64 const MDotXCp = Cp * MDot;
    Real64 const Qrated = this->ScaledCoolingCapacity;
    Real64 const Tinletr = this->RatedWaterTemp;
    Real64 const Tzoner = this->RatedZoneAirTemp;

    if (Tinletr >= Tzoner) {
        ShowSevereError(state,
                        format("SizeCoolingPanelUA: Unit=[{},{}] has a rated water temperature that is higher than the rated zone temperature.",
                               cCMO_CoolingPanel_Simple,
                               this->Name));
        ShowContinueError(state,
                          "Such a situation would not lead to cooling and thus the rated water or zone temperature or both should be adjusted.");
        this->UA = 1.0;
        return false;
    }

    if ((Tzoner - Tinletr) < 0.5) {
        RatCapToTheoMax = std::abs(Qrated) / (MDotXCp * 0.5); // Avoid a divide by zero error
    } else {
        RatCapToTheoMax = std::abs(Qrated) / (MDotXCp * std::abs(Tinletr - Tzoner));
    }
    if ((RatCapToTheoMax < 1.1) && (RatCapToTheoMax > 0.9999)) {
        // close to unity with some graciousness given in case the approximation of Cp causes a problem
        RatCapToTheoMax = 0.9999;
    } else if (RatCapToTheoMax >= 1.1) {
        ShowSevereError(state,
                        format("SizeCoolingPanelUA: Unit=[{},{}] has a cooling capacity that is greater than the maximum possible value.",
                               cCMO_CoolingPanel_Simple,
                               this->Name));
        ShowContinueError(state, "The result of this is that a UA value is impossible to calculate.");
        ShowContinueError(state, "Check the rated input for temperatures, flow, and capacity for this unit.");
        ShowContinueError(state, "The ratio of the capacity to the rated theoretical maximum must be less than unity.");
        ShowContinueError(state,
                          "The most likely cause for this is probably either the capacity (whether autosized or hardwired) being too high, the "
                          "rated flow being too low, rated temperatures being too close to each other, or all of those reasons.");
        ShowContinueError(state,
                          "Compare the rated capacity in your input to the product of the rated mass flow rate, Cp of water, and the difference "
                          "between the rated temperatures.");
        ShowContinueError(
            state, "If the rated capacity is higher than this product, then the cooling panel would violate the Second Law of Thermodynamics.");
        this->UA = 1.0;
        return false;
    }

    this->UA = -MDotXCp * log(1.0 - RatCapToTheoMax);
    if (this->UA <= 0.0) {
        ShowSevereError(state,
                        format("SizeCoolingPanelUA: Unit=[{},{}] has a zero or negative calculated UA value.", cCMO_CoolingPanel_Simple, this->Name));
        ShowContinueError(state,
                          "This is not allowed.  Please check the rated input parameters for this device to ensure that the values are correct.");
        return false;
    }

    return true;
}

void CoolingPanelParams::CalcCoolingPanel(EnergyPlusData &state, int const CoolingPanelNum)
{
    // SUBROUTINE INFORMATION:
    //       AUTHOR         Rick Strand
    //       DATE WRITTEN   Sept 2014

    // PURPOSE OF THIS SUBROUTINE:
    // This subroutine calculates both the convective and radiant heat transfer rate
    // for the simple cooling panel.  The process used here was derived from the hot
    // water baseboard radiant/convective heater and adapted for cooling.

    // REFERENCES:
    // Existing code for hot water baseboard models (radiant-convective variety)
    // Incropera and DeWitt, Fundamentals of Heat and Mass Transfer

    // SUBROUTINE PARAMETER DEFINITIONS:
    Real64 constexpr MinFrac(0.0005); // Minimum fraction that delivers radiant heats to surfaces
    int constexpr Maxiter(20);        // Maximum number of iterations to achieve tolerance
    Real64 constexpr IterTol(0.005);  // Tolerance of 0.5%
    static constexpr std::string_view RoutineName("CalcCoolingPanel");

    // SUBROUTINE LOCAL VARIABLE DECLARATIONS:
    Real64 RadHeat;
    Real64 CoolingPanelCool;
    Real64 waterMassFlowRate;
    Real64 CapacitanceWater;
    Real64 NTU;
    Real64 Effectiveness;
    Real64 Cp;
    Real64 MCpEpsAct;
    Real64 MCpEpsLow;
    Real64 MCpEpsHigh;
    Real64 MdotLow;
    Real64 MdotHigh;
    Real64 FracGuess;
    Real64 MdotGuess;
    Real64 MCpEpsGuess;
    Real64 ControlTemp;
    Real64 SetPointTemp;
    Real64 OffTempCool;
    Real64 FullOnTempCool;
    Real64 MassFlowFrac;
    Real64 LoadMet;
    bool CoolingPanelOn;
    Real64 waterOutletTemp;

    int ZoneNum = this->ZonePtr;
    Real64 QZnReq = state.dataZoneEnergyDemand->ZoneSysEnergyDemand(ZoneNum).RemainingOutputReqToCoolSP;
    Real64 waterInletTemp = this->WaterInletTemp;
    Real64 waterMassFlowRateMax = this->WaterMassFlowRateMax;
    Real64 Xr = this->FracRadiant;

    if (ScheduleManager::GetCurrentScheduleValue(state, this->SchedPtr) > 0) {
        CoolingPanelOn = true;
    } else {
        CoolingPanelOn = false;
    }
    // Calculate the "zone" temperature for determining the output of the cooling panel
    Real64 Tzone = Xr * state.dataHeatBal->ZoneMRT(ZoneNum) + ((1.0 - Xr) * state.dataZoneTempPredictorCorrector->zoneHeatBalance(ZoneNum).MAT);

    // Logical controls: if the WaterInletTemperature is higher than Tzone, do not run the panel
    if (waterInletTemp >= Tzone) CoolingPanelOn = false;

    // Condensation Controls based on dewpoint temperature of the zone.
    // The assumption here is that condensation might take place if the inlet water temperature
    // is below the dewpoint temperature of the space.  This assumption is made because we are
    // probably dealing with a metal panel and the surface temperature of the panel will be very
    // close to the inlet water temperature in certain places.  Thus, if the water inlet temperature
    // is below the dewpoint temperature, then we might have condensation.  We need to deal with this
    // possibility based on the user selected method.  The good news here is that we don't have to
    // iterate like in the low temperature radiant systems because the inlet water condition is known
    // not calculated.  So, we can deal with this upfront rather than after calculation and then more
    // iteration.
    Real64 DewPointTemp = Psychrometrics::PsyTdpFnWPb(
        state, state.dataZoneTempPredictorCorrector->zoneHeatBalance(ZoneNum).ZoneAirHumRat, state.dataEnvrn->OutBaroPress);

    if (waterInletTemp < (DewPointTemp + this->CondDewPtDeltaT) && (CoolingPanelOn)) {

        // Condensation is possible so invoke the three possible ways of handling this based on the user's choice...

        if (this->CondCtrlType == CondCtrl::NONE) {
            // Condensation control is "off" which means don't do anything, simply let it run and ignore condensation
        } else if (this->CondCtrlType == CondCtrl::SIMPLEOFF) {
            // For "simple off", simply turn the simple cooling panel off to avoid condensation
            waterMassFlowRate = 0.0;
            CoolingPanelOn = false;
            // Produce a warning message so that user knows the system was shut-off due to potential for condensation
            if (!state.dataGlobal->WarmupFlag) {
                if (this->CondErrIndex == 0) { // allow errors up to number of radiant systems
                    ShowWarningMessage(state,
                                       format("{} [{}] inlet water temperature below dew-point temperature--potential for condensation exists",
                                              cCMO_CoolingPanel_Simple,
                                              this->Name));
                    ShowContinueError(state, "Flow to the simple cooling panel will be shut-off to avoid condensation");
                    ShowContinueError(state, format("Water inlet temperature = {:.2R}", waterInletTemp));
                    ShowContinueError(state, format("Zone dew-point temperature + safety delta T= {:.2R}", DewPointTemp + this->CondDewPtDeltaT));
                    ShowContinueErrorTimeStamp(state, "");
                    ShowContinueError(state,
                                      format("Note that a {:.4R} C safety was chosen in the input for the shut-off criteria", this->CondDewPtDeltaT));
                }
                ShowRecurringWarningErrorAtEnd(state,
                                               cCMO_CoolingPanel_Simple + " [" + this->Name + "] condensation shut-off occurrence continues.",
                                               this->CondErrIndex,
                                               DewPointTemp,
                                               DewPointTemp,
                                               _,
                                               "C",
                                               "C");
            }

        } else if (this->CondCtrlType == CondCtrl::VARIEDOFF) {
            // Varied off is the most complex because it tries to run by reducing the inlet temperature
            // As a result of this, there is some bypass/recirculation that has to take place.
            // We might not have enough flow rate to meet whatever load we have, but at least
            // the system is still running at some partial load and avoiding condensation.
            waterInletTemp = DewPointTemp + this->CondDewPtDeltaT;
        }
    }

    // The next IF block is to find the mass flow rate based on what type of control the user has requested.  Load based controls
    // vary the flow to meet the zone load calculated by the user-defined thermostat.  Temperature based controls vary the flow
    // based on a comparison between the control temperature and the setpoint schedule and throttling range.

    if ((this->controlType == ClgPanelCtrlType::ZoneTotalLoad) || (this->controlType == ClgPanelCtrlType::ZoneConvectiveLoad)) {

        if (QZnReq < -DataHVACGlobals::SmallLoad && !state.dataZoneEnergyDemand->CurDeadBandOrSetback(ZoneNum) && (CoolingPanelOn)) {

            Cp = FluidProperties::GetSpecificHeatGlycol(state,
                                                        state.dataPlnt->PlantLoop(this->plantLoc.loopNum).FluidName,
                                                        waterInletTemp,
                                                        state.dataPlnt->PlantLoop(this->plantLoc.loopNum).FluidIndex,
                                                        RoutineName);

            // Find the actual load: this parameter modifies what the response of the system should be.  For total load control, the system tries
            // to meet the QZnReq.  For convective load control, the convective output of the device equals QZnReq which means that the load on
            // the panel is higher as is its output.  Total load control will miss the setpoint temperature but will likely get there with time.
            // Convective load control will hit the setpoint short term better but will result in overcooling in the long run probably.
            if (this->controlType == ClgPanelCtrlType::ZoneConvectiveLoad) {
                QZnReq = QZnReq / this->FracConvect;
            }

            // Now for a small amount of iteration.  Try to find the value of mass flow rate that will come the closest to giving
            // the proper value for MCpEpsAct.  Limit iterations to avoid too much time wasting.
            MCpEpsAct = QZnReq / (waterInletTemp - Tzone);
            MCpEpsLow = 0.0;
            MdotLow = 0.0;
            MCpEpsHigh = waterMassFlowRateMax * Cp * (1.0 - exp(-this->UA / (waterMassFlowRateMax * Cp)));
            MdotHigh = waterMassFlowRateMax;
            if (MCpEpsAct <= MCpEpsLow) {
                MCpEpsAct = MCpEpsLow;
                waterMassFlowRate = 0.0;
                state.dataLoopNodes->Node(this->WaterInletNode).MassFlowRate = 0.0;
                CoolingPanelOn = false;
            } else if (MCpEpsAct >= MCpEpsHigh) {
                MCpEpsAct = MCpEpsHigh;
                waterMassFlowRate = waterMassFlowRateMax;
                state.dataLoopNodes->Node(this->WaterInletNode).MassFlowRate = waterMassFlowRateMax;
            } else {
                for (int iter = 1; iter <= Maxiter; ++iter) {
                    FracGuess = (MCpEpsAct - MCpEpsLow) / (MCpEpsHigh - MCpEpsLow);
                    MdotGuess = MdotHigh * FracGuess;
                    MCpEpsGuess = MdotGuess * Cp * (1.0 - exp(-this->UA / (MdotGuess * Cp)));
                    if (MCpEpsGuess <= MCpEpsAct) {
                        MCpEpsLow = MCpEpsGuess;
                        MdotLow = MdotGuess;
                    } else { // MCpEpsGuess > MCpEpsAct
                        MCpEpsHigh = MCpEpsGuess;
                        MdotHigh = MdotGuess;
                    }
                    if (((MCpEpsAct - MCpEpsGuess) / MCpEpsAct) <= IterTol) {
                        waterMassFlowRate = MdotGuess;
                        state.dataLoopNodes->Node(this->WaterInletNode).MassFlowRate = waterMassFlowRate;
                        break;
                    }
                }
            }

        } else {
            CoolingPanelOn = false;
        }

    } else { // temperature control rather than zone load control

        if (CoolingPanelOn) {

            ControlTemp = this->getCoolingPanelControlTemp(state, ZoneNum);

            SetPointTemp = ScheduleManager::GetCurrentScheduleValue(state, this->ColdSetptSchedPtr);
            OffTempCool = SetPointTemp - 0.5 * this->ColdThrottlRange;
            FullOnTempCool = SetPointTemp + 0.5 * this->ColdThrottlRange;

            if (ControlTemp <= OffTempCool) {
                MassFlowFrac = 0.0;
                CoolingPanelOn = false;
            } else if (ControlTemp >= FullOnTempCool) {
                MassFlowFrac = 1.0;
            } else {
                MassFlowFrac = (ControlTemp - OffTempCool) / this->ColdThrottlRange;
                if (MassFlowFrac < MinFrac) MassFlowFrac = MinFrac;
            }

            waterMassFlowRate = MassFlowFrac * waterMassFlowRateMax;
        }
    }

    if (CoolingPanelOn) {
        PlantUtilities::SetComponentFlowRate(state, waterMassFlowRate, this->WaterInletNode, this->WaterOutletNode, this->plantLoc);
        if (waterMassFlowRate <= 0.0) CoolingPanelOn = false;
    }

    if (CoolingPanelOn) {
        // Now simulate the system...
        Cp = FluidProperties::GetSpecificHeatGlycol(state,
                                                    state.dataPlnt->PlantLoop(this->plantLoc.loopNum).FluidName,
                                                    waterInletTemp,
                                                    state.dataPlnt->PlantLoop(this->plantLoc.loopNum).FluidIndex,
                                                    RoutineName);
        Effectiveness = 1.0 - exp(-this->UA / (waterMassFlowRate * Cp));
        if (Effectiveness <= 0.0) {
            Effectiveness = 0.0;
        } else if (Effectiveness >= 1.0) {
            Effectiveness = 1.0;
        }
        CoolingPanelCool = (Effectiveness)*waterMassFlowRate * Cp * (waterInletTemp - Tzone);
        waterOutletTemp = this->WaterInletTemp - (CoolingPanelCool / (waterMassFlowRate * Cp));
        RadHeat = CoolingPanelCool * this->FracRadiant;
        state.dataChilledCeilingPanelSimple->CoolingPanel(CoolingPanelNum).CoolingPanelSource = RadHeat;

        if (this->FracRadiant <= MinFrac) {
            LoadMet = CoolingPanelCool;
        } else {

            // Now, distribute the radiant energy of all systems to the appropriate surfaces, to people, and the air
            DistributeCoolingPanelRadGains(state);
            // Now "simulate" the system by recalculating the heat balances
            HeatBalanceSurfaceManager::CalcHeatBalanceOutsideSurf(state, ZoneNum);

            HeatBalanceSurfaceManager::CalcHeatBalanceInsideSurf(state, ZoneNum);

            // Here an assumption is made regarding radiant heat transfer to people.
            // While the radiant heat transfer to people array will be used by the thermal comfort
            // routines, the energy transfer to people would get lost from the perspective
            // of the heat balance.  So, to avoid this net loss of energy which clearly
            // gets added to the zones, we must account for it somehow.  This assumption
            // that all energy radiated to people is converted to convective energy is
            // not very precise, but at least it conserves energy. The system impact to heat balance
            // should include this.
            LoadMet = (state.dataHeatBal->Zone(ZoneNum).sumHATsurf(state) - state.dataHeatBal->Zone(ZoneNum).ZeroSourceSumHATsurf) +
                      (CoolingPanelCool * this->FracConvect) + (RadHeat * this->FracDistribPerson);
        }
        this->WaterOutletEnthalpy = this->WaterInletEnthalpy - CoolingPanelCool / waterMassFlowRate;

    } else { // cooling panel off
        CapacitanceWater = 0.0;
        NTU = 0.0;
        Effectiveness = 0.0;
        waterOutletTemp = waterInletTemp;
        CoolingPanelCool = 0.0;
        LoadMet = 0.0;
        RadHeat = 0.0;
        waterMassFlowRate = 0.0;
        this->CoolingPanelSource = 0.0;
        this->WaterOutletEnthalpy = this->WaterInletEnthalpy;
    }

    this->WaterOutletTemp = waterOutletTemp;
    this->WaterMassFlowRate = waterMassFlowRate;
    this->TotPower = LoadMet;
    this->Power = CoolingPanelCool;
    this->ConvPower = CoolingPanelCool - RadHeat;
    this->RadPower = RadHeat;
}

Real64 CoolingPanelParams::getCoolingPanelControlTemp(EnergyPlusData &state, int const ZoneNum) const
{

    // SUBROUTINE INFORMATION:
    //       AUTHOR         Rick Strand
    //       DATE WRITTEN   July 2016

    // METHODOLOGY EMPLOYED:
    // This subroutine sets the control temperature for the simple cooling panel.

    // Using/Aliasing

    switch (this->controlType) {
    case ClgPanelCtrlType::MAT: {
        return state.dataZoneTempPredictorCorrector->zoneHeatBalance(ZoneNum).MAT;
    } break;
    case ClgPanelCtrlType::MRT: {
        return state.dataHeatBal->ZoneMRT(ZoneNum);
    } break;
    case ClgPanelCtrlType::Operative: {
        return 0.5 * (state.dataZoneTempPredictorCorrector->zoneHeatBalance(ZoneNum).MAT + state.dataHeatBal->ZoneMRT(ZoneNum));
    } break;
    case ClgPanelCtrlType::ODB: {
        return state.dataHeatBal->Zone(ZoneNum).OutDryBulbTemp;
    } break;
    case ClgPanelCtrlType::OWB: {
        return state.dataHeatBal->Zone(ZoneNum).OutWetBulbTemp;
    } break;
    default: { // Should never get here
        assert(false);
        return -99990; // Compiler wants a return value for every path, so give an invalid value
    } break;
    }
}

void UpdateCoolingPanel(EnergyPlusData &state, int const CoolingPanelNum)
{

    // SUBROUTINE INFORMATION:
    //       AUTHOR         Rick Strand
    //       DATE WRITTEN   Sept 2014
    //                      February 2001
    //       MODIFIED       Aug 2007 Daeho Kang (Add the update of radiant source)

    // REFERENCES:
    // Existing code for hot water baseboard models (radiant-convective variety)

    // Using/Aliasing
    Real64 SysTimeElapsed = state.dataHVACGlobal->SysTimeElapsed;
    Real64 TimeStepSys = state.dataHVACGlobal->TimeStepSys;
    auto &thisCP(state.dataChilledCeilingPanelSimple->CoolingPanel(CoolingPanelNum));

    // First, update the running average if necessary...
    if (thisCP.LastSysTimeElapsed == SysTimeElapsed) {
        thisCP.CoolingPanelSrcAvg -= thisCP.LastCoolingPanelSrc * thisCP.LastTimeStepSys / state.dataGlobal->TimeStepZone;
    }
    // Update the running average and the "last" values with the current values of the appropriate variables
    thisCP.CoolingPanelSrcAvg += thisCP.CoolingPanelSource * TimeStepSys / state.dataGlobal->TimeStepZone;

    thisCP.LastCoolingPanelSrc = thisCP.CoolingPanelSource;
    thisCP.LastSysTimeElapsed = SysTimeElapsed;
    thisCP.LastTimeStepSys = TimeStepSys;

    int WaterInletNode = thisCP.WaterInletNode;
    int WaterOutletNode = thisCP.WaterOutletNode;

    auto &ThisInNode(state.dataLoopNodes->Node(WaterInletNode));
    auto &ThisOutNode(state.dataLoopNodes->Node(WaterOutletNode));

    // Set the outlet water nodes for the panel
    PlantUtilities::SafeCopyPlantNode(state, WaterInletNode, WaterOutletNode);
    ThisOutNode.Temp = thisCP.WaterOutletTemp;
    ThisOutNode.Enthalpy = thisCP.WaterOutletEnthalpy;
    ThisInNode.MassFlowRate = thisCP.WaterMassFlowRate;
    ThisOutNode.MassFlowRate = thisCP.WaterMassFlowRate;
    ThisInNode.MassFlowRateMax = thisCP.WaterMassFlowRateMax;
    ThisOutNode.MassFlowRateMax = thisCP.WaterMassFlowRateMax;
}

void UpdateCoolingPanelSourceValAvg(EnergyPlusData &state,
                                    bool &CoolingPanelSysOn) // .TRUE. if the radiant system has run this zone time step
{

    // SUBROUTINE INFORMATION:
    //       AUTHOR         Rick Strand
    //       DATE WRITTEN   Sept 2014

    // PURPOSE OF THIS SUBROUTINE:
    // To transfer the average value of the heat source over the entire
    // zone time step back to the heat balance routines so that the heat
    // balance algorithms can simulate one last time with the average source
    // to maintain some reasonable amount of continuity and energy balance
    // in the temperature and flux histories.

    // METHODOLOGY EMPLOYED:
    // All of the record keeping for the average term is done in the Update
    // routine so the only other thing that this subroutine does is check to
    // see if the system was even on.  If any average term is non-zero, then
    // one or more of the radiant systems was running.

    // REFERENCES:
    // Existing code for hot water baseboard models (radiant-convective variety)

    CoolingPanelSysOn = false;

    // If this was never allocated, then there are no radiant systems in this input file (just RETURN)
    if (!allocated(state.dataChilledCeilingPanelSimple->CoolingPanel)) return;

    // If it was allocated, then we have to check to see if this was running at all...
    for (int CoolingPanelNum = 1; CoolingPanelNum <= (int)state.dataChilledCeilingPanelSimple->CoolingPanel.size(); ++CoolingPanelNum) {
        if (state.dataChilledCeilingPanelSimple->CoolingPanel(CoolingPanelNum).CoolingPanelSrcAvg != 0.0) {
            CoolingPanelSysOn = true;
            break; // DO loop
        }
    }

    for (auto &cp : state.dataChilledCeilingPanelSimple->CoolingPanel) {
        cp.CoolingPanelSource = cp.CoolingPanelSrcAvg;
    }

    DistributeCoolingPanelRadGains(state); // CoolingPanelRadSource has been modified so we need to redistribute gains
}

void DistributeCoolingPanelRadGains(EnergyPlusData &state)
{

    // SUBROUTINE INFORMATION:
    //       AUTHOR         Rick Strand
    //       DATE WRITTEN   Sept 2014

    // PURPOSE OF THIS SUBROUTINE:
    // To distribute the gains from the hot water basebaord heater
    // as specified in the user input file.  This includes distribution
    // of long wavelength radiant gains to surfaces and "people."

    // METHODOLOGY EMPLOYED:
    // We must cycle through all of the radiant systems because each
    // surface could feel the effect of more than one radiant system.
    // Note that the energy radiated to people is assumed to affect them
    // but them it is assumed to be convected to the air.

    // REFERENCES:
    // Existing code for hot water baseboard models (radiant-convective variety)

    // SUBROUTINE PARAMETER DEFINITIONS:
    Real64 constexpr SmallestArea(0.001); // Smallest area in meters squared (to avoid a divide by zero)

    // Initialize arrays
    state.dataHeatBalFanSys->SurfQCoolingPanel = 0.0;
    state.dataHeatBalFanSys->ZoneQCoolingPanelToPerson = 0.0;

    for (int CoolingPanelNum = 1; CoolingPanelNum <= (int)state.dataChilledCeilingPanelSimple->CoolingPanel.size(); ++CoolingPanelNum) {

        auto &thisCP(state.dataChilledCeilingPanelSimple->CoolingPanel(CoolingPanelNum));

        int ZoneNum = thisCP.ZonePtr;
        if (ZoneNum <= 0) continue;
        state.dataHeatBalFanSys->ZoneQCoolingPanelToPerson(ZoneNum) += thisCP.CoolingPanelSource * thisCP.FracDistribPerson;

        for (int RadSurfNum = 1; RadSurfNum <= thisCP.TotSurfToDistrib; ++RadSurfNum) {
            int SurfNum = thisCP.SurfacePtr(RadSurfNum);
            auto &ThisSurf(state.dataSurface->Surface(SurfNum));
            if (ThisSurf.Area > SmallestArea) {
                Real64 ThisSurfIntensity = (thisCP.CoolingPanelSource * thisCP.FracDistribToSurf(RadSurfNum) / ThisSurf.Area);
                state.dataHeatBalFanSys->SurfQCoolingPanel(SurfNum) += ThisSurfIntensity;
                state.dataHeatBalSurf->AnyRadiantSystems = true;
                // CR 8074, trap for excessive intensity (throws off surface balance )
                if (ThisSurfIntensity > DataHeatBalFanSys::MaxRadHeatFlux) {
                    ShowSevereError(state, "DistributeCoolingPanelRadGains:  excessive thermal radiation heat flux intensity detected");
                    ShowContinueError(state, format("Surface = {}", ThisSurf.Name));
                    ShowContinueError(state, format("Surface area = {:.3R} [m2]", ThisSurf.Area));
                    ShowContinueError(state, format("Occurs in {} = {}", cCMO_CoolingPanel_Simple, thisCP.Name));
                    ShowContinueError(state, format("Radiation intensity = {:.2R} [W/m2]", ThisSurfIntensity));
                    ShowContinueError(state, format("Assign a larger surface area or more surfaces in {}", cCMO_CoolingPanel_Simple));
                    ShowFatalError(state, "DistributeCoolingPanelRadGains:  excessive thermal radiation heat flux intensity detected");
                }
            } else {
                ShowSevereError(state, "DistributeCoolingPanelRadGains:  surface not large enough to receive thermal radiation heat flux");
                ShowContinueError(state, format("Surface = {}", ThisSurf.Name));
                ShowContinueError(state, format("Surface area = {:.3R} [m2]", ThisSurf.Area));
                ShowContinueError(state, format("Occurs in {} = {}", cCMO_CoolingPanel_Simple, thisCP.Name));
                ShowContinueError(state, format("Assign a larger surface area or more surfaces in {}", cCMO_CoolingPanel_Simple));
                ShowFatalError(state, "DistributeCoolingPanelRadGains:  surface not large enough to receive thermal radiation heat flux");
            }
        }
    }
}

void CoolingPanelParams::ReportCoolingPanel(EnergyPlusData &state)
{

    // SUBROUTINE INFORMATION:
    //       AUTHOR         Rick Strand
    //       DATE WRITTEN   Aug 2014

    // REFERENCES:
    // Existing code for hot water baseboard models (radiant-convective variety)

    Real64 TimeStepSysSec = state.dataHVACGlobal->TimeStepSysSec;

    // All of the power numbers are negative for cooling.  This is because they will have a negative
    // or cooling impact on the surfaces/zones.  However, the output variables are noted as cooling.
    // So, their sign should be positive if actually cooling and we need to reverse the sign here.
    // This should not have an impact on any of the internal variables or the heat balances because
    // those use other variables.
    this->TotPower = -this->TotPower;
    this->Power = -this->Power;
    this->ConvPower = -this->ConvPower;
    this->RadPower = -this->RadPower;

    this->TotEnergy = this->TotPower * TimeStepSysSec;
    this->Energy = this->Power * TimeStepSysSec;
    this->ConvEnergy = this->ConvPower * TimeStepSysSec;
    this->RadEnergy = this->RadPower * TimeStepSysSec;
}

} // namespace EnergyPlus::CoolingPanelSimple<|MERGE_RESOLUTION|>--- conflicted
+++ resolved
@@ -639,13 +639,8 @@
                 ShowContinueError(state, format("...reset to maximum value=[{:.2R}].", MinFraction));
                 thisCP.TotSurfToDistrib = MinFraction;
             }
-<<<<<<< HEAD
             if (thisCP.SurfacePtr(SurfNum) != 0) {
-                state.dataSurface->SurfIntConvSurfGetsRadiantHeat(thisCP.SurfacePtr(SurfNum)) = true;
-=======
-            if (ThisCP.SurfacePtr(SurfNum) != 0) {
-                state.dataSurface->surfIntConv(ThisCP.SurfacePtr(SurfNum)).getsRadiantHeat = true;
->>>>>>> 83f7b05f
+                state.dataSurface->surfIntConv(thisCP.SurfacePtr(SurfNum)).getsRadiantHeat = true;
             }
 
             AllFracsSummed += thisCP.FracDistribToSurf(SurfNum);
