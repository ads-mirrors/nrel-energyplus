// EnergyPlus, Copyright (c) 1996-2021, The Board of Trustees of the University of Illinois,
// The Regents of the University of California, through Lawrence Berkeley National Laboratory
// (subject to receipt of any required approvals from the U.S. Dept. of Energy), Oak Ridge
// National Laboratory, managed by UT-Battelle, Alliance for Sustainable Energy, LLC, and other
// contributors. All rights reserved.
//
// NOTICE: This Software was developed under funding from the U.S. Department of Energy and the
// U.S. Government consequently retains certain rights. As such, the U.S. Government has been
// granted for itself and others acting on its behalf a paid-up, nonexclusive, irrevocable,
// worldwide license in the Software to reproduce, distribute copies to the public, prepare
// derivative works, and perform publicly and display publicly, and to permit others to do so.
//
// Redistribution and use in source and binary forms, with or without modification, are permitted
// provided that the following conditions are met:
//
// (1) Redistributions of source code must retain the above copyright notice, this list of
//     conditions and the following disclaimer.
//
// (2) Redistributions in binary form must reproduce the above copyright notice, this list of
//     conditions and the following disclaimer in the documentation and/or other materials
//     provided with the distribution.
//
// (3) Neither the name of the University of California, Lawrence Berkeley National Laboratory,
//     the University of Illinois, U.S. Dept. of Energy nor the names of its contributors may be
//     used to endorse or promote products derived from this software without specific prior
//     written permission.
//
// (4) Use of EnergyPlus(TM) Name. If Licensee (i) distributes the software in stand-alone form
//     without changes from the version obtained under this License, or (ii) Licensee makes a
//     reference solely to the software portion of its product, Licensee must refer to the
//     software as "EnergyPlus version X" software, where "X" is the version number Licensee
//     obtained under this License and may not use a different name for the software. Except as
//     specifically required in this Section (4), Licensee shall not use in a company name, a
//     product name, in advertising, publicity, or other promotional activities any name, trade
//     name, trademark, logo, or other designation of "EnergyPlus", "E+", "e+" or confusingly
//     similar designation, without the U.S. Department of Energy's prior written consent.
//
// THIS SOFTWARE IS PROVIDED BY THE COPYRIGHT HOLDERS AND CONTRIBUTORS "AS IS" AND ANY EXPRESS OR
// IMPLIED WARRANTIES, INCLUDING, BUT NOT LIMITED TO, THE IMPLIED WARRANTIES OF MERCHANTABILITY
// AND FITNESS FOR A PARTICULAR PURPOSE ARE DISCLAIMED. IN NO EVENT SHALL THE COPYRIGHT OWNER OR
// CONTRIBUTORS BE LIABLE FOR ANY DIRECT, INDIRECT, INCIDENTAL, SPECIAL, EXEMPLARY, OR
// CONSEQUENTIAL DAMAGES (INCLUDING, BUT NOT LIMITED TO, PROCUREMENT OF SUBSTITUTE GOODS OR
// SERVICES; LOSS OF USE, DATA, OR PROFITS; OR BUSINESS INTERRUPTION) HOWEVER CAUSED AND ON ANY
// THEORY OF LIABILITY, WHETHER IN CONTRACT, STRICT LIABILITY, OR TORT (INCLUDING NEGLIGENCE OR
// OTHERWISE) ARISING IN ANY WAY OUT OF THE USE OF THIS SOFTWARE, EVEN IF ADVISED OF THE
// POSSIBILITY OF SUCH DAMAGE.

#ifndef LowTempRadiantSystem_hh_INCLUDED
#define LowTempRadiantSystem_hh_INCLUDED

// ObjexxFCL Headers
#include <ObjexxFCL/Array1D.hh>

// EnergyPlus Headers
#include <EnergyPlus/Data/BaseData.hh>
#include <EnergyPlus/DataGlobals.hh>
#include <EnergyPlus/EnergyPlus.hh>

namespace EnergyPlus {

// Forward declarations
struct EnergyPlusData;

namespace LowTempRadiantSystem {

    // Using/Aliasing

    // Data
    // MODULE PARAMETER DEFINITIONS:
    // System types:

    enum class SystemType {
        Unassigned,
        HydronicSystem,                 // Variable flow hydronic radiant system
        ConstantFlowSystem,             // Constant flow, variable (controlled) temperature radiant system
        ElectricSystem,                 // Electric resistance radiant heating system
    };

    extern std::string const cHydronicSystem;
    extern std::string const cConstantFlowSystem;
    extern std::string const cElectricSystem;
    // Operating modes:
    extern int const NotOperating; // Parameter for use with OperatingMode variable, set for heating
    extern int const HeatingMode;  // Parameter for use with OperatingMode variable, set for heating
    extern int const CoolingMode;  // Parameter for use with OperatingMode variable, set for cooling
    // Control types:
    enum class LowTempRadiantControlTypes {
      MATControl,           // Controls system using mean air temperature
      MRTControl,           // Controls system using mean radiant temperature
      OperativeControl,     // Controls system using operative temperature
      ODBControl,           // Controls system using outside air dry-bulb temperature
      OWBControl,           // Controls system using outside air wet-bulb temperature
      SurfFaceTempControl,  // Controls system using the surface inside face temperature
      SurfIntTempControl,   // Controls system using a temperature inside the radiant system construction as defined by the Construction + ConstructionProperty:InternalHeatSource inputs
      RunningMeanODBControl // Controls system using the running mean outdoor dry-bulb temperature
    };
    // Setpoint Types:
    enum class LowTempRadiantSetpointTypes {
      halfFlowPower,        // Controls system where the setpoint is at the 50% flow/power point
      zeroFlowPower         // Controls system where the setpoint is at the 0% flow/power point
    };
    // Fluid to Slab Heat Transfer Types:
    enum class FluidToSlabHeatTransferTypes {
        ConvectionOnly,     // Convection only model (legacy code, original model)
        ISOStandard         // Using ISO Standard 1185-2 (convection, conduction through pipe, contact resistance)
    };
    // Condensation control types:
    extern int const CondCtrlNone;      // Condensation control--none, so system never shuts down
    extern int const CondCtrlSimpleOff; // Condensation control--simple off, system shuts off when condensation predicted
    extern int const CondCtrlVariedOff; // Condensation control--variable off, system modulates to keep running if possible
    // Number of Circuits per Surface Calculation Method
    extern int const OneCircuit;          // there is 1 circuit per surface
    extern int const CalculateFromLength; // The number of circuits is TubeLength*SurfaceFlowFrac / CircuitLength
    extern std::string const OnePerSurf;
    extern std::string const CalcFromLength;

    // SUBROUTINE SPECIFICATIONS FOR MODULE LowTempRadiantSystem

    // Types

    struct RadiantSystemBaseData
    {
        // Members
        std::string Name;                // name of hydronic radiant system
        std::string SchedName;           // availability schedule
        int SchedPtr = 0;                    // index to schedule
        std::string ZoneName;            // Name of zone the system is serving
        int ZonePtr = 0;                     // Point to this zone in the Zone derived type
        std::string SurfListName;        // Name of surface/surface list that is the radiant system
        int NumOfSurfaces = 0;               // Number of surfaces included in this radiant system (coordinated control)
        Array1D_int SurfacePtr;          // Pointer to the surface(s) in the Surface derived type
        Array1D_string SurfaceName;      // Name of surfaces that are the radiant system (can be one or more)
        Array1D<Real64> SurfaceFrac;     // Fraction of flow/pipe length or electric power for a particular surface
        Real64 TotalSurfaceArea = 0.0;         // Total surface area for all surfaces that are part of this radiant system
        LowTempRadiantControlTypes ControlType = LowTempRadiantControlTypes::MATControl; // Control type for the system (MAT, MRT, Op temp, ODB, OWB,
                                                // Surface Face Temp, Surface Interior Temp, Running Mean Temp
                                                // for Constant Flow systems only)
        LowTempRadiantSetpointTypes SetpointType = LowTempRadiantSetpointTypes::halfFlowPower;   // Setpoint type for the syste, (HalfFlowPower or ZeroFlowPower)
        int OperatingMode = NotOperating;               // Operating mode currently being used (NotOperating, Heating, Cooling)
        Real64 HeatPower;             // heating sent to panel in Watts
        Real64 HeatEnergy;            // heating sent to panel in Joules
        Real64 runningMeanOutdoorAirTemperatureWeightingFactor = 0.0; // Weighting factor for running mean outdoor air temperature equation (user input)
        Real64 todayRunningMeanOutdoorDryBulbTemperature = 0.0;        // Current running mean outdoor air dry-bulb temperature
        Real64 yesterdayRunningMeanOutdoorDryBulbTemperature = 0.0;    // Running mean outdoor air dry-bulb temperature from yesterday
        Real64 todayAverageOutdoorDryBulbTemperature = 0.0;            // Average outdoor dry-bulb temperature for today
        Real64 yesterdayAverageOutdoorDryBulbTemperature = 0.0;        // Average outdoor dry-bulb temperature for yesterday

        LowTempRadiantControlTypes processRadiantSystemControlInput(EnergyPlusData &state,
                                                                    std::string const& controlInput,
                                                                    std::string const& controlInputField,
                                                                    LowTempRadiantSystem::SystemType const& typeOfRadiantSystem
        );

        LowTempRadiantSetpointTypes processRadiantSystemSetpointInput(EnergyPlusData &state,
                                                                      std::string const& controlInput,
                                                                      std::string const& controlInputField
        );

        void errorCheckZonesAndConstructions(EnergyPlusData &state, bool &errorsFound);

        Real64 setRadiantSystemControlTemperature(EnergyPlusData &state,
                                                  LowTempRadiantControlTypes TempControlType);

        Real64 calculateOperationalFraction(Real64 const offTemperature, Real64 const controlTemperature, Real64 const throttlingRange);

        virtual void calculateLowTemperatureRadiantSystem(EnergyPlusData &state, Real64 &LoadMet) = 0;

        Real64 setOffTemperatureLowTemperatureRadiantSystem(EnergyPlusData &state, int const scheduleIndex, Real64 const throttlingRange, LowTempRadiantSetpointTypes SetpointControlType);

        void updateLowTemperatureRadiantSystemSurfaces(EnergyPlusData &state);

        virtual void updateLowTemperatureRadiantSystem(EnergyPlusData &state) = 0;

        virtual void reportLowTemperatureRadiantSystem(EnergyPlusData &state) = 0;

        // Default Constructor
        RadiantSystemBaseData() = default;
        ~RadiantSystemBaseData() = default;

    };

    struct HydronicSystemBaseData : RadiantSystemBaseData
    {
        // Members
        Array1D<Real64> NumCircuits;     // Number of fluid circuits in the surface
        Real64 TubeLength = 0.0;               // tube length embedded in radiant surface (meters)
        bool HeatingSystem = false;              // .TRUE. when the system is able to heat (parameters are valid)
        int HotWaterInNode = 0;              // hot water inlet node
        int HotWaterOutNode = 0;             // hot water outlet node
        int HWLoopNum = 0;
        int HWLoopSide = 0;
        int HWBranchNum = 0;
        int HWCompNum = 0;
        bool CoolingSystem = false;         // .TRUE. when the system is able to cool (parameters are valid)
        int ColdWaterInNode = 0;        // cold water inlet node
        int ColdWaterOutNode = 0;       // cold water outlet node
        int CWLoopNum = 0;
        int CWLoopSide = 0;
        int CWBranchNum = 0;
        int CWCompNum = 0;
        int GlycolIndex = 0;          // Index to Glycol (Water) Properties
        int CondErrIndex = 0;         // Error index for recurring warning messages
        Real64 CondCausedTimeOff = 0.0; // Amount of time condensation did or could have turned system off
        bool CondCausedShutDown = false;  // .TRUE. when condensation predicted at surface
        int NumCircCalcMethod = 0;    // Calculation method for number of circuits per surface; 1=1 per surface, 2=use cicuit length
        Real64 CircLength = 0.0;        // Circuit length {m}
        std::string schedNameChangeoverDelay;   // changeover delay schedule
        int schedPtrChangeoverDelay = 0;    // Pointer to the schedule for the changeover delay in hours
        int lastOperatingMode = NotOperating; // Last mode of operation (heating or cooling)
        int lastDayOfSim = 1;   // Last day of simulation radiant system operated in lastOperatingMode
        int lastHourOfDay = 1;  // Last hour of the day radiant system operated in lastOperatingMode
        int lastTimeStep = 1;   // Last time step radiant system operated in lastOperatingMode
        // Other parameters
        bool EMSOverrideOnWaterMdot = false;
        Real64 EMSWaterMdotOverrideValue = 0.0;
        // Report data
        Real64 WaterInletTemp = 0.0;        // water inlet temperature
        Real64 WaterOutletTemp = 0.0;       // water outlet temperature
        Real64 CoolPower = 0.0;             // cooling sent to panel in Watts
        Real64 CoolEnergy = 0.0;            // cooling sent to panel in Joules
        int OutRangeHiErrorCount = 0;     // recurring errors for crazy results too high fluid temperature
        int OutRangeLoErrorCount = 0;     // recurring errors for crazy results too low fluid temperature

        void updateOperatingModeHistory(EnergyPlusData &state);

        void setOperatingModeBasedOnChangeoverDelay(EnergyPlusData &state);

        FluidToSlabHeatTransferTypes getFluidToSlabHeatTransferInput(EnergyPlusData &state, std::string const userInput);

        Real64 calculateHXEffectivenessTerm(EnergyPlusData &state,
                                            int const SurfNum,          // Surface Number
                                            Real64 const Temperature,   // Temperature of water entering the radiant system, in C
                                            Real64 const WaterMassFlow, // Mass flow rate of water in the radiant system, in kg/s
                                            Real64 const FlowFraction,  // Mass flow rate fraction for this surface in the radiant system
                                            Real64 const NumCircs,      // Number of fluid circuits in this surface
                                            int const DesignObjPtr,      // Design Object Pointer,
                                            LowTempRadiantSystem::SystemType const& typeOfRadiantSystem

        );

        Real64 calculateUFromISOStandard(EnergyPlusData &state,
                                         int const SurfNum,
                                         Real64 const WaterMassFlow,
                                         SystemType typeOfRadiantSystem,
                                         int const DesignObjPtr      // Design Object Pointer
                                         );

        Real64 sizeRadiantSystemTubeLength(EnergyPlusData &state);

        void checkForOutOfRangeTemperatureResult(EnergyPlusData &state, Real64 const outletTemp, Real64 const inletTemp);

        // Default Constructor
        HydronicSystemBaseData() = default;
        ~HydronicSystemBaseData() = default;

    };

    struct VariableFlowRadiantSystemData : HydronicSystemBaseData
    {
        // Members
        std::string designObjectName;   // Design Object
        int DesignObjectPtr = 0;
        int HeatingCapMethod = 0;         // - Method for Low Temp Radiant system heating capacity scaled sizing calculation (HeatingDesignCapacity,
        // CapacityPerFloorArea, FracOfAutosizedHeatingCapacity)
        Real64 ScaledHeatingCapacity = 0.0; // -  Low Temp Radiant system scaled maximum heating capacity {W} or scalable variable of zone HVAC equipment,
        Real64 WaterVolFlowMaxHeat = 0.0;      // maximum water flow rate for heating, m3/s
        Real64 WaterFlowMaxHeat = 0.0;         // maximum water flow rate for heating, kg/s
        Real64 WaterVolFlowMaxCool = 0.0; // maximum water flow rate for cooling, m3/s
        Real64 WaterFlowMaxCool = 0.0;    // maximum water flow rate for cooling, kg/s
        Real64 WaterMassFlowRate = 0.0;     // water mass flow rate
        int CoolingCapMethod = 0;           // - Method for Low Temp Radiant system cooling capacity scaled sizing calculation (CoolingDesignCapacity,
        // CapacityPerFloorArea, FracOfAutosizedCoolingCapacity)
        Real64 ScaledCoolingCapacity = 0.0;   // -  Low Temp Radiant system scaled maximum cooling capacity {W} or scalable variable of zone HVAC equipment,
        // {-}, or {W/m2}

        void calculateLowTemperatureRadiantSystem(EnergyPlusData &state, Real64 &LoadMet);

        void calculateLowTemperatureRadiantSystemComponents(EnergyPlusData &state, Real64 &LoadMet,
                                                            LowTempRadiantSystem::SystemType const& typeOfRadiantSystem);

        void updateLowTemperatureRadiantSystem(EnergyPlusData &state);

        void reportLowTemperatureRadiantSystem(EnergyPlusData &state);

        // Default Constructor
        VariableFlowRadiantSystemData() = default;
        ~VariableFlowRadiantSystemData() = default;

    };

    struct VarFlowRadDesignData : VariableFlowRadiantSystemData
    {
        // Members
        // This data could be shared between multiple Var flow LowTempRad Systems
        std::string designName;           // name of the design object+
        Real64 TubeDiameterInner = 0.0;        // inside tube diameter for embedded tubing (meters)
        Real64 TubeDiameterOuter = 0.0;        // outside tube diameter for embedded tubing (meters)
        FluidToSlabHeatTransferTypes FluidToSlabHeatTransfer = FluidToSlabHeatTransferTypes::ConvectionOnly;   // Model used for calculating heat transfer between fluid and slab
        Real64 VarFlowTubeConductivity = 0.0;         // tube conductivity in W/m-K
        LowTempRadiantControlTypes VarFlowControlType = LowTempRadiantControlTypes::MATControl; // Control type for the system (MAT, MRT, Op temp, ODB, OWB,
        // Surface Face Temp, Surface Interior Temp, Running Mean Temp
        // for Constant Flow systems only)
        LowTempRadiantSetpointTypes VarFlowSetpointType = LowTempRadiantSetpointTypes::halfFlowPower;   // Setpoint type for the syste, (HalfFlowPower or ZeroFlowPower)
        std::string DesignHeatingCapMethodInput;
        int DesignHeatingCapMethod = 0;         // - Method for Low Temp Radiant system heating capacity scaledsizing calculation (HeatingDesignCapacity,
        // CapacityPerFloorArea, FracOfAutosizedHeatingCapacity)
        Real64 DesignScaledHeatingCapacity = 0.0; // -  Low Temp Radiant system scaled maximum heating capacity {W} or scalable variable of zone HVAC equipment,
        // {-}, or {W/m2}
        Real64 HotThrottlRange = 0.0;          // Throttling range for heating [C]
        std::string HotSetptSched;       // Schedule name for the zone setpoint temperature
        int HotSetptSchedPtr = 0;            // Schedule index for the zone setpoint temperature
        Real64 ColdThrottlRange = 0.0;    // Throttling range for cooling [C]
        Array1D_string FieldNames;
        int CondCtrlType = 1;         // Condensation control type (initialize to simple off)
        Real64 CondDewPtDeltaT = 1.0;   // Diff between surface temperature and dew point for cond. shut-off
        std::string ColdSetptSched; // Schedule name for the zone setpoint temperature
        int ColdSetptSchedPtr = 0;      // Schedule index for the zone setpoint temperature
        std::string DesignCoolingCapMethodInput;
        int DesignCoolingCapMethod = 0;           // - Method for Low Temp Radiant system cooling capacity scaledsizing calculation (CoolingDesignCapacity,
                                        // CapacityPerFloorArea, FracOfAutosizedCoolingCapacity)
        Real64 DesignScaledCoolingCapacity = 0.0;   // -  Low Temp Radiant system scaled maximum cooling capacity {W} or scalable variable of zone HVAC equipment,
                                        // {-}, or {W/m2}

        // Default Constructor
        VarFlowRadDesignData() = default;
        ~VarFlowRadDesignData() = default;
    };

    struct ConstantFlowRadiantSystemData : HydronicSystemBaseData
    {
        // Members
        Real64 WaterVolFlowMax;          // design nominal capacity of constant flow pump (volumetric flow rate)
        Real64 ColdDesignWaterMassFlowRate;
        Real64 HotDesignWaterMassFlowRate;
        Real64 WaterMassFlowRate = 0.0;        // current flow rate through system (calculated)
        Real64 HotWaterMassFlowRate = 0.0;     // current hot water flow rate through heating side of system (calculated)
        Real64 ChWaterMassFlowRate = 0.0;      // current chilled water flow rate through cooling side of system (calculated)
        std::string VolFlowSched;        // schedule of maximum flow at the current time
        std::string designObjectName;   // Design Object
        int DesignObjectPtr = 0;
        int VolFlowSchedPtr = 0;             // index to the volumetric flow schedule
        Real64 NomPumpHead = 0.0;              // nominal head of the constant flow pump
        Real64 NomPowerUse = 0.0;              // nominal power use of the constant flow pump
        Real64 PumpEffic = 0.0;                // overall efficiency of the pump (calculated)
        std::string HotWaterHiTempSched; // Schedule name for the highest water temperature
        int HotWaterHiTempSchedPtr = 0;      // Schedule index for the highest water temperature
        std::string HotWaterLoTempSched; // Schedule name for the lowest water temperature
        int HotWaterLoTempSchedPtr = 0;      // Schedule index for the lowest water temperature
        std::string HotCtrlHiTempSched;  // Schedule name for the highest control temperature
        // (where the lowest water temperature is requested)
        int HotCtrlHiTempSchedPtr = 0; // Schedule index for the highest control temperature
        // (where the lowest water temperature is requested)
        std::string HotCtrlLoTempSched; // Schedule name for the lowest control temperature
        // (where the highest water temperature is requested)
        int HotCtrlLoTempSchedPtr = 0; // Schedule index for the lowest control temperature
        // (where the highest water temperature is requested)
        std::string ColdWaterHiTempSched; // Schedule name for the highest water temperature
        int ColdWaterHiTempSchedPtr = 0;      // Schedule index for the highest water temperature
        std::string ColdWaterLoTempSched; // Schedule name for the lowest water temperature
        int ColdWaterLoTempSchedPtr = 0;      // Schedule index for the lowest water temperature
        std::string ColdCtrlHiTempSched;  // Schedule name for the highest control temperature
        // (where the lowest water temperature is requested)
        int ColdCtrlHiTempSchedPtr = 0; // Schedule index for the highest control temperature
        // (where the lowest water temperature is requested)
        std::string ColdCtrlLoTempSched; // Schedule name for the lowest control temperature
        // (where the highest water temperature is requested)
        int ColdCtrlLoTempSchedPtr = 0; // Schedule index for the lowest control temperature
        // (where the highest water temperature is requested)
        Real64 WaterInjectionRate = 0.0;    // water injection mass flow rate from main loop
        Real64 WaterRecircRate = 0.0;       // water recirculation rate (outlet from radiant system recirculated)
        Real64 PumpPower = 0.0;             // pump power in Watts
        Real64 PumpEnergy = 0.0;            // pump energy consumption in Joules
        Real64 PumpMassFlowRate = 0.0;      // mass flow rate through the radiant system in kg/sec
        Real64 PumpHeattoFluid = 0.0;       // heat transfer rate from pump motor to fluid in Watts
        Real64 PumpHeattoFluidEnergy = 0.0; // Pump Energy dissipated into fluid stream in Joules
        Real64 PumpInletTemp = 0.0;         // inlet temperature of pump (inlet temperature from loop)
        bool setRunningMeanValuesAtBeginningOfDay = true;  // flag to help certain variables only being set once per day (running mean temperature variables)

        void calculateLowTemperatureRadiantSystem(EnergyPlusData &state, Real64 &LoadMet);

        void calculateLowTemperatureRadiantSystemComponents(EnergyPlusData &state, int const MainLoopNodeIn, // Node number on main loop of the inlet node to the radiant system
                                                            bool const Iteration,     // FALSE for the regular solution, TRUE when we had to loop back
                                                            Real64 &LoadMet,           // Load met by the low temperature radiant system, in Watts
                                                            LowTempRadiantSystem::SystemType const& typeOfRadiantSystem
        );

        void calculateRunningMeanAverageTemperature(EnergyPlusData& state, int const RadSysNum);

        Real64 calculateCurrentDailyAverageODB(EnergyPlusData& state);

        void updateLowTemperatureRadiantSystem(EnergyPlusData &state);

        void reportLowTemperatureRadiantSystem(EnergyPlusData &state);

        // Default Constructor
        ConstantFlowRadiantSystemData() = default;
        ~ConstantFlowRadiantSystemData() = default;

    };

    struct ConstantFlowRadDesignData : ConstantFlowRadiantSystemData
    {
        // Members
        // This data could be shared between multiple constant flow LowTempRad Systems
        std::string designName;                                 // name of the design object
        Real64 runningMeanOutdoorAirTemperatureWeightingFactor = 0.8; // Weighting factor for running mean outdoor air temperature equation (user input)
        LowTempRadiantControlTypes ConstFlowControlType = LowTempRadiantControlTypes::MATControl;        // Control type for the system (MAT, MRT, Op temp, ODB, OWB,
                                                                // Surface Face Temp, Surface Interior Temp, Running Mean Temp
                                                                // for Constant Flow systems only)
        Real64 TubeDiameterInner = 0.0;                               // inside tube diameter for embedded tubing (meters)
        Real64 TubeDiameterOuter = 0.0;                               // outside tube diameter for embedded tubing (meters)
        FluidToSlabHeatTransferTypes FluidToSlabHeatTransfer = FluidToSlabHeatTransferTypes::ConvectionOnly;   // Model used for calculating heat transfer between fluid and slab
        Real64 ConstFlowTubeConductivity = 0.0;                       // tube conductivity in W/m-K
        Real64 MotorEffic = 0.0;               // efficiency of the pump motor
        Real64 FracMotorLossToFluid = 0.0;     // amount of heat generated by pump motor that is added to the fluid

        Array1D_string FieldNames;
        int CondCtrlType = 1;                                       // Condensation control type (initialize to simple off)
        Real64 CondDewPtDeltaT = 1.0;                                 // Diff between surface temperature and dew point for cond. shut-off

        ConstantFlowRadDesignData() = default;
        ~ConstantFlowRadDesignData() = default;
    };

    struct ElectricRadiantSystemData : RadiantSystemBaseData
    {
        // Members
        // Input data
        Real64 MaxElecPower = 0.0;              // Maximum electric power that can be supplied to surface, Watts
        Real64 ThrottlRange = 0.0;              // Throttling range for heating [C]
        std::string SetptSched;           // Schedule name for the zone setpoint temperature
        int SetptSchedPtr = 0;                // Schedule index for the zone setpoint temperature
        // Other parameters
        // Report data
        Real64 ElecPower = 0.0;     // heating sent to panel in Watts
        Real64 ElecEnergy;    // heating sent to panel in Joules
        int HeatingCapMethod = 0; // - Method for Low Temp Radiant system heating capacity scaledsizing calculation
        //- (HeatingDesignCapacity, CapacityPerFloorArea, FracOfAutosizedHeatingCapacity)
        Real64 ScaledHeatingCapacity = 0.0; // -  Low Temp Radiant system scaled maximum heating capacity {W} or scalable variable of zone HVAC equipment,
                                      // {-}, or {W/m2}

        void calculateLowTemperatureRadiantSystem(EnergyPlusData &state, Real64 &LoadMet);

        void updateLowTemperatureRadiantSystem(EnergyPlusData &state);

        void reportLowTemperatureRadiantSystem(EnergyPlusData &state);

        // Default Constructor
        ElectricRadiantSystemData() = default;
        ~ElectricRadiantSystemData() = default;
    };

    struct RadSysTypeData
    {
        // Members
        // This type used to track different components/types for efficiency
        std::string Name; // name of radiant system
        LowTempRadiantSystem::SystemType SystemType = LowTempRadiantSystem::SystemType::Unassigned;   // Type of System (see System Types in Parameters)
        int CompIndex = 0;    // Index in specific system types

        // Default Constructor
        RadSysTypeData() = default;
        ~RadSysTypeData() = default;
    };

    struct ElecRadSysNumericFieldData
    {
        // Members
        Array1D_string FieldNames;

        // Default Constructor
         ElecRadSysNumericFieldData() = default;
        ~ElecRadSysNumericFieldData() = default;
    };

    struct HydronicRadiantSysNumericFieldData
    {
        // Members
        Array1D_string FieldNames;

        // Default Constructor
         HydronicRadiantSysNumericFieldData() = default;
        ~HydronicRadiantSysNumericFieldData() = default;
    };

    // Functions

    void clear_state();

    void SimLowTempRadiantSystem(EnergyPlusData &state, std::string const &CompName,   // name of the low temperature radiant system
                                 bool const FirstHVACIteration, // TRUE if 1st HVAC simulation of system timestep
                                 Real64 &LoadMet,               // load met by the radiant system, in Watts
                                 int &CompIndex);

    void GetLowTempRadiantSystem(EnergyPlusData &state);

    void InitLowTempRadiantSystem(EnergyPlusData &state, bool const FirstHVACIteration, // TRUE if 1st HVAC simulation of system timestep
                                  int const RadSysNum,  // Index for the low temperature radiant system under consideration within the derived types
                                  LowTempRadiantSystem::SystemType const SystemType, // Type of radiant system: hydronic, constant flow, or electric
                                  bool &InitErrorFound  // Set to true when a severe or worse error is discovered during initialization
    );

    void SizeLowTempRadiantSystem(EnergyPlusData &state,
                                  int const RadSysNum, // Index for the low temperature radiant system under consideration within the derived types
                                  LowTempRadiantSystem::SystemType const SystemType // Type of radiant system: hydronic, constant flow, or electric
    );

<<<<<<< HEAD
    void UpdateRadSysSourceValAvg(EnergyPlusData &state, bool &LowTempRadSysOn); // .TRUE. if the radiant system has run this zone time step
=======
    void UpdateRadSysSourceValAvg(EnergyPlusData &state,
                                  bool &LowTempRadSysOn); // .TRUE. if the radiant system has run this zone time step
>>>>>>> 1dfd4256

    Real64 SumHATsurf(EnergyPlusData &state, int const ZoneNum); // Zone number

} // namespace LowTempRadiantSystem

struct LowTempRadiantSystemData : BaseGlobalStruct {

    // DERIVED TYPE DEFINITIONS:

    // MODULE VARIABLE DECLARATIONS:
    // Standard, run-of-the-mill variables...
    int NumOfHydrLowTempRadSys = 0;    // Number of hydronic low tempererature radiant systems
    int NumOfHydrLowTempRadSysDes = 0; // Number of hydronic low tempererature radiant design systems
    int NumOfCFloLowTempRadSys = 0;    // Number of constant flow (hydronic) low tempererature radiant systems
    int NumOfCFloLowTempRadSysDes = 0; // Number of constant flow (hydronic) low tempererature radiant design systems
    int NumOfElecLowTempRadSys = 0;    // Number of electric low tempererature radiant systems
    int TotalNumOfRadSystems = 0;      // Total number of low temperature radiant systems

    // Limit temperatures to indicate that a system cannot heat or cannot cool
    Real64 LowTempHeating = -200.0; // Used to indicate that a user does not have a heating control temperature
    Real64 HighTempCooling = 200.0; // Used to indicate that a user does not have a cooling control temperature

    Array1D<Real64> QRadSysSrcAvg;        // Average source over the time step for a particular radiant surface
    Array1D<Real64> ZeroSourceSumHATsurf; // Equal to SumHATsurf for all the walls in a zone with no source
    // Record keeping variables used to calculate QRadSysSrcAvg locally
    Array1D<Real64> LastQRadSysSrc;     // Need to keep the last value in case we are still iterating
    Array1D<Real64> LastSysTimeElapsed; // Need to keep the last value in case we are still iterating
    Array1D<Real64> LastTimeStepSys;    // Need to keep the last value in case we are still iterating

    Array1D<Real64> Ckj; // Coefficients for individual surfaces within a radiant system
    Array1D<Real64> Cmj;
    Array1D<Real64> WaterTempOut; // Array of outlet water temperatures for
    // each surface in the radiant system

    // For Init:
    Array1D_bool MyEnvrnFlagHydr;
    Array1D_bool MyEnvrnFlagCFlo;
    Array1D_bool MyEnvrnFlagElec;
    Array1D_bool MyPlantScanFlagHydr;
    Array1D_bool MyPlantScanFlagCFlo;
    // Autosizing variables
    Array1D_bool MySizeFlagHydr;
    Array1D_bool MySizeFlagCFlo;
    Array1D_bool MySizeFlagElec;
    Array1D_bool CheckEquipName;

    // Object Data
    Array1D<LowTempRadiantSystem::VariableFlowRadiantSystemData> HydrRadSys;
    Array1D<LowTempRadiantSystem::ConstantFlowRadiantSystemData> CFloRadSys;
    Array1D<LowTempRadiantSystem::ElectricRadiantSystemData> ElecRadSys;
    Array1D<LowTempRadiantSystem::RadSysTypeData> RadSysTypes;
    Array1D<LowTempRadiantSystem::ElecRadSysNumericFieldData> ElecRadSysNumericFields;
    Array1D<LowTempRadiantSystem::HydronicRadiantSysNumericFieldData> HydronicRadiantSysNumericFields;
    Array1D<LowTempRadiantSystem::ConstantFlowRadDesignData> CflowRadiantSysDesign;
    Array1D<LowTempRadiantSystem::VarFlowRadDesignData> HydronicRadiantSysDesign;

    void clear_state() override
    {
        LowTempHeating = -200.0;
        HighTempCooling = 200.0;
        NumOfHydrLowTempRadSys = 0;
        NumOfHydrLowTempRadSysDes = 0;
        NumOfCFloLowTempRadSys = 0;
        NumOfCFloLowTempRadSysDes = 0;
        NumOfElecLowTempRadSys = 0;
        TotalNumOfRadSystems = 0;

        QRadSysSrcAvg.clear();
        ZeroSourceSumHATsurf.clear();
        LastQRadSysSrc.clear();
        LastSysTimeElapsed.clear();
        LastTimeStepSys.clear();
        Ckj.clear();
        Cmj.clear();
        WaterTempOut.clear();
        MyEnvrnFlagHydr.clear();
        MyEnvrnFlagCFlo.clear();
        MyEnvrnFlagElec.clear();
        MyPlantScanFlagHydr.clear();
        MyPlantScanFlagCFlo.clear();
        MySizeFlagHydr.clear();
        MySizeFlagCFlo.clear();
        MySizeFlagElec.clear();
        CheckEquipName.clear();
        HydrRadSys.clear(); //
        CFloRadSys.clear();
        ElecRadSys.clear();
        RadSysTypes.clear();
        ElecRadSysNumericFields.clear();
        HydronicRadiantSysNumericFields.clear();
        HydronicRadiantSysDesign.clear();
        CflowRadiantSysDesign.clear();
    }
};

} // namespace EnergyPlus

#endif<|MERGE_RESOLUTION|>--- conflicted
+++ resolved
@@ -505,12 +505,8 @@
                                   LowTempRadiantSystem::SystemType const SystemType // Type of radiant system: hydronic, constant flow, or electric
     );
 
-<<<<<<< HEAD
-    void UpdateRadSysSourceValAvg(EnergyPlusData &state, bool &LowTempRadSysOn); // .TRUE. if the radiant system has run this zone time step
-=======
     void UpdateRadSysSourceValAvg(EnergyPlusData &state,
                                   bool &LowTempRadSysOn); // .TRUE. if the radiant system has run this zone time step
->>>>>>> 1dfd4256
 
     Real64 SumHATsurf(EnergyPlusData &state, int const ZoneNum); // Zone number
 
