--- conflicted
+++ resolved
@@ -980,13 +980,8 @@
 
         for (int ZoneNum = 1; ZoneNum <= NumOfZones; ++ZoneNum) {
             ComplexFenInZone = false;
-<<<<<<< HEAD
-            for (SurfNum = Zone(ZoneNum).SurfaceFirst; SurfNum <= Zone(ZoneNum).SurfaceLast; ++SurfNum) {
-                if (SurfWinWindowModelType(SurfNum) == WindowBSDFModel) ComplexFenInZone = true;
-=======
             for (int SurfNum = Zone(ZoneNum).SurfaceFirst; SurfNum <= Zone(ZoneNum).SurfaceLast; ++SurfNum) {
                 if (SurfaceWindow(SurfNum).WindowModelType == WindowBSDFModel) ComplexFenInZone = true;
->>>>>>> 621041c1
             }
             if (ComplexFenInZone) {
                 NumSurfInZone = Zone(ZoneNum).SurfaceLast - Zone(ZoneNum).SurfaceFirst + 1;
