--- conflicted
+++ resolved
@@ -4505,19 +4505,11 @@
                 WinGapFlowTtoRA = 0.0;
 
                 if (state.dataZoneEquip->ZoneEquipConfig(ZoneNum).ZoneHasAirFlowWindowReturn) {
-<<<<<<< HEAD
-                    for (SurfNum = state.dataHeatBal->Zone(ActualZoneNum).SurfaceFirst; SurfNum <= state.dataHeatBal->Zone(ActualZoneNum).SurfaceLast; ++SurfNum) {
+                    for (SurfNum = state.dataHeatBal->Zone(ActualZoneNum).HTSurfaceFirst; SurfNum <= state.dataHeatBal->Zone(ActualZoneNum).HTSurfaceLast; ++SurfNum) {
                         if (state.dataSurface->SurfWinAirflowThisTS(SurfNum) > 0.0 &&
                             state.dataSurface->SurfWinAirflowDestination(SurfNum) == AirFlowWindow_Destination_ReturnAir) {
                             FlowThisTS = PsyRhoAirFnPbTdbW(state, state.dataEnvrn->OutBaroPress, state.dataSurface->SurfWinTAirflowGapOutlet(SurfNum), Node(ZoneNode).HumRat) *
-                                         state.dataSurface->SurfWinAirflowThisTS(SurfNum) * state.dataSurface->Surface(SurfNum).Width;
-=======
-                    for (SurfNum = state.dataHeatBal->Zone(ActualZoneNum).HTSurfaceFirst; SurfNum <= state.dataHeatBal->Zone(ActualZoneNum).HTSurfaceLast; ++SurfNum) {
-                        if (DataSurfaces::SurfWinAirflowThisTS(SurfNum) > 0.0 &&
-                            DataSurfaces::SurfWinAirflowDestination(SurfNum) == AirFlowWindow_Destination_ReturnAir) {
-                            FlowThisTS = PsyRhoAirFnPbTdbW(state, state.dataEnvrn->OutBaroPress, DataSurfaces::SurfWinTAirflowGapOutlet(SurfNum), Node(ZoneNode).HumRat) *
-                                         DataSurfaces::SurfWinAirflowThisTS(SurfNum) * Surface(SurfNum).Width;
->>>>>>> 1dfd4256
+                                state.dataSurface->SurfWinAirflowThisTS(SurfNum) * state.dataSurface->Surface(SurfNum).Width;
                             WinGapFlowToRA += FlowThisTS;
                             WinGapFlowTtoRA += FlowThisTS * state.dataSurface->SurfWinTAirflowGapOutlet(SurfNum);
                         }
