// EnergyPlus, Copyright (c) 1996-2024, The Board of Trustees of the University of Illinois,
// The Regents of the University of California, through Lawrence Berkeley National Laboratory
// (subject to receipt of any required approvals from the U.S. Dept. of Energy), Oak Ridge
// National Laboratory, managed by UT-Battelle, Alliance for Sustainable Energy, LLC, and other
// contributors. All rights reserved.
//
// NOTICE: This Software was developed under funding from the U.S. Department of Energy and the
// U.S. Government consequently retains certain rights. As such, the U.S. Government has been
// granted for itself and others acting on its behalf a paid-up, nonexclusive, irrevocable,
// worldwide license in the Software to reproduce, distribute copies to the public, prepare
// derivative works, and perform publicly and display publicly, and to permit others to do so.
//
// Redistribution and use in source and binary forms, with or without modification, are permitted
// provided that the following conditions are met:
//
// (1) Redistributions of source code must retain the above copyright notice, this list of
//     conditions and the following disclaimer.
//
// (2) Redistributions in binary form must reproduce the above copyright notice, this list of
//     conditions and the following disclaimer in the documentation and/or other materials
//     provided with the distribution.
//
// (3) Neither the name of the University of California, Lawrence Berkeley National Laboratory,
//     the University of Illinois, U.S. Dept. of Energy nor the names of its contributors may be
//     used to endorse or promote products derived from this software without specific prior
//     written permission.
//
// (4) Use of EnergyPlus(TM) Name. If Licensee (i) distributes the software in stand-alone form
//     without changes from the version obtained under this License, or (ii) Licensee makes a
//     reference solely to the software portion of its product, Licensee must refer to the
//     software as "EnergyPlus version X" software, where "X" is the version number Licensee
//     obtained under this License and may not use a different name for the software. Except as
//     specifically required in this Section (4), Licensee shall not use in a company name, a
//     product name, in advertising, publicity, or other promotional activities any name, trade
//     name, trademark, logo, or other designation of "EnergyPlus", "E+", "e+" or confusingly
//     similar designation, without the U.S. Department of Energy's prior written consent.
//
// THIS SOFTWARE IS PROVIDED BY THE COPYRIGHT HOLDERS AND CONTRIBUTORS "AS IS" AND ANY EXPRESS OR
// IMPLIED WARRANTIES, INCLUDING, BUT NOT LIMITED TO, THE IMPLIED WARRANTIES OF MERCHANTABILITY
// AND FITNESS FOR A PARTICULAR PURPOSE ARE DISCLAIMED. IN NO EVENT SHALL THE COPYRIGHT OWNER OR
// CONTRIBUTORS BE LIABLE FOR ANY DIRECT, INDIRECT, INCIDENTAL, SPECIAL, EXEMPLARY, OR
// CONSEQUENTIAL DAMAGES (INCLUDING, BUT NOT LIMITED TO, PROCUREMENT OF SUBSTITUTE GOODS OR
// SERVICES; LOSS OF USE, DATA, OR PROFITS; OR BUSINESS INTERRUPTION) HOWEVER CAUSED AND ON ANY
// THEORY OF LIABILITY, WHETHER IN CONTRACT, STRICT LIABILITY, OR TORT (INCLUDING NEGLIGENCE OR
// OTHERWISE) ARISING IN ANY WAY OUT OF THE USE OF THIS SOFTWARE, EVEN IF ADVISED OF THE
// POSSIBILITY OF SUCH DAMAGE.

// EnergyPlus::HeatBalanceManager Unit Tests

// Google Test Headers
#include <gtest/gtest.h>

// EnergyPlus Headers
#include <EnergyPlus/Data/EnergyPlusData.hh>
#include <EnergyPlus/DataHeatBalFanSys.hh>
#include <EnergyPlus/DataHeatBalance.hh>
#include <EnergyPlus/DataIPShortCuts.hh>
#include <EnergyPlus/HeatBalanceAirManager.hh>
#include <EnergyPlus/HeatBalanceManager.hh>
#include <EnergyPlus/IOFiles.hh>
#include <EnergyPlus/InputProcessing/InputProcessor.hh>
#include <EnergyPlus/SimulationManager.hh>
#include <EnergyPlus/SurfaceGeometry.hh>

#include <nlohmann/json_literals.hpp>

#include "Fixtures/EnergyPlusFixture.hh"

namespace EnergyPlus {

TEST_F(EnergyPlusFixture, HeatBalanceAirManager_RoomAirModelType_Test)
{
    // Issue User file with RoomAirSettings:AirflowNetwork is failing with fatal error #6086

    std::string const idf_objects = delimited_string({
        "  RoomAirModelType,",
        "  Skinny_Model,            !- Name",
        "  South Skin,              !- Zone Name",
        "  AirflowNetwork,          !- Room - Air Modeling Type",
        "  Direct;                  !- Air Temperature Coupling Strategy",

        "  RoomAirModelType,",
        "  Phat_Model,              !- Name",
        "  Thermal Zone,            !- Zone Name",
        "  AirflowNetwork,          !- Room - Air Modeling Type",
        "  Direct;                  !- Air Temperature Coupling Strategy",
    });

    ASSERT_TRUE(process_idf(idf_objects));
    state->init_state(*state);
    
    state->dataGlobal->NumOfZones = 2;

    state->dataHeatBal->Zone.allocate(2);
    state->dataHeatBal->Zone(1).Name = "SOUTH SKIN";
    state->dataHeatBal->Zone(2).Name = "THERMAL ZONE";

    bool ErrorsFound(false);

    HeatBalanceAirManager::GetRoomAirModelParameters(*state, ErrorsFound);

    EXPECT_TRUE(ErrorsFound);

    std::string const error_string = delimited_string({
        "   ** Severe  ** In RoomAirModelType = SKINNY_MODEL: Room-Air Modeling Type = AIRFLOWNETWORK.",
        "   **   ~~~   ** This model requires AirflowNetwork:* objects to form a complete network, including AirflowNetwork:Intrazone:Node and "
        "AirflowNetwork:Intrazone:Linkage.",
        "   **   ~~~   ** AirflowNetwork:SimulationControl not found.",
        "   ** Severe  ** In RoomAirModelType = PHAT_MODEL: Room-Air Modeling Type = AIRFLOWNETWORK.",
        "   **   ~~~   ** This model requires AirflowNetwork:* objects to form a complete network, including AirflowNetwork:Intrazone:Node and "
        "AirflowNetwork:Intrazone:Linkage.",
        "   **   ~~~   ** AirflowNetwork:SimulationControl not found.",
        "   ** Severe  ** Errors found in processing input for RoomAirModelType",
    });

    EXPECT_TRUE(compare_err_stream(error_string, true));
}
TEST_F(EnergyPlusFixture, HeatBalanceAirManager_GetInfiltrationAndVentilation)
{
    // Test input processing of Infiltration objects with spaces

    state->dataInputProcessing->inputProcessor->epJSON = R"(
    {
        "Zone": {
            "Zone 1" : {
                "volume": 100.0
            },
            "Zone 2" : {
                "volume": 2000.0,
                 "floor_area": 1000.0
            }
        },
        "Space": {
            "Space 1a" : {
                 "zone_name": "Zone 1",
                 "floor_area": 10.0
            },
            "Space 1b" : {
                 "zone_name": "Zone 1",
                 "floor_area": 100.0
            }
        },
        "SpaceList": {
            "SomeSpaces" : {
                 "spaces": [
                    {
                        "space_name": "Space 1a"
                    },
                    {
                        "space_name": "Space 1b"
                    }
                ]
            }
        },
        "ZoneList": {
            "AllZones" : {
                 "zones": [
                    {
                        "zone_name": "Zone 1"
                    },
                    {
                        "zone_name": "Zone 2"
                    }
                ]
            }
        },
        "Building": {
            "Some building somewhere": {
            }
        },
        "GlobalGeometryRules": {
            "GlobalGeometryRules 1": {
                "coordinate_system": "Relative",
                "starting_vertex_position": "UpperLeftCorner",
                "vertex_entry_direction": "Counterclockwise"
            }
        },
        "Construction": {
            "ext-slab": {
                "outside_layer": "HW CONCRETE"
            }
        },
        "Material": {
            "HW CONCRETE": {
                "conductivity": 1.311,
                "density": 2240.0,
                "roughness": "Rough",
                "solar_absorptance": 0.7,
                "specific_heat": 836.8,
                "thermal_absorptance": 0.9,
                "thickness": 0.1016,
                "visible_absorptance": 0.7
            }
        },
        "BuildingSurface:Detailed": {
            "Dummy Space 1a Floor": {
                "zone_name": "Zone 1",
                "space_name": "Space 1a",
                "surface_type": "Floor",
                "construction_name": "ext-slab",
                "number_of_vertices": 4,
                "outside_boundary_condition": "adiabatic",
                "sun_exposure": "nosun",
                "vertices": [
                    {
                        "vertex_x_coordinate": 45.3375,
                        "vertex_y_coordinate": 28.7006,
                        "vertex_z_coordinate": 0.0
                    },
                    {
                        "vertex_x_coordinate": 45.3375,
                        "vertex_y_coordinate": 4.5732,
                        "vertex_z_coordinate": 0.0
                    },
                    {
                        "vertex_x_coordinate": 4.5732,
                        "vertex_y_coordinate": 4.5732,
                        "vertex_z_coordinate": 0.0
                    },
                    {
                        "vertex_x_coordinate": 4.5732,
                        "vertex_y_coordinate": 28.7006,
                        "vertex_z_coordinate": 0.0
                    }
                ]
            },
            "Dummy Space 1b Floor": {
                "zone_name": "Zone 1",
                "space_name": "Space 1b",
                "surface_type": "Floor",
                "construction_name": "ext-slab",
                "number_of_vertices": 4,
                "outside_boundary_condition": "adiabatic",
                "sun_exposure": "nosun",
                "vertices": [
                    {
                        "vertex_x_coordinate": 45.3375,
                        "vertex_y_coordinate": 28.7006,
                        "vertex_z_coordinate": 0.0
                    },
                    {
                        "vertex_x_coordinate": 45.3375,
                        "vertex_y_coordinate": 4.5732,
                        "vertex_z_coordinate": 0.0
                    },
                    {
                        "vertex_x_coordinate": 4.5732,
                        "vertex_y_coordinate": 4.5732,
                        "vertex_z_coordinate": 0.0
                    },
                    {
                        "vertex_x_coordinate": 4.5732,
                        "vertex_y_coordinate": 28.7006,
                        "vertex_z_coordinate": 0.0
                    }
                ]
            },
            "Dummy Zone 2 Floor": {
                "zone_name": "Zone 2",
                "surface_type": "Floor",
                "construction_name": "ext-slab",
                "number_of_vertices": 4,
                "outside_boundary_condition": "adiabatic",
                "sun_exposure": "nosun",
                "vertices": [
                    {
                        "vertex_x_coordinate": 45.3375,
                        "vertex_y_coordinate": 28.7006,
                        "vertex_z_coordinate": 0.0
                    },
                    {
                        "vertex_x_coordinate": 45.3375,
                        "vertex_y_coordinate": 4.5732,
                        "vertex_z_coordinate": 0.0
                    },
                    {
                        "vertex_x_coordinate": 4.5732,
                        "vertex_y_coordinate": 4.5732,
                        "vertex_z_coordinate": 0.0
                    },
                    {
                        "vertex_x_coordinate": 4.5732,
                        "vertex_y_coordinate": 28.7006,
                        "vertex_z_coordinate": 0.0
                    }
                ]
            }
        },
        "ZoneInfiltration:DesignFlowRate": {
            "Zone1Infiltration": {
                "design_flow_rate_calculation_method": "Flow/Area",
                "flow_rate_per_floor_area": 1.0,
                "zone_or_zonelist_or_space_or_spacelist_name": "Zone 1"
            },
            "Zone2Infiltration": {
                "design_flow_rate_calculation_method": "Flow/Area",
                "flow_rate_per_floor_area": 2.0,
                "zone_or_zonelist_or_space_or_spacelist_name": "Zone 2"
            },
            "Space1aInfiltration": {
                "design_flow_rate_calculation_method": "Flow/Area",
                "flow_rate_per_floor_area": 3.0,
                "zone_or_zonelist_or_space_or_spacelist_name": "Space 1a"
            },
            "Space1bInfiltration": {
                "design_flow_rate_calculation_method": "Flow/Area",
                "flow_rate_per_floor_area": 4.0,
                "zone_or_zonelist_or_space_or_spacelist_name": "Space 1b"
            },
            "SomeSpacesInfiltration": {
                "design_flow_rate_calculation_method": "Flow/Area",
                "flow_rate_per_floor_area": 5.0,
                "zone_or_zonelist_or_space_or_spacelist_name": "SomeSpaces"
            },
            "AllZonesInfiltration": {
                "design_flow_rate_calculation_method": "Flow/Area",
                "flow_rate_per_floor_area": 6.0,
                "zone_or_zonelist_or_space_or_spacelist_name": "AllZones"
            }
        },
        "ZoneVentilation:DesignFlowRate": {
            "Zone1Ventilation": {
                "design_flow_rate_calculation_method": "Flow/Area",
                "flow_rate_per_floor_area": 1.0,
                "zone_or_zonelist_or_space_or_spacelist_name": "Zone 1"
            },
            "Zone2Ventilation": {
                "design_flow_rate_calculation_method": "Flow/Area",
                "flow_rate_per_floor_area": 2.0,
                "zone_or_zonelist_or_space_or_spacelist_name": "Zone 2"
            },
            "Space1aVentilation": {
                "design_flow_rate_calculation_method": "Flow/Area",
                "flow_rate_per_floor_area": 3.0,
                "zone_or_zonelist_or_space_or_spacelist_name": "Space 1a"
            },
            "Space1bVentilation": {
                "design_flow_rate_calculation_method": "Flow/Area",
                "flow_rate_per_floor_area": 4.0,
                "zone_or_zonelist_or_space_or_spacelist_name": "Space 1b"
            },
            "SomeSpacesVentilation": {
                "design_flow_rate_calculation_method": "Flow/Area",
                "flow_rate_per_floor_area": 5.0,
                "zone_or_zonelist_or_space_or_spacelist_name": "SomeSpaces"
            },
            "AllZonesVentilation": {
                "design_flow_rate_calculation_method": "Flow/Area",
                "flow_rate_per_floor_area": 6.0,
                "zone_or_zonelist_or_space_or_spacelist_name": "AllZones"
            }
        }
    }
    )"_json;

    state->dataGlobal->isEpJSON = true;
    state->dataInputProcessing->inputProcessor->initializeMaps();

    // GetZoneData and others use GetObjectItem with ipshortcuts so these need to be allocated
    // copied from InputProcessor::processInput (which expects an input file to be present)
    int MaxArgs = 0;
    int MaxAlpha = 0;
    int MaxNumeric = 0;
    state->dataInputProcessing->inputProcessor->getMaxSchemaArgs(MaxArgs, MaxAlpha, MaxNumeric);

    state->dataIPShortCut->cAlphaFieldNames.allocate(MaxAlpha);
    state->dataIPShortCut->cAlphaArgs.allocate(MaxAlpha);
    state->dataIPShortCut->lAlphaFieldBlanks.dimension(MaxAlpha, false);
    state->dataIPShortCut->cNumericFieldNames.allocate(MaxNumeric);
    state->dataIPShortCut->rNumericArgs.dimension(MaxNumeric, 0.0);
    state->dataIPShortCut->lNumericFieldBlanks.dimension(MaxNumeric, false);

    bool ErrorsFound = false;

    state->init_state(*state);
    
    HeatBalanceManager::GetHeatBalanceInput(*state);
    std::string const error_string = delimited_string(
        {"   ** Warning ** Version: missing in IDF, processing for EnergyPlus version=\"24.2\"",
         "   ** Warning ** No Timestep object found.  Number of TimeSteps in Hour defaulted to 4.",
         "   ** Warning ** GetSurfaceData: Entered Space Floor Area(s) differ more than 5% from calculated Space Floor Area(s).",
         "   **   ~~~   ** ...use Output:Diagnostics,DisplayExtraWarnings; to show more details on individual Spaces.",
         "   ** Warning ** CalculateZoneVolume: 1 zone is not fully enclosed. For more details use:  Output:Diagnostics,DisplayExtrawarnings; ",
         "   ** Warning ** CalcApproximateViewFactors: Zero area for all other zone surfaces.",
         "   **   ~~~   ** Happens for Surface=\"DUMMY SPACE 1A FLOOR\" in Zone=ZONE 1",
         "   ** Warning ** CalcApproximateViewFactors: Zero area for all other zone surfaces.",
         "   **   ~~~   ** Happens for Surface=\"DUMMY SPACE 1B FLOOR\" in Zone=ZONE 1",
         "   ** Warning ** Surfaces in Zone/Enclosure=\"ZONE 1\" do not define an enclosure.",
         "   **   ~~~   ** Number of surfaces <= 3, view factors are set to force reciprocity but may not fulfill completeness.",
         "   **   ~~~   ** Reciprocity means that radiant exchange between two surfaces will match and not lead to an energy loss.",
         "   **   ~~~   ** Completeness means that all of the view factors between a surface and the other surfaces in a zone add up to unity.",
         "   **   ~~~   ** So, when there are three or less surfaces in a zone, EnergyPlus will make sure there are no losses of energy but",
         "   **   ~~~   ** it will not exchange the full amount of radiation with the rest of the zone as it would if there was a completed "
         "enclosure."});

    compare_err_stream(error_string, true);
    EXPECT_FALSE(ErrorsFound);

    state->dataHeatBalFanSys->ZoneReOrder.allocate(state->dataGlobal->NumOfZones);
    ErrorsFound = false;
    HeatBalanceAirManager::GetSimpleAirModelInputs(*state, ErrorsFound);
    compare_err_stream("", true);
    EXPECT_FALSE(ErrorsFound);

    // Expected floor areas
    Real64 constexpr Space1aFloorArea = 10.0;
    Real64 constexpr Space1bFloorArea = 100.0;
    Real64 constexpr Zone2FloorArea = 1000.0;

    // Zone and space nums
    int const zone1 = Util::FindItemInList("ZONE 1", state->dataHeatBal->Zone);
    int const zone2 = Util::FindItemInList("ZONE 2", state->dataHeatBal->Zone);
    int const space1a = Util::FindItemInList("SPACE 1A", state->dataHeatBal->space);
    int const space1b = Util::FindItemInList("SPACE 1B", state->dataHeatBal->space);
    int const spaceZone2 = Util::FindItemInList("ZONE 2", state->dataHeatBal->space);

    int zoneNum = zone1;
    EXPECT_EQ("ZONE 1", state->dataHeatBal->Zone(zoneNum).Name);
    EXPECT_EQ(2, state->dataHeatBal->Zone(zoneNum).numSpaces);
    EXPECT_EQ("SPACE 1A", state->dataHeatBal->space(state->dataHeatBal->Zone(zoneNum).spaceIndexes[0]).Name);
    EXPECT_EQ("SPACE 1B", state->dataHeatBal->space(state->dataHeatBal->Zone(zoneNum).spaceIndexes[1]).Name);
    zoneNum = zone2;
    EXPECT_EQ("ZONE 2", state->dataHeatBal->Zone(zoneNum).Name);
    EXPECT_EQ(1, state->dataHeatBal->Zone(zoneNum).numSpaces);
    EXPECT_EQ("ZONE 2", state->dataHeatBal->space(state->dataHeatBal->Zone(zoneNum).spaceIndexes[0]).Name);

    int spaceNum = space1a;
    EXPECT_EQ("SPACE 1A", state->dataHeatBal->space(spaceNum).Name);
    EXPECT_EQ("ZONE 1", state->dataHeatBal->Zone(state->dataHeatBal->space(spaceNum).zoneNum).Name);
    EXPECT_EQ(Space1aFloorArea, state->dataHeatBal->space(spaceNum).userEnteredFloorArea);
    EXPECT_EQ(Space1aFloorArea, state->dataHeatBal->space(spaceNum).FloorArea);

    spaceNum = space1b;
    EXPECT_EQ("SPACE 1B", state->dataHeatBal->space(spaceNum).Name);
    EXPECT_EQ("ZONE 1", state->dataHeatBal->Zone(state->dataHeatBal->space(spaceNum).zoneNum).Name);
    EXPECT_EQ(Space1bFloorArea, state->dataHeatBal->space(spaceNum).userEnteredFloorArea);
    EXPECT_EQ(Space1bFloorArea, state->dataHeatBal->space(spaceNum).FloorArea);

    EXPECT_EQ("SOMESPACES", state->dataHeatBal->spaceList(1).Name);
    EXPECT_EQ(2, state->dataHeatBal->spaceList(1).spaces.size());
    EXPECT_EQ("SPACE 1A", state->dataHeatBal->space(state->dataHeatBal->spaceList(1).spaces[0]).Name);
    EXPECT_EQ("SPACE 1B", state->dataHeatBal->space(state->dataHeatBal->spaceList(1).spaces[1]).Name);

    // This space is auto-generated
    spaceNum = spaceZone2;
    EXPECT_EQ("ZONE 2", state->dataHeatBal->space(spaceNum).Name);
    EXPECT_EQ("ZONE 2", state->dataHeatBal->Zone(state->dataHeatBal->space(spaceNum).zoneNum).Name);
    // Defaults
    EXPECT_EQ(-99999, state->dataHeatBal->space(spaceNum).userEnteredFloorArea);
    EXPECT_EQ(Zone2FloorArea, state->dataHeatBal->space(spaceNum).FloorArea);

    // Now get to the point and check the infiltration and ventilation setup
    // Expected number of infiltration and ventilation instances:
    // AllZonesInfiltration - 3, 3 spaces total in the zones in the zonelist, flow/area =
    // SomeSpacesInfiltration - 2, 2 spaces in the spacelist
    // Space1aInfiltration - 1
    // Space1bInfiltration - 1
    // Zone1Infiltration - 2, 2 spaces in the zone
    // Zone2Infiltration - 1, 1 space in the zone
    constexpr int numInstances = 10;

    constexpr Real64 AllZonesFlowPerArea = 6.0;
    constexpr Real64 SomeSpacesFlowPerArea = 5.0;
    constexpr Real64 Space1aFlowPerArea = 3.0;
    constexpr Real64 Space1bFlowPerArea = 4.0;
    constexpr Real64 Zone1FlowPerArea = 1.0;
    constexpr Real64 Zone2FlowPerArea = 2.0;

    // Note that the epJSON input will sort the objects alphabetically, so AllZoneInfiltration comes first
    const std::array<int, numInstances> spaceNums = {space1a, space1b, spaceZone2, space1a, space1b, space1a, space1b, space1a, space1b, spaceZone2};

    const std::array<int, numInstances> zoneNums = {zone1, zone1, zone2, zone1, zone1, zone1, zone1, zone1, zone1, zone2};

    constexpr std::array<std::string_view, numInstances> infilNames = {"Space 1a AllZonesInfiltration",
                                                                       "Space 1b AllZonesInfiltration",
                                                                       "Zone 2 AllZonesInfiltration",
                                                                       "Space 1a SomeSpacesInfiltration",
                                                                       "Space 1b SomeSpacesInfiltration",
                                                                       "Space1aInfiltration",
                                                                       "Space1bInfiltration",
                                                                       "Space 1a Zone1Infiltration",
                                                                       "Space 1b Zone1Infiltration",
                                                                       "Zone2Infiltration"};

    constexpr std::array<std::string_view, numInstances> ventNames = {"Space 1a AllZonesVentilation",
                                                                      "Space 1b AllZonesVentilation",
                                                                      "Zone 2 AllZonesVentilation",
                                                                      "Space 1a SomeSpacesVentilation",
                                                                      "Space 1b SomeSpacesVentilation",
                                                                      "Space1aVentilation",
                                                                      "Space1bVentilation",
                                                                      "Space 1a Zone1Ventilation",
                                                                      "Space 1b Zone1Ventilation",
                                                                      "Zone2Ventilation"};

    // Same flow rates for both infiltration and ventilation
    constexpr std::array<Real64, numInstances> flows = {Space1aFloorArea * AllZonesFlowPerArea,
                                                        Space1bFloorArea * AllZonesFlowPerArea,
                                                        Zone2FloorArea * AllZonesFlowPerArea,
                                                        Space1aFloorArea * SomeSpacesFlowPerArea,
                                                        Space1bFloorArea * SomeSpacesFlowPerArea,
                                                        Space1aFloorArea * Space1aFlowPerArea,
                                                        Space1bFloorArea * Space1bFlowPerArea,
                                                        Space1aFloorArea * Zone1FlowPerArea,
                                                        Space1bFloorArea * Zone1FlowPerArea,
                                                        Zone2FloorArea * Zone2FlowPerArea};

    for (int itemNum = 0; itemNum <= numInstances - 1; ++itemNum) {
        auto &thisInfiltration = state->dataHeatBal->Infiltration[itemNum];
        auto &thisVentilation = state->dataHeatBal->Ventilation[itemNum];
        EXPECT_TRUE(Util::SameString(infilNames[itemNum], thisInfiltration.Name));
        EXPECT_EQ(thisInfiltration.DesignLevel, flows[itemNum]);
        EXPECT_TRUE(Util::SameString(ventNames[itemNum], thisVentilation.Name));
        EXPECT_EQ(thisVentilation.DesignLevel, flows[itemNum]);
        EXPECT_EQ(thisInfiltration.ZonePtr, zoneNums[itemNum]);
        EXPECT_EQ(thisVentilation.ZonePtr, zoneNums[itemNum]);
        EXPECT_EQ(thisInfiltration.spaceIndex, spaceNums[itemNum]);
        EXPECT_EQ(thisVentilation.spaceIndex, spaceNums[itemNum]);
    }
}
TEST_F(EnergyPlusFixture, HeatBalanceAirManager_GetMixingAndCrossMixing)
{

    // Test input processing of Infiltration objects with spaces

    state->dataInputProcessing->inputProcessor->epJSON = R"(
    {
    "SimulationControl": {
        "SimulationControl 1": {
            "do_plant_sizing_calculation": "No",
            "do_system_sizing_calculation": "No",
            "do_zone_sizing_calculation": "No",
            "run_simulation_for_sizing_periods": "Yes",
            "run_simulation_for_weather_file_run_periods": "No"
        }
    },
    "ZoneAirHeatBalanceAlgorithm": {
        "ZoneAirHeatBalanceAlgorithm 1": {
            "algorithm": "AnalyticalSolution",
            "do_space_heat_balance_for_simulation": "Yes"
        }
    },
    "Site:Location": {
        "USA IL-CHICAGO-OHARE": {
            "elevation": 190,
            "latitude": 41.77,
            "longitude": -87.75,
            "time_zone": -6.0
        }
    },
        "SizingPeriod:DesignDay": {
        "CHICAGO Ann Clg .4% Condns WB=>MDB": {
            "barometric_pressure": 99063.0,
            "daily_dry_bulb_temperature_range": 10.7,
            "day_of_month": 21,
            "day_type": "SummerDesignDay",
            "daylight_saving_time_indicator": "No",
            "humidity_condition_type": "WetBulb",
            "maximum_dry_bulb_temperature": 31.2,
            "month": 7,
            "rain_indicator": "No",
            "sky_clearness": 1.0,
            "snow_indicator": "No",
            "solar_model_indicator": "ASHRAEClearSky",
            "wetbulb_or_dewpoint_at_maximum_dry_bulb": 25.5,
            "wind_direction": 230,
            "wind_speed": 5.3
          }
        },
        "Zone": {
            "Zone 1" : {
                "volume": 100.0
            },
            "Zone 2" : {
                "volume": 2000.0,
                 "floor_area": 1000.0
            }
        },
        "Space": {
            "Space 1a" : {
                 "zone_name": "Zone 1",
                 "floor_area": 10.0
            },
            "Space 1b" : {
                 "zone_name": "Zone 1",
                 "floor_area": 100.0
            }
        },
        "SpaceList": {
            "SomeSpaces" : {
                 "spaces": [
                    {
                        "space_name": "Space 1a"
                    },
                    {
                        "space_name": "Space 1b"
                    }
                ]
            }
        },
        "ZoneList": {
            "AllZones" : {
                 "zones": [
                    {
                        "zone_name": "Zone 1"
                    },
                    {
                        "zone_name": "Zone 2"
                    }
                ]
            }
        },
        "Building": {
            "Some building somewhere": {
            }
        },
        "GlobalGeometryRules": {
            "GlobalGeometryRules 1": {
                "coordinate_system": "Relative",
                "starting_vertex_position": "UpperLeftCorner",
                "vertex_entry_direction": "Counterclockwise"
            }
        },
        "Construction": {
            "ext-slab": {
                "outside_layer": "HW CONCRETE"
            }
        },
        "Material": {
            "HW CONCRETE": {
                "conductivity": 1.311,
                "density": 2240.0,
                "roughness": "Rough",
                "solar_absorptance": 0.7,
                "specific_heat": 836.8,
                "thermal_absorptance": 0.9,
                "thickness": 0.1016,
                "visible_absorptance": 0.7
            }
        },
        "BuildingSurface:Detailed": {
            "Dummy Space 1a Floor": {
                "zone_name": "Zone 1",
                "space_name": "Space 1a",
                "surface_type": "Floor",
                "construction_name": "ext-slab",
                "number_of_vertices": 4,
                "outside_boundary_condition": "adiabatic",
                "sun_exposure": "nosun",
                "vertices": [
                    {
                        "vertex_x_coordinate": 45.3375,
                        "vertex_y_coordinate": 28.7006,
                        "vertex_z_coordinate": 0.0
                    },
                    {
                        "vertex_x_coordinate": 45.3375,
                        "vertex_y_coordinate": 4.5732,
                        "vertex_z_coordinate": 0.0
                    },
                    {
                        "vertex_x_coordinate": 4.5732,
                        "vertex_y_coordinate": 4.5732,
                        "vertex_z_coordinate": 0.0
                    },
                    {
                        "vertex_x_coordinate": 4.5732,
                        "vertex_y_coordinate": 28.7006,
                        "vertex_z_coordinate": 0.0
                    }
                ]
            },
            "Dummy Space 1b Floor": {
                "zone_name": "Zone 1",
                "space_name": "Space 1b",
                "surface_type": "Floor",
                "construction_name": "ext-slab",
                "number_of_vertices": 4,
                "outside_boundary_condition": "adiabatic",
                "sun_exposure": "nosun",
                "vertices": [
                    {
                        "vertex_x_coordinate": 45.3375,
                        "vertex_y_coordinate": 28.7006,
                        "vertex_z_coordinate": 0.0
                    },
                    {
                        "vertex_x_coordinate": 45.3375,
                        "vertex_y_coordinate": 4.5732,
                        "vertex_z_coordinate": 0.0
                    },
                    {
                        "vertex_x_coordinate": 4.5732,
                        "vertex_y_coordinate": 4.5732,
                        "vertex_z_coordinate": 0.0
                    },
                    {
                        "vertex_x_coordinate": 4.5732,
                        "vertex_y_coordinate": 28.7006,
                        "vertex_z_coordinate": 0.0
                    }
                ]
            },
            "Dummy Zone 2 Floor": {
                "zone_name": "Zone 2",
                "surface_type": "Floor",
                "construction_name": "ext-slab",
                "number_of_vertices": 4,
                "outside_boundary_condition": "adiabatic",
                "sun_exposure": "nosun",
                "vertices": [
                    {
                        "vertex_x_coordinate": 45.3375,
                        "vertex_y_coordinate": 28.7006,
                        "vertex_z_coordinate": 0.0
                    },
                    {
                        "vertex_x_coordinate": 45.3375,
                        "vertex_y_coordinate": 4.5732,
                        "vertex_z_coordinate": 0.0
                    },
                    {
                        "vertex_x_coordinate": 4.5732,
                        "vertex_y_coordinate": 4.5732,
                        "vertex_z_coordinate": 0.0
                    },
                    {
                        "vertex_x_coordinate": 4.5732,
                        "vertex_y_coordinate": 28.7006,
                        "vertex_z_coordinate": 0.0
                    }
                ]
            }
        },
        "ZoneMixing": {
            "Zone1Mixing": {
                "design_flow_rate_calculation_method": "Flow/Area",
                "flow_rate_per_floor_area": 1.0,
                "zone_or_space_name": "Zone 1",
                "source_zone_or_space_name": "Zone 2"
            },
            "Zone2Mixing": {
                "design_flow_rate_calculation_method": "Flow/Area",
                "flow_rate_per_floor_area": 2.0,
                "zone_or_space_name": "Zone 2",
                "source_zone_or_space_name": "Zone 1"
            },
            "Space1aMixing": {
                "design_flow_rate_calculation_method": "Flow/Area",
                "flow_rate_per_floor_area": 3.0,
                "zone_or_space_name": "Space 1a",
                "source_zone_or_space_name": "Space 1b"
            },
            "Space1bMixing": {
                "design_flow_rate_calculation_method": "Flow/Area",
                "flow_rate_per_floor_area": 4.0,
                "zone_or_space_name": "Space 1b",
                "source_zone_or_space_name": "Zone 2"
            }
        },
        "ZoneCrossMixing": {
            "Zone1CrossMixing": {
                "design_flow_rate_calculation_method": "Flow/Area",
                "flow_rate_per_floor_area": 1.0,
                "zone_or_space_name": "Zone 1",
                "source_zone_or_space_name": "Zone 2"
            },
            "Zone2CrossMixing": {
                "design_flow_rate_calculation_method": "Flow/Area",
                "flow_rate_per_floor_area": 2.0,
                "zone_or_space_name": "Zone 2",
                "source_zone_or_space_name": "Zone 1"
            },
            "Space1aCrossMixing": {
                "design_flow_rate_calculation_method": "Flow/Area",
                "flow_rate_per_floor_area": 3.0,
                "zone_or_space_name": "Space 1a",
                "source_zone_or_space_name": "Space 1b"
            },
            "Space1bCrossMixing": {
                "design_flow_rate_calculation_method": "Flow/Area",
                "flow_rate_per_floor_area": 4.0,
                "zone_or_space_name": "Space 1b",
                "source_zone_or_space_name": "Zone 2"
            }
        }
    }
    )"_json;

    state->dataGlobal->isEpJSON = true;
    state->dataInputProcessing->inputProcessor->initializeMaps();

    // GetZoneData and others use GetObjectItem with ipshortcuts so these need to be allocated
    // copied from InputProcessor::processInput (which expects an input file to be present)
    int MaxArgs = 0;
    int MaxAlpha = 0;
    int MaxNumeric = 0;
    state->dataInputProcessing->inputProcessor->getMaxSchemaArgs(MaxArgs, MaxAlpha, MaxNumeric);

    state->dataIPShortCut->cAlphaFieldNames.allocate(MaxAlpha);
    state->dataIPShortCut->cAlphaArgs.allocate(MaxAlpha);
    state->dataIPShortCut->lAlphaFieldBlanks.dimension(MaxAlpha, false);
    state->dataIPShortCut->cNumericFieldNames.allocate(MaxNumeric);
    state->dataIPShortCut->rNumericArgs.dimension(MaxNumeric, 0.0);
    state->dataIPShortCut->lNumericFieldBlanks.dimension(MaxNumeric, false);

<<<<<<< HEAD
    state->init_state(*state);
    
    bool ErrorsFound = false;
    HeatBalanceManager::GetHeatBalanceInput(*state);
    std::string const error_string = delimited_string(
        {"   ** Warning ** Version: missing in IDF, processing for EnergyPlus version=\"24.2\"",
         "   ** Warning ** No Timestep object found.  Number of TimeSteps in Hour defaulted to 4.",
         "   ** Warning ** GetSurfaceData: Entered Space Floor Area(s) differ more than 5% from calculated Space Floor Area(s).",
         "   **   ~~~   ** ...use Output:Diagnostics,DisplayExtraWarnings; to show more details on individual Spaces.",
         "   ** Warning ** CalculateZoneVolume: 1 zone is not fully enclosed. For more details use:  Output:Diagnostics,DisplayExtrawarnings; ",
         "   ** Warning ** CalcApproximateViewFactors: Zero area for all other zone surfaces.",
         "   **   ~~~   ** Happens for Surface=\"DUMMY SPACE 1A FLOOR\" in Zone=ZONE 1",
         "   ** Warning ** CalcApproximateViewFactors: Zero area for all other zone surfaces.",
         "   **   ~~~   ** Happens for Surface=\"DUMMY SPACE 1B FLOOR\" in Zone=ZONE 1",
         "   ** Warning ** Surfaces in Zone/Enclosure=\"ZONE 1\" do not define an enclosure.",
         "   **   ~~~   ** Number of surfaces <= 3, view factors are set to force reciprocity but may not fulfill completeness.",
         "   **   ~~~   ** Reciprocity means that radiant exchange between two surfaces will match and not lead to an energy loss.",
         "   **   ~~~   ** Completeness means that all of the view factors between a surface and the other surfaces in a zone add up to unity.",
         "   **   ~~~   ** So, when there are three or less surfaces in a zone, EnergyPlus will make sure there are no losses of energy but",
         "   **   ~~~   ** it will not exchange the full amount of radiation with the rest of the zone as it would if there was a completed "
         "enclosure."});

    compare_err_stream(error_string, true);
=======
    // Need to do this before ManageSimulation to get the space heat balance input
    bool ErrorsFound = false;
    HeatBalanceManager::GetProjectControlData(*state, ErrorsFound);
>>>>>>> acda84e3
    EXPECT_FALSE(ErrorsFound);

    SimulationManager::ManageSimulation(*state);

    // Expected floor areas
    Real64 constexpr Space1aFloorArea = 10.0;
    Real64 constexpr Space1bFloorArea = 100.0;
    Real64 constexpr Zone2FloorArea = 1000.0;

    // Zone  and space nums
    int const zone1 = Util::FindItemInList("ZONE 1", state->dataHeatBal->Zone);
    int const zone2 = Util::FindItemInList("ZONE 2", state->dataHeatBal->Zone);
    int const space1a = Util::FindItemInList("SPACE 1A", state->dataHeatBal->space);
    int const space1b = Util::FindItemInList("SPACE 1B", state->dataHeatBal->space);
    int const spaceZone2 = Util::FindItemInList("ZONE 2", state->dataHeatBal->space);

    int zoneNum = zone1;
    EXPECT_EQ("ZONE 1", state->dataHeatBal->Zone(zoneNum).Name);
    EXPECT_EQ(2, state->dataHeatBal->Zone(zoneNum).numSpaces);
    EXPECT_EQ("SPACE 1A", state->dataHeatBal->space(state->dataHeatBal->Zone(zoneNum).spaceIndexes[0]).Name);
    EXPECT_EQ("SPACE 1B", state->dataHeatBal->space(state->dataHeatBal->Zone(zoneNum).spaceIndexes[1]).Name);
    zoneNum = zone2;
    EXPECT_EQ("ZONE 2", state->dataHeatBal->Zone(zoneNum).Name);
    EXPECT_EQ(1, state->dataHeatBal->Zone(zoneNum).numSpaces);
    EXPECT_EQ("ZONE 2", state->dataHeatBal->space(state->dataHeatBal->Zone(zoneNum).spaceIndexes[0]).Name);

    int spaceNum = space1a;
    EXPECT_EQ("SPACE 1A", state->dataHeatBal->space(spaceNum).Name);
    EXPECT_EQ("ZONE 1", state->dataHeatBal->Zone(state->dataHeatBal->space(spaceNum).zoneNum).Name);
    EXPECT_EQ(Space1aFloorArea, state->dataHeatBal->space(spaceNum).userEnteredFloorArea);
    EXPECT_EQ(Space1aFloorArea, state->dataHeatBal->space(spaceNum).FloorArea);

    spaceNum = space1b;
    EXPECT_EQ("SPACE 1B", state->dataHeatBal->space(spaceNum).Name);
    EXPECT_EQ("ZONE 1", state->dataHeatBal->Zone(state->dataHeatBal->space(spaceNum).zoneNum).Name);
    EXPECT_EQ(Space1bFloorArea, state->dataHeatBal->space(spaceNum).userEnteredFloorArea);
    EXPECT_EQ(Space1bFloorArea, state->dataHeatBal->space(spaceNum).FloorArea);

    EXPECT_EQ("SOMESPACES", state->dataHeatBal->spaceList(1).Name);
    EXPECT_EQ(2, state->dataHeatBal->spaceList(1).spaces.size());
    EXPECT_EQ("SPACE 1A", state->dataHeatBal->space(state->dataHeatBal->spaceList(1).spaces[0]).Name);
    EXPECT_EQ("SPACE 1B", state->dataHeatBal->space(state->dataHeatBal->spaceList(1).spaces[1]).Name);

    // This space is auto-generated
    spaceNum = spaceZone2;
    EXPECT_EQ("ZONE 2", state->dataHeatBal->space(spaceNum).Name);
    EXPECT_EQ("ZONE 2", state->dataHeatBal->Zone(state->dataHeatBal->space(spaceNum).zoneNum).Name);
    // Defaults
    EXPECT_EQ(-99999, state->dataHeatBal->space(spaceNum).userEnteredFloorArea);
    EXPECT_EQ(Zone2FloorArea, state->dataHeatBal->space(spaceNum).FloorArea);

    // Now get to the point and check the mixing setup
    // Expected number of mixing and crossmixing instances:
    // Space1aMixing - 1
    // Space1bMixing - 1
    // Zone1Mixing - 2, 2 spaces in the zone
    // Zone2Mixing - 1, 1 space in the zone
    constexpr int numInstances = 5;

    constexpr Real64 Space1aFlowPerArea = 3.0;
    constexpr Real64 Space1bFlowPerArea = 4.0;
    constexpr Real64 Zone1FlowPerArea = 1.0;
    constexpr Real64 Zone2FlowPerArea = 2.0;

    // Note that the epJSON input will sort the objects alphabetically, so Space1aMixing comes first
    const std::array<int, numInstances> spaceNums = {space1a, space1b, space1a, space1b, spaceZone2};

    const std::array<int, numInstances> zoneNums = {zone1, zone1, zone1, zone1, zone2};

    const std::array<int, numInstances> fromSpaceNums = {space1b, spaceZone2, spaceZone2, spaceZone2, 0};

    const std::array<int, numInstances> fromZoneNums = {zone1, zone2, zone2, zone2, zone1};

    constexpr std::array<std::string_view, numInstances> mixNames = {
        "Space1aMixing", "Space1bMixing", "Space 1a Zone1Mixing", "Space 1b Zone1Mixing", "Zone2Mixing"};

    constexpr std::array<std::string_view, numInstances> crossMixNames = {
        "Space1aCrossMixing", "Space1bCrossMixing", "Space 1a Zone1CrossMixing", "Space 1b Zone1CrossMixing", "Zone2CrossMixing"};

    // Same flow rates for both infiltration and ventilation
    constexpr std::array<Real64, numInstances> flows = {Space1aFloorArea * Space1aFlowPerArea,
                                                        Space1bFloorArea * Space1bFlowPerArea,
                                                        Space1aFloorArea * Zone1FlowPerArea,
                                                        Space1bFloorArea * Zone1FlowPerArea,
                                                        Zone2FloorArea * Zone2FlowPerArea};

    for (int itemNum = 0; itemNum <= numInstances - 1; ++itemNum) {
        auto &thisMixing = state->dataHeatBal->Mixing[itemNum];
        auto &thisCrossMixing = state->dataHeatBal->CrossMixing[itemNum];
        EXPECT_TRUE(Util::SameString(mixNames[itemNum], thisMixing.Name));
        EXPECT_EQ(thisMixing.DesignLevel, flows[itemNum]);
        EXPECT_TRUE(Util::SameString(crossMixNames[itemNum], thisCrossMixing.Name));
        EXPECT_EQ(thisCrossMixing.DesignLevel, flows[itemNum]);
        EXPECT_EQ(thisMixing.ZonePtr, zoneNums[itemNum]);
        EXPECT_EQ(thisCrossMixing.ZonePtr, zoneNums[itemNum]);
        EXPECT_EQ(thisMixing.spaceIndex, spaceNums[itemNum]);
        EXPECT_EQ(thisCrossMixing.spaceIndex, spaceNums[itemNum]);
        EXPECT_EQ(thisMixing.fromSpaceIndex, fromSpaceNums[itemNum]);
        EXPECT_EQ(thisCrossMixing.fromSpaceIndex, fromSpaceNums[itemNum]);
        EXPECT_EQ(thisMixing.FromZone, fromZoneNums[itemNum]);
        EXPECT_EQ(thisCrossMixing.FromZone, fromZoneNums[itemNum]);
    }
}

TEST_F(EnergyPlusFixture, HeatBalanceAirManager_InitSimpleMixingConvectiveHeatGains_Test)
{
    state->init_state(*state);
    Real64 expectedResult1;
    Real64 expectedResult2;
    Real64 constexpr allowedTolerance = 0.00001;

    // Base line data that do not change between tests
    state->dataHeatBal->TotRefDoorMixing = 0;
    state->dataHeatBal->TotCrossMixing = 0;
    state->dataHeatBal->TotMixing = 3;
    state->dataHeatBal->Mixing.allocate(state->dataHeatBal->TotMixing);
    state->dataHeatBal->Mixing(1).sched = Sched::GetScheduleAlwaysOn(*state); 
    state->dataHeatBal->Mixing(2).sched = Sched::GetScheduleAlwaysOn(*state); 
    state->dataHeatBal->Mixing(3).sched = Sched::GetScheduleAlwaysOn(*state); 
    state->dataHeatBal->Mixing(1).EMSSimpleMixingOn = false;
    state->dataHeatBal->Mixing(2).EMSSimpleMixingOn = false;
    state->dataHeatBal->Mixing(3).EMSSimpleMixingOn = false;
    state->dataHeatBal->ZoneAirMassFlow.EnforceZoneMassBalance = true;
    state->dataHeatBal->MassConservation.allocate(2);
    state->dataHeatBal->MassConservation(1).NumReceivingZonesMixingObject = 2;
    state->dataHeatBal->MassConservation(2).NumReceivingZonesMixingObject = 0;
    state->dataHeatBal->MassConservation(1).ZoneMixingReceivingFr.allocate(2);

    // Test 1: not air flow flag--don't do anything
    state->dataHeatBal->AirFlowFlag = false;
    state->dataHeatBal->MassConservation(1).ZoneMixingReceivingFr(1) = -9999.9;
    state->dataHeatBal->MassConservation(1).ZoneMixingReceivingFr(2) = -9999.9;
    expectedResult1 = -9999.9;
    expectedResult2 = -9999.9;
    HeatBalanceAirManager::InitSimpleMixingConvectiveHeatGains(*state);
    EXPECT_NEAR(expectedResult1, state->dataHeatBal->MassConservation(1).ZoneMixingReceivingFr(1), allowedTolerance);
    EXPECT_NEAR(expectedResult2, state->dataHeatBal->MassConservation(1).ZoneMixingReceivingFr(2), allowedTolerance);

    // Test 2: yes to air flow flag, but no mixing flow sum, set ZoneMixingReceivingFr to zero
    state->dataHeatBal->AirFlowFlag = true;
    state->dataHeatBal->Mixing(1).DesignLevel = 0.0;
    state->dataHeatBal->Mixing(2).DesignLevel = 0.0;
    state->dataHeatBal->MassConservation(1).ZoneMixingReceivingFr(1) = -9999.9;
    state->dataHeatBal->MassConservation(1).ZoneMixingReceivingFr(2) = -9999.9;
    expectedResult1 = 0.0;
    expectedResult2 = 0.0;
    HeatBalanceAirManager::InitSimpleMixingConvectiveHeatGains(*state);
    EXPECT_NEAR(expectedResult1, state->dataHeatBal->MassConservation(1).ZoneMixingReceivingFr(1), allowedTolerance);
    EXPECT_NEAR(expectedResult2, state->dataHeatBal->MassConservation(1).ZoneMixingReceivingFr(2), allowedTolerance);

    // Test 3: yes to air flow flag, with mixing, ZoneMixingReceivingFr set to appropriate value
    state->dataHeatBal->AirFlowFlag = true;
    state->dataHeatBal->Mixing(1).DesignLevel = 100.0;
    state->dataHeatBal->Mixing(2).DesignLevel = 300.0;
    state->dataHeatBal->MassConservation(1).ZoneMixingReceivingFr(1) = -9999.9;
    state->dataHeatBal->MassConservation(1).ZoneMixingReceivingFr(2) = -9999.9;
    expectedResult1 = 0.25;
    expectedResult2 = 0.75;
    HeatBalanceAirManager::InitSimpleMixingConvectiveHeatGains(*state);
    EXPECT_NEAR(expectedResult1, state->dataHeatBal->MassConservation(1).ZoneMixingReceivingFr(1), allowedTolerance);
    EXPECT_NEAR(expectedResult2, state->dataHeatBal->MassConservation(1).ZoneMixingReceivingFr(2), allowedTolerance);
}

} // namespace EnergyPlus<|MERGE_RESOLUTION|>--- conflicted
+++ resolved
@@ -376,7 +376,7 @@
     
     HeatBalanceManager::GetHeatBalanceInput(*state);
     std::string const error_string = delimited_string(
-        {"   ** Warning ** Version: missing in IDF, processing for EnergyPlus version=\"24.2\"",
+        {format("   ** Warning ** Version: missing in IDF, processing for EnergyPlus version=\"{}\"", DataStringGlobals::MatchVersion),
          "   ** Warning ** No Timestep object found.  Number of TimeSteps in Hour defaulted to 4.",
          "   ** Warning ** GetSurfaceData: Entered Space Floor Area(s) differ more than 5% from calculated Space Floor Area(s).",
          "   **   ~~~   ** ...use Output:Diagnostics,DisplayExtraWarnings; to show more details on individual Spaces.",
@@ -804,14 +804,15 @@
     state->dataIPShortCut->rNumericArgs.dimension(MaxNumeric, 0.0);
     state->dataIPShortCut->lNumericFieldBlanks.dimension(MaxNumeric, false);
 
-<<<<<<< HEAD
     state->init_state(*state);
     
     bool ErrorsFound = false;
-    HeatBalanceManager::GetHeatBalanceInput(*state);
+    // HeatBalanceManager::GetHeatBalanceInput(*state);
     std::string const error_string = delimited_string(
-        {"   ** Warning ** Version: missing in IDF, processing for EnergyPlus version=\"24.2\"",
+        {format("   ** Warning ** Version: missing in IDF, processing for EnergyPlus version=\"{}\"", DataStringGlobals::MatchVersion),
          "   ** Warning ** No Timestep object found.  Number of TimeSteps in Hour defaulted to 4.",
+         "   ** Warning ** No reporting elements have been requested. No simulation results produced.",
+         "   **   ~~~   ** ...Review requirements such as \"Output:Table:SummaryReports\", \"Output:Table:Monthly\", \"Output:Variable\", \"Output:Meter\" and others.",
          "   ** Warning ** GetSurfaceData: Entered Space Floor Area(s) differ more than 5% from calculated Space Floor Area(s).",
          "   **   ~~~   ** ...use Output:Diagnostics,DisplayExtraWarnings; to show more details on individual Spaces.",
          "   ** Warning ** CalculateZoneVolume: 1 zone is not fully enclosed. For more details use:  Output:Diagnostics,DisplayExtrawarnings; ",
@@ -824,18 +825,32 @@
          "   **   ~~~   ** Reciprocity means that radiant exchange between two surfaces will match and not lead to an energy loss.",
          "   **   ~~~   ** Completeness means that all of the view factors between a surface and the other surfaces in a zone add up to unity.",
          "   **   ~~~   ** So, when there are three or less surfaces in a zone, EnergyPlus will make sure there are no losses of energy but",
-         "   **   ~~~   ** it will not exchange the full amount of radiation with the rest of the zone as it would if there was a completed "
-         "enclosure."});
+         "   **   ~~~   ** it will not exchange the full amount of radiation with the rest of the zone as it would if there was a completed enclosure.",
+         "   ** Warning ** CalcApproximateViewFactors: Zero area for all other zone surfaces.", // Why are these errors being reported twice, because something is being calculated twice?
+         "   **   ~~~   ** Happens for Surface=\"DUMMY SPACE 1A FLOOR\" in Zone=ZONE 1",
+         "   ** Warning ** CalcApproximateViewFactors: Zero area for all other zone surfaces.",
+         "   **   ~~~   ** Happens for Surface=\"DUMMY SPACE 1B FLOOR\" in Zone=ZONE 1",
+         "   ** Warning ** Surfaces in Zone/Enclosure=\"ZONE 1\" do not define an enclosure.",
+         "   **   ~~~   ** Number of surfaces <= 3, view factors are set to force reciprocity but may not fulfill completeness.",
+         "   **   ~~~   ** Reciprocity means that radiant exchange between two surfaces will match and not lead to an energy loss.",
+         "   **   ~~~   ** Completeness means that all of the view factors between a surface and the other surfaces in a zone add up to unity.",
+         "   **   ~~~   ** So, when there are three or less surfaces in a zone, EnergyPlus will make sure there are no losses of energy but",
+         "   **   ~~~   ** it will not exchange the full amount of radiation with the rest of the zone as it would if there was a completed enclosure.",
+         "   ************* Testing Individual Branch Integrity",
+         "   ************* All Branches passed integrity testing",
+         "   ************* Testing Individual Supply Air Path Integrity",
+         "   ************* All Supply Air Paths passed integrity testing",
+         "   ************* Testing Individual Return Air Path Integrity",
+         "   ************* All Return Air Paths passed integrity testing",
+         "   ************* No node connection errors were found.",
+         "   ************* Beginning Simulation"});
+
+                                                                                                                           // HeatBalanceManager::GetProjectControlData(*state, ErrorsFound);
+    // EXPECT_FALSE(ErrorsFound);
+
+    SimulationManager::ManageSimulation(*state);
 
     compare_err_stream(error_string, true);
-=======
-    // Need to do this before ManageSimulation to get the space heat balance input
-    bool ErrorsFound = false;
-    HeatBalanceManager::GetProjectControlData(*state, ErrorsFound);
->>>>>>> acda84e3
-    EXPECT_FALSE(ErrorsFound);
-
-    SimulationManager::ManageSimulation(*state);
 
     // Expected floor areas
     Real64 constexpr Space1aFloorArea = 10.0;
