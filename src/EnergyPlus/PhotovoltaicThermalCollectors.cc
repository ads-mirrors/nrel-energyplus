--- conflicted
+++ resolved
@@ -186,7 +186,6 @@
         // PURPOSE OF THIS SUBROUTINE:
         // Get input for PVT Simple objects
 
-<<<<<<< HEAD
         static constexpr std::string_view routineName = "GetPVTSimpleCollectorsInput";
             
         int Item;                // Item to be "gotten"
@@ -194,12 +193,6 @@
         int NumNumbers;          // Number of Numbers for each GetObjectItem call
         int IOStatus;            // Used in GetObjectItem
         bool ErrorsFound(false); // Set to true if errors in input, fatal at end of routine
-=======
-        int Item;       // Item to be "gotten"
-        int NumAlphas;  // Number of Alphas for each GetObjectItem call
-        int NumNumbers; // Number of Numbers for each GetObjectItem call
-        int IOStatus;   // Used in GetObjectItem
->>>>>>> acda84e3
 
         tmpSimplePVTperf.allocate(NumSimplePVTPerform);
         for (Item = 1; Item <= NumSimplePVTPerform; ++Item) {
@@ -224,8 +217,6 @@
                 static_cast<ThermEfficEnum>(getEnumValue(ThermEfficTypeNamesUC, Util::makeUPPER(state.dataIPShortCut->cAlphaArgs(2))));
             thisTmpSimplePVTperf.ThermalActiveFract = state.dataIPShortCut->rNumericArgs(1);
             thisTmpSimplePVTperf.ThermEffic = state.dataIPShortCut->rNumericArgs(2);
-<<<<<<< HEAD
-
 
             if (thisTmpSimplePVTperf.ThermEfficMode == ThermEfficEnum::SCHEDULED) {
                 if (state.dataIPShortCut->lAlphaFieldBlanks(3)) {
@@ -235,15 +226,6 @@
                     ShowSevereItemNotFound(state, eoh, state.dataIPShortCut->cAlphaFieldNames(3), state.dataIPShortCut->cAlphaArgs(3));
                     ErrorsFound = true;
                 }
-=======
-            thisTmpSimplePVTperf.ThermEffSchedNum = ScheduleManager::GetScheduleIndex(state, state.dataIPShortCut->cAlphaArgs(3));
-            if ((thisTmpSimplePVTperf.ThermEffSchedNum == 0) && (thisTmpSimplePVTperf.ThermEfficMode == ThermEfficEnum::SCHEDULED)) {
-                ShowSevereError(state,
-                                format("GetPVTSimpleCollectorsInput: Invalid efficiency schedule name passed={}, object type={}, object name={}",
-                                       state.dataIPShortCut->cAlphaArgs(3),
-                                       state.dataIPShortCut->cCurrentModuleObject,
-                                       thisTmpSimplePVTperf.Name));
->>>>>>> acda84e3
             }
             thisTmpSimplePVTperf.SurfEmissivity = state.dataIPShortCut->rNumericArgs(3);
         }
@@ -305,25 +287,10 @@
             thisTmpBIPVTperf.ECoffGlass = state.dataIPShortCut->rNumericArgs(13);
 
             if (state.dataIPShortCut->lAlphaFieldBlanks(3)) {
-<<<<<<< HEAD
                 thisTmpBIPVTperf.availSched = Sched::GetScheduleAlwaysOn(state);
             } else if ((thisTmpBIPVTperf.availSched = Sched::GetSchedule(state, state.dataIPShortCut->cAlphaArgs(3))) == nullptr) {
                 ShowSevereItemNotFound(state, eoh, state.dataIPShortCut->cAlphaFieldNames(3), state.dataIPShortCut->cAlphaArgs(3));
-                ErrorsFound = true;
                 continue;
-=======
-                thisTmpBIPVTperf.SchedPtr = ScheduleAlwaysOn;
-            } else {
-                thisTmpBIPVTperf.SchedPtr = GetScheduleIndex(state, state.dataIPShortCut->cAlphaArgs(3));
-                if (thisTmpBIPVTperf.SchedPtr == 0) {
-                    ShowSevereError(state,
-                                    format("GetBIPVTCollectorsInput: Invalid schedule name ={}, object type={}, object name={}",
-                                           state.dataIPShortCut->cAlphaArgs(3),
-                                           state.dataIPShortCut->cCurrentModuleObject,
-                                           thisTmpBIPVTperf.Name));
-                    continue;
-                }
->>>>>>> acda84e3
             }
         }
     }
