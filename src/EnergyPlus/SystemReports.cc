--- conflicted
+++ resolved
@@ -225,10 +225,7 @@
                                         if (thisZoneEquipConfig.AirDistUnitHeat(ZoneInletNodeNum).InNode ==
                                             state.dataZoneEquip->SupplyAirPath(SAPNum).OutletNode(SAPOutNode)) {
                                             thisZoneEquipConfig.AirDistUnitHeat(ZoneInletNodeNum).SupplyAirPathIndex = SAPNum;
-<<<<<<< HEAD
-=======
                                             thisZoneEquipConfig.AirDistUnitHeat(ZoneInletNodeNum).SupplyAirPathOutNodeIndex = SAPOutNode;
->>>>>>> c486077c
                                             for (int OutNum = 1; OutNum <= state.dataAirLoop->AirToZoneNodeInfo(AirLoopNum).NumSupplyNodes;
                                                  ++OutNum) {
                                                 if (state.dataAirLoop->AirToZoneNodeInfo(AirLoopNum).ZoneEquipSupplyNodeNum(OutNum) ==
@@ -4773,15 +4770,6 @@
 {
     // s->pdstTopAirLoop = newPreDefSubTable(state, s->pdrTopology, "Air Loop Supply Side Component Arrangement");
     // s->pdchTopAirLoopName = newPreDefColumn(state, s->pdstTopAirLoop, "Airloop Name");
-<<<<<<< HEAD
-    // s->pdchTopAirBranchName = newPreDefColumn(state, s->pdstTopAirLoop, "Branch Name");
-    // s->pdchTopAirCompType = newPreDefColumn(state, s->pdstTopAirLoop, "Component Type");
-    // s->pdchTopAirCompName = newPreDefColumn(state, s->pdstTopAirLoop, "Component Name");
-    // s->pdchTopAirSubCompType = newPreDefColumn(state, s->pdstTopAirLoop, "Sub-Component Type");
-    // s->pdchTopAirSubCompName = newPreDefColumn(state, s->pdstTopAirLoop, "Sub-Component Name");
-    // s->pdchTopAirSubSubCompType = newPreDefColumn(state, s->pdstTopAirLoop, "Sub-Sub-Component Type");
-    // s->pdchTopAirSubSubCompName = newPreDefColumn(state, s->pdstTopAirLoop, "Sub-Sub-Component Name");
-=======
     // s->pdchTopAirSplitName = newPreDefColumn(state, s->pdstTopAirLoop, "Splitter Name");
     // s->pdchTopAirBranchName = newPreDefColumn(state, s->pdstTopAirLoop, "Supply Branch Name");
     // s->pdchTopAirSupplyBranchType = newPreDefColumn(state, s->pdstTopAirLoop, "Supply Branch Type");
@@ -4792,7 +4780,6 @@
     // s->pdchTopAirParentCompName = newPreDefColumn(state, s->pdstTopAirLoop, "Parent Component Name");
     // s->pdchTopAirParentCompType2 = newPreDefColumn(state, s->pdstTopAirLoop, "Parent Component Type 2");
     // s->pdchTopAirParentCompName2 = newPreDefColumn(state, s->pdstTopAirLoop, "Parent Component Name 2");
->>>>>>> c486077c
 
     auto &orp = state.dataOutRptPredefined;
     int rowCounter = 1;
@@ -4805,40 +4792,11 @@
             if (pas.Splitter.Exists) {
                 for (int outNum : pas.Splitter.BranchNumOut) {
                     if (outNum == BranchNum) {
-<<<<<<< HEAD
-                        OutputReportPredefined::PreDefTableEntry(state, orp->pdchTopAirUpSplitMixName, format("{}", rowCounter), pas.Splitter.Name);
-=======
                         OutputReportPredefined::PreDefTableEntry(state, orp->pdchTopAirSplitName, format("{}", rowCounter), pas.Splitter.Name);
->>>>>>> c486077c
                         break;
                     }
                 }
             }
-<<<<<<< HEAD
-            if (pas.Mixer.Exists) {
-                if (pas.Mixer.BranchNumOut == BranchNum) {
-                    OutputReportPredefined::PreDefTableEntry(state, orp->pdchTopAirUpSplitMixName, format("{}", rowCounter), pas.Mixer.Name);
-                }
-            }
-            for (int CompNum = 1; CompNum <= pasBranch.TotalComponents; ++CompNum) {
-                auto &pasBranchComp = pasBranch.Comp(CompNum);
-                fillAirloopToplogyComponentRow(state, pas.Name, pasBranch.Name, pasBranchComp.TypeOf, pasBranchComp.Name, rowCounter);
-                for (int SubCompNum = 1; SubCompNum <= pasBranchComp.NumSubComps; ++SubCompNum) {
-                    auto &pasBranchSubComp = pasBranchComp.SubComp(SubCompNum);
-                    OutputReportPredefined::PreDefTableEntry(state, orp->pdchTopAirSubCompType, format("{}", rowCounter), pasBranchSubComp.TypeOf);
-                    OutputReportPredefined::PreDefTableEntry(state, orp->pdchTopAirSubCompName, format("{}", rowCounter), pasBranchSubComp.Name);
-                    fillAirloopToplogyComponentRow(state, pas.Name, pasBranch.Name, pasBranchComp.TypeOf, pasBranchComp.Name, rowCounter);
-                    for (int SubSubCompNum = 1; SubSubCompNum <= pasBranchSubComp.NumSubSubComps; ++SubSubCompNum) {
-                        auto &pasBranchSubSubComp = pasBranchSubComp.SubSubComp(SubSubCompNum);
-                        OutputReportPredefined::PreDefTableEntry(
-                            state, orp->pdchTopAirSubCompType, format("{}", rowCounter), pasBranchSubComp.TypeOf);
-                        OutputReportPredefined::PreDefTableEntry(state, orp->pdchTopAirSubCompName, format("{}", rowCounter), pasBranchSubComp.Name);
-                        OutputReportPredefined::PreDefTableEntry(
-                            state, orp->pdchTopAirSubSubCompType, format("{}", rowCounter), pasBranchSubSubComp.TypeOf);
-                        OutputReportPredefined::PreDefTableEntry(
-                            state, orp->pdchTopAirSubSubCompName, format("{}", rowCounter), pasBranchSubSubComp.Name);
-                        fillAirloopToplogyComponentRow(state, pas.Name, pasBranch.Name, pasBranchComp.TypeOf, pasBranchComp.Name, rowCounter);
-=======
             for (int CompNum = 1; CompNum <= pasBranch.TotalComponents; ++CompNum) {
                 auto &pasBranchComp = pasBranch.Comp(CompNum);
                 if (pasBranchComp.NumSubComps == 0) {
@@ -4865,31 +4823,17 @@
                             state, orp->pdchTopAirParentCompName2, format("{}", rowCounter), pasBranchSubComp.Name);
                         fillAirloopToplogyComponentRow(
                             state, pas.Name, pasBranch.Name, pasBranch.DuctType, pasBranchSubSubComp.TypeOf, pasBranchSubSubComp.Name, rowCounter);
->>>>>>> c486077c
                     }
                 }
             }
             if (pas.Mixer.Exists) {
                 for (int inNum : pas.Mixer.BranchNumIn) {
                     if (inNum == BranchNum) {
-<<<<<<< HEAD
-                        OutputReportPredefined::PreDefTableEntry(
-                            state, orp->pdchTopAirDownSplitMixName, format("{}", rowCounter - 1), pas.Mixer.Name);
-=======
                         OutputReportPredefined::PreDefTableEntry(state, orp->pdchTopAirMixName, format("{}", rowCounter - 1), pas.Mixer.Name);
->>>>>>> c486077c
                         break;
                     }
                 }
             }
-<<<<<<< HEAD
-            if (pas.Splitter.Exists) {
-                if (pas.Splitter.BranchNumIn == BranchNum) {
-                    OutputReportPredefined::PreDefTableEntry(state, orp->pdchTopAirDownSplitMixName, format("{}", rowCounter - 1), pas.Splitter.Name);
-                }
-            }
-=======
->>>>>>> c486077c
         }
     }
 
@@ -4910,24 +4854,6 @@
         auto &thisAtoZInfo = state.dataAirLoop->AirToZoneNodeInfo(airLoopNum);
         OutputReportPredefined::PreDefTableEntry(state, orp->pdchTopAirDemandName, format("{}", rowCounter), thisAtoZInfo.AirLoopName);
         ++rowCounter;
-<<<<<<< HEAD
-        if (thisAtoZInfo.ReturnAirPathNum(1) > 0) {
-            auto &thisReturnPath = state.dataZoneEquip->ReturnAirPath(thisAtoZInfo.ReturnAirPathNum(1));
-            auto &thisBranch = pas.Branch(pas.InletBranchNum[0]);
-            for (int compNum = 1; compNum <= thisReturnPath.NumOfComponents; ++compNum) {
-                OutputReportPredefined::PreDefTableEntry(state, orp->pdchTopAirDemandName, format("{}", rowCounter), thisAtoZInfo.AirLoopName);
-                OutputReportPredefined::PreDefTableEntry(state, orp->pdchTopAirSupplyBranchName, format("{}", rowCounter), thisBranch.Name);
-                OutputReportPredefined::PreDefTableEntry(
-                    state, orp->pdchTopAirSupplyDuctType, format("{}", rowCounter), DataHVACGlobals::airDuctTypeNames[(int)thisBranch.DuctType]);
-                OutputReportPredefined::PreDefTableEntry(
-                    state, orp->pdchTopAirReturnPCompType, format("{}", rowCounter), thisReturnPath.ComponentType(compNum));
-                OutputReportPredefined::PreDefTableEntry(
-                    state, orp->pdchTopAirReturnPCompName, format("{}", rowCounter), thisReturnPath.ComponentName(compNum));
-                ++rowCounter;
-            }
-        }
-=======
->>>>>>> c486077c
         for (int ductNum = 1; ductNum <= thisAtoZInfo.NumSupplyNodes; ++ductNum) {
             auto &thisBranch = pas.Branch(thisAtoZInfo.SupplyDuctBranchNum(ductNum));
             if (thisAtoZInfo.SupplyAirPathNum(ductNum) > 0) {
@@ -4949,8 +4875,6 @@
                         auto &zel = state.dataZoneEquip->ZoneEquipList(zoneNum);
                         for (auto &thisCoolADU : thisZoneEquipConfig.AirDistUnitCool) {
                             if (thisCoolADU.SupplyBranchIndex != thisAtoZInfo.SupplyDuctBranchNum(ductNum)) continue;
-<<<<<<< HEAD
-=======
                             if (thisCoolADU.SupplyAirPathExists) {
                                 int spCompNum = thisSupplyPath.OutletNodeSupplyPathCompNum(thisCoolADU.SupplyAirPathOutNodeIndex);
                                 OutputReportPredefined::PreDefTableEntry(
@@ -4958,7 +4882,6 @@
                                 OutputReportPredefined::PreDefTableEntry(
                                     state, orp->pdchTopAirSupplyPCompName, format("{}", rowCounter), thisSupplyPath.ComponentName(spCompNum));
                             }
->>>>>>> c486077c
                             OutputReportPredefined::PreDefTableEntry(
                                 state, orp->pdchTopAirDemandName, format("{}", rowCounter), thisAtoZInfo.AirLoopName);
                             OutputReportPredefined::PreDefTableEntry(
@@ -4978,8 +4901,6 @@
                                                                      orp->pdchTopAirTermUnitName,
                                                                      format("{}", rowCounter),
                                                                      state.dataDefineEquipment->AirDistUnit(aduIndex).EquipName(1));
-<<<<<<< HEAD
-=======
                             if (thisAtoZInfo.ReturnAirPathNum(1) > 0) {
                                 auto &thisReturnPath = state.dataZoneEquip->ReturnAirPath(thisAtoZInfo.ReturnAirPathNum(1));
                                 for (int retNodeNum = 1; retNodeNum <= thisZoneEquipConfig.NumReturnNodes; ++retNodeNum) {
@@ -4999,7 +4920,6 @@
                                     }
                                 }
                             }
->>>>>>> c486077c
                             ++rowCounter;
                         }
                     }
@@ -5009,8 +4929,6 @@
                         auto &zel = state.dataZoneEquip->ZoneEquipList(zoneNum);
                         for (auto &thisHeatADU : thisZoneEquipConfig.AirDistUnitHeat) {
                             if (thisHeatADU.SupplyBranchIndex != thisAtoZInfo.SupplyDuctBranchNum(ductNum)) continue;
-<<<<<<< HEAD
-=======
                             if (thisHeatADU.SupplyAirPathExists) {
                                 int spCompNum = thisSupplyPath.OutletNodeSupplyPathCompNum(thisHeatADU.SupplyAirPathOutNodeIndex);
                                 OutputReportPredefined::PreDefTableEntry(
@@ -5018,7 +4936,6 @@
                                 OutputReportPredefined::PreDefTableEntry(
                                     state, orp->pdchTopAirSupplyPCompName, format("{}", rowCounter), thisSupplyPath.ComponentName(spCompNum));
                             }
->>>>>>> c486077c
                             OutputReportPredefined::PreDefTableEntry(
                                 state, orp->pdchTopAirDemandName, format("{}", rowCounter), thisAtoZInfo.AirLoopName);
                             OutputReportPredefined::PreDefTableEntry(
@@ -5038,8 +4955,6 @@
                                                                      orp->pdchTopAirTermUnitName,
                                                                      format("{}", rowCounter),
                                                                      state.dataDefineEquipment->AirDistUnit(aduIndex).EquipName(1));
-<<<<<<< HEAD
-=======
                             if (thisAtoZInfo.ReturnAirPathNum(1) > 0) {
                                 auto &thisReturnPath = state.dataZoneEquip->ReturnAirPath(thisAtoZInfo.ReturnAirPathNum(1));
                                 for (int retNodeNum = 1; retNodeNum <= thisZoneEquipConfig.NumReturnNodes; ++retNodeNum) {
@@ -5056,7 +4971,6 @@
                                     }
                                 }
                             }
->>>>>>> c486077c
                             ++rowCounter;
                         }
                     }
@@ -5070,8 +4984,6 @@
                 ++rowCounter;
             }
         }
-<<<<<<< HEAD
-=======
         if (thisAtoZInfo.ReturnAirPathNum(1) > 0) {
             auto &thisReturnPath = state.dataZoneEquip->ReturnAirPath(thisAtoZInfo.ReturnAirPathNum(1));
             for (int compNum = 1; compNum <= thisReturnPath.NumOfComponents; ++compNum) {
@@ -5089,17 +5001,13 @@
                 ++rowCounter;
             }
         }
->>>>>>> c486077c
     }
 }
 
 void fillAirloopToplogyComponentRow(EnergyPlusData &state,
                                     const std::string_view &loopName,
                                     const std::string_view &branchName,
-<<<<<<< HEAD
-=======
                                     const DataHVACGlobals::AirDuctType ductType,
->>>>>>> c486077c
                                     const std::string_view &compType,
                                     const std::string_view &compName,
                                     int &rowCounter)
@@ -5111,11 +5019,8 @@
     // s->pdchTopAirCompName = newPreDefColumn(state, s->pdstTopAirLoop, "Component Name");
     OutputReportPredefined::PreDefTableEntry(state, orp->pdchTopAirLoopName, format("{}", rowCounter), loopName);
     OutputReportPredefined::PreDefTableEntry(state, orp->pdchTopAirBranchName, format("{}", rowCounter), branchName);
-<<<<<<< HEAD
-=======
     OutputReportPredefined::PreDefTableEntry(
         state, orp->pdchTopAirSupplyBranchType, format("{}", rowCounter), DataHVACGlobals::airDuctTypeNames[(int)ductType]);
->>>>>>> c486077c
     OutputReportPredefined::PreDefTableEntry(state, orp->pdchTopAirCompType, format("{}", rowCounter), compType);
     OutputReportPredefined::PreDefTableEntry(state, orp->pdchTopAirCompName, format("{}", rowCounter), compName);
     ++rowCounter;
