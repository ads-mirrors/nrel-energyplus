--- conflicted
+++ resolved
@@ -248,12 +248,8 @@
 {
     using namespace EnergyPlus;
     // A to Z order
-<<<<<<< HEAD
-    AirflowNetworkBalanceManager::clear_state();
     AirLoopHVACDOAS::clear_state();
     BaseSizer::clear_state();
-=======
->>>>>>> 431d5273
     BranchInputManager::clear_state();
     CoolingPanelSimple::clear_state();
     CoilCoolingDX::clear_state();
