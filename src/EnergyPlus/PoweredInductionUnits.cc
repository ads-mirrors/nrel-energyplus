--- conflicted
+++ resolved
@@ -58,7 +58,7 @@
 #include <EnergyPlus/Data/EnergyPlusData.hh>
 #include <EnergyPlus/DataDefineEquip.hh>
 #include <EnergyPlus/DataEnvironment.hh>
-#include <EnergyPlus/DataHVACGlobals.hh>
+#include <EnergyPlus/HVAC.hh>
 #include <EnergyPlus/DataHeatBalFanSys.hh>
 #include <EnergyPlus/DataIPShortCuts.hh>
 #include <EnergyPlus/DataLoopNode.hh>
@@ -267,56 +267,6 @@
     state.dataPowerInductionUnits->PIU.allocate(state.dataPowerInductionUnits->NumPIUs);
     state.dataPowerInductionUnits->PiuUniqueNames.reserve(static_cast<unsigned>(state.dataPowerInductionUnits->NumPIUs));
     state.dataPowerInductionUnits->CheckEquipName.dimension(state.dataPowerInductionUnits->NumPIUs, true);
-<<<<<<< HEAD
-=======
-    auto &cCurrentModuleObject = state.dataIPShortCut->cCurrentModuleObject;
-    // loop over Series PIUs; get and load the input data
-    for (int PIUIndex = 1; PIUIndex <= state.dataPowerInductionUnits->NumSeriesPIUs; ++PIUIndex) {
-
-        cCurrentModuleObject = "AirTerminal:SingleDuct:SeriesPIU:Reheat";
-
-        state.dataInputProcessing->inputProcessor->getObjectItem(state,
-                                                                 cCurrentModuleObject,
-                                                                 PIUIndex,
-                                                                 state.dataIPShortCut->cAlphaArgs,
-                                                                 NumAlphas,
-                                                                 state.dataIPShortCut->rNumericArgs,
-                                                                 NumNumbers,
-                                                                 IOStatus,
-                                                                 state.dataIPShortCut->lNumericFieldBlanks,
-                                                                 state.dataIPShortCut->lAlphaFieldBlanks,
-                                                                 state.dataIPShortCut->cAlphaFieldNames,
-                                                                 state.dataIPShortCut->cNumericFieldNames);
-
-        ErrorObjectHeader eoh{routineName, cCurrentModuleObject, state.dataIPShortCut->cAlphaArgs(1)};
-        GlobalNames::VerifyUniqueInterObjectName(state,
-                                                 state.dataPowerInductionUnits->PiuUniqueNames,
-                                                 state.dataIPShortCut->cAlphaArgs(1),
-                                                 cCurrentModuleObject,
-                                                 state.dataIPShortCut->cAlphaFieldNames(1),
-                                                 ErrorsFound);
-        auto &thisPIU = state.dataPowerInductionUnits->PIU(PIUIndex);
-        thisPIU.Name = state.dataIPShortCut->cAlphaArgs(1);
-        thisPIU.UnitType = cCurrentModuleObject;
-        thisPIU.UnitType_Num = DataDefineEquip::ZnAirLoopEquipType::SingleDuct_SeriesPIU_Reheat;
-        thisPIU.Sched = state.dataIPShortCut->cAlphaArgs(2);
-        if (state.dataIPShortCut->lAlphaFieldBlanks(2)) {
-            thisPIU.SchedPtr = ScheduleManager::ScheduleAlwaysOn;
-        } else {
-            thisPIU.SchedPtr = GetScheduleIndex(state, state.dataIPShortCut->cAlphaArgs(2)); // convert schedule name to pointer
-            if (thisPIU.SchedPtr == 0) {
-                ShowSevereError(state,
-                                format("{}{}: invalid {} entered ={} for {}={}",
-                                       RoutineName,
-                                       cCurrentModuleObject,
-                                       state.dataIPShortCut->cAlphaFieldNames(2),
-                                       state.dataIPShortCut->cAlphaArgs(2),
-                                       state.dataIPShortCut->cAlphaFieldNames(1),
-                                       state.dataIPShortCut->cAlphaArgs(1)));
-                ErrorsFound = true;
-            }
-        }
->>>>>>> 96648096
 
     int PIUNum{0};
     auto &ip = state.dataInputProcessing->inputProcessor;
@@ -395,142 +345,6 @@
                     ErrorsFound = true;
                 }
                 }
-<<<<<<< HEAD
-=======
-                ErrorsFound = true;
-                SteamMessageNeeded = false;
-            }
-            break;
-        }
-        default: {
-            ShowSevereError(state, format("Illegal {} = {}", state.dataIPShortCut->cAlphaFieldNames(9), state.dataIPShortCut->cAlphaArgs(9)));
-            ShowContinueError(state, format("Occurs in {} = {}", cCurrentModuleObject, thisPIU.Name));
-            ErrorsFound = true;
-        }
-        }
-
-        thisPIU.PriAirInNode = GetOnlySingleNode(state,
-                                                 state.dataIPShortCut->cAlphaArgs(3),
-                                                 ErrorsFound,
-                                                 DataLoopNode::ConnectionObjectType::AirTerminalSingleDuctSeriesPIUReheat,
-                                                 state.dataIPShortCut->cAlphaArgs(1),
-                                                 DataLoopNode::NodeFluidType::Air,
-                                                 DataLoopNode::ConnectionType::Inlet,
-                                                 NodeInputManager::CompFluidStream::Primary,
-                                                 ObjectIsParent,
-                                                 state.dataIPShortCut->cAlphaFieldNames(3));
-
-        thisPIU.SecAirInNode = GetOnlySingleNode(state,
-                                                 state.dataIPShortCut->cAlphaArgs(4),
-                                                 ErrorsFound,
-                                                 DataLoopNode::ConnectionObjectType::AirTerminalSingleDuctSeriesPIUReheat,
-                                                 state.dataIPShortCut->cAlphaArgs(1),
-                                                 DataLoopNode::NodeFluidType::Air,
-                                                 DataLoopNode::ConnectionType::Inlet,
-                                                 NodeInputManager::CompFluidStream::Primary,
-                                                 ObjectIsParent,
-                                                 state.dataIPShortCut->cAlphaFieldNames(4));
-
-        thisPIU.OutAirNode = GetOnlySingleNode(state,
-                                               state.dataIPShortCut->cAlphaArgs(5),
-                                               ErrorsFound,
-                                               DataLoopNode::ConnectionObjectType::AirTerminalSingleDuctSeriesPIUReheat,
-                                               state.dataIPShortCut->cAlphaArgs(1),
-                                               DataLoopNode::NodeFluidType::Air,
-                                               DataLoopNode::ConnectionType::Outlet,
-                                               NodeInputManager::CompFluidStream::Primary,
-                                               ObjectIsParent,
-                                               state.dataIPShortCut->cAlphaFieldNames(5));
-
-        thisPIU.HCoilInAirNode = GetOnlySingleNode(state,
-                                                   state.dataIPShortCut->cAlphaArgs(6),
-                                                   ErrorsFound,
-                                                   DataLoopNode::ConnectionObjectType::AirTerminalSingleDuctSeriesPIUReheat,
-                                                   state.dataIPShortCut->cAlphaArgs(1),
-                                                   DataLoopNode::NodeFluidType::Air,
-                                                   DataLoopNode::ConnectionType::Internal,
-                                                   NodeInputManager::CompFluidStream::Primary,
-                                                   ObjectIsParent,
-                                                   state.dataIPShortCut->cAlphaFieldNames(6));
-        // The reheat coil control node is necessary for hot water reheat, but not necessary for
-        // electric or gas reheat.
-        if (thisPIU.HCoilType == HtgCoilType::SimpleHeating) {
-            thisPIU.HotControlNode =
-                GetCoilWaterInletNode(state, state.dataIPShortCut->cAlphaArgs(9), state.dataIPShortCut->cAlphaArgs(10), ErrorsFound);
-        }
-        if (thisPIU.HCoilType == HtgCoilType::SteamAirHeating) {
-            thisPIU.HotControlNode =
-                GetCoilSteamInletNode(state, state.dataIPShortCut->cAlphaArgs(9), state.dataIPShortCut->cAlphaArgs(10), ErrorsFound);
-        }
-        thisPIU.MixerName = state.dataIPShortCut->cAlphaArgs(7); // name of zone mixer object
-        thisPIU.FanName = state.dataIPShortCut->cAlphaArgs(8);   // name of fan object
-
-        // find fan type
-        // test if Fan:SystemModel fan of this name exists
-        if ((thisPIU.Fan_Index = Fans::GetFanIndex(state, thisPIU.FanName)) == 0) {
-            ShowSevereItemNotFound(state, eoh, state.dataIPShortCut->cAlphaFieldNames(8), thisPIU.FanName);
-            ErrorsFound = true;
-        } else {
-            auto *fan = state.dataFans->fans(thisPIU.Fan_Index);
-            thisPIU.fanType = fan->type;
-            // assert(thisPIU.fanType == HVAC::FanType::Constant);
-            thisPIU.FanAvailSchedPtr = fan->availSchedNum;
-        }
-
-        thisPIU.HCoil = state.dataIPShortCut->cAlphaArgs(10); // name of heating coil object
-        bool IsNotOK = false;
-        ValidateComponent(state, HCoilNamesUC[static_cast<int>(thisPIU.HCoilType)], thisPIU.HCoil, IsNotOK, cCurrentModuleObject + " - Heating Coil");
-        if (IsNotOK) {
-            ShowContinueError(state, format("In {} = {}", cCurrentModuleObject, thisPIU.Name));
-            ErrorsFound = true;
-        }
-        thisPIU.MaxVolHotWaterFlow = state.dataIPShortCut->rNumericArgs(4);
-        thisPIU.MinVolHotWaterFlow = state.dataIPShortCut->rNumericArgs(5);
-        thisPIU.HotControlOffset = state.dataIPShortCut->rNumericArgs(6);
-        // Set default convergence tolerance
-        if (thisPIU.HotControlOffset <= 0.0) {
-            thisPIU.HotControlOffset = 0.001;
-        }
-
-        // Add fan to component sets array
-        SetUpCompSets(state,
-                      thisPIU.UnitType,
-                      thisPIU.Name,
-                      "UNDEFINED",
-                      state.dataIPShortCut->cAlphaArgs(8),
-                      "UNDEFINED",
-                      state.dataIPShortCut->cAlphaArgs(6));
-
-        // Add reheat coil to component sets array
-        SetUpCompSets(state,
-                      thisPIU.UnitType,
-                      thisPIU.Name,
-                      state.dataIPShortCut->cAlphaArgs(9),
-                      state.dataIPShortCut->cAlphaArgs(10),
-                      state.dataIPShortCut->cAlphaArgs(6),
-                      state.dataIPShortCut->cAlphaArgs(5));
-
-        // Register component set data
-        TestCompSet(state,
-                    thisPIU.UnitType,
-                    thisPIU.Name,
-                    state.dataLoopNodes->NodeID(thisPIU.PriAirInNode),
-                    state.dataLoopNodes->NodeID(thisPIU.OutAirNode),
-                    "Air Nodes");
-
-        for (int ADUNum = 1; ADUNum <= (int)state.dataDefineEquipment->AirDistUnit.size(); ++ADUNum) {
-            if (thisPIU.OutAirNode == state.dataDefineEquipment->AirDistUnit(ADUNum).OutletNodeNum) {
-                thisPIU.ADUNum = ADUNum;
-                state.dataDefineEquipment->AirDistUnit(ADUNum).InletNodeNum = thisPIU.PriAirInNode;
-            }
-        }
-        // one assumes if there isn't one assigned, it's an error?
-        if (thisPIU.ADUNum == 0) {
-            ShowSevereError(state, format("{}No matching Air Distribution Unit, for PIU = [{},{}].", RoutineName, thisPIU.UnitType, thisPIU.Name));
-            ShowContinueError(state, format("...should have outlet node = {}", state.dataLoopNodes->NodeID(thisPIU.OutAirNode)));
-            ErrorsFound = true;
-        } else {
->>>>>>> 96648096
 
                 auto connectionType = DataLoopNode::ConnectionObjectType::AirTerminalSingleDuctSeriesPIUReheat;
                 if (cCurrentModuleObject == "AirTerminal:SingleDuct:ParallelPIU:Reheat") {
@@ -598,25 +412,16 @@
 
                 // find fan type
                 // test if Fan:SystemModel fan of this name exists
-                if (HVACFan::checkIfFanNameIsAFanSystem(state, thisPIU.FanName)) {
-                    thisPIU.Fan_Num = DataHVACGlobals::FanType_SystemModelObject;
-                    state.dataHVACFan->fanObjs.emplace_back(new HVACFan::FanSystem(state, thisPIU.FanName)); // call constructor
-                    thisPIU.Fan_Index = HVACFan::getFanObjectVectorIndex(state, thisPIU.FanName);
-                    thisPIU.FanAvailSchedPtr = state.dataHVACFan->fanObjs[thisPIU.Fan_Index]->availSchedIndex;
+                if ((thisPIU.Fan_Index = Fans::GetFanIndex(state, thisPIU.FanName)) == 0) {
+                    ShowSevereItemNotFound(state, eoh, state.dataIPShortCut->cAlphaFieldNames(8), thisPIU.FanName);
+                    ErrorsFound = true;
                 } else {
-                    bool isNotOkay(false);
-                    ValidateComponent(state, "FAN:CONSTANTVOLUME", thisPIU.FanName, isNotOkay, "GetPIUs");
-                    if (isNotOkay) {
-                        ShowContinueError(state, format("In {} = {}", thisPIU.UnitType, thisPIU.Name));
-                        ErrorsFound = true;
-                    }
-                    thisPIU.Fan_Num = DataHVACGlobals::FanType_SimpleConstVolume;
-                    int FanType_Num = 0;
-                    Fans::GetFanType(state, thisPIU.FanName, FanType_Num, ErrorsFound);
-                    thisPIU.FanAvailSchedPtr = Fans::GetFanAvailSchPtr(state, DataHVACGlobals::cFanTypes(FanType_Num), thisPIU.FanName, ErrorsFound);
-                }
-
-<<<<<<< HEAD
+                    // Assert that this is a constant volume fan?
+                    auto *fan = state.dataFans->fans(thisPIU.Fan_Index);
+                    thisPIU.fanType = fan->type;
+                    thisPIU.FanAvailSchedPtr = fan->availSchedNum;
+                }
+
                 thisPIU.HCoil = ip->getAlphaFieldValue(fields, objectSchemaProps, "reheat_coil_name");
                 bool IsNotOK = false;
                 ValidateComponent(
@@ -631,82 +436,15 @@
                 // Set default convergence tolerance
                 if (thisPIU.HotControlOffset <= 0.0) {
                     thisPIU.HotControlOffset = 0.001;
-=======
-    for (int PIUIndex = 1; PIUIndex <= state.dataPowerInductionUnits->NumParallelPIUs; ++PIUIndex) {
-
-        cCurrentModuleObject = "AirTerminal:SingleDuct:ParallelPIU:Reheat";
-
-        state.dataInputProcessing->inputProcessor->getObjectItem(state,
-                                                                 cCurrentModuleObject,
-                                                                 PIUIndex,
-                                                                 state.dataIPShortCut->cAlphaArgs,
-                                                                 NumAlphas,
-                                                                 state.dataIPShortCut->rNumericArgs,
-                                                                 NumNumbers,
-                                                                 IOStatus,
-                                                                 state.dataIPShortCut->lNumericFieldBlanks,
-                                                                 state.dataIPShortCut->lAlphaFieldBlanks,
-                                                                 state.dataIPShortCut->cAlphaFieldNames,
-                                                                 state.dataIPShortCut->cNumericFieldNames);
-
-        auto &thisPIU = state.dataPowerInductionUnits->PIU(PIUIndex + state.dataPowerInductionUnits->NumSeriesPIUs);
-
-        ErrorObjectHeader eoh{routineName, cCurrentModuleObject, state.dataIPShortCut->cAlphaArgs(1)};
-
-        GlobalNames::VerifyUniqueInterObjectName(state,
-                                                 state.dataPowerInductionUnits->PiuUniqueNames,
-                                                 state.dataIPShortCut->cAlphaArgs(1),
-                                                 cCurrentModuleObject,
-                                                 state.dataIPShortCut->cAlphaFieldNames(1),
-                                                 ErrorsFound);
-        thisPIU.Name = state.dataIPShortCut->cAlphaArgs(1);
-        thisPIU.UnitType = cCurrentModuleObject;
-        thisPIU.UnitType_Num = DataDefineEquip::ZnAirLoopEquipType::SingleDuct_ParallelPIU_Reheat;
-        thisPIU.Sched = state.dataIPShortCut->cAlphaArgs(2);
-        if (state.dataIPShortCut->lAlphaFieldBlanks(2)) {
-            thisPIU.SchedPtr = ScheduleManager::ScheduleAlwaysOn;
-        } else {
-            thisPIU.SchedPtr = GetScheduleIndex(state, state.dataIPShortCut->cAlphaArgs(2)); // convert schedule name to pointer
-            if (thisPIU.SchedPtr == 0) {
-                ShowSevereError(state,
-                                format("{}{}: invalid {} entered ={} for {}={}",
-                                       RoutineName,
-                                       cCurrentModuleObject,
-                                       state.dataIPShortCut->cAlphaFieldNames(2),
-                                       state.dataIPShortCut->cAlphaArgs(2),
-                                       state.dataIPShortCut->cAlphaFieldNames(1),
-                                       state.dataIPShortCut->cAlphaArgs(1)));
-                ErrorsFound = true;
-            }
-        }
-        thisPIU.MaxPriAirVolFlow = state.dataIPShortCut->rNumericArgs(1);
-        thisPIU.MaxSecAirVolFlow = state.dataIPShortCut->rNumericArgs(2);
-        thisPIU.MinPriAirFlowFrac = state.dataIPShortCut->rNumericArgs(3);
-        thisPIU.FanOnFlowFrac = state.dataIPShortCut->rNumericArgs(4);
-        if (Util::SameString(state.dataIPShortCut->cAlphaArgs(9), "COIL:HEATING:WATER")) {
-            thisPIU.HCoilType = HtgCoilType::SimpleHeating;
-            thisPIU.HCoil_PlantType = DataPlant::PlantEquipmentType::CoilWaterSimpleHeating;
-        } else if (Util::SameString(state.dataIPShortCut->cAlphaArgs(9), "COIL:HEATING:FUEL")) {
-            thisPIU.HCoilType = HtgCoilType::Gas;
-        } else if (Util::SameString(state.dataIPShortCut->cAlphaArgs(9), "COIL:HEATING:STEAM")) {
-            thisPIU.HCoilType = HtgCoilType::SteamAirHeating;
-            thisPIU.HCoil_PlantType = DataPlant::PlantEquipmentType::CoilSteamAirHeating;
-            thisPIU.HCoil_FluidIndex = FindRefrigerant(state, "Steam");
-            if (thisPIU.HCoil_FluidIndex == 0) {
-                ShowSevereError(state, format("{}Steam Properties for {} not found.", RoutineName, state.dataIPShortCut->cAlphaArgs(1)));
-                if (SteamMessageNeeded) {
-                    ShowContinueError(state, "Steam Fluid Properties should have been included in the input file.");
->>>>>>> 96648096
-                }
-
-<<<<<<< HEAD
+                }
+
                 // Variable speed fan inputs
                 std::string fan_control_type = "ConstantSpeed";
                 fan_control_type = ip->getAlphaFieldValue(fields, objectSchemaProps, "fan_control_type");
                 thisPIU.fanControlType = FanCntrlType::ConstantSpeedFan;
                 if (Util::SameString(fan_control_type, "VariableSpeed")) {
                     thisPIU.fanControlType = FanCntrlType::VariableSpeedFan;
-                    if (thisPIU.Fan_Num != DataHVACGlobals::FanType_SystemModelObject) {
+                    if (thisPIU.Fan_Num != HVAC::FanType_SystemModelObject) {
                         ErrorsFound = true;
                         ShowSevereError(state, format("Fan type must be Fan:SystemModel when Fan Control Type = {}", fan_control_type));
                         ShowContinueError(state, format("Occurs in {} = {}", cCurrentModuleObject, thisPIU.Name));
@@ -718,87 +456,6 @@
                     ShowContinueError(state, format("Occurs in {} = {}", cCurrentModuleObject, thisPIU.Name));
                     ErrorsFound = true;
                 }
-=======
-        thisPIU.PriAirInNode = GetOnlySingleNode(state,
-                                                 state.dataIPShortCut->cAlphaArgs(3),
-                                                 ErrorsFound,
-                                                 DataLoopNode::ConnectionObjectType::AirTerminalSingleDuctParallelPIUReheat,
-                                                 state.dataIPShortCut->cAlphaArgs(1),
-                                                 DataLoopNode::NodeFluidType::Air,
-                                                 DataLoopNode::ConnectionType::Inlet,
-                                                 NodeInputManager::CompFluidStream::Primary,
-                                                 ObjectIsParent,
-                                                 state.dataIPShortCut->cAlphaFieldNames(3));
-
-        thisPIU.SecAirInNode = GetOnlySingleNode(state,
-                                                 state.dataIPShortCut->cAlphaArgs(4),
-                                                 ErrorsFound,
-                                                 DataLoopNode::ConnectionObjectType::AirTerminalSingleDuctParallelPIUReheat,
-                                                 state.dataIPShortCut->cAlphaArgs(1),
-                                                 DataLoopNode::NodeFluidType::Air,
-                                                 DataLoopNode::ConnectionType::Inlet,
-                                                 NodeInputManager::CompFluidStream::Primary,
-                                                 ObjectIsParent,
-                                                 state.dataIPShortCut->cAlphaFieldNames(4));
-
-        thisPIU.OutAirNode = GetOnlySingleNode(state,
-                                               state.dataIPShortCut->cAlphaArgs(5),
-                                               ErrorsFound,
-                                               DataLoopNode::ConnectionObjectType::AirTerminalSingleDuctParallelPIUReheat,
-                                               state.dataIPShortCut->cAlphaArgs(1),
-                                               DataLoopNode::NodeFluidType::Air,
-                                               DataLoopNode::ConnectionType::Outlet,
-                                               NodeInputManager::CompFluidStream::Primary,
-                                               ObjectIsParent,
-                                               state.dataIPShortCut->cAlphaFieldNames(5));
-
-        thisPIU.HCoilInAirNode = GetOnlySingleNode(state,
-                                                   state.dataIPShortCut->cAlphaArgs(6),
-                                                   ErrorsFound,
-                                                   DataLoopNode::ConnectionObjectType::AirTerminalSingleDuctParallelPIUReheat,
-                                                   state.dataIPShortCut->cAlphaArgs(1),
-                                                   DataLoopNode::NodeFluidType::Air,
-                                                   DataLoopNode::ConnectionType::Internal,
-                                                   NodeInputManager::CompFluidStream::Primary,
-                                                   ObjectIsParent,
-                                                   state.dataIPShortCut->cAlphaFieldNames(6));
-        if (thisPIU.HCoilType == HtgCoilType::SimpleHeating) {
-            thisPIU.HotControlNode =
-                GetCoilWaterInletNode(state, state.dataIPShortCut->cAlphaArgs(9), state.dataIPShortCut->cAlphaArgs(10), ErrorsFound);
-        }
-        if (thisPIU.HCoilType == HtgCoilType::SteamAirHeating) {
-            thisPIU.HotControlNode =
-                GetCoilSteamInletNode(state, state.dataIPShortCut->cAlphaArgs(9), state.dataIPShortCut->cAlphaArgs(10), ErrorsFound);
-        }
-        thisPIU.MixerName = state.dataIPShortCut->cAlphaArgs(7); // name of zone mixer object
-        thisPIU.FanName = state.dataIPShortCut->cAlphaArgs(8);   // name of fan object
-        // find fan type
-        // test if Fan:SystemModel fan of this name exists
-        if ((thisPIU.Fan_Index = Fans::GetFanIndex(state, thisPIU.FanName)) == 0) {
-            ShowSevereItemNotFound(state, eoh, state.dataIPShortCut->cAlphaFieldNames(8), thisPIU.FanName);
-            ErrorsFound = true;
-        } else {
-            // Assert that this is a constant volume fan?
-            auto *fan = state.dataFans->fans(thisPIU.Fan_Index);
-            thisPIU.fanType = fan->type;
-            thisPIU.FanAvailSchedPtr = fan->availSchedNum;
-        }
-
-        thisPIU.HCoil = state.dataIPShortCut->cAlphaArgs(10); // name of heating coil object
-        bool IsNotOK = false;
-        ValidateComponent(state, HCoilNamesUC[static_cast<int>(thisPIU.HCoilType)], thisPIU.HCoil, IsNotOK, cCurrentModuleObject + " - Heating Coil");
-        if (IsNotOK) {
-            ShowContinueError(state, format("In {} = {}", cCurrentModuleObject, thisPIU.Name));
-            ErrorsFound = true;
-        }
-        thisPIU.MaxVolHotWaterFlow = state.dataIPShortCut->rNumericArgs(5);
-        thisPIU.MinVolHotWaterFlow = state.dataIPShortCut->rNumericArgs(6);
-        thisPIU.HotControlOffset = state.dataIPShortCut->rNumericArgs(7);
-        // Set default convergence tolerance
-        if (thisPIU.HotControlOffset <= 0.0) {
-            thisPIU.HotControlOffset = 0.001;
-        }
->>>>>>> 96648096
 
                 std::string const heating_control_type = ip->getAlphaFieldValue(fields, objectSchemaProps, "heating_control_type");
                 thisPIU.heatingControlType = HeatCntrlBehaviorType::Invalid;
@@ -1865,7 +1522,6 @@
             }
         } else if (QZnReq > SmallLoad) {
             // heating: set primary air flow to the minimum
-<<<<<<< HEAD
             thisPIU.PriAirMassFlow = PriAirMassFlowMin;
             // determine secondary flow rate
             if (thisPIU.fanControlType == FanCntrlType::VariableSpeedFan &&
@@ -1886,24 +1542,7 @@
                 state.dataLoopNodes->Node(thisPIU.PriAirInNode).MassFlowRate = 0.0;
                 state.dataLoopNodes->Node(thisPIU.SecAirInNode).MassFlowRate = thisPIU.MaxTotAirMassFlow;
                 SimAirMixer(state, thisPIU.MixerName, thisPIU.Mixer_Num); // fire the mixer
-                if (thisPIU.Fan_Num == DataHVACGlobals::FanType_SystemModelObject) {
-                    state.dataHVACFan->fanObjs[thisPIU.Fan_Index]->simulate(state, _, _);
-                } else if (thisPIU.Fan_Num == DataHVACGlobals::FanType_SimpleConstVolume) {
-                    Fans::SimulateFanComponents(state, thisPIU.FanName, FirstHVACIteration, thisPIU.Fan_Index,
-                                                _); // fire the fan
-                }
-=======
-            PriAirMassFlow = PriAirMassFlowMin;
-            SecAirMassFlow = max(0.0, thisPIU.MaxTotAirMassFlow - PriAirMassFlow);
-        } else {
-            // cooling: set the primary air flow rate to meet the load.
-            // First calculate the fan temperature rise
-            // use only secondary air for this calculation
-            state.dataLoopNodes->Node(thisPIU.PriAirInNode).MassFlowRate = 0.0;
-            state.dataLoopNodes->Node(thisPIU.SecAirInNode).MassFlowRate = thisPIU.MaxTotAirMassFlow;
-            SimAirMixer(state, thisPIU.MixerName, thisPIU.Mixer_Num); // fire the mixer
-            state.dataFans->fans(thisPIU.Fan_Index)->simulate(state, FirstHVACIteration, _, _);
->>>>>>> 96648096
+                state.dataFans->fans(thisPIU.Fan_Index)->simulate(state, FirstHVACIteration, _, _);
 
                 // fan temperature rise [C]
                 Real64 const FanDeltaTemp =
@@ -1954,33 +1593,28 @@
     SimAirMixer(state, thisPIU.MixerName, thisPIU.Mixer_Num);
 
     // fire the fan
-<<<<<<< HEAD
-    if (thisPIU.Fan_Num == DataHVACGlobals::FanType_SystemModelObject) {
+    if (thisPIU.Fan_Num == HVAC::FanType_SystemModelObject) {
         if (thisPIU.fanControlType == FanCntrlType::VariableSpeedFan) {
             // calculate fan speed ratio
             Real64 fanFlowRatio(1.0);
             if (thisPIU.MaxTotAirMassFlow > 0.0) {
                 fanFlowRatio = (thisPIU.PriAirMassFlow + thisPIU.SecAirMassFlow) / thisPIU.MaxTotAirMassFlow;
             }
-            state.dataHVACFan->fanObjs[thisPIU.Fan_Index]->simulate(state, fanFlowRatio, _);
+            state.dataFans->fans(thisPIU.Fan_Index)->simulate(state, FirstHVACIteration, fanFlowRatio, _);
         } else {
-            state.dataHVACFan->fanObjs[thisPIU.Fan_Index]->simulate(state, _, _);
-        }
-    } else if (thisPIU.Fan_Num == DataHVACGlobals::FanType_SimpleConstVolume) {
-        Fans::SimulateFanComponents(state, thisPIU.FanName, FirstHVACIteration, thisPIU.Fan_Index, _);
-    }
-=======
-    state.dataFans->fans(thisPIU.Fan_Index)->simulate(state, FirstHVACIteration, _, _);
->>>>>>> 96648096
+            state.dataFans->fans(thisPIU.Fan_Index)->simulate(state, FirstHVACIteration, _, _);
+        }
+    } else if (thisPIU.Fan_Num == HVAC::FanType_SimpleConstVolume) {
+        state.dataFans->fans(thisPIU.Fan_Index)->simulate(state, FirstHVACIteration, _, _);
+    }
 
     // the heating load seen by the reheat coil [W]
     Real64 QActualHeating = QToHeatSetPt - state.dataLoopNodes->Node(thisPIU.HCoilInAirNode).MassFlowRate * CpAirZn *
                                                (state.dataLoopNodes->Node(thisPIU.HCoilInAirNode).Temp - state.dataLoopNodes->Node(ZoneNode).Temp);
 
     // check if heating coil is off
-<<<<<<< HEAD
     if (((!UnitOn) || (QActualHeating < SmallLoad) ||
-         (state.dataHeatBalFanSys->TempControlType(ZoneNum) == DataHVACGlobals::ThermostatType::SingleCooling) ||
+         (state.dataHeatBalFanSys->TempControlType(ZoneNum) == HVAC::ThermostatType::SingleCooling) ||
          (thisPIU.PriAirMassFlow > PriAirMassFlowMin)) &&
         (thisPIU.heatingOperatingMode != HeatOpModeType::StagedHeatFirstStage)) { // reheat is off during the first stage of heating
         thisPIU.heatingOperatingMode = HeatOpModeType::HeaterOff;
@@ -2022,11 +1656,6 @@
         (thisPIU.heatingOperatingMode != HeatOpModeType::StagedHeatFirstStage)) { // reheat is off during the first stage of heating
         thisPIU.heatingOperatingMode = HeatOpModeType::HeaterOff;
         QCoilReq = 0.0;
-=======
-    if ((!UnitOn) || (QActualHeating < SmallLoad) || (state.dataHeatBalFanSys->TempControlType(ZoneNum) == HVAC::ThermostatType::SingleCooling) ||
-        (PriAirMassFlow > PriAirMassFlowMin)) {
-        HCoilOn = false;
->>>>>>> 96648096
     }
 
     // fire the heating coil
@@ -2312,25 +1941,20 @@
 
     // now that inlet airflows have been set, the terminal box components can be simulated.
     // fire the fan
-<<<<<<< HEAD
-    if (thisPIU.Fan_Num == DataHVACGlobals::FanType_SystemModelObject) {
+    if (thisPIU.Fan_Num == HVAC::FanType_SystemModelObject) {
         if (thisPIU.fanControlType == FanCntrlType::VariableSpeedFan) {
             // calculate fan speed ratio
             Real64 fanFlowRatio(1.0);
             if (thisPIU.MaxSecAirMassFlow > 0.0) {
                 fanFlowRatio = thisPIU.SecAirMassFlow / thisPIU.MaxSecAirMassFlow;
             }
-            state.dataHVACFan->fanObjs[thisPIU.Fan_Index]->simulate(state, fanFlowRatio, _);
+            state.dataFans->fans(thisPIU.Fan_Index)->simulate(state, FirstHVACIteration, fanFlowRatio, _);
         } else {
-            state.dataHVACFan->fanObjs[thisPIU.Fan_Index]->simulate(state, _, _);
-        }
-    } else if (thisPIU.Fan_Num == DataHVACGlobals::FanType_SimpleConstVolume) {
-        Fans::SimulateFanComponents(state, thisPIU.FanName, FirstHVACIteration, thisPIU.Fan_Index, _);
-    }
-=======
-
-    state.dataFans->fans(thisPIU.Fan_Index)->simulate(state, FirstHVACIteration, _, _);
->>>>>>> 96648096
+            state.dataFans->fans(thisPIU.Fan_Index)->simulate(state, FirstHVACIteration, _, _);
+        }
+    } else if (thisPIU.Fan_Num == HVAC::FanType_SimpleConstVolume) {
+        state.dataFans->fans(thisPIU.Fan_Index)->simulate(state, FirstHVACIteration, _, _);
+    }
 
     // fire the mixer
     SimAirMixer(state, thisPIU.MixerName, thisPIU.Mixer_Num);
@@ -2340,9 +1964,8 @@
                                                (state.dataLoopNodes->Node(thisPIU.HCoilInAirNode).Temp - state.dataLoopNodes->Node(ZoneNode).Temp);
 
     // check if heating coil is off
-<<<<<<< HEAD
     if (((!UnitOn) || (QActualHeating < SmallLoad) ||
-         (state.dataHeatBalFanSys->TempControlType(ZoneNum) == DataHVACGlobals::ThermostatType::SingleCooling) ||
+         (state.dataHeatBalFanSys->TempControlType(ZoneNum) == HVAC::ThermostatType::SingleCooling) ||
          (thisPIU.PriAirMassFlow > PriAirMassFlowMin)) &&
         (thisPIU.heatingOperatingMode != HeatOpModeType::StagedHeatFirstStage)) { // reheat is off during the first stage of heating
         thisPIU.heatingOperatingMode = HeatOpModeType::HeaterOff;
@@ -2379,11 +2002,6 @@
     } else {
         ShowSevereError(state, "Incorrect parallel PIU heating operation.");
         ShowFatalError(state, format("Parallel PIU control failed for {}:{}", thisPIU.UnitType, thisPIU.Name));
-=======
-    if ((!UnitOn) || (QActualHeating < SmallLoad) || (state.dataHeatBalFanSys->TempControlType(ZoneNum) == HVAC::ThermostatType::SingleCooling) ||
-        (PriAirMassFlow > PriAirMassFlowMin)) {
-        HCoilOn = false;
->>>>>>> 96648096
     }
     if ((QCoilReq < SmallLoad) &&
         (thisPIU.heatingOperatingMode != HeatOpModeType::StagedHeatFirstStage)) { // reheat is off during the first stage of heating
