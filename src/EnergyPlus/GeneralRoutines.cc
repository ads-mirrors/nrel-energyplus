// EnergyPlus, Copyright (c) 1996-2023, The Board of Trustees of the University of Illinois,
// The Regents of the University of California, through Lawrence Berkeley National Laboratory
// (subject to receipt of any required approvals from the U.S. Dept. of Energy), Oak Ridge
// National Laboratory, managed by UT-Battelle, Alliance for Sustainable Energy, LLC, and other
// contributors. All rights reserved.
//
// NOTICE: This Software was developed under funding from the U.S. Department of Energy and the
// U.S. Government consequently retains certain rights. As such, the U.S. Government has been
// granted for itself and others acting on its behalf a paid-up, nonexclusive, irrevocable,
// worldwide license in the Software to reproduce, distribute copies to the public, prepare
// derivative works, and perform publicly and display publicly, and to permit others to do so.
//
// Redistribution and use in source and binary forms, with or without modification, are permitted
// provided that the following conditions are met:
//
// (1) Redistributions of source code must retain the above copyright notice, this list of
//     conditions and the following disclaimer.
//
// (2) Redistributions in binary form must reproduce the above copyright notice, this list of
//     conditions and the following disclaimer in the documentation and/or other materials
//     provided with the distribution.
//
// (3) Neither the name of the University of California, Lawrence Berkeley National Laboratory,
//     the University of Illinois, U.S. Dept. of Energy nor the names of its contributors may be
//     used to endorse or promote products derived from this software without specific prior
//     written permission.
//
// (4) Use of EnergyPlus(TM) Name. If Licensee (i) distributes the software in stand-alone form
//     without changes from the version obtained under this License, or (ii) Licensee makes a
//     reference solely to the software portion of its product, Licensee must refer to the
//     software as "EnergyPlus version X" software, where "X" is the version number Licensee
//     obtained under this License and may not use a different name for the software. Except as
//     specifically required in this Section (4), Licensee shall not use in a company name, a
//     product name, in advertising, publicity, or other promotional activities any name, trade
//     name, trademark, logo, or other designation of "EnergyPlus", "E+", "e+" or confusingly
//     similar designation, without the U.S. Department of Energy's prior written consent.
//
// THIS SOFTWARE IS PROVIDED BY THE COPYRIGHT HOLDERS AND CONTRIBUTORS "AS IS" AND ANY EXPRESS OR
// IMPLIED WARRANTIES, INCLUDING, BUT NOT LIMITED TO, THE IMPLIED WARRANTIES OF MERCHANTABILITY
// AND FITNESS FOR A PARTICULAR PURPOSE ARE DISCLAIMED. IN NO EVENT SHALL THE COPYRIGHT OWNER OR
// CONTRIBUTORS BE LIABLE FOR ANY DIRECT, INDIRECT, INCIDENTAL, SPECIAL, EXEMPLARY, OR
// CONSEQUENTIAL DAMAGES (INCLUDING, BUT NOT LIMITED TO, PROCUREMENT OF SUBSTITUTE GOODS OR
// SERVICES; LOSS OF USE, DATA, OR PROFITS; OR BUSINESS INTERRUPTION) HOWEVER CAUSED AND ON ANY
// THEORY OF LIABILITY, WHETHER IN CONTRACT, STRICT LIABILITY, OR TORT (INCLUDING NEGLIGENCE OR
// OTHERWISE) ARISING IN ANY WAY OUT OF THE USE OF THIS SOFTWARE, EVEN IF ADVISED OF THE
// POSSIBILITY OF SUCH DAMAGE.

// C++ Headers
#include <cmath>
#include <string>

// ObjexxFCL Headers
#include <ObjexxFCL/Array.functions.hh>
#include <ObjexxFCL/Array1D.hh>
#include <ObjexxFCL/Array2D.hh>
#include <ObjexxFCL/Fmath.hh>
#include <ObjexxFCL/member.functions.hh>

// EnergyPlus Headers
#include <EnergyPlus/BaseboardRadiator.hh>
#include <EnergyPlus/Construction.hh>
#include <EnergyPlus/ConvectionCoefficients.hh>
#include <EnergyPlus/Data/EnergyPlusData.hh>
#include <EnergyPlus/DataAirLoop.hh>
#include <EnergyPlus/DataBranchAirLoopPlant.hh>
#include <EnergyPlus/DataEnvironment.hh>
#include <EnergyPlus/DataHVACGlobals.hh>
#include <EnergyPlus/DataHeatBalSurface.hh>
#include <EnergyPlus/DataHeatBalance.hh>
#include <EnergyPlus/DataLoopNode.hh>
#include <EnergyPlus/DataSizing.hh>
#include <EnergyPlus/DataSurfaces.hh>
#include <EnergyPlus/DataZoneEquipment.hh>
#include <EnergyPlus/ExhaustAirSystemManager.hh>
#include <EnergyPlus/FanCoilUnits.hh>
#include <EnergyPlus/GeneralRoutines.hh>
#include <EnergyPlus/HVACSingleDuctInduc.hh>
#include <EnergyPlus/HWBaseboardRadiator.hh>
#include <EnergyPlus/InputProcessing/InputProcessor.hh>
#include <EnergyPlus/Material.hh>
#include <EnergyPlus/MixerComponent.hh>
#include <EnergyPlus/OutdoorAirUnit.hh>
#include <EnergyPlus/PlantUtilities.hh>
#include <EnergyPlus/PoweredInductionUnits.hh>
#include <EnergyPlus/Psychrometrics.hh>
#include <EnergyPlus/PurchasedAirManager.hh>
#include <EnergyPlus/ScheduleManager.hh>
#include <EnergyPlus/SolarCollectors.hh>
#include <EnergyPlus/SplitterComponent.hh>
#include <EnergyPlus/SteamBaseboardRadiator.hh>
#include <EnergyPlus/UnitHeater.hh>
#include <EnergyPlus/UnitVentilator.hh>
#include <EnergyPlus/UtilityRoutines.hh>
#include <EnergyPlus/VentilatedSlab.hh>
#include <EnergyPlus/WaterCoils.hh>
#include <EnergyPlus/ZonePlenum.hh>

namespace EnergyPlus {

// Integer constants for different system types handled by the routines in this file
enum GeneralRoutinesEquipNums
{
    ParallelPIUReheatNum = 1,
    SeriesPIUReheatNum = 2,
    HeatingCoilWaterNum = 3,
    BBWaterConvOnlyNum = 4,
    BBSteamRadConvNum = 5,
    BBWaterRadConvNum = 6,
    FourPipeFanCoilNum = 7,
    OutdoorAirUnitNum = 8,
    UnitHeaterNum = 9,
    UnitVentilatorNum = 10,
    VentilatedSlabNum = 11
};

enum class AirLoopHVACCompType
{
    Invalid = -1,
    SupplyPlenum,
    ZoneSplitter,
    ZoneMixer,
    ReturnPlenum,
    Num
};

constexpr std::array<std::string_view, static_cast<int>(AirLoopHVACCompType::Num)> AirLoopHVACCompTypeNamesUC{
    "AIRLOOPHVAC:SUPPLYPLENUM", "AIRLOOPHVAC:ZONESPLITTER", "AIRLOOPHVAC:ZONEMIXER", "AIRLOOPHVAC:RETURNPLENUM"};

void ControlCompOutput(EnergyPlusData &state,
                       std::string const &CompName,                      // the component Name
                       std::string const &CompType,                      // Type of component
                       int &CompNum,                                     // Index of component in component array
                       bool const FirstHVACIteration,                    // flag for 1st HVAV iteration in the time step
                       Real64 const QZnReq,                              // zone load to be met
                       int const ActuatedNode,                           // node that controls unit output
                       Real64 const MaxFlow,                             // maximum water flow
                       Real64 const MinFlow,                             // minimum water flow
                       Real64 const ControlOffset,                       // really the tolerance
                       int &ControlCompTypeNum,                          // Internal type num for CompType
                       int &CompErrIndex,                                // for Recurring error call
                       ObjexxFCL::Optional_int_const TempInNode,         // inlet node for output calculation
                       ObjexxFCL::Optional_int_const TempOutNode,        // outlet node for output calculation
                       ObjexxFCL::Optional<Real64 const> AirMassFlow,    // air mass flow rate
                       ObjexxFCL::Optional_int_const Action,             // 1=reverse; 2=normal
                       ObjexxFCL::Optional_int_const EquipIndex,         // Identifier for equipment of Outdoor Air Unit "ONLY"
                       PlantLocation const &plantLoc,                    // for plant components, Location
                       ObjexxFCL::Optional_int_const ControlledZoneIndex // controlled zone index for the zone containing the component
)
{

    // SUBROUTINE INFORMATION:
    //       AUTHOR         Richard J. Liesen
    //       DATE WRITTEN   April 2000
    //       MODIFIED       Brent Griffith, Sept 2010 update plant interactions

    // PURPOSE OF THIS SUBROUTINE:
    // The purpose of this subroutine is to control the output of heating or cooling
    // meet the zone load.

    // METHODOLOGY EMPLOYED:
    // Currently this is using an interval halving scheme to a control tolerance

    // SUBROUTINE PARAMETER DEFINITIONS:
    // Iteration maximum for reheat control
    static int constexpr MaxIter = 25;
    static Real64 const iter_fac = 1.0 / std::pow(2, MaxIter - 3);
    int constexpr iReverseAction = 1;
    int constexpr iNormalAction = 2;

    // Note - order in routine must match order below
    //  Plus -- order in ListOfComponents array must be in sorted order.
    int constexpr NumComponents = 11;
    static Array1D_string const ListOfComponents(NumComponents,
                                                 {"AIRTERMINAL:SINGLEDUCT:PARALLELPIU:REHEAT",
                                                  "AIRTERMINAL:SINGLEDUCT:SERIESPIU:REHEAT",
                                                  "COIL:HEATING:WATER",
                                                  "ZONEHVAC:BASEBOARD:CONVECTIVE:WATER",
                                                  "ZONEHVAC:BASEBOARD:RADIANTCONVECTIVE:STEAM",
                                                  "ZONEHVAC:BASEBOARD:RADIANTCONVECTIVE:WATER",
                                                  "ZONEHVAC:FOURPIPEFANCOIL",
                                                  "ZONEHVAC:OUTDOORAIRUNIT",
                                                  "ZONEHVAC:UNITHEATER",
                                                  "ZONEHVAC:UNITVENTILATOR",
                                                  "ZONEHVAC:VENTILATEDSLAB"});

    // DERIVED TYPE DEFINITIONS
    // Interval Half Type used for Controller

    // SUBROUTINE LOCAL VARIABLE DECLARATIONS:
    int SimCompNum; // internal number for case statement

    // Object Data
    auto &ZoneInterHalf = state.dataGeneralRoutines->ZoneInterHalf;
    auto &ZoneController = state.dataGeneralRoutines->ZoneController;

    if (ControlCompTypeNum != 0) {
        SimCompNum = ControlCompTypeNum;
    } else {
        SimCompNum = UtilityRoutines::FindItemInSortedList(CompType, ListOfComponents, NumComponents);
        ControlCompTypeNum = SimCompNum;
    }

    int Iter = 0; // Iteration limit for the interval halving process
    bool Converged = false;
    bool WaterCoilAirFlowControl = false; // True if controlling air flow through water coil, water flow fixed
    Real64 LoadMet = 0.0;                 // Actual output of unit (watts)
    Real64 HalvingPrec = 0.0;             // precision of halving algorithm
    Real64 CpAir;

    // At the beginning of every time step the value is reset to the User Input
    ZoneController.SetPoint = 0.0;

    // Set to converged controller
    ZoneInterHalf.MaxFlowCalc = true;
    ZoneInterHalf.MinFlowCalc = false;
    ZoneInterHalf.NormFlowCalc = false;
    ZoneInterHalf.MinFlowResult = false;
    ZoneInterHalf.MaxResult = 1.0;
    ZoneInterHalf.MinResult = 0.0;

    // Start the Solution Iteration
    while (!Converged) {

        if (FirstHVACIteration) {
            state.dataLoopNodes->Node(ActuatedNode).MassFlowRateMaxAvail = MaxFlow;
            state.dataLoopNodes->Node(ActuatedNode).MassFlowRateMinAvail = MinFlow;
            // Check to make sure that the Minimum Flow rate is less than the max.
            if (MinFlow > MaxFlow) {
                ShowSevereError(state, format("ControlCompOutput:{}:{}, Min Control Flow is > Max Control Flow", CompType, CompName));
                ShowContinueError(
                    state, format("Acuated Node={} MinFlow=[{:.3T}], Max Flow={:.3T}", state.dataLoopNodes->NodeID(ActuatedNode), MinFlow, MaxFlow));
                ShowContinueErrorTimeStamp(state, "");
                ShowFatalError(state, "Program terminates due to preceding condition.");
            }
        } // End of FirstHVACIteration Conditional If
        // The interface managers can reset the Max or Min to available values during the time step
        // and these will then be the new setpoint limits for the controller to work within.
        if ((SimCompNum == 3) && (!present(AirMassFlow))) {
            ZoneController.MaxSetPoint = state.dataLoopNodes->Node(ActuatedNode).MassFlowRateMaxAvail;
            ZoneController.MinSetPoint = state.dataLoopNodes->Node(ActuatedNode).MassFlowRateMinAvail;
        } else {
            ZoneController.MaxSetPoint =
                min(state.dataLoopNodes->Node(ActuatedNode).MassFlowRateMaxAvail, state.dataLoopNodes->Node(ActuatedNode).MassFlowRateMax);
            ZoneController.MinSetPoint =
                max(state.dataLoopNodes->Node(ActuatedNode).MassFlowRateMinAvail, state.dataLoopNodes->Node(ActuatedNode).MassFlowRateMin);
        }
        // The first time through run at maximum flow rate and find results
        if (ZoneInterHalf.MaxFlowCalc) {
            ZoneController.CalculatedSetPoint = ZoneController.MaxSetPoint;
            ZoneInterHalf.MaxFlow = ZoneController.MaxSetPoint;
            ZoneInterHalf.MaxFlowCalc = false;
            ZoneInterHalf.MinFlowCalc = true;
            // Record the maximum flow rates and set the flow to the minimum and find results
        } else if (ZoneInterHalf.MinFlowCalc) {
            ZoneInterHalf.MaxResult = ZoneController.SensedValue;
            ZoneController.CalculatedSetPoint = ZoneController.MinSetPoint;
            ZoneInterHalf.MinFlow = ZoneController.MinSetPoint;
            ZoneInterHalf.MinFlowCalc = false;
            ZoneInterHalf.MinFlowResult = true;
            // Record the minimum results and set flow to half way between the max and min and find results
        } else if (ZoneInterHalf.MinFlowResult) {
            ZoneInterHalf.MinResult = ZoneController.SensedValue;
            HalvingPrec = (ZoneInterHalf.MaxResult - ZoneInterHalf.MinResult) * iter_fac;
            ZoneInterHalf.MidFlow = (ZoneInterHalf.MaxFlow + ZoneInterHalf.MinFlow) / 2.0;
            ZoneController.CalculatedSetPoint = (ZoneInterHalf.MaxFlow + ZoneInterHalf.MinFlow) / 2.0;
            ZoneInterHalf.MinFlowResult = false;
            ZoneInterHalf.NormFlowCalc = true;
            // Record the Mid results and check all possibilities and start interval halving procedure
        } else if (ZoneInterHalf.NormFlowCalc) {
            ZoneInterHalf.MidResult = ZoneController.SensedValue;

            // First check to see if the component is running; if not converge and return
            if (ZoneInterHalf.MaxResult == ZoneInterHalf.MinResult) {
                // Set to converged controller
                ZoneInterHalf.MaxFlowCalc = true;
                ZoneInterHalf.MinFlowCalc = false;
                ZoneInterHalf.NormFlowCalc = false;
                ZoneInterHalf.MinFlowResult = false;
                ZoneInterHalf.MaxResult = 1.0;
                ZoneInterHalf.MinResult = 0.0;
                if ((SimCompNum >= 4) && (SimCompNum <= 6)) { // hot water baseboards use min flow
                    ZoneController.CalculatedSetPoint = 0.0;  // CR7253
                } else {
                    ZoneController.CalculatedSetPoint = ZoneInterHalf.MaxFlow; // CR7253
                }
                // Set the Actuated node MassFlowRate with zero value
                if (plantLoc.loopNum) { // this is a plant component
                    PlantUtilities::SetActuatedBranchFlowRate(state,
                                                              ZoneController.CalculatedSetPoint,
                                                              ActuatedNode,
                                                              plantLoc,
                                                              false); // Autodesk:OPTIONAL LoopSide, BranchIndex used without PRESENT check
                } else {                                              // assume not a plant component
                    state.dataLoopNodes->Node(ActuatedNode).MassFlowRate = ZoneController.CalculatedSetPoint;
                }
                return;
            }

            // The next series of checks is to determine what interval the current solution is in
            //   comparison to the setpoint and then respond appropriately.

            // Normal controller assumes that MaxResult will be greater than MinResult. First check
            // to make sure that this is the case
            if (ZoneInterHalf.MaxResult <= ZoneInterHalf.MinResult) {
                if (WaterCoilAirFlowControl) {
                    ZoneController.CalculatedSetPoint = ZoneInterHalf.MaxFlow;
                } else {
                    ZoneController.CalculatedSetPoint = ZoneInterHalf.MinFlow;
                }
                // set to converged controller
                Converged = true;
                ZoneInterHalf.MaxFlowCalc = true;
                ZoneInterHalf.MinFlowCalc = false;
                ZoneInterHalf.NormFlowCalc = false;
                ZoneInterHalf.MinFlowResult = false;
                ZoneInterHalf.MaxResult = 1.0;
                ZoneInterHalf.MinResult = 0.0;
                // MaxResult is greater than MinResult so simulation control algorithm may proceed normally
            } else {
                // Now check to see if the setpoint is outside the endpoints of the control range
                // First check to see if the water is too cold and if so set to the minimum flow.
                if (ZoneController.SetPoint <= ZoneInterHalf.MinResult) {
                    ZoneController.CalculatedSetPoint = ZoneInterHalf.MinFlow;
                    // Set to Converged Controller
                    Converged = true;
                    ZoneInterHalf.MaxFlowCalc = true;
                    ZoneInterHalf.MinFlowCalc = false;
                    ZoneInterHalf.NormFlowCalc = false;
                    ZoneInterHalf.MinFlowResult = false;
                    ZoneInterHalf.MaxResult = 1.0;
                    ZoneInterHalf.MinResult = 0.0;
                    // Then check if too hot and if so set it to the maximum flow
                } else if (ZoneController.SetPoint >= ZoneInterHalf.MaxResult) {
                    ZoneController.CalculatedSetPoint = ZoneInterHalf.MaxFlow;
                    // Set to Converged Controller
                    Converged = true;
                    ZoneInterHalf.MaxFlowCalc = true;
                    ZoneInterHalf.MinFlowCalc = false;
                    ZoneInterHalf.NormFlowCalc = false;
                    ZoneInterHalf.MinFlowResult = false;
                    ZoneInterHalf.MaxResult = 1.0;
                    ZoneInterHalf.MinResult = 0.0;
                    // If between the max and mid set to new flow and raise min to mid
                } else if (ZoneController.SetPoint >= ZoneInterHalf.MidResult) {
                    ZoneController.CalculatedSetPoint = (ZoneInterHalf.MaxFlow + ZoneInterHalf.MidFlow) / 2.0;
                    ZoneInterHalf.MinFlow = ZoneInterHalf.MidFlow;
                    ZoneInterHalf.MinResult = ZoneInterHalf.MidResult;
                    ZoneInterHalf.MidFlow = (ZoneInterHalf.MaxFlow + ZoneInterHalf.MidFlow) / 2.0;
                    // If between the min and mid set to new flow and lower Max to mid
                } else {
                    ZoneController.CalculatedSetPoint = (ZoneInterHalf.MinFlow + ZoneInterHalf.MidFlow) / 2.0;
                    ZoneInterHalf.MaxFlow = ZoneInterHalf.MidFlow;
                    ZoneInterHalf.MaxResult = ZoneInterHalf.MidResult;
                    ZoneInterHalf.MidFlow = (ZoneInterHalf.MinFlow + ZoneInterHalf.MidFlow) / 2.0;

                } // End of the Conditional for the actual interval halving scheme itself
            }     // end of max > min check

        } // End of the Conditinal for the first 3 iterations for the interval halving

        // Make sure that the Calculated setpoint falls between the minimum and maximum allowed
        if (ZoneController.CalculatedSetPoint > ZoneController.MaxSetPoint) {
            ZoneController.CalculatedSetPoint = ZoneController.MaxSetPoint;
            Converged = true;
            ZoneInterHalf.MaxFlowCalc = true;
            ZoneInterHalf.MinFlowCalc = false;
            ZoneInterHalf.NormFlowCalc = false;
            ZoneInterHalf.MinFlowResult = false;
            ZoneInterHalf.MaxResult = 1.0;
            ZoneInterHalf.MinResult = 0.0;
        } else if (ZoneController.CalculatedSetPoint < ZoneController.MinSetPoint) {
            ZoneController.CalculatedSetPoint = ZoneController.MinSetPoint;
            Converged = true;
            ZoneInterHalf.MaxFlowCalc = true;
            ZoneInterHalf.MinFlowCalc = false;
            ZoneInterHalf.NormFlowCalc = false;
            ZoneInterHalf.MinFlowResult = false;
            ZoneInterHalf.MaxResult = 1.0;
            ZoneInterHalf.MinResult = 0.0;
        }

        // check if hunting down around the limit of a significant mass flow in systems.
        if ((Iter > MaxIter / 2) && (ZoneController.CalculatedSetPoint < DataBranchAirLoopPlant::MassFlowTolerance)) {
            ZoneController.CalculatedSetPoint = ZoneController.MinSetPoint;
            Converged = true;
            ZoneInterHalf.MaxFlowCalc = true;
            ZoneInterHalf.MinFlowCalc = false;
            ZoneInterHalf.NormFlowCalc = false;
            ZoneInterHalf.MinFlowResult = false;
            ZoneInterHalf.MaxResult = 1.0;
            ZoneInterHalf.MinResult = 0.0;
        }

        // Set the Actuated node MassFlowRate with the new value
        if (plantLoc.loopNum) { // this is a plant component
            PlantUtilities::SetActuatedBranchFlowRate(state,
                                                      ZoneController.CalculatedSetPoint,
                                                      ActuatedNode,
                                                      plantLoc,
                                                      false); // Autodesk:OPTIONAL LoopSide, BranchIndex used without PRESENT check
        } else {                                              // assume not a plant component, leave alone
            state.dataLoopNodes->Node(ActuatedNode).MassFlowRate = ZoneController.CalculatedSetPoint;
        }

        // The denominator of the control signal should be no less than 100 watts
        Real64 Denom = sign(max(std::abs(QZnReq), 100.0), QZnReq);
        if (present(Action)) {
            if (Action == iNormalAction) {
                Denom = max(std::abs(QZnReq), 100.0);
            } else if (Action == iReverseAction) {
                Denom = -max(std::abs(QZnReq), 100.0);
            } else {
                ShowFatalError(state, format("ControlCompOutput: Illegal Action argument =[{}]", Action));
            }
        }

        switch (SimCompNum) {      // Tuned If block changed to switch
        case ParallelPIUReheatNum: // 'AIRTERMINAL:SINGLEDUCT:PARALLELPIU:REHEAT'
            // simulate series piu reheat coil
            WaterCoils::SimulateWaterCoilComponents(state, CompName, FirstHVACIteration, CompNum);
            // Calculate the control signal (the variable we are forcing to zero)
            CpAir = Psychrometrics::PsyCpAirFnW(
                state.dataLoopNodes->Node(TempOutNode).HumRat); // Autodesk:OPTIONAL TempInNode, TempOutNode used without PRESENT check
            LoadMet = CpAir * state.dataLoopNodes->Node(TempOutNode).MassFlowRate *
                      (state.dataLoopNodes->Node(TempOutNode).Temp -
                       state.dataLoopNodes->Node(TempInNode).Temp); // Autodesk:OPTIONAL TempInNode, TempOutNode used without PRESENT check
            ZoneController.SensedValue = (LoadMet - QZnReq) / Denom;
            break;

        case SeriesPIUReheatNum: // 'AIRTERMINAL:SINGLEDUCT:SERIESPIU:REHEAT'
            // simulate series piu reheat coil
            WaterCoils::SimulateWaterCoilComponents(state, CompName, FirstHVACIteration, CompNum);
            // Calculate the control signal (the variable we are forcing to zero)
            CpAir = Psychrometrics::PsyCpAirFnW(
                state.dataLoopNodes->Node(TempOutNode).HumRat); // Autodesk:OPTIONAL TempInNode, TempOutNode used without PRESENT check
            LoadMet = CpAir * state.dataLoopNodes->Node(TempOutNode).MassFlowRate *
                      (state.dataLoopNodes->Node(TempOutNode).Temp -
                       state.dataLoopNodes->Node(TempInNode).Temp); // Autodesk:OPTIONAL TempInNode, TempOutNode used without PRESENT check
            ZoneController.SensedValue = (LoadMet - QZnReq) / Denom;
            break;

        case HeatingCoilWaterNum: // 'COIL:HEATING:WATER'
            // Simulate reheat coil for the VAV system
            WaterCoils::SimulateWaterCoilComponents(state, CompName, FirstHVACIteration, CompNum);
            // Calculate the control signal (the variable we are forcing to zero)
            CpAir = Psychrometrics::PsyCpAirFnW(state.dataLoopNodes->Node(TempOutNode).HumRat);
            if (present(AirMassFlow)) {
                LoadMet = AirMassFlow * CpAir * state.dataLoopNodes->Node(TempOutNode).Temp;
                ZoneController.SensedValue = (LoadMet - QZnReq) / Denom;
            } else {
                WaterCoilAirFlowControl = true;
                LoadMet = state.dataLoopNodes->Node(TempOutNode).MassFlowRate * CpAir *
                          (state.dataLoopNodes->Node(TempOutNode).Temp -
                           state.dataLoopNodes->Node(TempInNode).Temp); // Autodesk:OPTIONAL TempInNode, TempOutNode used without PRESENT check
                ZoneController.SensedValue = (LoadMet - QZnReq) / Denom;
            }
            break;

        case BBWaterConvOnlyNum: // 'ZONEHVAC:BASEBOARD:CONVECTIVE:WATER'
            // Simulate baseboard
            BaseboardRadiator::SimHWConvective(state, CompNum, LoadMet);
            // Calculate the control signal (the variable we are forcing to zero)
            ZoneController.SensedValue = (LoadMet - QZnReq) / Denom;
            break;

        case BBSteamRadConvNum: // 'ZONEHVAC:BASEBOARD:RADIANTCONVECTIVE:STEAM'
            // Simulate baseboard
            SteamBaseboardRadiator::CalcSteamBaseboard(state, CompNum, LoadMet);
            // Calculate the control signal (the variable we are forcing to zero)
            ZoneController.SensedValue = (LoadMet - QZnReq) / Denom;
            break;

        case BBWaterRadConvNum: // 'ZONEHVAC:BASEBOARD:RADIANTCONVECTIVE:WATER'
            // Simulate baseboard
            HWBaseboardRadiator::CalcHWBaseboard(state, CompNum, LoadMet);
            // Calculate the control signal (the variable we are forcing to zero)
            ZoneController.SensedValue = (LoadMet - QZnReq) / Denom;
            break;

        case FourPipeFanCoilNum: // 'ZONEHVAC:FOURPIPEFANCOIL'
            // Simulate fancoil unit
            FanCoilUnits::Calc4PipeFanCoil(state, CompNum, ControlledZoneIndex, FirstHVACIteration, LoadMet);
            // Calculate the control signal (the variable we are forcing to zero)
            ZoneController.SensedValue = (LoadMet - QZnReq) / Denom;
            break;

        case OutdoorAirUnitNum: //'ZONEHVAC:OUTDOORAIRUNIT'
            // Simulate outdoor air unit components
            OutdoorAirUnit::CalcOAUnitCoilComps(
                state, CompNum, FirstHVACIteration, EquipIndex, LoadMet); // Autodesk:OPTIONAL EquipIndex used without PRESENT check
            // Calculate the control signal (the variable we are forcing to zero)
            ZoneController.SensedValue = (LoadMet - QZnReq) / Denom;
            break;

        case UnitHeaterNum: // 'ZONEHVAC:UNITHEATER'
            // Simulate unit heater components
            UnitHeater::CalcUnitHeaterComponents(state, CompNum, FirstHVACIteration, LoadMet);
            // Calculate the control signal (the variable we are forcing to zero)
            ZoneController.SensedValue = (LoadMet - QZnReq) / Denom;
            break;

        case UnitVentilatorNum: // 'ZONEHVAC:UNITVENTILATOR'
            // Simulate unit ventilator components
            UnitVentilator::CalcUnitVentilatorComponents(state, CompNum, FirstHVACIteration, LoadMet);
            // Calculate the control signal (the variable we are forcing to zero)
            ZoneController.SensedValue = (LoadMet - QZnReq) / Denom;
            break;

        case VentilatedSlabNum: // 'ZONEHVAC:VENTILATEDSLAB'
            // Simulate unit ventilator components
            VentilatedSlab::CalcVentilatedSlabComps(state, CompNum, FirstHVACIteration, LoadMet);
            // Calculate the control signal (the variable we are forcing to zero)
            ZoneController.SensedValue = (LoadMet - QZnReq) / Denom;
            break;

        default:
            ShowFatalError(state, format("ControlCompOutput: Illegal Component Number argument =[{}]", SimCompNum));
            break;
        }

        // Check for Controller convergence to see if within the offset
        if (std::abs(ZoneController.SensedValue) <= ControlOffset || std::abs(ZoneController.SensedValue) <= HalvingPrec) {
            // Set to converged controller
            ZoneInterHalf.MaxFlowCalc = true;
            ZoneInterHalf.MinFlowCalc = false;
            ZoneInterHalf.NormFlowCalc = false;
            ZoneInterHalf.MinFlowResult = false;
            ZoneInterHalf.MaxResult = 1.0;
            ZoneInterHalf.MinResult = 0.0;
            break;
        }
        if (!Converged) {
            bool BBConvergeCheckFlag = BBConvergeCheck(SimCompNum, ZoneInterHalf.MaxFlow, ZoneInterHalf.MinFlow);
            if (BBConvergeCheckFlag) {
                // Set to converged controller
                ZoneInterHalf.MaxFlowCalc = true;
                ZoneInterHalf.MinFlowCalc = false;
                ZoneInterHalf.NormFlowCalc = false;
                ZoneInterHalf.MinFlowResult = false;
                ZoneInterHalf.MaxResult = 1.0;
                ZoneInterHalf.MinResult = 0.0;
                break;
            }
        }

        ++Iter;
        if ((Iter > MaxIter) && (!state.dataGlobal->WarmupFlag)) {
            // if ( CompErrIndex == 0 ) {
            ShowWarningMessage(state, format("ControlCompOutput: Maximum iterations exceeded for {} = {}", CompType, CompName));
            ShowContinueError(state, format("... Load met       = {:.5T} W.", LoadMet));
            ShowContinueError(state, format("... Load requested = {:.5T} W.", QZnReq));
            ShowContinueError(state, format("... Error          = {:.8T} %.", std::abs((LoadMet - QZnReq) * 100.0 / Denom)));
            ShowContinueError(state, format("... Tolerance      = {:.8T} %.", ControlOffset * 100.0));
            ShowContinueError(state, "... Error          = (Load met - Load requested) / MAXIMUM(Load requested, 100)");
            ShowContinueError(state, format("... Actuated Node Mass Flow Rate ={:.9R} kg/s", state.dataLoopNodes->Node(ActuatedNode).MassFlowRate));
            ShowContinueErrorTimeStamp(state, "");
            ShowRecurringWarningErrorAtEnd(state,
                                           "ControlCompOutput: Maximum iterations error for " + CompType + " = " + CompName,
                                           CompErrIndex,
                                           std::abs((LoadMet - QZnReq) * 100.0 / Denom),
                                           std::abs((LoadMet - QZnReq) * 100.0 / Denom),
                                           _,
                                           "%",
                                           "%");
            //}
            ShowRecurringWarningErrorAtEnd(state,
                                           "ControlCompOutput: Maximum iterations error for " + CompType + " = " + CompName,
                                           CompErrIndex,
                                           std::abs((LoadMet - QZnReq) * 100.0 / Denom),
                                           std::abs((LoadMet - QZnReq) * 100.0 / Denom),
                                           _,
                                           "%",
                                           "%");
            break; // It will not converge this time
        } else if (Iter > MaxIter * 2) {
            break;
        }

    } // End of the Convergence Iteration
}

bool BBConvergeCheck(int const SimCompNum, Real64 const MaxFlow, Real64 const MinFlow)
{

    // FUNCTION INFORMATION:
    //       AUTHOR         Rick Strand
    //       DATE WRITTEN   November 2017

    // PURPOSE OF THIS SUBROUTINE:
    // This is an additional check for the radiant/convective baseboard units
    // to see if they are converged or the flow is sufficiently converged to
    // procede with the simulation.  With the radiant component to these systems,
    // the impact on the load met is more difficult to calculate and the impact
    // on the actual system output is not as well behaved as for convective
    // systems.  This additional check avoids excessive iterations and max
    // iteration warnings and provides sufficiently converged results.  It is
    // only called from ControlCompOutput.

    // Return Value
    bool BBConvergeCheck;

    // SUBROUTINE PARAMETER DEFINITIONS:
    static Real64 constexpr BBIterLimit = 0.00001;

    if (SimCompNum != BBSteamRadConvNum && SimCompNum != BBWaterRadConvNum) {
        // For all zone equipment except radiant/convective baseboard (steam and water) units:
        BBConvergeCheck = false;
    } else {
        // For steam and water radiant/convective baseboard units:
        if ((MaxFlow - MinFlow) > BBIterLimit) {
            BBConvergeCheck = false;
        } else {
            BBConvergeCheck = true;
        }
    }

    return BBConvergeCheck;
}

void CheckSysSizing(EnergyPlusData &state,
                    std::string_view const CompType, // Component Type (e.g. Chiller:Electric)
                    std::string const &CompName      // Component Name (e.g. Big Chiller)
)
{

    // SUBROUTINE INFORMATION:
    //       AUTHOR         Fred Buhl
    //       DATE WRITTEN   October 2002

    // PURPOSE OF THIS SUBROUTINE:
    // This routine is called when an "autosize" input is encountered in a component
    // sizing routine to check that the system sizing calculations have been done.

    // METHODOLOGY EMPLOYED:
    // Checks SysSizingRunDone flag. If false throws a fatal error.

    if (!state.dataSize->SysSizingRunDone) {
        ShowSevereError(state, format("For autosizing of {} {}, a system sizing run must be done.", CompType, CompName));
        if (state.dataSize->NumSysSizInput == 0) {
            ShowContinueError(state, "No \"Sizing:System\" objects were entered.");
        }
        if (!state.dataGlobal->DoSystemSizing) {
            ShowContinueError(state, R"(The "SimulationControl" object did not have the field "Do System Sizing Calculation" set to Yes.)");
        }
        ShowFatalError(state, "Program terminates due to previously shown condition(s).");
    }
}

void CheckThisAirSystemForSizing(EnergyPlusData &state, int const AirLoopNum, bool &AirLoopWasSized)
{

    // SUBROUTINE INFORMATION:
    //       AUTHOR         B. Griffith
    //       DATE WRITTEN   October 2013

    AirLoopWasSized = false;
    if (state.dataSize->SysSizingRunDone) {
        for (int ThisAirSysSizineInputLoop = 1; ThisAirSysSizineInputLoop <= state.dataSize->NumSysSizInput; ++ThisAirSysSizineInputLoop) {
            if (state.dataSize->SysSizInput(ThisAirSysSizineInputLoop).AirLoopNum == AirLoopNum) {
                AirLoopWasSized = true;
                break;
            }
        }
    }
}

void CheckZoneSizing(EnergyPlusData &state,
                     std::string_view const CompType, // Component Type (e.g. Chiller:Electric)
                     std::string const &CompName      // Component Name (e.g. Big Chiller)
)
{

    // SUBROUTINE INFORMATION:
    //       AUTHOR         Fred Buhl
    //       DATE WRITTEN   October 2002

    // PURPOSE OF THIS SUBROUTINE:
    // This routine is called when an "autosize" input is encountered in a component
    // sizing routine to check that the zone sizing calculations have been done.

    // METHODOLOGY EMPLOYED:
    // Checks ZoneSizingRunDone flag. If false throws a fatal error.

    if (!state.dataSize->ZoneSizingRunDone) {
        ShowSevereError(state, format("For autosizing of {} {}, a zone sizing run must be done.", CompType, CompName));
        if (state.dataSize->NumZoneSizingInput == 0) {
            ShowContinueError(state, "No \"Sizing:Zone\" objects were entered.");
        }
        if (!state.dataGlobal->DoZoneSizing) {
            ShowContinueError(state, R"(The "SimulationControl" object did not have the field "Do Zone Sizing Calculation" set to Yes.)");
        }
        ShowFatalError(state, "Program terminates due to previously shown condition(s).");
    }
}

void CheckThisZoneForSizing(EnergyPlusData &state,
                            int const ZoneNum, // zone index to be checked
                            bool &ZoneWasSized)
{

    // SUBROUTINE INFORMATION:
    //       AUTHOR         B. Griffith
    //       DATE WRITTEN   Oct 2013

    // PURPOSE OF THIS SUBROUTINE:
    // utility routine to see if a particular zone has a Sizing:Zone object for it
    // and that sizing was done.

    ZoneWasSized = false;
    if (state.dataSize->ZoneSizingRunDone) {
        for (int ThisSizingInput = 1; ThisSizingInput <= state.dataSize->NumZoneSizingInput; ++ThisSizingInput) {
            if (state.dataSize->ZoneSizingInput(ThisSizingInput).ZoneNum == ZoneNum) {
                ZoneWasSized = true;
                break;
            }
        }
    }
}

void ValidateComponent(EnergyPlusData &state,
                       std::string_view CompType,   // Component Type (e.g. Chiller:Electric)
                       std::string const &CompName, // Component Name (e.g. Big Chiller)
                       bool &IsNotOK,               // .TRUE. if this component pair is invalid
                       std::string_view CallString  // Context of this pair -- for error message
)
{

    // SUBROUTINE INFORMATION:
    //       AUTHOR         Linda Lawrie
    //       DATE WRITTEN   October 2002

    // PURPOSE OF THIS SUBROUTINE:
    // This subroutine can be called to validate the component type-name pairs that
    // are so much a part of the EnergyPlus input.  The main drawback to this validation
    // has been that the "GetInput" routine may not have been called and/or exists in
    // another module from the one with the list.  This means that validation must be
    // done later, perhaps after simulation has already started or perhaps raises an
    // array bound error instead.

    // METHODOLOGY EMPLOYED:
    // Uses existing routines in InputProcessor.  GetObjectItemNum uses the "standard"
    // convention of the Name of the item/object being the first Alpha Argument.

    IsNotOK = false;

    int ItemNum = state.dataInputProcessing->inputProcessor->getObjectItemNum(state, std::string{CompType}, CompName);

    if (ItemNum < 0) {
        ShowSevereError(state, format("During {} Input, Invalid Component Type input={}", CallString, CompType));
        ShowContinueError(state, format("Component name={}", CompName));
        IsNotOK = true;
    } else if (ItemNum == 0) {
        ShowSevereError(state, format("During {} Input, Invalid Component Name input={}", CallString, CompName));
        ShowContinueError(state, format("Component type={}", CompType));
        IsNotOK = true;
    }
}

void ValidateComponent(EnergyPlusData &state,
                       std::string_view CompType,      // Component Type (e.g. Chiller:Electric)
                       std::string const &CompValType, // Component "name" field type
                       std::string const &CompName,    // Component Name (e.g. Big Chiller)
                       bool &IsNotOK,                  // .TRUE. if this component pair is invalid
                       std::string_view CallString     // Context of this pair -- for error message
)
{

    // SUBROUTINE INFORMATION:
    //       AUTHOR         Linda Lawrie
    //       DATE WRITTEN   October 2002

    // PURPOSE OF THIS SUBROUTINE:
    // This subroutine can be called to validate the component type-name pairs that
    // are so much a part of the EnergyPlus input.  The main drawback to this validation
    // has been that the "GetInput" routine may not have been called and/or exists in
    // another module from the one with the list.  This means that validation must be
    // done later, perhaps after simulation has already started or perhaps raises an
    // array bound error instead.

    // METHODOLOGY EMPLOYED:
    // Uses existing routines in InputProcessor.  GetObjectItemNum uses the "standard"
    // convention of the Name of the item/object being the first Alpha Argument.

    IsNotOK = false;

    int ItemNum = state.dataInputProcessing->inputProcessor->getObjectItemNum(state, CompType, CompValType, CompName);

    if (ItemNum < 0) {
        ShowSevereError(state, format("During {} Input, Invalid Component Type input={}", CallString, CompType));
        ShowContinueError(state, format("Component name={}", CompName));
        IsNotOK = true;
    } else if (ItemNum == 0) {
        ShowSevereError(state, format("During {} Input, Invalid Component Name input={}", CallString, CompName));
        ShowContinueError(state, format("Component type={}", CompType));
        IsNotOK = true;
    }
}

void CalcPassiveExteriorBaffleGap(EnergyPlusData &state,
                                  const Array1D_int &SurfPtrARR, // Array of indexes pointing to Surface structure in DataSurfaces
                                  Real64 const VentArea,         // Area available for venting the gap [m2]
                                  Real64 const Cv,               // Orifice coefficient for volume-based discharge, wind-driven [--]
                                  Real64 const Cd,               // Orifice coefficient for discharge,  buoyancy-driven [--]
                                  Real64 const HdeltaNPL,        // Height difference from neutral pressure level [m]
                                  Real64 const SolAbs,           // solar absorptivity of baffle [--]
                                  Real64 const AbsExt,           // thermal absorptance/emittance of baffle material [--]
                                  Real64 const Tilt,             // Tilt of gap [Degrees]
                                  Real64 const AspRat,           // aspect ratio of gap  Height/gap [--]
                                  Real64 const GapThick,         // Thickness of air space between baffle and underlying heat transfer surface
                                  Material::SurfaceRoughness const Roughness, // Roughness index (1-6), see DataHeatBalance parameters
                                  Real64 const QdotSource,                    // Source/sink term, e.g. electricity exported from solar cell [W]
                                  Real64 &TsBaffle,                           // Temperature of baffle (both sides) use lagged value on input [C]
                                  Real64 &TaGap,                              // Temperature of air gap (assumed mixed) use lagged value on input [C]
                                  ObjexxFCL::Optional<Real64> HcGapRpt,
                                  ObjexxFCL::Optional<Real64> HrGapRpt,
                                  ObjexxFCL::Optional<Real64> IscRpt,
                                  ObjexxFCL::Optional<Real64> MdotVentRpt,
                                  ObjexxFCL::Optional<Real64> VdotWindRpt,
                                  ObjexxFCL::Optional<Real64> VdotBuoyRpt)
{

    // SUBROUTINE INFORMATION:
    //       AUTHOR         B.T. Griffith
    //       DATE WRITTEN   November 2004
    //       MODIFIED       BG March 2007 outdoor conditions from surface for height-dependent conditions

    // PURPOSE OF THIS SUBROUTINE:
    // model the effect of the a ventilated baffle covering the outside of a heat transfer surface.
    // return calculated temperatures and certain intermediate values for reporting

    // METHODOLOGY EMPLOYED:
    // Heat balances on baffle and air space.
    // Natural ventilation calculations use buoyancy and wind.

    // REFERENCES:
    // Nat. Vent. equations from ASHRAE HoF 2001 Chapt. 26

    // SUBROUTINE PARAMETER DEFINITIONS:
    Real64 constexpr g = 9.807;          // gravitational constant (m/s**2)
    Real64 constexpr nu = 15.66e-6;      // kinematic viscosity (m**2/s) for air at 300 K (Mills 1999 Heat Transfer)
    Real64 constexpr k = 0.0267;         // thermal conductivity (W/m K) for air at 300 K (Mills 1999 Heat Transfer)
    Real64 constexpr Sigma = 5.6697e-08; // Stefan-Boltzmann constant
    static constexpr std::string_view RoutineName = "CalcPassiveExteriorBaffleGap";
    // INTERFACE BLOCK SPECIFICATIONS:

    // DERIVED TYPE DEFINITIONS:

    // SUBROUTINE LOCAL VARIABLE DECLARATIONS:

    // following arrays are used to temporarily hold results from multiple underlying surfaces
    Array1D<Real64> HSkyARR;
    Array1D<Real64> HGroundARR;
    Array1D<Real64> HAirARR;
    Array1D<Real64> HPlenARR;
    Array1D<Real64> HExtARR;
    Array1D<Real64> LocalWindArr;
    Array1D<Real64> HSrdSurfARR;

    // local working variables
    Real64 Tamb;                  // outdoor drybulb
    Real64 VdotThermal;           // Volume flow rate of nat. vent due to buoyancy
    Real64 NuPlen;                // Nusselt No. for plenum Gap
    Real64 LocalOutDryBulbTemp;   // OutDryBulbTemp for here
    Real64 LocalWetBulbTemp;      // OutWetBulbTemp for here
    Real64 LocalOutHumRat;        // OutHumRat for here
    bool ICSCollectorIsOn(false); // ICS collector has OSCM on
    int CollectorNum;             // current solar collector index
    Real64 ICSWaterTemp;          // ICS solar collector water temp
    Real64 ICSULossbottom;        // ICS solar collector bottom loss Conductance
    Real64 sum_area = 0.0;
    Real64 sum_produc_area_drybulb = 0.0;
    Real64 sum_produc_area_wetbulb = 0.0;
    for (int SurfNum : SurfPtrARR) {
        sum_area += state.dataSurface->Surface(SurfNum).Area;
        sum_produc_area_drybulb += state.dataSurface->Surface(SurfNum).Area * state.dataSurface->SurfOutDryBulbTemp(SurfNum);
        sum_produc_area_wetbulb += state.dataSurface->Surface(SurfNum).Area * state.dataSurface->SurfOutWetBulbTemp(SurfNum);
    }
    //    LocalOutDryBulbTemp = sum( Surface( SurfPtrARR ).Area * Surface( SurfPtrARR ).OutDryBulbTemp ) / sum( Surface( SurfPtrARR ).Area );
    LocalOutDryBulbTemp = sum_produc_area_drybulb / sum_area; // Autodesk:F2C++ Functions handle array subscript usage
    //    LocalWetBulbTemp = sum( Surface( SurfPtrARR ).Area * Surface( SurfPtrARR ).OutWetBulbTemp ) / sum( Surface( SurfPtrARR ).Area );
    LocalWetBulbTemp = sum_produc_area_wetbulb / sum_area;

    LocalOutHumRat = Psychrometrics::PsyWFnTdbTwbPb(state, LocalOutDryBulbTemp, LocalWetBulbTemp, state.dataEnvrn->OutBaroPress, RoutineName);

    Real64 RhoAir = Psychrometrics::PsyRhoAirFnPbTdbW(state, state.dataEnvrn->OutBaroPress, LocalOutDryBulbTemp, LocalOutHumRat, RoutineName);
    Real64 CpAir = Psychrometrics::PsyCpAirFnW(LocalOutHumRat);
    if (!state.dataEnvrn->IsRain) {
        Tamb = LocalOutDryBulbTemp;
    } else { // when raining we use wetbulb not drybulb
        Tamb = LocalWetBulbTemp;
    }
    Real64 A = sum_area;        // projected area of baffle from sum of underlying surfaces
    Real64 TmpTsBaf = TsBaffle; // baffle temperature

    // loop through underlying surfaces and collect needed data
    int NumSurfs = size(SurfPtrARR); // number of underlying HT surfaces associated with UTSC
    HSkyARR.dimension(NumSurfs, 0.0);
    HGroundARR.dimension(NumSurfs, 0.0);
    HAirARR.dimension(NumSurfs, 0.0);
    LocalWindArr.dimension(NumSurfs, 0.0);
    HPlenARR.dimension(NumSurfs, 0.0);
    HExtARR.dimension(NumSurfs, 0.0);
    HSrdSurfARR.dimension(NumSurfs, 0.0);

    for (int ThisSurf = 1; ThisSurf <= NumSurfs; ++ThisSurf) {
        int SurfPtr = SurfPtrARR(ThisSurf);
        // Initializations for this surface
        Real64 HMovInsul = 0.0;
        LocalWindArr(ThisSurf) = state.dataSurface->SurfOutWindSpeed(SurfPtr);
<<<<<<< HEAD
        ConvectionCoefficients::InitExteriorConvectionCoeff(state,
                                                            SurfPtr,
                                                            HMovInsul,
                                                            Roughness,
                                                            AbsExt,
                                                            TmpTsBaf,
                                                            HExtARR(ThisSurf),
                                                            HSkyARR(ThisSurf),
                                                            HGroundARR(ThisSurf),
                                                            HAirARR(ThisSurf),
                                                            HSrdSurfARR(ThisSurf));
=======
        Convect::InitExtConvCoeff(
            state, SurfPtr, HMovInsul, Roughness, AbsExt, TmpTsBaf, HExtARR(ThisSurf), HSkyARR(ThisSurf), HGroundARR(ThisSurf), HAirARR(ThisSurf));
>>>>>>> b03805c9
        int ConstrNum = state.dataSurface->Surface(SurfPtr).Construction;
        Real64 AbsThermSurf =
            dynamic_cast<Material::MaterialChild *>(state.dataMaterial->Material(state.dataConstruction->Construct(ConstrNum).LayerPoint(1)))
                ->AbsorpThermal;
        Real64 TsoK = state.dataHeatBalSurf->SurfOutsideTempHist(1)(SurfPtr) + Constant::KelvinConv;
        Real64 TsBaffK = TmpTsBaf + Constant::KelvinConv;
        if (TsBaffK == TsoK) {        // avoid divide by zero
            HPlenARR(ThisSurf) = 0.0; // no net heat transfer if same temperature
        } else {
            HPlenARR(ThisSurf) = Sigma * AbsExt * AbsThermSurf * (pow_4(TsBaffK) - pow_4(TsoK)) / (TsBaffK - TsoK);
        }
        // Added for ICS collector OSCM
        if (state.dataSurface->SurfIsICS(SurfPtr)) {
            ICSCollectorIsOn = true;
            CollectorNum = state.dataSurface->SurfICSPtr(SurfPtr);
        }
    }

    if (ICSCollectorIsOn) {
        if (state.dataGlobal->BeginEnvrnFlag && state.dataGeneralRoutines->MyICSEnvrnFlag) {
            ICSULossbottom = 0.40;
            ICSWaterTemp = 20.0;
        } else {
            if (!state.dataSolarCollectors->Collector.allocated()) {
                ICSULossbottom = 0.40;
                ICSWaterTemp = 20.0;
            } else {
                ICSULossbottom = state.dataSolarCollectors->Collector(CollectorNum).UbLoss;
                ICSWaterTemp = state.dataSolarCollectors->Collector(CollectorNum).TempOfWater;
                state.dataGeneralRoutines->MyICSEnvrnFlag = false;
            }
        }
    }
    if (!state.dataGlobal->BeginEnvrnFlag) {
        state.dataGeneralRoutines->MyICSEnvrnFlag = true;
    }
    if (A == 0.0) { // should have been caught earlier
    }
    Array1D<Real64> Area(
        array_sub(state.dataSurface->Surface,
                  &DataSurfaces::SurfaceData::Area,
                  SurfPtrARR)); // Autodesk:F2C++ Copy of subscripted Area array for use below: This makes a copy so review wrt performance
    // now figure area-weighted averages from underlying surfaces.
    Real64 Vwind = sum(LocalWindArr * Area) / A; // area weighted average of wind velocity
    LocalWindArr.deallocate();
    Real64 HrSky = sum(HSkyARR * Area) / A; // radiation coeff for sky, area-weighted average
    HSkyARR.deallocate();
    Real64 HrGround = sum(HGroundARR * Area) / A; // radiation coeff for ground, area-weighted average
    HGroundARR.deallocate();
    Real64 HrAtm = sum(HAirARR * Area) / A; // radiation coeff for air (bulk atmosphere), area-weighted average
    HAirARR.deallocate();
    Real64 HrPlen = sum(HPlenARR * Area) / A; // radiation coeff for plenum surfaces, area-weighted average
    HPlenARR.deallocate();
    Real64 HExt = sum(HExtARR * Area) / A; // dummy for call to InitExteriorConvectionCoeff
    HExtARR.deallocate();

    if (state.dataEnvrn->IsRain) HExt = 1000.0;

    // temperature of underlying surface, area-weighted average
    Real64 Tso =
        sum_product_sub(state.dataHeatBalSurf->SurfOutsideTempHist(1), state.dataSurface->Surface, &DataSurfaces::SurfaceData::Area, SurfPtrARR) / A;
    // Incoming combined solar radiation, area-weighted average
    Real64 Isc =
        sum_product_sub(state.dataHeatBal->SurfQRadSWOutIncident, state.dataSurface->Surface, &DataSurfaces::SurfaceData::Area, SurfPtrARR) / A;
    // average of surface temps , for Beta in Grashoff no.
    Real64 TmeanK = 0.5 * (TmpTsBaf + Tso) + Constant::KelvinConv;
    // Grasshof number for natural convection calc
    Real64 Gr = g * pow_3(GapThick) * std::abs(Tso - TmpTsBaf) * pow_2(RhoAir) / (TmeanK * pow_2(nu));

    PassiveGapNusseltNumber(AspRat, Tilt, TmpTsBaf, Tso, Gr, NuPlen); // intentionally switch Tso to Tsi
    Real64 HcPlen = NuPlen * (k / GapThick);                          // surface convection heat transfer coefficient for plenum surfaces

    // now model natural ventilation of plenum gap.
    Real64 VdotWind = Cv * (VentArea / 2.0) * Vwind; // volume flow rate of nat. vent due to wind

    if (TaGap > Tamb) {
        VdotThermal = Cd * (VentArea / 2.0) * std::sqrt(2.0 * g * HdeltaNPL * (TaGap - Tamb) / (TaGap + Constant::KelvinConv));
    } else if (TaGap == Tamb) {
        VdotThermal = 0.0;
    } else {
        if ((std::abs(Tilt) < 5.0) || (std::abs(Tilt - 180.0) < 5.0)) {
            VdotThermal = 0.0; // stable buoyancy situation
        } else {
            VdotThermal = Cd * (VentArea / 2.0) * std::sqrt(2.0 * g * HdeltaNPL * (Tamb - TaGap) / (Tamb + Constant::KelvinConv));
        }
    }

    Real64 VdotVent = VdotWind + VdotThermal; // total volume flow rate of nat vent
    Real64 MdotVent = VdotVent * RhoAir;      // total mass flow rate of nat vent

    // now calculate baffle temperature
    if (!ICSCollectorIsOn) {
        TsBaffle = (Isc * SolAbs + HExt * Tamb + HrAtm * Tamb + HrSky * state.dataEnvrn->SkyTemp + HrGround * Tamb + HrPlen * Tso + HcPlen * TaGap +
                    QdotSource) /
                   (HExt + HrAtm + HrSky + HrGround + HrPlen + HcPlen);
    } else {

        TsBaffle = (ICSULossbottom * ICSWaterTemp + HrPlen * Tso + HcPlen * TaGap + QdotSource) / (ICSULossbottom + HrPlen + HcPlen);
    }
    // now calculate gap air temperature

    TaGap = (HcPlen * A * Tso + MdotVent * CpAir * Tamb + HcPlen * A * TsBaffle) / (HcPlen * A + MdotVent * CpAir + HcPlen * A);

    if (present(HcGapRpt)) HcGapRpt = HcPlen;
    if (present(HrGapRpt)) HrGapRpt = HrPlen;
    if (present(IscRpt)) IscRpt = Isc;
    if (present(MdotVentRpt)) MdotVentRpt = MdotVent;
    if (present(VdotWindRpt)) VdotWindRpt = VdotWind;
    if (present(VdotBuoyRpt)) VdotBuoyRpt = VdotThermal;
}

//****************************************************************************

void PassiveGapNusseltNumber(Real64 const AspRat, // Aspect Ratio of Gap height to gap width
                             Real64 const Tilt,   // Tilt of gap, degrees
                             Real64 const Tso,    // Temperature of gap surface closest to outside (K)
                             Real64 const Tsi,    // Temperature of gap surface closest to zone (K)
                             Real64 const Gr,     // Gap gas Grashof number
                             Real64 &gNu          // Gap gas Nusselt number
)
{

    // SUBROUTINE INFORMATION:
    //       AUTHOR         Adapted by B. Griffith from Fred Winkelmann's from NusseltNumber in WindowManager.cc
    //       DATE WRITTEN   September 2001
    //       MODIFIED       B. Griffith November 2004  (same models but slightly different for general use)

    // PURPOSE OF THIS SUBROUTINE:
    // Finds the Nusselt number for air-filled gaps between isothermal solid layers.

    // METHODOLOGY EMPLOYED:
    // Based on methodology in Chapter 5 of the July 18, 2001 draft of ISO 15099,
    // "Thermal Performance of Windows, Doors and Shading Devices--Detailed Calculations."
    // The equation numbers below correspond to those in the standard.

    // REFERENCES:
    // Window5 source code; ISO 15099

    // SUBROUTINE PARAMETER DEFINITIONS:
    Real64 constexpr Pr(0.71); // Prandtl number for air

    // SUBROUTINE LOCAL VARIABLE DECLARATIONS
    Real64 gnu901; // Nusselt number temporary variables for

    Real64 tiltr = Tilt * Constant::DegToRadians;
    Real64 Ra = Gr * Pr; // Rayleigh number

    if (Ra <= 1.0e4) {
        gnu901 = 1.0 + 1.7596678e-10 * std::pow(Ra, 2.2984755); // eq. 51
    }
    if (Ra > 1.0e4 && Ra <= 5.0e4) gnu901 = 0.028154 * std::pow(Ra, 0.4134); // eq. 50
    if (Ra > 5.0e4) gnu901 = 0.0673838 * std::pow(Ra, 1.0 / 3.0);            // eq. 49

    Real64 gnu902 = 0.242 * std::pow(Ra / AspRat, 0.272); // eq. 52
    Real64 gnu90 = max(gnu901, gnu902);

    if (Tso > Tsi) {                                 // window heated from above
        gNu = 1.0 + (gnu90 - 1.0) * std::sin(tiltr); // eq. 53
    } else {                                         // window heated from below
        if (Tilt >= 60.0) {
            Real64 g = 0.5 * std::pow(1.0 + std::pow(Ra / 3160.0, 20.6), -0.1);     // eq. 47
            Real64 gnu601a = 1.0 + pow_7(0.0936 * std::pow(Ra, 0.314) / (1.0 + g)); // eq. 45
            Real64 gnu601 = std::pow(gnu601a, 0.142857);

            // For any aspect ratio
            Real64 gnu602 = (0.104 + 0.175 / AspRat) * std::pow(Ra, 0.283); // eq. 46
            Real64 gnu60 = max(gnu601, gnu602);

            // linear interpolation for layers inclined at angles between 60 and 90 deg
            gNu = ((90.0 - Tilt) * gnu60 + (Tilt - 60.0) * gnu90) / 30.0;
        }
        if (Tilt < 60.0) { // eq. 42
            Real64 cra = Ra * std::cos(tiltr);
            Real64 a = 1.0 - 1708.0 / cra;
            Real64 b = std::pow(cra / 5830.0, 0.33333) - 1.0;
            Real64 gnua = (std::abs(a) + a) / 2.0;
            Real64 gnub = (std::abs(b) + b) / 2.0;
            Real64 ang = 1708.0 * std::pow(std::sin(1.8 * tiltr), 1.6);
            gNu = 1.0 + 1.44 * gnua * (1.0 - ang / cra) + gnub;
        }
    }
}

void CalcBasinHeaterPower(EnergyPlusData &state,
                          Real64 const Capacity,     // Basin heater capacity per degree C below setpoint (W/C)
                          int const SchedulePtr,     // Pointer to basin heater schedule
                          Real64 const SetPointTemp, // setpoint temperature for basin heater operation (C)
                          Real64 &Power              // Basin heater power (W)
)
{

    // SUBROUTINE INFORMATION:
    //       AUTHOR         Chandan Sharma, FSEC
    //       DATE WRITTEN   Feb 2010

    // PURPOSE OF THIS SUBROUTINE:
    // To calculate basin heater power when the evaporative cooled equipment is not operating
    // and outdoor air dry-bulb temperature is below the set-point

    // METHODOLOGY EMPLOYED:
    // Checks to see whether schedule for basin heater exists or not. If the schedule exists,
    // the basin heater is operated for the schedule specified otherwise the heater runs
    // for the entire simulation timestep whenever the outdoor temperature is below setpoint
    // and water is not flowing through the evaporative cooled equipment.

    Power = 0.0;
    // Operate basin heater anytime outdoor temperature is below setpoint and water is not flowing through the equipment
    // IF schedule exists, basin heater performance can be scheduled OFF
    if (SchedulePtr > 0) {
        Real64 BasinHeaterSch = ScheduleManager::GetCurrentScheduleValue(state, SchedulePtr);
        if (Capacity > 0.0 && BasinHeaterSch > 0.0) {
            Power = max(0.0, Capacity * (SetPointTemp - state.dataEnvrn->OutDryBulbTemp));
        }
    } else {
        // IF schedule does not exist, basin heater operates anytime outdoor dry-bulb temp is below setpoint
        if (Capacity > 0.0) {
            Power = max(0.0, Capacity * (SetPointTemp - state.dataEnvrn->OutDryBulbTemp));
        }
    }
}

void TestAirPathIntegrity(EnergyPlusData &state, bool &ErrFound)
{

    // SUBROUTINE INFORMATION:
    //       AUTHOR         Linda Lawrie
    //       DATE WRITTEN   March 2003

    // PURPOSE OF THIS SUBROUTINE:
    // This subroutine tests supply, return and overall air path integrity.

    // SUBROUTINE LOCAL VARIABLE DECLARATIONS:
    bool errFlag;
    Array2D_int ValRetAPaths;
    Array2D_int NumRAPNodes;
    Array2D_int ValSupAPaths;
    Array2D_int NumSAPNodes;

    NumSAPNodes.allocate(state.dataLoopNodes->NumOfNodes, state.dataHVACGlobal->NumPrimaryAirSys);
    NumRAPNodes.allocate(state.dataLoopNodes->NumOfNodes, state.dataHVACGlobal->NumPrimaryAirSys);
    ValRetAPaths.allocate(state.dataLoopNodes->NumOfNodes, state.dataHVACGlobal->NumPrimaryAirSys);
    ValSupAPaths.allocate(state.dataLoopNodes->NumOfNodes, state.dataHVACGlobal->NumPrimaryAirSys);
    NumSAPNodes = 0;
    NumRAPNodes = 0;
    ValRetAPaths = 0;
    ValSupAPaths = 0;

    TestSupplyAirPathIntegrity(state, errFlag);
    if (errFlag) ErrFound = true;
    TestReturnAirPathIntegrity(state, errFlag, ValRetAPaths);
    if (errFlag) ErrFound = true;

    // Final tests, look for duplicate nodes
    for (int Loop = 1; Loop <= state.dataHVACGlobal->NumPrimaryAirSys; ++Loop) {
        if (ValRetAPaths(1, Loop) != 0) continue;
        if (state.dataAirLoop->AirToZoneNodeInfo(Loop).NumReturnNodes <= 0) continue;
        ValRetAPaths(1, Loop) = state.dataAirLoop->AirToZoneNodeInfo(Loop).ZoneEquipReturnNodeNum(1);
    }

    for (int Loop = 1; Loop <= state.dataHVACGlobal->NumPrimaryAirSys; ++Loop) {
        for (int Loop1 = 1; Loop1 <= state.dataLoopNodes->NumOfNodes; ++Loop1) {
            int TestNode = ValRetAPaths(Loop1, Loop);
            int Count = 0;
            for (int Loop2 = 1; Loop2 <= state.dataHVACGlobal->NumPrimaryAirSys; ++Loop2) {
                for (int Loop3 = 1; Loop3 <= state.dataLoopNodes->NumOfNodes; ++Loop3) {
                    if (Loop2 == Loop && Loop1 == Loop3) continue; // Don't count test node
                    if (ValRetAPaths(Loop3, Loop2) == 0) break;
                    if (ValRetAPaths(Loop3, Loop2) == TestNode) ++Count;
                }
            }
            if (Count > 0) {
                ShowSevereError(state, "Duplicate Node detected in Return Air Paths");
                ShowContinueError(state, format("Test Node={}", state.dataLoopNodes->NodeID(TestNode)));
                ShowContinueError(state, format("In Air Path={}", state.dataAirLoop->AirToZoneNodeInfo(Loop).AirLoopName));
                ErrFound = true;
            }
        }
    }

    NumSAPNodes.deallocate();
    NumRAPNodes.deallocate();
    ValRetAPaths.deallocate();
    ValSupAPaths.deallocate();
}

void TestSupplyAirPathIntegrity(EnergyPlusData &state, bool &ErrFound)
{

    // SUBROUTINE INFORMATION:
    //       AUTHOR         Linda Lawrie
    //       DATE WRITTEN   March 2003

    // PURPOSE OF THIS SUBROUTINE:
    // This subroutine tests supply air path integrity and displays the loop for each branch.
    // Also, input and output nodes.

    // SUBROUTINE LOCAL VARIABLE DECLARATIONS:
    std::string PrimaryAirLoopName; // Air Loop to which this supply air path is connected
    Array1D_bool FoundSupplyPlenum;
    Array1D_bool FoundZoneSplitter;
    Array1D_string FoundNames;
    int NumErr = 0; // Error Counter //Autodesk:Init Initialization added

    // Do by Paths
    ShowMessage(state, "Testing Individual Supply Air Path Integrity");
    ErrFound = false;

    print(state.files.bnd, "{}\n", "! ===============================================================");
    static constexpr std::string_view Format_700("! <#Supply Air Paths>,<Number of Supply Air Paths>");
    print(state.files.bnd, "{}\n", Format_700);
    print(state.files.bnd, " #Supply Air Paths,{}\n", state.dataZoneEquip->NumSupplyAirPaths);
    static constexpr std::string_view Format_702("! <Supply Air Path>,<Supply Air Path Count>,<Supply Air Path Name>,<AirLoopHVAC Name>");
    print(state.files.bnd, "{}\n", Format_702);
    static constexpr std::string_view Format_703("! <#Components on Supply Air Path>,<Number of Components>");
    print(state.files.bnd, "{}\n", Format_703);
    static constexpr std::string_view Format_704(
        "! <Supply Air Path Component>,<Component Count>,<Component Type>,<Component Name>,<AirLoopHVAC Name>");
    print(state.files.bnd, "{}\n", Format_704);
    static constexpr std::string_view Format_707("! <#Outlet Nodes on Supply Air Path Component>,<Number of Nodes>");
    print(state.files.bnd, "{}\n", Format_707);
    static constexpr std::string_view Format_708(
        "! <Supply Air Path Component Nodes>,<Node Count>,<Component Type>,<Component Name>,<Inlet Node Name>,<Outlet "
        "Node Name>,<AirLoopHVAC Name>");
    print(state.files.bnd, "{}\n", Format_708);

    for (int BCount = 1; BCount <= state.dataZoneEquip->NumSupplyAirPaths; ++BCount) {

        // Determine which air loop this supply air path is connected to
        int Found = 0;
        for (int Count1 = 1; Count1 <= state.dataHVACGlobal->NumPrimaryAirSys; ++Count1) {
            PrimaryAirLoopName = state.dataAirLoop->AirToZoneNodeInfo(Count1).AirLoopName;
            Found = 0;
            for (int Count2 = 1; Count2 <= state.dataAirLoop->AirToZoneNodeInfo(Count1).NumSupplyNodes; ++Count2) {
                if (state.dataZoneEquip->SupplyAirPath(BCount).InletNodeNum ==
                    state.dataAirLoop->AirToZoneNodeInfo(Count1).ZoneEquipSupplyNodeNum(Count2))
                    Found = Count2;
            }
            if (Found != 0) break;
        }
        if (Found == 0) PrimaryAirLoopName = "**Unknown**";

        print(state.files.bnd, " Supply Air Path,{},{},{}\n", BCount, state.dataZoneEquip->SupplyAirPath(BCount).Name, PrimaryAirLoopName);
        print(state.files.bnd, "   #Components on Supply Air Path,{}\n", state.dataZoneEquip->SupplyAirPath(BCount).NumOfComponents);

        std::string AirPathNodeName = state.dataLoopNodes->NodeID(state.dataZoneEquip->SupplyAirPath(BCount).InletNodeNum);

        for (int Count = 1; Count <= state.dataZoneEquip->SupplyAirPath(BCount).NumOfComponents; ++Count) {

            print(state.files.bnd,
                  "   Supply Air Path Component,{},{},{},{}\n",
                  Count,
                  state.dataZoneEquip->SupplyAirPath(BCount).ComponentType(Count),
                  state.dataZoneEquip->SupplyAirPath(BCount).ComponentName(Count),
                  PrimaryAirLoopName);

            AirLoopHVACCompType CompType = static_cast<AirLoopHVACCompType>(getEnumerationValue(
                AirLoopHVACCompTypeNamesUC, UtilityRoutines::MakeUPPERCase(state.dataZoneEquip->SupplyAirPath(BCount).ComponentType(Count))));

            switch (CompType) {
            case AirLoopHVACCompType::SupplyPlenum: {
                for (int Count2 = 1; Count2 <= state.dataZonePlenum->NumZoneSupplyPlenums; ++Count2) {
                    if (state.dataZonePlenum->ZoneSupPlenCond(Count2).ZonePlenumName !=
                        state.dataZoneEquip->SupplyAirPath(BCount).ComponentName(Count))
                        continue;
                    if (Count == 1 && AirPathNodeName != state.dataLoopNodes->NodeID(state.dataZonePlenum->ZoneSupPlenCond(Count2).InletNode)) {
                        ShowSevereError(state, format("Error in AirLoopHVAC:SupplyPath={}", state.dataZoneEquip->SupplyAirPath(BCount).Name));
                        ShowContinueError(state,
                                          format("For AirLoopHVAC:SupplyPlenum={}", state.dataZonePlenum->ZoneSupPlenCond(Count2).ZonePlenumName));
                        ShowContinueError(state, format("Expected inlet node (supply air path)={}", AirPathNodeName));
                        ShowContinueError(state,
                                          format("Encountered node name (supply plenum)={}",
                                                 state.dataLoopNodes->NodeID(state.dataZonePlenum->ZoneSupPlenCond(Count2).OutletNode(1))));
                        ErrFound = true;
                        ++NumErr;
                    }
                    print(state.files.bnd,
                          "     #Outlet Nodes on Supply Air Path Component,{}\n",
                          state.dataZonePlenum->ZoneSupPlenCond(Count2).NumOutletNodes);
                    for (int Count1 = 1; Count1 <= state.dataZonePlenum->ZoneSupPlenCond(Count2).NumOutletNodes; ++Count1) {
                        print(state.files.bnd,
                              "     Supply Air Path Component Nodes,{},{},{},{},{},{}\n",
                              Count1,
                              state.dataZoneEquip->SupplyAirPath(BCount).ComponentType(Count),
                              state.dataZoneEquip->SupplyAirPath(BCount).ComponentName(Count),
                              state.dataLoopNodes->NodeID(state.dataZonePlenum->ZoneSupPlenCond(Count2).InletNode),
                              state.dataLoopNodes->NodeID(state.dataZonePlenum->ZoneSupPlenCond(Count2).OutletNode(Count1)),
                              PrimaryAirLoopName);
                    }
                }
            } break;
            case AirLoopHVACCompType::ZoneSplitter: {
                for (int Count2 = 1; Count2 <= state.dataSplitterComponent->NumSplitters; ++Count2) {
                    if (state.dataSplitterComponent->SplitterCond(Count2).SplitterName !=
                        state.dataZoneEquip->SupplyAirPath(BCount).ComponentName(Count))
                        continue;
                    if (Count == 1 && AirPathNodeName != state.dataLoopNodes->NodeID(state.dataSplitterComponent->SplitterCond(Count2).InletNode)) {
                        ShowSevereError(state, format("Error in AirLoopHVAC:SupplyPath={}", state.dataZoneEquip->SupplyAirPath(BCount).Name));
                        ShowContinueError(state,
                                          format("For AirLoopHVAC:ZoneSplitter={}", state.dataSplitterComponent->SplitterCond(Count2).SplitterName));
                        ShowContinueError(state, format("Expected inlet node (supply air path)={}", AirPathNodeName));
                        ShowContinueError(state,
                                          format("Encountered node name (zone splitter)={}",
                                                 state.dataLoopNodes->NodeID(state.dataSplitterComponent->SplitterCond(Count2).InletNode)));
                        ErrFound = true;
                        ++NumErr;
                    }
                    print(state.files.bnd,
                          "     #Outlet Nodes on Supply Air Path Component,{}\n",
                          state.dataSplitterComponent->SplitterCond(Count2).NumOutletNodes);
                    for (int Count1 = 1; Count1 <= state.dataSplitterComponent->SplitterCond(Count2).NumOutletNodes; ++Count1) {
                        print(state.files.bnd,
                              "     Supply Air Path Component Nodes,{},{},{},{},{},{}\n",
                              Count1,
                              state.dataZoneEquip->SupplyAirPath(BCount).ComponentType(Count),
                              state.dataZoneEquip->SupplyAirPath(BCount).ComponentName(Count),
                              state.dataLoopNodes->NodeID(state.dataSplitterComponent->SplitterCond(Count2).InletNode),
                              state.dataLoopNodes->NodeID(state.dataSplitterComponent->SplitterCond(Count2).OutletNode(Count1)),
                              PrimaryAirLoopName);
                    }
                }
            } break;
            default: {
                ShowSevereError(
                    state, format("Invalid Component Type in Supply Air Path={}", state.dataZoneEquip->SupplyAirPath(BCount).ComponentType(Count)));
                ErrFound = true;
                ++NumErr;
            } break;
            }
        }

        if (state.dataZoneEquip->SupplyAirPath(BCount).NumNodes > 0) {
            static constexpr std::string_view Format_705("! <#Nodes on Supply Air Path>,<Number of Nodes>");
            print(state.files.bnd, "{}\n", Format_705);
            static constexpr std::string_view Format_706("! <Supply Air Path Node>,<Node Type>,<Node Count>,<Node Name>,<AirLoopHVAC Name>");
            print(state.files.bnd, "{}\n", Format_706);
            print(state.files.bnd, "#Nodes on Supply Air Path,{}\n", state.dataZoneEquip->SupplyAirPath(BCount).NumNodes);
            for (int Count2 = 1; Count2 <= state.dataZoneEquip->SupplyAirPath(BCount).NumNodes; ++Count2) {
                if (state.dataZoneEquip->SupplyAirPath(BCount).NodeType(Count2) == DataZoneEquipment::AirNodeType::PathInlet) {
                    print(state.files.bnd,
                          "   Supply Air Path Node,Inlet Node,{},{},{}\n",
                          Count2,
                          state.dataLoopNodes->NodeID(state.dataZoneEquip->SupplyAirPath(BCount).Node(Count2)),
                          PrimaryAirLoopName);
                } else if (state.dataZoneEquip->SupplyAirPath(BCount).NodeType(Count2) == DataZoneEquipment::AirNodeType::Intermediate) {
                    print(state.files.bnd,
                          "   Supply Air Path Node,Through Node,{},{},{}\n",
                          Count2,
                          state.dataLoopNodes->NodeID(state.dataZoneEquip->SupplyAirPath(BCount).Node(Count2)),
                          PrimaryAirLoopName);
                } else if (state.dataZoneEquip->SupplyAirPath(BCount).NodeType(Count2) == DataZoneEquipment::AirNodeType::Outlet) {
                    print(state.files.bnd,
                          "   Supply Air Path Node,Outlet Node,{},{},{}\n",
                          Count2,
                          state.dataLoopNodes->NodeID(state.dataZoneEquip->SupplyAirPath(BCount).Node(Count2)),
                          PrimaryAirLoopName);
                }
            }
        }
    }

    if (state.dataSplitterComponent->NumSplitters == 0) {
        if (state.dataInputProcessing->inputProcessor->getNumObjectsFound(state, "AirLoopHVAC:ZoneSplitter") > 0) {
            SplitterComponent::GetSplitterInput(state);
        }
    }
    if (state.dataZonePlenum->NumZoneSupplyPlenums == 0 && state.dataZonePlenum->NumZoneReturnPlenums == 0) {
        if (state.dataInputProcessing->inputProcessor->getNumObjectsFound(state, "AirLoopHVAC:SupplyPlenum") > 0) {
            ZonePlenum::GetZonePlenumInput(state);
        }
    }

    // now the reverse.  is every zone splitter and supply plenum on supply air path
    FoundSupplyPlenum.dimension(state.dataZonePlenum->NumZoneSupplyPlenums, false);
    FoundZoneSplitter.dimension(state.dataSplitterComponent->NumSplitters, false);
    FoundNames.allocate(state.dataZonePlenum->NumZoneSupplyPlenums);
    for (int Count1 = 1; Count1 <= state.dataZonePlenum->NumZoneSupplyPlenums; ++Count1) {
        for (int BCount = 1; BCount <= state.dataZoneEquip->NumSupplyAirPaths; ++BCount) {
            for (int Count = 1; Count <= state.dataZoneEquip->SupplyAirPath(BCount).NumOfComponents; ++Count) {
                if (state.dataZonePlenum->ZoneSupPlenCond(Count1).ZonePlenumName != state.dataZoneEquip->SupplyAirPath(BCount).ComponentName(Count) ||
                    state.dataZoneEquip->SupplyAirPath(BCount).ComponentType(Count) != "AIRLOOPHVAC:SUPPLYPLENUM")
                    continue;
                if (FoundSupplyPlenum(Count1)) {
                    ShowSevereError(
                        state,
                        format("AirLoopHVAC:SupplyPlenum=\"{}\", duplicate entry.", state.dataZonePlenum->ZoneSupPlenCond(Count1).ZonePlenumName));
                    ShowContinueError(state, format("already exists on AirLoopHVAC:SupplyPath=\"{}\".", FoundNames(Count1)));
                    ErrFound = true;
                } else {
                    // record use
                    FoundSupplyPlenum(Count1) = true;
                    FoundNames(Count1) = state.dataZoneEquip->SupplyAirPath(BCount).Name;
                }
            }
        }
    }
    FoundNames.deallocate();
    FoundNames.allocate(state.dataSplitterComponent->NumSplitters);
    for (int Count1 = 1; Count1 <= state.dataSplitterComponent->NumSplitters; ++Count1) {
        for (int BCount = 1; BCount <= state.dataZoneEquip->NumSupplyAirPaths; ++BCount) {
            for (int Count = 1; Count <= state.dataZoneEquip->SupplyAirPath(BCount).NumOfComponents; ++Count) {
                if (state.dataSplitterComponent->SplitterCond(Count1).SplitterName !=
                        state.dataZoneEquip->SupplyAirPath(BCount).ComponentName(Count) ||
                    state.dataZoneEquip->SupplyAirPath(BCount).ComponentType(Count) != "AIRLOOPHVAC:ZONESPLITTER")
                    continue;
                if (FoundZoneSplitter(Count1)) {
                    ShowSevereError(
                        state,
                        format("AirLoopHVAC:ZoneSplitter=\"{}\", duplicate entry.", state.dataSplitterComponent->SplitterCond(Count1).SplitterName));
                    ShowContinueError(state, format("already exists on AirLoopHVAC:SupplyPath=\"{}\".", FoundNames(Count1)));
                    ErrFound = true;
                } else {
                    // record use
                    FoundZoneSplitter(Count1) = true;
                    FoundNames(Count1) = state.dataZoneEquip->SupplyAirPath(BCount).Name;
                }
            }
        }
    }
    FoundNames.deallocate();

    if (!all(FoundSupplyPlenum)) {
        for (int Count1 = 1; Count1 <= state.dataZonePlenum->NumZoneSupplyPlenums; ++Count1) {
            if (FoundSupplyPlenum(Count1)) continue;
            ShowSevereError(state,
                            format("AirLoopHVAC:SupplyPlenum=\"{}\", not found on any AirLoopHVAC:SupplyPath.",
                                   state.dataZonePlenum->ZoneSupPlenCond(Count1).ZonePlenumName));
        }
    }

    if (!all(FoundZoneSplitter)) {
        for (int Count1 = 1; Count1 <= state.dataSplitterComponent->NumSplitters; ++Count1) {
            if (FoundZoneSplitter(Count1)) continue;
            ShowSevereError(state,
                            format("AirLoopHVAC:ZoneSplitter=\"{}\", not found on any AirLoopHVAC:SupplyPath.",
                                   state.dataSplitterComponent->SplitterCond(Count1).SplitterName));
        }
    }

    FoundSupplyPlenum.deallocate();
    FoundZoneSplitter.deallocate();

    if (ErrFound) {
        ShowSevereError(state, "Supply Air Path(s) did not pass integrity testing");
    } else {
        ShowMessage(state, "All Supply Air Paths passed integrity testing");
    }
}

void TestReturnAirPathIntegrity(EnergyPlusData &state, bool &ErrFound, Array2S_int ValRetAPaths)
{

    // SUBROUTINE INFORMATION:
    //       AUTHOR         Linda Lawrie
    //       DATE WRITTEN   March 2003

    // PURPOSE OF THIS SUBROUTINE:
    // This subroutine tests return air path integrity and displays the loop for each branch.
    // Also, input and output nodes.

    // REFERENCES:
    // Return Air Path Validity Rules:
    //  Last component (zone mixer or zone return plenum) must resolve to
    //  be the outlet node for the return air path.  Inlets to this component must be outlets from
    //  previous components or "controlled zone outlets"?.
    //  (though converse not true -- each outlet in previous components do not
    //  have to be inlets on this item -- though they must be inputs somewhere in the stream).
    //  If multiple components and no mixer, then a zone return plenums "outlet" must
    //  be represented as an inlet on a later plenum.  i.e. some zone return plenums are
    //  really acting as "mixers" in a sense.  These do not need to be stepwise in succession.
    //  Same caveat for inlets from previous item.
    //  If multiple components and mixer, then prior condition (nested plenums) is allowed as long as
    //  those aren't duplicated as mixer inlets.  (i.e. zone rp 1 => zone rp 2 => zone mixer but
    //  zone rp 1 outlet should not also be inlet to mixer.
    //  Can have (nzrp -- nested zone return plenum, pzrp -- parallel zone return plenum):
    //  nzrp 1 => nzrp 2 & pzrp 3 => zm (inlets from nzrp 2 and pzrp 3).  Or, likewise:
    //  pzrp 1 & pzrp 2 => zm => pzrp 3 (outlets from pzrp 1/2 are inlets to zm whose outlet is an
    //  inlet to pzrp 3 whose outlet is the outlet for the return air path.

    //  Cannot have duplicate nodes in the "inlet" stream?  (i.e. cannot have same zone feeding two independent
    //  plenums, for example).  Similarly, Same return plenum can't be in two air loops nor as two independent
    //  return plenums in one return air path.

    // SUBROUTINE LOCAL VARIABLE DECLARATIONS:
    std::string PrimaryAirLoopName; // Air Loop to which this return air path is connected
    Array1D_bool FoundReturnPlenum;
    Array1D_bool FoundZoneMixer;
    Array1D_string FoundNames;
    Array1D_int AllNodes;

    // Formats

    // Do by Paths
    ShowMessage(state, "Testing Individual Return Air Path Integrity");
    ErrFound = false;
    int NumErr = 0;

    print(state.files.bnd, "{}\n", "! ===============================================================");
    static constexpr std::string_view Format_700("! <#Return Air Paths>,<Number of Return Air Paths>");
    print(state.files.bnd, "{}\n", Format_700);
    print(state.files.bnd, " #Return Air Paths,{}\n", state.dataZoneEquip->NumReturnAirPaths);
    static constexpr std::string_view Format_702("! <Return Air Path>,<Return Air Path Count>,<Return Air Path Name>,<AirLoopHVAC Name>");
    print(state.files.bnd, "{}\n", Format_702);
    static constexpr std::string_view Format_703("! <#Components on Return Air Path>,<Number of Components>");
    print(state.files.bnd, "{}\n", Format_703);
    static constexpr std::string_view Format_704(
        "! <Return Air Path Component>,<Component Count>,<Component Type>,<Component Name>,<AirLoopHVAC Name>");
    print(state.files.bnd, "{}\n", Format_704);
    static constexpr std::string_view Format_707("! <#Inlet Nodes on Return Air Path Component>,<Number of Nodes>");
    print(state.files.bnd, "{}\n", Format_707);
    static constexpr std::string_view Format_708(
        "! <Return Air Path Component Nodes>,<Node Count>,<Component Type>,<Component Name>,<Inlet Node Name>,<Outlet "
        "Node Name>,<AirLoopHVAC Name>");
    print(state.files.bnd, "{}\n", Format_708);

    AllNodes.allocate(state.dataLoopNodes->NumOfNodes);

    for (int BCount = 1; BCount <= state.dataZoneEquip->NumReturnAirPaths; ++BCount) {
        //             Determine which air loop this supply air path is connected to
        int Found = 0;
        for (int Count1 = 1; Count1 <= state.dataHVACGlobal->NumPrimaryAirSys; ++Count1) {
            PrimaryAirLoopName = state.dataAirLoop->AirToZoneNodeInfo(Count1).AirLoopName;
            Found = 0;
            for (int Count2 = 1; Count2 <= state.dataAirLoop->AirToZoneNodeInfo(Count1).NumReturnNodes; ++Count2) {
                if (state.dataZoneEquip->ReturnAirPath(BCount).OutletNodeNum ==
                    state.dataAirLoop->AirToZoneNodeInfo(Count1).ZoneEquipReturnNodeNum(Count2))
                    Found = Count2;
            }
            if (Found != 0) break;
        }
        if (Found == 0) PrimaryAirLoopName = "**Unknown**";

        print(state.files.bnd, " Return Air Path,{},{},{}\n", BCount, state.dataZoneEquip->ReturnAirPath(BCount).Name, PrimaryAirLoopName);

        int NumComp = state.dataZoneEquip->ReturnAirPath(BCount).NumOfComponents;
        print(state.files.bnd, "   #Components on Return Air Path,{}\n", NumComp);

        std::string const &AirPathNodeName = state.dataLoopNodes->NodeID(state.dataZoneEquip->ReturnAirPath(BCount).OutletNodeNum);

        int MixerCount = 0;
        for (int Count = 1; Count <= NumComp; ++Count) {
            print(state.files.bnd,
                  "   Return Air Path Component,{},{},{},{}\n",
                  Count,
                  state.dataZoneEquip->ReturnAirPath(BCount).ComponentType(Count),
                  state.dataZoneEquip->ReturnAirPath(BCount).ComponentName(Count),
                  PrimaryAirLoopName);

            if (UtilityRoutines::SameString(state.dataZoneEquip->ReturnAirPath(BCount).ComponentType(Count), "AirLoopHVAC:ZoneMixer")) {
                ++MixerCount;
            }
        }

        if (MixerCount > 1) {
            ShowSevereError(state, format("Too many zone mixers in Return Air Path={}", state.dataZoneEquip->ReturnAirPath(BCount).Name));
            ErrFound = true;
            ++NumErr;
            continue;
        }

        AllNodes = 0;
        int CountNodes = 0;

        if (NumComp > 0) {

            AirLoopHVACCompType CompType = static_cast<AirLoopHVACCompType>(getEnumerationValue(
                AirLoopHVACCompTypeNamesUC, UtilityRoutines::MakeUPPERCase(state.dataZoneEquip->ReturnAirPath(BCount).ComponentType(NumComp))));

            switch (CompType) {
            case AirLoopHVACCompType::ZoneMixer: {
                for (int Count2 = 1; Count2 <= state.dataMixerComponent->NumMixers; ++Count2) {
                    if (state.dataZoneEquip->ReturnAirPath(BCount).ComponentName(NumComp) != state.dataMixerComponent->MixerCond(Count2).MixerName)
                        continue;
                    // Found correct Mixer (by name), check outlet node vs. return air path outlet node
                    if (AirPathNodeName != state.dataLoopNodes->NodeID(state.dataMixerComponent->MixerCond(Count2).OutletNode)) {
                        ShowSevereError(state, format("Error in Return Air Path={}", state.dataZoneEquip->ReturnAirPath(BCount).Name));
                        ShowContinueError(state, format("For Connector:Mixer={}", state.dataZoneEquip->ReturnAirPath(BCount).ComponentName(NumComp)));
                        ShowContinueError(state, format("Expected outlet node (return air path)={}", AirPathNodeName));
                        ShowContinueError(state,
                                          format("Encountered node name (mixer)={}",
                                                 state.dataLoopNodes->NodeID(state.dataMixerComponent->MixerCond(Count2).OutletNode)));
                        ErrFound = true;
                        ++NumErr;
                    } else {
                        ++CountNodes;
                        AllNodes(CountNodes) = state.dataMixerComponent->MixerCond(Count2).OutletNode;
                        for (int Loop = 1; Loop <= state.dataMixerComponent->MixerCond(Count2).NumInletNodes; ++Loop) {
                            ++CountNodes;
                            AllNodes(CountNodes) = state.dataMixerComponent->MixerCond(Count2).InletNode(Loop);
                        }
                    }
                    print(state.files.bnd,
                          "     #Inlet Nodes on Return Air Path Component,{}\n",
                          state.dataMixerComponent->MixerCond(Count2).NumInletNodes);
                    for (int Count1 = 1; Count1 <= state.dataMixerComponent->MixerCond(Count2).NumInletNodes; ++Count1) {
                        print(state.files.bnd,
                              "     Return Air Path Component Nodes,{},{},{},{},{},{}\n",
                              Count1,
                              state.dataZoneEquip->ReturnAirPath(BCount).ComponentType(NumComp),
                              state.dataZoneEquip->ReturnAirPath(BCount).ComponentName(NumComp),
                              state.dataLoopNodes->NodeID(state.dataMixerComponent->MixerCond(Count2).InletNode(Count1)),
                              state.dataLoopNodes->NodeID(state.dataMixerComponent->MixerCond(Count2).OutletNode),
                              PrimaryAirLoopName);
                    }
                }
            } break;
            case AirLoopHVACCompType::ReturnPlenum: {
                for (int Count2 = 1; Count2 <= state.dataZonePlenum->NumZoneReturnPlenums; ++Count2) {
                    if (state.dataZoneEquip->ReturnAirPath(BCount).ComponentName(NumComp) !=
                        state.dataZonePlenum->ZoneRetPlenCond(Count2).ZonePlenumName)
                        continue;
                    if (AirPathNodeName != state.dataLoopNodes->NodeID(state.dataZonePlenum->ZoneRetPlenCond(Count2).OutletNode)) {
                        ShowSevereError(state, format("Error in Return Air Path={}", state.dataZoneEquip->ReturnAirPath(BCount).Name));
                        ShowContinueError(
                            state, format("For AirLoopHVAC:ReturnPlenum={}", state.dataZoneEquip->ReturnAirPath(BCount).ComponentName(NumComp)));
                        ShowContinueError(state, format("Expected outlet node (return air path)={}", AirPathNodeName));
                        ShowContinueError(state,
                                          format("Encountered node name (zone return plenum)={}",
                                                 state.dataLoopNodes->NodeID(state.dataZonePlenum->ZoneRetPlenCond(Count2).OutletNode)));
                        ErrFound = true;
                        ++NumErr;
                    } else {
                        ++CountNodes;
                        AllNodes(CountNodes) = state.dataZonePlenum->ZoneRetPlenCond(Count2).OutletNode;
                        for (int Loop = 1; Loop <= state.dataZonePlenum->ZoneRetPlenCond(Count2).NumInletNodes; ++Loop) {
                            ++CountNodes;
                            AllNodes(CountNodes) = state.dataZonePlenum->ZoneRetPlenCond(Count2).InletNode(Loop);
                        }
                    }
                    print(state.files.bnd,
                          "     #Inlet Nodes on Return Air Path Component,{}\n",
                          state.dataZonePlenum->ZoneRetPlenCond(Count2).NumInletNodes);
                    for (int Count1 = 1; Count1 <= state.dataZonePlenum->ZoneRetPlenCond(Count2).NumInletNodes; ++Count1) {
                        print(state.files.bnd,
                              "     Return Air Path Component Nodes,{},{},{},{},{},{}\n",
                              Count1,
                              state.dataZoneEquip->ReturnAirPath(BCount).ComponentType(NumComp),
                              state.dataZoneEquip->ReturnAirPath(BCount).ComponentName(NumComp),
                              state.dataLoopNodes->NodeID(state.dataZonePlenum->ZoneRetPlenCond(Count2).InletNode(Count1)),
                              state.dataLoopNodes->NodeID(state.dataZonePlenum->ZoneRetPlenCond(Count2).OutletNode),
                              PrimaryAirLoopName);
                    }
                }
            } break;
            default: // This already validated in GetReturnAirPath
                break;
            }
        }

        if (NumComp > 1) {
            for (int Count3 = 1; Count3 <= NumComp - 1; ++Count3) {

                AirLoopHVACCompType CompType = static_cast<AirLoopHVACCompType>(getEnumerationValue(
                    AirLoopHVACCompTypeNamesUC, UtilityRoutines::MakeUPPERCase(state.dataZoneEquip->ReturnAirPath(BCount).ComponentType(Count3))));

                switch (CompType) {
                case AirLoopHVACCompType::ZoneMixer: {
                    for (int Count2 = 1; Count2 <= state.dataMixerComponent->NumMixers; ++Count2) {
                        if (state.dataZoneEquip->ReturnAirPath(BCount).ComponentName(Count3) != state.dataMixerComponent->MixerCond(Count2).MixerName)
                            continue;
                        for (int Loop = 1; Loop <= state.dataMixerComponent->MixerCond(Count2).NumInletNodes; ++Loop) {
                            ++CountNodes;
                            AllNodes(CountNodes) = state.dataMixerComponent->MixerCond(Count2).InletNode(Loop);
                        }
                    }
                } break;
                case AirLoopHVACCompType::ReturnPlenum: {
                    for (int Count2 = 1; Count2 <= state.dataZonePlenum->NumZoneReturnPlenums; ++Count2) {
                        if (state.dataZoneEquip->ReturnAirPath(BCount).ComponentName(Count3) !=
                            state.dataZonePlenum->ZoneRetPlenCond(Count2).ZonePlenumName)
                            continue;
                        for (int Loop = 1; Loop <= state.dataZonePlenum->ZoneRetPlenCond(Count2).NumInletNodes; ++Loop) {
                            ++CountNodes;
                            AllNodes(CountNodes) = state.dataZonePlenum->ZoneRetPlenCond(Count2).InletNode(Loop);
                        }
                    }
                } break;
                default: // This already validated in GetReturnAirPath
                    break;
                }
            }
        }
        if (CountNodes > 0) {
            static constexpr std::string_view Format_705("! <#Nodes on Return Air Path>,<Number of Nodes>");
            print(state.files.bnd, "{}\n", Format_705);
            static constexpr std::string_view Format_706("! <Return Air Path Node>,<Node Type>,<Node Count>,<Node Name>,<AirLoopHVAC Name>");
            print(state.files.bnd, "{}\n", Format_706);
            print(state.files.bnd, "   #Nodes on Return Air Path,{}\n", CountNodes);
            for (int Count2 = 1; Count2 <= CountNodes; ++Count2) {
                if (Count2 == 1) {
                    print(state.files.bnd,
                          "   Return Air Path Node,Outlet Node,{},{},{}\n",
                          Count2,
                          state.dataLoopNodes->NodeID(AllNodes(Count2)),
                          PrimaryAirLoopName);
                } else {
                    print(state.files.bnd,
                          "   Return Air Path Node,Inlet Node,{},{},{}\n",
                          Count2,
                          state.dataLoopNodes->NodeID(AllNodes(Count2)),
                          PrimaryAirLoopName);
                }
            }
        }
        // Determine Air Loop this Return Air Path is on
        for (int Count2 = 1; Count2 <= state.dataHVACGlobal->NumPrimaryAirSys; ++Count2) {
            if (state.dataAirLoop->AirToZoneNodeInfo(Count2).NumReturnNodes > 0) {
                if (AllNodes(1) == state.dataAirLoop->AirToZoneNodeInfo(Count2).ZoneEquipReturnNodeNum(1)) {
                    const int WAirLoop = Count2;
                    ValRetAPaths(_, WAirLoop) = 0;
                    ValRetAPaths({1, CountNodes}, WAirLoop) = AllNodes({1, CountNodes});
                    break;
                }
            } else {
                ShowWarningError(state,
                                 format("TestReturnAirPathIntegrity: Air Loop has no Zone Equipment Return Node={}",
                                        state.dataAirLoop->AirToZoneNodeInfo(Count2).AirLoopName));
            }
        }
    }

    AllNodes.deallocate();

    if (state.dataMixerComponent->NumMixers == 0) {
        if (state.dataInputProcessing->inputProcessor->getNumObjectsFound(state, "AirLoopHVAC:ZoneMixer") > 0) {
            MixerComponent::GetMixerInput(state);
        }
    }
    if (state.dataZonePlenum->NumZoneSupplyPlenums == 0 && state.dataZonePlenum->NumZoneReturnPlenums == 0) {
        if (state.dataInputProcessing->inputProcessor->getNumObjectsFound(state, "AirLoopHVAC:ReturnPlenum") > 0) {
            ZonePlenum::GetZonePlenumInput(state);
        }
    }

    // now the reverse.  is every zone Mixer and Return plenum on Return air path
    FoundReturnPlenum.dimension(state.dataZonePlenum->NumZoneReturnPlenums, false);
    FoundZoneMixer.dimension(state.dataMixerComponent->NumMixers, false);
    FoundNames.allocate(state.dataZonePlenum->NumZoneReturnPlenums);
    for (int Count1 = 1; Count1 <= state.dataZonePlenum->NumZoneReturnPlenums; ++Count1) {
        for (int BCount = 1; BCount <= state.dataZoneEquip->NumReturnAirPaths; ++BCount) {
            for (int Count = 1; Count <= state.dataZoneEquip->ReturnAirPath(BCount).NumOfComponents; ++Count) {
                if (state.dataZonePlenum->ZoneRetPlenCond(Count1).ZonePlenumName != state.dataZoneEquip->ReturnAirPath(BCount).ComponentName(Count) ||
                    state.dataZoneEquip->ReturnAirPath(BCount).ComponentType(Count) != "AIRLOOPHVAC:RETURNPLENUM")
                    continue;
                if (FoundReturnPlenum(Count1)) {
                    ShowSevereError(
                        state,
                        format("AirLoopHVAC:ReturnPlenum=\"{}\", duplicate entry.", state.dataZonePlenum->ZoneRetPlenCond(Count1).ZonePlenumName));
                    ShowContinueError(state, format("already exists on AirLoopHVAC:ReturnPath=\"{}\".", FoundNames(Count1)));
                    ErrFound = true;
                } else {
                    // record use
                    FoundReturnPlenum(Count1) = true;
                    FoundNames(Count1) = state.dataZoneEquip->ReturnAirPath(BCount).Name;
                }
            }
        }
        if (PurchasedAirManager::CheckPurchasedAirForReturnPlenum(state, Count1)) FoundReturnPlenum(Count1) = true;
    }
    FoundNames.deallocate();
    FoundNames.allocate(state.dataMixerComponent->NumMixers);
    for (int Count1 = 1; Count1 <= state.dataMixerComponent->NumMixers; ++Count1) {
        for (int BCount = 1; BCount <= state.dataZoneEquip->NumReturnAirPaths; ++BCount) {
            for (int Count = 1; Count <= state.dataZoneEquip->ReturnAirPath(BCount).NumOfComponents; ++Count) {
                if (state.dataMixerComponent->MixerCond(Count1).MixerName != state.dataZoneEquip->ReturnAirPath(BCount).ComponentName(Count) ||
                    state.dataZoneEquip->ReturnAirPath(BCount).ComponentType(Count) != "AIRLOOPHVAC:ZONEMIXER")
                    continue;
                if (FoundZoneMixer(Count1)) {
                    ShowSevereError(state,
                                    format("AirLoopHVAC:ZoneMixer=\"{}\", duplicate entry.", state.dataMixerComponent->MixerCond(Count1).MixerName));
                    ShowContinueError(state, format("already exists on AirLoopHVAC:ReturnPath=\"{}\".", FoundNames(Count1)));
                    ErrFound = true;
                } else {
                    // record use
                    FoundZoneMixer(Count1) = true;
                    FoundNames(Count1) = state.dataZoneEquip->ReturnAirPath(BCount).Name;
                }
            }
        }
        if (!FoundZoneMixer(Count1)) { // could be as child on other items
            // PIU Units
            if (PoweredInductionUnits::PIUnitHasMixer(state, state.dataMixerComponent->MixerCond(Count1).MixerName)) FoundZoneMixer(Count1) = true;
        }
        if (!FoundZoneMixer(Count1)) { // could be as child on other items
            // fourPipeInduction units
            if (HVACSingleDuctInduc::FourPipeInductionUnitHasMixer(state, state.dataMixerComponent->MixerCond(Count1).MixerName))
                FoundZoneMixer(Count1) = true;
        }
        if (!FoundZoneMixer(Count1)) { // could be as child on other items
            // Exhaust Systems
            if (ExhaustAirSystemManager::ExhaustSystemHasMixer(state, state.dataMixerComponent->MixerCond(Count1).MixerName))
                FoundZoneMixer(Count1) = true;
        }
    }
    FoundNames.deallocate();

    if (!all(FoundReturnPlenum)) {
        for (int Count1 = 1; Count1 <= state.dataZonePlenum->NumZoneReturnPlenums; ++Count1) {
            if (FoundReturnPlenum(Count1)) continue;
            ShowSevereError(state,
                            format("AirLoopHVAC:ReturnPlenum=\"{}\", not found on any AirLoopHVAC:ReturnPath.",
                                   state.dataZonePlenum->ZoneRetPlenCond(Count1).ZonePlenumName));
        }
    }

    if (!all(FoundZoneMixer)) {
        for (int Count1 = 1; Count1 <= state.dataMixerComponent->NumMixers; ++Count1) {
            if (FoundZoneMixer(Count1)) continue;
            ShowSevereError(state,
                            format("AirLoopHVAC:ZoneMixer=\"{}\", not found on any AirLoopHVAC:ReturnPath, AirLoopHVAC:ExhaustSystem, "
                                   "AirTerminal:SingleDuct:SeriesPIU:Reheat,",
                                   state.dataMixerComponent->MixerCond(Count1).MixerName));
            ShowContinueError(state, "AirTerminal:SingleDuct:ParallelPIU:Reheat or AirTerminal:SingleDuct:ConstantVolume:FourPipeInduction.");
        }
    }

    FoundReturnPlenum.deallocate();
    FoundZoneMixer.deallocate();

    if (ErrFound) {
        ShowSevereError(state, "Return Air Path(s) did not pass integrity testing");
    } else {
        ShowMessage(state, "All Return Air Paths passed integrity testing");
    }
}

void CalcComponentSensibleLatentOutput(Real64 const MassFlow,  // air mass flow rate, {kg/s}
                                       Real64 const TDB2,      // dry-bulb temperature at state 2 {C}
                                       Real64 const W2,        // humidity ratio at state 2
                                       Real64 const TDB1,      // dry-bulb temperature at  at state 1 {C}
                                       Real64 const W1,        // humidity ratio at state 1
                                       Real64 &SensibleOutput, // sensible output rate (state 2 -> State 1), {W}
                                       Real64 &LatentOutput,   // latent output rate (state 2 -> State 1), {W}
                                       Real64 &TotalOutput     // total = sensible + latent putput rate (state 2 -> State 1), {W}
)
{

    // Purpose:
    // returns total, sensible and latent heat rate of change of moist air transitioning
    // between two states. The moist air energy transfer can be cooling or heating process
    // across a cooling, a heating coil, or an HVAC component.

    // Methodology:
    // Q_total = m_dot * (h2 - h1)
    // Q_sensible = m_dot * Psychrometrics::PsyDeltaHSenFnTdb2W2Tdb1W1(TDB2, W2, TDB1, W1);
    // or Q_sensible = m_dot * cp_moistair_MinHumRat * (TDB2 - TDB1)
    //    cp_moistair_MinHumRat = Psychrometrics::PsyCpAirFnW(min(W2, W1));
    // Q_latent = Q_total - Q_latent;

    TotalOutput = 0.0;
    LatentOutput = 0.0;
    SensibleOutput = 0.0;
    if (MassFlow > 0.0) {
        TotalOutput = MassFlow * (Psychrometrics::PsyHFnTdbW(TDB2, W2) - Psychrometrics::PsyHFnTdbW(TDB1, W1)); // total addition/removal rate, {W};
        SensibleOutput = MassFlow * Psychrometrics::PsyDeltaHSenFnTdb2W2Tdb1W1(TDB2, W2, TDB1, W1); // sensible addition/removal rate, {W};
        LatentOutput = TotalOutput - SensibleOutput;                                                // latent addition/removal rate, {W}
    }
}

void CalcZoneSensibleLatentOutput(Real64 const MassFlow,  // air mass flow rate, {kg/s}
                                  Real64 const TDBEquip,  // dry-bulb temperature at equipment outlet {C}
                                  Real64 const WEquip,    // humidity ratio at equipment outlet
                                  Real64 const TDBZone,   // dry-bulb temperature at zone air node {C}
                                  Real64 const WZone,     // humidity ratio at zone air node
                                  Real64 &SensibleOutput, // sensible output rate (state 2 -> State 1), {W}
                                  Real64 &LatentOutput,   // latent output rate (state 2 -> State 1), {W}
                                  Real64 &TotalOutput     // total = sensible + latent putput rate (state 2 -> State 1), {W}
)
{

    // Purpose:
    // returns total, sensible and latent heat rate of transfer between the supply air zone inlet
    // node and zone air node. The moist air energy transfer can be cooling or heating depending
    // on the supply air zone inlet node and zone air node conditions.

    // Methodology:
    // Q_total = m_dot * (hEquip - hZone)
    // Q_sensible = m_dot * Psychrometrics::PsyDeltaHSenFnTdbEquipTdbWZone(TDBEquip, TDBZone, WZone);
    // or Q_sensible = m_dot * cp_moistair_zoneHumRat * (TDBEquip - TDBZone)
    //    cp_moistair_zoneHumRat = Psychrometrics::PsyCpAirFnW(WZone);
    // Q_latent = Q_total - Q_latent;

    TotalOutput = 0.0;
    LatentOutput = 0.0;
    SensibleOutput = 0.0;
    if (MassFlow > 0.0) {
        TotalOutput = MassFlow * (Psychrometrics::PsyHFnTdbW(TDBEquip, WEquip) -
                                  Psychrometrics::PsyHFnTdbW(TDBZone, WZone));                         // total addition/removal rate, {W};
        SensibleOutput = MassFlow * Psychrometrics::PsyDeltaHSenFnTdb2Tdb1W(TDBEquip, TDBZone, WZone); // sensible addition/removal rate, {W};
        LatentOutput = TotalOutput - SensibleOutput;                                                   // latent addition/removal rate, {W}
    }
}

Real64 calcZoneSensibleOutput(Real64 const MassFlow, // air mass flow rate, {kg/s}
                              Real64 const TDBEquip, // dry-bulb temperature at equipment outlet {C}
                              Real64 const TDBZone,  // dry-bulb temperature at zone air node {C}
                              Real64 const WZone     // humidity ratio at zone air node
)
{

    // Purpose:
    // returns sensible heat rate of transfer between the supply air zone inlet node and
    // zone air node. The moist air energy transfer can be cooling or heating depending
    // on the supply air zone inlet node and zone air node conditions.

    // Methodology:
    // Q_sensible = m_dot * Psychrometrics::PsyDeltaHSenFnTdbEquipTdbWZone(TDBEquip, TDBZone, WZone);
    // or Q_sensible = m_dot * cp_moistair_zoneHumRat * (TDBEquip - TDBZone)
    //    cp_moistair_zoneHumRat = Psychrometrics::PsyCpAirFnW(WZone);

    Real64 sensibleOutput = 0.0; // sensible output rate (state 2 -> State 1), {W}
    if (MassFlow > 0.0) {
        sensibleOutput = MassFlow * Psychrometrics::PsyDeltaHSenFnTdb2Tdb1W(TDBEquip, TDBZone, WZone); // sensible addition/removal rate, {W};
    }
    return sensibleOutput;
}
} // namespace EnergyPlus<|MERGE_RESOLUTION|>--- conflicted
+++ resolved
@@ -907,22 +907,17 @@
         // Initializations for this surface
         Real64 HMovInsul = 0.0;
         LocalWindArr(ThisSurf) = state.dataSurface->SurfOutWindSpeed(SurfPtr);
-<<<<<<< HEAD
-        ConvectionCoefficients::InitExteriorConvectionCoeff(state,
-                                                            SurfPtr,
-                                                            HMovInsul,
-                                                            Roughness,
-                                                            AbsExt,
-                                                            TmpTsBaf,
-                                                            HExtARR(ThisSurf),
-                                                            HSkyARR(ThisSurf),
-                                                            HGroundARR(ThisSurf),
-                                                            HAirARR(ThisSurf),
-                                                            HSrdSurfARR(ThisSurf));
-=======
-        Convect::InitExtConvCoeff(
-            state, SurfPtr, HMovInsul, Roughness, AbsExt, TmpTsBaf, HExtARR(ThisSurf), HSkyARR(ThisSurf), HGroundARR(ThisSurf), HAirARR(ThisSurf));
->>>>>>> b03805c9
+        Convect::InitExtConvCoeff(state,
+                                  SurfPtr,
+                                  HMovInsul,
+                                  Roughness,
+                                  AbsExt,
+                                  TmpTsBaf,
+                                  HExtARR(ThisSurf),
+                                  HSkyARR(ThisSurf),
+                                  HGroundARR(ThisSurf),
+                                  HAirARR(ThisSurf),
+                                  HSrdSurfARR(ThisSurf));
         int ConstrNum = state.dataSurface->Surface(SurfPtr).Construction;
         Real64 AbsThermSurf =
             dynamic_cast<Material::MaterialChild *>(state.dataMaterial->Material(state.dataConstruction->Construct(ConstrNum).LayerPoint(1)))
