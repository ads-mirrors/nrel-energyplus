--- conflicted
+++ resolved
@@ -28,11 +28,7 @@
 The third order derivative derived from a Taylor Series expansion is defined as:
 
 \begin{equation}
-<<<<<<< HEAD
-\[{\left. {\frac{{d{W_z}}}{{dt}}} \right|_t} \approx \frac{{\left( {{\textstyle{{11} \over 6}}W_z^t - 3W_z^{t - \delta t} + {\textstyle{3 \over 2}}W_z^{t - 2\delta t} - {\textstyle{1 \over 3}}W_z^{t - 3\delta t}} \right)}}{{\delta t}} + O\left( {\delta {t^3}} \right)\]
-=======
 {\left. {\frac{{d{W_z}}}{{dt}}} \right|_t} \approx \frac{{\left( {{\textstyle{{11} \over 6}}W_z^t - 3W_z^{t - \delta t} + {\textstyle{3 \over 2}}W_z^{t - 2\delta t} - {\textstyle{1 \over 3}}W_z^{t - 3\delta t}} \right)}}{{\delta t}} + O\left( {\delta {t^3}} \right) .
->>>>>>> c7278bcb
 \end{equation}
 
 The coefficients of the approximated derivative are very close to the coefficients of the analogous Adams-Bashforth algorithm. Then the approximated derivative is substituted into the mass balance and the terms with the humidity ratio at past time steps are all put on the right hand side of the equation. This third order derivative zone humidity ratio update increases the number of previous time steps that are used in calculating the new zone humidity ratio, and decreases the dependence on the most recent. The higher order derivative approximations have the potential to allow the use of larger time steps by smoothing transitions through sudden changes in zone operating conditions.
