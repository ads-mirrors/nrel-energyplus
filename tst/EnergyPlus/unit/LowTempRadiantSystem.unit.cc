// EnergyPlus, Copyright (c) 1996-2024, The Board of Trustees of the University of Illinois,
// The Regents of the University of California, through Lawrence Berkeley National Laboratory
// (subject to receipt of any required approvals from the U.S. Dept. of Energy), Oak Ridge
// National Laboratory, managed by UT-Battelle, Alliance for Sustainable Energy, LLC, and other
// contributors. All rights reserved.
//
// NOTICE: This Software was developed under funding from the U.S. Department of Energy and the
// U.S. Government consequently retains certain rights. As such, the U.S. Government has been
// granted for itself and others acting on its behalf a paid-up, nonexclusive, irrevocable,
// worldwide license in the Software to reproduce, distribute copies to the public, prepare
// derivative works, and perform publicly and display publicly, and to permit others to do so.
//
// Redistribution and use in source and binary forms, with or without modification, are permitted
// provided that the following conditions are met:
//
// (1) Redistributions of source code must retain the above copyright notice, this list of
//     conditions and the following disclaimer.
//
// (2) Redistributions in binary form must reproduce the above copyright notice, this list of
//     conditions and the following disclaimer in the documentation and/or other materials
//     provided with the distribution.
//
// (3) Neither the name of the University of California, Lawrence Berkeley National Laboratory,
//     the University of Illinois, U.S. Dept. of Energy nor the names of its contributors may be
//     used to endorse or promote products derived from this software without specific prior
//     written permission.
//
// (4) Use of EnergyPlus(TM) Name. If Licensee (i) distributes the software in stand-alone form
//     without changes from the version obtained under this License, or (ii) Licensee makes a
//     reference solely to the software portion of its product, Licensee must refer to the
//     software as "EnergyPlus version X" software, where "X" is the version number Licensee
//     obtained under this License and may not use a different name for the software. Except as
//     specifically required in this Section (4), Licensee shall not use in a company name, a
//     product name, in advertising, publicity, or other promotional activities any name, trade
//     name, trademark, logo, or other designation of "EnergyPlus", "E+", "e+" or confusingly
//     similar designation, without the U.S. Department of Energy's prior written consent.
//
// THIS SOFTWARE IS PROVIDED BY THE COPYRIGHT HOLDERS AND CONTRIBUTORS "AS IS" AND ANY EXPRESS OR
// IMPLIED WARRANTIES, INCLUDING, BUT NOT LIMITED TO, THE IMPLIED WARRANTIES OF MERCHANTABILITY
// AND FITNESS FOR A PARTICULAR PURPOSE ARE DISCLAIMED. IN NO EVENT SHALL THE COPYRIGHT OWNER OR
// CONTRIBUTORS BE LIABLE FOR ANY DIRECT, INDIRECT, INCIDENTAL, SPECIAL, EXEMPLARY, OR
// CONSEQUENTIAL DAMAGES (INCLUDING, BUT NOT LIMITED TO, PROCUREMENT OF SUBSTITUTE GOODS OR
// SERVICES; LOSS OF USE, DATA, OR PROFITS; OR BUSINESS INTERRUPTION) HOWEVER CAUSED AND ON ANY
// THEORY OF LIABILITY, WHETHER IN CONTRACT, STRICT LIABILITY, OR TORT (INCLUDING NEGLIGENCE OR
// OTHERWISE) ARISING IN ANY WAY OUT OF THE USE OF THIS SOFTWARE, EVEN IF ADVISED OF THE
// POSSIBILITY OF SUCH DAMAGE.

// EnergyPlus::Low Temperature Radiant Unit Tests

// Google Test Headers
#include <gtest/gtest.h>

// EnergyPlus Headers
#include "Fixtures/EnergyPlusFixture.hh"
#include <EnergyPlus/Construction.hh>
#include <EnergyPlus/Data/EnergyPlusData.hh>
#include <EnergyPlus/DataHVACGlobals.hh>
#include <EnergyPlus/DataHeatBalSurface.hh>
#include <EnergyPlus/DataHeatBalance.hh>
#include <EnergyPlus/DataSizing.hh>
#include <EnergyPlus/DataSurfaceLists.hh>
#include <EnergyPlus/DataSurfaces.hh>
#include <EnergyPlus/DataZoneEquipment.hh>
#include <EnergyPlus/FluidProperties.hh>
#include <EnergyPlus/General.hh>
#include <EnergyPlus/HeatBalanceManager.hh>
#include <EnergyPlus/IOFiles.hh>
#include <EnergyPlus/LowTempRadiantSystem.hh>
#include <EnergyPlus/Material.hh>
#include <EnergyPlus/Plant/DataPlant.hh>
#include <EnergyPlus/Plant/PlantManager.hh>
#include <EnergyPlus/PlantUtilities.hh>
#include <EnergyPlus/ScheduleManager.hh>
#include <EnergyPlus/SizingManager.hh>
#include <EnergyPlus/SurfaceGeometry.hh>
#include <EnergyPlus/WeatherManager.hh>
#include <EnergyPlus/ZoneTempPredictorCorrector.hh>

using namespace EnergyPlus;
using namespace EnergyPlus::LowTempRadiantSystem;
using namespace EnergyPlus::DataHeatBalance;
using namespace EnergyPlus::DataPlant;
using namespace EnergyPlus::DataZoneEquipment;
using namespace EnergyPlus::DataSizing;

using namespace EnergyPlus::DataPlant;
using namespace EnergyPlus::DataSurfaces;
using namespace EnergyPlus::DataSurfaceLists;
using namespace EnergyPlus::HeatBalanceManager;
using namespace EnergyPlus::PlantManager;
using namespace EnergyPlus::ScheduleManager;
using namespace EnergyPlus::SizingManager;
using namespace EnergyPlus::SurfaceGeometry;
using namespace EnergyPlus::General;

Real64 constexpr CpWater = 4180.0;  // For estimating the expected result
Real64 constexpr RhoWater = 1000.0; // For estimating the expected result

class LowTempRadiantSystemTest : public EnergyPlusFixture
{
public:
    int RadSysNum;
    LowTempRadiantSystem::SystemType SystemType;
    Real64 ExpectedResult1;
    Real64 ExpectedResult2;
    Real64 ExpectedResult3;
    int DesignObjectNum;

protected:
    virtual void SetUp()
    {
        EnergyPlusFixture::SetUp(); // Sets up the base fixture first.

        state->dataLowTempRadSys->ElecRadSys.allocate(1);
        state->dataLowTempRadSys->HydrRadSys.allocate(1);
        state->dataLowTempRadSys->CFloRadSys.allocate(1);
        state->dataSize->FinalZoneSizing.allocate(1);
        state->dataSize->ZoneEqSizing.allocate(1);
        state->dataHeatBal->Zone.allocate(1);
        state->dataSize->CurZoneEqNum = 1;
        state->dataSize->ZoneEqSizing(state->dataSize->CurZoneEqNum).SizingMethod.allocate(25);
        state->dataSize->ZoneSizingRunDone = true;

        state->dataSize->CurSysNum = 0;
        RadSysNum = 1;
        SystemType = LowTempRadiantSystem::SystemType::ElectricSystem;
        state->dataLowTempRadSys->ElecRadSysNumericFields.allocate(1);
        state->dataLowTempRadSys->ElecRadSysNumericFields(RadSysNum).FieldNames.allocate(1);
        state->dataLowTempRadSys->HydronicRadiantSysNumericFields.allocate(1);
        state->dataLowTempRadSys->HydronicRadiantSysNumericFields(RadSysNum).FieldNames.allocate(15);
        state->dataLowTempRadSys->HydrRadSys(RadSysNum).NumCircuits.allocate(1);
        state->dataLowTempRadSys->CFloRadSys(RadSysNum).NumCircuits.allocate(1);
        // set up plant loop
        state->dataPlnt->TotNumLoops = 2;
        state->dataPlnt->PlantLoop.allocate(state->dataPlnt->TotNumLoops);
        state->dataSize->PlantSizData.allocate(state->dataPlnt->TotNumLoops);
        state->dataSize->NumPltSizInput = state->dataPlnt->TotNumLoops;

        for (int loopindex = 1; loopindex <= state->dataPlnt->TotNumLoops; ++loopindex) {
            auto &loopside(state->dataPlnt->PlantLoop(loopindex).LoopSide(DataPlant::LoopSideLocation::Demand));
            loopside.TotalBranches = 1;
            loopside.Branch.allocate(1);
            auto &loopsidebranch(state->dataPlnt->PlantLoop(loopindex).LoopSide(DataPlant::LoopSideLocation::Demand).Branch(1));
            loopsidebranch.TotalComponents = 1;
            loopsidebranch.Comp.allocate(1);
        }
        state->dataPlnt->PlantLoop(1).Name = "Hot Water Loop";
        state->dataPlnt->PlantLoop(1).FluidName = "WATER";
        state->dataPlnt->PlantLoop(1).FluidIndex = 1;

        state->dataPlnt->PlantLoop(2).Name = "Chilled Water Loop";
        state->dataPlnt->PlantLoop(2).FluidName = "WATER";
        state->dataPlnt->PlantLoop(2).FluidIndex = 1;

        state->dataSize->PlantSizData(1).PlantLoopName = "Hot Water Loop";
        state->dataSize->PlantSizData(1).ExitTemp = 80.0;
        state->dataSize->PlantSizData(1).DeltaT = 10.0;

        state->dataSize->PlantSizData(2).PlantLoopName = "Chilled Water Loop";
        state->dataSize->PlantSizData(2).ExitTemp = 6.0;
        state->dataSize->PlantSizData(2).DeltaT = 5.0;

        ExpectedResult1 = 0.0;
        ExpectedResult2 = 0.0;
        ExpectedResult3 = 0.0;
    }

    virtual void TearDown()
    {
        EnergyPlusFixture::TearDown(); // Remember to tear down the base fixture after cleaning up derived fixture!
    }
};

TEST_F(LowTempRadiantSystemTest, SizeLowTempRadiantElectric)
{
    SystemType = LowTempRadiantSystem::SystemType::ElectricSystem;
    state->dataLowTempRadSys->ElecRadSys(RadSysNum).Name = "LowTempElectric 1";
    state->dataLowTempRadSys->ElecRadSys(RadSysNum).ZonePtr = 1;
    state->dataLowTempRadSys->ElecRadSysNumericFields(RadSysNum).FieldNames(1) = "Heating Design Capacity";

    // Electric - HeatingDesignCapacity method
    state->dataLowTempRadSys->ElecRadSys(RadSysNum).MaxElecPower = AutoSize;
    state->dataLowTempRadSys->ElecRadSys(RadSysNum).HeatingCapMethod = HeatingDesignCapacity;
    state->dataLowTempRadSys->ElecRadSys(RadSysNum).ScaledHeatingCapacity = AutoSize;
    state->dataSize->FinalZoneSizing(state->dataSize->CurZoneEqNum).NonAirSysDesHeatLoad = 1200.0;
    SizeLowTempRadiantSystem(*state, RadSysNum, SystemType);
    EXPECT_NEAR(1200.0, state->dataLowTempRadSys->ElecRadSys(RadSysNum).MaxElecPower, 0.1);

    // Electric - CapacityPerFloorArea method - hold until scalable sizing issue is resolved
    state->dataLowTempRadSys->ElecRadSys(RadSysNum).MaxElecPower = AutoSize;
    state->dataLowTempRadSys->ElecRadSys(RadSysNum).HeatingCapMethod = CapacityPerFloorArea;
    state->dataLowTempRadSys->ElecRadSys(RadSysNum).ScaledHeatingCapacity = 1.5;
    state->dataHeatBal->Zone(1).FloorArea = 500.0;
    SizeLowTempRadiantSystem(*state, RadSysNum, SystemType);
    EXPECT_NEAR(750.0, state->dataLowTempRadSys->ElecRadSys(RadSysNum).MaxElecPower, 0.1);

    // Electric - FractionOfAutosizedHeatingCapacity method - hold until scalable sizing issue is resolved
    state->dataLowTempRadSys->ElecRadSys(RadSysNum).MaxElecPower = AutoSize;
    state->dataLowTempRadSys->ElecRadSys(RadSysNum).HeatingCapMethod = FractionOfAutosizedHeatingCapacity;
    state->dataLowTempRadSys->ElecRadSys(RadSysNum).ScaledHeatingCapacity = 10.0;
    state->dataSize->FinalZoneSizing(state->dataSize->CurZoneEqNum).NonAirSysDesHeatLoad = 880.0;
    SizeLowTempRadiantSystem(*state, RadSysNum, SystemType);
    EXPECT_NEAR(8800.0, state->dataLowTempRadSys->ElecRadSys(RadSysNum).MaxElecPower, 0.1);
}

TEST_F(LowTempRadiantSystemTest, SizeLowTempRadiantVariableFlow)
{
    FluidProperties::GetFluidPropertiesData(*state);
    SystemType = LowTempRadiantSystem::SystemType::HydronicSystem;
    state->dataLowTempRadSys->HydrRadSys(RadSysNum).Name = "LowTempVarFlow 1";
    state->dataLowTempRadSys->HydrRadSys(RadSysNum).ZonePtr = 1;
    state->dataLowTempRadSys->HydronicRadiantSysNumericFields(RadSysNum).FieldNames(3) = "Heating Design Capacity";
    state->dataLowTempRadSys->HydronicRadiantSysNumericFields(RadSysNum).FieldNames(8) = "Cooling Design Capacity";

    state->dataLowTempRadSys->HydrRadSys(RadSysNum).HotWaterInNode = 1;
    state->dataLowTempRadSys->HydrRadSys(RadSysNum).HotWaterOutNode = 2;
    state->dataLowTempRadSys->HydrRadSys(RadSysNum).HWPlantLoc.loopNum = 1;
    state->dataPlnt->PlantLoop(1).LoopSide(DataPlant::LoopSideLocation::Demand).Branch(1).Comp(1).NodeNumIn =
        state->dataLowTempRadSys->HydrRadSys(RadSysNum).HotWaterInNode;

    state->dataLowTempRadSys->HydrRadSys(RadSysNum).ColdWaterInNode = 3;
    state->dataLowTempRadSys->HydrRadSys(RadSysNum).ColdWaterOutNode = 4;
    state->dataLowTempRadSys->HydrRadSys(RadSysNum).CWPlantLoc.loopNum = 2;
    state->dataPlnt->PlantLoop(2).LoopSide(DataPlant::LoopSideLocation::Demand).Branch(1).Comp(1).NodeNumIn =
        state->dataLowTempRadSys->HydrRadSys(RadSysNum).ColdWaterInNode;

    // Hydronic - HeatingDesignCapacity/CoolingDesignCapacity method
    state->dataLowTempRadSys->HydrRadSys(RadSysNum).WaterVolFlowMaxHeat = AutoSize;
    state->dataLowTempRadSys->HydrRadSys(RadSysNum).HeatingCapMethod = HeatingDesignCapacity;
    state->dataLowTempRadSys->HydrRadSys(RadSysNum).ScaledHeatingCapacity = AutoSize;
    state->dataSize->FinalZoneSizing(state->dataSize->CurZoneEqNum).NonAirSysDesHeatLoad = 1200.0;
    ExpectedResult1 = state->dataSize->FinalZoneSizing(state->dataSize->CurZoneEqNum).NonAirSysDesHeatLoad;
    ExpectedResult1 = ExpectedResult1 / (state->dataSize->PlantSizData(1).DeltaT * RhoWater * CpWater);

    state->dataLowTempRadSys->HydrRadSys(RadSysNum).WaterVolFlowMaxCool = AutoSize;
    state->dataLowTempRadSys->HydrRadSys(RadSysNum).CoolingCapMethod = CoolingDesignCapacity;
    state->dataLowTempRadSys->HydrRadSys(RadSysNum).ScaledCoolingCapacity = AutoSize;
    state->dataSize->FinalZoneSizing(state->dataSize->CurZoneEqNum).NonAirSysDesCoolLoad = 2200.0;
    ExpectedResult2 = state->dataSize->FinalZoneSizing(state->dataSize->CurZoneEqNum).NonAirSysDesCoolLoad;
    ExpectedResult2 = ExpectedResult2 / (state->dataSize->PlantSizData(2).DeltaT * RhoWater * CpWater);

    state->dataLowTempRadSys->HydrRadSys(RadSysNum).NumCircCalcMethod = CircuitCalc::Invalid;
    state->dataLowTempRadSys->HydrRadSys(RadSysNum).NumOfSurfaces = 1;
    state->dataLowTempRadSys->HydrRadSys(RadSysNum).TubeLength = AutoSize;
    state->dataLowTempRadSys->HydrRadSys(RadSysNum).TotalSurfaceArea = 1500.0;
    ExpectedResult3 = state->dataLowTempRadSys->HydrRadSys(RadSysNum).TotalSurfaceArea / 0.15;
    state->dataLowTempRadSys->HydrRadSys(RadSysNum).SurfacePtr.allocate(1);
    state->dataLowTempRadSys->HydrRadSys(RadSysNum).SurfacePtr(1) = 1;
    state->dataSurface->Surface.allocate(1);
    state->dataSurface->Surface(1).Construction = 1;
    state->dataSurface->Surface(1).Area = 1500.0;
    state->dataConstruction->Construct.allocate(1);
    state->dataConstruction->Construct(1).ThicknessPerpend = 0.075;

    SizeLowTempRadiantSystem(*state, RadSysNum, SystemType);
    EXPECT_NEAR(ExpectedResult1, state->dataLowTempRadSys->HydrRadSys(RadSysNum).WaterVolFlowMaxHeat, 0.1);
    EXPECT_NEAR(ExpectedResult2, state->dataLowTempRadSys->HydrRadSys(RadSysNum).WaterVolFlowMaxCool, 0.1);
    EXPECT_NEAR(ExpectedResult3, state->dataLowTempRadSys->HydrRadSys(RadSysNum).TubeLength, 0.1);

    // Hydronic - CapacityPerFloorArea method
    state->dataLowTempRadSys->HydrRadSys(RadSysNum).WaterVolFlowMaxHeat = AutoSize;
    state->dataLowTempRadSys->HydrRadSys(RadSysNum).HeatingCapMethod = CapacityPerFloorArea;
    state->dataLowTempRadSys->HydrRadSys(RadSysNum).ScaledHeatingCapacity = 10.0;
    state->dataHeatBal->Zone(1).FloorArea = 500.0;
    ExpectedResult1 = state->dataLowTempRadSys->HydrRadSys(RadSysNum).ScaledHeatingCapacity * state->dataHeatBal->Zone(1).FloorArea;
    ExpectedResult1 = ExpectedResult1 / (state->dataSize->PlantSizData(1).DeltaT * RhoWater * CpWater);

    state->dataLowTempRadSys->HydrRadSys(RadSysNum).WaterVolFlowMaxCool = AutoSize;
    state->dataLowTempRadSys->HydrRadSys(RadSysNum).CoolingCapMethod = CapacityPerFloorArea;
    state->dataLowTempRadSys->HydrRadSys(RadSysNum).ScaledCoolingCapacity = 20.0;
    ExpectedResult2 = state->dataLowTempRadSys->HydrRadSys(RadSysNum).ScaledCoolingCapacity * state->dataHeatBal->Zone(1).FloorArea;
    ExpectedResult2 = ExpectedResult2 / (state->dataSize->PlantSizData(2).DeltaT * RhoWater * CpWater);

    SizeLowTempRadiantSystem(*state, RadSysNum, SystemType);
    EXPECT_NEAR(ExpectedResult1, state->dataLowTempRadSys->HydrRadSys(RadSysNum).WaterVolFlowMaxHeat, 0.1);
    EXPECT_NEAR(ExpectedResult2, state->dataLowTempRadSys->HydrRadSys(RadSysNum).WaterVolFlowMaxCool, 0.1);

    // Hydronic - FractionOfAutosizedHeating/CoolingCapacity method
    state->dataLowTempRadSys->HydrRadSys(RadSysNum).WaterVolFlowMaxHeat = AutoSize;
    state->dataLowTempRadSys->HydrRadSys(RadSysNum).HeatingCapMethod = FractionOfAutosizedHeatingCapacity;
    state->dataLowTempRadSys->HydrRadSys(RadSysNum).ScaledHeatingCapacity = 1.2;
    state->dataSize->FinalZoneSizing(state->dataSize->CurZoneEqNum).NonAirSysDesHeatLoad = 880.0;
    ExpectedResult1 = state->dataLowTempRadSys->HydrRadSys(RadSysNum).ScaledHeatingCapacity *
                      state->dataSize->FinalZoneSizing(state->dataSize->CurZoneEqNum).NonAirSysDesHeatLoad;
    ExpectedResult1 = ExpectedResult1 / (state->dataSize->PlantSizData(1).DeltaT * RhoWater * CpWater);

    state->dataLowTempRadSys->HydrRadSys(RadSysNum).WaterVolFlowMaxCool = AutoSize;
    state->dataLowTempRadSys->HydrRadSys(RadSysNum).CoolingCapMethod = FractionOfAutosizedCoolingCapacity;
    state->dataLowTempRadSys->HydrRadSys(RadSysNum).ScaledCoolingCapacity = 1.5;
    state->dataSize->FinalZoneSizing(state->dataSize->CurZoneEqNum).NonAirSysDesCoolLoad = 1200.0;
    ExpectedResult2 = state->dataLowTempRadSys->HydrRadSys(RadSysNum).ScaledCoolingCapacity *
                      state->dataSize->FinalZoneSizing(state->dataSize->CurZoneEqNum).NonAirSysDesCoolLoad;
    ExpectedResult2 = ExpectedResult2 / (state->dataSize->PlantSizData(2).DeltaT * RhoWater * CpWater);

    SizeLowTempRadiantSystem(*state, RadSysNum, SystemType);
    EXPECT_NEAR(ExpectedResult1, state->dataLowTempRadSys->HydrRadSys(RadSysNum).WaterVolFlowMaxHeat, 0.1);
    EXPECT_NEAR(ExpectedResult2, state->dataLowTempRadSys->HydrRadSys(RadSysNum).WaterVolFlowMaxCool, 0.1);
}

TEST_F(LowTempRadiantSystemTest, SizeCapacityLowTempRadiantVariableFlow)
{
    FluidProperties::GetFluidPropertiesData(*state);
    SystemType = LowTempRadiantSystem::SystemType::HydronicSystem;
    state->dataLowTempRadSys->HydrRadSys(RadSysNum).Name = "LowTempVarFlow 1";
    state->dataLowTempRadSys->HydrRadSys(RadSysNum).ZonePtr = 1;
    state->dataLowTempRadSys->HydronicRadiantSysNumericFields(RadSysNum).FieldNames(3) = "Heating Design Capacity";
    state->dataLowTempRadSys->HydronicRadiantSysNumericFields(RadSysNum).FieldNames(8) = "Cooling Design Capacity";

    state->dataLowTempRadSys->HydrRadSys(RadSysNum).HotWaterInNode = 1;
    state->dataLowTempRadSys->HydrRadSys(RadSysNum).HotWaterOutNode = 2;
    state->dataLowTempRadSys->HydrRadSys(RadSysNum).HWPlantLoc.loopNum = 1;
    state->dataPlnt->PlantLoop(1).LoopSide(DataPlant::LoopSideLocation::Demand).Branch(1).Comp(1).NodeNumIn =
        state->dataLowTempRadSys->HydrRadSys(RadSysNum).HotWaterInNode;

    state->dataLowTempRadSys->HydrRadSys(RadSysNum).ColdWaterInNode = 3;
    state->dataLowTempRadSys->HydrRadSys(RadSysNum).ColdWaterOutNode = 4;
    state->dataLowTempRadSys->HydrRadSys(RadSysNum).CWPlantLoc.loopNum = 2;
    state->dataPlnt->PlantLoop(2).LoopSide(DataPlant::LoopSideLocation::Demand).Branch(1).Comp(1).NodeNumIn =
        state->dataLowTempRadSys->HydrRadSys(RadSysNum).ColdWaterInNode;

    // Hydronic - HeatingDesignCapacity/CoolingDesignCapacity Autosize Method
    state->dataLowTempRadSys->HydrRadSys(RadSysNum).HeatingCapMethod = HeatingDesignCapacity;
    state->dataLowTempRadSys->HydrRadSys(RadSysNum).ScaledHeatingCapacity = AutoSize;
    state->dataSize->FinalZoneSizing.allocate(state->dataSize->CurZoneEqNum);
    state->dataSize->FinalZoneSizing(state->dataSize->CurZoneEqNum).NonAirSysDesHeatLoad = 1200.0;
    ExpectedResult1 = state->dataSize->FinalZoneSizing(state->dataSize->CurZoneEqNum).NonAirSysDesHeatLoad;

    state->dataLowTempRadSys->HydrRadSys(RadSysNum).CoolingCapMethod = CoolingDesignCapacity;
    state->dataLowTempRadSys->HydrRadSys(RadSysNum).ScaledCoolingCapacity = AutoSize;
    state->dataSize->FinalZoneSizing(state->dataSize->CurZoneEqNum).NonAirSysDesCoolLoad = 2200.0;
    ExpectedResult2 = state->dataSize->FinalZoneSizing(state->dataSize->CurZoneEqNum).NonAirSysDesCoolLoad;

    state->dataLowTempRadSys->HydrRadSys(RadSysNum).SurfacePtr.allocate(1);
    state->dataLowTempRadSys->HydrRadSys(RadSysNum).SurfacePtr(1) = 1;
    state->dataSurface->Surface.allocate(1);
    state->dataSurface->Surface(1).Construction = 1;
    state->dataSurface->Surface(1).Area = 1500.0;
    state->dataConstruction->Construct.allocate(1);
    state->dataConstruction->Construct(1).ThicknessPerpend = 0.075;

    SizeLowTempRadiantSystem(*state, RadSysNum, SystemType);
    EXPECT_NEAR(ExpectedResult1, state->dataLowTempRadSys->HydrRadSys(RadSysNum).ScaledHeatingCapacity, 0.1);
    EXPECT_NEAR(ExpectedResult2, state->dataLowTempRadSys->HydrRadSys(RadSysNum).ScaledCoolingCapacity, 0.1);

    // Hydronic - CapacityPerFloorArea Capacity Sizing Method
    state->dataHeatBal->Zone(1).FloorArea = 50.0;
    state->dataLowTempRadSys->HydrRadSys(RadSysNum).HeatingCapMethod = CapacityPerFloorArea;
    state->dataLowTempRadSys->HydrRadSys(RadSysNum).ScaledHeatingCapacity = 200.0;
    ExpectedResult1 = state->dataLowTempRadSys->HydrRadSys(RadSysNum).ScaledHeatingCapacity * state->dataHeatBal->Zone(1).FloorArea;

    state->dataLowTempRadSys->HydrRadSys(RadSysNum).CoolingCapMethod = CapacityPerFloorArea;
    state->dataLowTempRadSys->HydrRadSys(RadSysNum).ScaledCoolingCapacity = 250.0;
    ExpectedResult2 = state->dataLowTempRadSys->HydrRadSys(RadSysNum).ScaledCoolingCapacity * state->dataHeatBal->Zone(1).FloorArea;

    SizeLowTempRadiantSystem(*state, RadSysNum, SystemType);
    EXPECT_NEAR(ExpectedResult1, state->dataLowTempRadSys->HydrRadSys(RadSysNum).ScaledHeatingCapacity, 0.1);
    EXPECT_NEAR(ExpectedResult2, state->dataLowTempRadSys->HydrRadSys(RadSysNum).ScaledCoolingCapacity, 0.1);

    // Hydronic - FractionOfAutosizedHeating/CoolingCapacity Sizing Method
    state->dataLowTempRadSys->HydrRadSys(RadSysNum).HeatingCapMethod = FractionOfAutosizedHeatingCapacity;
    state->dataLowTempRadSys->HydrRadSys(RadSysNum).ScaledHeatingCapacity = 1.2;
    state->dataSize->FinalZoneSizing(state->dataSize->CurZoneEqNum).NonAirSysDesHeatLoad = 880.0;
    ExpectedResult1 = state->dataLowTempRadSys->HydrRadSys(RadSysNum).ScaledHeatingCapacity *
                      state->dataSize->FinalZoneSizing(state->dataSize->CurZoneEqNum).NonAirSysDesHeatLoad;

    state->dataLowTempRadSys->HydrRadSys(RadSysNum).CoolingCapMethod = FractionOfAutosizedCoolingCapacity;
    state->dataLowTempRadSys->HydrRadSys(RadSysNum).ScaledCoolingCapacity = 1.5;
    state->dataSize->FinalZoneSizing(state->dataSize->CurZoneEqNum).NonAirSysDesCoolLoad = 1200.0;
    ExpectedResult2 = state->dataLowTempRadSys->HydrRadSys(RadSysNum).ScaledCoolingCapacity *
                      state->dataSize->FinalZoneSizing(state->dataSize->CurZoneEqNum).NonAirSysDesCoolLoad;

    SizeLowTempRadiantSystem(*state, RadSysNum, SystemType);
    EXPECT_NEAR(ExpectedResult1, state->dataLowTempRadSys->HydrRadSys(RadSysNum).ScaledHeatingCapacity, 0.1);
    EXPECT_NEAR(ExpectedResult2, state->dataLowTempRadSys->HydrRadSys(RadSysNum).ScaledCoolingCapacity, 0.1);
}

TEST_F(LowTempRadiantSystemTest, SizeLowTempRadiantConstantFlow)
{
    FluidProperties::GetFluidPropertiesData(*state);
    SystemType = LowTempRadiantSystem::SystemType::ConstantFlowSystem;
    state->dataLowTempRadSys->CFloRadSys(RadSysNum).Name = "LowTempConstantFlow 1";
    state->dataLowTempRadSys->CFloRadSys(RadSysNum).ZonePtr = 1;
    state->dataLowTempRadSys->HydronicRadiantSysNumericFields(RadSysNum).FieldNames(2) = "Rated Flow Rate";
    state->dataLowTempRadSys->HydronicRadiantSysNumericFields(RadSysNum).FieldNames(3) = "Total length of pipe embedded in surface";

    state->dataLowTempRadSys->CFloRadSys(RadSysNum).HotWaterInNode = 1;
    state->dataLowTempRadSys->CFloRadSys(RadSysNum).HotWaterOutNode = 2;
    state->dataLowTempRadSys->CFloRadSys(RadSysNum).HWPlantLoc.loopNum = 1;
    state->dataPlnt->PlantLoop(1).LoopSide(DataPlant::LoopSideLocation::Demand).Branch(1).Comp(1).NodeNumIn =
        state->dataLowTempRadSys->CFloRadSys(RadSysNum).HotWaterInNode;

    state->dataLowTempRadSys->CFloRadSys(RadSysNum).ColdWaterInNode = 3;
    state->dataLowTempRadSys->CFloRadSys(RadSysNum).ColdWaterOutNode = 4;
    state->dataLowTempRadSys->CFloRadSys(RadSysNum).CWPlantLoc.loopNum = 2;
    state->dataPlnt->PlantLoop(2).LoopSide(DataPlant::LoopSideLocation::Demand).Branch(1).Comp(1).NodeNumIn =
        state->dataLowTempRadSys->CFloRadSys(RadSysNum).ColdWaterInNode;

    // Hydronic - Hot water volume flow rate autosize
    state->dataLowTempRadSys->CFloRadSys(RadSysNum).ColdWaterInNode = 0;
    state->dataLowTempRadSys->CFloRadSys(RadSysNum).ColdWaterOutNode = 0;
    state->dataLowTempRadSys->CFloRadSys(RadSysNum).WaterVolFlowMax = AutoSize;
    state->dataSize->FinalZoneSizing(state->dataSize->CurZoneEqNum).NonAirSysDesHeatLoad = 1200.0;
    ExpectedResult1 = state->dataSize->FinalZoneSizing(state->dataSize->CurZoneEqNum).NonAirSysDesHeatLoad;
    ExpectedResult1 = ExpectedResult1 / (state->dataSize->PlantSizData(1).DeltaT * RhoWater * CpWater);

    state->dataLowTempRadSys->CFloRadSys(RadSysNum).SurfacePtr.allocate(1);
    state->dataLowTempRadSys->CFloRadSys(RadSysNum).SurfacePtr(1) = 1;
    state->dataSurface->Surface.allocate(1);
    state->dataSurface->Surface(1).Construction = 1;
    state->dataSurface->Surface(1).Area = 150.0;
    state->dataConstruction->Construct.allocate(1);
    state->dataConstruction->Construct(1).ThicknessPerpend = 0.075;

    SizeLowTempRadiantSystem(*state, RadSysNum, SystemType);
    EXPECT_NEAR(ExpectedResult1, state->dataLowTempRadSys->CFloRadSys(RadSysNum).WaterVolFlowMax, 0.001);

    // Hydronic - cold water volume flow rate autosize
    state->dataLowTempRadSys->CFloRadSys(RadSysNum).HotWaterInNode = 0;
    state->dataLowTempRadSys->CFloRadSys(RadSysNum).HotWaterOutNode = 0;
    state->dataLowTempRadSys->CFloRadSys(RadSysNum).ColdWaterInNode = 3;
    state->dataLowTempRadSys->CFloRadSys(RadSysNum).ColdWaterOutNode = 4;
    state->dataLowTempRadSys->CFloRadSys(RadSysNum).WaterVolFlowMax = AutoSize;
    state->dataSize->FinalZoneSizing(state->dataSize->CurZoneEqNum).NonAirSysDesCoolLoad = 2200.0;
    ExpectedResult2 = state->dataSize->FinalZoneSizing(state->dataSize->CurZoneEqNum).NonAirSysDesCoolLoad;
    ExpectedResult2 = ExpectedResult2 / (state->dataSize->PlantSizData(2).DeltaT * RhoWater * CpWater);

    SizeLowTempRadiantSystem(*state, RadSysNum, SystemType);
    EXPECT_NEAR(ExpectedResult2, state->dataLowTempRadSys->CFloRadSys(RadSysNum).WaterVolFlowMax, 0.001);

    // Hydronic - maximum water volume flow rate autosize
    state->dataLowTempRadSys->CFloRadSys(RadSysNum).WaterVolFlowMax = AutoSize;
    state->dataLowTempRadSys->CFloRadSys(RadSysNum).HotWaterInNode = 1;
    state->dataLowTempRadSys->CFloRadSys(RadSysNum).HotWaterOutNode = 2;
    state->dataLowTempRadSys->CFloRadSys(RadSysNum).ColdWaterInNode = 3;
    state->dataLowTempRadSys->CFloRadSys(RadSysNum).ColdWaterOutNode = 4;

    // Hydronic - embeded tube length autosize
    state->dataLowTempRadSys->CFloRadSys(RadSysNum).NumCircCalcMethod = CircuitCalc::Invalid;
    state->dataLowTempRadSys->CFloRadSys(RadSysNum).NumOfSurfaces = 1;
    state->dataLowTempRadSys->CFloRadSys(RadSysNum).TubeLength = AutoSize;
    state->dataLowTempRadSys->CFloRadSys(RadSysNum).TotalSurfaceArea = 150.0;
    ExpectedResult3 = state->dataLowTempRadSys->CFloRadSys(RadSysNum).TotalSurfaceArea / 0.15;

    SizeLowTempRadiantSystem(*state, RadSysNum, SystemType);
    EXPECT_NEAR(std::max(ExpectedResult1, ExpectedResult2), state->dataLowTempRadSys->CFloRadSys(RadSysNum).WaterVolFlowMax, 0.001);
    EXPECT_NEAR(ExpectedResult3, state->dataLowTempRadSys->CFloRadSys(RadSysNum).TubeLength, 0.1);
}

TEST_F(LowTempRadiantSystemTest, AutosizeLowTempRadiantVariableFlowTest)
{

    int RadSysNum(1);
    Real64 HeatingCapacity;
    Real64 CoolingCapacity;
    Real64 HotWaterFlowRate;
    Real64 ChilledWaterFlowRate;
    Real64 TubeLengthDes;
    Real64 Density;
    Real64 Cp;
    bool ErrorsFound = false;

    std::string const idf_objects = delimited_string({
        "  Building,",
        "    NONE,                    !- Name",
        "    0.0000000E+00,           !- North Axis {deg}",
        "    Suburbs,                 !- Terrain",
        "    3.9999999E-02,           !- Loads Convergence Tolerance Value",
        "    0.4000000,               !- Temperature Convergence Tolerance Value {deltaC}",
        "    FullInteriorAndExterior, !- Solar Distribution",
        "    25,                      !- Maximum Number of Warmup Days",
        "    6;                       !- Minimum Number of Warmup Days",

        "  Zone,",
        "    West Zone,               !- Name",
        "    0.0000000E+00,           !- Direction of Relative North {deg}",
        "    0.0000000E+00,           !- X Origin {m}",
        "    0.0000000E+00,           !- Y Origin {m}",
        "    0.0000000E+00,           !- Z Origin {m}",
        "    1,                       !- Type",
        "    1,                       !- Multiplier",
        "    2.5,                     !- Ceiling Height {m}",
        "    autocalculate;           !- Volume {m3}",

        "  Site:GroundTemperature:BuildingSurface,20.03,20.03,20.13,20.30,20.43,20.52,20.62,20.77,20.78,20.55,20.44,20.20;",

        "  ZoneHVAC:EquipmentConnections,",
        "    West Zone,               !- Zone Name",
        "    Zone1Equipment,          !- Zone Conditioning Equipment List Name",
        "    Zone1Inlets,             !- Zone Air Inlet Node or NodeList Name",
        "    ,                        !- Zone Air Exhaust Node or NodeList Name",
        "    Zone 1 Node,             !- Zone Air Node Name",
        "    Zone 1 Outlet Node;      !- Zone Return Air Node Name",

        "  ZoneHVAC:EquipmentList,",
        "    Zone1Equipment,          !- Name",
        "    SequentialLoad,          !- Load Distribution Scheme",
        "    ZoneHVAC:LowTemperatureRadiant:VariableFlow,  !- Zone Equipment 1 Object Type",
        "    West Zone Radiant Floor, !- Zone Equipment 1 Name",
        "    1,                       !- Zone Equipment 1 Cooling Sequence",
        "    1;                       !- Zone Equipment 1 Heating or No-Load Sequence",

        "  ZoneHVAC:LowTemperatureRadiant:VariableFlow,",
        "    West Zone Radiant Floor, !- Name",
        "    West Zone Radiant Floor Design,    	!- Design Object Name",
        "    RadiantSysAvailSched,    !- Availability Schedule Name",
        "    West Zone,               !- Zone Name",
        "    Zn001:Flr001,            !- Surface Name or Radiant Surface Group Name",
        "    autosize,                !- Hydronic Tubing Length {m}",
        "    ,                        !- Heating Design Capacity {W}",
        "    autosize,                !- Maximum Hot Water Flow {m3/s}",
        "    West Zone Radiant Water Inlet Node,  !- Heating Water Inlet Node Name",
        "    West Zone Radiant Water Outlet Node, !- Heating Water Outlet Node Name",
        "    ,                        !- Cooling Design Capacity {W}",
        "    autosize,                !- Maximum Cold Water Flow {m3/s}",
        "    Zone 1 Cooling Water Inlet Node,     !- Cooling Water Inlet Node Name",
        "    Zone 1 Cooling Water Outlet Node,    !- Cooling Water Outlet Node Name",
        "    ,                        !- Number of Circuits",
        "    ;                        !- Circuit Length {m}",

        "  ZoneHVAC:LowTemperatureRadiant:VariableFlow:Design,",
        "    West Zone Radiant Floor Design, !- Name",
        "    ConvectionOnly,          !- Fluid to Radiant Surface Heat Transfer Model",
        "    0.012,                   !- Hydronic Tubing Inside Diameter {m}",
        "    0.016,                   !- Hydronic Tubing Outside Diameter {m}",
        "    0.35,                    !- Hydronic Tubing Conductivity {W/m-K}",
        "    MeanAirTemperature,      !- Temperature Control Type",
        "    HalfFlowPower,           !- Setpoint Type",
        "    FractionOfAutosizedHeatingCapacity,  !- Heating Design Capacity Method",
        "    ,                        !- Heating Design Capacity Per Floor Area {W/m2}",
        "    0.9,                     !- Fraction of Autosized Heating Design Capacity",
        "    2.0,                     !- Heating Control Throttling Range {deltaC}",
        "    Radiant Heating Setpoints,  !- Heating Control Temperature Schedule Name",
        "    FractionOfAutosizedCoolingCapacity,   !- Cooling Design Capacity Method",
        "    ,                        !- Cooling Design Capacity Per Floor Area {W/m2}",
        "    1.2,                     !- Fraction of Autosized Cooling Design Capacity",
        "    2.0,                     !- Cooling Control Throttling Range {deltaC}",
        "    Radiant Cooling Setpoints,           !- Cooling Control Temperature Schedule Name",
        "    ,                        !- Condensation Control Type",
        "    ;                        !- Condensation Control Dewpoint Offset {C}",

        "  BuildingSurface:Detailed,",
        "    Zn001:Flr001,            !- Name",
        "    Floor,                   !- Surface Type",
        "    Slab Floor with Radiant, !- Construction Name",
        "    West Zone,               !- Zone Name",
        "    ,                        !- Space Name",
        "    Ground,                  !- Outside Boundary Condition",
        "    ,                        !- Outside Boundary Condition Object",
        "    NoSun,                   !- Sun Exposure",
        "    NoWind,                  !- Wind Exposure",
        "    1.000000,                !- View Factor to Ground",
        "    4,                       !- Number of Vertices",
        "    0.0, 0.0, 0.0,           !- X,Y,Z ==> Vertex 1 {m}",
        "    0.0, 6.096000,0.0,       !- X,Y,Z ==> Vertex 2 {m}",
        "    6.096000,6.096000,0.0,   !- X,Y,Z ==> Vertex 3 {m}",
        "    6.096000, 0.0, 0.0;      !- X,Y,Z ==> Vertex 4 {m}",

        "  ConstructionProperty:InternalHeatSource,",
        "    Radiant Source,          !- Name",
        "    Slab Floor with Radiant, !- Construction Name",
        "    4,                       !- Source Present After Layer Number",
        "    4,                       !- Temperature Calculation Requested After Layer Number",
        "    1,                       !- Dimensions for the CTF Calculation",
        "    0.1524,                  !- Tube Spacing {m}",
        "    0.0;                     !- Two-Dimensional Position of Interior Temperature Calculation Request",

        "  Construction,",
        "    Slab Floor with Radiant, !- Name",
        "    CONCRETE - DRIED SAND AND GRAVEL 4 IN,  !- Outside Layer",
        "    INS - EXPANDED EXT POLYSTYRENE R12 2 IN,  !- Layer 2",
        "    GYP1,                    !- Layer 3",
        "    GYP2,                    !- Layer 4",
        "    FINISH FLOORING - TILE 1 / 16 IN;  !- Layer 5",

        "  Material,",
        "    CONCRETE - DRIED SAND AND GRAVEL 4 IN,  !- Name",
        "    MediumRough,             !- Roughness",
        "    0.1000000,               !- Thickness {m}",
        "    1.290000,                !- Conductivity {W/m-K}",
        "    2242.580,                !- Density {kg/m3}",
        "    830.00000,               !- Specific Heat {J/kg-K}",
        "    0.9000000,               !- Thermal Absorptance",
        "    0.6000000,               !- Solar Absorptance",
        "    0.6000000;               !- Visible Absorptance",

        "  Material,",
        "    INS - EXPANDED EXT POLYSTYRENE R12 2 IN,  !- Name",
        "    Rough,                   !- Roughness",
        "    5.0000001E-02,           !- Thickness {m}",
        "    2.0000000E-02,           !- Conductivity {W/m-K}",
        "    56.06000,                !- Density {kg/m3}",
        "    1210.000,                !- Specific Heat {J/kg-K}",
        "    0.9000000,               !- Thermal Absorptance",
        "    0.5000000,               !- Solar Absorptance",
        "    0.5000000;               !- Visible Absorptance",

        "  Material,",
        "    GYP1,                    !- Name",
        "    MediumRough,             !- Roughness",
        "    1.2700000E-02,           !- Thickness {m}",
        "    7.8450000E-01,           !- Conductivity {W/m-K}",
        "    1842.1221,               !- Density {kg/m3}",
        "    988.000,                 !- Specific Heat {J/kg-K}",
        "    0.9000000,               !- Thermal Absorptance",
        "    0.5000000,               !- Solar Absorptance",
        "    0.5000000;               !- Visible Absorptance",

        "  Material,",
        "    GYP2,                    !- Name",
        "    MediumRough,             !- Roughness",
        "    1.9050000E-02,           !- Thickness {m}",
        "    7.8450000E-01,           !- Conductivity {W/m-K}",
        "    1842.1221,               !- Density {kg/m3}",
        "    988.000,                 !- Specific Heat {J/kg-K}",
        "    0.9000000,               !- Thermal Absorptance",
        "    0.5000000,               !- Solar Absorptance",
        "    0.5000000;               !- Visible Absorptance",

        "  Material,",
        "    FINISH FLOORING - TILE 1 / 16 IN,  !- Name",
        "    Smooth,                  !- Roughness",
        "    1.6000000E-03,           !- Thickness {m}",
        "    0.1700000,               !- Conductivity {W/m-K}",
        "    1922.210,                !- Density {kg/m3}",
        "    1250.000,                !- Specific Heat {J/kg-K}",
        "    0.9000000,               !- Thermal Absorptance",
        "    0.5000000,               !- Solar Absorptance",
        "    0.5000000;               !- Visible Absorptance",

        "  Schedule:Compact,",
        "    RADIANTSYSAVAILSCHED,    !- Name",
        "    FRACTION,                !- Schedule Type Limits Name",
        "    Through: 3/31,           !- Field 1",
        "    For: Alldays,            !- Field 2",
        "    Until: 24:00,1.00,       !- Field 3",
        "    Through: 9/30,           !- Field 5",
        "    For: Alldays,            !- Field 6",
        "    Until: 24:00,0.00,       !- Field 7",
        "    Through: 12/31,          !- Field 9",
        "    For: Alldays,            !- Field 10",
        "    Until: 24:00,1.00;       !- Field 11",

        "  Schedule:Compact,",
        "    HW LOOP TEMP SCHEDULE,   !- Name",
        "    TEMPERATURE,             !- Schedule Type Limits Name",
        "    Through: 12/31,          !- Field 1",
        "    For: Alldays,            !- Field 2",
        "    Until: 24:00,60.00;      !- Field 3",

        "  Schedule:Compact,",
        "    RADIANT HEATING SETPOINTS,  !- Name",
        "    TEMPERATURE,             !- Schedule Type Limits Name",
        "    Through: 12/31,          !- Field 1",
        "    For: Alldays,            !- Field 2",
        "    Until: 7:00,12.00,       !- Field 3",
        "    Until: 17:00,17.00,      !- Field 5",
        "    Until: 24:00,12.00;      !- Field 7",

        "  Sizing:Plant,",
        "    Hot Water Loop,          !- Plant or Condenser Loop Name",
        "    heating,                 !- Loop Type",
        "    60.,                     !- Design Loop Exit Temperature {C}",
        "    10;                      !- Loop Design Temperature Difference {deltaC}",

        "  PlantLoop,",
        "    Hot Water Loop,          !- Name",
        "    Water,                   !- Fluid Type",
        "    ,                        !- User Defined Fluid Type",
        "    Hot Loop Operation,      !- Plant Equipment Operation Scheme Name",
        "    HW Supply Outlet Node,   !- Loop Temperature Setpoint Node Name",
        "    100,                     !- Maximum Loop Temperature {C}",
        "    10,                      !- Minimum Loop Temperature {C}",
        "    0.0043,                  !- Maximum Loop Flow Rate {m3/s}",
        "    0,                       !- Minimum Loop Flow Rate {m3/s}",
        "    autocalculate,           !- Plant Loop Volume {m3}",
        "    HW Supply Inlet Node,    !- Plant Side Inlet Node Name",
        "    HW Supply Outlet Node,   !- Plant Side Outlet Node Name",
        "    Heating Supply Side Branches,  !- Plant Side Branch List Name",
        "    Heating Supply Side Connectors,  !- Plant Side Connector List Name",
        "    HW Demand Inlet Node,    !- Demand Side Inlet Node Name",
        "    HW Demand Outlet Node,   !- Demand Side Outlet Node Name",
        "    Heating Demand Side Branches,  !- Demand Side Branch List Name",
        "    Heating Demand Side Connectors,  !- Demand Side Connector List Name",
        "    Optimal,                 !- Load Distribution Scheme",
        "    ,                        !- Availability Manager List Name",
        "    ,                        !- Plant Loop Demand Calculation Scheme",
        "    ,                        !- Common Pipe Simulation",
        "    ,                        !- Pressure Simulation Type",
        "    2.0;                     !- Loop Circulation Time {minutes}",

        "  SetpointManager:Scheduled,",
        "    Hot Water Loop Setpoint Manager,  !- Name",
        "    Temperature,             !- Control Variable",
        "    HW Loop Temp Schedule,   !- Schedule Name",
        "    Hot Water Loop Setpoint Node List;  !- Setpoint Node or NodeList Name",

        "  NodeList,",
        "    Hot Water Loop Setpoint Node List,  !- Name",
        "    HW Supply Outlet Node;   !- Node 1 Name",

        "  BranchList,",
        "    Heating Supply Side Branches,  !- Name",
        "    Heating Supply Inlet Branch,  !- Branch 1 Name",
        "    Heating Purchased Hot Water Branch,  !- Branch 2 Name",
        "    Heating Supply Bypass Branch,  !- Branch 3 Name",
        "    Heating Supply Outlet Branch;  !- Branch 4 Name",

        "  ConnectorList,",
        "    Heating Supply Side Connectors,  !- Name",
        "    Connector:Splitter,      !- Connector 1 Object Type",
        "    Heating Supply Splitter, !- Connector 1 Name",
        "    Connector:Mixer,         !- Connector 2 Object Type",
        "    Heating Supply Mixer;    !- Connector 2 Name",

        "  Branch,",
        "    Heating Supply Inlet Branch,  !- Name",
        "    ,                        !- Pressure Drop Curve Name",
        "    Pump:VariableSpeed,      !- Component 1 Object Type",
        "    HW Circ Pump,            !- Component 1 Name",
        "    HW Supply Inlet Node,    !- Component 1 Inlet Node Name",
        "    HW Pump Outlet Node;     !- Component 1 Outlet Node Name",

        "  Branch,",
        "    Heating Purchased Hot Water Branch,  !- Name",
        "    ,                        !- Pressure Drop Curve Name",
        "    DistrictHeating:Water,         !- Component 1 Object Type",
        "    Purchased Heating,       !- Component 1 Name",
        "    Purchased Heat Inlet Node,  !- Component 1 Inlet Node Name",
        "    Purchased Heat Outlet Node;  !- Component 1 Outlet Node Name",

        "  Branch,",
        "    Heating Supply Bypass Branch,  !- Name",
        "    ,                        !- Pressure Drop Curve Name",
        "    Pipe:Adiabatic,          !- Component 1 Object Type",
        "    Heating Supply Side Bypass,  !- Component 1 Name",
        "    Heating Supply Bypass Inlet Node,  !- Component 1 Inlet Node Name",
        "    Heating Supply Bypass Outlet Node;  !- Component 1 Outlet Node Name",

        "  Pipe:Adiabatic,",
        "    Heating Supply Side Bypass,  !- Name",
        "    Heating Supply Bypass Inlet Node,  !- Inlet Node Name",
        "    Heating Supply Bypass Outlet Node;  !- Outlet Node Name",

        "  Branch,",
        "    Heating Supply Outlet Branch,  !- Name",
        "    ,                        !- Pressure Drop Curve Name",
        "    Pipe:Adiabatic,          !- Component 1 Object Type",
        "    Heating Supply Outlet,   !- Component 1 Name",
        "    Heating Supply Exit Pipe Inlet Node,  !- Component 1 Inlet Node Name",
        "    HW Supply Outlet Node;   !- Component 1 Outlet Node Name",

        "  Pipe:Adiabatic,",
        "    Heating Supply Outlet,   !- Name",
        "    Heating Supply Exit Pipe Inlet Node,  !- Inlet Node Name",
        "    HW Supply Outlet Node;   !- Outlet Node Name",

        "  BranchList,",
        "    Heating Demand Side Branches,  !- Name",
        "    Reheat Inlet Branch,     !- Branch 1 Name",
        "    Zone 1 Radiant Branch,   !- Branch 5 Name",
        "    Reheat Bypass Branch,    !- Branch 8 Name",
        "    Reheat Outlet Branch;    !- Branch 9 Name",

        "  ConnectorList,",
        "    Heating Demand Side Connectors,  !- Name",
        "    Connector:Splitter,      !- Connector 1 Object Type",
        "    Reheat Splitter,         !- Connector 1 Name",
        "    Connector:Mixer,         !- Connector 2 Object Type",
        "    Reheat Mixer;            !- Connector 2 Name",

        "  Branch,",
        "    Reheat Inlet Branch,     !- Name",
        "    ,                        !- Pressure Drop Curve Name",
        "    Pipe:Adiabatic,          !- Component 1 Object Type",
        "    Reheat Inlet Pipe,       !- Component 1 Name",
        "    HW Demand Inlet Node,    !- Component 1 Inlet Node Name",
        "    HW Demand Entrance Pipe Outlet Node;  !- Component 1 Outlet Node Name",

        "  Pipe:Adiabatic,",
        "    Reheat Inlet Pipe,       !- Name",
        "    HW Demand Inlet Node,    !- Inlet Node Name",
        "    HW Demand Entrance Pipe Outlet Node;  !- Outlet Node Name",

        "  Branch,",
        "    Reheat Outlet Branch,    !- Name",
        "    ,                        !- Pressure Drop Curve Name",
        "    Pipe:Adiabatic,          !- Component 1 Object Type",
        "    Reheat Outlet Pipe,      !- Component 1 Name",
        "    HW Demand Exit Pipe Inlet Node,  !- Component 1 Inlet Node Name",
        "    HW Demand Outlet Node;   !- Component 1 Outlet Node Name",

        "  Pipe:Adiabatic,",
        "    Reheat Outlet Pipe,      !- Name",
        "    HW Demand Exit Pipe Inlet Node,  !- Inlet Node Name",
        "    HW Demand Outlet Node;   !- Outlet Node Name",

        "  Branch,",
        "    Zone 1 Radiant Branch,   !- Name",
        "    ,                        !- Pressure Drop Curve Name",
        "    ZoneHVAC:LowTemperatureRadiant:VariableFlow,  !- Component 1 Object Type",
        "    West Zone Radiant Floor, !- Component 1 Name",
        "    West Zone Radiant Water Inlet Node,  !- Component 1 Inlet Node Name",
        "    West Zone Radiant Water Outlet Node;  !- Component 1 Outlet Node Name",

        "  Branch,",
        "    Reheat Bypass Branch,    !- Name",
        "    ,                        !- Pressure Drop Curve Name",
        "    Pipe:Adiabatic,          !- Component 1 Object Type",
        "    Reheat Bypass,           !- Component 1 Name",
        "    Reheat Bypass Inlet Node,!- Component 1 Inlet Node Name",
        "    Reheat Bypass Outlet Node;  !- Component 1 Outlet Node Name",

        "  Pipe:Adiabatic,",
        "    Reheat Bypass,           !- Name",
        "    Reheat Bypass Inlet Node,!- Inlet Node Name",
        "    Reheat Bypass Outlet Node;  !- Outlet Node Name",

        "  Connector:Splitter,",
        "    Reheat Splitter,         !- Name",
        "    Reheat Inlet Branch,     !- Inlet Branch Name",
        "    Zone 1 Radiant Branch,   !- Outlet Branch 4 Name",
        "    Reheat Bypass Branch;    !- Outlet Branch 7 Name",

        "  Connector:Mixer,",
        "    Reheat Mixer,            !- Name",
        "    Reheat Outlet Branch,    !- Outlet Branch Name",
        "    Zone 1 Radiant Branch,   !- Inlet Branch 4 Name",
        "    Reheat Bypass Branch;    !- Inlet Branch 7 Name",

        "  Connector:Splitter,",
        "    Heating Supply Splitter, !- Name",
        "    Heating Supply Inlet Branch,  !- Inlet Branch Name",
        "    Heating Purchased Hot Water Branch,  !- Outlet Branch 1 Name",
        "    Heating Supply Bypass Branch;  !- Outlet Branch 2 Name",

        "  Connector:Mixer,",
        "    Heating Supply Mixer,    !- Name",
        "    Heating Supply Outlet Branch,  !- Outlet Branch Name",
        "    Heating Purchased Hot Water Branch,  !- Inlet Branch 1 Name",
        "    Heating Supply Bypass Branch;  !- Inlet Branch 2 Name",

        "  PlantEquipmentOperationSchemes,",
        "    Hot Loop Operation,      !- Name",
        "    PlantEquipmentOperation:HeatingLoad,  !- Control Scheme 1 Object Type",
        "    Purchased Only,          !- Control Scheme 1 Name",
        "    ON;                      !- Control Scheme 1 Schedule Name",

        "  PlantEquipmentOperation:HeatingLoad,",
        "    Purchased Only,          !- Name",
        "    0,                       !- Load Range 1 Lower Limit {W}",
        "    1000000,                 !- Load Range 1 Upper Limit {W}",
        "    heating plant;           !- Range 1 Equipment List Name",

        "  PlantEquipmentList,",
        "    heating plant,           !- Name",
        "    DistrictHeating:Water,         !- Equipment 1 Object Type",
        "    Purchased Heating;       !- Equipment 1 Name",

        "  Pump:VariableSpeed,",
        "    HW Circ Pump,            !- Name",
        "    HW Supply Inlet Node,    !- Inlet Node Name",
        "    HW Pump Outlet Node,     !- Outlet Node Name",
        "    .0043,                   !- Rated Flow Rate {m3/s}",
        "    300000,                  !- Rated Pump Head {Pa}",
        "    2000,                    !- Rated Power Consumption {W}",
        "    .87,                     !- Motor Efficiency",
        "    0.0,                     !- Fraction of Motor Inefficiencies to Fluid Stream",
        "    0,                       !- Coefficient 1 of the Part Load Performance Curve",
        "    1,                       !- Coefficient 2 of the Part Load Performance Curve",
        "    0,                       !- Coefficient 3 of the Part Load Performance Curve",
        "    0,                       !- Coefficient 4 of the Part Load Performance Curve",
        "    0,                       !- Minimum Flow Rate {m3/s}",
        "    INTERMITTENT;            !- Pump Control Type",

        "  DistrictHeating:Water,",
        "    Purchased Heating,       !- Name",
        "    Purchased Heat Inlet Node,  !- Hot Water Inlet Node Name",
        "    Purchased Heat Outlet Node,  !- Hot Water Outlet Node Name",
        "    1000000;                 !- Nominal Capacity {W}",

        "  Sizing:Plant,",
        "    Chilled Water Loop,      !- Plant or Condenser Loop Name",
        "    cooling,                 !- Loop Type",
        "    6.7,                     !- Design Loop Exit Temperature {C}",
        "    2;                       !- Loop Design Temperature Difference {deltaC}",

        "  PlantLoop,",
        "    Chilled Water Loop,      !- Name",
        "    Water,                   !- Fluid Type",
        "    ,                        !- User Defined Fluid Type",
        "    CW Loop Operation,       !- Plant Equipment Operation Scheme Name",
        "    CW Supply Outlet Node,   !- Loop Temperature Setpoint Node Name",
        "    98,                      !- Maximum Loop Temperature {C}",
        "    1,                       !- Minimum Loop Temperature {C}",
        "    0.0011,                  !- Maximum Loop Flow Rate {m3/s}",
        "    0,                       !- Minimum Loop Flow Rate {m3/s}",
        "    autocalculate,           !- Plant Loop Volume {m3}",
        "    CW Supply Inlet Node,    !- Plant Side Inlet Node Name",
        "    CW Supply Outlet Node,   !- Plant Side Outlet Node Name",
        "    Cooling Supply Side Branches,  !- Plant Side Branch List Name",
        "    Cooling Supply Side Connectors,  !- Plant Side Connector List Name",
        "    CW Demand Inlet Node,    !- Demand Side Inlet Node Name",
        "    CW Demand Outlet Node,   !- Demand Side Outlet Node Name",
        "    Cooling Demand Side Branches,  !- Demand Side Branch List Name",
        "    Cooling Demand Side Connectors,  !- Demand Side Connector List Name",
        "    Optimal,                 !- Load Distribution Scheme",
        "    ,                        !- Availability Manager List Name",
        "    ,                        !- Plant Loop Demand Calculation Scheme",
        "    ,                        !- Common Pipe Simulation",
        "    ,                        !- Pressure Simulation Type",
        "    2.0;                     !- Loop Circulation Time {minutes}",

        "  SetpointManager:Scheduled,",
        "    Chilled Water Loop Setpoint Manager,  !- Name",
        "    Temperature,             !- Control Variable",
        "    CW Loop Temp Schedule,   !- Schedule Name",
        "    Chilled Water Loop Setpoint Node List;  !- Setpoint Node or NodeList Name",

        "	Schedule:Compact,",
        "	 CW LOOP TEMP SCHEDULE, !- Name",
        "	 TEMPERATURE,           !- Schedule Type Limits Name",
        "	 Through: 12/31,        !- Field 1",
        "	 For: Alldays,          !- Field 2",
        "	 Until: 24:00, 10.0;    !- Field 3",

        "  NodeList,",
        "    Chilled Water Loop Setpoint Node List,  !- Name",
        "    CW Supply Outlet Node;   !- Node 1 Name",

        "  BranchList,",
        "    Cooling Supply Side Branches,  !- Name",
        "    CW Pump Branch,          !- Branch 1 Name",
        "    Purchased Cooling Branch,!- Branch 4 Name",
        "    Supply Bypass Branch,    !- Branch 5 Name",
        "    Cooling Supply Outlet;   !- Branch 6 Name",

        "  BranchList,",
        "    Cooling Demand Side Branches,  !- Name",
        "    Cooling Demand Inlet,    !- Branch 1 Name",
        "    Zone 1 Cooling Branch,   !- Branch 2 Name",
        "    Demand Bypass Branch,    !- Branch 3 Name",
        "    Cooling Demand Outlet;   !- Branch 4 Name",

        "  ConnectorList,",
        "    Cooling Supply Side Connectors,  !- Name",
        "    Connector:Splitter,      !- Connector 1 Object Type",
        "    CW Loop Splitter,        !- Connector 1 Name",
        "    Connector:Mixer,         !- Connector 2 Object Type",
        "    CW Loop Mixer;           !- Connector 2 Name",

        "  ConnectorList,",
        "    Cooling Demand Side Connectors,  !- Name",
        "    Connector:Splitter,      !- Connector 1 Object Type",
        "    CW Demand Splitter,      !- Connector 1 Name",
        "    Connector:Mixer,         !- Connector 2 Object Type",
        "    CW Demand Mixer;         !- Connector 2 Name",

        "  Branch,",
        "    Cooling Demand Inlet,    !- Name",
        "    ,                        !- Pressure Drop Curve Name",
        "    Pipe:Adiabatic,          !- Component 1 Object Type",
        "    Demand Side Inlet Pipe,  !- Component 1 Name",
        "    CW Demand Inlet Node,    !- Component 1 Inlet Node Name",
        "    CW Demand Entrance Pipe Outlet Node;  !- Component 1 Outlet Node Name",

        "  Schedule:Compact,",
        "    RADIANT COOLING SETPOINTS,  !- Name",
        "    TEMPERATURE,             !- Schedule Type Limits Name",
        "    Through: 12/31,          !- Field 1",
        "    For: Alldays,            !- Field 2",
        "    Until: 24:00,26.0;       !- Field 3",

        "  Pipe:Adiabatic,",
        "    Demand Side Inlet Pipe,  !- Name",
        "    CW Demand Inlet Node,    !- Inlet Node Name",
        "    CW Demand Entrance Pipe Outlet Node;  !- Outlet Node Name",

        "  Branch,",
        "    Zone 1 Cooling Branch,   !- Name",
        "    ,                        !- Pressure Drop Curve Name",
        "    ZoneHVAC:LowTemperatureRadiant:VariableFlow,  !- Component 1 Object Type",
        "    West Zone Radiant Floor,   !- Component 1 Name",
        "    Zone 1 Cooling Water Inlet Node,  !- Component 1 Inlet Node Name",
        "    Zone 1 Cooling Water Outlet Node; !- Component 1 Outlet Node Name",

        "  Branch,",
        "    Demand Bypass Branch,    !- Name",
        "    ,                        !- Pressure Drop Curve Name",
        "    Pipe:Adiabatic,          !- Component 1 Object Type",
        "    Demand Side Bypass,      !- Component 1 Name",
        "    CW Demand Bypass Inlet Node,  !- Component 1 Inlet Node Name",
        "    CW Demand Bypass Outlet Node;  !- Component 1 Outlet Node Name",

        "  Pipe:Adiabatic,",
        "    Demand Side Bypass,      !- Name",
        "    CW Demand Bypass Inlet Node,  !- Inlet Node Name",
        "    CW Demand Bypass Outlet Node;  !- Outlet Node Name",

        "  Branch,",
        "    Cooling Demand Outlet,   !- Name",
        "    ,                        !- Pressure Drop Curve Name",
        "    Pipe:Adiabatic,          !- Component 1 Object Type",
        "    CW Demand Side Outlet Pipe,  !- Component 1 Name",
        "    CW Demand Exit Pipe Inlet Node,  !- Component 1 Inlet Node Name",
        "    CW Demand Outlet Node;   !- Component 1 Outlet Node Name",

        "  Pipe:Adiabatic,",
        "    CW Demand Side Outlet Pipe,  !- Name",
        "    CW Demand Exit Pipe Inlet Node,  !- Inlet Node Name",
        "    CW Demand Outlet Node;   !- Outlet Node Name",

        "  Branch,",
        "    Cooling Supply Outlet,   !- Name",
        "    ,                        !- Pressure Drop Curve Name",
        "    Pipe:Adiabatic,          !- Component 1 Object Type",
        "    Supply Side Outlet Pipe, !- Component 1 Name",
        "    Supply Side Exit Pipe Inlet Node,  !- Component 1 Inlet Node Name",
        "    CW Supply Outlet Node;   !- Component 1 Outlet Node Name",

        "  Pipe:Adiabatic,",
        "    Supply Side Outlet Pipe, !- Name",
        "    Supply Side Exit Pipe Inlet Node,  !- Inlet Node Name",
        "    CW Supply Outlet Node;   !- Outlet Node Name",

        "  Branch,",
        "    CW Pump Branch,          !- Name",
        "    ,                        !- Pressure Drop Curve Name",
        "    Pump:VariableSpeed,      !- Component 1 Object Type",
        "    Circ Pump,               !- Component 1 Name",
        "    CW Supply Inlet Node,    !- Component 1 Inlet Node Name",
        "    CW Pump Outlet Node;     !- Component 1 Outlet Node Name",

        "  Branch,",
        "    Purchased Cooling Branch,!- Name",
        "    ,                        !- Pressure Drop Curve Name",
        "    DistrictCooling,         !- Component 1 Object Type",
        "    Purchased Cooling,       !- Component 1 Name",
        "    Purchased Cooling Inlet Node,  !- Component 1 Inlet Node Name",
        "    Purchased Cooling Outlet Node; !- Component 1 Outlet Node Name",

        "  Branch,",
        "    Supply Bypass Branch,    !- Name",
        "    ,                        !- Pressure Drop Curve Name",
        "    Pipe:Adiabatic,          !- Component 1 Object Type",
        "    Supply Side Bypass,      !- Component 1 Name",
        "    CW Supply Bypass Inlet Node,  !- Component 1 Inlet Node Name",
        "    CW Supply Bypass Outlet Node; !- Component 1 Outlet Node Name",

        "  Pipe:Adiabatic,",
        "    Supply Side Bypass,      !- Name",
        "    CW Supply Bypass Inlet Node,  !- Inlet Node Name",
        "    CW Supply Bypass Outlet Node; !- Outlet Node Name",

        "  Connector:Splitter,",
        "    CW Loop Splitter,        !- Name",
        "    CW Pump Branch,          !- Inlet Branch Name",
        "    Purchased Cooling Branch,!- Outlet Branch 3 Name",
        "    Supply Bypass Branch;    !- Outlet Branch 4 Name",

        "  Connector:Mixer,",
        "    CW Loop Mixer,           !- Name",
        "    Cooling Supply Outlet,   !- Outlet Branch Name",
        "    Purchased Cooling Branch,!- Inlet Branch 3 Name",
        "    Supply Bypass Branch;    !- Inlet Branch 4 Name",

        "  Connector:Splitter,",
        "    CW Demand Splitter,      !- Name",
        "    Cooling Demand Inlet,    !- Inlet Branch Name",
        "    Demand Bypass Branch,    !- Outlet Branch 1 Name",
        "    Zone 1 Cooling Branch;   !- Outlet Branch 2 Name",

        "  Connector:Mixer,",
        "    CW Demand Mixer,         !- Name",
        "    Cooling Demand Outlet,   !- Outlet Branch Name",
        "    Zone 1 Cooling Branch,   !- Inlet Branch 1 Name",
        "    Demand Bypass Branch;    !- Inlet Branch 2 Name",

        "  PlantEquipmentOperationSchemes,",
        "    CW Loop Operation,       !- Name",
        "    PlantEquipmentOperation:CoolingLoad,  !- Control Scheme 1 Object Type",
        "    Always Operation,        !- Control Scheme 1 Name",
        "    Always;                  !- Control Scheme 1 Schedule Name",

        "  Schedule:Compact,",
        "    Always,                  !- Name",
        "    FRACTION,                !- Schedule Type Limits Name",
        "    Through: 12/31,          !- Field 1",
        "    For: Alldays,            !- Field 2",
        "    Until: 24:00,1.0;        !- Field 3",

        "  PlantEquipmentOperation:CoolingLoad,",
        "    Always Operation,        !- Name",
        "    0,                       !- Load Range 1 Lower Limit {W}",
        "    70000,                   !- Load Range 1 Upper Limit {W}",
        "    Purchased Only;          !- Range 3 Equipment List Name",

        "  PlantEquipmentList,",
        "    Purchased Only,          !- Name",
        "    DistrictCooling,         !- Equipment 1 Object Type",
        "    Purchased Cooling;       !- Equipment 1 Name",

        "  DistrictCooling,",
        "    Purchased Cooling,             !- Name",
        "    Purchased Cooling Inlet Node,  !- Chilled Water Inlet Node Name",
        "    Purchased Cooling Outlet Node, !- Chilled Water Outlet Node Name",
        "    680000;                        !- Nominal Capacity {W}",

        "  Pump:VariableSpeed,",
        "    Circ Pump,               !- Name",
        "    CW Supply Inlet Node,    !- Inlet Node Name",
        "    CW Pump Outlet Node,     !- Outlet Node Name",
        "    .0011,                   !- Rated Flow Rate {m3/s}",
        "    300000,                  !- Rated Pump Head {Pa}",
        "    500,                     !- Rated Power Consumption {W}",
        "    .87,                     !- Motor Efficiency",
        "    0.0,                     !- Fraction of Motor Inefficiencies to Fluid Stream",
        "    0,                       !- Coefficient 1 of the Part Load Performance Curve",
        "    1,                       !- Coefficient 2 of the Part Load Performance Curve",
        "    0,                       !- Coefficient 3 of the Part Load Performance Curve",
        "    0,                       !- Coefficient 4 of the Part Load Performance Curve",
        "    0,                       !- Minimum Flow Rate {m3/s}",
        "    INTERMITTENT;            !- Pump Control Type",

    });
    ASSERT_TRUE(process_idf(idf_objects));

    GetProjectControlData(*state, ErrorsFound);
    EXPECT_FALSE(ErrorsFound);

    GetZoneData(*state, ErrorsFound);
    EXPECT_FALSE(ErrorsFound);
    EXPECT_EQ("WEST ZONE", state->dataHeatBal->Zone(1).Name);

    ProcessScheduleInput(*state);
    state->dataScheduleMgr->ScheduleInputProcessed = true;

    HeatBalanceManager::SetPreConstructionInputParameters(*state);
    Material::GetMaterialData(*state, ErrorsFound);
    EXPECT_FALSE(ErrorsFound);

    GetConstructData(*state, ErrorsFound);
    EXPECT_FALSE(ErrorsFound);

    GetPlantSizingInput(*state);
    GetPlantLoopData(*state);
    GetPlantInput(*state);
    SetupInitialPlantCallingOrder(*state);
    SetupBranchControlTypes(*state);
    state->dataSurface->WorldCoordSystem = true;
    GetSurfaceListsInputs(*state);

    ErrorsFound = false;
    SetupZoneGeometry(*state, ErrorsFound);
    EXPECT_FALSE(ErrorsFound);

    GetLowTempRadiantSystem(*state);
    EXPECT_EQ(1, state->dataLowTempRadSys->NumOfHydrLowTempRadSys);
    EXPECT_EQ("WEST ZONE RADIANT FLOOR", state->dataLowTempRadSys->RadSysTypes(RadSysNum).Name);
    EXPECT_ENUM_EQ(LowTempRadiantSystem::SystemType::HydronicSystem, state->dataLowTempRadSys->RadSysTypes(RadSysNum).SystemType);

    ErrorsFound = false;
    PlantUtilities::ScanPlantLoopsForObject(*state,
                                            state->dataLowTempRadSys->HydrRadSys(RadSysNum).Name,
                                            DataPlant::PlantEquipmentType::LowTempRadiant_VarFlow,
                                            state->dataLowTempRadSys->HydrRadSys(RadSysNum).HWPlantLoc,
                                            ErrorsFound,
                                            _,
                                            _,
                                            _,
                                            state->dataLowTempRadSys->HydrRadSys(RadSysNum).HotWaterInNode,
                                            _);
    EXPECT_FALSE(ErrorsFound);

    ErrorsFound = false;
    PlantUtilities::ScanPlantLoopsForObject(*state,
                                            state->dataLowTempRadSys->HydrRadSys(RadSysNum).Name,
                                            DataPlant::PlantEquipmentType::LowTempRadiant_VarFlow,
                                            state->dataLowTempRadSys->HydrRadSys(RadSysNum).CWPlantLoc,
                                            ErrorsFound,
                                            _,
                                            _,
                                            _,
                                            state->dataLowTempRadSys->HydrRadSys(RadSysNum).ColdWaterInNode,
                                            _);
    EXPECT_FALSE(ErrorsFound);

    state->dataSize->CurZoneEqNum = 1;
    state->dataSize->ZoneSizingRunDone = true;
    state->dataSize->FinalZoneSizing.allocate(state->dataSize->CurZoneEqNum);
    state->dataSize->ZoneEqSizing.allocate(state->dataSize->CurZoneEqNum);

    state->dataSize->ZoneEqSizing(state->dataSize->CurZoneEqNum).SizingMethod.allocate(25);
    state->dataSize->ZoneEqSizing(state->dataSize->CurZoneEqNum).SizingMethod(HVAC::HeatingCapacitySizing) =
        DataSizing::FractionOfAutosizedHeatingCapacity;
    state->dataSize->ZoneEqSizing(state->dataSize->CurZoneEqNum).SizingMethod(HVAC::CoolingCapacitySizing) =
        DataSizing::FractionOfAutosizedCoolingCapacity;
    // heating capacity sizing calculation
    state->dataSize->FinalZoneSizing(state->dataSize->CurZoneEqNum).NonAirSysDesHeatLoad = 10000.0;
    HeatingCapacity = state->dataSize->FinalZoneSizing(state->dataSize->CurZoneEqNum).NonAirSysDesHeatLoad *
                      state->dataLowTempRadSys->HydrRadSys(RadSysNum).ScaledHeatingCapacity;
    // cooling capacity sizing calculation
    state->dataSize->FinalZoneSizing(state->dataSize->CurZoneEqNum).NonAirSysDesCoolLoad = 10000.0;
    CoolingCapacity = state->dataSize->FinalZoneSizing(state->dataSize->CurZoneEqNum).NonAirSysDesCoolLoad *
                      state->dataLowTempRadSys->HydrRadSys(RadSysNum).ScaledCoolingCapacity;
    // hot water flow rate sizing calculation
<<<<<<< HEAD
    Density = FluidProperties::GetDensityGlycol(*state,
                               state->dataPlnt->PlantLoop(state->dataLowTempRadSys->HydrRadSys(RadSysNum).HWPlantLoc.loopNum).FluidName,
                               60.0,
                               state->dataPlnt->PlantLoop(state->dataLowTempRadSys->HydrRadSys(RadSysNum).HWPlantLoc.loopNum).FluidIndex,
                               "AutosizeLowTempRadiantVariableFlowTest");
    Cp = FluidProperties::GetSpecificHeatGlycol(*state,
                               state->dataPlnt->PlantLoop(state->dataLowTempRadSys->HydrRadSys(RadSysNum).HWPlantLoc.loopNum).FluidName,
                               60.0,
                               state->dataPlnt->PlantLoop(state->dataLowTempRadSys->HydrRadSys(RadSysNum).HWPlantLoc.loopNum).FluidIndex,
                               "AutosizeLowTempRadiantVariableFlowTest");
    HotWaterFlowRate = HeatingCapacity / (state->dataSize->PlantSizData(1).DeltaT * Cp * Density);
    // chilled water flow rate sizing calculation
    Density = FluidProperties::GetDensityGlycol(*state,
                               state->dataPlnt->PlantLoop(state->dataLowTempRadSys->HydrRadSys(RadSysNum).CWPlantLoc.loopNum).FluidName,
                               5.05,
                               state->dataPlnt->PlantLoop(state->dataLowTempRadSys->HydrRadSys(RadSysNum).CWPlantLoc.loopNum).FluidIndex,
                               "AutosizeLowTempRadiantVariableFlowTest");
    Cp = FluidProperties::GetSpecificHeatGlycol(*state,
                               state->dataPlnt->PlantLoop(state->dataLowTempRadSys->HydrRadSys(RadSysNum).CWPlantLoc.loopNum).FluidName,
                               5.05,
                               state->dataPlnt->PlantLoop(state->dataLowTempRadSys->HydrRadSys(RadSysNum).CWPlantLoc.loopNum).FluidIndex,
                               "AutosizeLowTempRadiantVariableFlowTest");
=======
    Density =
        FluidProperties::GetDensityGlycol(*state,
                                          state->dataPlnt->PlantLoop(state->dataLowTempRadSys->HydrRadSys(RadSysNum).HWPlantLoc.loopNum).FluidName,
                                          60.0,
                                          state->dataPlnt->PlantLoop(state->dataLowTempRadSys->HydrRadSys(RadSysNum).HWPlantLoc.loopNum).FluidIndex,
                                          "AutosizeLowTempRadiantVariableFlowTest");
    Cp = FluidProperties::GetSpecificHeatGlycol(
        *state,
        state->dataPlnt->PlantLoop(state->dataLowTempRadSys->HydrRadSys(RadSysNum).HWPlantLoc.loopNum).FluidName,
        60.0,
        state->dataPlnt->PlantLoop(state->dataLowTempRadSys->HydrRadSys(RadSysNum).HWPlantLoc.loopNum).FluidIndex,
        "AutosizeLowTempRadiantVariableFlowTest");
    HotWaterFlowRate = HeatingCapacity / (state->dataSize->PlantSizData(1).DeltaT * Cp * Density);
    // chilled water flow rate sizing calculation
    Density =
        FluidProperties::GetDensityGlycol(*state,
                                          state->dataPlnt->PlantLoop(state->dataLowTempRadSys->HydrRadSys(RadSysNum).CWPlantLoc.loopNum).FluidName,
                                          5.05,
                                          state->dataPlnt->PlantLoop(state->dataLowTempRadSys->HydrRadSys(RadSysNum).CWPlantLoc.loopNum).FluidIndex,
                                          "AutosizeLowTempRadiantVariableFlowTest");
    Cp = FluidProperties::GetSpecificHeatGlycol(
        *state,
        state->dataPlnt->PlantLoop(state->dataLowTempRadSys->HydrRadSys(RadSysNum).CWPlantLoc.loopNum).FluidName,
        5.05,
        state->dataPlnt->PlantLoop(state->dataLowTempRadSys->HydrRadSys(RadSysNum).CWPlantLoc.loopNum).FluidIndex,
        "AutosizeLowTempRadiantVariableFlowTest");
>>>>>>> 8c96cbbb
    ChilledWaterFlowRate = CoolingCapacity / (state->dataSize->PlantSizData(2).DeltaT * Cp * Density);
    // tuble length sizing calculation
    state->dataLowTempRadSys->HydrRadSys(RadSysNum).TotalSurfaceArea =
        state->dataSurface->Surface(state->dataLowTempRadSys->HydrRadSys(RadSysNum).SurfacePtr(1)).Area;
    TubeLengthDes =
        state->dataLowTempRadSys->HydrRadSys(RadSysNum).TotalSurfaceArea / 0.1524; // tube length uses the construction perpendicular spacing
    // do autosize calculations
    SizeLowTempRadiantSystem(*state, RadSysNum, state->dataLowTempRadSys->RadSysTypes(RadSysNum).SystemType);
    // Test autosized heat/cool capacity
    EXPECT_EQ(HeatingCapacity, state->dataLowTempRadSys->HydrRadSys(RadSysNum).ScaledHeatingCapacity);
    EXPECT_EQ(CoolingCapacity, state->dataLowTempRadSys->HydrRadSys(RadSysNum).ScaledCoolingCapacity);
    // Test autosized heat/cool flow rate
    EXPECT_EQ(HotWaterFlowRate, state->dataLowTempRadSys->HydrRadSys(RadSysNum).WaterVolFlowMaxHeat);
    EXPECT_EQ(ChilledWaterFlowRate, state->dataLowTempRadSys->HydrRadSys(RadSysNum).WaterVolFlowMaxCool);
    // Test autosized tube length
    EXPECT_EQ(TubeLengthDes, state->dataLowTempRadSys->HydrRadSys(RadSysNum).TubeLength);
}

TEST_F(LowTempRadiantSystemTest, SimulateCapacityPerFloorAreaError)
{

    bool ErrorsFound = false;
    std::string const idf_objects = delimited_string({

        "  Building,",
        "    NONE,                    !- Name",
        "    0.0000000E+00,           !- North Axis {deg}",
        "    Suburbs,                 !- Terrain",
        "    3.9999999E-02,           !- Loads Convergence Tolerance Value",
        "    0.4000000,               !- Temperature Convergence Tolerance Value {deltaC}",
        "    FullInteriorAndExterior, !- Solar Distribution",
        "    25,                      !- Maximum Number of Warmup Days",
        "    6;                       !- Minimum Number of Warmup Days",

        "  ScheduleTypeLimits,Fraction, 0.0 , 1.0 ,CONTINUOUS;",
        "  ScheduleTypeLimits,Temperature,-60,200,CONTINUOUS;",

        "  Zone,",
        "    West Zone,               !- Name",
        "    0.0000000E+00,           !- Direction of Relative North {deg}",
        "    0.0000000E+00,           !- X Origin {m}",
        "    0.0000000E+00,           !- Y Origin {m}",
        "    0.0000000E+00,           !- Z Origin {m}",
        "    1,                       !- Type",
        "    1,                       !- Multiplier",
        "    2.5,                     !- Ceiling Height {m}",
        "    autocalculate;              !- Volume {m3}",

        "  ZoneHVAC:EquipmentConnections,",
        "    West Zone,               !- Zone Name",
        "    Zone1Equipment,          !- Zone Conditioning Equipment List Name",
        "    Zone1Inlets,             !- Zone Air Inlet Node or NodeList Name",
        "    ,                        !- Zone Air Exhaust Node or NodeList Name",
        "    Zone 1 Node,             !- Zone Air Node Name",
        "    Zone 1 Outlet Node;      !- Zone Return Air Node Name",

        "  ZoneHVAC:EquipmentList,",
        "    Zone1Equipment,          !- Name",
        "    SequentialLoad,          !- Load Distribution Scheme",
        "    ZoneHVAC:LowTemperatureRadiant:VariableFlow,  !- Zone Equipment 1 Object Type",
        "    West Zone Radiant Floor, !- Zone Equipment 1 Name",
        "    1,                       !- Zone Equipment 1 Cooling Sequence",
        "    1;                       !- Zone Equipment 1 Heating or No-Load Sequence",

        "  ZoneHVAC:LowTemperatureRadiant:VariableFlow,",
        "    West Zone Radiant Floor, !- Name",
        "    West Zone Radiant Floor Design, !- Design Object Name",
        "    RadiantSysAvailSched,    !- Availability Schedule Name",
        "    West Zone,               !- Zone Name",
        "    Zn001:Flr001,            !- Surface Name or Radiant Surface Group Name",
        "    autosize,                !- Hydronic Tubing Length {m}",
        "    ,                        !- Heating Design Capacity {W}",
        "    autosize,                !- Maximum Hot Water Flow {m3/s}",
        "    West Zone Radiant Water Inlet Node,  !- Heating Water Inlet Node Name",
        "    West Zone Radiant Water Outlet Node, !- Heating Water Outlet Node Name",
        "    ,                        !- Cooling Design Capacity {W}",
        "    autosize,                !- Maximum Cold Water Flow {m3/s}",
        "    Zone 1 Cooling Water Inlet Node,     !- Cooling Water Inlet Node Name",
        "    Zone 1 Cooling Water Outlet Node,    !- Cooling Water Outlet Node Name",
        "    ,                        !- Number of Circuits",
        "    ;                        !- Circuit Length {m}",

        "  ZoneHVAC:LowTemperatureRadiant:VariableFlow:Design,",
        "    West Zone Radiant Floor Design, !- Name",
        "    ConvectionOnly,          !- Fluid to Radiant Surface Heat Transfer Model",
        "    0.012,                   !- Hydronic Tubing Inside Diameter {m}",
        "    0.016,                   !- Hydronic Tubing Outside Diameter {m}",
        "    0.35,                    !- Hydronic Tubing Conductivity {W/m-K}",
        "    MeanAirTemperature,      !- Temperature Control Type",
        "    HalfFlowPower,           !- Setpoint Type",
        "    FractionOfAutosizedHeatingCapacity,  !- Heating Design Capacity Method",
        "    ,                        !- Heating Design Capacity Per Floor Area {W/m2}",
        "    0.9,                     !- Fraction of Autosized Heating Design Capacity",
        "    2.0,                     !- Heating Control Throttling Range {deltaC}",
        "    Radiant Heating Setpoints,  !- Heating Control Temperature Schedule Name",
        "    CapacityPerFloorArea,    !- Cooling Design Capacity Method",
        "    0.0,                        !- Cooling Design Capacity Per Floor Area {W/m2}",
        "    ,                        !- Fraction of Autosized Cooling Design Capacity",
        "    2.0,                     !- Cooling Control Throttling Range {deltaC}",
        "    Radiant Cooling Setpoints,           !- Cooling Control Temperature Schedule Name",
        "    ,                        !- Condensation Control Type",
        "    ;                        !- Condensation Control Dewpoint Offset {C}",

        "  Site:GroundTemperature:BuildingSurface,20.03,20.03,20.13,20.30,20.43,20.52,20.62,20.77,20.78,20.55,20.44,20.20;",

        "  BuildingSurface:Detailed,",
        "    Zn001:Flr001,            !- Name",
        "    Floor,                   !- Surface Type",
        "    Slab Floor with Radiant, !- Construction Name",
        "    West Zone,               !- Zone Name",
        "    ,                        !- Space Name",
        "    Adiabatic,                  !- Outside Boundary Condition",
        "    ,                        !- Outside Boundary Condition Object",
        "    NoSun,                   !- Sun Exposure",
        "    NoWind,                  !- Wind Exposure",
        "    1.000000,                !- View Factor to Ground",
        "    4,                       !- Number of Vertices",
        "    0.0, 0.0, 0.0,           !- X,Y,Z ==> Vertex 1 {m}",
        "    0.0, 6.0,0.0,       !- X,Y,Z ==> Vertex 2 {m}",
        "    6.0,6.0,0.0,   !- X,Y,Z ==> Vertex 3 {m}",
        "    6.0, 0.0, 0.0;      !- X,Y,Z ==> Vertex 4 {m}",

        "  BuildingSurface:Detailed,",
        "    Zn001:Wall001,            !- Name",
        "    Wall,                   !- Surface Type",
        "    Slab Floor with Radiant, !- Construction Name",
        "    West Zone,               !- Zone Name",
        "    ,                        !- Space Name",
        "    Adiabatic,                  !- Outside Boundary Condition",
        "    ,                        !- Outside Boundary Condition Object",
        "    NoSun,                   !- Sun Exposure",
        "    NoWind,                  !- Wind Exposure",
        "    ,                !- View Factor to Ground",
        "    4,                       !- Number of Vertices",
        "    0.0, 0.0, 6.0,           !- X,Y,Z ==> Vertex 1 {m}",
        "    6.0, 0.0, 6.0,       !- X,Y,Z ==> Vertex 2 {m}",
        "    6.0, 0.0,0.0,   !- X,Y,Z ==> Vertex 3 {m}",
        "    0.0, 0.0, 0.0;      !- X,Y,Z ==> Vertex 4 {m}",

        "  BuildingSurface:Detailed,",
        "    Zn001:Wall002,            !- Name",
        "    Wall,                   !- Surface Type",
        "    Slab, !- Construction Name",
        "    West Zone,               !- Zone Name",
        "    ,                        !- Space Name",
        "    Adiabatic,                  !- Outside Boundary Condition",
        "    ,                        !- Outside Boundary Condition Object",
        "    NoSun,                   !- Sun Exposure",
        "    NoWind,                  !- Wind Exposure",
        "    ,                !- View Factor to Ground",
        "    4,                       !- Number of Vertices",
        "    0.0, 6.0, 0.0,           !- X,Y,Z ==> Vertex 1 {m}",
        "    0.0, 6.0, 6.0,       !- X,Y,Z ==> Vertex 2 {m}",
        "    0.0, 0.0, 6.0,   !- X,Y,Z ==> Vertex 3 {m}",
        "    0.0, 0.0, 0.0;      !- X,Y,Z ==> Vertex 4 {m}",

        "  BuildingSurface:Detailed,",
        "    Zn001:Wall003,            !- Name",
        "    Wall,                   !- Surface Type",
        "    Slab, !- Construction Name",
        "    West Zone,               !- Zone Name",
        "    ,                        !- Space Name",
        "    Adiabatic,                  !- Outside Boundary Condition",
        "    ,                        !- Outside Boundary Condition Object",
        "    NoSun,                   !- Sun Exposure",
        "    NoWind,                  !- Wind Exposure",
        "    ,                !- View Factor to Ground",
        "    4,                       !- Number of Vertices",
        "    6.0, 6.0, 0.0,           !- X,Y,Z ==> Vertex 1 {m}",
        "    6.0, 6.0, 6.0,       !- X,Y,Z ==> Vertex 2 {m}",
        "    6.0, 0.0, 6.0,   !- X,Y,Z ==> Vertex 3 {m}",
        "    6.0, 0.0, 0.0;      !- X,Y,Z ==> Vertex 4 {m}",

        "  BuildingSurface:Detailed,",
        "    Zn001:Wall004,            !- Name",
        "    Wall,                   !- Surface Type",
        "    Slab, !- Construction Name",
        "    West Zone,               !- Zone Name",
        "    ,                        !- Space Name",
        "    Adiabatic,                  !- Outside Boundary Condition",
        "    ,                        !- Outside Boundary Condition Object",
        "    NoSun,                   !- Sun Exposure",
        "    NoWind,                  !- Wind Exposure",
        "    ,                !- View Factor to Ground",
        "    4,                       !- Number of Vertices",
        "    0.0, 6.0, 0.0,           !- X,Y,Z ==> Vertex 1 {m}",
        "    0.0, 6.0, 6.0,       !- X,Y,Z ==> Vertex 2 {m}",
        "    6.0, 6.0, 6.0,   !- X,Y,Z ==> Vertex 3 {m}",
        "    6.0, 6.0, 0.0;      !- X,Y,Z ==> Vertex 4 {m}",

        "  BuildingSurface:Detailed,",
        "    Zn001:C001,            !- Name",
        "    CEILING,                   !- Surface Type",
        "    Slab, !- Construction Name",
        "    West Zone,               !- Zone Name",
        "    ,                        !- Space Name",
        "    Adiabatic,                  !- Outside Boundary Condition",
        "    ,                        !- Outside Boundary Condition Object",
        "    NoSun,                   !- Sun Exposure",
        "    NoWind,                  !- Wind Exposure",
        "    ,                !- View Factor to Ground",
        "    4,                       !- Number of Vertices",
        "    0.0, 0.0, 6.0,           !- X,Y,Z ==> Vertex 1 {m}",
        "    6.0, 0.0, 6.0,       !- X,Y,Z ==> Vertex 2 {m}",
        "    6.0, 6.0, 6.0,   !- X,Y,Z ==> Vertex 3 {m}",
        "    0.0, 6.0, 6.0;      !- X,Y,Z ==> Vertex 4 {m}",

        "  ConstructionProperty:InternalHeatSource,",
        "    Radiant Source,          !- Name",
        "    Slab Floor with Radiant, !- Construction Name",
        "    3,                       !- Source Present After Layer Number",
        "    3,                       !- Temperature Calculation Requested After Layer Number",
        "    1,                       !- Dimensions for the CTF Calculation",
        "    0.1524,                  !- Tube Spacing {m}",
        "    0.0;                     !- Two-Dimensional Position of Interior Temperature Calculation Request",

        "  Construction,",
        "    Slab Floor with Radiant, !- Name",
        "    CONCRETE - DRIED SAND AND GRAVEL 4 IN,  !- Outside Layer",
        "    INS - EXPANDED EXT POLYSTYRENE R12 2 IN,  !- Layer 2",
        "    GYP1,                    !- Layer 3",
        "    GYP2,                    !- Layer 4",
        "    FINISH FLOORING - TILE 1 / 16 IN;  !- Layer 5",

        "Construction,",
        "Slab,              !- Name",
        "CONCRETE - DRIED SAND AND GRAVEL 4 IN,                    !- Outside Layer",
        "GYP1,                    !- Layer 2",
        "FINISH FLOORING - TILE 1 / 16 IN;                    !- Layer 3",

        "  Material,",
        "    CONCRETE - DRIED SAND AND GRAVEL 4 IN,  !- Name",
        "    MediumRough,             !- Roughness",
        "    0.1000000,               !- Thickness {m}",
        "    1.290000,                !- Conductivity {W/m-K}",
        "    2242.580,                !- Density {kg/m3}",
        "    830.00000,               !- Specific Heat {J/kg-K}",
        "    0.9000000,               !- Thermal Absorptance",
        "    0.6000000,               !- Solar Absorptance",
        "    0.6000000;               !- Visible Absorptance",

        "  Material,",
        "    INS - EXPANDED EXT POLYSTYRENE R12 2 IN,  !- Name",
        "    Rough,                   !- Roughness",
        "    5.0000001E-02,           !- Thickness {m}",
        "    2.0000000E-02,           !- Conductivity {W/m-K}",
        "    56.06000,                !- Density {kg/m3}",
        "    1210.000,                !- Specific Heat {J/kg-K}",
        "    0.9000000,               !- Thermal Absorptance",
        "    0.5000000,               !- Solar Absorptance",
        "    0.5000000;               !- Visible Absorptance",

        "  Material,",
        "    GYP1,                    !- Name",
        "    MediumRough,             !- Roughness",
        "    1.2700000E-02,           !- Thickness {m}",
        "    7.8450000E-01,           !- Conductivity {W/m-K}",
        "    1842.1221,               !- Density {kg/m3}",
        "    988.000,                 !- Specific Heat {J/kg-K}",
        "    0.9000000,               !- Thermal Absorptance",
        "    0.5000000,               !- Solar Absorptance",
        "    0.5000000;               !- Visible Absorptance",

        "  Material,",
        "    GYP2,                    !- Name",
        "    MediumRough,             !- Roughness",
        "    1.9050000E-02,           !- Thickness {m}",
        "    7.8450000E-01,           !- Conductivity {W/m-K}",
        "    1842.1221,               !- Density {kg/m3}",
        "    988.000,                 !- Specific Heat {J/kg-K}",
        "    0.9000000,               !- Thermal Absorptance",
        "    0.5000000,               !- Solar Absorptance",
        "    0.5000000;               !- Visible Absorptance",

        "  Material,",
        "    FINISH FLOORING - TILE 1 / 16 IN,  !- Name",
        "    Smooth,                  !- Roughness",
        "    1.6000000E-03,           !- Thickness {m}",
        "    0.1700000,               !- Conductivity {W/m-K}",
        "    1922.210,                !- Density {kg/m3}",
        "    1250.000,                !- Specific Heat {J/kg-K}",
        "    0.9000000,               !- Thermal Absorptance",
        "    0.5000000,               !- Solar Absorptance",
        "    0.5000000;               !- Visible Absorptance",

        "  Schedule:Compact,",
        "    RADIANTSYSAVAILSCHED,    !- Name",
        "    FRACTION,                !- Schedule Type Limits Name",
        "    Through: 3/31,           !- Field 1",
        "    For: Alldays,            !- Field 2",
        "    Until: 24:00,1.00,       !- Field 3",
        "    Through: 9/30,           !- Field 5",
        "    For: Alldays,            !- Field 6",
        "    Until: 24:00,0.00,       !- Field 7",
        "    Through: 12/31,          !- Field 9",
        "    For: Alldays,            !- Field 10",
        "    Until: 24:00,1.00;       !- Field 11",

        "  Schedule:Compact,",
        "    HW LOOP TEMP SCHEDULE,   !- Name",
        "    TEMPERATURE,             !- Schedule Type Limits Name",
        "    Through: 12/31,          !- Field 1",
        "    For: Alldays,            !- Field 2",
        "    Until: 24:00,60.00;      !- Field 3",

        "  Schedule:Compact,",
        "    RADIANT HEATING SETPOINTS,  !- Name",
        "    TEMPERATURE,             !- Schedule Type Limits Name",
        "    Through: 12/31,          !- Field 1",
        "    For: Alldays,            !- Field 2",
        "    Until: 7:00,12.00,       !- Field 3",
        "    Until: 17:00,17.00,      !- Field 5",
        "    Until: 24:00,12.00;      !- Field 7",

        "  Sizing:Plant,",
        "    Hot Water Loop,          !- Plant or Condenser Loop Name",
        "    heating,                 !- Loop Type",
        "    60.,                     !- Design Loop Exit Temperature {C}",
        "    10;                      !- Loop Design Temperature Difference {deltaC}",

        "  PlantLoop,",
        "    Hot Water Loop,          !- Name",
        "    Water,                   !- Fluid Type",
        "    ,                        !- User Defined Fluid Type",
        "    Hot Loop Operation,      !- Plant Equipment Operation Scheme Name",
        "    HW Supply Outlet Node,   !- Loop Temperature Setpoint Node Name",
        "    100,                     !- Maximum Loop Temperature {C}",
        "    10,                      !- Minimum Loop Temperature {C}",
        "    0.0043,                  !- Maximum Loop Flow Rate {m3/s}",
        "    0,                       !- Minimum Loop Flow Rate {m3/s}",
        "    autocalculate,           !- Plant Loop Volume {m3}",
        "    HW Supply Inlet Node,    !- Plant Side Inlet Node Name",
        "    HW Supply Outlet Node,   !- Plant Side Outlet Node Name",
        "    Heating Supply Side Branches,  !- Plant Side Branch List Name",
        "    Heating Supply Side Connectors,  !- Plant Side Connector List Name",
        "    HW Demand Inlet Node,    !- Demand Side Inlet Node Name",
        "    HW Demand Outlet Node,   !- Demand Side Outlet Node Name",
        "    Heating Demand Side Branches,  !- Demand Side Branch List Name",
        "    Heating Demand Side Connectors,  !- Demand Side Connector List Name",
        "    Optimal,                 !- Load Distribution Scheme",
        "    ,                        !- Availability Manager List Name",
        "    ,                        !- Plant Loop Demand Calculation Scheme",
        "    ,                        !- Common Pipe Simulation",
        "    ,                        !- Pressure Simulation Type",
        "    2.0;                     !- Loop Circulation Time {minutes}",

        "  SetpointManager:Scheduled,",
        "    Hot Water Loop Setpoint Manager,  !- Name",
        "    Temperature,             !- Control Variable",
        "    HW Loop Temp Schedule,   !- Schedule Name",
        "    Hot Water Loop Setpoint Node List;  !- Setpoint Node or NodeList Name",

        "  NodeList,",
        "    Hot Water Loop Setpoint Node List,  !- Name",
        "    HW Supply Outlet Node;   !- Node 1 Name",

        "  BranchList,",
        "    Heating Supply Side Branches,  !- Name",
        "    Heating Supply Inlet Branch,  !- Branch 1 Name",
        "    Heating Purchased Hot Water Branch,  !- Branch 2 Name",
        "    Heating Supply Bypass Branch,  !- Branch 3 Name",
        "    Heating Supply Outlet Branch;  !- Branch 4 Name",

        "  ConnectorList,",
        "    Heating Supply Side Connectors,  !- Name",
        "    Connector:Splitter,      !- Connector 1 Object Type",
        "    Heating Supply Splitter, !- Connector 1 Name",
        "    Connector:Mixer,         !- Connector 2 Object Type",
        "    Heating Supply Mixer;    !- Connector 2 Name",

        "  Branch,",
        "    Heating Supply Inlet Branch,  !- Name",
        "    ,                        !- Pressure Drop Curve Name",
        "    Pump:VariableSpeed,      !- Component 1 Object Type",
        "    HW Circ Pump,            !- Component 1 Name",
        "    HW Supply Inlet Node,    !- Component 1 Inlet Node Name",
        "    HW Pump Outlet Node;     !- Component 1 Outlet Node Name",

        "  Branch,",
        "    Heating Purchased Hot Water Branch,  !- Name",
        "    ,                        !- Pressure Drop Curve Name",
        "    DistrictHeating:Water,         !- Component 1 Object Type",
        "    Purchased Heating,       !- Component 1 Name",
        "    Purchased Heat Inlet Node,  !- Component 1 Inlet Node Name",
        "    Purchased Heat Outlet Node;  !- Component 1 Outlet Node Name",

        "  Branch,",
        "    Heating Supply Bypass Branch,  !- Name",
        "    ,                        !- Pressure Drop Curve Name",
        "    Pipe:Adiabatic,          !- Component 1 Object Type",
        "    Heating Supply Side Bypass,  !- Component 1 Name",
        "    Heating Supply Bypass Inlet Node,  !- Component 1 Inlet Node Name",
        "    Heating Supply Bypass Outlet Node;  !- Component 1 Outlet Node Name",

        "  Pipe:Adiabatic,",
        "    Heating Supply Side Bypass,  !- Name",
        "    Heating Supply Bypass Inlet Node,  !- Inlet Node Name",
        "    Heating Supply Bypass Outlet Node;  !- Outlet Node Name",

        "  Branch,",
        "    Heating Supply Outlet Branch,  !- Name",
        "    ,                        !- Pressure Drop Curve Name",
        "    Pipe:Adiabatic,          !- Component 1 Object Type",
        "    Heating Supply Outlet,   !- Component 1 Name",
        "    Heating Supply Exit Pipe Inlet Node,  !- Component 1 Inlet Node Name",
        "    HW Supply Outlet Node;   !- Component 1 Outlet Node Name",

        "  Pipe:Adiabatic,",
        "    Heating Supply Outlet,   !- Name",
        "    Heating Supply Exit Pipe Inlet Node,  !- Inlet Node Name",
        "    HW Supply Outlet Node;   !- Outlet Node Name",

        "  BranchList,",
        "    Heating Demand Side Branches,  !- Name",
        "    Reheat Inlet Branch,     !- Branch 1 Name",
        "    Zone 1 Radiant Branch,   !- Branch 5 Name",
        "    Reheat Bypass Branch,    !- Branch 8 Name",
        "    Reheat Outlet Branch;    !- Branch 9 Name",

        "  ConnectorList,",
        "    Heating Demand Side Connectors,  !- Name",
        "    Connector:Splitter,      !- Connector 1 Object Type",
        "    Reheat Splitter,         !- Connector 1 Name",
        "    Connector:Mixer,         !- Connector 2 Object Type",
        "    Reheat Mixer;            !- Connector 2 Name",

        "  Branch,",
        "    Reheat Inlet Branch,     !- Name",
        "    ,                        !- Pressure Drop Curve Name",
        "    Pipe:Adiabatic,          !- Component 1 Object Type",
        "    Reheat Inlet Pipe,       !- Component 1 Name",
        "    HW Demand Inlet Node,    !- Component 1 Inlet Node Name",
        "    HW Demand Entrance Pipe Outlet Node;  !- Component 1 Outlet Node Name",

        "  Pipe:Adiabatic,",
        "    Reheat Inlet Pipe,       !- Name",
        "    HW Demand Inlet Node,    !- Inlet Node Name",
        "    HW Demand Entrance Pipe Outlet Node;  !- Outlet Node Name",

        "  Branch,",
        "    Reheat Outlet Branch,    !- Name",
        "    ,                        !- Pressure Drop Curve Name",
        "    Pipe:Adiabatic,          !- Component 1 Object Type",
        "    Reheat Outlet Pipe,      !- Component 1 Name",
        "    HW Demand Exit Pipe Inlet Node,  !- Component 1 Inlet Node Name",
        "    HW Demand Outlet Node;   !- Component 1 Outlet Node Name",

        "  Pipe:Adiabatic,",
        "    Reheat Outlet Pipe,      !- Name",
        "    HW Demand Exit Pipe Inlet Node,  !- Inlet Node Name",
        "    HW Demand Outlet Node;   !- Outlet Node Name",

        "  Branch,",
        "    Zone 1 Radiant Branch,   !- Name",
        "    ,                        !- Pressure Drop Curve Name",
        "    ZoneHVAC:LowTemperatureRadiant:VariableFlow,  !- Component 1 Object Type",
        "    West Zone Radiant Floor, !- Component 1 Name",
        "    West Zone Radiant Water Inlet Node,  !- Component 1 Inlet Node Name",
        "    West Zone Radiant Water Outlet Node;  !- Component 1 Outlet Node Name",

        "  Branch,",
        "    Reheat Bypass Branch,    !- Name",
        "    ,                        !- Pressure Drop Curve Name",
        "    Pipe:Adiabatic,          !- Component 1 Object Type",
        "    Reheat Bypass,           !- Component 1 Name",
        "    Reheat Bypass Inlet Node,!- Component 1 Inlet Node Name",
        "    Reheat Bypass Outlet Node;  !- Component 1 Outlet Node Name",

        "  Pipe:Adiabatic,",
        "    Reheat Bypass,           !- Name",
        "    Reheat Bypass Inlet Node,!- Inlet Node Name",
        "    Reheat Bypass Outlet Node;  !- Outlet Node Name",

        "  Connector:Splitter,",
        "    Reheat Splitter,         !- Name",
        "    Reheat Inlet Branch,     !- Inlet Branch Name",
        "    Zone 1 Radiant Branch,   !- Outlet Branch 4 Name",
        "    Reheat Bypass Branch;    !- Outlet Branch 7 Name",

        "  Connector:Mixer,",
        "    Reheat Mixer,            !- Name",
        "    Reheat Outlet Branch,    !- Outlet Branch Name",
        "    Zone 1 Radiant Branch,   !- Inlet Branch 4 Name",
        "    Reheat Bypass Branch;    !- Inlet Branch 7 Name",

        "  Connector:Splitter,",
        "    Heating Supply Splitter, !- Name",
        "    Heating Supply Inlet Branch,  !- Inlet Branch Name",
        "    Heating Purchased Hot Water Branch,  !- Outlet Branch 1 Name",
        "    Heating Supply Bypass Branch;  !- Outlet Branch 2 Name",

        "  Connector:Mixer,",
        "    Heating Supply Mixer,    !- Name",
        "    Heating Supply Outlet Branch,  !- Outlet Branch Name",
        "    Heating Purchased Hot Water Branch,  !- Inlet Branch 1 Name",
        "    Heating Supply Bypass Branch;  !- Inlet Branch 2 Name",

        "  PlantEquipmentOperationSchemes,",
        "    Hot Loop Operation,      !- Name",
        "    PlantEquipmentOperation:HeatingLoad,  !- Control Scheme 1 Object Type",
        "    Purchased Only,          !- Control Scheme 1 Name",
        "    ON;                      !- Control Scheme 1 Schedule Name",

        "  PlantEquipmentOperation:HeatingLoad,",
        "    Purchased Only,          !- Name",
        "    0,                       !- Load Range 1 Lower Limit {W}",
        "    1000000,                 !- Load Range 1 Upper Limit {W}",
        "    heating plant;           !- Range 1 Equipment List Name",

        "  PlantEquipmentList,",
        "    heating plant,           !- Name",
        "    DistrictHeating:Water,         !- Equipment 1 Object Type",
        "    Purchased Heating;       !- Equipment 1 Name",

        "  Pump:VariableSpeed,",
        "    HW Circ Pump,            !- Name",
        "    HW Supply Inlet Node,    !- Inlet Node Name",
        "    HW Pump Outlet Node,     !- Outlet Node Name",
        "    .0043,                   !- Rated Flow Rate {m3/s}",
        "    300000,                  !- Rated Pump Head {Pa}",
        "    2000,                    !- Rated Power Consumption {W}",
        "    .87,                     !- Motor Efficiency",
        "    0.0,                     !- Fraction of Motor Inefficiencies to Fluid Stream",
        "    0,                       !- Coefficient 1 of the Part Load Performance Curve",
        "    1,                       !- Coefficient 2 of the Part Load Performance Curve",
        "    0,                       !- Coefficient 3 of the Part Load Performance Curve",
        "    0,                       !- Coefficient 4 of the Part Load Performance Curve",
        "    0,                       !- Minimum Flow Rate {m3/s}",
        "    INTERMITTENT;            !- Pump Control Type",

        "  DistrictHeating:Water,",
        "    Purchased Heating,       !- Name",
        "    Purchased Heat Inlet Node,  !- Hot Water Inlet Node Name",
        "    Purchased Heat Outlet Node,  !- Hot Water Outlet Node Name",
        "    1000000;                 !- Nominal Capacity {W}",

        "  Sizing:Plant,",
        "    Chilled Water Loop,      !- Plant or Condenser Loop Name",
        "    cooling,                 !- Loop Type",
        "    6.7,                     !- Design Loop Exit Temperature {C}",
        "    2;                       !- Loop Design Temperature Difference {deltaC}",

        "  PlantLoop,",
        "    Chilled Water Loop,      !- Name",
        "    Water,                   !- Fluid Type",
        "    ,                        !- User Defined Fluid Type",
        "    CW Loop Operation,       !- Plant Equipment Operation Scheme Name",
        "    CW Supply Outlet Node,   !- Loop Temperature Setpoint Node Name",
        "    98,                      !- Maximum Loop Temperature {C}",
        "    1,                       !- Minimum Loop Temperature {C}",
        "    0.0011,                  !- Maximum Loop Flow Rate {m3/s}",
        "    0,                       !- Minimum Loop Flow Rate {m3/s}",
        "    autocalculate,           !- Plant Loop Volume {m3}",
        "    CW Supply Inlet Node,    !- Plant Side Inlet Node Name",
        "    CW Supply Outlet Node,   !- Plant Side Outlet Node Name",
        "    Cooling Supply Side Branches,  !- Plant Side Branch List Name",
        "    Cooling Supply Side Connectors,  !- Plant Side Connector List Name",
        "    CW Demand Inlet Node,    !- Demand Side Inlet Node Name",
        "    CW Demand Outlet Node,   !- Demand Side Outlet Node Name",
        "    Cooling Demand Side Branches,  !- Demand Side Branch List Name",
        "    Cooling Demand Side Connectors,  !- Demand Side Connector List Name",
        "    Optimal,                 !- Load Distribution Scheme",
        "    ,                        !- Availability Manager List Name",
        "    ,                        !- Plant Loop Demand Calculation Scheme",
        "    ,                        !- Common Pipe Simulation",
        "    ,                        !- Pressure Simulation Type",
        "    2.0;                     !- Loop Circulation Time {minutes}",

        "  SetpointManager:Scheduled,",
        "    Chilled Water Loop Setpoint Manager,  !- Name",
        "    Temperature,             !- Control Variable",
        "    CW Loop Temp Schedule,   !- Schedule Name",
        "    Chilled Water Loop Setpoint Node List;  !- Setpoint Node or NodeList Name",

        "	Schedule:Compact,",
        "	 CW LOOP TEMP SCHEDULE, !- Name",
        "	 TEMPERATURE,           !- Schedule Type Limits Name",
        "	 Through: 12/31,        !- Field 1",
        "	 For: Alldays,          !- Field 2",
        "	 Until: 24:00, 10.0;    !- Field 3",

        "  NodeList,",
        "    Chilled Water Loop Setpoint Node List,  !- Name",
        "    CW Supply Outlet Node;   !- Node 1 Name",

        "  BranchList,",
        "    Cooling Supply Side Branches,  !- Name",
        "    CW Pump Branch,          !- Branch 1 Name",
        "    Purchased Cooling Branch,!- Branch 4 Name",
        "    Supply Bypass Branch,    !- Branch 5 Name",
        "    Cooling Supply Outlet;   !- Branch 6 Name",

        "  BranchList,",
        "    Cooling Demand Side Branches,  !- Name",
        "    Cooling Demand Inlet,    !- Branch 1 Name",
        "    Zone 1 Cooling Branch,   !- Branch 2 Name",
        "    Demand Bypass Branch,    !- Branch 3 Name",
        "    Cooling Demand Outlet;   !- Branch 4 Name",

        "  ConnectorList,",
        "    Cooling Supply Side Connectors,  !- Name",
        "    Connector:Splitter,      !- Connector 1 Object Type",
        "    CW Loop Splitter,        !- Connector 1 Name",
        "    Connector:Mixer,         !- Connector 2 Object Type",
        "    CW Loop Mixer;           !- Connector 2 Name",

        "  ConnectorList,",
        "    Cooling Demand Side Connectors,  !- Name",
        "    Connector:Splitter,      !- Connector 1 Object Type",
        "    CW Demand Splitter,      !- Connector 1 Name",
        "    Connector:Mixer,         !- Connector 2 Object Type",
        "    CW Demand Mixer;         !- Connector 2 Name",

        "  Branch,",
        "    Cooling Demand Inlet,    !- Name",
        "    ,                        !- Pressure Drop Curve Name",
        "    Pipe:Adiabatic,          !- Component 1 Object Type",
        "    Demand Side Inlet Pipe,  !- Component 1 Name",
        "    CW Demand Inlet Node,    !- Component 1 Inlet Node Name",
        "    CW Demand Entrance Pipe Outlet Node;  !- Component 1 Outlet Node Name",

        "  Schedule:Compact,",
        "    RADIANT COOLING SETPOINTS,  !- Name",
        "    TEMPERATURE,             !- Schedule Type Limits Name",
        "    Through: 12/31,          !- Field 1",
        "    For: Alldays,            !- Field 2",
        "    Until: 24:00,26.0;       !- Field 3",

        "  Pipe:Adiabatic,",
        "    Demand Side Inlet Pipe,  !- Name",
        "    CW Demand Inlet Node,    !- Inlet Node Name",
        "    CW Demand Entrance Pipe Outlet Node;  !- Outlet Node Name",

        "  Branch,",
        "    Zone 1 Cooling Branch,   !- Name",
        "    ,                        !- Pressure Drop Curve Name",
        "    ZoneHVAC:LowTemperatureRadiant:VariableFlow,  !- Component 1 Object Type",
        "    West Zone Radiant Floor,   !- Component 1 Name",
        "    Zone 1 Cooling Water Inlet Node,  !- Component 1 Inlet Node Name",
        "    Zone 1 Cooling Water Outlet Node; !- Component 1 Outlet Node Name",

        "  Branch,",
        "    Demand Bypass Branch,    !- Name",
        "    ,                        !- Pressure Drop Curve Name",
        "    Pipe:Adiabatic,          !- Component 1 Object Type",
        "    Demand Side Bypass,      !- Component 1 Name",
        "    CW Demand Bypass Inlet Node,  !- Component 1 Inlet Node Name",
        "    CW Demand Bypass Outlet Node;  !- Component 1 Outlet Node Name",

        "  Pipe:Adiabatic,",
        "    Demand Side Bypass,      !- Name",
        "    CW Demand Bypass Inlet Node,  !- Inlet Node Name",
        "    CW Demand Bypass Outlet Node;  !- Outlet Node Name",

        "  Branch,",
        "    Cooling Demand Outlet,   !- Name",
        "    ,                        !- Pressure Drop Curve Name",
        "    Pipe:Adiabatic,          !- Component 1 Object Type",
        "    CW Demand Side Outlet Pipe,  !- Component 1 Name",
        "    CW Demand Exit Pipe Inlet Node,  !- Component 1 Inlet Node Name",
        "    CW Demand Outlet Node;   !- Component 1 Outlet Node Name",

        "  Pipe:Adiabatic,",
        "    CW Demand Side Outlet Pipe,  !- Name",
        "    CW Demand Exit Pipe Inlet Node,  !- Inlet Node Name",
        "    CW Demand Outlet Node;   !- Outlet Node Name",

        "  Branch,",
        "    Cooling Supply Outlet,   !- Name",
        "    ,                        !- Pressure Drop Curve Name",
        "    Pipe:Adiabatic,          !- Component 1 Object Type",
        "    Supply Side Outlet Pipe, !- Component 1 Name",
        "    Supply Side Exit Pipe Inlet Node,  !- Component 1 Inlet Node Name",
        "    CW Supply Outlet Node;   !- Component 1 Outlet Node Name",

        "  Pipe:Adiabatic,",
        "    Supply Side Outlet Pipe, !- Name",
        "    Supply Side Exit Pipe Inlet Node,  !- Inlet Node Name",
        "    CW Supply Outlet Node;   !- Outlet Node Name",

        "  Branch,",
        "    CW Pump Branch,          !- Name",
        "    ,                        !- Pressure Drop Curve Name",
        "    Pump:VariableSpeed,      !- Component 1 Object Type",
        "    Circ Pump,               !- Component 1 Name",
        "    CW Supply Inlet Node,    !- Component 1 Inlet Node Name",
        "    CW Pump Outlet Node;     !- Component 1 Outlet Node Name",

        "  Branch,",
        "    Purchased Cooling Branch,!- Name",
        "    ,                        !- Pressure Drop Curve Name",
        "    DistrictCooling,         !- Component 1 Object Type",
        "    Purchased Cooling,       !- Component 1 Name",
        "    Purchased Cooling Inlet Node,  !- Component 1 Inlet Node Name",
        "    Purchased Cooling Outlet Node; !- Component 1 Outlet Node Name",

        "  Branch,",
        "    Supply Bypass Branch,    !- Name",
        "    ,                        !- Pressure Drop Curve Name",
        "    Pipe:Adiabatic,          !- Component 1 Object Type",
        "    Supply Side Bypass,      !- Component 1 Name",
        "    CW Supply Bypass Inlet Node,  !- Component 1 Inlet Node Name",
        "    CW Supply Bypass Outlet Node; !- Component 1 Outlet Node Name",

        "  Pipe:Adiabatic,",
        "    Supply Side Bypass,      !- Name",
        "    CW Supply Bypass Inlet Node,  !- Inlet Node Name",
        "    CW Supply Bypass Outlet Node; !- Outlet Node Name",

        "  Connector:Splitter,",
        "    CW Loop Splitter,        !- Name",
        "    CW Pump Branch,          !- Inlet Branch Name",
        "    Purchased Cooling Branch,!- Outlet Branch 3 Name",
        "    Supply Bypass Branch;    !- Outlet Branch 4 Name",

        "  Connector:Mixer,",
        "    CW Loop Mixer,           !- Name",
        "    Cooling Supply Outlet,   !- Outlet Branch Name",
        "    Purchased Cooling Branch,!- Inlet Branch 3 Name",
        "    Supply Bypass Branch;    !- Inlet Branch 4 Name",

        "  Connector:Splitter,",
        "    CW Demand Splitter,      !- Name",
        "    Cooling Demand Inlet,    !- Inlet Branch Name",
        "    Demand Bypass Branch,    !- Outlet Branch 1 Name",
        "    Zone 1 Cooling Branch;   !- Outlet Branch 2 Name",

        "  Connector:Mixer,",
        "    CW Demand Mixer,         !- Name",
        "    Cooling Demand Outlet,   !- Outlet Branch Name",
        "    Zone 1 Cooling Branch,   !- Inlet Branch 1 Name",
        "    Demand Bypass Branch;    !- Inlet Branch 2 Name",

        "  PlantEquipmentOperationSchemes,",
        "    CW Loop Operation,       !- Name",
        "    PlantEquipmentOperation:CoolingLoad,  !- Control Scheme 1 Object Type",
        "    Always Operation,        !- Control Scheme 1 Name",
        "    Always;                  !- Control Scheme 1 Schedule Name",

        "  Schedule:Compact,",
        "    Always,                  !- Name",
        "    FRACTION,                !- Schedule Type Limits Name",
        "    Through: 12/31,          !- Field 1",
        "    For: Alldays,            !- Field 2",
        "    Until: 24:00,1.0;        !- Field 3",

        "  PlantEquipmentOperation:CoolingLoad,",
        "    Always Operation,        !- Name",
        "    0,                       !- Load Range 1 Lower Limit {W}",
        "    70000,                   !- Load Range 1 Upper Limit {W}",
        "    Purchased Only;          !- Range 3 Equipment List Name",

        "  PlantEquipmentList,",
        "    Purchased Only,          !- Name",
        "    DistrictCooling,         !- Equipment 1 Object Type",
        "    Purchased Cooling;       !- Equipment 1 Name",

        "  DistrictCooling,",
        "    Purchased Cooling,             !- Name",
        "    Purchased Cooling Inlet Node,  !- Chilled Water Inlet Node Name",
        "    Purchased Cooling Outlet Node, !- Chilled Water Outlet Node Name",
        "    680000;                        !- Nominal Capacity {W}",

        "  Pump:VariableSpeed,",
        "    Circ Pump,               !- Name",
        "    CW Supply Inlet Node,    !- Inlet Node Name",
        "    CW Pump Outlet Node,     !- Outlet Node Name",
        "    .0011,                   !- Rated Flow Rate {m3/s}",
        "    300000,                  !- Rated Pump Head {Pa}",
        "    500,                     !- Rated Power Consumption {W}",
        "    .87,                     !- Motor Efficiency",
        "    0.0,                     !- Fraction of Motor Inefficiencies to Fluid Stream",
        "    0,                       !- Coefficient 1 of the Part Load Performance Curve",
        "    1,                       !- Coefficient 2 of the Part Load Performance Curve",
        "    0,                       !- Coefficient 3 of the Part Load Performance Curve",
        "    0,                       !- Coefficient 4 of the Part Load Performance Curve",
        "    0,                       !- Minimum Flow Rate {m3/s}",
        "    INTERMITTENT;            !- Pump Control Type",

    });
    ASSERT_TRUE(process_idf(idf_objects));

    GetProjectControlData(*state, ErrorsFound);
    EXPECT_FALSE(ErrorsFound);

    GetZoneData(*state, ErrorsFound);
    EXPECT_FALSE(ErrorsFound);
    EXPECT_EQ("WEST ZONE", state->dataHeatBal->Zone(1).Name);

    ProcessScheduleInput(*state);
    HeatBalanceManager::SetPreConstructionInputParameters(*state);
    Material::GetMaterialData(*state, ErrorsFound);
    EXPECT_FALSE(ErrorsFound);

    GetConstructData(*state, ErrorsFound);
    EXPECT_FALSE(ErrorsFound);

    GetPlantSizingInput(*state);
    GetPlantLoopData(*state);
    GetPlantInput(*state);
    SetupInitialPlantCallingOrder(*state);
    SetupBranchControlTypes(*state);
    state->dataSurface->WorldCoordSystem = true;
    GetSurfaceListsInputs(*state);
    ErrorsFound = false;
    SetupZoneGeometry(*state, ErrorsFound);
    EXPECT_FALSE(ErrorsFound);

    std::string const error_string =
        delimited_string({"   ** Severe  ** ZoneHVAC:LowTemperatureRadiant:VariableFlow:Design = WEST ZONE RADIANT FLOOR DESIGN",
                          "   **   ~~~   ** Input for Cooling Design Capacity Method = CAPACITYPERFLOORAREA",
                          "   **   ~~~   ** Illegal Cooling Design Capacity Per Floor Area = 0.0000000",
                          "   **  Fatal  ** GetLowTempRadiantSystem: Errors found in input. Preceding conditions cause termination.",
                          "   ...Summary of Errors that led to program termination:",
                          "   ..... Reference severe error count=1",
                          "   ..... Last severe error=ZoneHVAC:LowTemperatureRadiant:VariableFlow:Design = WEST ZONE RADIANT FLOOR DESIGN"});
    EXPECT_ANY_THROW(GetLowTempRadiantSystem(*state));

    compare_err_stream(error_string, true);
}

TEST_F(LowTempRadiantSystemTest, InitLowTempRadiantSystem)
{

    bool InitErrorFound;

    RadSysNum = 1;
    SystemType = LowTempRadiantSystem::SystemType::ConstantFlowSystem;
    state->dataLowTempRadSys->NumOfCFloLowTempRadSys = 1;
    state->dataLowTempRadSys->CFloRadSys(RadSysNum).NumOfSurfaces = 0;
    state->dataLowTempRadSys->TotalNumOfRadSystems = 0;
    state->dataGlobal->BeginEnvrnFlag = false;
    state->dataLowTempRadSys->CFloRadSys(RadSysNum).HotWaterInNode = 0;
    state->dataLowTempRadSys->CFloRadSys(RadSysNum).ColdWaterInNode = 0;
    state->dataGlobal->BeginTimeStepFlag = false;
    state->dataLowTempRadSys->CFloRadSys(RadSysNum).VolFlowSchedPtr = 0;
    state->dataLowTempRadSys->CFloRadSys(RadSysNum).EMSOverrideOnWaterMdot = false;
    state->dataLowTempRadSys->CFloRadSys(RadSysNum).WaterMassFlowRate = 1.0;
    state->dataLowTempRadSys->CFloRadSys(RadSysNum).HotDesignWaterMassFlowRate = 2.0;
    state->dataLowTempRadSys->CFloRadSys(RadSysNum).ColdDesignWaterMassFlowRate = 3.0;
    state->dataLowTempRadSys->CFloRadSys(RadSysNum).CWPlantLoc.loopNum = 0;
    state->dataLowTempRadSys->CFloRadSys(RadSysNum).HWPlantLoc.loopNum = 0;
    state->dataLowTempRadSys->CFloRadSys(RadSysNum).WaterVolFlowMax = 1.0;
    state->dataLowTempRadSys->CFloRadSys(RadSysNum).NomPumpHead = 1.0;
    state->dataLowTempRadSys->CFloRadSys(RadSysNum).NomPowerUse = 1.0;

    DesignObjectNum = 1;
    state->dataLowTempRadSys->NumOfCFloLowTempRadSysDes = 1;
    state->dataLowTempRadSys->CflowRadiantSysDesign.allocate(state->dataLowTempRadSys->NumOfCFloLowTempRadSysDes);
    state->dataLowTempRadSys->CFloRadSys(RadSysNum).DesignObjectPtr = 1;
    state->dataLowTempRadSys->CflowRadiantSysDesign(DesignObjectNum).MotorEffic = 1.2;

    state->dataLowTempRadSys->CFloRadSys(RadSysNum).CoolingSystem = true;
    state->dataLowTempRadSys->CFloRadSys(RadSysNum).HeatingSystem = false;
    InitLowTempRadiantSystem(*state, false, RadSysNum, SystemType, InitErrorFound);
    EXPECT_EQ(3.0, state->dataLowTempRadSys->CFloRadSys(RadSysNum).ChWaterMassFlowRate);
    EXPECT_EQ(0.0, state->dataLowTempRadSys->CFloRadSys(RadSysNum).WaterMassFlowRate);

    state->dataLowTempRadSys->CFloRadSys(RadSysNum).CoolingSystem = false;
    state->dataLowTempRadSys->CFloRadSys(RadSysNum).HeatingSystem = true;
    InitLowTempRadiantSystem(*state, false, RadSysNum, SystemType, InitErrorFound);
    EXPECT_EQ(2.0, state->dataLowTempRadSys->CFloRadSys(RadSysNum).HotWaterMassFlowRate);
    EXPECT_EQ(0.0, state->dataLowTempRadSys->CFloRadSys(RadSysNum).WaterMassFlowRate);
}

TEST_F(LowTempRadiantSystemTest, InitLowTempRadiantSystemCFloPump)
{

    bool InitErrorFound;
    Real64 actualEfficiencyPercentage;

    // Test 1: with autosize for max flow, nothing should happen
    state->dataLowTempRadSys->clear_state();
    RadSysNum = 1;
    SystemType = LowTempRadiantSystem::SystemType::ConstantFlowSystem;
    state->dataLowTempRadSys->NumOfCFloLowTempRadSys = 1;
    state->dataLowTempRadSys->CFloRadSys.allocate(state->dataLowTempRadSys->NumOfCFloLowTempRadSys);
    state->dataLowTempRadSys->CFloRadSys(RadSysNum).NumOfSurfaces = 0;
    state->dataLowTempRadSys->CFloRadSys(RadSysNum).Name = "NoNameRadSys";
    state->dataLowTempRadSys->TotalNumOfRadSystems = 0;
    state->dataGlobal->BeginEnvrnFlag = false;
    state->dataZoneEquip->ZoneEquipInputsFilled = false;
    state->dataLowTempRadSys->CFloRadSys(RadSysNum).HotWaterInNode = 0;
    state->dataLowTempRadSys->CFloRadSys(RadSysNum).ColdWaterInNode = 0;
    state->dataGlobal->BeginTimeStepFlag = false;
    state->dataLowTempRadSys->CFloRadSys(RadSysNum).VolFlowSchedPtr = 0;
    state->dataLowTempRadSys->CFloRadSys(RadSysNum).EMSOverrideOnWaterMdot = false;
    state->dataLowTempRadSys->CFloRadSys(RadSysNum).WaterMassFlowRate = 1.0;
    state->dataLowTempRadSys->CFloRadSys(RadSysNum).HotDesignWaterMassFlowRate = 2.0;
    state->dataLowTempRadSys->CFloRadSys(RadSysNum).ColdDesignWaterMassFlowRate = 3.0;
    state->dataLowTempRadSys->CFloRadSys(RadSysNum).CWPlantLoc.loopNum = 0;
    state->dataLowTempRadSys->CFloRadSys(RadSysNum).HWPlantLoc.loopNum = 0;
    state->dataLowTempRadSys->CFloRadSys(RadSysNum).NomPumpHead = 1.0;
    state->dataLowTempRadSys->CFloRadSys(RadSysNum).NomPowerUse = 1.0;
    state->dataLowTempRadSys->CFloRadSys(RadSysNum).PumpEffic = 0.0;
    state->dataLowTempRadSys->CFloRadSys(RadSysNum).CoolingSystem = false;
    state->dataLowTempRadSys->CFloRadSys(RadSysNum).HeatingSystem = false;

    DesignObjectNum = 1;
    state->dataLowTempRadSys->NumOfCFloLowTempRadSysDes = 1;
    state->dataLowTempRadSys->CflowRadiantSysDesign.allocate(state->dataLowTempRadSys->NumOfCFloLowTempRadSysDes);
    state->dataLowTempRadSys->CFloRadSys(RadSysNum).DesignObjectPtr = 1;
    state->dataLowTempRadSys->CflowRadiantSysDesign(DesignObjectNum).MotorEffic = 1.0;

    state->dataLowTempRadSys->CFloRadSys(RadSysNum).WaterVolFlowMax = AutoSize;
    InitLowTempRadiantSystem(*state, false, RadSysNum, SystemType, InitErrorFound);
    EXPECT_EQ(state->dataLowTempRadSys->CFloRadSys(RadSysNum).PumpEffic, 0.0);
    EXPECT_EQ(InitErrorFound, false);

    // Test 2: pump efficiency below 50%
    state->dataLowTempRadSys->clear_state();
    RadSysNum = 1;
    SystemType = LowTempRadiantSystem::SystemType::ConstantFlowSystem;
    state->dataLowTempRadSys->NumOfCFloLowTempRadSys = 1;
    state->dataLowTempRadSys->CFloRadSys.allocate(state->dataLowTempRadSys->NumOfCFloLowTempRadSys);
    state->dataLowTempRadSys->CFloRadSys(RadSysNum).NumOfSurfaces = 0;
    state->dataLowTempRadSys->CFloRadSys(RadSysNum).Name = "NoNameRadSys";
    state->dataLowTempRadSys->TotalNumOfRadSystems = 0;
    state->dataGlobal->BeginEnvrnFlag = false;
    state->dataZoneEquip->ZoneEquipInputsFilled = false;
    state->dataLowTempRadSys->CFloRadSys(RadSysNum).HotWaterInNode = 0;
    state->dataLowTempRadSys->CFloRadSys(RadSysNum).ColdWaterInNode = 0;
    state->dataGlobal->BeginTimeStepFlag = false;
    state->dataLowTempRadSys->CFloRadSys(RadSysNum).VolFlowSchedPtr = 0;
    state->dataLowTempRadSys->CFloRadSys(RadSysNum).EMSOverrideOnWaterMdot = false;
    state->dataLowTempRadSys->CFloRadSys(RadSysNum).WaterMassFlowRate = 1.0;
    state->dataLowTempRadSys->CFloRadSys(RadSysNum).HotDesignWaterMassFlowRate = 2.0;
    state->dataLowTempRadSys->CFloRadSys(RadSysNum).ColdDesignWaterMassFlowRate = 3.0;
    state->dataLowTempRadSys->CFloRadSys(RadSysNum).CWPlantLoc.loopNum = 0;
    state->dataLowTempRadSys->CFloRadSys(RadSysNum).HWPlantLoc.loopNum = 0;
    state->dataLowTempRadSys->CFloRadSys(RadSysNum).NomPumpHead = 1.0;
    state->dataLowTempRadSys->CFloRadSys(RadSysNum).NomPowerUse = 1.0;
    state->dataLowTempRadSys->CFloRadSys(RadSysNum).PumpEffic = 0.0;
    state->dataLowTempRadSys->CFloRadSys(RadSysNum).CoolingSystem = false;
    state->dataLowTempRadSys->CFloRadSys(RadSysNum).HeatingSystem = false;

    DesignObjectNum = 1;
    state->dataLowTempRadSys->NumOfCFloLowTempRadSysDes = 1;
    state->dataLowTempRadSys->CflowRadiantSysDesign.allocate(state->dataLowTempRadSys->NumOfCFloLowTempRadSysDes);
    state->dataLowTempRadSys->CFloRadSys(RadSysNum).DesignObjectPtr = 1;
    state->dataLowTempRadSys->CflowRadiantSysDesign(DesignObjectNum).MotorEffic = 1.0;

    state->dataLowTempRadSys->CFloRadSys(RadSysNum).WaterVolFlowMax =
        0.4; // because of how other parameters are set, this value is equal to the pump efficiency
    InitLowTempRadiantSystem(*state, false, RadSysNum, SystemType, InitErrorFound);
    actualEfficiencyPercentage = state->dataLowTempRadSys->CFloRadSys(RadSysNum).PumpEffic * 100.0;
    std::string const error_string02 =
        delimited_string({format("   ** Warning ** Check input.  Calc Pump Efficiency={:.5R}% which is less than 50%, for pump in radiant system {}",
                                 actualEfficiencyPercentage,
                                 state->dataLowTempRadSys->CFloRadSys(RadSysNum).Name)});
    EXPECT_EQ(state->dataLowTempRadSys->CFloRadSys(RadSysNum).WaterVolFlowMax, state->dataLowTempRadSys->CFloRadSys(RadSysNum).PumpEffic);
    EXPECT_TRUE(compare_err_stream(error_string02, true));
    EXPECT_EQ(InitErrorFound, false);

    // Test 3: pump efficiency between 95% and 100%
    state->dataLowTempRadSys->clear_state();
    RadSysNum = 1;
    SystemType = LowTempRadiantSystem::SystemType::ConstantFlowSystem;
    state->dataLowTempRadSys->NumOfCFloLowTempRadSys = 1;
    state->dataLowTempRadSys->CFloRadSys.allocate(state->dataLowTempRadSys->NumOfCFloLowTempRadSys);
    state->dataLowTempRadSys->CFloRadSys(RadSysNum).NumOfSurfaces = 0;
    state->dataLowTempRadSys->CFloRadSys(RadSysNum).Name = "NoNameRadSys";
    state->dataLowTempRadSys->TotalNumOfRadSystems = 0;
    state->dataGlobal->BeginEnvrnFlag = false;
    state->dataZoneEquip->ZoneEquipInputsFilled = false;
    state->dataLowTempRadSys->CFloRadSys(RadSysNum).HotWaterInNode = 0;
    state->dataLowTempRadSys->CFloRadSys(RadSysNum).ColdWaterInNode = 0;
    state->dataGlobal->BeginTimeStepFlag = false;
    state->dataLowTempRadSys->CFloRadSys(RadSysNum).VolFlowSchedPtr = 0;
    state->dataLowTempRadSys->CFloRadSys(RadSysNum).EMSOverrideOnWaterMdot = false;
    state->dataLowTempRadSys->CFloRadSys(RadSysNum).WaterMassFlowRate = 1.0;
    state->dataLowTempRadSys->CFloRadSys(RadSysNum).HotDesignWaterMassFlowRate = 2.0;
    state->dataLowTempRadSys->CFloRadSys(RadSysNum).ColdDesignWaterMassFlowRate = 3.0;
    state->dataLowTempRadSys->CFloRadSys(RadSysNum).CWPlantLoc.loopNum = 0;
    state->dataLowTempRadSys->CFloRadSys(RadSysNum).HWPlantLoc.loopNum = 0;
    state->dataLowTempRadSys->CFloRadSys(RadSysNum).NomPumpHead = 1.0;
    state->dataLowTempRadSys->CFloRadSys(RadSysNum).NomPowerUse = 1.0;
    state->dataLowTempRadSys->CFloRadSys(RadSysNum).PumpEffic = 0.0;
    state->dataLowTempRadSys->CFloRadSys(RadSysNum).CoolingSystem = false;
    state->dataLowTempRadSys->CFloRadSys(RadSysNum).HeatingSystem = false;

    DesignObjectNum = 1;
    state->dataLowTempRadSys->NumOfCFloLowTempRadSysDes = 1;
    state->dataLowTempRadSys->CflowRadiantSysDesign.allocate(state->dataLowTempRadSys->NumOfCFloLowTempRadSysDes);
    state->dataLowTempRadSys->CFloRadSys(RadSysNum).DesignObjectPtr = 1;
    state->dataLowTempRadSys->CflowRadiantSysDesign(DesignObjectNum).MotorEffic = 1.0;

    state->dataLowTempRadSys->CFloRadSys(RadSysNum).WaterVolFlowMax =
        0.98; // because of how other parameters are set, this value is equal to the pump efficiency
    InitLowTempRadiantSystem(*state, false, RadSysNum, SystemType, InitErrorFound);
    actualEfficiencyPercentage = state->dataLowTempRadSys->CFloRadSys(RadSysNum).PumpEffic * 100.0;
    std::string const error_string03 =
        delimited_string({format("   ** Warning ** Check input.  Calc Pump Efficiency={:.5R}% is approaching 100%, for pump in radiant system {}",
                                 actualEfficiencyPercentage,
                                 state->dataLowTempRadSys->CFloRadSys(RadSysNum).Name)});
    EXPECT_EQ(state->dataLowTempRadSys->CFloRadSys(RadSysNum).WaterVolFlowMax, state->dataLowTempRadSys->CFloRadSys(RadSysNum).PumpEffic);
    EXPECT_TRUE(compare_err_stream(error_string03, true));
    EXPECT_EQ(InitErrorFound, false);

    // Test 4: pump efficiency over 100%
    state->dataLowTempRadSys->clear_state();
    RadSysNum = 1;
    SystemType = LowTempRadiantSystem::SystemType::ConstantFlowSystem;
    state->dataLowTempRadSys->NumOfCFloLowTempRadSys = 1;
    state->dataLowTempRadSys->CFloRadSys.allocate(state->dataLowTempRadSys->NumOfCFloLowTempRadSys);
    state->dataLowTempRadSys->CFloRadSys(RadSysNum).NumOfSurfaces = 0;
    state->dataLowTempRadSys->CFloRadSys(RadSysNum).Name = "NoNameRadSys";
    state->dataLowTempRadSys->TotalNumOfRadSystems = 0;
    state->dataGlobal->BeginEnvrnFlag = false;
    state->dataZoneEquip->ZoneEquipInputsFilled = false;
    state->dataLowTempRadSys->CFloRadSys(RadSysNum).HotWaterInNode = 0;
    state->dataLowTempRadSys->CFloRadSys(RadSysNum).ColdWaterInNode = 0;
    state->dataGlobal->BeginTimeStepFlag = false;
    state->dataLowTempRadSys->CFloRadSys(RadSysNum).VolFlowSchedPtr = 0;
    state->dataLowTempRadSys->CFloRadSys(RadSysNum).EMSOverrideOnWaterMdot = false;
    state->dataLowTempRadSys->CFloRadSys(RadSysNum).WaterMassFlowRate = 1.0;
    state->dataLowTempRadSys->CFloRadSys(RadSysNum).HotDesignWaterMassFlowRate = 2.0;
    state->dataLowTempRadSys->CFloRadSys(RadSysNum).ColdDesignWaterMassFlowRate = 3.0;
    state->dataLowTempRadSys->CFloRadSys(RadSysNum).CWPlantLoc.loopNum = 0;
    state->dataLowTempRadSys->CFloRadSys(RadSysNum).HWPlantLoc.loopNum = 0;
    state->dataLowTempRadSys->CFloRadSys(RadSysNum).NomPumpHead = 1.0;
    state->dataLowTempRadSys->CFloRadSys(RadSysNum).NomPowerUse = 1.0;
    state->dataLowTempRadSys->CFloRadSys(RadSysNum).PumpEffic = 0.0;
    state->dataLowTempRadSys->CFloRadSys(RadSysNum).CoolingSystem = false;
    state->dataLowTempRadSys->CFloRadSys(RadSysNum).HeatingSystem = false;

    DesignObjectNum = 1;
    state->dataLowTempRadSys->NumOfCFloLowTempRadSysDes = 1;
    state->dataLowTempRadSys->CflowRadiantSysDesign.allocate(state->dataLowTempRadSys->NumOfCFloLowTempRadSysDes);
    state->dataLowTempRadSys->CFloRadSys(RadSysNum).DesignObjectPtr = 1;
    state->dataLowTempRadSys->CflowRadiantSysDesign(DesignObjectNum).MotorEffic = 1.0;

    state->dataLowTempRadSys->CFloRadSys(RadSysNum).WaterVolFlowMax =
        1.23; // because of how other parameters are set, this value is equal to the pump efficiency
    InitLowTempRadiantSystem(*state, false, RadSysNum, SystemType, InitErrorFound);
    actualEfficiencyPercentage = state->dataLowTempRadSys->CFloRadSys(RadSysNum).PumpEffic * 100.0;
    std::string const error_string04 = delimited_string(
        {format("   ** Severe  ** Check input.  Calc Pump Efficiency={:.5R}% which is bigger than 100%, for pump in radiant system {}",
                actualEfficiencyPercentage,
                state->dataLowTempRadSys->CFloRadSys(RadSysNum).Name)});
    EXPECT_EQ(state->dataLowTempRadSys->CFloRadSys(RadSysNum).WaterVolFlowMax, state->dataLowTempRadSys->CFloRadSys(RadSysNum).PumpEffic);
    EXPECT_TRUE(compare_err_stream(error_string04, true));
    EXPECT_EQ(InitErrorFound, true);
}

TEST_F(LowTempRadiantSystemTest, LowTempElecRadSurfaceGroupTest)
{

    int RadSysNum(1);

    std::string const idf_objects = delimited_string({

        "  ZoneHVAC:LowTemperatureRadiant:Electric,",
        "    West Zone Radiant Floor, !- Name",
        "    RadiantSysAvailSched,    !- Availability Schedule Name",
        "    West Zone,               !- Zone Name",
        "    West Zone Surface Group, !- Surface Name or Radiant Surface Group Name",
        "    heatingdesigncapacity,   !- Heating Design Capacity Method",
        "    100,                     !- Heating Design Capacity{ W }",
        "    ,                        !- Heating Design Capacity Per Floor Area{ W/m2 }",
        "    1.0,                     !- Fraction of Autosized Heating Design Capacity",
        "    MeanAirTemperature,      !- Temperature Control Type",
        "    HalfFlowPower,           !- Setpoint Type",
        "    2.0,                     !- Heating Throttling Range {deltaC}",
        "    Radiant Heating Setpoints;  !- Heating Control Temperature Schedule Name",

        "  ZoneHVAC:LowTemperatureRadiant:Electric,",
        "    East Zone Radiant Floor, !- Name",
        "    RadiantSysAvailSched,    !- Availability Schedule Name",
        "    East Zone,               !- Zone Name",
        "    East Zone Surface Group, !- Surface Name or Radiant Surface Group Name",
        "    heatingdesigncapacity,   !- Heating Design Capacity Method",
        "    100,                     !- Heating Design Capacity{ W }",
        "    ,                        !- Heating Design Capacity Per Floor Area{ W/m2 }",
        "    1.0,                     !- Fraction of Autosized Heating Design Capacity",
        "    MeanAirTemperature,      !- Temperature Control Type",
        "    HalfFlowPower,           !- Setpoint Type",
        "    2.0,                     !- Heating Throttling Range {deltaC}",
        "    Radiant Heating Setpoints;  !- Heating Control Temperature Schedule Name",

        "  ZoneHVAC:LowTemperatureRadiant:SurfaceGroup,",
        "    East Zone Surface Group, !- Name",
        "    Zn002:Flr001,             !- Surface 1 Name",
        "     0.5,                     !- Flow Fraction for Surface 1",
        "    Zn002:Flr002,             !- Surface 2 Name",
        "     0.5;                     !- Flow Fraction for Surface 2",

        "  ZoneHVAC:LowTemperatureRadiant:SurfaceGroup,",
        "    West Zone Surface Group, !- Name",
        "    Zn001:Flr001,             !- Surface 1 Name",
        "     0.5,                     !- Flow Fraction for Surface 1",
        "    Zn001:Flr002,             !- Surface 2 Name",
        "     0.5;                     !- Flow Fraction for Surface 2",

        "  Schedule:Compact,",
        "    RADIANTSYSAVAILSCHED,    !- Name",
        "    FRACTION,                !- Schedule Type Limits Name",
        "    Through: 12/31,          !- Field 1",
        "    For: Alldays,            !- Field 2",
        "    Until: 24:00,1.00;       !- Field 3",

        "  Schedule:Compact,",
        "    Radiant Heating Setpoints,   !- Name",
        "    TEMPERATURE,             !- Schedule Type Limits Name",
        "    Through: 12/31,          !- Field 1",
        "    For: Alldays,            !- Field 2",
        "    Until: 24:00,20.0;       !- Field 3",

    });
    ASSERT_TRUE(process_idf(idf_objects));

    state->dataHeatBal->Zone.allocate(2);
    state->dataHeatBal->Zone(1).Name = "WEST ZONE";
    state->dataHeatBal->Zone(2).Name = "EAST ZONE";

    state->dataSurface->TotSurfaces = 4;
    state->dataSurface->Surface.allocate(4);
    state->dataSurface->Surface(1).Name = "ZN001:FLR001";
    state->dataSurface->Surface(1).ZoneName = "WEST ZONE";
    state->dataSurface->Surface(1).Zone = 1;
    state->dataSurface->Surface(1).Construction = 1;
    state->dataSurface->Surface(2).Name = "ZN001:FLR002";
    state->dataSurface->Surface(2).ZoneName = "WEST ZONE";
    state->dataSurface->Surface(2).Zone = 1;
    state->dataSurface->Surface(2).Construction = 1;
    state->dataSurface->Surface(3).Name = "ZN002:FLR001";
    state->dataSurface->Surface(3).ZoneName = "EAST ZONE";
    state->dataSurface->Surface(3).Zone = 2;
    state->dataSurface->Surface(3).Construction = 1;
    state->dataSurface->Surface(4).Name = "ZN002:FLR002";
    state->dataSurface->Surface(4).ZoneName = "EAST ZONE";
    state->dataSurface->Surface(4).Zone = 2;
    state->dataSurface->Surface(4).Construction = 1;
    state->dataConstruction->Construct.allocate(1);
    state->dataConstruction->Construct(1).SourceSinkPresent = true;
    state->dataSurface->SurfIsRadSurfOrVentSlabOrPool.allocate(state->dataSurface->TotSurfaces);
    state->dataSurface->SurfIsRadSurfOrVentSlabOrPool = false;

    GetLowTempRadiantSystem(*state);
    EXPECT_EQ(2, state->dataLowTempRadSys->NumOfElecLowTempRadSys);
    EXPECT_EQ("WEST ZONE RADIANT FLOOR", state->dataLowTempRadSys->RadSysTypes(RadSysNum).Name);
    EXPECT_EQ("EAST ZONE RADIANT FLOOR", state->dataLowTempRadSys->RadSysTypes(RadSysNum + 1).Name);
    EXPECT_ENUM_EQ(LowTempRadiantSystem::SystemType::ElectricSystem, state->dataLowTempRadSys->RadSysTypes(RadSysNum).SystemType);
    EXPECT_EQ(state->dataLowTempRadSys->ElecRadSys(1).ZoneName, "WEST ZONE");
    EXPECT_EQ(state->dataLowTempRadSys->ElecRadSys(1).SurfListName, "WEST ZONE SURFACE GROUP");
    // the 2nd surface list group holds data for 1st elec rad sys (#5958)
    EXPECT_EQ(state->dataSurfLists->SurfList(2).Name, "WEST ZONE SURFACE GROUP");
    EXPECT_EQ(state->dataLowTempRadSys->ElecRadSys(1).NumOfSurfaces, 2);
    // surface ptr's are not set correctly when elec rad sys "index" (e.g., state->dataLowTempRadSys->ElecRadSys(N)) is not the same as surface group
    // "index" #5958 fixes this issue
    EXPECT_EQ(state->dataLowTempRadSys->ElecRadSys(1).SurfacePtr(1), 1);
    EXPECT_EQ(state->dataLowTempRadSys->ElecRadSys(1).SurfacePtr(2), 2);
}

TEST_F(LowTempRadiantSystemTest, CalcLowTempCFloRadiantSystem_OperationMode)
{
    // # ZoneHVAC:LowTemperatureRadiant:VariableFlow array bounds error #5905

    Real64 Load;

    RadSysNum = 1;
    state->dataLowTempRadSys->clear_state();
    SystemType = LowTempRadiantSystem::SystemType::ConstantFlowSystem;
    state->dataLowTempRadSys->NumOfCFloLowTempRadSys = 1;
    state->dataLowTempRadSys->CFloRadSys.allocate(state->dataLowTempRadSys->NumOfCFloLowTempRadSys);
    state->dataLowTempRadSys->CFloRadSys(RadSysNum).SurfacePtr.allocate(1);
    state->dataLowTempRadSys->NumOfCFloLowTempRadSysDes = 1;
    state->dataLowTempRadSys->CflowRadiantSysDesign.allocate(state->dataLowTempRadSys->NumOfCFloLowTempRadSysDes);
    state->dataScheduleMgr->Schedule.allocate(3);
    state->dataZoneTempPredictorCorrector->zoneHeatBalance.allocate(1);
    state->dataScheduleMgr->Schedule(1).CurrentValue = 1;
    state->dataScheduleMgr->Schedule(2).CurrentValue = 22.0;
    state->dataScheduleMgr->Schedule(3).CurrentValue = 25.0;
    state->dataZoneTempPredictorCorrector->zoneHeatBalance(1).MAT = 21.0;
    state->dataLowTempRadSys->CFloRadSys(RadSysNum).NumOfSurfaces = 0;
    state->dataLowTempRadSys->TotalNumOfRadSystems = 0;
    state->dataLowTempRadSys->CFloRadSys(RadSysNum).ZonePtr = 1;
    state->dataLowTempRadSys->CFloRadSys(RadSysNum).SchedPtr = 1;
    state->dataLowTempRadSys->CFloRadSys(RadSysNum).controlType = LowTempRadiantControlTypes::MATControl;
    state->dataLowTempRadSys->CFloRadSys(RadSysNum).HotCtrlHiTempSchedPtr = 2;
    state->dataLowTempRadSys->CFloRadSys(RadSysNum).ColdCtrlLoTempSchedPtr = 3;
    state->dataLowTempRadSys->CFloRadSys(RadSysNum).SurfacePtr(1) = 1;

    state->dataLowTempRadSys->CFloRadSys(RadSysNum).HotWaterInNode = 0;
    state->dataLowTempRadSys->CFloRadSys(RadSysNum).ColdWaterInNode = 0;
    state->dataLowTempRadSys->CFloRadSys(RadSysNum).VolFlowSchedPtr = 0;
    state->dataLowTempRadSys->CFloRadSys(RadSysNum).EMSOverrideOnWaterMdot = false;
    state->dataLowTempRadSys->CFloRadSys(RadSysNum).WaterMassFlowRate = 1.0;
    state->dataLowTempRadSys->CFloRadSys(RadSysNum).HotDesignWaterMassFlowRate = 2.0;
    state->dataLowTempRadSys->CFloRadSys(RadSysNum).ColdDesignWaterMassFlowRate = 3.0;
    state->dataLowTempRadSys->CFloRadSys(RadSysNum).CWPlantLoc.loopNum = 0;
    state->dataLowTempRadSys->CFloRadSys(RadSysNum).HWPlantLoc.loopNum = 0;
    state->dataLowTempRadSys->CFloRadSys(RadSysNum).WaterVolFlowMax = 1.0;
    state->dataLowTempRadSys->CFloRadSys(RadSysNum).NomPumpHead = 1.0;
    state->dataLowTempRadSys->CFloRadSys(RadSysNum).NomPowerUse = 1.0;
    DesignObjectNum = 1;
    state->dataLowTempRadSys->CFloRadSys(RadSysNum).DesignObjectPtr = 1;
    state->dataLowTempRadSys->CflowRadiantSysDesign(DesignObjectNum).MotorEffic = 1.2;

    // heating
    state->dataLowTempRadSys->CFloRadSys(RadSysNum).CoolingSystem = true;
    state->dataLowTempRadSys->CFloRadSys(RadSysNum).HeatingSystem = false;
    Load = 1000.0;
    state->dataLowTempRadSys->CFloRadSys(RadSysNum).calculateLowTemperatureRadiantSystem(*state, Load);
    EXPECT_EQ(NotOperating, state->dataLowTempRadSys->CFloRadSys(RadSysNum).OperatingMode);

    // Cooling
    state->dataLowTempRadSys->CFloRadSys(RadSysNum).CoolingSystem = false;
    state->dataLowTempRadSys->CFloRadSys(RadSysNum).HeatingSystem = true;
    state->dataZoneTempPredictorCorrector->zoneHeatBalance(1).MAT = 26.0;
    state->dataLowTempRadSys->CFloRadSys(RadSysNum).calculateLowTemperatureRadiantSystem(*state, Load);
    EXPECT_EQ(NotOperating, state->dataLowTempRadSys->CFloRadSys(RadSysNum).OperatingMode);
}

TEST_F(LowTempRadiantSystemTest, CalcLowTempHydrRadiantSystem_OperationMode)
{
    // # ZoneHVAC:LowTemperatureRadiant:VariableFlow array bounds error #5905

    Real64 Load;

    RadSysNum = 1;
    state->dataLowTempRadSys->clear_state();

    //	SystemType = LowTempRadiantSystem::SystemType::ConstantFlowSystem;
    state->dataLowTempRadSys->NumOfHydrLowTempRadSys = 1;
    state->dataLowTempRadSys->HydrRadSys.allocate(state->dataLowTempRadSys->NumOfHydrLowTempRadSys);
    state->dataLowTempRadSys->NumOfHydrLowTempRadSysDes = 1;
    state->dataLowTempRadSys->HydronicRadiantSysDesign.allocate(state->dataLowTempRadSys->NumOfHydrLowTempRadSys);
    state->dataLowTempRadSys->HydrRadSys(RadSysNum).SurfacePtr.allocate(1);
    state->dataLowTempRadSys->HydrRadSys(RadSysNum).SurfacePtr(1) = 1;
    state->dataScheduleMgr->Schedule.allocate(3);
    state->dataZoneTempPredictorCorrector->zoneHeatBalance.allocate(1);
    state->dataScheduleMgr->Schedule(1).CurrentValue = 1;
    state->dataScheduleMgr->Schedule(2).CurrentValue = 22.0;
    state->dataScheduleMgr->Schedule(3).CurrentValue = 25.0;
    state->dataZoneTempPredictorCorrector->zoneHeatBalance(1).MAT = 21.0;
    state->dataLowTempRadSys->HydrRadSys(RadSysNum).NumOfSurfaces = 0;
    state->dataLowTempRadSys->TotalNumOfRadSystems = 0;
    state->dataLowTempRadSys->HydrRadSys(RadSysNum).ZonePtr = 1;
    state->dataLowTempRadSys->HydrRadSys(RadSysNum).SchedPtr = 1;
    state->dataLowTempRadSys->HydrRadSys(RadSysNum).controlType = LowTempRadiantControlTypes::MATControl;

    DesignObjectNum = 1;
    state->dataLowTempRadSys->HydrRadSys(RadSysNum).DesignObjectPtr = 1;
    state->dataLowTempRadSys->HydronicRadiantSysDesign(DesignObjectNum).HotSetptSchedPtr = 2;
    state->dataLowTempRadSys->HydronicRadiantSysDesign(DesignObjectNum).ColdSetptSchedPtr = 3;

    state->dataLowTempRadSys->HydrRadSys(RadSysNum).HotWaterInNode = 0;
    state->dataLowTempRadSys->HydrRadSys(RadSysNum).ColdWaterInNode = 0;
    state->dataLowTempRadSys->HydrRadSys(RadSysNum).EMSOverrideOnWaterMdot = false;
    state->dataLowTempRadSys->HydrRadSys(RadSysNum).WaterMassFlowRate = 1.0;
    state->dataLowTempRadSys->HydrRadSys(RadSysNum).CWPlantLoc.loopNum = 0;
    state->dataLowTempRadSys->HydrRadSys(RadSysNum).HWPlantLoc.loopNum = 0;

    // heating
    state->dataLowTempRadSys->HydrRadSys(RadSysNum).OperatingMode = 0;
    state->dataLowTempRadSys->HydrRadSys(RadSysNum).CoolingSystem = true;
    state->dataLowTempRadSys->HydrRadSys(RadSysNum).HeatingSystem = false;
    Load = 1000.0;
    state->dataLowTempRadSys->HydrRadSys(RadSysNum).calculateLowTemperatureRadiantSystem(*state, Load);
    EXPECT_EQ(0, state->dataLowTempRadSys->HydrRadSys(RadSysNum).OperatingMode);

    // Cooling
    state->dataLowTempRadSys->HydrRadSys(RadSysNum).CoolingSystem = false;
    state->dataLowTempRadSys->HydrRadSys(RadSysNum).HeatingSystem = true;
    state->dataZoneTempPredictorCorrector->zoneHeatBalance(1).MAT = 26.0;
    state->dataLowTempRadSys->HydrRadSys(RadSysNum).calculateLowTemperatureRadiantSystem(*state, Load);
    EXPECT_EQ(NotOperating, state->dataLowTempRadSys->HydrRadSys(RadSysNum).OperatingMode);
}

TEST_F(LowTempRadiantSystemTest, SizeRadSysTubeLengthTest)
{
    // # Low Temperature Radiant System (variable and constant flow) autosizing tube length issue #6202
    Real64 FuncCalc;
    LowTempRadiantSystem::SystemType RadSysType;

    RadSysNum = 1;
    state->dataLowTempRadSys->clear_state();

    state->dataLowTempRadSys->HydrRadSys.allocate(3);
    state->dataLowTempRadSys->CFloRadSys.allocate(3);

    state->dataLowTempRadSys->HydrRadSys(1).NumOfSurfaces = 1;
    state->dataLowTempRadSys->HydrRadSys(1).SurfacePtr.allocate(1);
    state->dataLowTempRadSys->HydrRadSys(1).SurfacePtr(1) = 1;
    state->dataLowTempRadSys->HydrRadSys(2).NumOfSurfaces = 2;
    state->dataLowTempRadSys->HydrRadSys(2).SurfacePtr.allocate(2);
    state->dataLowTempRadSys->HydrRadSys(2).SurfacePtr(1) = 1;
    state->dataLowTempRadSys->HydrRadSys(2).SurfacePtr(2) = 2;
    state->dataLowTempRadSys->HydrRadSys(3).NumOfSurfaces = 1;
    state->dataLowTempRadSys->HydrRadSys(3).SurfacePtr.allocate(1);
    state->dataLowTempRadSys->HydrRadSys(3).SurfacePtr(1) = 3;

    state->dataLowTempRadSys->CFloRadSys(1).NumOfSurfaces = 1;
    state->dataLowTempRadSys->CFloRadSys(1).SurfacePtr.allocate(1);
    state->dataLowTempRadSys->CFloRadSys(1).SurfacePtr(1) = 1;
    state->dataLowTempRadSys->CFloRadSys(2).NumOfSurfaces = 2;
    state->dataLowTempRadSys->CFloRadSys(2).SurfacePtr.allocate(2);
    state->dataLowTempRadSys->CFloRadSys(2).SurfacePtr(1) = 1;
    state->dataLowTempRadSys->CFloRadSys(2).SurfacePtr(2) = 2;
    state->dataLowTempRadSys->CFloRadSys(3).NumOfSurfaces = 1;
    state->dataLowTempRadSys->CFloRadSys(3).SurfacePtr.allocate(1);
    state->dataLowTempRadSys->CFloRadSys(3).SurfacePtr(1) = 3;

    state->dataSurface->Surface.allocate(3);
    state->dataSurface->Surface(1).Construction = 1;
    state->dataSurface->Surface(1).Area = 100.0;
    state->dataSurface->Surface(2).Construction = 2;
    state->dataSurface->Surface(2).Area = 200.0;
    state->dataSurface->Surface(3).Construction = 3;
    state->dataSurface->Surface(3).Area = 300.0;

    state->dataConstruction->Construct.allocate(3);
    state->dataConstruction->Construct(1).ThicknessPerpend = 0.05;
    state->dataConstruction->Construct(2).ThicknessPerpend = 0.125;

    // Test 1: Hydronic radiant system 1 (one surface)
    RadSysType = LowTempRadiantSystem::SystemType::HydronicSystem;
    RadSysNum = 1;
    FuncCalc = state->dataLowTempRadSys->HydrRadSys(RadSysNum).sizeRadiantSystemTubeLength(*state);
    EXPECT_NEAR(FuncCalc, 1000.0, 0.1);

    // Test 2: Hydronic radiant system 2 (two surfaces)
    RadSysType = LowTempRadiantSystem::SystemType::HydronicSystem;
    RadSysNum = 2;
    FuncCalc = state->dataLowTempRadSys->HydrRadSys(RadSysNum).sizeRadiantSystemTubeLength(*state);
    EXPECT_NEAR(FuncCalc, 1800.0, 0.1);

    // Test 3: Constant flow radiant system 1 (one surface)
    RadSysType = LowTempRadiantSystem::SystemType::ConstantFlowSystem;
    RadSysNum = 1;
    FuncCalc = state->dataLowTempRadSys->CFloRadSys(RadSysNum).sizeRadiantSystemTubeLength(*state);
    EXPECT_NEAR(FuncCalc, 1000.0, 0.1);

    // Test 4: Constant flow radiant system 2 (two surfaces)
    RadSysType = LowTempRadiantSystem::SystemType::ConstantFlowSystem;
    RadSysNum = 2;
    FuncCalc = state->dataLowTempRadSys->CFloRadSys(RadSysNum).sizeRadiantSystemTubeLength(*state);
    EXPECT_NEAR(FuncCalc, 1800.0, 0.1);

    // Test 5: Hydronic radiant system 3 (thickness out of range, low side)
    RadSysType = LowTempRadiantSystem::SystemType::HydronicSystem;
    RadSysNum = 3;
    state->dataConstruction->Construct(3).ThicknessPerpend = 0.004;
    FuncCalc = state->dataLowTempRadSys->HydrRadSys(RadSysNum).sizeRadiantSystemTubeLength(*state);
    EXPECT_NEAR(FuncCalc, 2000.0, 0.1);

    // Test 6: Hydronic radiant system 3 (thickness out of range, high side)
    RadSysType = LowTempRadiantSystem::SystemType::HydronicSystem;
    RadSysNum = 3;
    state->dataConstruction->Construct(3).ThicknessPerpend = 0.6;
    FuncCalc = state->dataLowTempRadSys->HydrRadSys(RadSysNum).sizeRadiantSystemTubeLength(*state);
    EXPECT_NEAR(FuncCalc, 2000.0, 0.1);

    // Test 7: Constant flow radiant system 3 (thickness out of range, low side)
    RadSysType = LowTempRadiantSystem::SystemType::ConstantFlowSystem;
    RadSysNum = 3;
    state->dataConstruction->Construct(3).ThicknessPerpend = 0.004;
    FuncCalc = state->dataLowTempRadSys->CFloRadSys(RadSysNum).sizeRadiantSystemTubeLength(*state);
    EXPECT_NEAR(FuncCalc, 2000.0, 0.1);

    // Test 8: Constant flow radiant system 3 (thickness out of range, high side)
    RadSysType = LowTempRadiantSystem::SystemType::ConstantFlowSystem;
    RadSysNum = 3;
    state->dataConstruction->Construct(3).ThicknessPerpend = 0.6;
    FuncCalc = state->dataLowTempRadSys->CFloRadSys(RadSysNum).sizeRadiantSystemTubeLength(*state);
    EXPECT_NEAR(FuncCalc, 2000.0, 0.1);
}
TEST_F(LowTempRadiantSystemTest, LowTempRadConFlowSystemAutoSizeTempTest)
{

    Real64 Density;
    Real64 Cp;
    FluidProperties::GetFluidPropertiesData(*state);

    SystemType = LowTempRadiantSystem::SystemType::ConstantFlowSystem;
    state->dataLowTempRadSys->CFloRadSys(RadSysNum).Name = "LowTempConstantFlow";
    state->dataLowTempRadSys->CFloRadSys(RadSysNum).ZonePtr = 1;
    state->dataLowTempRadSys->HydronicRadiantSysNumericFields(RadSysNum).FieldNames(2) = "Rated Flow Rate";
    state->dataLowTempRadSys->HydronicRadiantSysNumericFields(RadSysNum).FieldNames(3) = "Total length of pipe embedded in surface";

    state->dataLowTempRadSys->CFloRadSys(RadSysNum).HotWaterInNode = 1;
    state->dataLowTempRadSys->CFloRadSys(RadSysNum).HotWaterOutNode = 2;
    state->dataLowTempRadSys->CFloRadSys(RadSysNum).HWPlantLoc.loopNum = 1;
    state->dataPlnt->PlantLoop(1).LoopSide(DataPlant::LoopSideLocation::Demand).Branch(1).Comp(1).NodeNumIn =
        state->dataLowTempRadSys->CFloRadSys(RadSysNum).HotWaterInNode;

    state->dataLowTempRadSys->CFloRadSys(RadSysNum).ColdWaterInNode = 3;
    state->dataLowTempRadSys->CFloRadSys(RadSysNum).ColdWaterOutNode = 4;
    state->dataLowTempRadSys->CFloRadSys(RadSysNum).CWPlantLoc.loopNum = 2;
    state->dataPlnt->PlantLoop(2).LoopSide(DataPlant::LoopSideLocation::Demand).Branch(1).Comp(1).NodeNumIn =
        state->dataLowTempRadSys->CFloRadSys(RadSysNum).ColdWaterInNode;

    state->dataLowTempRadSys->CFloRadSys(RadSysNum).SurfacePtr.allocate(1);
    state->dataLowTempRadSys->CFloRadSys(RadSysNum).SurfacePtr(1) = 1;
    state->dataSurface->Surface.allocate(1);
    state->dataSurface->Surface(1).Construction = 1;
    state->dataSurface->Surface(1).Area = 150.0;
    state->dataConstruction->Construct.allocate(1);
    state->dataConstruction->Construct(1).ThicknessPerpend = 0.075;

    // Hydronic - Hot water volume flow rate autosize
    state->dataLowTempRadSys->CFloRadSys(RadSysNum).ColdWaterInNode = 0;
    state->dataLowTempRadSys->CFloRadSys(RadSysNum).ColdWaterOutNode = 0;
    state->dataLowTempRadSys->CFloRadSys(RadSysNum).WaterVolFlowMax = AutoSize;
    state->dataSize->FinalZoneSizing(state->dataSize->CurZoneEqNum).NonAirSysDesHeatLoad = 1000.0;
    state->dataSize->FinalZoneSizing(state->dataSize->CurZoneEqNum).NonAirSysDesCoolLoad = 1000.0;

    // hot water volume flow rate sizing calculation
<<<<<<< HEAD
    Density = FluidProperties::GetDensityGlycol(*state,
                               state->dataPlnt->PlantLoop(state->dataLowTempRadSys->CFloRadSys(RadSysNum).HWPlantLoc.loopNum).FluidName,
                               60.0,
                               state->dataPlnt->PlantLoop(state->dataLowTempRadSys->CFloRadSys(RadSysNum).HWPlantLoc.loopNum).FluidIndex,
                               "LowTempRadConFlowSystemAutoSizeTempTest");
    Cp = FluidProperties::GetSpecificHeatGlycol(*state,
                               state->dataPlnt->PlantLoop(state->dataLowTempRadSys->CFloRadSys(RadSysNum).HWPlantLoc.loopNum).FluidName,
                               60.0,
                               state->dataPlnt->PlantLoop(state->dataLowTempRadSys->CFloRadSys(RadSysNum).HWPlantLoc.loopNum).FluidIndex,
                               "LowTempRadConFlowSystemAutoSizeTempTest");
=======
    Density =
        FluidProperties::GetDensityGlycol(*state,
                                          state->dataPlnt->PlantLoop(state->dataLowTempRadSys->CFloRadSys(RadSysNum).HWPlantLoc.loopNum).FluidName,
                                          60.0,
                                          state->dataPlnt->PlantLoop(state->dataLowTempRadSys->CFloRadSys(RadSysNum).HWPlantLoc.loopNum).FluidIndex,
                                          "LowTempRadConFlowSystemAutoSizeTempTest");
    Cp = FluidProperties::GetSpecificHeatGlycol(
        *state,
        state->dataPlnt->PlantLoop(state->dataLowTempRadSys->CFloRadSys(RadSysNum).HWPlantLoc.loopNum).FluidName,
        60.0,
        state->dataPlnt->PlantLoop(state->dataLowTempRadSys->CFloRadSys(RadSysNum).HWPlantLoc.loopNum).FluidIndex,
        "LowTempRadConFlowSystemAutoSizeTempTest");
>>>>>>> 8c96cbbb
    Real64 HeatingLoad = state->dataSize->FinalZoneSizing(1).NonAirSysDesHeatLoad;
    Real64 DesHotWaterVolFlowRate = HeatingLoad / (state->dataSize->PlantSizData(1).DeltaT * Density * Cp);

    SizeLowTempRadiantSystem(*state, RadSysNum, SystemType);
    // check hot water design flow rate calculated here and autosized flow are identical
    EXPECT_DOUBLE_EQ(DesHotWaterVolFlowRate, state->dataLowTempRadSys->CFloRadSys(RadSysNum).WaterVolFlowMax);

    // Hydronic - cold water volume flow rate autosize
    state->dataLowTempRadSys->CFloRadSys(RadSysNum).HotWaterInNode = 0;
    state->dataLowTempRadSys->CFloRadSys(RadSysNum).HotWaterOutNode = 0;
    state->dataLowTempRadSys->CFloRadSys(RadSysNum).ColdWaterInNode = 3;
    state->dataLowTempRadSys->CFloRadSys(RadSysNum).ColdWaterOutNode = 4;
    state->dataLowTempRadSys->CFloRadSys(RadSysNum).WaterVolFlowMax = AutoSize;

    // chilled water volume flow rate sizing calculation
<<<<<<< HEAD
    Density = FluidProperties::GetDensityGlycol(*state,
                               state->dataPlnt->PlantLoop(state->dataLowTempRadSys->CFloRadSys(RadSysNum).CWPlantLoc.loopNum).FluidName,
                               5.05,
                               state->dataPlnt->PlantLoop(state->dataLowTempRadSys->CFloRadSys(RadSysNum).CWPlantLoc.loopNum).FluidIndex,
                               "LowTempRadConFlowSystemAutoSizeTempTest");
    Cp = FluidProperties::GetSpecificHeatGlycol(*state,
                               state->dataPlnt->PlantLoop(state->dataLowTempRadSys->CFloRadSys(RadSysNum).CWPlantLoc.loopNum).FluidName,
                               5.05,
                               state->dataPlnt->PlantLoop(state->dataLowTempRadSys->CFloRadSys(RadSysNum).CWPlantLoc.loopNum).FluidIndex,
                               "LowTempRadConFlowSystemAutoSizeTempTest");
=======
    Density =
        FluidProperties::GetDensityGlycol(*state,
                                          state->dataPlnt->PlantLoop(state->dataLowTempRadSys->CFloRadSys(RadSysNum).CWPlantLoc.loopNum).FluidName,
                                          5.05,
                                          state->dataPlnt->PlantLoop(state->dataLowTempRadSys->CFloRadSys(RadSysNum).CWPlantLoc.loopNum).FluidIndex,
                                          "LowTempRadConFlowSystemAutoSizeTempTest");
    Cp = FluidProperties::GetSpecificHeatGlycol(
        *state,
        state->dataPlnt->PlantLoop(state->dataLowTempRadSys->CFloRadSys(RadSysNum).CWPlantLoc.loopNum).FluidName,
        5.05,
        state->dataPlnt->PlantLoop(state->dataLowTempRadSys->CFloRadSys(RadSysNum).CWPlantLoc.loopNum).FluidIndex,
        "LowTempRadConFlowSystemAutoSizeTempTest");
>>>>>>> 8c96cbbb
    Real64 CoolingLoad = state->dataSize->FinalZoneSizing(state->dataSize->CurZoneEqNum).NonAirSysDesCoolLoad;
    Real64 DesChilledWaterVolFlowRate = CoolingLoad / (state->dataSize->PlantSizData(2).DeltaT * Density * Cp);

    SizeLowTempRadiantSystem(*state, RadSysNum, SystemType);
    // check chilled water design flow rate calculated here and autosized flow are identical
    EXPECT_DOUBLE_EQ(DesChilledWaterVolFlowRate, state->dataLowTempRadSys->CFloRadSys(RadSysNum).WaterVolFlowMax);
}

TEST_F(LowTempRadiantSystemTest, LowTempRadCalcRadSysHXEffectTermTest)
{
    int RadSysNum;
    LowTempRadiantSystem::SystemType RadSysType;
    Real64 Temperature;
    Real64 WaterMassFlow;
    Real64 FlowFraction;
    Real64 NumCircs;
    Real64 TubeLength;
    Real64 TubeDiameter;
    Real64 HXEffectFuncResult;
    int SurfNum;
    FluidProperties::GetFluidPropertiesData(*state);

    // Set values of items that will stay constant for all calls to HX Effectiveness function
    RadSysNum = 1;
    SurfNum = 1;
    WaterMassFlow = 0.1;
    FlowFraction = 1.0;
    NumCircs = 1;
    TubeLength = 10.0;
    TubeDiameter = 0.05;
    state->dataPlnt->PlantLoop(1).FluidName = "WATER";
    state->dataLowTempRadSys->HydrRadSys(RadSysNum).TubeLength = TubeLength;

    DesignObjectNum = 1;
    state->dataLowTempRadSys->HydrRadSys(RadSysNum).DesignObjectPtr = 1;
    state->dataLowTempRadSys->HydronicRadiantSysDesign.allocate(1);
    state->dataLowTempRadSys->HydronicRadiantSysDesign(DesignObjectNum).TubeDiameterInner = TubeDiameter;
    state->dataLowTempRadSys->HydronicRadiantSysDesign(DesignObjectNum).FluidToSlabHeatTransfer = FluidToSlabHeatTransferTypes::ConvectionOnly;

    state->dataLowTempRadSys->CFloRadSys(RadSysNum).TubeLength = TubeLength;
    DesignObjectNum = 1;
    state->dataLowTempRadSys->CFloRadSys(RadSysNum).DesignObjectPtr = 1;
    state->dataLowTempRadSys->CflowRadiantSysDesign.allocate(1);
    state->dataLowTempRadSys->CflowRadiantSysDesign(DesignObjectNum).TubeDiameterInner = TubeDiameter;
    state->dataLowTempRadSys->CflowRadiantSysDesign(DesignObjectNum).FluidToSlabHeatTransfer = FluidToSlabHeatTransferTypes::ConvectionOnly;

    // Test 1: Heating for Hydronic System
    HXEffectFuncResult = 0.0;
    state->dataLowTempRadSys->HydrRadSys(RadSysNum).OperatingMode = HeatingMode;
    RadSysType = LowTempRadiantSystem::SystemType::HydronicSystem;
    Temperature = 10.0;
    state->dataLowTempRadSys->HydrRadSys(RadSysNum).HWPlantLoc.loopNum = 1;
    HXEffectFuncResult =
        state->dataLowTempRadSys->HydrRadSys(RadSysNum).calculateHXEffectivenessTerm(*state,
                                                                                     SurfNum,
                                                                                     Temperature,
                                                                                     WaterMassFlow,
                                                                                     FlowFraction,
                                                                                     NumCircs,
                                                                                     state->dataLowTempRadSys->HydrRadSys(RadSysNum).DesignObjectPtr,
                                                                                     RadSysType);
    EXPECT_NEAR(HXEffectFuncResult, 62.344, 0.001);

    // Test 2: Cooling for Hydronic System
    HXEffectFuncResult = 0.0;
    state->dataLowTempRadSys->HydrRadSys(RadSysNum).OperatingMode = CoolingMode;
    RadSysType = LowTempRadiantSystem::SystemType::HydronicSystem;
    Temperature = 10.0;
    state->dataLowTempRadSys->HydrRadSys(RadSysNum).CWPlantLoc.loopNum = 1;
    HXEffectFuncResult =
        state->dataLowTempRadSys->HydrRadSys(RadSysNum).calculateHXEffectivenessTerm(*state,
                                                                                     SurfNum,
                                                                                     Temperature,
                                                                                     WaterMassFlow,
                                                                                     FlowFraction,
                                                                                     NumCircs,
                                                                                     state->dataLowTempRadSys->HydrRadSys(RadSysNum).DesignObjectPtr,
                                                                                     RadSysType);
    EXPECT_NEAR(HXEffectFuncResult, 62.344, 0.001);

    // Test 3: Heating for Constant Flow System
    HXEffectFuncResult = 0.0;
    state->dataLowTempRadSys->CFloRadSys(RadSysNum).OperatingMode = HeatingMode;
    RadSysType = LowTempRadiantSystem::SystemType::ConstantFlowSystem;
    Temperature = 10.0;
    state->dataLowTempRadSys->CFloRadSys(RadSysNum).HWPlantLoc.loopNum = 1;
    HXEffectFuncResult =
        state->dataLowTempRadSys->CFloRadSys(RadSysNum).calculateHXEffectivenessTerm(*state,
                                                                                     SurfNum,
                                                                                     Temperature,
                                                                                     WaterMassFlow,
                                                                                     FlowFraction,
                                                                                     NumCircs,
                                                                                     state->dataLowTempRadSys->CFloRadSys(RadSysNum).DesignObjectPtr,
                                                                                     RadSysType);
    EXPECT_NEAR(HXEffectFuncResult, 62.344, 0.001);

    // Test 4: Cooling for Constant Flow System
    HXEffectFuncResult = 0.0;
    state->dataLowTempRadSys->CFloRadSys(RadSysNum).OperatingMode = CoolingMode;
    RadSysType = LowTempRadiantSystem::SystemType::ConstantFlowSystem;
    Temperature = 10.0;
    state->dataLowTempRadSys->CFloRadSys(RadSysNum).CWPlantLoc.loopNum = 1;
    HXEffectFuncResult =
        state->dataLowTempRadSys->CFloRadSys(RadSysNum).calculateHXEffectivenessTerm(*state,
                                                                                     SurfNum,
                                                                                     Temperature,
                                                                                     WaterMassFlow,
                                                                                     FlowFraction,
                                                                                     NumCircs,
                                                                                     state->dataLowTempRadSys->CFloRadSys(RadSysNum).DesignObjectPtr,
                                                                                     RadSysType);
    EXPECT_NEAR(HXEffectFuncResult, 62.344, 0.001);
}

TEST_F(LowTempRadiantSystemTest, processRadiantSystemControlInputTest)
{
    static constexpr std::string_view meanAirTemperature("MeanAirTemperature");
    static constexpr std::string_view meanRadiantTemperature("MeanRadiantTemperature");
    static constexpr std::string_view operativeTemperature("OperativeTemperature");
    static constexpr std::string_view outsideAirDryBulbTemperature("OutdoorDryBulbTemperature");
    static constexpr std::string_view outsideAirWetBulbTemperature("OutdoorWetBulbTemperature");
    static constexpr std::string_view surfaceFaceTemperature("SurfaceFaceTemperature");
    static constexpr std::string_view surfaceInteriorTemperature("SurfaceInteriorTemperature");

    std::string inputFunction;
    std::string textField2Pass("FieldName");
    LowTempRadiantControlTypes expectedResult;
    LowTempRadiantControlTypes actualFunctionAnswer;

    state->dataLowTempRadSys->HydrRadSys.allocate(1);
    state->dataLowTempRadSys->HydrRadSys(1).Name = "VariableFlowRadSys1";
    state->dataLowTempRadSys->CFloRadSys.allocate(1);
    state->dataLowTempRadSys->CFloRadSys(1).Name = "ConstantFlowRadSys1";
    state->dataLowTempRadSys->ElecRadSys.allocate(1);
    state->dataLowTempRadSys->ElecRadSys(1).Name = "ElectricRadSys1";

    // Test 1: MAT test (done for all three types of systems)
    inputFunction = meanAirTemperature;
    expectedResult = LowTempRadiantControlTypes::MATControl;
    actualFunctionAnswer = LowTempRadiantControlTypes::MRTControl; // reset
    actualFunctionAnswer = state->dataLowTempRadSys->HydrRadSys(1).processRadiantSystemControlInput(
        *state, inputFunction, textField2Pass, LowTempRadiantSystem::SystemType::HydronicSystem);
    EXPECT_ENUM_EQ(expectedResult, actualFunctionAnswer);
    actualFunctionAnswer = LowTempRadiantControlTypes::MRTControl; // reset
    actualFunctionAnswer = state->dataLowTempRadSys->CFloRadSys(1).processRadiantSystemControlInput(
        *state, inputFunction, textField2Pass, LowTempRadiantSystem::SystemType::ConstantFlowSystem);
    EXPECT_ENUM_EQ(expectedResult, actualFunctionAnswer);
    actualFunctionAnswer = LowTempRadiantControlTypes::MRTControl; // reset
    actualFunctionAnswer = state->dataLowTempRadSys->ElecRadSys(1).processRadiantSystemControlInput(
        *state, inputFunction, textField2Pass, LowTempRadiantSystem::SystemType::ElectricSystem);
    EXPECT_ENUM_EQ(expectedResult, actualFunctionAnswer);

    // Test 2: MRT test (done for all three types of systems)
    inputFunction = meanRadiantTemperature;
    expectedResult = LowTempRadiantControlTypes::MRTControl;
    actualFunctionAnswer = LowTempRadiantControlTypes::MATControl; // reset
    actualFunctionAnswer = state->dataLowTempRadSys->HydrRadSys(1).processRadiantSystemControlInput(
        *state, inputFunction, textField2Pass, LowTempRadiantSystem::SystemType::HydronicSystem);
    EXPECT_ENUM_EQ(expectedResult, actualFunctionAnswer);
    actualFunctionAnswer = LowTempRadiantControlTypes::MATControl; // reset
    actualFunctionAnswer = state->dataLowTempRadSys->CFloRadSys(1).processRadiantSystemControlInput(
        *state, inputFunction, textField2Pass, LowTempRadiantSystem::SystemType::ConstantFlowSystem);
    EXPECT_ENUM_EQ(expectedResult, actualFunctionAnswer);
    actualFunctionAnswer = LowTempRadiantControlTypes::MATControl; // reset
    actualFunctionAnswer = state->dataLowTempRadSys->ElecRadSys(1).processRadiantSystemControlInput(
        *state, inputFunction, textField2Pass, LowTempRadiantSystem::SystemType::ElectricSystem);
    EXPECT_ENUM_EQ(expectedResult, actualFunctionAnswer);

    // Test 3: Operative Temperature test (done for all three types of systems)
    inputFunction = operativeTemperature;
    expectedResult = LowTempRadiantControlTypes::OperativeControl;
    actualFunctionAnswer = LowTempRadiantControlTypes::MATControl; // reset
    actualFunctionAnswer = state->dataLowTempRadSys->HydrRadSys(1).processRadiantSystemControlInput(
        *state, inputFunction, textField2Pass, LowTempRadiantSystem::SystemType::HydronicSystem);
    EXPECT_ENUM_EQ(expectedResult, actualFunctionAnswer);
    actualFunctionAnswer = LowTempRadiantControlTypes::MATControl; // reset
    actualFunctionAnswer = state->dataLowTempRadSys->CFloRadSys(1).processRadiantSystemControlInput(
        *state, inputFunction, textField2Pass, LowTempRadiantSystem::SystemType::ConstantFlowSystem);
    EXPECT_ENUM_EQ(expectedResult, actualFunctionAnswer);
    actualFunctionAnswer = LowTempRadiantControlTypes::MATControl; // reset
    actualFunctionAnswer = state->dataLowTempRadSys->ElecRadSys(1).processRadiantSystemControlInput(
        *state, inputFunction, textField2Pass, LowTempRadiantSystem::SystemType::ElectricSystem);
    EXPECT_ENUM_EQ(expectedResult, actualFunctionAnswer);

    // Test 4: Outside Dry-Bulb Temperature test (done for all three types of systems)
    inputFunction = outsideAirDryBulbTemperature;
    expectedResult = LowTempRadiantControlTypes::ODBControl;
    actualFunctionAnswer = LowTempRadiantControlTypes::MATControl; // reset
    actualFunctionAnswer = state->dataLowTempRadSys->HydrRadSys(1).processRadiantSystemControlInput(
        *state, inputFunction, textField2Pass, LowTempRadiantSystem::SystemType::HydronicSystem);
    EXPECT_ENUM_EQ(expectedResult, actualFunctionAnswer);
    actualFunctionAnswer = LowTempRadiantControlTypes::MATControl; // reset
    actualFunctionAnswer = state->dataLowTempRadSys->CFloRadSys(1).processRadiantSystemControlInput(
        *state, inputFunction, textField2Pass, LowTempRadiantSystem::SystemType::ConstantFlowSystem);
    EXPECT_ENUM_EQ(expectedResult, actualFunctionAnswer);
    actualFunctionAnswer = LowTempRadiantControlTypes::MATControl; // reset
    actualFunctionAnswer = state->dataLowTempRadSys->ElecRadSys(1).processRadiantSystemControlInput(
        *state, inputFunction, textField2Pass, LowTempRadiantSystem::SystemType::ElectricSystem);
    EXPECT_ENUM_EQ(expectedResult, actualFunctionAnswer);

    // Test 5: Outside Wet-Bulb Temperature test (done for all three types of systems)
    inputFunction = outsideAirWetBulbTemperature;
    expectedResult = LowTempRadiantControlTypes::OWBControl;
    actualFunctionAnswer = LowTempRadiantControlTypes::MATControl; // reset
    actualFunctionAnswer = state->dataLowTempRadSys->HydrRadSys(1).processRadiantSystemControlInput(
        *state, inputFunction, textField2Pass, LowTempRadiantSystem::SystemType::HydronicSystem);
    EXPECT_ENUM_EQ(expectedResult, actualFunctionAnswer);
    actualFunctionAnswer = LowTempRadiantControlTypes::MATControl; // reset
    actualFunctionAnswer = state->dataLowTempRadSys->CFloRadSys(1).processRadiantSystemControlInput(
        *state, inputFunction, textField2Pass, LowTempRadiantSystem::SystemType::ConstantFlowSystem);
    EXPECT_ENUM_EQ(expectedResult, actualFunctionAnswer);
    actualFunctionAnswer = LowTempRadiantControlTypes::MATControl; // reset
    actualFunctionAnswer = state->dataLowTempRadSys->ElecRadSys(1).processRadiantSystemControlInput(
        *state, inputFunction, textField2Pass, LowTempRadiantSystem::SystemType::ElectricSystem);
    EXPECT_ENUM_EQ(expectedResult, actualFunctionAnswer);

    // Test 6: Inside Face Surface Temperature test (done for all three types of systems)
    inputFunction = surfaceFaceTemperature;
    expectedResult = LowTempRadiantControlTypes::SurfFaceTempControl;
    actualFunctionAnswer = LowTempRadiantControlTypes::MATControl; // reset
    actualFunctionAnswer = state->dataLowTempRadSys->HydrRadSys(1).processRadiantSystemControlInput(
        *state, inputFunction, textField2Pass, LowTempRadiantSystem::SystemType::HydronicSystem);
    EXPECT_ENUM_EQ(expectedResult, actualFunctionAnswer);
    actualFunctionAnswer = LowTempRadiantControlTypes::MATControl; // reset
    actualFunctionAnswer = state->dataLowTempRadSys->CFloRadSys(1).processRadiantSystemControlInput(
        *state, inputFunction, textField2Pass, LowTempRadiantSystem::SystemType::ConstantFlowSystem);
    EXPECT_ENUM_EQ(expectedResult, actualFunctionAnswer);
    actualFunctionAnswer = LowTempRadiantControlTypes::MATControl; // reset
    actualFunctionAnswer = state->dataLowTempRadSys->ElecRadSys(1).processRadiantSystemControlInput(
        *state, inputFunction, textField2Pass, LowTempRadiantSystem::SystemType::ElectricSystem);
    EXPECT_ENUM_EQ(expectedResult, actualFunctionAnswer);

    // Test 7: Inside Face Surface Temperature test (done for all three types of systems)
    inputFunction = surfaceInteriorTemperature;
    expectedResult = LowTempRadiantControlTypes::SurfIntTempControl;
    actualFunctionAnswer = LowTempRadiantControlTypes::MATControl; // reset
    actualFunctionAnswer = state->dataLowTempRadSys->HydrRadSys(1).processRadiantSystemControlInput(
        *state, inputFunction, textField2Pass, LowTempRadiantSystem::SystemType::HydronicSystem);
    EXPECT_ENUM_EQ(expectedResult, actualFunctionAnswer);
    actualFunctionAnswer = LowTempRadiantControlTypes::MATControl; // reset
    actualFunctionAnswer = state->dataLowTempRadSys->CFloRadSys(1).processRadiantSystemControlInput(
        *state, inputFunction, textField2Pass, LowTempRadiantSystem::SystemType::ConstantFlowSystem);
    EXPECT_ENUM_EQ(expectedResult, actualFunctionAnswer);
    actualFunctionAnswer = LowTempRadiantControlTypes::MATControl; // reset
    actualFunctionAnswer = state->dataLowTempRadSys->ElecRadSys(1).processRadiantSystemControlInput(
        *state, inputFunction, textField2Pass, LowTempRadiantSystem::SystemType::ElectricSystem);
    EXPECT_ENUM_EQ(expectedResult, actualFunctionAnswer);
}

TEST_F(LowTempRadiantSystemTest, setRadiantSystemControlTemperatureTest)
{

    Real64 expectedResult;
    Real64 actualResult;
    Real64 acceptibleError = 0.001;

    state->dataZoneTempPredictorCorrector->zoneHeatBalance.allocate(1);
    state->dataHeatBal->Zone.allocate(1);
    state->dataHeatBalSurf->SurfTempIn.allocate(1);
    state->dataHeatBalSurf->SurfTempUserLoc.allocate(1);
    state->dataLowTempRadSys->HydrRadSys.allocate(1);
    state->dataLowTempRadSys->CFloRadSys.allocate(1);
    state->dataLowTempRadSys->ElecRadSys.allocate(1);

    // Test Data
    auto &zoneHB1 = state->dataZoneTempPredictorCorrector->zoneHeatBalance(1);
    zoneHB1.MAT = 23.456;
    zoneHB1.MRT = 12.345;
    state->dataHeatBal->Zone(1).OutDryBulbTemp = 34.567;
    state->dataHeatBal->Zone(1).OutWetBulbTemp = 1.234;
    state->dataHeatBalSurf->SurfTempIn(1) = 5.678;
    state->dataHeatBalSurf->SurfTempUserLoc(1) = 7.890;
    state->dataLowTempRadSys->HydrRadSys(1).ZonePtr = 1;
    state->dataLowTempRadSys->HydrRadSys(1).SurfacePtr.allocate(1);
    state->dataLowTempRadSys->HydrRadSys(1).SurfacePtr(1) = 1;
    state->dataLowTempRadSys->CFloRadSys(1).ZonePtr = 1;
    state->dataLowTempRadSys->CFloRadSys(1).SurfacePtr.allocate(1);
    state->dataLowTempRadSys->CFloRadSys(1).SurfacePtr(1) = 1;
    state->dataLowTempRadSys->ElecRadSys(1).ZonePtr = 1;
    state->dataLowTempRadSys->ElecRadSys(1).SurfacePtr.allocate(1);
    state->dataLowTempRadSys->ElecRadSys(1).SurfacePtr(1) = 1;

    // Test 1: MAT Control
    state->dataLowTempRadSys->HydrRadSys(1).controlType = LowTempRadiantControlTypes::MATControl;
    expectedResult = zoneHB1.MAT;
    actualResult = 0.0; // reset
    actualResult =
        state->dataLowTempRadSys->HydrRadSys(1).setRadiantSystemControlTemperature(*state, state->dataLowTempRadSys->HydrRadSys(1).controlType);
    EXPECT_NEAR(expectedResult, actualResult, acceptibleError);
    state->dataLowTempRadSys->CFloRadSys(1).controlType = LowTempRadiantControlTypes::MATControl;
    expectedResult = zoneHB1.MAT;
    actualResult = 0.0; // reset
    actualResult =
        state->dataLowTempRadSys->CFloRadSys(1).setRadiantSystemControlTemperature(*state, state->dataLowTempRadSys->CFloRadSys(1).controlType);
    EXPECT_NEAR(expectedResult, actualResult, acceptibleError);
    state->dataLowTempRadSys->ElecRadSys(1).controlType = LowTempRadiantControlTypes::MATControl;
    expectedResult = zoneHB1.MAT;
    actualResult = 0.0; // reset
    actualResult =
        state->dataLowTempRadSys->ElecRadSys(1).setRadiantSystemControlTemperature(*state, state->dataLowTempRadSys->ElecRadSys(1).controlType);
    EXPECT_NEAR(expectedResult, actualResult, acceptibleError);

    // Test 2: MRT Control
    state->dataLowTempRadSys->HydrRadSys(1).controlType = LowTempRadiantControlTypes::MRTControl;
    expectedResult = zoneHB1.MRT;
    actualResult = 0.0; // reset
    actualResult =
        state->dataLowTempRadSys->HydrRadSys(1).setRadiantSystemControlTemperature(*state, state->dataLowTempRadSys->HydrRadSys(1).controlType);
    EXPECT_NEAR(expectedResult, actualResult, acceptibleError);
    state->dataLowTempRadSys->CFloRadSys(1).controlType = LowTempRadiantControlTypes::MRTControl;
    expectedResult = zoneHB1.MRT;
    actualResult = 0.0; // reset
    actualResult =
        state->dataLowTempRadSys->CFloRadSys(1).setRadiantSystemControlTemperature(*state, state->dataLowTempRadSys->CFloRadSys(1).controlType);
    EXPECT_NEAR(expectedResult, actualResult, acceptibleError);
    state->dataLowTempRadSys->ElecRadSys(1).controlType = LowTempRadiantControlTypes::MRTControl;
    expectedResult = zoneHB1.MRT;
    actualResult = 0.0; // reset
    actualResult =
        state->dataLowTempRadSys->ElecRadSys(1).setRadiantSystemControlTemperature(*state, state->dataLowTempRadSys->ElecRadSys(1).controlType);
    EXPECT_NEAR(expectedResult, actualResult, acceptibleError);

    // Test 3: Operative Temperature Control
    state->dataLowTempRadSys->HydrRadSys(1).controlType = LowTempRadiantControlTypes::OperativeControl;
    expectedResult = (zoneHB1.MAT + zoneHB1.MRT) / 2.0;
    actualResult = 0.0; // reset
    actualResult =
        state->dataLowTempRadSys->HydrRadSys(1).setRadiantSystemControlTemperature(*state, state->dataLowTempRadSys->HydrRadSys(1).controlType);
    EXPECT_NEAR(expectedResult, actualResult, acceptibleError);
    state->dataLowTempRadSys->CFloRadSys(1).controlType = LowTempRadiantControlTypes::OperativeControl;
    expectedResult = (zoneHB1.MAT + zoneHB1.MRT) / 2.0;
    actualResult = 0.0; // reset
    actualResult =
        state->dataLowTempRadSys->CFloRadSys(1).setRadiantSystemControlTemperature(*state, state->dataLowTempRadSys->CFloRadSys(1).controlType);
    EXPECT_NEAR(expectedResult, actualResult, acceptibleError);
    state->dataLowTempRadSys->ElecRadSys(1).controlType = LowTempRadiantControlTypes::OperativeControl;
    expectedResult = (zoneHB1.MAT + zoneHB1.MRT) / 2.0;
    actualResult = 0.0; // reset
    actualResult =
        state->dataLowTempRadSys->ElecRadSys(1).setRadiantSystemControlTemperature(*state, state->dataLowTempRadSys->ElecRadSys(1).controlType);
    EXPECT_NEAR(expectedResult, actualResult, acceptibleError);

    // Test 4: ODB Temperature Control
    state->dataLowTempRadSys->HydrRadSys(1).controlType = LowTempRadiantControlTypes::ODBControl;
    expectedResult = state->dataHeatBal->Zone(1).OutDryBulbTemp;
    actualResult = 0.0; // reset
    actualResult =
        state->dataLowTempRadSys->HydrRadSys(1).setRadiantSystemControlTemperature(*state, state->dataLowTempRadSys->HydrRadSys(1).controlType);
    EXPECT_NEAR(expectedResult, actualResult, acceptibleError);
    state->dataLowTempRadSys->CFloRadSys(1).controlType = LowTempRadiantControlTypes::ODBControl;
    expectedResult = state->dataHeatBal->Zone(1).OutDryBulbTemp;
    actualResult = 0.0; // reset
    actualResult =
        state->dataLowTempRadSys->CFloRadSys(1).setRadiantSystemControlTemperature(*state, state->dataLowTempRadSys->CFloRadSys(1).controlType);
    EXPECT_NEAR(expectedResult, actualResult, acceptibleError);
    state->dataLowTempRadSys->ElecRadSys(1).controlType = LowTempRadiantControlTypes::ODBControl;
    expectedResult = state->dataHeatBal->Zone(1).OutDryBulbTemp;
    actualResult = 0.0; // reset
    actualResult =
        state->dataLowTempRadSys->ElecRadSys(1).setRadiantSystemControlTemperature(*state, state->dataLowTempRadSys->ElecRadSys(1).controlType);
    EXPECT_NEAR(expectedResult, actualResult, acceptibleError);

    // Test 5: OWB Temperature Control
    state->dataLowTempRadSys->HydrRadSys(1).controlType = LowTempRadiantControlTypes::OWBControl;
    expectedResult = state->dataHeatBal->Zone(1).OutWetBulbTemp;
    actualResult = 0.0; // reset
    actualResult =
        state->dataLowTempRadSys->HydrRadSys(1).setRadiantSystemControlTemperature(*state, state->dataLowTempRadSys->HydrRadSys(1).controlType);
    EXPECT_NEAR(expectedResult, actualResult, acceptibleError);
    state->dataLowTempRadSys->CFloRadSys(1).controlType = LowTempRadiantControlTypes::OWBControl;
    expectedResult = state->dataHeatBal->Zone(1).OutWetBulbTemp;
    actualResult = 0.0; // reset
    actualResult =
        state->dataLowTempRadSys->CFloRadSys(1).setRadiantSystemControlTemperature(*state, state->dataLowTempRadSys->CFloRadSys(1).controlType);
    EXPECT_NEAR(expectedResult, actualResult, acceptibleError);
    state->dataLowTempRadSys->ElecRadSys(1).controlType = LowTempRadiantControlTypes::OWBControl;
    expectedResult = state->dataHeatBal->Zone(1).OutWetBulbTemp;
    actualResult = 0.0; // reset
    actualResult =
        state->dataLowTempRadSys->ElecRadSys(1).setRadiantSystemControlTemperature(*state, state->dataLowTempRadSys->ElecRadSys(1).controlType);
    EXPECT_NEAR(expectedResult, actualResult, acceptibleError);

    // Test 6: Surface Inside Face Temperature Control
    state->dataLowTempRadSys->HydrRadSys(1).controlType = LowTempRadiantControlTypes::SurfFaceTempControl;
    expectedResult = state->dataHeatBalSurf->SurfTempIn(1);
    actualResult = 0.0; // reset
    actualResult =
        state->dataLowTempRadSys->HydrRadSys(1).setRadiantSystemControlTemperature(*state, state->dataLowTempRadSys->HydrRadSys(1).controlType);
    EXPECT_NEAR(expectedResult, actualResult, acceptibleError);
    state->dataLowTempRadSys->CFloRadSys(1).controlType = LowTempRadiantControlTypes::SurfFaceTempControl;
    expectedResult = state->dataHeatBalSurf->SurfTempIn(1);
    actualResult = 0.0; // reset
    actualResult =
        state->dataLowTempRadSys->CFloRadSys(1).setRadiantSystemControlTemperature(*state, state->dataLowTempRadSys->CFloRadSys(1).controlType);
    EXPECT_NEAR(expectedResult, actualResult, acceptibleError);
    state->dataLowTempRadSys->ElecRadSys(1).controlType = LowTempRadiantControlTypes::SurfFaceTempControl;
    expectedResult = state->dataHeatBalSurf->SurfTempIn(1);
    actualResult = 0.0; // reset
    actualResult =
        state->dataLowTempRadSys->ElecRadSys(1).setRadiantSystemControlTemperature(*state, state->dataLowTempRadSys->ElecRadSys(1).controlType);
    EXPECT_NEAR(expectedResult, actualResult, acceptibleError);

    // Test 7: Surface Inside (within the slab) Temperature Control
    state->dataLowTempRadSys->HydrRadSys(1).controlType = LowTempRadiantControlTypes::SurfIntTempControl;
    expectedResult = state->dataHeatBalSurf->SurfTempUserLoc(1);
    actualResult = 0.0; // reset
    actualResult =
        state->dataLowTempRadSys->HydrRadSys(1).setRadiantSystemControlTemperature(*state, state->dataLowTempRadSys->HydrRadSys(1).controlType);
    EXPECT_NEAR(expectedResult, actualResult, acceptibleError);
    state->dataLowTempRadSys->CFloRadSys(1).controlType = LowTempRadiantControlTypes::SurfIntTempControl;
    expectedResult = state->dataHeatBalSurf->SurfTempUserLoc(1);
    actualResult = 0.0; // reset
    actualResult =
        state->dataLowTempRadSys->CFloRadSys(1).setRadiantSystemControlTemperature(*state, state->dataLowTempRadSys->CFloRadSys(1).controlType);
    EXPECT_NEAR(expectedResult, actualResult, acceptibleError);
    state->dataLowTempRadSys->ElecRadSys(1).controlType = LowTempRadiantControlTypes::SurfIntTempControl;
    expectedResult = state->dataHeatBalSurf->SurfTempUserLoc(1);
    actualResult = 0.0; // reset
    actualResult =
        state->dataLowTempRadSys->ElecRadSys(1).setRadiantSystemControlTemperature(*state, state->dataLowTempRadSys->ElecRadSys(1).controlType);
    EXPECT_NEAR(expectedResult, actualResult, acceptibleError);

    // Test 8: Running Mean Outdoor Air Temperature Control (Constant Flow System Only)
    state->dataLowTempRadSys->CFloRadSys(1).controlType = LowTempRadiantControlTypes::RunningMeanODBControl;
    state->dataLowTempRadSys->CFloRadSys(1).todayRunningMeanOutdoorDryBulbTemperature = 12.345;
    expectedResult = state->dataLowTempRadSys->CFloRadSys(1).todayRunningMeanOutdoorDryBulbTemperature;
    actualResult = 0.0; // reset
    actualResult =
        state->dataLowTempRadSys->CFloRadSys(1).setRadiantSystemControlTemperature(*state, state->dataLowTempRadSys->CFloRadSys(1).controlType);
    EXPECT_NEAR(expectedResult, actualResult, acceptibleError);
}

TEST_F(LowTempRadiantSystemTest, calculateOperationalFractionTest)
{
    Real64 offTemperature;
    Real64 controlTemperature;
    Real64 throttlingRange;
    Real64 functionResult;
    Real64 expectedResult;

    state->dataLowTempRadSys->HydrRadSys.allocate(1);
    auto &thisRadSys(state->dataLowTempRadSys->HydrRadSys(1));

    // Test 1: Temperature Difference is 0-->answer should be 0.0
    offTemperature = 15.0;
    controlTemperature = 15.0;
    throttlingRange = 1.0;
    expectedResult = 0.0;
    functionResult = thisRadSys.calculateOperationalFraction(offTemperature, controlTemperature, throttlingRange);
    EXPECT_NEAR(expectedResult, functionResult, 0.001);

    // Test 2a: Temperature Difference is not zero and positive, throttling range is zero-->answer should be 1.0
    offTemperature = 16.0;
    controlTemperature = 15.0;
    throttlingRange = 0.0;
    expectedResult = 1.0;
    functionResult = thisRadSys.calculateOperationalFraction(offTemperature, controlTemperature, throttlingRange);
    EXPECT_NEAR(expectedResult, functionResult, 0.001);

    // Test 2b: Temperature Difference is not zero and negtive, throttling range is zero-->answer should be 1.0
    offTemperature = 14.0;
    controlTemperature = 15.0;
    throttlingRange = 0.0;
    expectedResult = 1.0;
    functionResult = thisRadSys.calculateOperationalFraction(offTemperature, controlTemperature, throttlingRange);
    EXPECT_NEAR(expectedResult, functionResult, 0.001);

    // Test 3a: Temperature Difference is not zero and positive, throttling range is non-zero but greater than temperature difference
    offTemperature = 16.0;
    controlTemperature = 15.0;
    throttlingRange = 2.0;
    expectedResult = 0.5;
    functionResult = thisRadSys.calculateOperationalFraction(offTemperature, controlTemperature, throttlingRange);
    EXPECT_NEAR(expectedResult, functionResult, 0.001);

    // Test 3b: Temperature Difference is not zero and negative, throttling range is non-zero but greater than temperature difference
    offTemperature = 14.0;
    controlTemperature = 15.0;
    throttlingRange = 2.0;
    expectedResult = 0.5;
    functionResult = thisRadSys.calculateOperationalFraction(offTemperature, controlTemperature, throttlingRange);
    EXPECT_NEAR(expectedResult, functionResult, 0.001);
}

TEST_F(LowTempRadiantSystemTest, calculateOperationalFractionMaxLimitTest)
{
    Real64 offTemperature;
    Real64 controlTemperature;
    Real64 throttlingRange;
    Real64 functionResult;
    Real64 expectedResult;

    state->dataLowTempRadSys->HydrRadSys.allocate(1);
    auto &thisRadSys(state->dataLowTempRadSys->HydrRadSys(1));
    state->dataLowTempRadSys->ElecRadSys.allocate(1);
    auto &thisElecRadSys(state->dataLowTempRadSys->ElecRadSys(1));

    // Test A: Hydronic variable flow system, temperature Difference is not zero and positive,
    //         throttling range is non-zero but less than temperature difference, limit to 1.0 max
    offTemperature = 22.0;
    controlTemperature = 21.0;
    throttlingRange = 0.5;
    expectedResult = 1.0; // delta T/throttlingRange = 2.0 but this needs to be limited to 1.0
    functionResult = thisRadSys.calculateOperationalFraction(offTemperature, controlTemperature, throttlingRange);
    EXPECT_NEAR(expectedResult, functionResult, 0.001);

    // Test B: Hydronic variable flow system, temperature Difference is not zero and negative,
    //         throttling range is non-zero but less than temperature difference, limit to 1.0 max
    offTemperature = 24.0;
    controlTemperature = 25.0;
    throttlingRange = 0.5;
    expectedResult = 1.0; // delta T/throttlingRange = 2.0 but this needs to be limited to 1.0
    functionResult = thisRadSys.calculateOperationalFraction(offTemperature, controlTemperature, throttlingRange);
    EXPECT_NEAR(expectedResult, functionResult, 0.001);

    // Test C: Electric system, temperature Difference is not zero and positive, throttling range
    //         is non-zero but less than temperature difference, limit to 1.0 max
    offTemperature = 23.0;
    controlTemperature = 20.0;
    throttlingRange = 1.0;
    expectedResult = 1.0; // delta T/throttlingRange = 3.0 but this needs to be limited to 1.0
    functionResult = thisElecRadSys.calculateOperationalFraction(offTemperature, controlTemperature, throttlingRange);
    EXPECT_NEAR(expectedResult, functionResult, 0.001);
}

TEST_F(LowTempRadiantSystemTest, setOffTemperatureLowTemperatureRadiantSystemTest)
{

    Real64 expectedResult;
    Real64 actualResult;
    Real64 acceptibleError = 0.001;
    Real64 throttlingRange;
    int scheduleIndex;

    state->dataLowTempRadSys->HydrRadSys.allocate(1);

    // Test 1: zeroFlow and no throttling range
    scheduleIndex = -1; // this assigns a value of 1.0
    throttlingRange = 0.0;
    state->dataLowTempRadSys->HydrRadSys(1).SetpointType = LowTempRadiantSetpointTypes::ZeroFlowPower;
    expectedResult = 1.0;
    actualResult = state->dataLowTempRadSys->HydrRadSys(1).setOffTemperatureLowTemperatureRadiantSystem(
        *state, scheduleIndex, throttlingRange, state->dataLowTempRadSys->HydrRadSys(1).SetpointType);
    EXPECT_NEAR(expectedResult, actualResult, acceptibleError);

    // Test 2: zeroFlow and positive throttling range
    scheduleIndex = -1; // this assigns a value of 1.0
    throttlingRange = 0.5;
    state->dataLowTempRadSys->HydrRadSys(1).SetpointType = LowTempRadiantSetpointTypes::ZeroFlowPower;
    expectedResult = 1.0;
    actualResult = state->dataLowTempRadSys->HydrRadSys(1).setOffTemperatureLowTemperatureRadiantSystem(
        *state, scheduleIndex, throttlingRange, state->dataLowTempRadSys->HydrRadSys(1).SetpointType);
    EXPECT_NEAR(expectedResult, actualResult, acceptibleError);

    // Test 3: zeroFlow and negative throttling range (cooling situation)
    scheduleIndex = -1; // this assigns a value of 1.0
    throttlingRange = -0.5;
    state->dataLowTempRadSys->HydrRadSys(1).SetpointType = LowTempRadiantSetpointTypes::ZeroFlowPower;
    expectedResult = 1.0;
    actualResult = state->dataLowTempRadSys->HydrRadSys(1).setOffTemperatureLowTemperatureRadiantSystem(
        *state, scheduleIndex, throttlingRange, state->dataLowTempRadSys->HydrRadSys(1).SetpointType);
    EXPECT_NEAR(expectedResult, actualResult, acceptibleError);

    // Test 4: halfFlow and no throttling range
    scheduleIndex = -1; // this assigns a value of 1.0
    throttlingRange = 0.0;
    state->dataLowTempRadSys->HydrRadSys(1).SetpointType = LowTempRadiantSetpointTypes::HalfFlowPower;
    expectedResult = 1.0;
    actualResult = state->dataLowTempRadSys->HydrRadSys(1).setOffTemperatureLowTemperatureRadiantSystem(
        *state, scheduleIndex, throttlingRange, state->dataLowTempRadSys->HydrRadSys(1).SetpointType);
    EXPECT_NEAR(expectedResult, actualResult, acceptibleError);

    // Test 5: halfFlow and positive throttling range
    scheduleIndex = -1; // this assigns a value of 1.0
    throttlingRange = 0.5;
    state->dataLowTempRadSys->HydrRadSys(1).SetpointType = LowTempRadiantSetpointTypes::HalfFlowPower;
    expectedResult = 1.25;
    actualResult = state->dataLowTempRadSys->HydrRadSys(1).setOffTemperatureLowTemperatureRadiantSystem(
        *state, scheduleIndex, throttlingRange, state->dataLowTempRadSys->HydrRadSys(1).SetpointType);
    EXPECT_NEAR(expectedResult, actualResult, acceptibleError);

    // Test 5: halfFlow and negative throttling range (cooling situation)
    scheduleIndex = -1; // this assigns a value of 1.0
    throttlingRange = -0.5;
    state->dataLowTempRadSys->HydrRadSys(1).SetpointType = LowTempRadiantSetpointTypes::HalfFlowPower;
    expectedResult = 0.75;
    actualResult = state->dataLowTempRadSys->HydrRadSys(1).setOffTemperatureLowTemperatureRadiantSystem(
        *state, scheduleIndex, throttlingRange, state->dataLowTempRadSys->HydrRadSys(1).SetpointType);
    EXPECT_NEAR(expectedResult, actualResult, acceptibleError);
}

TEST_F(LowTempRadiantSystemTest, errorCheckZonesAndConstructionsTest)
{
    bool actualErrorsFound;
    std::string const Alpha1("Zone Name");
    std::string const Alpha2("An Amazing Zone");
    std::string const Alpha3("Hydronic Radiant System");
    std::string const Alpha4("An Excellent Radiant System");

    state->dataLowTempRadSys->HydrRadSys.allocate(1);
    auto &thisRadSys(state->dataLowTempRadSys->HydrRadSys(1));
    thisRadSys.NumOfSurfaces = 3;
    thisRadSys.SurfacePtr.allocate(thisRadSys.NumOfSurfaces);
    thisRadSys.SurfacePtr(1) = 1;
    thisRadSys.SurfacePtr(2) = 2;
    thisRadSys.SurfacePtr(3) = 3;
    thisRadSys.ZonePtr = 1;
    state->dataSurface->Surface.allocate(3);
    state->dataHeatBal->Zone.allocate(3);
    state->dataConstruction->Construct.allocate(2);
    state->dataConstruction->Construct(1).SourceSinkPresent = true;
    state->dataConstruction->Construct(2).SourceSinkPresent = false;

    // Test 1a: Surfaces are in the same zones, zone multipliers are all the same, and the construct has a source/sink.
    //          Everything is "ok" so the result should be the error flag is FALSE.
    actualErrorsFound = false;
    state->dataSurface->Surface(1).Zone = 1;
    state->dataSurface->Surface(2).Zone = 1;
    state->dataSurface->Surface(3).Zone = 1;
    state->dataHeatBal->Zone(1).Multiplier = 1.0;
    state->dataHeatBal->Zone(1).ListMultiplier = 1.0;
    state->dataHeatBal->Zone(2).Multiplier = 1.0;
    state->dataHeatBal->Zone(2).ListMultiplier = 1.0;
    state->dataHeatBal->Zone(3).Multiplier = 1.0;
    state->dataHeatBal->Zone(3).ListMultiplier = 1.0;
    state->dataSurface->Surface(1).Construction = 1;
    state->dataSurface->Surface(2).Construction = 1;
    state->dataSurface->Surface(3).Construction = 1;
    thisRadSys.errorCheckZonesAndConstructions(*state, actualErrorsFound);
    EXPECT_FALSE(actualErrorsFound);

    // Test 1b: Surfaces are in different zones, zone multipliers are all the same, and the construct has a source/sink.
    //          Surfaces being in different zones is "ok" so the result should be the error flag is FALSE.
    actualErrorsFound = false;
    state->dataSurface->Surface(1).Zone = 1;
    state->dataSurface->Surface(2).Zone = 2;
    state->dataSurface->Surface(3).Zone = 3;
    state->dataHeatBal->Zone(1).Multiplier = 1.0;
    state->dataHeatBal->Zone(1).ListMultiplier = 1.0;
    state->dataHeatBal->Zone(2).Multiplier = 1.0;
    state->dataHeatBal->Zone(2).ListMultiplier = 1.0;
    state->dataHeatBal->Zone(3).Multiplier = 1.0;
    state->dataHeatBal->Zone(3).ListMultiplier = 1.0;
    state->dataSurface->Surface(1).Construction = 1;
    state->dataSurface->Surface(2).Construction = 1;
    state->dataSurface->Surface(3).Construction = 1;
    thisRadSys.errorCheckZonesAndConstructions(*state, actualErrorsFound);
    EXPECT_FALSE(actualErrorsFound);

    // Test 2: Surfaces are in different zones, zone multipliers are NOT all the same (one is 7 instead of 2), and the construct has a source/sink.
    //         Zone multipliers can NOT be different so the result should be the error flag is TRUE.
    actualErrorsFound = false;
    state->dataSurface->Surface(1).Zone = 1;
    state->dataSurface->Surface(2).Zone = 2;
    state->dataSurface->Surface(3).Zone = 3;
    state->dataHeatBal->Zone(1).Multiplier = 2.0;
    state->dataHeatBal->Zone(1).ListMultiplier = 1.0;
    state->dataHeatBal->Zone(2).Multiplier = 2.0;
    state->dataHeatBal->Zone(2).ListMultiplier = 1.0;
    state->dataHeatBal->Zone(3).Multiplier = 7.0;
    state->dataHeatBal->Zone(3).ListMultiplier = 1.0;
    state->dataSurface->Surface(1).Construction = 1;
    state->dataSurface->Surface(2).Construction = 1;
    state->dataSurface->Surface(3).Construction = 1;
    thisRadSys.errorCheckZonesAndConstructions(*state, actualErrorsFound);
    EXPECT_TRUE(actualErrorsFound);

    // Test 3: Surfaces are in the same zones, zone multipliers are all the same, and one construct does NOT have a source/sink.
    //         Surface constructions MUST have a source/sink to be used for a radiant system so the result should be the error flag is TRUE.
    actualErrorsFound = false;
    state->dataSurface->Surface(1).Zone = 1;
    state->dataSurface->Surface(2).Zone = 1;
    state->dataSurface->Surface(3).Zone = 1;
    state->dataHeatBal->Zone(1).Multiplier = 2.0;
    state->dataHeatBal->Zone(1).ListMultiplier = 1.0;
    state->dataHeatBal->Zone(2).Multiplier = 2.0;
    state->dataHeatBal->Zone(2).ListMultiplier = 1.0;
    state->dataHeatBal->Zone(3).Multiplier = 2.0;
    state->dataHeatBal->Zone(3).ListMultiplier = 1.0;
    state->dataSurface->Surface(1).Construction = 1;
    state->dataSurface->Surface(2).Construction = 1;
    state->dataSurface->Surface(3).Construction = 2;
    thisRadSys.errorCheckZonesAndConstructions(*state, actualErrorsFound);
    EXPECT_TRUE(actualErrorsFound);
}

TEST_F(LowTempRadiantSystemTest, calculateRunningMeanAverageTemperatureTest)
{
    // This tests both calculateRunningMeanAverageTemperature and calculateCurrentDailyAverageODB
    // because calculateCurrentDailyAverageODB is called by calculateRunningMeanAverageTemperature
    Real64 expectedResult;
    Real64 acceptibleError = 0.001;

    state->dataLowTempRadSys->CFloRadSys.allocate(1);
    auto &thisCFloSys(state->dataLowTempRadSys->CFloRadSys(1));
    state->dataLowTempRadSys->CflowRadiantSysDesign.allocate(1);
    auto &thisRadSysDesign(state->dataLowTempRadSys->CflowRadiantSysDesign(1));
    state->dataGlobal->NumOfTimeStepInHour = 1;
    state->dataWeather->wvarsHrTsToday.allocate(state->dataGlobal->NumOfTimeStepInHour, Constant::HoursInDay);
    for (int hourNumber = 1; hourNumber <= Constant::HoursInDay; ++hourNumber) {
        state->dataWeather->wvarsHrTsToday(state->dataGlobal->NumOfTimeStepInHour, hourNumber).OutDryBulbTemp = double(hourNumber);
    }

    // Test 1: First day of the simulation and it's in warmup-->everything set to the same temperature
    state->dataGlobal->DayOfSim = 1;
    state->dataGlobal->WarmupFlag = true;
    state->dataGlobal->NumOfDayInEnvrn = 366;
    thisCFloSys.todayAverageOutdoorDryBulbTemperature = -9999.9;
    thisCFloSys.yesterdayAverageOutdoorDryBulbTemperature = -9999.9;
    thisCFloSys.todayRunningMeanOutdoorDryBulbTemperature = -9999.9;
    thisCFloSys.yesterdayRunningMeanOutdoorDryBulbTemperature = -9999.9;
    thisRadSysDesign.runningMeanOutdoorAirTemperatureWeightingFactor = 0.5;
    thisCFloSys.DesignObjectPtr = 1;
    expectedResult = 12.5;
    thisCFloSys.calculateRunningMeanAverageTemperature(*state, 1);
    EXPECT_NEAR(expectedResult, thisCFloSys.todayAverageOutdoorDryBulbTemperature, acceptibleError);
    EXPECT_NEAR(expectedResult, thisCFloSys.yesterdayAverageOutdoorDryBulbTemperature, acceptibleError);
    EXPECT_NEAR(expectedResult, thisCFloSys.todayRunningMeanOutdoorDryBulbTemperature, acceptibleError);
    EXPECT_NEAR(expectedResult, thisCFloSys.yesterdayRunningMeanOutdoorDryBulbTemperature, acceptibleError);

    // Test 2: Not first dsy of simulation but still in warmup-->should not do anything because in warmup same day repeated over and over
    state->dataGlobal->DayOfSim = 2;
    state->dataGlobal->WarmupFlag = true;
    state->dataGlobal->NumOfDayInEnvrn = 366;
    thisCFloSys.todayAverageOutdoorDryBulbTemperature = -9999.9;
    thisCFloSys.yesterdayAverageOutdoorDryBulbTemperature = -9999.9;
    thisCFloSys.todayRunningMeanOutdoorDryBulbTemperature = -9999.9;
    thisCFloSys.yesterdayRunningMeanOutdoorDryBulbTemperature = -9999.9;
    thisCFloSys.runningMeanOutdoorAirTemperatureWeightingFactor = 0.5;
    expectedResult = -9999.9;
    thisCFloSys.calculateRunningMeanAverageTemperature(*state, 1);
    EXPECT_NEAR(expectedResult, thisCFloSys.todayAverageOutdoorDryBulbTemperature, acceptibleError);
    EXPECT_NEAR(expectedResult, thisCFloSys.yesterdayAverageOutdoorDryBulbTemperature, acceptibleError);
    EXPECT_NEAR(expectedResult, thisCFloSys.todayRunningMeanOutdoorDryBulbTemperature, acceptibleError);
    EXPECT_NEAR(expectedResult, thisCFloSys.yesterdayRunningMeanOutdoorDryBulbTemperature, acceptibleError);

    // Test 3: Not in warmup but number of days of simulation only 1-->should not do anything because it's a single day which means no real history
    state->dataGlobal->DayOfSim = 1;
    state->dataGlobal->WarmupFlag = false;
    state->dataGlobal->NumOfDayInEnvrn = 1;
    thisCFloSys.todayAverageOutdoorDryBulbTemperature = 12.345;
    thisCFloSys.yesterdayAverageOutdoorDryBulbTemperature = 12.345;
    thisCFloSys.todayRunningMeanOutdoorDryBulbTemperature = 12.345;
    thisCFloSys.yesterdayRunningMeanOutdoorDryBulbTemperature = 12.345;
    thisCFloSys.runningMeanOutdoorAirTemperatureWeightingFactor = 0.5;
    expectedResult = 12.345;
    thisCFloSys.calculateRunningMeanAverageTemperature(*state, 1);
    EXPECT_NEAR(expectedResult, thisCFloSys.todayAverageOutdoorDryBulbTemperature, acceptibleError);
    EXPECT_NEAR(expectedResult, thisCFloSys.yesterdayAverageOutdoorDryBulbTemperature, acceptibleError);
    EXPECT_NEAR(expectedResult, thisCFloSys.todayRunningMeanOutdoorDryBulbTemperature, acceptibleError);
    EXPECT_NEAR(expectedResult, thisCFloSys.yesterdayRunningMeanOutdoorDryBulbTemperature, acceptibleError);

    // Test 4: Not in warmup and number of days of simulation greater than 1-->apply the formula for running mean temperature and shift data
    state->dataGlobal->DayOfSim = 1;
    state->dataGlobal->WarmupFlag = false;
    state->dataGlobal->NumOfDayInEnvrn = 366;
    thisCFloSys.todayAverageOutdoorDryBulbTemperature = 15.0;
    thisCFloSys.yesterdayAverageOutdoorDryBulbTemperature = 10.0;
    thisCFloSys.todayRunningMeanOutdoorDryBulbTemperature = 14.5;
    thisCFloSys.yesterdayRunningMeanOutdoorDryBulbTemperature = 5.0;
    thisCFloSys.runningMeanOutdoorAirTemperatureWeightingFactor = 0.5;
    thisCFloSys.calculateRunningMeanAverageTemperature(*state, 1);
    expectedResult = 12.5; // Average of TodayOutDryBulbTemp(firstTimeStepIndex,hourNumber)
    EXPECT_NEAR(expectedResult, thisCFloSys.todayAverageOutdoorDryBulbTemperature, acceptibleError);
    expectedResult = 15.0; // Should transfer what was todayAverageOutdoorDryBulbTemperature (see above)
    EXPECT_NEAR(expectedResult, thisCFloSys.yesterdayAverageOutdoorDryBulbTemperature, acceptibleError);
    expectedResult = 14.5; // Should transfer what was todayRunningMeanOutdoorDryBulbTemperature (see above)
    EXPECT_NEAR(expectedResult, thisCFloSys.yesterdayRunningMeanOutdoorDryBulbTemperature, acceptibleError);
    expectedResult = 14.75; // Should be weighted average the "yesterday" values using the weighting factor
    EXPECT_NEAR(expectedResult, thisCFloSys.todayRunningMeanOutdoorDryBulbTemperature, acceptibleError);
}

TEST_F(LowTempRadiantSystemTest, updateOperatingModeHistoryTest)
{
    int expectedResult;
    int resetResult = -9999;
    state->dataLowTempRadSys->HydrRadSys.allocate(1);
    state->dataGlobal->NumOfTimeStepInHour = 6;
    state->dataGlobal->DayOfSim = 2;
    state->dataGlobal->HourOfDay = 4;
    state->dataGlobal->TimeStep = 5;
    auto &thisRadSys(state->dataLowTempRadSys->HydrRadSys(1));

    // Test 1: Operating Mode different, beginning of day-->lastOperatingMode should switch, last parameters should get set appropriately
    thisRadSys.lastOperatingMode = LowTempRadiantSystem::HeatingMode;
    thisRadSys.OperatingMode = LowTempRadiantSystem::CoolingMode;
    thisRadSys.lastDayOfSim = resetResult;
    thisRadSys.lastHourOfDay = resetResult;
    thisRadSys.lastTimeStep = resetResult;
    state->dataGlobal->BeginDayFlag = true;
    state->dataGlobal->BeginHourFlag = false;
    state->dataGlobal->BeginTimeStepFlag = false;
    thisRadSys.updateOperatingModeHistory(*state);
    expectedResult = 1;
    EXPECT_EQ(thisRadSys.lastDayOfSim, expectedResult);
    expectedResult = Constant::HoursInDay;
    EXPECT_EQ(thisRadSys.lastHourOfDay, expectedResult);
    expectedResult = state->dataGlobal->NumOfTimeStepInHour;
    EXPECT_EQ(thisRadSys.lastTimeStep, expectedResult);
    EXPECT_EQ(thisRadSys.lastOperatingMode, LowTempRadiantSystem::CoolingMode);
    EXPECT_EQ(thisRadSys.OperatingMode, LowTempRadiantSystem::NotOperating);

    // Test 2: Operating Mode different, beginning of hour-->lastOperatingMode should switch, last parameters should get set appropriately
    thisRadSys.lastOperatingMode = LowTempRadiantSystem::HeatingMode;
    thisRadSys.OperatingMode = LowTempRadiantSystem::CoolingMode;
    thisRadSys.lastDayOfSim = resetResult;
    thisRadSys.lastHourOfDay = resetResult;
    thisRadSys.lastTimeStep = resetResult;
    state->dataGlobal->BeginDayFlag = false;
    state->dataGlobal->BeginHourFlag = true;
    state->dataGlobal->BeginTimeStepFlag = false;
    thisRadSys.updateOperatingModeHistory(*state);
    expectedResult = 2;
    EXPECT_EQ(thisRadSys.lastDayOfSim, expectedResult);
    expectedResult = 3;
    EXPECT_EQ(thisRadSys.lastHourOfDay, expectedResult);
    expectedResult = state->dataGlobal->NumOfTimeStepInHour;
    EXPECT_EQ(thisRadSys.lastTimeStep, expectedResult);
    EXPECT_EQ(thisRadSys.lastOperatingMode, LowTempRadiantSystem::CoolingMode);
    EXPECT_EQ(thisRadSys.OperatingMode, LowTempRadiantSystem::NotOperating);

    // Test 3: Operating Mode different, beginning of time step-->lastOperatingMode should switch, last parameters should get set appropriately
    thisRadSys.lastOperatingMode = LowTempRadiantSystem::HeatingMode;
    thisRadSys.OperatingMode = LowTempRadiantSystem::CoolingMode;
    thisRadSys.lastDayOfSim = resetResult;
    thisRadSys.lastHourOfDay = resetResult;
    thisRadSys.lastTimeStep = resetResult;
    state->dataGlobal->BeginDayFlag = false;
    state->dataGlobal->BeginHourFlag = false;
    state->dataGlobal->BeginTimeStepFlag = true;
    thisRadSys.updateOperatingModeHistory(*state);
    expectedResult = 2;
    EXPECT_EQ(thisRadSys.lastDayOfSim, expectedResult);
    expectedResult = 4;
    EXPECT_EQ(thisRadSys.lastHourOfDay, expectedResult);
    expectedResult = 4;
    EXPECT_EQ(thisRadSys.lastTimeStep, expectedResult);
    EXPECT_EQ(thisRadSys.lastOperatingMode, LowTempRadiantSystem::CoolingMode);
    EXPECT_EQ(thisRadSys.OperatingMode, LowTempRadiantSystem::NotOperating);

    // Test 4: Operating Mode different, not beginning of day, hour, or time step-->lastOperatingMode should switch, last parameters should get set
    // appropriately
    thisRadSys.lastOperatingMode = LowTempRadiantSystem::HeatingMode;
    thisRadSys.OperatingMode = LowTempRadiantSystem::CoolingMode;
    thisRadSys.lastDayOfSim = resetResult;
    thisRadSys.lastHourOfDay = resetResult;
    thisRadSys.lastTimeStep = resetResult;
    state->dataGlobal->BeginDayFlag = false;
    state->dataGlobal->BeginHourFlag = false;
    state->dataGlobal->BeginTimeStepFlag = false;
    thisRadSys.updateOperatingModeHistory(*state);
    expectedResult = 2;
    EXPECT_EQ(thisRadSys.lastDayOfSim, expectedResult);
    expectedResult = 4;
    EXPECT_EQ(thisRadSys.lastHourOfDay, expectedResult);
    expectedResult = 5;
    EXPECT_EQ(thisRadSys.lastTimeStep, expectedResult);
    EXPECT_EQ(thisRadSys.lastOperatingMode, LowTempRadiantSystem::CoolingMode);
    EXPECT_EQ(thisRadSys.OperatingMode, LowTempRadiantSystem::NotOperating);
}

TEST_F(LowTempRadiantSystemTest, setOperatingModeBasedOnChangeoverDelayTest)
{
    int expectedResult;
    state->dataLowTempRadSys->HydrRadSys.allocate(1);
    auto &thisRadSys(state->dataLowTempRadSys->HydrRadSys(1));
    state->dataGlobal->NumOfTimeStepInHour = 6;
    state->dataGlobal->MinutesPerTimeStep = 10.0;

    // Test 1: lastOperatingMode is NotOperating-->don't do anything to OperatingMode
    thisRadSys.lastOperatingMode = LowTempRadiantSystem::NotOperating;
    thisRadSys.OperatingMode = LowTempRadiantSystem::HeatingMode;
    thisRadSys.setOperatingModeBasedOnChangeoverDelay(*state);
    expectedResult = LowTempRadiantSystem::HeatingMode;
    EXPECT_EQ(thisRadSys.OperatingMode, expectedResult);

    // Test 2: lastOperatingMode is not NotOperating, OperatingMode is NotOperating-->don't do anything to OperatingMode
    thisRadSys.lastOperatingMode = LowTempRadiantSystem::HeatingMode;
    thisRadSys.OperatingMode = LowTempRadiantSystem::NotOperating;
    thisRadSys.setOperatingModeBasedOnChangeoverDelay(*state);
    expectedResult = LowTempRadiantSystem::NotOperating;
    EXPECT_EQ(thisRadSys.OperatingMode, expectedResult);

    // Test 3: lastOperatingMode and OperatingMode are both the same (and not NotOperating)-->don't do anything to OperatingMode
    thisRadSys.lastOperatingMode = LowTempRadiantSystem::HeatingMode;
    thisRadSys.OperatingMode = LowTempRadiantSystem::HeatingMode;
    thisRadSys.setOperatingModeBasedOnChangeoverDelay(*state);
    expectedResult = LowTempRadiantSystem::HeatingMode;
    EXPECT_EQ(thisRadSys.OperatingMode, expectedResult);

    // Test 4: lastOperatingMode and OperatingMode are different and neither is not NotOperating plus the schedule index is zero (no delay)-->don't do
    // anything to OperatingMode
    thisRadSys.lastOperatingMode = LowTempRadiantSystem::HeatingMode;
    thisRadSys.OperatingMode = LowTempRadiantSystem::CoolingMode;
    thisRadSys.schedPtrChangeoverDelay = 0;
    thisRadSys.setOperatingModeBasedOnChangeoverDelay(*state);
    expectedResult = LowTempRadiantSystem::CoolingMode;
    EXPECT_EQ(thisRadSys.OperatingMode, expectedResult);

    // Test 5a: lastOperatingMode and OperatingMode are different and neither is not NotOperating, the
    //          schedule index is non-zero and schedule value is non zero, but it hasn't been long enough
    //          to switch over yet-->change OperatingMode to NotOperating
    thisRadSys.lastOperatingMode = LowTempRadiantSystem::HeatingMode;
    thisRadSys.OperatingMode = LowTempRadiantSystem::CoolingMode;
    thisRadSys.schedPtrChangeoverDelay = -1;
    state->dataGlobal->DayOfSim = 2;
    state->dataGlobal->HourOfDay = 1;
    state->dataGlobal->TimeStep = 1;
    thisRadSys.lastDayOfSim = 1;
    thisRadSys.lastHourOfDay = 24;
    thisRadSys.lastTimeStep = 2;
    thisRadSys.setOperatingModeBasedOnChangeoverDelay(*state);
    expectedResult = LowTempRadiantSystem::NotOperating;
    EXPECT_EQ(thisRadSys.OperatingMode, expectedResult);

    // Test 6b: lastOperatingMode and OperatingMode are different and neither is not NotOperating, the
    //          schedule index is non-zero and schedule value is non zero, but it has been long enough
    //          to switch over yet-->don't do anything to OperatingMode
    thisRadSys.lastOperatingMode = LowTempRadiantSystem::HeatingMode;
    thisRadSys.OperatingMode = LowTempRadiantSystem::CoolingMode;
    state->dataGlobal->DayOfSim = 2;
    state->dataGlobal->HourOfDay = 1;
    state->dataGlobal->TimeStep = 4;
    thisRadSys.lastDayOfSim = 1;
    thisRadSys.lastHourOfDay = 22;
    thisRadSys.lastTimeStep = 3;
    thisRadSys.setOperatingModeBasedOnChangeoverDelay(*state);
    expectedResult = LowTempRadiantSystem::CoolingMode;
    EXPECT_EQ(thisRadSys.OperatingMode, expectedResult);
}

TEST_F(LowTempRadiantSystemTest, getFluidToSlabHeatTransferInputTest)
{
    state->dataLowTempRadSys->CFloRadSys.allocate(1);
    auto &thisCFloSys(state->dataLowTempRadSys->CFloRadSys(1));
    state->dataLowTempRadSys->CflowRadiantSysDesign.allocate(1);
    //    auto &thisRadSysDesign(CflowRadiantSysDesign(1));
    std::string userInput;

    // Test 1: Input is ConvectionOnly--so this field needs to get reset to ConvectionOnly
    userInput = "ConvectionOnly";
    DesignObjectNum = 1;
    state->dataLowTempRadSys->CFloRadSys(RadSysNum).DesignObjectPtr = 1;
    state->dataLowTempRadSys->CflowRadiantSysDesign(DesignObjectNum).FluidToSlabHeatTransfer = FluidToSlabHeatTransferTypes::ISOStandard;
    state->dataLowTempRadSys->CflowRadiantSysDesign(DesignObjectNum).FluidToSlabHeatTransfer =
        thisCFloSys.getFluidToSlabHeatTransferInput(*state, userInput);
    EXPECT_ENUM_EQ(FluidToSlabHeatTransferTypes::ConvectionOnly,
                   state->dataLowTempRadSys->CflowRadiantSysDesign(DesignObjectNum).FluidToSlabHeatTransfer);

    // Test 2: Input is ISOStandard--so this field needs to get reset to ISOStandard
    userInput = "ISOStandard";
    state->dataLowTempRadSys->CflowRadiantSysDesign(DesignObjectNum).FluidToSlabHeatTransfer = FluidToSlabHeatTransferTypes::ConvectionOnly;
    state->dataLowTempRadSys->CflowRadiantSysDesign(DesignObjectNum).FluidToSlabHeatTransfer =
        thisCFloSys.getFluidToSlabHeatTransferInput(*state, userInput);
    EXPECT_ENUM_EQ(FluidToSlabHeatTransferTypes::ISOStandard,
                   state->dataLowTempRadSys->CflowRadiantSysDesign(DesignObjectNum).FluidToSlabHeatTransfer);

    // Test 3: Input is ISOStandard--so this field needs to get reset to ConvectionOnly (the default)
    userInput = "WeWantSomethingElse!";
    state->dataLowTempRadSys->CflowRadiantSysDesign(DesignObjectNum).FluidToSlabHeatTransfer = FluidToSlabHeatTransferTypes::ISOStandard;
    state->dataLowTempRadSys->CflowRadiantSysDesign(DesignObjectNum).FluidToSlabHeatTransfer =
        thisCFloSys.getFluidToSlabHeatTransferInput(*state, userInput);
    EXPECT_ENUM_EQ(FluidToSlabHeatTransferTypes::ConvectionOnly,
                   state->dataLowTempRadSys->CflowRadiantSysDesign(DesignObjectNum).FluidToSlabHeatTransfer);
}

TEST_F(LowTempRadiantSystemTest, calculateUFromISOStandardTest)
{

    // Test of the ISO Standard 11855-2 Method for calculating the U-value for heat transfer
    // between the fluid being circulated through a radiant system and the radiant system
    // material that the pipe/tube is embedded within
    int SurfNum = 1;
    state->dataSurface->Surface.allocate(1);
    state->dataSurface->Surface(1).Construction = 1;
    state->dataConstruction->Construct.allocate(1);
    state->dataConstruction->Construct(1).ThicknessPerpend = 0.5;
    state->dataLowTempRadSys->CFloRadSys.allocate(1);
    auto &thisCFloSys(state->dataLowTempRadSys->CFloRadSys(1));
    state->dataLowTempRadSys->CflowRadiantSysDesign.allocate(1);
    thisCFloSys.TubeLength = 100.0;
    DesignObjectNum = 1;
    state->dataLowTempRadSys->CflowRadiantSysDesign(DesignObjectNum).TubeDiameterInner = 0.01;
    state->dataLowTempRadSys->CflowRadiantSysDesign(DesignObjectNum).TubeDiameterOuter = 0.011;
    state->dataLowTempRadSys->CflowRadiantSysDesign(DesignObjectNum).ConstFlowTubeConductivity = 0.5;
    state->dataLowTempRadSys->CFloRadSys(RadSysNum).DesignObjectPtr = 1;
    Real64 WaterMassFlow = 0.001;

    Real64 expectedResult = 28.00687;
    Real64 allowedDifference = 0.00001;
    Real64 actualResult = thisCFloSys.calculateUFromISOStandard(
        *state, SurfNum, WaterMassFlow, SystemType::ConstantFlowSystem, state->dataLowTempRadSys->CFloRadSys(RadSysNum).DesignObjectPtr);
    EXPECT_NEAR(expectedResult, actualResult, allowedDifference);
}

TEST_F(LowTempRadiantSystemTest, GetLowTempRadiantSystem_MultipleTypes)
{
    // #8564 - GetLowTempRadiantSystem fails when you have more a LowTempRadVarFlow AND at least one other type
    std::string const idf_objects = delimited_string({

        "ZoneHVAC:LowTemperatureRadiant:VariableFlow,",
        "  West Zone Radiant Floor,                !- Name",
        "  West Zone Radiant Floor Design,         !- Design Object",
        "  RadiantSysAvailSched,                   !- Availability Schedule Name",
        "  West Zone,                              !- Zone Name",
        "  West Zone Surface Group,                !- Surface Name or Radiant Surface Group Name",
        "  Autosize,                               !- Hydronic Tubing Length {m}",
        "  Autosize,                               !- Heating Design Capacity {W}",
        "  Autosize,                               !- Maximum Hot Water Flow {m3/s}",
        "  Node 276,                               !- Heating Water Inlet Node Name",
        "  Node 277,                               !- Heating Water Outlet Node Name",
        "  Autosize,                               !- Cooling Design Capacity {W}",
        "  Autosize,                               !- Maximum Cold Water Flow {m3/s}",
        "  Node 278,                               !- Cooling Water Inlet Node Name",
        "  Node 279,                               !- Cooling Water Outlet Node Name",
        "  OnePerSurface,                          !- Number of Circuits",
        "  106.7;                                  !- Circuit Length {m}",

        "ZoneHVAC:LowTemperatureRadiant:VariableFlow:Design,",
        "  West Zone Radiant Floor Design,         !- Name",
        "  ConvectionOnly,                         !- Fluid to Radiant Surface Heat Transfer Model",
        "  0.013,                                  !- Hydronic Tubing Inside Diameter {m}",
        "  0.016,                                  !- Hydronic Tubing Outside Diameter {m}",
        "  0.35,                                   !- Hydronic Tubing Conductivity {W/m-K}",
        "  MeanAirTemperature,                     !- Temperature Control Type",
        "  HalfFlowPower,                          !- Setpoint Control Type",
        "  HeatingDesignCapacity,                  !- Heating Design Capacity Method",
        "  0,                                      !- Heating Design Capacity Per Floor Area {W/m2}",
        "  1,                                      !- Fraction of Autosized Heating Design Capacity",
        "  0.5,                                    !- Heating Control Throttling Range {deltaC}",
        "  Radiant Heating Setpoints,              !- Heating Control Temperature Schedule Name",
        "  CoolingDesignCapacity,                  !- Cooling Design Capacity Method",
        "  0,                                      !- Cooling Design Capacity Per Floor Area {W/m2}",
        "  1,                                      !- Fraction of Autosized Cooling Design Capacity",
        "  0.5,                                    !- Cooling Control Throttling Range {deltaC}",
        "  Radiant Cooling Setpoints,              !- Cooling Control Temperature Schedule Name",
        "  SimpleOff,                              !- Condensation Control Type",
        "  1;                                      !- Condensation Control Dewpoint Offset {C}",

        "ZoneHVAC:LowTemperatureRadiant:ConstantFlow,",
        "  South Zone LowTempRad,                  !- Name",
        "  South Zone LowTempRad Design,           !- Design Object",
        "  RadiantSysAvailSched,                   !- Availability Schedule Name",
        "  South Zone,                             !- Zone Name",
        "  South Zone Surface Group,               !- Surface Name or Radiant Surface Group Name",
        "  Autosize,                               !- Hydronic Tubing Length {m}",
        "  Autosize,                               !- Rated Flow Rate {m3/s}",
        "  ,                                       !- Pump Flow Rate Schedule Name",
        "  179352,                                 !- Rated Pump Head {Pa}",
        "  ,                                       !- Rated Power Consumption {W}",
        "  ,                                       !- Heating Water Inlet Node Name",
        "  ,                                       !- Heating Water Outlet Node Name",
        "  Radiant Heating Setpoints,              !- Heating High Water Temperature Schedule Name", // I'm not testing schedules...
        "  Radiant Heating Setpoints,              !- Heating Low Water Temperature Schedule Name",
        "  Radiant Heating Setpoints,              !- Heating High Control Temperature Schedule Name",
        "  Radiant Heating Setpoints,              !- Heating Low Control Temperature Schedule Name",
        "  ,                                       !- Cooling Water Inlet Node Name",
        "  ,                                       !- Cooling Water Outlet Node Name",
        "  Radiant Cooling Setpoints,              !- Cooling High Water Temperature Schedule Name",
        "  Radiant Cooling Setpoints,              !- Cooling Low Water Temperature Schedule Name",
        "  Radiant Cooling Setpoints,              !- Cooling High Control Temperature Schedule Name",
        "  Radiant Cooling Setpoints,              !- Cooling Low Control Temperature Schedule Name",
        "  OnePerSurface,                          !- Number of Circuits",
        "  106.7;                                  !- Circuit Length {m}",

        "ZoneHVAC:LowTemperatureRadiant:ConstantFlow:Design,",
        "  South Zone LowTempRad Design, !- Name",
        "  ConvectionOnly,                         !- Fluid to Radiant Surface Heat Transfer Model",
        "  0.013,                                  !- Hydronic Tubing Inside Diameter {m}",
        "  0.016,                                  !- Hydronic Tubing Outside Diameter {m}",
        "  0.35,                                   !- Hydronic Tubing Conductivity {W/m-K}",
        "  MeanAirTemperature,                     !- Temperature Control Type",
        "  0.8,                                    !- Running Mean Outdoor Dry-Bulb Temperature Weighting Factor",
        "  0.9,                                    !- Motor Efficiency",
        "  0,                                      !- Fraction of Motor Inefficiencies to Fluid Stream",
        "  SimpleOff,                              !- Condensation Control Type",
        "  1;                                      !- Condensation Control Dewpoint Offset {C}",

        "  ZoneHVAC:LowTemperatureRadiant:Electric,",
        "    East Zone Radiant Floor, !- Name",
        "    RadiantSysAvailSched,    !- Availability Schedule Name",
        "    East Zone,               !- Zone Name",
        "    East Zone Surface Group, !- Surface Name or Radiant Surface Group Name",
        "    heatingdesigncapacity,   !- Heating Design Capacity Method",
        "    100,                     !- Heating Design Capacity{ W }",
        "    ,                        !- Heating Design Capacity Per Floor Area{ W/m2 }",
        "    1.0,                     !- Fraction of Autosized Heating Design Capacity",
        "    MeanAirTemperature,      !- Temperature Control Type",
        "    HalfFlowPower,           !- Setpoint Type",
        "    2.0,                     !- Heating Throttling Range {deltaC}",
        "    Radiant Heating Setpoints;  !- Heating Control Temperature Schedule Name",

        "  ZoneHVAC:LowTemperatureRadiant:SurfaceGroup,",
        "    East Zone Surface Group, !- Name",
        "    Zn002:Flr001,             !- Surface 1 Name",
        "     0.5,                     !- Flow Fraction for Surface 1",
        "    Zn002:Flr002,             !- Surface 2 Name",
        "     0.5;                     !- Flow Fraction for Surface 2",

        "  ZoneHVAC:LowTemperatureRadiant:SurfaceGroup,",
        "    West Zone Surface Group, !- Name",
        "    Zn001:Flr001,             !- Surface 1 Name",
        "     0.5,                     !- Flow Fraction for Surface 1",
        "    Zn001:Flr002,             !- Surface 2 Name",
        "     0.5;                     !- Flow Fraction for Surface 2",

        "  ZoneHVAC:LowTemperatureRadiant:SurfaceGroup,",
        "    South Zone Surface Group, !- Name",
        "    Zn003:Flr001,             !- Surface 1 Name",
        "     0.5,                     !- Flow Fraction for Surface 1",
        "    Zn003:Flr002,             !- Surface 2 Name",
        "     0.5;                     !- Flow Fraction for Surface 2",

        "  Schedule:Compact,",
        "    RADIANTSYSAVAILSCHED,    !- Name",
        "    FRACTION,                !- Schedule Type Limits Name",
        "    Through: 12/31,          !- Field 1",
        "    For: Alldays,            !- Field 2",
        "    Until: 24:00,1.00;       !- Field 3",

        "  Schedule:Compact,",
        "    Radiant Heating Setpoints,   !- Name",
        "    TEMPERATURE,             !- Schedule Type Limits Name",
        "    Through: 12/31,          !- Field 1",
        "    For: Alldays,            !- Field 2",
        "    Until: 24:00,20.0;       !- Field 3",

        "  Schedule:Compact,",
        "    Radiant Cooling Setpoints,   !- Name",
        "    TEMPERATURE,             !- Schedule Type Limits Name",
        "    Through: 12/31,          !- Field 1",
        "    For: Alldays,            !- Field 2",
        "    Until: 24:00,15.0;       !- Field 3",

    });
    ASSERT_TRUE(process_idf(idf_objects));

    state->dataHeatBal->Zone.allocate(3);
    state->dataHeatBal->Zone(1).Name = "WEST ZONE";
    state->dataHeatBal->Zone(2).Name = "EAST ZONE";
    state->dataHeatBal->Zone(3).Name = "SOUTH ZONE";

    state->dataSurface->TotSurfaces = 6;
    state->dataSurface->Surface.allocate(state->dataSurface->TotSurfaces);
    state->dataSurface->Surface(1).Name = "ZN001:FLR001";
    state->dataSurface->Surface(1).ZoneName = "WEST ZONE";
    state->dataSurface->Surface(1).Zone = 1;
    state->dataSurface->Surface(1).Construction = 1;
    state->dataSurface->Surface(2).Name = "ZN001:FLR002";
    state->dataSurface->Surface(2).ZoneName = "WEST ZONE";
    state->dataSurface->Surface(2).Zone = 1;
    state->dataSurface->Surface(2).Construction = 1;
    state->dataSurface->Surface(3).Name = "ZN002:FLR001";
    state->dataSurface->Surface(3).ZoneName = "EAST ZONE";
    state->dataSurface->Surface(3).Zone = 2;
    state->dataSurface->Surface(3).Construction = 1;
    state->dataSurface->Surface(4).Name = "ZN002:FLR002";
    state->dataSurface->Surface(4).ZoneName = "EAST ZONE";
    state->dataSurface->Surface(4).Zone = 2;
    state->dataSurface->Surface(4).Construction = 1;
    state->dataSurface->Surface(5).Name = "ZN003:FLR001";
    state->dataSurface->Surface(5).ZoneName = "SOUTH ZONE";
    state->dataSurface->Surface(5).Zone = 3;
    state->dataSurface->Surface(5).Construction = 1;
    state->dataSurface->Surface(6).Name = "ZN003:FLR002";
    state->dataSurface->Surface(6).ZoneName = "SOUTH ZONE";
    state->dataSurface->Surface(6).Zone = 3;
    state->dataSurface->Surface(6).Construction = 1;
    state->dataSurface->surfIntConv.allocate(state->dataSurface->TotSurfaces);
    std::fill(state->dataSurface->surfIntConv.begin(), state->dataSurface->surfIntConv.begin(), DataSurfaces::SurfIntConv());
    state->dataConstruction->Construct.allocate(1);
    state->dataConstruction->Construct(1).SourceSinkPresent = true;
    state->dataSurface->SurfIsRadSurfOrVentSlabOrPool.allocate(state->dataSurface->TotSurfaces);
    state->dataSurface->SurfIsRadSurfOrVentSlabOrPool = false;

    GetLowTempRadiantSystem(*state);

    EXPECT_EQ(3, state->dataLowTempRadSys->TotalNumOfRadSystems);

    EXPECT_EQ(1, state->dataLowTempRadSys->NumOfHydrLowTempRadSys);
    EXPECT_EQ(1, state->dataLowTempRadSys->NumOfHydrLowTempRadSysDes);

    EXPECT_EQ(1, state->dataLowTempRadSys->NumOfCFloLowTempRadSys);
    EXPECT_EQ(1, state->dataLowTempRadSys->NumOfCFloLowTempRadSysDes);

    EXPECT_EQ(1, state->dataLowTempRadSys->NumOfElecLowTempRadSys);

    EXPECT_EQ("WEST ZONE RADIANT FLOOR", state->dataLowTempRadSys->RadSysTypes(1).Name);
    EXPECT_ENUM_EQ(LowTempRadiantSystem::SystemType::HydronicSystem, state->dataLowTempRadSys->RadSysTypes(1).SystemType);
    EXPECT_EQ(state->dataLowTempRadSys->HydrRadSys(1).ZoneName, "WEST ZONE");
    EXPECT_EQ(state->dataLowTempRadSys->HydrRadSys(1).SurfListName, "WEST ZONE SURFACE GROUP");
    EXPECT_EQ("WEST ZONE RADIANT FLOOR DESIGN", state->dataLowTempRadSys->HydrRadSys(1).designObjectName);
    EXPECT_EQ(1, state->dataLowTempRadSys->HydrRadSys(1).DesignObjectPtr);

    EXPECT_EQ("SOUTH ZONE LOWTEMPRAD", state->dataLowTempRadSys->RadSysTypes(2).Name);
    EXPECT_ENUM_EQ(LowTempRadiantSystem::SystemType::ConstantFlowSystem, state->dataLowTempRadSys->RadSysTypes(2).SystemType);
    EXPECT_EQ(state->dataLowTempRadSys->CFloRadSys(1).ZoneName, "SOUTH ZONE");
    EXPECT_EQ(state->dataLowTempRadSys->CFloRadSys(1).SurfListName, "SOUTH ZONE SURFACE GROUP");
    EXPECT_EQ("SOUTH ZONE LOWTEMPRAD DESIGN", state->dataLowTempRadSys->CFloRadSys(1).designObjectName);
    EXPECT_EQ(1, state->dataLowTempRadSys->CFloRadSys(1).DesignObjectPtr);

    EXPECT_EQ("EAST ZONE RADIANT FLOOR", state->dataLowTempRadSys->RadSysTypes(3).Name);
    EXPECT_ENUM_EQ(LowTempRadiantSystem::SystemType::ElectricSystem, state->dataLowTempRadSys->RadSysTypes(3).SystemType);
    EXPECT_EQ(state->dataLowTempRadSys->ElecRadSys(1).ZoneName, "EAST ZONE");
    EXPECT_EQ(state->dataLowTempRadSys->ElecRadSys(1).SurfListName, "EAST ZONE SURFACE GROUP");
}

TEST_F(LowTempRadiantSystemTest, VariableFlowCoolingOnlyInputTest)
{

    bool ErrorsFound = false;
    std::string const idf_objects = delimited_string({

        "  Building,",
        "    NONE,                    !- Name",
        "    0.0000000E+00,           !- North Axis {deg}",
        "    Suburbs,                 !- Terrain",
        "    3.9999999E-02,           !- Loads Convergence Tolerance Value",
        "    0.4000000,               !- Temperature Convergence Tolerance Value {deltaC}",
        "    FullInteriorAndExterior, !- Solar Distribution",
        "    25,                      !- Maximum Number of Warmup Days",
        "    6;                       !- Minimum Number of Warmup Days",

        "  ScheduleTypeLimits,Fraction, 0.0 , 1.0 ,CONTINUOUS;",
        "  ScheduleTypeLimits,Temperature,-60,200,CONTINUOUS;",

        "  Zone,",
        "    West Zone,               !- Name",
        "    0.0000000E+00,           !- Direction of Relative North {deg}",
        "    0.0000000E+00,           !- X Origin {m}",
        "    0.0000000E+00,           !- Y Origin {m}",
        "    0.0000000E+00,           !- Z Origin {m}",
        "    1,                       !- Type",
        "    1,                       !- Multiplier",
        "    2.5,                     !- Ceiling Height {m}",
        "    autocalculate;              !- Volume {m3}",

        "  ZoneHVAC:EquipmentConnections,",
        "    West Zone,               !- Zone Name",
        "    Zone1Equipment,          !- Zone Conditioning Equipment List Name",
        "    Zone1Inlets,             !- Zone Air Inlet Node or NodeList Name",
        "    ,                        !- Zone Air Exhaust Node or NodeList Name",
        "    Zone 1 Node,             !- Zone Air Node Name",
        "    Zone 1 Outlet Node;      !- Zone Return Air Node Name",

        "  ZoneHVAC:EquipmentList,",
        "    Zone1Equipment,          !- Name",
        "    SequentialLoad,          !- Load Distribution Scheme",
        "    ZoneHVAC:LowTemperatureRadiant:VariableFlow,  !- Zone Equipment 1 Object Type",
        "    West Zone Radiant Floor, !- Zone Equipment 1 Name",
        "    1,                       !- Zone Equipment 1 Cooling Sequence",
        "    1;                       !- Zone Equipment 1 Heating or No-Load Sequence",

        "  ZoneHVAC:LowTemperatureRadiant:VariableFlow,",
        "    West Zone Radiant Floor, !- Name",
        "    West Zone Radiant Floor Design, !- Design Object Name",
        "    RadiantSysAvailSched,    !- Availability Schedule Name",
        "    West Zone,               !- Zone Name",
        "    Zn001:Flr001,            !- Surface Name or Radiant Surface Group Name",
        "    autosize,                !- Hydronic Tubing Length {m}",
        "    ,                        !- Heating Design Capacity {W}",
        "    ,                        !- Maximum Hot Water Flow {m3/s}",
        "    ,                        !- Heating Water Inlet Node Name",
        "    ,                        !- Heating Water Outlet Node Name",
        "    ,                        !- Cooling Design Capacity {W}",
        "    autosize,                !- Maximum Cold Water Flow {m3/s}",
        "    Zone 1 Cooling Water Inlet Node,     !- Cooling Water Inlet Node Name",
        "    Zone 1 Cooling Water Outlet Node,    !- Cooling Water Outlet Node Name",
        "    ,                        !- Number of Circuits",
        "    ;                        !- Circuit Length {m}",

        "  ZoneHVAC:LowTemperatureRadiant:VariableFlow:Design,",
        "    West Zone Radiant Floor Design, !- Name",
        "    ConvectionOnly,          !- Fluid to Radiant Surface Heat Transfer Model",
        "    0.012,                   !- Hydronic Tubing Inside Diameter {m}",
        "    0.016,                   !- Hydronic Tubing Outside Diameter {m}",
        "    0.35,                    !- Hydronic Tubing Conductivity {W/m-K}",
        "    MeanAirTemperature,      !- Temperature Control Type",
        "    HalfFlowPower,           !- Setpoint Type",
        "    FractionOfAutosizedHeatingCapacity,  !- Heating Design Capacity Method",
        "    ,                        !- Heating Design Capacity Per Floor Area {W/m2}",
        "    0.9,                     !- Fraction of Autosized Heating Design Capacity",
        "    2.0,                     !- Heating Control Throttling Range {deltaC}",
        "    Radiant Heating Setpoints,  !- Heating Control Temperature Schedule Name",
        "    CapacityPerFloorArea,    !- Cooling Design Capacity Method",
        "    10.0,                        !- Cooling Design Capacity Per Floor Area {W/m2}",
        "    ,                        !- Fraction of Autosized Cooling Design Capacity",
        "    2.0,                     !- Cooling Control Throttling Range {deltaC}",
        "    Radiant Cooling Setpoints,           !- Cooling Control Temperature Schedule Name",
        "    ,                        !- Condensation Control Type",
        "    ;                        !- Condensation Control Dewpoint Offset {C}",

        "  Site:GroundTemperature:BuildingSurface,20.03,20.03,20.13,20.30,20.43,20.52,20.62,20.77,20.78,20.55,20.44,20.20;",

        "  BuildingSurface:Detailed,",
        "    Zn001:Flr001,            !- Name",
        "    Floor,                   !- Surface Type",
        "    Slab Floor with Radiant, !- Construction Name",
        "    West Zone,               !- Zone Name",
        "    ,                        !- Space Name",
        "    Adiabatic,                  !- Outside Boundary Condition",
        "    ,                        !- Outside Boundary Condition Object",
        "    NoSun,                   !- Sun Exposure",
        "    NoWind,                  !- Wind Exposure",
        "    1.000000,                !- View Factor to Ground",
        "    4,                       !- Number of Vertices",
        "    0.0, 0.0, 0.0,           !- X,Y,Z ==> Vertex 1 {m}",
        "    0.0, 6.0,0.0,       !- X,Y,Z ==> Vertex 2 {m}",
        "    6.0,6.0,0.0,   !- X,Y,Z ==> Vertex 3 {m}",
        "    6.0, 0.0, 0.0;      !- X,Y,Z ==> Vertex 4 {m}",

        "  BuildingSurface:Detailed,",
        "    Zn001:Wall001,            !- Name",
        "    Wall,                   !- Surface Type",
        "    Slab Floor with Radiant, !- Construction Name",
        "    West Zone,               !- Zone Name",
        "    ,                        !- Space Name",
        "    Adiabatic,                  !- Outside Boundary Condition",
        "    ,                        !- Outside Boundary Condition Object",
        "    NoSun,                   !- Sun Exposure",
        "    NoWind,                  !- Wind Exposure",
        "    ,                !- View Factor to Ground",
        "    4,                       !- Number of Vertices",
        "    0.0, 0.0, 6.0,           !- X,Y,Z ==> Vertex 1 {m}",
        "    6.0, 0.0, 6.0,       !- X,Y,Z ==> Vertex 2 {m}",
        "    6.0, 0.0,0.0,   !- X,Y,Z ==> Vertex 3 {m}",
        "    0.0, 0.0, 0.0;      !- X,Y,Z ==> Vertex 4 {m}",

        "  BuildingSurface:Detailed,",
        "    Zn001:Wall002,            !- Name",
        "    Wall,                   !- Surface Type",
        "    Slab, !- Construction Name",
        "    West Zone,               !- Zone Name",
        "    ,                        !- Space Name",
        "    Adiabatic,                  !- Outside Boundary Condition",
        "    ,                        !- Outside Boundary Condition Object",
        "    NoSun,                   !- Sun Exposure",
        "    NoWind,                  !- Wind Exposure",
        "    ,                !- View Factor to Ground",
        "    4,                       !- Number of Vertices",
        "    0.0, 6.0, 0.0,           !- X,Y,Z ==> Vertex 1 {m}",
        "    0.0, 6.0, 6.0,       !- X,Y,Z ==> Vertex 2 {m}",
        "    0.0, 0.0, 6.0,   !- X,Y,Z ==> Vertex 3 {m}",
        "    0.0, 0.0, 0.0;      !- X,Y,Z ==> Vertex 4 {m}",

        "  BuildingSurface:Detailed,",
        "    Zn001:Wall003,            !- Name",
        "    Wall,                   !- Surface Type",
        "    Slab, !- Construction Name",
        "    West Zone,               !- Zone Name",
        "    ,                        !- Space Name",
        "    Adiabatic,                  !- Outside Boundary Condition",
        "    ,                        !- Outside Boundary Condition Object",
        "    NoSun,                   !- Sun Exposure",
        "    NoWind,                  !- Wind Exposure",
        "    ,                !- View Factor to Ground",
        "    4,                       !- Number of Vertices",
        "    6.0, 6.0, 0.0,           !- X,Y,Z ==> Vertex 1 {m}",
        "    6.0, 6.0, 6.0,       !- X,Y,Z ==> Vertex 2 {m}",
        "    6.0, 0.0, 6.0,   !- X,Y,Z ==> Vertex 3 {m}",
        "    6.0, 0.0, 0.0;      !- X,Y,Z ==> Vertex 4 {m}",

        "  BuildingSurface:Detailed,",
        "    Zn001:Wall004,            !- Name",
        "    Wall,                   !- Surface Type",
        "    Slab, !- Construction Name",
        "    West Zone,               !- Zone Name",
        "    ,                        !- Space Name",
        "    Adiabatic,                  !- Outside Boundary Condition",
        "    ,                        !- Outside Boundary Condition Object",
        "    NoSun,                   !- Sun Exposure",
        "    NoWind,                  !- Wind Exposure",
        "    ,                !- View Factor to Ground",
        "    4,                       !- Number of Vertices",
        "    0.0, 6.0, 0.0,           !- X,Y,Z ==> Vertex 1 {m}",
        "    0.0, 6.0, 6.0,       !- X,Y,Z ==> Vertex 2 {m}",
        "    6.0, 6.0, 6.0,   !- X,Y,Z ==> Vertex 3 {m}",
        "    6.0, 6.0, 0.0;      !- X,Y,Z ==> Vertex 4 {m}",

        "  BuildingSurface:Detailed,",
        "    Zn001:C001,            !- Name",
        "    CEILING,                   !- Surface Type",
        "    Slab, !- Construction Name",
        "    West Zone,               !- Zone Name",
        "    ,                        !- Space Name",
        "    Adiabatic,                  !- Outside Boundary Condition",
        "    ,                        !- Outside Boundary Condition Object",
        "    NoSun,                   !- Sun Exposure",
        "    NoWind,                  !- Wind Exposure",
        "    ,                !- View Factor to Ground",
        "    4,                       !- Number of Vertices",
        "    0.0, 0.0, 6.0,           !- X,Y,Z ==> Vertex 1 {m}",
        "    6.0, 0.0, 6.0,       !- X,Y,Z ==> Vertex 2 {m}",
        "    6.0, 6.0, 6.0,   !- X,Y,Z ==> Vertex 3 {m}",
        "    0.0, 6.0, 6.0;      !- X,Y,Z ==> Vertex 4 {m}",

        "  ConstructionProperty:InternalHeatSource,",
        "    Radiant Source,          !- Name",
        "    Slab Floor with Radiant, !- Construction Name",
        "    3,                       !- Source Present After Layer Number",
        "    3,                       !- Temperature Calculation Requested After Layer Number",
        "    1,                       !- Dimensions for the CTF Calculation",
        "    0.1524,                  !- Tube Spacing {m}",
        "    0.0;                     !- Two-Dimensional Position of Interior Temperature Calculation Request",

        "  Construction,",
        "    Slab Floor with Radiant, !- Name",
        "    CONCRETE - DRIED SAND AND GRAVEL 4 IN,  !- Outside Layer",
        "    INS - EXPANDED EXT POLYSTYRENE R12 2 IN,  !- Layer 2",
        "    GYP1,                    !- Layer 3",
        "    GYP2,                    !- Layer 4",
        "    FINISH FLOORING - TILE 1 / 16 IN;  !- Layer 5",

        "Construction,",
        "Slab,              !- Name",
        "CONCRETE - DRIED SAND AND GRAVEL 4 IN,                    !- Outside Layer",
        "GYP1,                    !- Layer 2",
        "FINISH FLOORING - TILE 1 / 16 IN;                    !- Layer 3",

        "  Material,",
        "    CONCRETE - DRIED SAND AND GRAVEL 4 IN,  !- Name",
        "    MediumRough,             !- Roughness",
        "    0.1000000,               !- Thickness {m}",
        "    1.290000,                !- Conductivity {W/m-K}",
        "    2242.580,                !- Density {kg/m3}",
        "    830.00000,               !- Specific Heat {J/kg-K}",
        "    0.9000000,               !- Thermal Absorptance",
        "    0.6000000,               !- Solar Absorptance",
        "    0.6000000;               !- Visible Absorptance",

        "  Material,",
        "    INS - EXPANDED EXT POLYSTYRENE R12 2 IN,  !- Name",
        "    Rough,                   !- Roughness",
        "    5.0000001E-02,           !- Thickness {m}",
        "    2.0000000E-02,           !- Conductivity {W/m-K}",
        "    56.06000,                !- Density {kg/m3}",
        "    1210.000,                !- Specific Heat {J/kg-K}",
        "    0.9000000,               !- Thermal Absorptance",
        "    0.5000000,               !- Solar Absorptance",
        "    0.5000000;               !- Visible Absorptance",

        "  Material,",
        "    GYP1,                    !- Name",
        "    MediumRough,             !- Roughness",
        "    1.2700000E-02,           !- Thickness {m}",
        "    7.8450000E-01,           !- Conductivity {W/m-K}",
        "    1842.1221,               !- Density {kg/m3}",
        "    988.000,                 !- Specific Heat {J/kg-K}",
        "    0.9000000,               !- Thermal Absorptance",
        "    0.5000000,               !- Solar Absorptance",
        "    0.5000000;               !- Visible Absorptance",

        "  Material,",
        "    GYP2,                    !- Name",
        "    MediumRough,             !- Roughness",
        "    1.9050000E-02,           !- Thickness {m}",
        "    7.8450000E-01,           !- Conductivity {W/m-K}",
        "    1842.1221,               !- Density {kg/m3}",
        "    988.000,                 !- Specific Heat {J/kg-K}",
        "    0.9000000,               !- Thermal Absorptance",
        "    0.5000000,               !- Solar Absorptance",
        "    0.5000000;               !- Visible Absorptance",

        "  Material,",
        "    FINISH FLOORING - TILE 1 / 16 IN,  !- Name",
        "    Smooth,                  !- Roughness",
        "    1.6000000E-03,           !- Thickness {m}",
        "    0.1700000,               !- Conductivity {W/m-K}",
        "    1922.210,                !- Density {kg/m3}",
        "    1250.000,                !- Specific Heat {J/kg-K}",
        "    0.9000000,               !- Thermal Absorptance",
        "    0.5000000,               !- Solar Absorptance",
        "    0.5000000;               !- Visible Absorptance",

        "  Schedule:Compact,",
        "    RADIANTSYSAVAILSCHED,    !- Name",
        "    FRACTION,                !- Schedule Type Limits Name",
        "    Through: 3/31,           !- Field 1",
        "    For: Alldays,            !- Field 2",
        "    Until: 24:00,1.00,       !- Field 3",
        "    Through: 9/30,           !- Field 5",
        "    For: Alldays,            !- Field 6",
        "    Until: 24:00,0.00,       !- Field 7",
        "    Through: 12/31,          !- Field 9",
        "    For: Alldays,            !- Field 10",
        "    Until: 24:00,1.00;       !- Field 11",

        "  Schedule:Compact,",
        "    HW LOOP TEMP SCHEDULE,   !- Name",
        "    TEMPERATURE,             !- Schedule Type Limits Name",
        "    Through: 12/31,          !- Field 1",
        "    For: Alldays,            !- Field 2",
        "    Until: 24:00,60.00;      !- Field 3",

        "  Schedule:Compact,",
        "    RADIANT HEATING SETPOINTS,  !- Name",
        "    TEMPERATURE,             !- Schedule Type Limits Name",
        "    Through: 12/31,          !- Field 1",
        "    For: Alldays,            !- Field 2",
        "    Until: 7:00,12.00,       !- Field 3",
        "    Until: 17:00,17.00,      !- Field 5",
        "    Until: 24:00,12.00;      !- Field 7",

        "  Sizing:Plant,",
        "    Hot Water Loop,          !- Plant or Condenser Loop Name",
        "    heating,                 !- Loop Type",
        "    60.,                     !- Design Loop Exit Temperature {C}",
        "    10;                      !- Loop Design Temperature Difference {deltaC}",

        "  PlantLoop,",
        "    Hot Water Loop,          !- Name",
        "    Water,                   !- Fluid Type",
        "    ,                        !- User Defined Fluid Type",
        "    Hot Loop Operation,      !- Plant Equipment Operation Scheme Name",
        "    HW Supply Outlet Node,   !- Loop Temperature Setpoint Node Name",
        "    100,                     !- Maximum Loop Temperature {C}",
        "    10,                      !- Minimum Loop Temperature {C}",
        "    0.0043,                  !- Maximum Loop Flow Rate {m3/s}",
        "    0,                       !- Minimum Loop Flow Rate {m3/s}",
        "    autocalculate,           !- Plant Loop Volume {m3}",
        "    HW Supply Inlet Node,    !- Plant Side Inlet Node Name",
        "    HW Supply Outlet Node,   !- Plant Side Outlet Node Name",
        "    Heating Supply Side Branches,  !- Plant Side Branch List Name",
        "    Heating Supply Side Connectors,  !- Plant Side Connector List Name",
        "    HW Demand Inlet Node,    !- Demand Side Inlet Node Name",
        "    HW Demand Outlet Node,   !- Demand Side Outlet Node Name",
        "    Heating Demand Side Branches,  !- Demand Side Branch List Name",
        "    Heating Demand Side Connectors,  !- Demand Side Connector List Name",
        "    Optimal,                 !- Load Distribution Scheme",
        "    ,                        !- Availability Manager List Name",
        "    ,                        !- Plant Loop Demand Calculation Scheme",
        "    ,                        !- Common Pipe Simulation",
        "    ,                        !- Pressure Simulation Type",
        "    2.0;                     !- Loop Circulation Time {minutes}",

        "  SetpointManager:Scheduled,",
        "    Hot Water Loop Setpoint Manager,  !- Name",
        "    Temperature,             !- Control Variable",
        "    HW Loop Temp Schedule,   !- Schedule Name",
        "    Hot Water Loop Setpoint Node List;  !- Setpoint Node or NodeList Name",

        "  NodeList,",
        "    Hot Water Loop Setpoint Node List,  !- Name",
        "    HW Supply Outlet Node;   !- Node 1 Name",

        "  BranchList,",
        "    Heating Supply Side Branches,  !- Name",
        "    Heating Supply Inlet Branch,  !- Branch 1 Name",
        "    Heating Purchased Hot Water Branch,  !- Branch 2 Name",
        "    Heating Supply Bypass Branch,  !- Branch 3 Name",
        "    Heating Supply Outlet Branch;  !- Branch 4 Name",

        "  ConnectorList,",
        "    Heating Supply Side Connectors,  !- Name",
        "    Connector:Splitter,      !- Connector 1 Object Type",
        "    Heating Supply Splitter, !- Connector 1 Name",
        "    Connector:Mixer,         !- Connector 2 Object Type",
        "    Heating Supply Mixer;    !- Connector 2 Name",

        "  Branch,",
        "    Heating Supply Inlet Branch,  !- Name",
        "    ,                        !- Pressure Drop Curve Name",
        "    Pump:VariableSpeed,      !- Component 1 Object Type",
        "    HW Circ Pump,            !- Component 1 Name",
        "    HW Supply Inlet Node,    !- Component 1 Inlet Node Name",
        "    HW Pump Outlet Node;     !- Component 1 Outlet Node Name",

        "  Branch,",
        "    Heating Purchased Hot Water Branch,  !- Name",
        "    ,                        !- Pressure Drop Curve Name",
        "    DistrictHeating:Water,         !- Component 1 Object Type",
        "    Purchased Heating,       !- Component 1 Name",
        "    Purchased Heat Inlet Node,  !- Component 1 Inlet Node Name",
        "    Purchased Heat Outlet Node;  !- Component 1 Outlet Node Name",

        "  Branch,",
        "    Heating Supply Bypass Branch,  !- Name",
        "    ,                        !- Pressure Drop Curve Name",
        "    Pipe:Adiabatic,          !- Component 1 Object Type",
        "    Heating Supply Side Bypass,  !- Component 1 Name",
        "    Heating Supply Bypass Inlet Node,  !- Component 1 Inlet Node Name",
        "    Heating Supply Bypass Outlet Node;  !- Component 1 Outlet Node Name",

        "  Pipe:Adiabatic,",
        "    Heating Supply Side Bypass,  !- Name",
        "    Heating Supply Bypass Inlet Node,  !- Inlet Node Name",
        "    Heating Supply Bypass Outlet Node;  !- Outlet Node Name",

        "  Branch,",
        "    Heating Supply Outlet Branch,  !- Name",
        "    ,                        !- Pressure Drop Curve Name",
        "    Pipe:Adiabatic,          !- Component 1 Object Type",
        "    Heating Supply Outlet,   !- Component 1 Name",
        "    Heating Supply Exit Pipe Inlet Node,  !- Component 1 Inlet Node Name",
        "    HW Supply Outlet Node;   !- Component 1 Outlet Node Name",

        "  Pipe:Adiabatic,",
        "    Heating Supply Outlet,   !- Name",
        "    Heating Supply Exit Pipe Inlet Node,  !- Inlet Node Name",
        "    HW Supply Outlet Node;   !- Outlet Node Name",

        "  BranchList,",
        "    Heating Demand Side Branches,  !- Name",
        "    Reheat Inlet Branch,     !- Branch 1 Name",
        "    Reheat Bypass Branch,    !- Branch 8 Name",
        "    Reheat Outlet Branch;    !- Branch 9 Name",

        "  ConnectorList,",
        "    Heating Demand Side Connectors,  !- Name",
        "    Connector:Splitter,      !- Connector 1 Object Type",
        "    Reheat Splitter,         !- Connector 1 Name",
        "    Connector:Mixer,         !- Connector 2 Object Type",
        "    Reheat Mixer;            !- Connector 2 Name",

        "  Branch,",
        "    Reheat Inlet Branch,     !- Name",
        "    ,                        !- Pressure Drop Curve Name",
        "    Pipe:Adiabatic,          !- Component 1 Object Type",
        "    Reheat Inlet Pipe,       !- Component 1 Name",
        "    HW Demand Inlet Node,    !- Component 1 Inlet Node Name",
        "    HW Demand Entrance Pipe Outlet Node;  !- Component 1 Outlet Node Name",

        "  Pipe:Adiabatic,",
        "    Reheat Inlet Pipe,       !- Name",
        "    HW Demand Inlet Node,    !- Inlet Node Name",
        "    HW Demand Entrance Pipe Outlet Node;  !- Outlet Node Name",

        "  Branch,",
        "    Reheat Outlet Branch,    !- Name",
        "    ,                        !- Pressure Drop Curve Name",
        "    Pipe:Adiabatic,          !- Component 1 Object Type",
        "    Reheat Outlet Pipe,      !- Component 1 Name",
        "    HW Demand Exit Pipe Inlet Node,  !- Component 1 Inlet Node Name",
        "    HW Demand Outlet Node;   !- Component 1 Outlet Node Name",

        "  Pipe:Adiabatic,",
        "    Reheat Outlet Pipe,      !- Name",
        "    HW Demand Exit Pipe Inlet Node,  !- Inlet Node Name",
        "    HW Demand Outlet Node;   !- Outlet Node Name",

        "  Branch,",
        "    Reheat Bypass Branch,    !- Name",
        "    ,                        !- Pressure Drop Curve Name",
        "    Pipe:Adiabatic,          !- Component 1 Object Type",
        "    Reheat Bypass,           !- Component 1 Name",
        "    Reheat Bypass Inlet Node,!- Component 1 Inlet Node Name",
        "    Reheat Bypass Outlet Node;  !- Component 1 Outlet Node Name",

        "  Pipe:Adiabatic,",
        "    Reheat Bypass,           !- Name",
        "    Reheat Bypass Inlet Node,!- Inlet Node Name",
        "    Reheat Bypass Outlet Node;  !- Outlet Node Name",

        "  Connector:Splitter,",
        "    Reheat Splitter,         !- Name",
        "    Reheat Inlet Branch,     !- Inlet Branch Name",
        "    Reheat Bypass Branch;    !- Outlet Branch 7 Name",

        "  Connector:Mixer,",
        "    Reheat Mixer,            !- Name",
        "    Reheat Outlet Branch,    !- Outlet Branch Name",
        "    Reheat Bypass Branch;    !- Inlet Branch 7 Name",

        "  Connector:Splitter,",
        "    Heating Supply Splitter, !- Name",
        "    Heating Supply Inlet Branch,  !- Inlet Branch Name",
        "    Heating Purchased Hot Water Branch,  !- Outlet Branch 1 Name",
        "    Heating Supply Bypass Branch;  !- Outlet Branch 2 Name",

        "  Connector:Mixer,",
        "    Heating Supply Mixer,    !- Name",
        "    Heating Supply Outlet Branch,  !- Outlet Branch Name",
        "    Heating Purchased Hot Water Branch,  !- Inlet Branch 1 Name",
        "    Heating Supply Bypass Branch;  !- Inlet Branch 2 Name",

        "  PlantEquipmentOperationSchemes,",
        "    Hot Loop Operation,      !- Name",
        "    PlantEquipmentOperation:HeatingLoad,  !- Control Scheme 1 Object Type",
        "    Purchased Only,          !- Control Scheme 1 Name",
        "    ON;                      !- Control Scheme 1 Schedule Name",

        "  PlantEquipmentOperation:HeatingLoad,",
        "    Purchased Only,          !- Name",
        "    0,                       !- Load Range 1 Lower Limit {W}",
        "    1000000,                 !- Load Range 1 Upper Limit {W}",
        "    heating plant;           !- Range 1 Equipment List Name",

        "  PlantEquipmentList,",
        "    heating plant,           !- Name",
        "    DistrictHeating:Water,         !- Equipment 1 Object Type",
        "    Purchased Heating;       !- Equipment 1 Name",

        "  Pump:VariableSpeed,",
        "    HW Circ Pump,            !- Name",
        "    HW Supply Inlet Node,    !- Inlet Node Name",
        "    HW Pump Outlet Node,     !- Outlet Node Name",
        "    .0043,                   !- Rated Flow Rate {m3/s}",
        "    300000,                  !- Rated Pump Head {Pa}",
        "    2000,                    !- Rated Power Consumption {W}",
        "    .87,                     !- Motor Efficiency",
        "    0.0,                     !- Fraction of Motor Inefficiencies to Fluid Stream",
        "    0,                       !- Coefficient 1 of the Part Load Performance Curve",
        "    1,                       !- Coefficient 2 of the Part Load Performance Curve",
        "    0,                       !- Coefficient 3 of the Part Load Performance Curve",
        "    0,                       !- Coefficient 4 of the Part Load Performance Curve",
        "    0,                       !- Minimum Flow Rate {m3/s}",
        "    INTERMITTENT;            !- Pump Control Type",

        "  DistrictHeating:Water,",
        "    Purchased Heating,       !- Name",
        "    Purchased Heat Inlet Node,  !- Hot Water Inlet Node Name",
        "    Purchased Heat Outlet Node,  !- Hot Water Outlet Node Name",
        "    1000000;                 !- Nominal Capacity {W}",

        "  Sizing:Plant,",
        "    Chilled Water Loop,      !- Plant or Condenser Loop Name",
        "    cooling,                 !- Loop Type",
        "    6.7,                     !- Design Loop Exit Temperature {C}",
        "    2;                       !- Loop Design Temperature Difference {deltaC}",

        "  PlantLoop,",
        "    Chilled Water Loop,      !- Name",
        "    Water,                   !- Fluid Type",
        "    ,                        !- User Defined Fluid Type",
        "    CW Loop Operation,       !- Plant Equipment Operation Scheme Name",
        "    CW Supply Outlet Node,   !- Loop Temperature Setpoint Node Name",
        "    98,                      !- Maximum Loop Temperature {C}",
        "    1,                       !- Minimum Loop Temperature {C}",
        "    0.0011,                  !- Maximum Loop Flow Rate {m3/s}",
        "    0,                       !- Minimum Loop Flow Rate {m3/s}",
        "    autocalculate,           !- Plant Loop Volume {m3}",
        "    CW Supply Inlet Node,    !- Plant Side Inlet Node Name",
        "    CW Supply Outlet Node,   !- Plant Side Outlet Node Name",
        "    Cooling Supply Side Branches,  !- Plant Side Branch List Name",
        "    Cooling Supply Side Connectors,  !- Plant Side Connector List Name",
        "    CW Demand Inlet Node,    !- Demand Side Inlet Node Name",
        "    CW Demand Outlet Node,   !- Demand Side Outlet Node Name",
        "    Cooling Demand Side Branches,  !- Demand Side Branch List Name",
        "    Cooling Demand Side Connectors,  !- Demand Side Connector List Name",
        "    Optimal,                 !- Load Distribution Scheme",
        "    ,                        !- Availability Manager List Name",
        "    ,                        !- Plant Loop Demand Calculation Scheme",
        "    ,                        !- Common Pipe Simulation",
        "    ,                        !- Pressure Simulation Type",
        "    2.0;                     !- Loop Circulation Time {minutes}",

        "  SetpointManager:Scheduled,",
        "    Chilled Water Loop Setpoint Manager,  !- Name",
        "    Temperature,             !- Control Variable",
        "    CW Loop Temp Schedule,   !- Schedule Name",
        "    Chilled Water Loop Setpoint Node List;  !- Setpoint Node or NodeList Name",

        "    Schedule:Compact,",
        "     CW LOOP TEMP SCHEDULE, !- Name",
        "     TEMPERATURE,           !- Schedule Type Limits Name",
        "     Through: 12/31,        !- Field 1",
        "     For: Alldays,          !- Field 2",
        "     Until: 24:00, 10.0;    !- Field 3",

        "  NodeList,",
        "    Chilled Water Loop Setpoint Node List,  !- Name",
        "    CW Supply Outlet Node;   !- Node 1 Name",

        "  BranchList,",
        "    Cooling Supply Side Branches,  !- Name",
        "    CW Pump Branch,          !- Branch 1 Name",
        "    Purchased Cooling Branch,!- Branch 4 Name",
        "    Supply Bypass Branch,    !- Branch 5 Name",
        "    Cooling Supply Outlet;   !- Branch 6 Name",

        "  BranchList,",
        "    Cooling Demand Side Branches,  !- Name",
        "    Cooling Demand Inlet,    !- Branch 1 Name",
        "    Zone 1 Cooling Branch,   !- Branch 2 Name",
        "    Demand Bypass Branch,    !- Branch 3 Name",
        "    Cooling Demand Outlet;   !- Branch 4 Name",

        "  ConnectorList,",
        "    Cooling Supply Side Connectors,  !- Name",
        "    Connector:Splitter,      !- Connector 1 Object Type",
        "    CW Loop Splitter,        !- Connector 1 Name",
        "    Connector:Mixer,         !- Connector 2 Object Type",
        "    CW Loop Mixer;           !- Connector 2 Name",

        "  ConnectorList,",
        "    Cooling Demand Side Connectors,  !- Name",
        "    Connector:Splitter,      !- Connector 1 Object Type",
        "    CW Demand Splitter,      !- Connector 1 Name",
        "    Connector:Mixer,         !- Connector 2 Object Type",
        "    CW Demand Mixer;         !- Connector 2 Name",

        "  Branch,",
        "    Cooling Demand Inlet,    !- Name",
        "    ,                        !- Pressure Drop Curve Name",
        "    Pipe:Adiabatic,          !- Component 1 Object Type",
        "    Demand Side Inlet Pipe,  !- Component 1 Name",
        "    CW Demand Inlet Node,    !- Component 1 Inlet Node Name",
        "    CW Demand Entrance Pipe Outlet Node;  !- Component 1 Outlet Node Name",

        "  Schedule:Compact,",
        "    RADIANT COOLING SETPOINTS,  !- Name",
        "    TEMPERATURE,             !- Schedule Type Limits Name",
        "    Through: 12/31,          !- Field 1",
        "    For: Alldays,            !- Field 2",
        "    Until: 24:00,26.0;       !- Field 3",

        "  Pipe:Adiabatic,",
        "    Demand Side Inlet Pipe,  !- Name",
        "    CW Demand Inlet Node,    !- Inlet Node Name",
        "    CW Demand Entrance Pipe Outlet Node;  !- Outlet Node Name",

        "  Branch,",
        "    Zone 1 Cooling Branch,   !- Name",
        "    ,                        !- Pressure Drop Curve Name",
        "    ZoneHVAC:LowTemperatureRadiant:VariableFlow,  !- Component 1 Object Type",
        "    West Zone Radiant Floor,   !- Component 1 Name",
        "    Zone 1 Cooling Water Inlet Node,  !- Component 1 Inlet Node Name",
        "    Zone 1 Cooling Water Outlet Node; !- Component 1 Outlet Node Name",

        "  Branch,",
        "    Demand Bypass Branch,    !- Name",
        "    ,                        !- Pressure Drop Curve Name",
        "    Pipe:Adiabatic,          !- Component 1 Object Type",
        "    Demand Side Bypass,      !- Component 1 Name",
        "    CW Demand Bypass Inlet Node,  !- Component 1 Inlet Node Name",
        "    CW Demand Bypass Outlet Node;  !- Component 1 Outlet Node Name",

        "  Pipe:Adiabatic,",
        "    Demand Side Bypass,      !- Name",
        "    CW Demand Bypass Inlet Node,  !- Inlet Node Name",
        "    CW Demand Bypass Outlet Node;  !- Outlet Node Name",

        "  Branch,",
        "    Cooling Demand Outlet,   !- Name",
        "    ,                        !- Pressure Drop Curve Name",
        "    Pipe:Adiabatic,          !- Component 1 Object Type",
        "    CW Demand Side Outlet Pipe,  !- Component 1 Name",
        "    CW Demand Exit Pipe Inlet Node,  !- Component 1 Inlet Node Name",
        "    CW Demand Outlet Node;   !- Component 1 Outlet Node Name",

        "  Pipe:Adiabatic,",
        "    CW Demand Side Outlet Pipe,  !- Name",
        "    CW Demand Exit Pipe Inlet Node,  !- Inlet Node Name",
        "    CW Demand Outlet Node;   !- Outlet Node Name",

        "  Branch,",
        "    Cooling Supply Outlet,   !- Name",
        "    ,                        !- Pressure Drop Curve Name",
        "    Pipe:Adiabatic,          !- Component 1 Object Type",
        "    Supply Side Outlet Pipe, !- Component 1 Name",
        "    Supply Side Exit Pipe Inlet Node,  !- Component 1 Inlet Node Name",
        "    CW Supply Outlet Node;   !- Component 1 Outlet Node Name",

        "  Pipe:Adiabatic,",
        "    Supply Side Outlet Pipe, !- Name",
        "    Supply Side Exit Pipe Inlet Node,  !- Inlet Node Name",
        "    CW Supply Outlet Node;   !- Outlet Node Name",

        "  Branch,",
        "    CW Pump Branch,          !- Name",
        "    ,                        !- Pressure Drop Curve Name",
        "    Pump:VariableSpeed,      !- Component 1 Object Type",
        "    Circ Pump,               !- Component 1 Name",
        "    CW Supply Inlet Node,    !- Component 1 Inlet Node Name",
        "    CW Pump Outlet Node;     !- Component 1 Outlet Node Name",

        "  Branch,",
        "    Purchased Cooling Branch,!- Name",
        "    ,                        !- Pressure Drop Curve Name",
        "    DistrictCooling,         !- Component 1 Object Type",
        "    Purchased Cooling,       !- Component 1 Name",
        "    Purchased Cooling Inlet Node,  !- Component 1 Inlet Node Name",
        "    Purchased Cooling Outlet Node; !- Component 1 Outlet Node Name",

        "  Branch,",
        "    Supply Bypass Branch,    !- Name",
        "    ,                        !- Pressure Drop Curve Name",
        "    Pipe:Adiabatic,          !- Component 1 Object Type",
        "    Supply Side Bypass,      !- Component 1 Name",
        "    CW Supply Bypass Inlet Node,  !- Component 1 Inlet Node Name",
        "    CW Supply Bypass Outlet Node; !- Component 1 Outlet Node Name",

        "  Pipe:Adiabatic,",
        "    Supply Side Bypass,      !- Name",
        "    CW Supply Bypass Inlet Node,  !- Inlet Node Name",
        "    CW Supply Bypass Outlet Node; !- Outlet Node Name",

        "  Connector:Splitter,",
        "    CW Loop Splitter,        !- Name",
        "    CW Pump Branch,          !- Inlet Branch Name",
        "    Purchased Cooling Branch,!- Outlet Branch 3 Name",
        "    Supply Bypass Branch;    !- Outlet Branch 4 Name",

        "  Connector:Mixer,",
        "    CW Loop Mixer,           !- Name",
        "    Cooling Supply Outlet,   !- Outlet Branch Name",
        "    Purchased Cooling Branch,!- Inlet Branch 3 Name",
        "    Supply Bypass Branch;    !- Inlet Branch 4 Name",

        "  Connector:Splitter,",
        "    CW Demand Splitter,      !- Name",
        "    Cooling Demand Inlet,    !- Inlet Branch Name",
        "    Demand Bypass Branch,    !- Outlet Branch 1 Name",
        "    Zone 1 Cooling Branch;   !- Outlet Branch 2 Name",

        "  Connector:Mixer,",
        "    CW Demand Mixer,         !- Name",
        "    Cooling Demand Outlet,   !- Outlet Branch Name",
        "    Zone 1 Cooling Branch,   !- Inlet Branch 1 Name",
        "    Demand Bypass Branch;    !- Inlet Branch 2 Name",

        "  PlantEquipmentOperationSchemes,",
        "    CW Loop Operation,       !- Name",
        "    PlantEquipmentOperation:CoolingLoad,  !- Control Scheme 1 Object Type",
        "    Always Operation,        !- Control Scheme 1 Name",
        "    Always;                  !- Control Scheme 1 Schedule Name",

        "  Schedule:Compact,",
        "    Always,                  !- Name",
        "    FRACTION,                !- Schedule Type Limits Name",
        "    Through: 12/31,          !- Field 1",
        "    For: Alldays,            !- Field 2",
        "    Until: 24:00,1.0;        !- Field 3",

        "  PlantEquipmentOperation:CoolingLoad,",
        "    Always Operation,        !- Name",
        "    0,                       !- Load Range 1 Lower Limit {W}",
        "    70000,                   !- Load Range 1 Upper Limit {W}",
        "    Purchased Only;          !- Range 3 Equipment List Name",

        "  PlantEquipmentList,",
        "    Purchased Only,          !- Name",
        "    DistrictCooling,         !- Equipment 1 Object Type",
        "    Purchased Cooling;       !- Equipment 1 Name",

        "  DistrictCooling,",
        "    Purchased Cooling,             !- Name",
        "    Purchased Cooling Inlet Node,  !- Chilled Water Inlet Node Name",
        "    Purchased Cooling Outlet Node, !- Chilled Water Outlet Node Name",
        "    680000;                        !- Nominal Capacity {W}",

        "  Pump:VariableSpeed,",
        "    Circ Pump,               !- Name",
        "    CW Supply Inlet Node,    !- Inlet Node Name",
        "    CW Pump Outlet Node,     !- Outlet Node Name",
        "    .0011,                   !- Rated Flow Rate {m3/s}",
        "    300000,                  !- Rated Pump Head {Pa}",
        "    500,                     !- Rated Power Consumption {W}",
        "    .87,                     !- Motor Efficiency",
        "    0.0,                     !- Fraction of Motor Inefficiencies to Fluid Stream",
        "    0,                       !- Coefficient 1 of the Part Load Performance Curve",
        "    1,                       !- Coefficient 2 of the Part Load Performance Curve",
        "    0,                       !- Coefficient 3 of the Part Load Performance Curve",
        "    0,                       !- Coefficient 4 of the Part Load Performance Curve",
        "    0,                       !- Minimum Flow Rate {m3/s}",
        "    INTERMITTENT;            !- Pump Control Type",

    });
    ASSERT_TRUE(process_idf(idf_objects));

    GetProjectControlData(*state, ErrorsFound);
    EXPECT_FALSE(ErrorsFound);

    GetZoneData(*state, ErrorsFound);
    EXPECT_FALSE(ErrorsFound);
    EXPECT_EQ("WEST ZONE", state->dataHeatBal->Zone(1).Name);

    ProcessScheduleInput(*state);
    HeatBalanceManager::SetPreConstructionInputParameters(*state);
    Material::GetMaterialData(*state, ErrorsFound);
    EXPECT_FALSE(ErrorsFound);

    GetConstructData(*state, ErrorsFound);
    EXPECT_FALSE(ErrorsFound);

    GetPlantSizingInput(*state);
    GetPlantLoopData(*state);
    GetPlantInput(*state);
    SetupInitialPlantCallingOrder(*state);
    SetupBranchControlTypes(*state);
    state->dataSurface->WorldCoordSystem = true;
    GetSurfaceListsInputs(*state);
    ErrorsFound = false;
    SetupZoneGeometry(*state, ErrorsFound);
    EXPECT_FALSE(ErrorsFound);

    // This is the test: prior to the fix for 8885, in a cooling only variable flow low temp radiant
    // system, a severe error would be thrown because there was a bug in the reading of the cooling nodes.
    // Post-fix, there should be no warnings thrown.
    EXPECT_NO_THROW(GetLowTempRadiantSystem(*state));
    compare_err_stream("");
}

TEST_F(LowTempRadiantSystemTest, UpdateRadSysSourceValAvgTest)
{
    bool isItOn;
    Real64 errTol = 0.0001;

    auto &hRS = state->dataLowTempRadSys->HydrRadSys;
    auto &cRS = state->dataLowTempRadSys->CFloRadSys;
    auto &eRS = state->dataLowTempRadSys->ElecRadSys;
    auto &surf = state->dataSurface->Surface;
    auto &dataLTRS = state->dataLowTempRadSys;
    auto &totSurfaces = state->dataSurface->TotSurfaces;
    auto &qRadSysSource = state->dataHeatBalFanSys->QRadSysSource;

    dataLTRS->NumOfHydrLowTempRadSys = 2;
    dataLTRS->NumOfCFloLowTempRadSys = 1;
    dataLTRS->NumOfElecLowTempRadSys = 1;
    hRS.allocate(dataLTRS->NumOfHydrLowTempRadSys);
    cRS.allocate(dataLTRS->NumOfCFloLowTempRadSys);
    eRS.allocate(dataLTRS->NumOfElecLowTempRadSys);

    hRS(1).NumOfSurfaces = 1;
    hRS(1).SurfacePtr.allocate(hRS(1).NumOfSurfaces);
    hRS(1).QRadSysSrcAvg.allocate(hRS(1).NumOfSurfaces);
    hRS(2).NumOfSurfaces = 2;
    hRS(2).SurfacePtr.allocate(hRS(2).NumOfSurfaces);
    hRS(2).QRadSysSrcAvg.allocate(hRS(2).NumOfSurfaces);
    cRS(1).NumOfSurfaces = 1;
    cRS(1).SurfacePtr.allocate(cRS(1).NumOfSurfaces);
    cRS(1).QRadSysSrcAvg.allocate(cRS(1).NumOfSurfaces);
    eRS(1).NumOfSurfaces = 1;
    eRS(1).SurfacePtr.allocate(eRS(1).NumOfSurfaces);
    eRS(1).QRadSysSrcAvg.allocate(eRS(1).NumOfSurfaces);

    hRS(1).SurfacePtr(1) = 1;
    hRS(2).SurfacePtr(1) = 2;
    hRS(2).SurfacePtr(2) = 3;
    cRS(1).SurfacePtr(1) = 5;
    eRS(1).SurfacePtr(1) = 6;
    hRS(1).QRadSysSrcAvg(1) = 100.0;
    hRS(2).QRadSysSrcAvg(1) = 200.0;
    hRS(2).QRadSysSrcAvg(2) = 300.0;
    cRS(1).QRadSysSrcAvg(1) = 400.0;
    eRS(1).QRadSysSrcAvg(1) = 500.0;

    totSurfaces = 6;
    surf.allocate(totSurfaces);
    surf(1).ExtBoundCond = 0;
    surf(2).ExtBoundCond = 0;
    surf(3).ExtBoundCond = 4; // interzone surface test
    surf(4).ExtBoundCond = 3; // interzone surface test
    surf(5).ExtBoundCond = 0;
    surf(6).ExtBoundCond = 0;
    qRadSysSource.allocate(totSurfaces);

    // Test 1: No radiant systems--should come back with flag false and nothing set in QRadSysSource
    isItOn = false;
    dataLTRS->NumOfHydrLowTempRadSys = 0;
    dataLTRS->NumOfCFloLowTempRadSys = 0;
    dataLTRS->NumOfElecLowTempRadSys = 0;
    dataLTRS->TotalNumOfRadSystems = dataLTRS->NumOfHydrLowTempRadSys + dataLTRS->NumOfCFloLowTempRadSys + dataLTRS->NumOfElecLowTempRadSys;
    qRadSysSource = 0.0;
    UpdateRadSysSourceValAvg(*state, isItOn);
    EXPECT_FALSE(isItOn);
    for (int surfNum = 1; surfNum <= totSurfaces; ++surfNum) {
        EXPECT_NEAR(qRadSysSource(surfNum), 0.0, errTol);
    }

    // Test 2: Only Hydronic Radiant System--should come back with flag true and only hydronic variables set in QRadSysSource
    isItOn = false;
    dataLTRS->NumOfHydrLowTempRadSys = 2;
    dataLTRS->NumOfCFloLowTempRadSys = 0;
    dataLTRS->NumOfElecLowTempRadSys = 0;
    dataLTRS->TotalNumOfRadSystems = dataLTRS->NumOfHydrLowTempRadSys + dataLTRS->NumOfCFloLowTempRadSys + dataLTRS->NumOfElecLowTempRadSys;
    qRadSysSource = 0.0;
    UpdateRadSysSourceValAvg(*state, isItOn);
    EXPECT_TRUE(isItOn);
    EXPECT_NEAR(qRadSysSource(1), 100.0, errTol);
    EXPECT_NEAR(qRadSysSource(2), 200.0, errTol);
    EXPECT_NEAR(qRadSysSource(3), 300.0, errTol);
    EXPECT_NEAR(qRadSysSource(4), 300.0, errTol);
    EXPECT_NEAR(qRadSysSource(5), 0.0, errTol);
    EXPECT_NEAR(qRadSysSource(6), 0.0, errTol);

    // Test 3: Only Constant Flow Radiant System--should come back with flag true and only constant flow variables set in QRadSysSource
    isItOn = false;
    dataLTRS->NumOfHydrLowTempRadSys = 0;
    dataLTRS->NumOfCFloLowTempRadSys = 1;
    dataLTRS->NumOfElecLowTempRadSys = 0;
    dataLTRS->TotalNumOfRadSystems = dataLTRS->NumOfHydrLowTempRadSys + dataLTRS->NumOfCFloLowTempRadSys + dataLTRS->NumOfElecLowTempRadSys;
    qRadSysSource = 0.0;
    UpdateRadSysSourceValAvg(*state, isItOn);
    EXPECT_TRUE(isItOn);
    EXPECT_NEAR(qRadSysSource(1), 0.0, errTol);
    EXPECT_NEAR(qRadSysSource(2), 0.0, errTol);
    EXPECT_NEAR(qRadSysSource(3), 0.0, errTol);
    EXPECT_NEAR(qRadSysSource(4), 0.0, errTol);
    EXPECT_NEAR(qRadSysSource(5), 400.0, errTol);
    EXPECT_NEAR(qRadSysSource(6), 0.0, errTol);

    // Test 4: Only Electric Radiant System--should come back with flag true and only electric variables set in qRadSysSrc (QRadSysSource)
    isItOn = false;
    dataLTRS->NumOfHydrLowTempRadSys = 0;
    dataLTRS->NumOfCFloLowTempRadSys = 0;
    dataLTRS->NumOfElecLowTempRadSys = 1;
    dataLTRS->TotalNumOfRadSystems = dataLTRS->NumOfHydrLowTempRadSys + dataLTRS->NumOfCFloLowTempRadSys + dataLTRS->NumOfElecLowTempRadSys;
    qRadSysSource = 0.0;
    UpdateRadSysSourceValAvg(*state, isItOn);
    EXPECT_TRUE(isItOn);
    EXPECT_NEAR(qRadSysSource(1), 0.0, errTol);
    EXPECT_NEAR(qRadSysSource(2), 0.0, errTol);
    EXPECT_NEAR(qRadSysSource(3), 0.0, errTol);
    EXPECT_NEAR(qRadSysSource(4), 0.0, errTol);
    EXPECT_NEAR(qRadSysSource(5), 0.0, errTol);
    EXPECT_NEAR(qRadSysSource(6), 500.0, errTol);

    // Test 5: All Radiant System--should come back with flag true and all variables set in qRadSysSrc (QRadSysSource)
    isItOn = false;
    dataLTRS->NumOfHydrLowTempRadSys = 2;
    dataLTRS->NumOfCFloLowTempRadSys = 1;
    dataLTRS->NumOfElecLowTempRadSys = 1;
    dataLTRS->TotalNumOfRadSystems = dataLTRS->NumOfHydrLowTempRadSys + dataLTRS->NumOfCFloLowTempRadSys + dataLTRS->NumOfElecLowTempRadSys;
    qRadSysSource = 0.0;
    UpdateRadSysSourceValAvg(*state, isItOn);
    EXPECT_TRUE(isItOn);
    EXPECT_NEAR(qRadSysSource(1), 100.0, errTol);
    EXPECT_NEAR(qRadSysSource(2), 200.0, errTol);
    EXPECT_NEAR(qRadSysSource(3), 300.0, errTol);
    EXPECT_NEAR(qRadSysSource(4), 300.0, errTol);
    EXPECT_NEAR(qRadSysSource(5), 400.0, errTol);
    EXPECT_NEAR(qRadSysSource(6), 500.0, errTol);
}<|MERGE_RESOLUTION|>--- conflicted
+++ resolved
@@ -1203,30 +1203,6 @@
     CoolingCapacity = state->dataSize->FinalZoneSizing(state->dataSize->CurZoneEqNum).NonAirSysDesCoolLoad *
                       state->dataLowTempRadSys->HydrRadSys(RadSysNum).ScaledCoolingCapacity;
     // hot water flow rate sizing calculation
-<<<<<<< HEAD
-    Density = FluidProperties::GetDensityGlycol(*state,
-                               state->dataPlnt->PlantLoop(state->dataLowTempRadSys->HydrRadSys(RadSysNum).HWPlantLoc.loopNum).FluidName,
-                               60.0,
-                               state->dataPlnt->PlantLoop(state->dataLowTempRadSys->HydrRadSys(RadSysNum).HWPlantLoc.loopNum).FluidIndex,
-                               "AutosizeLowTempRadiantVariableFlowTest");
-    Cp = FluidProperties::GetSpecificHeatGlycol(*state,
-                               state->dataPlnt->PlantLoop(state->dataLowTempRadSys->HydrRadSys(RadSysNum).HWPlantLoc.loopNum).FluidName,
-                               60.0,
-                               state->dataPlnt->PlantLoop(state->dataLowTempRadSys->HydrRadSys(RadSysNum).HWPlantLoc.loopNum).FluidIndex,
-                               "AutosizeLowTempRadiantVariableFlowTest");
-    HotWaterFlowRate = HeatingCapacity / (state->dataSize->PlantSizData(1).DeltaT * Cp * Density);
-    // chilled water flow rate sizing calculation
-    Density = FluidProperties::GetDensityGlycol(*state,
-                               state->dataPlnt->PlantLoop(state->dataLowTempRadSys->HydrRadSys(RadSysNum).CWPlantLoc.loopNum).FluidName,
-                               5.05,
-                               state->dataPlnt->PlantLoop(state->dataLowTempRadSys->HydrRadSys(RadSysNum).CWPlantLoc.loopNum).FluidIndex,
-                               "AutosizeLowTempRadiantVariableFlowTest");
-    Cp = FluidProperties::GetSpecificHeatGlycol(*state,
-                               state->dataPlnt->PlantLoop(state->dataLowTempRadSys->HydrRadSys(RadSysNum).CWPlantLoc.loopNum).FluidName,
-                               5.05,
-                               state->dataPlnt->PlantLoop(state->dataLowTempRadSys->HydrRadSys(RadSysNum).CWPlantLoc.loopNum).FluidIndex,
-                               "AutosizeLowTempRadiantVariableFlowTest");
-=======
     Density =
         FluidProperties::GetDensityGlycol(*state,
                                           state->dataPlnt->PlantLoop(state->dataLowTempRadSys->HydrRadSys(RadSysNum).HWPlantLoc.loopNum).FluidName,
@@ -1253,7 +1229,6 @@
         5.05,
         state->dataPlnt->PlantLoop(state->dataLowTempRadSys->HydrRadSys(RadSysNum).CWPlantLoc.loopNum).FluidIndex,
         "AutosizeLowTempRadiantVariableFlowTest");
->>>>>>> 8c96cbbb
     ChilledWaterFlowRate = CoolingCapacity / (state->dataSize->PlantSizData(2).DeltaT * Cp * Density);
     // tuble length sizing calculation
     state->dataLowTempRadSys->HydrRadSys(RadSysNum).TotalSurfaceArea =
@@ -2663,18 +2638,6 @@
     state->dataSize->FinalZoneSizing(state->dataSize->CurZoneEqNum).NonAirSysDesCoolLoad = 1000.0;
 
     // hot water volume flow rate sizing calculation
-<<<<<<< HEAD
-    Density = FluidProperties::GetDensityGlycol(*state,
-                               state->dataPlnt->PlantLoop(state->dataLowTempRadSys->CFloRadSys(RadSysNum).HWPlantLoc.loopNum).FluidName,
-                               60.0,
-                               state->dataPlnt->PlantLoop(state->dataLowTempRadSys->CFloRadSys(RadSysNum).HWPlantLoc.loopNum).FluidIndex,
-                               "LowTempRadConFlowSystemAutoSizeTempTest");
-    Cp = FluidProperties::GetSpecificHeatGlycol(*state,
-                               state->dataPlnt->PlantLoop(state->dataLowTempRadSys->CFloRadSys(RadSysNum).HWPlantLoc.loopNum).FluidName,
-                               60.0,
-                               state->dataPlnt->PlantLoop(state->dataLowTempRadSys->CFloRadSys(RadSysNum).HWPlantLoc.loopNum).FluidIndex,
-                               "LowTempRadConFlowSystemAutoSizeTempTest");
-=======
     Density =
         FluidProperties::GetDensityGlycol(*state,
                                           state->dataPlnt->PlantLoop(state->dataLowTempRadSys->CFloRadSys(RadSysNum).HWPlantLoc.loopNum).FluidName,
@@ -2687,7 +2650,6 @@
         60.0,
         state->dataPlnt->PlantLoop(state->dataLowTempRadSys->CFloRadSys(RadSysNum).HWPlantLoc.loopNum).FluidIndex,
         "LowTempRadConFlowSystemAutoSizeTempTest");
->>>>>>> 8c96cbbb
     Real64 HeatingLoad = state->dataSize->FinalZoneSizing(1).NonAirSysDesHeatLoad;
     Real64 DesHotWaterVolFlowRate = HeatingLoad / (state->dataSize->PlantSizData(1).DeltaT * Density * Cp);
 
@@ -2703,18 +2665,6 @@
     state->dataLowTempRadSys->CFloRadSys(RadSysNum).WaterVolFlowMax = AutoSize;
 
     // chilled water volume flow rate sizing calculation
-<<<<<<< HEAD
-    Density = FluidProperties::GetDensityGlycol(*state,
-                               state->dataPlnt->PlantLoop(state->dataLowTempRadSys->CFloRadSys(RadSysNum).CWPlantLoc.loopNum).FluidName,
-                               5.05,
-                               state->dataPlnt->PlantLoop(state->dataLowTempRadSys->CFloRadSys(RadSysNum).CWPlantLoc.loopNum).FluidIndex,
-                               "LowTempRadConFlowSystemAutoSizeTempTest");
-    Cp = FluidProperties::GetSpecificHeatGlycol(*state,
-                               state->dataPlnt->PlantLoop(state->dataLowTempRadSys->CFloRadSys(RadSysNum).CWPlantLoc.loopNum).FluidName,
-                               5.05,
-                               state->dataPlnt->PlantLoop(state->dataLowTempRadSys->CFloRadSys(RadSysNum).CWPlantLoc.loopNum).FluidIndex,
-                               "LowTempRadConFlowSystemAutoSizeTempTest");
-=======
     Density =
         FluidProperties::GetDensityGlycol(*state,
                                           state->dataPlnt->PlantLoop(state->dataLowTempRadSys->CFloRadSys(RadSysNum).CWPlantLoc.loopNum).FluidName,
@@ -2727,7 +2677,6 @@
         5.05,
         state->dataPlnt->PlantLoop(state->dataLowTempRadSys->CFloRadSys(RadSysNum).CWPlantLoc.loopNum).FluidIndex,
         "LowTempRadConFlowSystemAutoSizeTempTest");
->>>>>>> 8c96cbbb
     Real64 CoolingLoad = state->dataSize->FinalZoneSizing(state->dataSize->CurZoneEqNum).NonAirSysDesCoolLoad;
     Real64 DesChilledWaterVolFlowRate = CoolingLoad / (state->dataSize->PlantSizData(2).DeltaT * Density * Cp);
 
