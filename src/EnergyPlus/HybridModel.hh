--- conflicted
+++ resolved
@@ -65,13 +65,9 @@
     // MODULE PARAMETER DEFINITIONS
 
     // MODULE VARIABLE TYPE DECLARATIONS:
-<<<<<<< HEAD
-    extern bool FlagHybridModel_TM;   // User input IM option - True if hybrid model (thermal mass) is activated
-=======
     extern bool FlagHybridModel;    // True if hybrid model is activated
     extern bool FlagHybridModel_TM;   // User input IM option - True if hybrid model (thermal mass) is activated
     extern bool FlagHybridModel_AI; // User input IM option - True if hybrid model (air infiltration) is activated
->>>>>>> 464e1e28
     extern bool FlagHybridModel_PC;   // User input IM option - True if hybrid model (people count) is activated
     extern int NumOfHybridModelZones; // Number of hybrid model zones in the model
 
