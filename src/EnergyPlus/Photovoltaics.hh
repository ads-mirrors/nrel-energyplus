--- conflicted
+++ resolved
@@ -314,7 +314,6 @@
 } // namespace Photovoltaics
 
 struct PhotovoltaicStateData : BaseGlobalStruct {
-<<<<<<< HEAD
 
     Array1D_bool CheckEquipName;
     bool GetInputFlag = true; // one time get input flag
@@ -330,14 +329,6 @@
         MyOneTimeFlag = true;
         firstTime = true;
         MyEnvrnFlag.clear();
-
-=======
-    Array1D_bool MyEnvrnFlag;
-    Real64 PVTimeStep; // internal timestep (in seconds) for cell temperature mode 3
-    void clear_state() override
-    {
-        this->MyEnvrnFlag.clear();
->>>>>>> ec596b6c
     }
 };
 
