--- conflicted
+++ resolved
@@ -192,20 +192,6 @@
         using ZoneTempPredictorCorrector::DetectOscillatingZoneTemp;
         using ZoneTempPredictorCorrector::ManageZoneAirUpdates;
         using AirflowNetworkBalanceManager::ManageAirflowNetworkBalance;
-<<<<<<< HEAD
-        using DataHeatBalFanSys::QRadSurfAFNDuct;
-        using DataHeatBalFanSys::SysDepZoneLoads;
-        using DataHeatBalFanSys::SysDepZoneLoadsLagged;
-        using DataHeatBalFanSys::ZoneAirHumRatAvgComf;
-        using DataHeatBalFanSys::ZoneThermostatSetPointHi;
-        using DataHeatBalFanSys::ZoneThermostatSetPointHiAver;
-        using DataHeatBalFanSys::ZoneThermostatSetPointLo;
-        using DataHeatBalFanSys::ZoneThermostatSetPointLoAver;
-        using DataHeatBalFanSys::ZTAVComf;
-=======
-        using DataSystemVariables::ReportDuringWarmup; // added for FMI
-        using DataSystemVariables::UpdateDataDuringWarmupExternalInterface;
->>>>>>> b4443c67
         using DemandManager::ManageDemand;
         using DemandManager::UpdateDemandManagers;
         using EMSManager::ManageEMS;
