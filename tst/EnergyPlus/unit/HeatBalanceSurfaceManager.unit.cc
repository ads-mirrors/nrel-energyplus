--- conflicted
+++ resolved
@@ -2614,7 +2614,6 @@
 TEST_F(EnergyPlusFixture, HeatBalanceSurfaceManager_TestResilienceMetricReport)
 {
 
-<<<<<<< HEAD
     int NumOfZones = 1;
     DataGlobals::KindOfSim = DataGlobals::ksRunPeriodWeather;
     OutputReportTabular::displayThermalResilienceSummary = true;
@@ -2778,13 +2777,11 @@
 
 }
 
-TEST_F(EnergyPlusFixture, HeatBalanceSurfaceManager_TestInitHBInterzoneWindow) {
-
-    std::string const idf_objects = delimited_string({"  Building,", "    House with Local Air Nodes,  !- Name",
-=======
+TEST_F(EnergyPlusFixture, HeatBalanceSurfaceManager_TestInitHBInterzoneWindow)
+{
+
     std::string const idf_objects = delimited_string({"  Building,",
                                                       "    House with Local Air Nodes,  !- Name",
->>>>>>> 5ed023e9
                                                       "    0,                       !- North Axis {deg}",
                                                       "    Suburbs,                 !- Terrain",
                                                       "    0.001,                   !- Loads Convergence Tolerance Value",
@@ -2802,12 +2799,8 @@
                                                       "    No,                     !- Run Simulation for Sizing Periods",
                                                       "    YES;                     !- Run Simulation for Weather File Run Periods",
 
-<<<<<<< HEAD
-                                                      "  RunPeriod,", "    WinterDay,               !- Name",
-=======
                                                       "  RunPeriod,",
                                                       "    WinterDay,               !- Name",
->>>>>>> 5ed023e9
                                                       "    1,                       !- Begin Month",
                                                       "    14,                      !- Begin Day of Month",
                                                       "    ,                        !- Begin Year",
@@ -2821,12 +2814,8 @@
                                                       "    Yes,                     !- Use Weather File Rain Indicators",
                                                       "    Yes;                     !- Use Weather File Snow Indicators",
 
-<<<<<<< HEAD
-                                                      "  Material,", "    A1 - 1 IN STUCCO,        !- Name",
-=======
                                                       "  Material,",
                                                       "    A1 - 1 IN STUCCO,        !- Name",
->>>>>>> 5ed023e9
                                                       "    Smooth,                  !- Roughness",
                                                       "    2.5389841E-02,           !- Thickness {m}",
                                                       "    0.6918309,               !- Conductivity {W/m-K}",
@@ -2836,12 +2825,8 @@
                                                       "    0.9200000,               !- Solar Absorptance",
                                                       "    0.9200000;               !- Visible Absorptance",
 
-<<<<<<< HEAD
-                                                      "  Material,", "    CB11,                    !- Name",
-=======
                                                       "  Material,",
                                                       "    CB11,                    !- Name",
->>>>>>> 5ed023e9
                                                       "    MediumRough,             !- Roughness",
                                                       "    0.2032000,               !- Thickness {m}",
                                                       "    1.048000,                !- Conductivity {W/m-K}",
@@ -2851,12 +2836,8 @@
                                                       "    0.2000000,               !- Solar Absorptance",
                                                       "    0.2000000;               !- Visible Absorptance",
 
-<<<<<<< HEAD
-                                                      "  Material,", "    GP01,                    !- Name",
-=======
                                                       "  Material,",
                                                       "    GP01,                    !- Name",
->>>>>>> 5ed023e9
                                                       "    MediumSmooth,            !- Roughness",
                                                       "    1.2700000E-02,           !- Thickness {m}",
                                                       "    0.1600000,               !- Conductivity {W/m-K}",
@@ -2866,12 +2847,8 @@
                                                       "    0.7500000,               !- Solar Absorptance",
                                                       "    0.7500000;               !- Visible Absorptance",
 
-<<<<<<< HEAD
-                                                      "  Material,", "    IN02,                    !- Name",
-=======
                                                       "  Material,",
                                                       "    IN02,                    !- Name",
->>>>>>> 5ed023e9
                                                       "    Rough,                   !- Roughness",
                                                       "    9.0099998E-02,           !- Thickness {m}",
                                                       "    4.3000001E-02,           !- Conductivity {W/m-K}",
@@ -2881,12 +2858,8 @@
                                                       "    0.7500000,               !- Solar Absorptance",
                                                       "    0.7500000;               !- Visible Absorptance",
 
-<<<<<<< HEAD
-                                                      "  Material,", "    IN05,                    !- Name",
-=======
                                                       "  Material,",
                                                       "    IN05,                    !- Name",
->>>>>>> 5ed023e9
                                                       "    Rough,                   !- Roughness",
                                                       "    0.2458000,               !- Thickness {m}",
                                                       "    4.3000001E-02,           !- Conductivity {W/m-K}",
@@ -2896,12 +2869,8 @@
                                                       "    0.7500000,               !- Solar Absorptance",
                                                       "    0.7500000;               !- Visible Absorptance",
 
-<<<<<<< HEAD
-                                                      "  Material,", "    PW03,                    !- Name",
-=======
                                                       "  Material,",
                                                       "    PW03,                    !- Name",
->>>>>>> 5ed023e9
                                                       "    MediumSmooth,            !- Roughness",
                                                       "    1.2700000E-02,           !- Thickness {m}",
                                                       "    0.1150000,               !- Conductivity {W/m-K}",
@@ -2911,12 +2880,8 @@
                                                       "    0.7800000,               !- Solar Absorptance",
                                                       "    0.7800000;               !- Visible Absorptance",
 
-<<<<<<< HEAD
-                                                      "  Material,", "    CC03,                    !- Name",
-=======
                                                       "  Material,",
                                                       "    CC03,                    !- Name",
->>>>>>> 5ed023e9
                                                       "    MediumRough,             !- Roughness",
                                                       "    0.1016000,               !- Thickness {m}",
                                                       "    1.310000,                !- Conductivity {W/m-K}",
@@ -2926,12 +2891,8 @@
                                                       "    0.6500000,               !- Solar Absorptance",
                                                       "    0.6500000;               !- Visible Absorptance",
 
-<<<<<<< HEAD
-                                                      "  Material,", "    HF-A3,                   !- Name",
-=======
                                                       "  Material,",
                                                       "    HF-A3,                   !- Name",
->>>>>>> 5ed023e9
                                                       "    Smooth,                  !- Roughness",
                                                       "    1.5000000E-03,           !- Thickness {m}",
                                                       "    44.96960,                !- Conductivity {W/m-K}",
@@ -2941,45 +2902,22 @@
                                                       "    0.2000000,               !- Solar Absorptance",
                                                       "    0.2000000;               !- Visible Absorptance",
 
-<<<<<<< HEAD
-                                                      "  Material:NoMass,", "    AR02,                    !- Name",
-=======
                                                       "  Material:NoMass,",
                                                       "    AR02,                    !- Name",
->>>>>>> 5ed023e9
                                                       "    VeryRough,               !- Roughness",
                                                       "    7.8000002E-02,           !- Thermal Resistance {m2-K/W}",
                                                       "    0.9000000,               !- Thermal Absorptance",
                                                       "    0.7000000,               !- Solar Absorptance",
                                                       "    0.7000000;               !- Visible Absorptance",
 
-<<<<<<< HEAD
-                                                      "  Material:NoMass,", "    CP02,                    !- Name",
-=======
                                                       "  Material:NoMass,",
                                                       "    CP02,                    !- Name",
->>>>>>> 5ed023e9
                                                       "    Rough,                   !- Roughness",
                                                       "    0.2170000,               !- Thermal Resistance {m2-K/W}",
                                                       "    0.9000000,               !- Thermal Absorptance",
                                                       "    0.7500000,               !- Solar Absorptance",
                                                       "    0.7500000;               !- Visible Absorptance",
 
-<<<<<<< HEAD
-                                                      "  Construction,", "    EXTWALL:LIVING,          !- Name",
-                                                      "    A1 - 1 IN STUCCO,        !- Outside Layer",
-                                                      "    GP01;                    !- Layer 3",
-
-                                                      "  Construction,", "    FLOOR:LIVING,            !- Name",
-                                                      "    CC03,                    !- Outside Layer",
-                                                      "    CP02;                    !- Layer 2",
-
-                                                      "  Construction,", "    ROOF,                    !- Name",
-                                                      "    AR02,                    !- Outside Layer",
-                                                      "    PW03;                    !- Layer 2",
-
-                                                      "  Zone,", "    LIVING ZONE,             !- Name",
-=======
                                                       "  Construction,",
                                                       "    EXTWALL:LIVING,          !- Name",
                                                       "    A1 - 1 IN STUCCO,        !- Outside Layer",
@@ -2997,7 +2935,6 @@
 
                                                       "  Zone,",
                                                       "    LIVING ZONE,             !- Name",
->>>>>>> 5ed023e9
                                                       "    0,                       !- Direction of Relative North {deg}",
                                                       "    0,                       !- X Origin {m}",
                                                       "    0,                       !- Y Origin {m}",
@@ -3164,8 +3101,6 @@
 
     EXPECT_TRUE(allocated(DataHeatBalSurface::FractDifShortZtoZ));
     EXPECT_EQ(1, DataHeatBalSurface::FractDifShortZtoZ(1, 1));
-<<<<<<< HEAD
-=======
 
     // bypass internal solar distribution at night
     DataHeatBalSurface::InterZoneWindow = false;
@@ -3176,6 +3111,6 @@
     DataEnvironment::SunIsUp = true;
     InitIntSolarDistribution();
     EXPECT_NEAR(1.666667, DataHeatBalance::IntBmIncInsSurfIntensRep(1), 0.00001);
->>>>>>> 5ed023e9
 }
+
 } // namespace EnergyPlus