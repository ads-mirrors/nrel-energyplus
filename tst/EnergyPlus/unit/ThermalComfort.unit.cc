--- conflicted
+++ resolved
@@ -1018,15 +1018,9 @@
 
     state->dataHeatBalFanSys->ZTAVComf(1) = AirTemp;
     state->dataHeatBal->MRT(1) = RadTemp;
-<<<<<<< HEAD
     state->dataHeatBalFanSys->ZoneAirHumRatAvgComf(1) = Psychrometrics::PsyWFnTdbRhPb(*state, state->dataHeatBalFanSys->ZTAVComf(1), RelHum, state->dataEnvrn->OutBaroPress);
-    ScheduleManager::Schedule(1).CurrentValue = ActMet * BodySurfaceArea * state->dataThermalComforts->ActLevelConv;
-    ScheduleManager::Schedule(2).CurrentValue = CloUnit;
-=======
-    ZoneAirHumRatAvgComf(1) = Psychrometrics::PsyWFnTdbRhPb(*state, ZTAVComf(1), RelHum, state->dataEnvrn->OutBaroPress);
     state->dataScheduleMgr->Schedule(1).CurrentValue = ActMet * BodySurfaceArea * state->dataThermalComforts->ActLevelConv;
     state->dataScheduleMgr->Schedule(2).CurrentValue = CloUnit;
->>>>>>> acf6f6ab
 
     // Test 1 - Air velocity = 0.15 m/s.
     Real64 AirVel = 0.15;
