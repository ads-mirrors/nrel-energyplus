--- conflicted
+++ resolved
@@ -3131,17 +3131,10 @@
     if (ResimHVAC) {
         // HVAC simulation
         ManageZoneAirUpdates(state, iGetZoneSetPoints, ZoneTempChange, false, UseZoneTimeStepHistory, 0.0);
-<<<<<<< HEAD
-        if (Contaminant.SimulateContaminants) ManageZoneContaminanUpdates(state.dataZoneContaminantPredictorCorrector, iGetZoneSetPoints, false, UseZoneTimeStepHistory, 0.0);
+        if (Contaminant.SimulateContaminants) ManageZoneContaminanUpdates(state, iGetZoneSetPoints, false, UseZoneTimeStepHistory, 0.0);
         CalcAirFlowSimple(state, 0, ZoneAirMassFlow.EnforceZoneMassBalance);
         ManageZoneAirUpdates(state, iPredictStep, ZoneTempChange, false, UseZoneTimeStepHistory, 0.0);
-        if (Contaminant.SimulateContaminants) ManageZoneContaminanUpdates(state.dataZoneContaminantPredictorCorrector, iPredictStep, false, UseZoneTimeStepHistory, 0.0);
-=======
-        if (Contaminant.SimulateContaminants) ManageZoneContaminanUpdates(state.dataZonePlenum, iGetZoneSetPoints, false, UseZoneTimeStepHistory, 0.0);
-        CalcAirFlowSimple(state, 0, ZoneAirMassFlow.EnforceZoneMassBalance);
-        ManageZoneAirUpdates(state, iPredictStep, ZoneTempChange, false, UseZoneTimeStepHistory, 0.0);
-        if (Contaminant.SimulateContaminants) ManageZoneContaminanUpdates(state.dataZonePlenum, iPredictStep, false, UseZoneTimeStepHistory, 0.0);
->>>>>>> e203f3f7
+        if (Contaminant.SimulateContaminants) ManageZoneContaminanUpdates(state, iPredictStep, false, UseZoneTimeStepHistory, 0.0);
         SimHVAC(state);
 
         ++DemandManagerHVACIterations;
