// EnergyPlus, Copyright (c) 1996-2021, The Board of Trustees of the University of Illinois,
// The Regents of the University of California, through Lawrence Berkeley National Laboratory
// (subject to receipt of any required approvals from the U.S. Dept. of Energy), Oak Ridge
// National Laboratory, managed by UT-Battelle, Alliance for Sustainable Energy, LLC, and other
// contributors. All rights reserved.
//
// NOTICE: This Software was developed under funding from the U.S. Department of Energy and the
// U.S. Government consequently retains certain rights. As such, the U.S. Government has been
// granted for itself and others acting on its behalf a paid-up, nonexclusive, irrevocable,
// worldwide license in the Software to reproduce, distribute copies to the public, prepare
// derivative works, and perform publicly and display publicly, and to permit others to do so.
//
// Redistribution and use in source and binary forms, with or without modification, are permitted
// provided that the following conditions are met:
//
// (1) Redistributions of source code must retain the above copyright notice, this list of
//     conditions and the following disclaimer.
//
// (2) Redistributions in binary form must reproduce the above copyright notice, this list of
//     conditions and the following disclaimer in the documentation and/or other materials
//     provided with the distribution.
//
// (3) Neither the name of the University of California, Lawrence Berkeley National Laboratory,
//     the University of Illinois, U.S. Dept. of Energy nor the names of its contributors may be
//     used to endorse or promote products derived from this software without specific prior
//     written permission.
//
// (4) Use of EnergyPlus(TM) Name. If Licensee (i) distributes the software in stand-alone form
//     without changes from the version obtained under this License, or (ii) Licensee makes a
//     reference solely to the software portion of its product, Licensee must refer to the
//     software as "EnergyPlus version X" software, where "X" is the version number Licensee
//     obtained under this License and may not use a different name for the software. Except as
//     specifically required in this Section (4), Licensee shall not use in a company name, a
//     product name, in advertising, publicity, or other promotional activities any name, trade
//     name, trademark, logo, or other designation of "EnergyPlus", "E+", "e+" or confusingly
//     similar designation, without the U.S. Department of Energy's prior written consent.
//
// THIS SOFTWARE IS PROVIDED BY THE COPYRIGHT HOLDERS AND CONTRIBUTORS "AS IS" AND ANY EXPRESS OR
// IMPLIED WARRANTIES, INCLUDING, BUT NOT LIMITED TO, THE IMPLIED WARRANTIES OF MERCHANTABILITY
// AND FITNESS FOR A PARTICULAR PURPOSE ARE DISCLAIMED. IN NO EVENT SHALL THE COPYRIGHT OWNER OR
// CONTRIBUTORS BE LIABLE FOR ANY DIRECT, INDIRECT, INCIDENTAL, SPECIAL, EXEMPLARY, OR
// CONSEQUENTIAL DAMAGES (INCLUDING, BUT NOT LIMITED TO, PROCUREMENT OF SUBSTITUTE GOODS OR
// SERVICES; LOSS OF USE, DATA, OR PROFITS; OR BUSINESS INTERRUPTION) HOWEVER CAUSED AND ON ANY
// THEORY OF LIABILITY, WHETHER IN CONTRACT, STRICT LIABILITY, OR TORT (INCLUDING NEGLIGENCE OR
// OTHERWISE) ARISING IN ANY WAY OUT OF THE USE OF THIS SOFTWARE, EVEN IF ADVISED OF THE
// POSSIBILITY OF SUCH DAMAGE.

// C++ Headers
#include <cmath>

// ObjexxFCL Headers
#include <ObjexxFCL/Array.functions.hh>
#include <ObjexxFCL/Fmath.hh>

// EnergyPlus Headers
#include <EnergyPlus/Autosizing/Base.hh>
#include <EnergyPlus/BranchNodeConnections.hh>
#include <EnergyPlus/Data/EnergyPlusData.hh>
#include <EnergyPlus/DataBranchAirLoopPlant.hh>
#include <EnergyPlus/DataEnvironment.hh>
#include <EnergyPlus/DataHVACGlobals.hh>
#include <EnergyPlus/DataIPShortCuts.hh>
#include <EnergyPlus/DataLoopNode.hh>
#include <EnergyPlus/DataSizing.hh>
#include <EnergyPlus/FluidCoolers.hh>
#include <EnergyPlus/FluidProperties.hh>
#include <EnergyPlus/GlobalNames.hh>
#include <EnergyPlus/InputProcessing/InputProcessor.hh>
#include <EnergyPlus/NodeInputManager.hh>
#include <EnergyPlus/OutAirNodeManager.hh>
#include <EnergyPlus/OutputProcessor.hh>
#include <EnergyPlus/OutputReportPredefined.hh>
#include <EnergyPlus/Plant/DataPlant.hh>
#include <EnergyPlus/PlantUtilities.hh>
#include <EnergyPlus/Psychrometrics.hh>
#include <EnergyPlus/TempSolveRoot.hh>
#include <EnergyPlus/UtilityRoutines.hh>

namespace EnergyPlus::FluidCoolers {

    // Module containing the routines dealing with the objects FluidCooler:SingleSpeed and
    // FluidCooler:TwoSpeed

    // MODULE INFORMATION:
    //       AUTHOR         Chandan Sharma
    //       DATE WRITTEN   August 2008
    //       MODIFIED       April 2010, Chandan Sharma, FSEC
    //       RE-ENGINEERED  na

    // PURPOSE OF THIS MODULE:
    // Model the performance of fluid coolers

    // REFERENCES:
    // Based on cooling tower by Shirey, Raustad: Dec 2000; Shirey, Sept 2002

    // MODULE PARAMETER DEFINITIONS:
    std::string const cFluidCooler_SingleSpeed("FluidCooler:SingleSpeed");
    std::string const cFluidCooler_TwoSpeed("FluidCooler:TwoSpeed");

<<<<<<< HEAD
    bool GetFluidCoolerInputFlag(true);
    int NumSimpleFluidCoolers(0); // Number of similar fluid coolers

    // Object Data
    Array1D<FluidCoolerspecs> SimpleFluidCooler; // dimension to number of machines
    std::unordered_map<std::string, std::string> UniqueSimpleFluidCoolerNames;

=======
>>>>>>> aaa65d17
    PlantComponent *FluidCoolerspecs::factory(EnergyPlusData &state, int objectType, std::string const &objectName)
    {
        if (state.dataFluidCoolers->GetFluidCoolerInputFlag) {
            GetFluidCoolerInput(state);
            state.dataFluidCoolers->GetFluidCoolerInputFlag = false;
        }
        // Now look for this particular fluid cooler in the list
        for (auto &fc : state.dataFluidCoolers->SimpleFluidCooler) {
            if (fc.FluidCoolerType_Num == objectType && fc.Name == objectName) {
                return &fc;
            }
        }
        // If we didn't find it, fatal
        ShowFatalError(state, "FluidCooler::factory: Error getting inputs for cooler named: " + objectName);
        // Shut up the compiler
        return nullptr;
    }

    void FluidCoolerspecs::simulate(EnergyPlusData &state,
                                    [[maybe_unused]] const PlantLocation &calledFromLocation,
                                    [[maybe_unused]] bool const FirstHVACIteration,
                                    [[maybe_unused]] Real64 &CurLoad,
                                    bool const RunFlag)
    {
        this->initialize(state);
        if (this->FluidCoolerType_Num == DataPlant::TypeOf_FluidCooler_SingleSpd) {
            this->calcSingleSpeed(state);
        } else {
            this->calcTwoSpeed(state);
        }
        this->update(state);
        this->report(RunFlag);
    }

    void FluidCoolerspecs::onInitLoopEquip(EnergyPlusData &state, [[maybe_unused]] const PlantLocation &calledFromLocation)
    {
        this->initialize(state);
        this->size(state);
    }

    void FluidCoolerspecs::getDesignCapacities([[maybe_unused]] EnergyPlusData &state,
                                               [[maybe_unused]] const PlantLocation &calledFromLocation,
                                               Real64 &MaxLoad,
                                               Real64 &MinLoad,
                                               Real64 &OptLoad)
    {
        MaxLoad = this->FluidCoolerNominalCapacity;
        OptLoad = this->FluidCoolerNominalCapacity;
        MinLoad = 0.0;
    }

    void GetFluidCoolerInput(EnergyPlusData &state)
    {

        // SUBROUTINE INFORMATION:
        //       AUTHOR:          Chandan Sharma
        //       DATE WRITTEN:    August 2008
        //       MODIFIED         Chandan Sharma, FSEC, April 2010
        //       RE-ENGINEERED    na

        // PURPOSE OF THIS SUBROUTINE:
        // Obtains input data for fluid coolers and stores it in SimpleFluidCooler data structure.

        // METHODOLOGY EMPLOYED:
        // Uses "Get" routines to read in the data.

        // REFERENCES:
        // Based on GetTowerInput subroutine from Don Shirey, Jan 2001 and Sept/Oct 2002;

        // Using/Aliasing
        using namespace DataIPShortCuts; // Data for field names, blank numerics

        // SUBROUTINE LOCAL VARIABLE DECLARATIONS:
        int NumAlphas = 0;                // Number of elements in the alpha array
        int NumNums = 0;                  // Number of elements in the numeric array
        int IOStat = 0;                   // IO Status when calling get input subroutine
        bool ErrorsFound(false);      // Logical flag set .TRUE. if errors found while getting input data
        Array1D<Real64> NumArray(16); // Numeric input data array
        Array1D_string AlphArray(5);  // Character string input data array

        // Get number of all Fluid Coolers specified in the input data file (idf)
        int const NumSingleSpeedFluidCoolers = inputProcessor->getNumObjectsFound(state, "FluidCooler:SingleSpeed");
        int const NumTwoSpeedFluidCoolers = inputProcessor->getNumObjectsFound(state, "FluidCooler:TwoSpeed");
        state.dataFluidCoolers->NumSimpleFluidCoolers = NumSingleSpeedFluidCoolers + NumTwoSpeedFluidCoolers;

        if (state.dataFluidCoolers->NumSimpleFluidCoolers <= 0)
            ShowFatalError(state, "No fluid cooler objects found in input, however, a branch object has specified a fluid cooler. Search the input for "
                           "fluid cooler to determine the cause for this error.");

        // See if load distribution manager has already gotten the input
        if (allocated(state.dataFluidCoolers->SimpleFluidCooler)) return;
        state.dataFluidCoolers->GetFluidCoolerInputFlag = false;

        // Allocate data structures to hold fluid cooler input data, report data and fluid cooler inlet conditions
        state.dataFluidCoolers->SimpleFluidCooler.allocate(state.dataFluidCoolers->NumSimpleFluidCoolers);
        state.dataFluidCoolers->UniqueSimpleFluidCoolerNames.reserve(state.dataFluidCoolers->NumSimpleFluidCoolers);

        int FluidCoolerNum = 0;

        // Load data structures with fluid cooler input data
        cCurrentModuleObject = cFluidCooler_SingleSpeed;
        for (int SingleSpeedFluidCoolerNumber = 1; SingleSpeedFluidCoolerNumber <= NumSingleSpeedFluidCoolers; ++SingleSpeedFluidCoolerNumber) {
            FluidCoolerNum = SingleSpeedFluidCoolerNumber;
            inputProcessor->getObjectItem(state,
                                          cCurrentModuleObject,
                                          SingleSpeedFluidCoolerNumber,
                                          AlphArray,
                                          NumAlphas,
                                          NumArray,
                                          NumNums,
                                          IOStat,
                                          lNumericFieldBlanks,
                                          lAlphaFieldBlanks,
                                          cAlphaFieldNames,
                                          cNumericFieldNames);
            GlobalNames::VerifyUniqueInterObjectName(state,
                state.dataFluidCoolers->UniqueSimpleFluidCoolerNames, AlphArray(1), cCurrentModuleObject, cAlphaFieldNames(1), ErrorsFound);

            state.dataFluidCoolers->SimpleFluidCooler(FluidCoolerNum).Name = AlphArray(1);
            state.dataFluidCoolers->SimpleFluidCooler(FluidCoolerNum).FluidCoolerType = cCurrentModuleObject;
            state.dataFluidCoolers->SimpleFluidCooler(FluidCoolerNum).FluidCoolerType_Num = DataPlant::TypeOf_FluidCooler_SingleSpd;
            state.dataFluidCoolers->SimpleFluidCooler(FluidCoolerNum).indexInArray = FluidCoolerNum;
            state.dataFluidCoolers->SimpleFluidCooler(FluidCoolerNum).FluidCoolerMassFlowRateMultiplier = 2.5;
            state.dataFluidCoolers->SimpleFluidCooler(FluidCoolerNum).WaterInletNodeNum = NodeInputManager::GetOnlySingleNode(state, AlphArray(2),
                                                                                                      ErrorsFound,
                                                                                                      cCurrentModuleObject,
                                                                                                      AlphArray(1),
                                                                                                      DataLoopNode::NodeType_Water,
                                                                                                      DataLoopNode::NodeConnectionType_Inlet,
                                                                                                      1,
                                                                                                      DataLoopNode::ObjectIsNotParent);
            state.dataFluidCoolers->SimpleFluidCooler(FluidCoolerNum).WaterOutletNodeNum = NodeInputManager::GetOnlySingleNode(state, AlphArray(3),
                                                                                                       ErrorsFound,
                                                                                                       cCurrentModuleObject,
                                                                                                       AlphArray(1),
                                                                                                       DataLoopNode::NodeType_Water,
                                                                                                       DataLoopNode::NodeConnectionType_Outlet,
                                                                                                       1,
                                                                                                       DataLoopNode::ObjectIsNotParent);
            BranchNodeConnections::TestCompSet(state, cCurrentModuleObject, AlphArray(1), AlphArray(2), AlphArray(3), "Chilled Water Nodes");
            state.dataFluidCoolers->SimpleFluidCooler(FluidCoolerNum).HighSpeedFluidCoolerUA = NumArray(1);
            if (state.dataFluidCoolers->SimpleFluidCooler(FluidCoolerNum).HighSpeedFluidCoolerUA == DataSizing::AutoSize) {
                state.dataFluidCoolers->SimpleFluidCooler(FluidCoolerNum).HighSpeedFluidCoolerUAWasAutoSized = true;
            }
            state.dataFluidCoolers->SimpleFluidCooler(FluidCoolerNum).FluidCoolerNominalCapacity = NumArray(2);
            state.dataFluidCoolers->SimpleFluidCooler(FluidCoolerNum).DesignEnteringWaterTemp = NumArray(3);
            state.dataFluidCoolers->SimpleFluidCooler(FluidCoolerNum).DesignEnteringAirTemp = NumArray(4);
            state.dataFluidCoolers->SimpleFluidCooler(FluidCoolerNum).DesignEnteringAirWetBulbTemp = NumArray(5);
            state.dataFluidCoolers->SimpleFluidCooler(FluidCoolerNum).DesignWaterFlowRate = NumArray(6);
            if (state.dataFluidCoolers->SimpleFluidCooler(FluidCoolerNum).DesignWaterFlowRate == DataSizing::AutoSize) {
                state.dataFluidCoolers->SimpleFluidCooler(FluidCoolerNum).DesignWaterFlowRateWasAutoSized = true;
            }
            state.dataFluidCoolers->SimpleFluidCooler(FluidCoolerNum).HighSpeedAirFlowRate = NumArray(7);
            if (state.dataFluidCoolers->SimpleFluidCooler(FluidCoolerNum).HighSpeedAirFlowRate == DataSizing::AutoSize) {
                state.dataFluidCoolers->SimpleFluidCooler(FluidCoolerNum).HighSpeedAirFlowRateWasAutoSized = true;
            }
            state.dataFluidCoolers->SimpleFluidCooler(FluidCoolerNum).HighSpeedFanPower = NumArray(8);
            if (state.dataFluidCoolers->SimpleFluidCooler(FluidCoolerNum).HighSpeedFanPower == DataSizing::AutoSize) {
                state.dataFluidCoolers->SimpleFluidCooler(FluidCoolerNum).HighSpeedFanPowerWasAutoSized = true;
            }

            //   outdoor air inlet node
            if (AlphArray(5).empty()) {
                state.dataFluidCoolers->SimpleFluidCooler(FluidCoolerNum).OutdoorAirInletNodeNum = 0;
            } else {
                state.dataFluidCoolers->SimpleFluidCooler(FluidCoolerNum).OutdoorAirInletNodeNum =
                    NodeInputManager::GetOnlySingleNode(state, AlphArray(5),
                                                        ErrorsFound,
                                                        cCurrentModuleObject,
                                                        state.dataFluidCoolers->SimpleFluidCooler(FluidCoolerNum).Name,
                                                        DataLoopNode::NodeType_Air,
                                                        DataLoopNode::NodeConnectionType_OutsideAirReference,
                                                        1,
                                                        DataLoopNode::ObjectIsNotParent);
                if (!OutAirNodeManager::CheckOutAirNodeNumber(state, state.dataFluidCoolers->SimpleFluidCooler(FluidCoolerNum).OutdoorAirInletNodeNum)) {
                    ShowSevereError(state, cCurrentModuleObject + "= \"" + state.dataFluidCoolers->SimpleFluidCooler(FluidCoolerNum).Name + "\" " + cAlphaFieldNames(5) + "= \"" +
                                    AlphArray(5) + "\" not valid.");
                    ShowContinueError(state, "...does not appear in an OutdoorAir:NodeList or as an OutdoorAir:Node.");
                    ErrorsFound = true;
                }
            }

            ErrorsFound |=
                state.dataFluidCoolers->SimpleFluidCooler(FluidCoolerNum).validateSingleSpeedInputs(state, cCurrentModuleObject, AlphArray, cNumericFieldNames, cAlphaFieldNames);

        } // End Single-Speed fluid cooler Loop

        cCurrentModuleObject = cFluidCooler_TwoSpeed;
        for (int TwoSpeedFluidCoolerNumber = 1; TwoSpeedFluidCoolerNumber <= NumTwoSpeedFluidCoolers; ++TwoSpeedFluidCoolerNumber) {
            FluidCoolerNum = NumSingleSpeedFluidCoolers + TwoSpeedFluidCoolerNumber;
            inputProcessor->getObjectItem(state,
                                          cCurrentModuleObject,
                                          TwoSpeedFluidCoolerNumber,
                                          AlphArray,
                                          NumAlphas,
                                          NumArray,
                                          NumNums,
                                          IOStat,
                                          lNumericFieldBlanks,
                                          lAlphaFieldBlanks,
                                          cAlphaFieldNames,
                                          cNumericFieldNames);
            GlobalNames::VerifyUniqueInterObjectName(state,
                state.dataFluidCoolers->UniqueSimpleFluidCoolerNames, AlphArray(1), cCurrentModuleObject, cAlphaFieldNames(1), ErrorsFound);

            state.dataFluidCoolers->SimpleFluidCooler(FluidCoolerNum).Name = AlphArray(1);
            state.dataFluidCoolers->SimpleFluidCooler(FluidCoolerNum).FluidCoolerType = cCurrentModuleObject;
            state.dataFluidCoolers->SimpleFluidCooler(FluidCoolerNum).FluidCoolerType_Num = DataPlant::TypeOf_FluidCooler_TwoSpd;
            state.dataFluidCoolers->SimpleFluidCooler(FluidCoolerNum).indexInArray = FluidCoolerNum;
            state.dataFluidCoolers->SimpleFluidCooler(FluidCoolerNum).FluidCoolerMassFlowRateMultiplier = 2.5;
            state.dataFluidCoolers->SimpleFluidCooler(FluidCoolerNum).WaterInletNodeNum = NodeInputManager::GetOnlySingleNode(state, AlphArray(2),
                                                                                                      ErrorsFound,
                                                                                                      cCurrentModuleObject,
                                                                                                      AlphArray(1),
                                                                                                      DataLoopNode::NodeType_Water,
                                                                                                      DataLoopNode::NodeConnectionType_Inlet,
                                                                                                      1,
                                                                                                      DataLoopNode::ObjectIsNotParent);
            state.dataFluidCoolers->SimpleFluidCooler(FluidCoolerNum).WaterOutletNodeNum = NodeInputManager::GetOnlySingleNode(state, AlphArray(3),
                                                                                                       ErrorsFound,
                                                                                                       cCurrentModuleObject,
                                                                                                       AlphArray(1),
                                                                                                       DataLoopNode::NodeType_Water,
                                                                                                       DataLoopNode::NodeConnectionType_Outlet,
                                                                                                       1,
                                                                                                       DataLoopNode::ObjectIsNotParent);
            BranchNodeConnections::TestCompSet(state, cCurrentModuleObject, AlphArray(1), AlphArray(2), AlphArray(3), "Chilled Water Nodes");

            state.dataFluidCoolers->SimpleFluidCooler(FluidCoolerNum).HighSpeedFluidCoolerUA = NumArray(1);
            if (state.dataFluidCoolers->SimpleFluidCooler(FluidCoolerNum).HighSpeedFluidCoolerUA == DataSizing::AutoSize) {
                state.dataFluidCoolers->SimpleFluidCooler(FluidCoolerNum).HighSpeedFluidCoolerUAWasAutoSized = true;
            }
            state.dataFluidCoolers->SimpleFluidCooler(FluidCoolerNum).LowSpeedFluidCoolerUA = NumArray(2);
            if (state.dataFluidCoolers->SimpleFluidCooler(FluidCoolerNum).LowSpeedFluidCoolerUA == DataSizing::AutoSize) {
                state.dataFluidCoolers->SimpleFluidCooler(FluidCoolerNum).LowSpeedFluidCoolerUAWasAutoSized = true;
            }
            state.dataFluidCoolers->SimpleFluidCooler(FluidCoolerNum).LowSpeedFluidCoolerUASizingFactor = NumArray(3);
            state.dataFluidCoolers->SimpleFluidCooler(FluidCoolerNum).FluidCoolerNominalCapacity = NumArray(4);
            state.dataFluidCoolers->SimpleFluidCooler(FluidCoolerNum).FluidCoolerLowSpeedNomCap = NumArray(5);
            if (state.dataFluidCoolers->SimpleFluidCooler(FluidCoolerNum).FluidCoolerLowSpeedNomCap == DataSizing::AutoSize) {
                state.dataFluidCoolers->SimpleFluidCooler(FluidCoolerNum).FluidCoolerLowSpeedNomCapWasAutoSized = true;
            }
            state.dataFluidCoolers->SimpleFluidCooler(FluidCoolerNum).FluidCoolerLowSpeedNomCapSizingFactor = NumArray(6);
            state.dataFluidCoolers->SimpleFluidCooler(FluidCoolerNum).DesignEnteringWaterTemp = NumArray(7);
            state.dataFluidCoolers->SimpleFluidCooler(FluidCoolerNum).DesignEnteringAirTemp = NumArray(8);
            state.dataFluidCoolers->SimpleFluidCooler(FluidCoolerNum).DesignEnteringAirWetBulbTemp = NumArray(9);
            state.dataFluidCoolers->SimpleFluidCooler(FluidCoolerNum).DesignWaterFlowRate = NumArray(10);
            if (state.dataFluidCoolers->SimpleFluidCooler(FluidCoolerNum).DesignWaterFlowRate == DataSizing::AutoSize) {
                state.dataFluidCoolers->SimpleFluidCooler(FluidCoolerNum).DesignWaterFlowRateWasAutoSized = true;
            }
            state.dataFluidCoolers->SimpleFluidCooler(FluidCoolerNum).HighSpeedAirFlowRate = NumArray(11);
            if (state.dataFluidCoolers->SimpleFluidCooler(FluidCoolerNum).HighSpeedAirFlowRate == DataSizing::AutoSize) {
                state.dataFluidCoolers->SimpleFluidCooler(FluidCoolerNum).HighSpeedAirFlowRateWasAutoSized = true;
            }
            state.dataFluidCoolers->SimpleFluidCooler(FluidCoolerNum).HighSpeedFanPower = NumArray(12);
            if (state.dataFluidCoolers->SimpleFluidCooler(FluidCoolerNum).HighSpeedFanPower == DataSizing::AutoSize) {
                state.dataFluidCoolers->SimpleFluidCooler(FluidCoolerNum).HighSpeedFanPowerWasAutoSized = true;
            }
            state.dataFluidCoolers->SimpleFluidCooler(FluidCoolerNum).LowSpeedAirFlowRate = NumArray(13);
            if (state.dataFluidCoolers->SimpleFluidCooler(FluidCoolerNum).LowSpeedAirFlowRate == DataSizing::AutoSize) {
                state.dataFluidCoolers->SimpleFluidCooler(FluidCoolerNum).LowSpeedAirFlowRateWasAutoSized = true;
            }
            state.dataFluidCoolers->SimpleFluidCooler(FluidCoolerNum).LowSpeedAirFlowRateSizingFactor = NumArray(14);
            state.dataFluidCoolers->SimpleFluidCooler(FluidCoolerNum).LowSpeedFanPower = NumArray(15);
            if (state.dataFluidCoolers->SimpleFluidCooler(FluidCoolerNum).LowSpeedFanPower == DataSizing::AutoSize) {
                state.dataFluidCoolers->SimpleFluidCooler(FluidCoolerNum).LowSpeedFanPowerWasAutoSized = true;
            }
            state.dataFluidCoolers->SimpleFluidCooler(FluidCoolerNum).LowSpeedFanPowerSizingFactor = NumArray(16);

            //   outdoor air inlet node
            if (AlphArray(5).empty()) {
                state.dataFluidCoolers->SimpleFluidCooler(FluidCoolerNum).OutdoorAirInletNodeNum = 0;
            } else {
                state.dataFluidCoolers->SimpleFluidCooler(FluidCoolerNum).OutdoorAirInletNodeNum =
                    NodeInputManager::GetOnlySingleNode(state, AlphArray(5),
                                                        ErrorsFound,
                                                        cCurrentModuleObject,
                                                        state.dataFluidCoolers->SimpleFluidCooler(FluidCoolerNum).Name,
                                                        DataLoopNode::NodeType_Air,
                                                        DataLoopNode::NodeConnectionType_OutsideAirReference,
                                                        1,
                                                        DataLoopNode::ObjectIsNotParent);
                if (!OutAirNodeManager::CheckOutAirNodeNumber(state, state.dataFluidCoolers->SimpleFluidCooler(FluidCoolerNum).OutdoorAirInletNodeNum)) {
                    ShowSevereError(state, cCurrentModuleObject + "= \"" + state.dataFluidCoolers->SimpleFluidCooler(FluidCoolerNum).Name + "\" " + cAlphaFieldNames(5) + "= \"" +
                                    AlphArray(5) + "\" not valid.");
                    ShowContinueError(state, "...does not appear in an OutdoorAir:NodeList or as an OutdoorAir:Node.");
                    ErrorsFound = true;
                }
            }

            ErrorsFound |=
                state.dataFluidCoolers->SimpleFluidCooler(FluidCoolerNum).validateTwoSpeedInputs(state, cCurrentModuleObject, AlphArray, cNumericFieldNames, cAlphaFieldNames);
        }

        if (ErrorsFound) {
            ShowFatalError(state, "Errors found in getting fluid cooler input.");
        }
    }

    void FluidCoolerspecs::setupOutputVars(EnergyPlusData &state)
    {

        SetupOutputVariable(state, "Cooling Tower Inlet Temperature", OutputProcessor::Unit::C, this->InletWaterTemp, "System", "Average", this->Name);
        SetupOutputVariable(state, "Cooling Tower Outlet Temperature", OutputProcessor::Unit::C, this->OutletWaterTemp, "System", "Average", this->Name);
        SetupOutputVariable(state, "Cooling Tower Mass Flow Rate", OutputProcessor::Unit::kg_s, this->WaterMassFlowRate, "System", "Average", this->Name);
        SetupOutputVariable(state, "Cooling Tower Heat Transfer Rate", OutputProcessor::Unit::W, this->Qactual, "System", "Average", this->Name);
        SetupOutputVariable(state, "Cooling Tower Fan Electricity Rate", OutputProcessor::Unit::W, this->FanPower, "System", "Average", this->Name);
        SetupOutputVariable(state, "Cooling Tower Fan Electricity Energy",
                            OutputProcessor::Unit::J,
                            this->FanEnergy,
                            "System",
                            "Sum",
                            this->Name,
                            _,
                            "Electricity",
                            "HeatRejection",
                            _,
                            "Plant");
    }

    bool FluidCoolerspecs::validateSingleSpeedInputs(EnergyPlusData &state,
                                                     std::string const &cCurrentModuleObject,
                                                     Array1D<std::string> const &AlphArray,
                                                     Array1D<std::string> const &cNumericFieldNames,
                                                     Array1D<std::string> const &cAlphaFieldNames)
    {
        // FUNCTION INFORMATION:
        //       AUTHOR:          Chandan Sharma
        //       DATE WRITTEN:    August 2008
        //       MODIFIED         Chandan Sharma, FSEC, April 2010
        //       RE-ENGINEERED    Jason Glazer, GARD Analytics, February 2015, refactor into a separate function

        // PURPOSE OF THIS FUNCTION:
        // Separate the testing of inputs related to design so that it could be called from the unit tests

        // REFERENCES:
        // Based on GetTowerInput subroutine from Don Shirey, Jan 2001 and Sept/Oct 2002;

        // FUNCTION LOCAL VARIABLE DECLARATIONS:
        bool ErrorsFound = false;

        //   Design entering water temperature, design entering air temperature and design entering air
        //   wetbulb temperature must be specified for the both the performance input methods
        if (this->DesignEnteringWaterTemp <= 0.0) {
            ShowSevereError(state, cCurrentModuleObject + " = \"" + AlphArray(1) + "\", invalid data for \"" + cNumericFieldNames(3) +
                            "\", entered value <= 0.0, but must be > 0 ");
            ErrorsFound = true;
        }
        if (this->DesignEnteringAirTemp <= 0.0) {
            ShowSevereError(state, cCurrentModuleObject + " = \"" + AlphArray(1) + "\", invalid data for \"" + cNumericFieldNames(4) +
                            "\", entered value <= 0.0, but must be > 0 ");
            ErrorsFound = true;
        }
        if (this->DesignEnteringAirWetBulbTemp <= 0.0) {
            ShowSevereError(state, cCurrentModuleObject + " = \"" + AlphArray(1) + "\", invalid data for \"" + cNumericFieldNames(5) +
                            "\", entered value <= 0.0, but must be > 0 ");
            ErrorsFound = true;
        }
        if (this->DesignEnteringWaterTemp <= this->DesignEnteringAirTemp) {
            ShowSevereError(state, cCurrentModuleObject + "= \"" + AlphArray(1) + "\"," + cNumericFieldNames(3) + " must be greater than " +
                            cNumericFieldNames(4) + '.');
            ErrorsFound = true;
        }
        if (this->DesignEnteringAirTemp <= this->DesignEnteringAirWetBulbTemp) {
            ShowSevereError(state, cCurrentModuleObject + "= \"" + AlphArray(1) + "\"," + cNumericFieldNames(4) + " must be greater than " +
                            cNumericFieldNames(5) + '.');
            ErrorsFound = true;
        }
        if (this->HighSpeedAirFlowRate <= 0.0 && this->HighSpeedAirFlowRate != DataSizing::AutoSize) {
            ShowSevereError(state, cCurrentModuleObject + " = \"" + AlphArray(1) + "\", invalid data for \"" + cNumericFieldNames(7) +
                            "\", entered value <= 0.0, but must be > 0 for " + cAlphaFieldNames(4) + " = \"" + AlphArray(4) + "\".");
            ErrorsFound = true;
        }
        if (this->DesignWaterFlowRate <= 0.0 && !this->DesignWaterFlowRateWasAutoSized) {
            ShowSevereError(state, cCurrentModuleObject + " = \"" + AlphArray(1) + "\", invalid data for \"" + cNumericFieldNames(6) +
                            "\", entered value <= 0.0, but must be > 0 for " + cAlphaFieldNames(4) + " = \"" + AlphArray(4) + "\".");
            ErrorsFound = true;
        }
        if (this->HighSpeedFanPower <= 0.0 && this->HighSpeedFanPower != DataSizing::AutoSize) {
            ShowSevereError(state, cCurrentModuleObject + " = \"" + AlphArray(1) + "\", invalid data for \"" + cNumericFieldNames(8) +
                            "\", entered value <= 0.0, but must be > 0 for " + cAlphaFieldNames(4) + " = \"" + AlphArray(4) + "\".");
            ErrorsFound = true;
        }

        //   Check various inputs for both the performance input methods
        if (UtilityRoutines::SameString(AlphArray(4), "UFactorTimesAreaAndDesignWaterFlowRate")) {
            this->PerformanceInputMethod_Num = PerfInputMethod::U_FACTOR;
            if (this->HighSpeedFluidCoolerUA <= 0.0 && this->HighSpeedFluidCoolerUA != DataSizing::AutoSize) {
                ShowSevereError(state, cCurrentModuleObject + " = \"" + AlphArray(1) + "\", invalid data for \"" + cNumericFieldNames(1) +
                                "\", entered value <= 0.0, but must be > 0 for " + cAlphaFieldNames(4) + " = \"" + AlphArray(4) + "\".");
                ErrorsFound = true;
            }
        } else if (UtilityRoutines::SameString(AlphArray(4), "NominalCapacity")) {
            this->PerformanceInputMethod_Num = PerfInputMethod::NOMINAL_CAPACITY;
            if (this->FluidCoolerNominalCapacity <= 0.0) {
                ShowSevereError(state, cCurrentModuleObject + " = \"" + AlphArray(1) + "\", invalid data for \"" + cNumericFieldNames(2) +
                                "\", entered value <= 0.0, but must be > 0 for " + cAlphaFieldNames(4) + " = \"" + AlphArray(4) + "\".");
                ErrorsFound = true;
            }
            if (this->HighSpeedFluidCoolerUA != 0.0) {
                if (this->HighSpeedFluidCoolerUA > 0.0) {
                    ShowWarningError(state, cCurrentModuleObject + "= \"" + this->Name +
                                     "\". Nominal fluid cooler capacity and design fluid cooler UA have been specified.");
                } else {
                    ShowWarningError(state, cCurrentModuleObject + "= \"" + this->Name +
                                     "\". Nominal fluid cooler capacity has been specified and design fluid cooler UA is being autosized.");
                }
                ShowContinueError(state,
                    "Design fluid cooler UA field must be left blank when nominal fluid cooler capacity performance input method is used.");
                ShowContinueError(state, "Design fluid cooler UA value will be reset to zero and the simulation continuous.");
                this->HighSpeedFluidCoolerUA = 0.0;
            }
        } else { // Fluid cooler performance input method is not specified as a valid "choice"
            ShowSevereError(state, cCurrentModuleObject + "= \"" + AlphArray(1) + "\", invalid " + cAlphaFieldNames(4) + " = \"" + AlphArray(4) + "\".");
            ShowContinueError(state, R"(... must be "UFactorTimesAreaAndDesignWaterFlowRate" or "NominalCapacity".)");
            ErrorsFound = true;
        }
        return ErrorsFound;
    }

    bool FluidCoolerspecs::validateTwoSpeedInputs(EnergyPlusData &state,
                                                  std::string const &cCurrentModuleObject,
                                                  Array1D<std::string> const &AlphArray,
                                                  Array1D<std::string> const &cNumericFieldNames,
                                                  Array1D<std::string> const &cAlphaFieldNames)
    {
        // FUNCTION INFORMATION:
        //       AUTHOR:          Chandan Sharma
        //       DATE WRITTEN:    August 2008
        //       MODIFIED         Chandan Sharma, FSEC, April 2010
        //       RE-ENGINEERED    Jason Glazer, GARD Analytics, February 2015, refactor into a separate function

        // PURPOSE OF THIS FUNCTION:
        // Separate the testing of inputs related to design so that it could be called from the unit tests

        // REFERENCES:
        // Based on GetTowerInput subroutine from Don Shirey, Jan 2001 and Sept/Oct 2002;

        // FUNCTION LOCAL VARIABLE DECLARATIONS:
        bool ErrorsFound = false;

        //   Design entering water temperature, design entering air temperature and design entering air
        //   wetbulb temperature must be specified for the both the performance input methods
        if (this->DesignEnteringWaterTemp <= 0.0) {
            ShowSevereError(state, cCurrentModuleObject + " = \"" + AlphArray(1) + "\", invalid data for \"" + cNumericFieldNames(7) +
                            "\", entered value <= 0.0, but must be > 0 ");
            ErrorsFound = true;
        }
        if (this->DesignEnteringAirTemp <= 0.0) {
            ShowSevereError(state, cCurrentModuleObject + " = \"" + AlphArray(1) + "\", invalid data for \"" + cNumericFieldNames(8) +
                            "\", entered value <= 0.0, but must be > 0 ");
            ErrorsFound = true;
        }
        if (this->DesignEnteringAirWetBulbTemp <= 0.0) {
            ShowSevereError(state, cCurrentModuleObject + " = \"" + AlphArray(1) + "\", invalid data for \"" + cNumericFieldNames(9) +
                            "\", entered value <= 0.0, but must be > 0 ");
            ErrorsFound = true;
        }
        if (this->DesignEnteringWaterTemp <= this->DesignEnteringAirTemp) {
            ShowSevereError(state, cCurrentModuleObject + " = \"" + AlphArray(1) + "\", " + cNumericFieldNames(7) + " must be greater than " +
                            cNumericFieldNames(8) + '.');
            ErrorsFound = true;
        }
        if (this->DesignEnteringAirTemp <= this->DesignEnteringAirWetBulbTemp) {
            ShowSevereError(state, cCurrentModuleObject + " = \"" + AlphArray(1) + "\", " + cNumericFieldNames(8) + " must be greater than " +
                            cNumericFieldNames(9) + '.');
            ErrorsFound = true;
        }

        //   Check various inputs for both the performance input methods
        if (this->DesignWaterFlowRate <= 0.0 && !this->DesignWaterFlowRateWasAutoSized) {
            ShowSevereError(state, cCurrentModuleObject + "= \"" + AlphArray(1) + "\", invalid data for \"" + cNumericFieldNames(10) +
                            "\", entered value <= 0.0, but must be > 0 for " + cAlphaFieldNames(4) + "= \"" + AlphArray(4) + "\".");
            ErrorsFound = true;
        }
        if (this->HighSpeedAirFlowRate <= 0.0 && !this->HighSpeedAirFlowRateWasAutoSized) {
            ShowSevereError(state, cCurrentModuleObject + "= \"" + AlphArray(1) + "\", invalid data for \"" + cNumericFieldNames(11) +
                            "\", entered value <= 0.0, but must be > 0 for " + cAlphaFieldNames(4) + "= \"" + AlphArray(4) + "\".");
            ErrorsFound = true;
        }
        if (this->LowSpeedAirFlowRate <= 0.0 && !this->LowSpeedAirFlowRateWasAutoSized) {
            ShowSevereError(state, cCurrentModuleObject + "= \"" + AlphArray(1) + "\", invalid data for \"" + cNumericFieldNames(13) +
                            "\", entered value <= 0.0, but must be > 0 for " + cAlphaFieldNames(4) + "= \"" + AlphArray(4) + "\".");
            ErrorsFound = true;
        }
        //   High speed air flow rate must be greater than low speed air flow rate.
        //   Can't tell yet if autosized, check later in InitFluidCooler.
        if (this->HighSpeedAirFlowRate <= this->LowSpeedAirFlowRate && !this->HighSpeedAirFlowRateWasAutoSized) {
            ShowSevereError(state, cCurrentModuleObject + "= \"" + this->Name +
                            "\". Fluid cooler air flow rate at low fan speed must be less than the air flow rate at high fan speed.");
            ErrorsFound = true;
        }
        if (this->HighSpeedFanPower <= 0.0 && !this->HighSpeedFanPowerWasAutoSized) {
            ShowSevereError(state, cCurrentModuleObject + " = \"" + AlphArray(1) + "\", invalid data for \"" + cNumericFieldNames(12) +
                            "\", entered value <= 0.0, but must be > 0 for " + cAlphaFieldNames(4) + " = \"" + AlphArray(4) + "\".");
            ErrorsFound = true;
        }
        if (this->LowSpeedFanPower <= 0.0 && !this->LowSpeedFanPowerWasAutoSized) {
            ShowSevereError(state, cCurrentModuleObject + " = \"" + AlphArray(1) + "\", invalid data for \"" + cNumericFieldNames(15) +
                            "\", entered value <= 0.0, but must be > 0 for " + cAlphaFieldNames(4) + " = \"" + AlphArray(4) + "\".");
            ErrorsFound = true;
        }
        if (this->HighSpeedFanPower <= this->LowSpeedFanPower && !this->HighSpeedFanPowerWasAutoSized) {
            ShowSevereError(state, cCurrentModuleObject + "= \"" + this->Name +
                            "\". Fluid cooler low speed fan power must be less than high speed fan power.");
            ErrorsFound = true;
        }

        if (UtilityRoutines::SameString(AlphArray(4), "UFactorTimesAreaAndDesignWaterFlowRate")) {
            this->PerformanceInputMethod_Num = PerfInputMethod::U_FACTOR;
            if (this->HighSpeedFluidCoolerUA <= 0.0 && !this->HighSpeedFluidCoolerUAWasAutoSized) {
                ShowSevereError(state, cCurrentModuleObject + " = \"" + AlphArray(1) + "\", invalid data for \"" + cNumericFieldNames(1) +
                                "\", entered value <= 0.0, but must be > 0 for " + cAlphaFieldNames(4) + " = \"" + AlphArray(4) + "\".");
                ErrorsFound = true;
            }
            if (this->LowSpeedFluidCoolerUA <= 0.0 && !this->LowSpeedFluidCoolerUAWasAutoSized) {
                ShowSevereError(state, cCurrentModuleObject + " = \"" + AlphArray(1) + "\", invalid data for \"" + cNumericFieldNames(2) +
                                "\", entered value <= 0.0, but must be > 0 for " + cAlphaFieldNames(4) + " = \"" + AlphArray(4) + "\".");
                ErrorsFound = true;
            }
            if (this->HighSpeedFluidCoolerUA <= this->LowSpeedFluidCoolerUA && !this->HighSpeedFluidCoolerUAWasAutoSized) {
                ShowSevereError(state, cCurrentModuleObject + "= \"" + this->Name +
                                "\". Fluid cooler UA at low fan speed must be less than the fluid cooler UA at high fan speed.");
                ErrorsFound = true;
            }
        } else if (UtilityRoutines::SameString(AlphArray(4), "NominalCapacity")) {
            this->PerformanceInputMethod_Num = PerfInputMethod::NOMINAL_CAPACITY;
            if (this->FluidCoolerNominalCapacity <= 0.0) {
                ShowSevereError(state, cCurrentModuleObject + " = \"" + AlphArray(1) + "\", invalid data for \"" + cNumericFieldNames(4) +
                                "\", entered value <= 0.0, but must be > 0 for " + cAlphaFieldNames(4) + "= \"" + AlphArray(4) + "\".");
                ErrorsFound = true;
            }
            if (this->FluidCoolerLowSpeedNomCap <= 0.0 && !this->FluidCoolerLowSpeedNomCapWasAutoSized) {
                ShowSevereError(state, cCurrentModuleObject + " = \"" + AlphArray(1) + "\", invalid data for \"" + cNumericFieldNames(5) +
                                "\", entered value <= 0.0, but must be > 0 for " + cAlphaFieldNames(4) + "= \"" + AlphArray(4) + "\".");
                ErrorsFound = true;
            }
            if (this->HighSpeedFluidCoolerUA != 0.0) {
                if (this->HighSpeedFluidCoolerUA > 0.0) {
                    ShowSevereError(state, cCurrentModuleObject + "= \"" + this->Name +
                                    "\". Nominal capacity input method and fluid cooler UA at high fan speed have been specified.");
                } else {
                    ShowSevereError(state, cCurrentModuleObject + "= \"" + this->Name +
                                    "\". Nominal capacity input method has been specified and fluid cooler UA at high fan speed is being autosized.");
                }
                ShowContinueError(state,
                    "Fluid cooler UA at high fan speed must be left blank when nominal fluid cooler capacity performance input method is used.");
                ErrorsFound = true;
            }
            if (this->LowSpeedFluidCoolerUA != 0.0) {
                if (this->LowSpeedFluidCoolerUA > 0.0) {
                    ShowSevereError(state, cCurrentModuleObject + "= \"" + this->Name +
                                    "\". Nominal capacity input method and fluid cooler UA at low fan speed have been specified.");
                } else {
                    ShowSevereError(state, cCurrentModuleObject + "= \"" + this->Name +
                                    "\". Nominal capacity input method has been specified and fluid cooler UA at low fan speed is being autosized.");
                }
                ShowContinueError(state,
                    "Fluid cooler UA at low fan speed must be left blank when nominal fluid cooler capacity performance input method is used.");
                ErrorsFound = true;
            }
            if (this->FluidCoolerLowSpeedNomCap >= this->FluidCoolerNominalCapacity) {
                ShowSevereError(state, cCurrentModuleObject + " = \"" + this->Name +
                                "\". Low-speed nominal capacity must be less than the high-speed nominal capacity.");
                ErrorsFound = true;
            }
        } else { // Fluid cooler performance input method is not specified as a valid "choice"
            ShowSevereError(state, cCurrentModuleObject + "= \"" + AlphArray(1) + "\", invalid " + cAlphaFieldNames(4) + "= \"" + AlphArray(4) + "\".");
            ShowContinueError(state, R"(... must be "UFactorTimesAreaAndDesignWaterFlowRate" or "NominalCapacity".)");
            ErrorsFound = true;
        }
        return ErrorsFound;
    }

    void FluidCoolerspecs::oneTimeInit(EnergyPlusData &state) {
        bool ErrorsFound = false;
        // Locate the tower on the plant loops for later usage
        PlantUtilities::ScanPlantLoopsForObject(state,
                                                this->Name,
                                                this->FluidCoolerType_Num,
                                                this->LoopNum,
                                                this->LoopSideNum,
                                                this->BranchNum,
                                                this->CompNum,
                                                ErrorsFound,
                                                _,
                                                _,
                                                _,
                                                _,
                                                _);

        if (ErrorsFound) {
            ShowFatalError(state, "InitFluidCooler: Program terminated due to previous condition(s).");
        }
    }

    void FluidCoolerspecs::initEachEnvironment(EnergyPlusData &state) {
        static std::string const RoutineName("FluidCoolerspecs::initEachEnvironment");
        Real64 const rho = FluidProperties::GetDensityGlycol(state,
                                                             state.dataPlnt->PlantLoop(this->LoopNum).FluidName,
                                                             DataGlobalConstants::InitConvTemp,
                                                             state.dataPlnt->PlantLoop(this->LoopNum).FluidIndex,
                                                             RoutineName);
        this->DesWaterMassFlowRate = this->DesignWaterFlowRate * rho;
        PlantUtilities::InitComponentNodes(0.0,
                                           this->DesWaterMassFlowRate,
                                           this->WaterInletNodeNum,
                                           this->WaterOutletNodeNum,
                                           this->LoopNum,
                                           this->LoopSideNum,
                                           this->BranchNum,
                                           this->CompNum);
    }

    void FluidCoolerspecs::initialize(EnergyPlusData &state)
    {

        // SUBROUTINE INFORMATION:
        //       AUTHOR         Chandan Sharma
        //       DATE WRITTEN   August 2008
        //       MODIFIED       na
        //       RE-ENGINEERED  na

        // PURPOSE OF THIS SUBROUTINE:
        // This subroutine is for initializations of the fluid cooler components and for
        // final checking of fluid cooler inputs (post autosizing)

        // METHODOLOGY EMPLOYED:
        // Uses the status flags to trigger initializations.

        // REFERENCES:
        // Based on InitTower subroutine by Don Shirey Sept/Oct 2002, F Buhl Oct 2002

        // SUBROUTINE LOCAL VARIABLE DECLARATIONS:
        bool ErrorsFound(false); // Flag if input data errors are found

        if (this->oneTimeInitFlag) {
            this->setupOutputVars(state);
            this->oneTimeInit(state);
            this->oneTimeInitFlag = false;
        }

        // Begin environment initializations
        if (this->beginEnvrnInit && state.dataGlobal->BeginEnvrnFlag && (state.dataPlnt->PlantFirstSizesOkayToFinalize)) {
            this->initEachEnvironment(state);
            this->beginEnvrnInit = false;
        }

        if (!state.dataGlobal->BeginEnvrnFlag) {
            this->beginEnvrnInit = true;
        }

        // Each time initializations
        this->WaterTemp = DataLoopNode::Node(this->WaterInletNodeNum).Temp;

        if (this->OutdoorAirInletNodeNum != 0) {
            this->AirTemp = DataLoopNode::Node(this->OutdoorAirInletNodeNum).Temp;
            this->AirHumRat = DataLoopNode::Node(this->OutdoorAirInletNodeNum).HumRat;
            this->AirPress = DataLoopNode::Node(this->OutdoorAirInletNodeNum).Press;
            this->AirWetBulb = DataLoopNode::Node(this->OutdoorAirInletNodeNum).OutAirWetBulb;
        } else {
            this->AirTemp = state.dataEnvrn->OutDryBulbTemp;
            this->AirHumRat = state.dataEnvrn->OutHumRat;
            this->AirPress = state.dataEnvrn->OutBaroPress;
            this->AirWetBulb = state.dataEnvrn->OutWetBulbTemp;
        }

        this->WaterMassFlowRate = PlantUtilities::RegulateCondenserCompFlowReqOp(state,
            this->LoopNum, this->LoopSideNum, this->BranchNum, this->CompNum, this->DesWaterMassFlowRate * this->FluidCoolerMassFlowRateMultiplier);

        PlantUtilities::SetComponentFlowRate(state, this->WaterMassFlowRate,
                                             this->WaterInletNodeNum,
                                             this->WaterOutletNodeNum,
                                             this->LoopNum,
                                             this->LoopSideNum,
                                             this->BranchNum,
                                             this->CompNum);
    }

    void FluidCoolerspecs::size(EnergyPlusData &state)
    {

        // SUBROUTINE INFORMATION:
        //       AUTHOR         Chandan Sharma
        //       DATE WRITTEN   August 2008
        //       MODIFIED       April 2010, Chandan Sharma, FSEC
        //       RE-ENGINEERED  na

        // PURPOSE OF THIS SUBROUTINE:
        // This subroutine is for sizing fluid cooler Components for which capacities and flow rates
        // have not been specified in the input. This subroutine also calculates fluid cooler UA if the user
        // has specified fluid cooler performance via the "Nominal Capacity" method.

        // METHODOLOGY EMPLOYED:
        // Obtains condenser flow rate from the plant sizing array. If fluid cooler performance is specified
        // via the "Nominal Capacity" method, the water flow rate is directly proportional to capacity.

        // REFERENCES:
        // Based on SizeTower by Don Shirey, Sept/Oct 2002; Richard Raustad, Feb 2005

        // SUBROUTINE PARAMETER DEFINITIONS:
        int const MaxIte(500);    // Maximum number of iterations
        Real64 const Acc(0.0001); // Accuracy of result
        static std::string const CalledFrom("SizeFluidCooler");

        // SUBROUTINE LOCAL VARIABLE DECLARATIONS:
        int SolFla;                     // Flag of solver
        Real64 DesFluidCoolerLoad(0.0); // Design fluid cooler load [W]
        Real64 UA0;                     // Lower bound for UA [W/C]
        Real64 UA1;                     // Upper bound for UA [W/C]
        Real64 UA;                      // Calculated UA value
        Real64 OutWaterTempAtUA0;       // Water outlet temperature at UA0
        Real64 OutWaterTempAtUA1;       // Water outlet temperature at UA1
        Array1D<Real64> Par(5);         // Parameter array need for RegulaFalsi routine
        std::string equipName;
        Real64 Cp;                            // local specific heat for fluid
        Real64 rho;                           // local density for fluid
        Real64 tmpHighSpeedFanPower;          // local temporary for high speed fan power
        Real64 tmpHighSpeedEvapFluidCoolerUA; // local temporary for high speed cooler UA
        bool ErrorsFound;

        Real64 tmpDesignWaterFlowRate = this->DesignWaterFlowRate;
        Real64 tmpHighSpeedAirFlowRate = this->HighSpeedAirFlowRate;
        // Find the appropriate Plant Sizing object
        int PltSizCondNum = state.dataPlnt->PlantLoop(this->LoopNum).PlantSizNum;

        if (this->DesignWaterFlowRateWasAutoSized) {
            if (PltSizCondNum > 0) {
                if (DataSizing::PlantSizData(PltSizCondNum).DesVolFlowRate >= DataHVACGlobals::SmallWaterVolFlow) {
                    tmpDesignWaterFlowRate = DataSizing::PlantSizData(PltSizCondNum).DesVolFlowRate;
                    if (state.dataPlnt->PlantFirstSizesOkayToFinalize) this->DesignWaterFlowRate = tmpDesignWaterFlowRate;
                } else {
                    tmpDesignWaterFlowRate = 0.0;
                    if (state.dataPlnt->PlantFirstSizesOkayToFinalize) this->DesignWaterFlowRate = tmpDesignWaterFlowRate;
                }
                if (state.dataPlnt->PlantFirstSizesOkayToFinalize) {
                    if (state.dataPlnt->PlantFinalSizesOkayToReport) {
                        BaseSizer::reportSizerOutput(state, this->FluidCoolerType, this->Name, "Design Water Flow Rate [m3/s]", this->DesignWaterFlowRate);
                    }
                    if (state.dataPlnt->PlantFirstSizesOkayToReport) {
                        BaseSizer::reportSizerOutput(state,
                            this->FluidCoolerType, this->Name, "Initial Design Water Flow Rate [m3/s]", this->DesignWaterFlowRate);
                    }
                }
            } else {
                if (state.dataPlnt->PlantFirstSizesOkayToFinalize) {
                    ShowSevereError(state, "Autosizing error for fluid cooler object = " + this->Name);
                    ShowFatalError(state, "Autosizing of fluid cooler condenser flow rate requires a loop Sizing:Plant object.");
                }
            }
            // This conditional statement is to trap when the user specified Condenser/Fluid Cooler water design setpoint
            // temperature is less than design inlet air dry bulb temperature
            if (DataSizing::PlantSizData(PltSizCondNum).ExitTemp <= this->DesignEnteringAirTemp && state.dataPlnt->PlantFirstSizesOkayToFinalize) {
                ShowSevereError(state, "Error when autosizing the UA value for fluid cooler = " + this->Name + '.');
                ShowContinueError(state,
                                  format("Design Loop Exit Temperature ({:.2R} C) must be greater than design entering air dry-bulb temperature "
                                         "({:.2R} C) when autosizing the fluid cooler UA.",
                                         DataSizing::PlantSizData(PltSizCondNum).ExitTemp,
                                         this->DesignEnteringAirTemp));
                ShowContinueError(state, "It is recommended that the Design Loop Exit Temperature = design inlet air dry-bulb temp plus the Fluid Cooler "
                                  "design approach temperature (e.g., 4 C).");
                ShowContinueError(state, "If using HVACTemplate:Plant:ChilledWaterLoop, then check that input field Condenser Water Design Setpoint must be "
                                  "> design inlet air dry-bulb temp if autosizing the Fluid Cooler.");
                ShowFatalError(state, "Review and revise design input values as appropriate.");
            }
        }

        PlantUtilities::RegisterPlantCompDesignFlow(this->WaterInletNodeNum, tmpDesignWaterFlowRate);

        if (this->PerformanceInputMethod_Num == PerfInputMethod::U_FACTOR && this->HighSpeedFluidCoolerUAWasAutoSized) {
            if (PltSizCondNum > 0) {
                rho = FluidProperties::GetDensityGlycol(state,
                                                        state.dataPlnt->PlantLoop(this->LoopNum).FluidName,
                                                        DataGlobalConstants::InitConvTemp,
                                                        state.dataPlnt->PlantLoop(this->LoopNum).FluidIndex,
                                                        CalledFrom);
                Cp = FluidProperties::GetSpecificHeatGlycol(state,
                                                            state.dataPlnt->PlantLoop(this->LoopNum).FluidName,
                                                            DataSizing::PlantSizData(PltSizCondNum).ExitTemp,
                                                            state.dataPlnt->PlantLoop(this->LoopNum).FluidIndex,
                                                            CalledFrom);
                DesFluidCoolerLoad = rho * Cp * tmpDesignWaterFlowRate * DataSizing::PlantSizData(PltSizCondNum).DeltaT;
                if (state.dataPlnt->PlantFirstSizesOkayToFinalize) this->FluidCoolerNominalCapacity = DesFluidCoolerLoad;
            } else {
                if (state.dataPlnt->PlantFirstSizesOkayToFinalize) this->FluidCoolerNominalCapacity = 0.0;
            }
        }

        if (this->HighSpeedFanPowerWasAutoSized) {
            // We assume the nominal fan power is 0.0105 times the design load
            if (this->PerformanceInputMethod_Num == PerfInputMethod::NOMINAL_CAPACITY) {
                tmpHighSpeedFanPower = 0.0105 * this->FluidCoolerNominalCapacity;
                if (state.dataPlnt->PlantFirstSizesOkayToFinalize) this->HighSpeedFanPower = tmpHighSpeedFanPower;
            } else {
                if (DesFluidCoolerLoad > 0.0) {
                    tmpHighSpeedFanPower = 0.0105 * DesFluidCoolerLoad;
                    if (state.dataPlnt->PlantFirstSizesOkayToFinalize) this->HighSpeedFanPower = tmpHighSpeedFanPower;
                } else if (PltSizCondNum > 0) {
                    if (DataSizing::PlantSizData(PltSizCondNum).DesVolFlowRate >= DataHVACGlobals::SmallWaterVolFlow) {
                        // This conditional statement is to trap when the user specified Condenser/Fluid Cooler water design setpoint
                        // temperature is less than design inlet air dry bulb temperature
                        if (DataSizing::PlantSizData(PltSizCondNum).ExitTemp <= this->DesignEnteringAirTemp &&
                            state.dataPlnt->PlantFirstSizesOkayToFinalize) {
                            ShowSevereError(state, "Error when autosizing the UA value for fluid cooler = " + this->Name + '.');
                            ShowContinueError(state,
                                              format("Design Loop Exit Temperature ({:.2R} C) must be greater than design entering air dry-bulb "
                                                     "temperature ({:.2R} C) when autosizing the fluid cooler UA.",
                                                     DataSizing::PlantSizData(PltSizCondNum).ExitTemp,
                                                     this->DesignEnteringAirTemp));
                            ShowContinueError(state, "It is recommended that the Design Loop Exit Temperature = design inlet air dry-bulb temp plus the "
                                              "Fluid Cooler design approach temperature (e.g., 4 C).");
                            ShowContinueError(state, "If using HVACTemplate:Plant:ChilledWaterLoop, then check that input field Condenser Water Design "
                                              "Setpoint must be > design inlet air dry-bulb temp if autosizing the Fluid Cooler.");
                            ShowFatalError(state, "Review and revise design input values as appropriate.");
                        }
                        rho = FluidProperties::GetDensityGlycol(state,
                                                                state.dataPlnt->PlantLoop(this->LoopNum).FluidName,
                                                                DataGlobalConstants::InitConvTemp,
                                                                state.dataPlnt->PlantLoop(this->LoopNum).FluidIndex,
                                                                CalledFrom);
                        Cp = FluidProperties::GetSpecificHeatGlycol(state,
                                                                    state.dataPlnt->PlantLoop(this->LoopNum).FluidName,
                                                                    DataSizing::PlantSizData(PltSizCondNum).ExitTemp,
                                                                    state.dataPlnt->PlantLoop(this->LoopNum).FluidIndex,
                                                                    CalledFrom);
                        DesFluidCoolerLoad = rho * Cp * tmpDesignWaterFlowRate * DataSizing::PlantSizData(PltSizCondNum).DeltaT;
                        tmpHighSpeedFanPower = 0.0105 * DesFluidCoolerLoad;
                        if (state.dataPlnt->PlantFirstSizesOkayToFinalize) this->HighSpeedFanPower = tmpHighSpeedFanPower;
                    } else {
                        tmpHighSpeedFanPower = 0.0;
                        if (state.dataPlnt->PlantFirstSizesOkayToFinalize) this->HighSpeedFanPower = tmpHighSpeedFanPower;
                    }
                } else {
                    if (state.dataPlnt->PlantFirstSizesOkayToFinalize) {
                        ShowSevereError(state, "Autosizing of fluid cooler fan power requires a loop Sizing:Plant object.");
                        ShowFatalError(state, " Occurs in fluid cooler object = " + this->Name);
                    }
                }
            }
            if (this->FluidCoolerType_Num == DataPlant::TypeOf_FluidCooler_SingleSpd) {
                if (state.dataPlnt->PlantFirstSizesOkayToFinalize) {
                    if (state.dataPlnt->PlantFinalSizesOkayToReport) {
                        BaseSizer::reportSizerOutput(state,
                            this->FluidCoolerType, this->Name, "Fan Power at Design Air Flow Rate [W]", this->HighSpeedFanPower);
                    }
                    if (state.dataPlnt->PlantFirstSizesOkayToReport) {
                        BaseSizer::reportSizerOutput(state,
                            this->FluidCoolerType, this->Name, "Initial Fan Power at Design Air Flow Rate [W]", this->HighSpeedFanPower);
                    }
                }
            } else if (this->FluidCoolerType_Num == DataPlant::TypeOf_FluidCooler_TwoSpd) {
                if (state.dataPlnt->PlantFirstSizesOkayToFinalize) {
                    if (state.dataPlnt->PlantFinalSizesOkayToReport) {
                        BaseSizer::reportSizerOutput(state, this->FluidCoolerType, this->Name, "Fan Power at High Fan Speed [W]", this->HighSpeedFanPower);
                    }
                    if (state.dataPlnt->PlantFirstSizesOkayToReport) {
                        BaseSizer::reportSizerOutput(state,
                            this->FluidCoolerType, this->Name, "Initial Fan Power at High Fan Speed [W]", this->HighSpeedFanPower);
                    }
                }
            }
        }

        if (this->HighSpeedAirFlowRateWasAutoSized) {
            if (this->PerformanceInputMethod_Num == PerfInputMethod::NOMINAL_CAPACITY) {
                tmpHighSpeedAirFlowRate = this->FluidCoolerNominalCapacity / (this->DesignEnteringWaterTemp - this->DesignEnteringAirTemp) * 4.0;
                if (state.dataPlnt->PlantFirstSizesOkayToFinalize) this->HighSpeedAirFlowRate = tmpHighSpeedAirFlowRate;
            } else {
                if (DesFluidCoolerLoad > 0.0) {
                    tmpHighSpeedAirFlowRate = DesFluidCoolerLoad / (this->DesignEnteringWaterTemp - this->DesignEnteringAirTemp) * 4.0;
                    if (state.dataPlnt->PlantFirstSizesOkayToFinalize) this->HighSpeedAirFlowRate = tmpHighSpeedAirFlowRate;
                } else if (PltSizCondNum > 0) {
                    if (DataSizing::PlantSizData(PltSizCondNum).DesVolFlowRate >= DataHVACGlobals::SmallWaterVolFlow) {
                        // This conditional statement is to trap when the user specified Condenser/Fluid Cooler water design setpoint
                        // temperature is less than design inlet air dry bulb temperature
                        if (DataSizing::PlantSizData(PltSizCondNum).ExitTemp <= this->DesignEnteringAirTemp &&
                            state.dataPlnt->PlantFirstSizesOkayToFinalize) {
                            ShowSevereError(state, "Error when autosizing the UA value for fluid cooler = " + this->Name + '.');
                            ShowContinueError(state,
                                              format("Design Loop Exit Temperature ({:.2R} C) must be greater than design entering air dry-bulb "
                                                     "temperature ({:.2R} C) when autosizing the fluid cooler UA.",
                                                     DataSizing::PlantSizData(PltSizCondNum).ExitTemp,
                                                     this->DesignEnteringAirTemp));
                            ShowContinueError(state, "It is recommended that the Design Loop Exit Temperature = design inlet air dry-bulb temp plus the "
                                              "Fluid Cooler design approach temperature (e.g., 4 C).");
                            ShowContinueError(state, "If using HVACTemplate:Plant:ChilledWaterLoop, then check that input field Condenser Water Design "
                                              "Setpoint must be > design inlet air dry-bulb temp if autosizing the Fluid Cooler.");
                            ShowFatalError(state, "Review and revise design input values as appropriate.");
                        }
                        rho = FluidProperties::GetDensityGlycol(state,
                                                                state.dataPlnt->PlantLoop(this->LoopNum).FluidName,
                                                                DataGlobalConstants::InitConvTemp,
                                                                state.dataPlnt->PlantLoop(this->LoopNum).FluidIndex,
                                                                CalledFrom);
                        Cp = FluidProperties::GetSpecificHeatGlycol(state,
                                                                    state.dataPlnt->PlantLoop(this->LoopNum).FluidName,
                                                                    DataSizing::PlantSizData(PltSizCondNum).ExitTemp,
                                                                    state.dataPlnt->PlantLoop(this->LoopNum).FluidIndex,
                                                                    CalledFrom);
                        DesFluidCoolerLoad = rho * Cp * tmpDesignWaterFlowRate * DataSizing::PlantSizData(PltSizCondNum).DeltaT;
                        tmpHighSpeedAirFlowRate = DesFluidCoolerLoad / (this->DesignEnteringWaterTemp - this->DesignEnteringAirTemp) * 4.0;
                        if (state.dataPlnt->PlantFirstSizesOkayToFinalize) this->HighSpeedAirFlowRate = tmpHighSpeedAirFlowRate;
                    } else {
                        tmpHighSpeedAirFlowRate = 0.0;
                        if (state.dataPlnt->PlantFirstSizesOkayToFinalize) this->HighSpeedAirFlowRate = tmpHighSpeedAirFlowRate;
                    }
                } else {
                    if (state.dataPlnt->PlantFirstSizesOkayToFinalize) {
                        ShowSevereError(state, "Autosizing of fluid cooler air flow rate requires a loop Sizing:Plant object");
                        ShowFatalError(state, " Occurs in fluid cooler object = " + this->Name);
                    }
                }
            }
            if (this->FluidCoolerType_Num == DataPlant::TypeOf_FluidCooler_SingleSpd) {
                if (state.dataPlnt->PlantFirstSizesOkayToFinalize) {
                    if (state.dataPlnt->PlantFinalSizesOkayToReport) {
                        BaseSizer::reportSizerOutput(state, this->FluidCoolerType, this->Name, "Design Air Flow Rate [m3/s]", this->HighSpeedAirFlowRate);
                    }
                    if (state.dataPlnt->PlantFirstSizesOkayToReport) {
                        BaseSizer::reportSizerOutput(state,
                            this->FluidCoolerType, this->Name, "Initial Design Air Flow Rate [m3/s]", this->HighSpeedAirFlowRate);
                    }
                }
            } else if (this->FluidCoolerType == "FluidCooler:TwoSpeed") {
                if (state.dataPlnt->PlantFirstSizesOkayToFinalize) {
                    if (state.dataPlnt->PlantFinalSizesOkayToReport) {
                        BaseSizer::reportSizerOutput(state,
                            this->FluidCoolerType, this->Name, "Air Flow Rate at High Fan Speed [m3/s]", this->HighSpeedAirFlowRate);
                    }
                    if (state.dataPlnt->PlantFirstSizesOkayToReport) {
                        BaseSizer::reportSizerOutput(state,
                            this->FluidCoolerType, this->Name, "Initial Air Flow Rate at High Fan Speed [m3/s]", this->HighSpeedAirFlowRate);
                    }
                }
            }
        }

        if (this->HighSpeedFluidCoolerUAWasAutoSized && state.dataPlnt->PlantFirstSizesOkayToFinalize) {
            if (PltSizCondNum > 0) {
                if (DataSizing::PlantSizData(PltSizCondNum).DesVolFlowRate >= DataHVACGlobals::SmallWaterVolFlow) {
                    // This conditional statement is to trap when the user specified Condenser/Fluid Cooler water design setpoint
                    // temperature is less than design inlet air dry bulb temperature
                    if (DataSizing::PlantSizData(PltSizCondNum).ExitTemp <= this->DesignEnteringAirTemp && state.dataPlnt->PlantFirstSizesOkayToFinalize) {
                        ShowSevereError(state, "Error when autosizing the UA value for fluid cooler = " + this->Name + '.');
                        ShowContinueError(state,
                                          format("Design Loop Exit Temperature ({:.2R} C) must be greater than design entering air dry-bulb "
                                                 "temperature ({:.2R} C) when autosizing the fluid cooler UA.",
                                                 DataSizing::PlantSizData(PltSizCondNum).ExitTemp,
                                                 this->DesignEnteringAirTemp));
                        ShowContinueError(state, "It is recommended that the Design Loop Exit Temperature = design inlet air dry-bulb temp plus the Fluid "
                                          "Cooler design approach temperature (e.g., 4 C).");
                        ShowContinueError(state, "If using HVACTemplate:Plant:ChilledWaterLoop, then check that input field Condenser Water Design Setpoint "
                                          "must be > design inlet air dry-bulb temp if autosizing the Fluid Cooler.");
                        ShowFatalError(state, "Review and revise design input values as appropriate.");
                    }
                    rho = FluidProperties::GetDensityGlycol(state,
                                                            state.dataPlnt->PlantLoop(this->LoopNum).FluidName,
                                                            DataGlobalConstants::InitConvTemp,
                                                            state.dataPlnt->PlantLoop(this->LoopNum).FluidIndex,
                                                            CalledFrom);
                    Cp = FluidProperties::GetSpecificHeatGlycol(state,
                                                                state.dataPlnt->PlantLoop(this->LoopNum).FluidName,
                                                                DataSizing::PlantSizData(PltSizCondNum).ExitTemp,
                                                                state.dataPlnt->PlantLoop(this->LoopNum).FluidIndex,
                                                                CalledFrom);
                    DesFluidCoolerLoad = rho * Cp * tmpDesignWaterFlowRate * DataSizing::PlantSizData(PltSizCondNum).DeltaT;
                    Par(1) = DesFluidCoolerLoad;
                    Par(2) = double(this->indexInArray);
                    Par(3) = rho * tmpDesignWaterFlowRate; // design water mass flow rate
                    Par(4) = tmpHighSpeedAirFlowRate;      // design air volume flow rate
                    Par(5) = Cp;
                    UA0 = 0.0001 * DesFluidCoolerLoad; // Assume deltaT = 10000K (limit)
                    UA1 = DesFluidCoolerLoad;          // Assume deltaT = 1K
                    this->WaterTemp = DataSizing::PlantSizData(PltSizCondNum).ExitTemp + DataSizing::PlantSizData(PltSizCondNum).DeltaT;
                    this->AirTemp = this->DesignEnteringAirTemp;
                    this->AirWetBulb = this->DesignEnteringAirWetBulbTemp;
                    this->AirPress = state.dataEnvrn->StdBaroPress;
                    this->AirHumRat = Psychrometrics::PsyWFnTdbTwbPb(state, this->AirTemp, this->AirWetBulb, this->AirPress, CalledFrom);
                    TempSolveRoot::SolveRoot(state, Acc, MaxIte, SolFla, UA, SimpleFluidCoolerUAResidual, UA0, UA1, Par);
                    if (SolFla == -1) {
                        ShowWarningError(state, "Iteration limit exceeded in calculating fluid cooler UA.");
                        ShowContinueError(state, "Autosizing of fluid cooler UA failed for fluid cooler = " + this->Name);
                        ShowContinueError(state, format("The final UA value ={:.2R} W/K, and the simulation continues...", UA));
                    } else if (SolFla == -2) {
                        CalcFluidCoolerOutlet(state, int(Par(2)), Par(3), Par(4), UA0, OutWaterTempAtUA0);
                        CalcFluidCoolerOutlet(state, int(Par(2)), Par(3), Par(4), UA1, OutWaterTempAtUA1);
                        ShowSevereError(state, CalledFrom + ": The combination of design input values did not allow the calculation of a ");
                        ShowContinueError(state, "reasonable UA value. Review and revise design input values as appropriate. Specifying hard");
                        ShowContinueError(state, R"(sizes for some "autosizable" fields while autosizing other "autosizable" fields may be )");
                        ShowContinueError(state, "contributing to this problem.");
                        ShowContinueError(state, "This model iterates on UA to find the heat transfer required to provide the design outlet ");
                        ShowContinueError(state, "water temperature. Initially, the outlet water temperatures at high and low UA values are ");
                        ShowContinueError(state, "calculated. The Design Exit Water Temperature should be between the outlet water ");
                        ShowContinueError(state, "temperatures calculated at high and low UA values. If the Design Exit Water Temperature is ");
                        ShowContinueError(state, "out of this range, the solution will not converge and UA will not be calculated. ");
                        ShowContinueError(state, "The possible solutions could be to manually input adjusted water and/or air flow rates based ");
                        ShowContinueError(state, "on the autosized values shown below or to adjust design fluid cooler air inlet dry-bulb temperature.");
                        ShowContinueError(state, "Plant:Sizing object inputs also influence these results (e.g. DeltaT and ExitTemp).");
                        ShowContinueError(state, "Inputs to the fluid cooler object:");
                        ShowContinueError(state, format("Design Fluid Cooler Load [W]                       = {:.2R}", Par(1)));
                        ShowContinueError(state, format("Design Fluid Cooler Water Volume Flow Rate [m3/s]  = {:.6R}", this->DesignWaterFlowRate));
                        ShowContinueError(state, format("Design Fluid Cooler Air Volume Flow Rate [m3/s]    = {:.2R}", Par(4)));
                        ShowContinueError(state, format("Design Fluid Cooler Air Inlet Dry-bulb Temp [C]    = {:.2R}", this->AirTemp));
                        ShowContinueError(state, "Inputs to the plant sizing object:");
                        ShowContinueError(
                            state,
                            format("Design Exit Water Temp [C]                         = {:.2R}", DataSizing::PlantSizData(PltSizCondNum).ExitTemp));
                        ShowContinueError(
                            state,
                            format("Loop Design Temperature Difference [C]             = {:.2R}", DataSizing::PlantSizData(PltSizCondNum).DeltaT));
                        ShowContinueError(state, format("Design Fluid Cooler Water Inlet Temp [C]           = {:.2R}", this->WaterTemp));
                        ShowContinueError(state,
                                          format("Calculated water outlet temp at low UA [C] (UA = {:.2R} W/K) = {:.2R}", UA0, OutWaterTempAtUA0));
                        ShowContinueError(state,
                                          format("Calculated water outlet temp at high UA [C](UA = {:.2R} W/K) = {:.2R}", UA1, OutWaterTempAtUA1));
                        ShowFatalError(state, "Autosizing of Fluid Cooler UA failed for fluid cooler = " + this->Name);
                    }
                    tmpHighSpeedEvapFluidCoolerUA = UA;
                    if (state.dataPlnt->PlantFirstSizesOkayToFinalize) this->HighSpeedFluidCoolerUA = tmpHighSpeedEvapFluidCoolerUA;
                    this->FluidCoolerNominalCapacity = DesFluidCoolerLoad;
                } else {
                    tmpHighSpeedEvapFluidCoolerUA = 0.0;
                    if (state.dataPlnt->PlantFirstSizesOkayToFinalize) this->HighSpeedFluidCoolerUA = tmpHighSpeedEvapFluidCoolerUA;
                }
                if (this->FluidCoolerType_Num == DataPlant::TypeOf_FluidCooler_SingleSpd) {
                    if (state.dataPlnt->PlantFirstSizesOkayToFinalize) {
                        if (state.dataPlnt->PlantFinalSizesOkayToReport) {
                            BaseSizer::reportSizerOutput(state, this->FluidCoolerType,
                                                         this->Name,
                                                         "U-factor Times Area Value at Design Air Flow Rate [W/K]",
                                                         this->HighSpeedFluidCoolerUA);
                        }
                        if (state.dataPlnt->PlantFirstSizesOkayToReport) {
                            BaseSizer::reportSizerOutput(state, this->FluidCoolerType,
                                                         this->Name,
                                                         "Initial U-factor Times Area Value at Design Air Flow Rate [W/K]",
                                                         this->HighSpeedFluidCoolerUA);
                        }
                    }
                } else if (this->FluidCoolerType_Num == DataPlant::TypeOf_FluidCooler_TwoSpd) {
                    if (state.dataPlnt->PlantFirstSizesOkayToFinalize) {
                        if (state.dataPlnt->PlantFinalSizesOkayToReport) {
                            BaseSizer::reportSizerOutput(state,
                                this->FluidCoolerType, this->Name, "U-factor Times Area Value at High Fan Speed [W/K]", this->HighSpeedFluidCoolerUA);
                        }
                        if (state.dataPlnt->PlantFirstSizesOkayToReport) {
                            BaseSizer::reportSizerOutput(state, this->FluidCoolerType,
                                                         this->Name,
                                                         "Initial U-factor Times Area Value at High Fan Speed [W/K]",
                                                         this->HighSpeedFluidCoolerUA);
                        }
                    }
                }
            } else {
                if (state.dataPlnt->PlantFirstSizesOkayToFinalize) {
                    ShowSevereError(state, "Autosizing error for fluid cooler object = " + this->Name);
                    ShowFatalError(state, "Autosizing of fluid cooler UA requires a loop Sizing:Plant object.");
                }
            }
        }

        if (this->PerformanceInputMethod_Num == PerfInputMethod::NOMINAL_CAPACITY) {
            if (this->DesignWaterFlowRate >= DataHVACGlobals::SmallWaterVolFlow) {
                rho = FluidProperties::GetDensityGlycol(state,
                                                        state.dataPlnt->PlantLoop(this->LoopNum).FluidName,
                                                        DataGlobalConstants::InitConvTemp,
                                                        state.dataPlnt->PlantLoop(this->LoopNum).FluidIndex,
                                                        CalledFrom);
                Cp = FluidProperties::GetSpecificHeatGlycol(state,
                                                            state.dataPlnt->PlantLoop(this->LoopNum).FluidName,
                                                            this->DesignEnteringWaterTemp,
                                                            state.dataPlnt->PlantLoop(this->LoopNum).FluidIndex,
                                                            CalledFrom);
                DesFluidCoolerLoad = this->FluidCoolerNominalCapacity;
                Par(1) = DesFluidCoolerLoad;
                Par(2) = double(this->indexInArray);
                Par(3) = rho * tmpDesignWaterFlowRate; // design water mass flow rate
                Par(4) = tmpHighSpeedAirFlowRate;      // design air volume flow rate
                Par(5) = Cp;
                UA0 = 0.0001 * DesFluidCoolerLoad;                     // Assume deltaT = 10000K (limit)
                UA1 = DesFluidCoolerLoad;                              // Assume deltaT = 1K
                this->WaterTemp = this->DesignEnteringWaterTemp;       // design inlet water temperature
                this->AirTemp = this->DesignEnteringAirTemp;           // design inlet air dry-bulb temp
                this->AirWetBulb = this->DesignEnteringAirWetBulbTemp; // design inlet air wet-bulb temp
                this->AirPress = state.dataEnvrn->StdBaroPress;
                this->AirHumRat = Psychrometrics::PsyWFnTdbTwbPb(state, this->AirTemp, this->AirWetBulb, this->AirPress);
                TempSolveRoot::SolveRoot(state, Acc, MaxIte, SolFla, UA, SimpleFluidCoolerUAResidual, UA0, UA1, Par);
                if (SolFla == -1) {
                    ShowWarningError(state, "Iteration limit exceeded in calculating fluid cooler UA.");
                    if (PltSizCondNum > 0) {
                        ShowContinueError(state, "Autosizing of fluid cooler UA failed for fluid cooler = " + this->Name);
                    }
                    ShowContinueError(state, format("The final UA value ={:.2R} W/K, and the simulation continues...", UA));
                } else if (SolFla == -2) {
                    CalcFluidCoolerOutlet(state, int(Par(2)), Par(3), Par(4), UA0, OutWaterTempAtUA0);
                    CalcFluidCoolerOutlet(state, int(Par(2)), Par(3), Par(4), UA1, OutWaterTempAtUA1);
                    ShowSevereError(state, CalledFrom + ": The combination of design input values did not allow the calculation of a ");
                    ShowContinueError(state, "reasonable UA value. Review and revise design input values as appropriate. Specifying hard");
                    ShowContinueError(state, R"(sizes for some "autosizable" fields while autosizing other "autosizable" fields may be )");
                    ShowContinueError(state, "contributing to this problem.");
                    ShowContinueError(state, "This model iterates on UA to find the heat transfer required to provide the design outlet ");
                    ShowContinueError(state, "water temperature. Initially, the outlet water temperatures at high and low UA values are ");
                    ShowContinueError(state, "calculated. The Design Exit Water Temperature should be between the outlet water ");
                    ShowContinueError(state, "temperatures calculated at high and low UA values. If the Design Exit Water Temperature is ");
                    ShowContinueError(state, "out of this range, the solution will not converge and UA will not be calculated. ");
                    ShowContinueError(state, "The possible solutions could be to manually input adjusted water and/or air flow rates based ");
                    ShowContinueError(state, "on the autosized values shown below or to adjust design fluid cooler air inlet dry-bulb temperature.");
                    ShowContinueError(state, "Plant:Sizing object inputs also influence these results (e.g. DeltaT and ExitTemp).");
                    ShowContinueError(state, "Inputs to the fluid cooler object:");
                    ShowContinueError(state, format("Design Fluid Cooler Load [W]                       = {:.2R}", Par(1)));
                    ShowContinueError(state, format("Design Fluid Cooler Water Volume Flow Rate [m3/s]  = {:.6R}", this->DesignWaterFlowRate));
                    ShowContinueError(state, format("Design Fluid Cooler Air Volume Flow Rate [m3/s]    = {:.2R}", Par(4)));
                    ShowContinueError(state, format("Design Fluid Cooler Air Inlet Dry-bulb Temp [C]    = {:.2R}", this->AirTemp));
                    if (PltSizCondNum > 0) {
                        ShowContinueError(state, "Inputs to the plant sizing object:");
                        ShowContinueError(
                            state,
                            format("Design Exit Water Temp [C]                         = {:.2R}", DataSizing::PlantSizData(PltSizCondNum).ExitTemp));
                        ShowContinueError(
                            state,
                            format("Loop Design Temperature Difference [C]             = {:.2R}", DataSizing::PlantSizData(PltSizCondNum).DeltaT));
                    };
                    ShowContinueError(state, format("Design Fluid Cooler Water Inlet Temp [C]           = {:.2R}", this->WaterTemp));
                    ShowContinueError(state, format("Calculated water outlet temp at low UA [C] (UA = {:.2R} W/K) = {:.2R}", UA0, OutWaterTempAtUA0));
                    ShowContinueError(state,
                                      format("Calculated water outlet temp at high UA [C] (UA = {:.2R} W/K) = {:.2R}", UA1, OutWaterTempAtUA1));
                    if (PltSizCondNum > 0) {
                        ShowFatalError(state, "Autosizing of Fluid Cooler UA failed for fluid cooler = " + this->Name);
                    }
                }
                if (state.dataPlnt->PlantFirstSizesOkayToFinalize) this->HighSpeedFluidCoolerUA = UA;
            } else {
                if (state.dataPlnt->PlantFirstSizesOkayToFinalize) this->HighSpeedFluidCoolerUA = 0.0;
            }
            if (this->FluidCoolerType_Num == DataPlant::TypeOf_FluidCooler_SingleSpd) {
                if (state.dataPlnt->PlantFirstSizesOkayToFinalize) {
                    if (state.dataPlnt->PlantFinalSizesOkayToReport) {
                        BaseSizer::reportSizerOutput(state, this->FluidCoolerType,
                                                     this->Name,
                                                     "Fluid cooler UA value at design air flow rate based on nominal capacity input [W/K]",
                                                     this->HighSpeedFluidCoolerUA);
                    }
                    if (state.dataPlnt->PlantFirstSizesOkayToReport) {
                        BaseSizer::reportSizerOutput(state, this->FluidCoolerType,
                                                     this->Name,
                                                     "Initial Fluid cooler UA value at design air flow rate based on nominal capacity input [W/K]",
                                                     this->HighSpeedFluidCoolerUA);
                    }
                }
            } else if (this->FluidCoolerType_Num == DataPlant::TypeOf_FluidCooler_TwoSpd) {
                if (state.dataPlnt->PlantFirstSizesOkayToFinalize) {
                    if (state.dataPlnt->PlantFinalSizesOkayToReport) {
                        BaseSizer::reportSizerOutput(state, this->FluidCoolerType,
                                                     this->Name,
                                                     "Fluid cooler UA value at high fan speed based on nominal capacity input [W/K]",
                                                     this->HighSpeedFluidCoolerUA);
                    }
                    if (state.dataPlnt->PlantFirstSizesOkayToReport) {
                        BaseSizer::reportSizerOutput(state, this->FluidCoolerType,
                                                     this->Name,
                                                     "Initial Fluid cooler UA value at high fan speed based on nominal capacity input [W/K]",
                                                     this->HighSpeedFluidCoolerUA);
                    }
                }
            }
        }

        if (this->LowSpeedAirFlowRateWasAutoSized && state.dataPlnt->PlantFirstSizesOkayToFinalize) {
            this->LowSpeedAirFlowRate = this->LowSpeedAirFlowRateSizingFactor * this->HighSpeedAirFlowRate;
            if (state.dataPlnt->PlantFinalSizesOkayToReport) {
                BaseSizer::reportSizerOutput(state, this->FluidCoolerType, this->Name, "Air Flow Rate at Low Fan Speed [m3/s]", this->LowSpeedAirFlowRate);
            }
            if (state.dataPlnt->PlantFirstSizesOkayToReport) {
                BaseSizer::reportSizerOutput(state,
                    this->FluidCoolerType, this->Name, "Initial Air Flow Rate at Low Fan Speed [m3/s]", this->LowSpeedAirFlowRate);
            }
        }

        if (this->LowSpeedFanPowerWasAutoSized && state.dataPlnt->PlantFirstSizesOkayToFinalize) {
            this->LowSpeedFanPower = this->LowSpeedFanPowerSizingFactor * this->HighSpeedFanPower;
            if (state.dataPlnt->PlantFinalSizesOkayToReport) {
                BaseSizer::reportSizerOutput(state, this->FluidCoolerType, this->Name, "Fan Power at Low Fan Speed [W]", this->LowSpeedFanPower);
            }
            if (state.dataPlnt->PlantFirstSizesOkayToReport) {
                BaseSizer::reportSizerOutput(state, this->FluidCoolerType, this->Name, "Initial Fan Power at Low Fan Speed [W]", this->LowSpeedFanPower);
            }
        }

        if (this->LowSpeedFluidCoolerUAWasAutoSized && state.dataPlnt->PlantFirstSizesOkayToFinalize) {
            this->LowSpeedFluidCoolerUA = this->LowSpeedFluidCoolerUASizingFactor * this->HighSpeedFluidCoolerUA;
            if (state.dataPlnt->PlantFinalSizesOkayToReport) {
                BaseSizer::reportSizerOutput(state,
                    this->FluidCoolerType, this->Name, "U-factor Times Area Value at Low Fan Speed [W/K]", this->LowSpeedFluidCoolerUA);
            }
            if (state.dataPlnt->PlantFirstSizesOkayToReport) {
                BaseSizer::reportSizerOutput(state,
                    this->FluidCoolerType, this->Name, "Initial U-factor Times Area Value at Low Fan Speed [W/K]", this->LowSpeedFluidCoolerUA);
            }
        }

        if (this->PerformanceInputMethod_Num == PerfInputMethod::NOMINAL_CAPACITY &&
            this->FluidCoolerType_Num == DataPlant::TypeOf_FluidCooler_TwoSpd) {
            if (this->FluidCoolerLowSpeedNomCapWasAutoSized && state.dataPlnt->PlantFirstSizesOkayToFinalize) {
                this->FluidCoolerLowSpeedNomCap = this->FluidCoolerLowSpeedNomCapSizingFactor * this->FluidCoolerNominalCapacity;
                if (state.dataPlnt->PlantFinalSizesOkayToReport) {
                    BaseSizer::reportSizerOutput(state,
                        this->FluidCoolerType, this->Name, "Low Fan Speed Nominal Capacity [W]", this->FluidCoolerLowSpeedNomCap);
                }
                if (state.dataPlnt->PlantFirstSizesOkayToReport) {
                    BaseSizer::reportSizerOutput(state,
                        this->FluidCoolerType, this->Name, "Initial Low Fan Speed Nominal Capacity [W]", this->FluidCoolerLowSpeedNomCap);
                }
            }

            if (this->DesignWaterFlowRate >= DataHVACGlobals::SmallWaterVolFlow && this->FluidCoolerLowSpeedNomCap > 0.0) {
                rho = FluidProperties::GetDensityGlycol(state,
                                                        state.dataPlnt->PlantLoop(this->LoopNum).FluidName,
                                                        DataGlobalConstants::InitConvTemp,
                                                        state.dataPlnt->PlantLoop(this->LoopNum).FluidIndex,
                                                        CalledFrom);
                Cp = FluidProperties::GetSpecificHeatGlycol(state,
                                                            state.dataPlnt->PlantLoop(this->LoopNum).FluidName,
                                                            this->DesignEnteringWaterTemp,
                                                            state.dataPlnt->PlantLoop(this->LoopNum).FluidIndex,
                                                            CalledFrom);
                DesFluidCoolerLoad = this->FluidCoolerLowSpeedNomCap;
                Par(1) = DesFluidCoolerLoad;
                Par(2) = double(this->indexInArray);
                Par(3) = rho * tmpDesignWaterFlowRate; // design water mass flow rate
                Par(4) = this->LowSpeedAirFlowRate;    // Air volume flow rate at low fan speed
                Par(5) = Cp;
                UA0 = 0.0001 * DesFluidCoolerLoad;                     // Assume deltaT = 10000K (limit)
                UA1 = DesFluidCoolerLoad;                              // Assume deltaT = 1K
                this->WaterTemp = this->DesignEnteringWaterTemp;       // design inlet water temperature
                this->AirTemp = this->DesignEnteringAirTemp;           // design inlet air dry-bulb temp
                this->AirWetBulb = this->DesignEnteringAirWetBulbTemp; // design inlet air wet-bulb temp
                this->AirPress = state.dataEnvrn->StdBaroPress;
                this->AirHumRat = Psychrometrics::PsyWFnTdbTwbPb(state, this->AirTemp, this->AirWetBulb, this->AirPress, CalledFrom);
                TempSolveRoot::SolveRoot(state, Acc, MaxIte, SolFla, UA, SimpleFluidCoolerUAResidual, UA0, UA1, Par);
                if (SolFla == -1) {
                    ShowWarningError(state, "Iteration limit exceeded in calculating fluid cooler UA.");
                    ShowContinueError(state, "Autosizing of fluid cooler UA failed for fluid cooler = " + this->Name);
                    ShowContinueError(state, format("The final UA value at low fan speed ={:.2R} W/C, and the simulation continues...", UA));
                } else if (SolFla == -2) {
                    CalcFluidCoolerOutlet(state, int(Par(2)), Par(3), Par(4), UA0, OutWaterTempAtUA0);
                    CalcFluidCoolerOutlet(state, int(Par(2)), Par(3), Par(4), UA1, OutWaterTempAtUA1);
                    ShowSevereError(state, CalledFrom + ": The combination of design input values did not allow the calculation of a ");
                    ShowContinueError(state, "reasonable low-speed UA value. Review and revise design input values as appropriate. ");
                    ShowContinueError(state, R"(Specifying hard sizes for some "autosizable" fields while autosizing other "autosizable" )");
                    ShowContinueError(state, "fields may be contributing to this problem.");
                    ShowContinueError(state, "This model iterates on UA to find the heat transfer required to provide the design outlet ");
                    ShowContinueError(state, "water temperature. Initially, the outlet water temperatures at high and low UA values are ");
                    ShowContinueError(state, "calculated. The Design Exit Water Temperature should be between the outlet water ");
                    ShowContinueError(state, "temperatures calculated at high and low UA values. If the Design Exit Water Temperature is ");
                    ShowContinueError(state, "out of this range, the solution will not converge and UA will not be calculated. ");
                    ShowContinueError(state, "The possible solutions could be to manually input adjusted water and/or air flow rates based ");
                    ShowContinueError(state, "on the autosized values shown below or to adjust design fluid cooler air inlet dry-bulb temperature.");
                    ShowContinueError(state, "Plant:Sizing object inputs also influence these results (e.g. DeltaT and ExitTemp).");
                    ShowContinueError(state, "Inputs to the fluid cooler object:");
                    ShowContinueError(state, format("Design Fluid Cooler Load [W]                         = {:.2R}", Par(1)));
                    ShowContinueError(state, format("Design Fluid Cooler Water Volume Flow Rate [m3/s]    = {:.6R}", this->DesignWaterFlowRate));
                    ShowContinueError(state, format("Design Fluid Cooler Air Volume Flow Rate [m3/s]      = {:.2R}", Par(4)));
                    ShowContinueError(state, format("Design Fluid Cooler Air Inlet Dry-bulb Temp [C]      = {:.2R}", this->AirTemp));
                    ShowContinueError(state, "Inputs to the plant sizing object:");
                    ShowContinueError(
                        state,
                        format("Design Exit Water Temp [C]                           = {:.2R}", DataSizing::PlantSizData(PltSizCondNum).ExitTemp));
                    ShowContinueError(
                        state,
                        format("Loop Design Temperature Difference [C]               = {:.2R}", DataSizing::PlantSizData(PltSizCondNum).DeltaT));
                    ShowContinueError(state, format("Design Fluid Cooler Water Inlet Temp [C]             = {:.2R}", this->WaterTemp));
                    ShowContinueError(state, format("Calculated water outlet temp at low UA [C](UA = {:.2R} W/C) = {:.2R}", UA0, OutWaterTempAtUA0));
                    ShowContinueError(state, format("Calculated water outlet temp at high UA [C](UA = {:.2R} W/C) = {:.2R}", UA1, OutWaterTempAtUA1));
                    ShowFatalError(state, "Autosizing of Fluid Cooler UA failed for fluid cooler = " + this->Name);
                }
                if (state.dataPlnt->PlantFirstSizesOkayToFinalize) this->LowSpeedFluidCoolerUA = UA;
            } else {
                if (state.dataPlnt->PlantFirstSizesOkayToFinalize) this->LowSpeedFluidCoolerUA = 0.0;
            }
            if (state.dataPlnt->PlantFirstSizesOkayToFinalize) {
                if (state.dataPlnt->PlantFinalSizesOkayToReport) {
                    BaseSizer::reportSizerOutput(state,
                        this->FluidCoolerType, this->Name, "U-factor Times Area Value at Low Fan Speed [W/C]", this->LowSpeedFluidCoolerUA);
                }
                if (state.dataPlnt->PlantFirstSizesOkayToReport) {
                    BaseSizer::reportSizerOutput(state,
                        this->FluidCoolerType, this->Name, "Initial U-factor Times Area Value at Low Fan Speed [W/C]", this->LowSpeedFluidCoolerUA);
                }
            }
        }

        ErrorsFound = false;

        if (state.dataPlnt->PlantFinalSizesOkayToReport) {
            // create predefined report
            equipName = this->Name;
            OutputReportPredefined::PreDefTableEntry(state, state.dataOutRptPredefined->pdchMechType, equipName, this->FluidCoolerType);
            OutputReportPredefined::PreDefTableEntry(state, state.dataOutRptPredefined->pdchMechNomCap, equipName, this->FluidCoolerNominalCapacity);
        }

        if (this->FluidCoolerType_Num == DataPlant::TypeOf_FluidCooler_TwoSpd && state.dataPlnt->PlantFirstSizesOkayToFinalize) {
            if (this->DesignWaterFlowRate > 0.0) {
                if (this->HighSpeedAirFlowRate <= this->LowSpeedAirFlowRate) {
                    ShowSevereError(state, "FluidCooler:TwoSpeed  \"" + this->Name +
                                    "\". Low speed air flow rate must be less than high speed air flow rate.");
                    ErrorsFound = true;
                }
                if (this->HighSpeedFluidCoolerUA <= this->LowSpeedFluidCoolerUA) {
                    ShowSevereError(state, "FluidCooler:TwoSpeed  \"" + this->Name +
                                    "\". Fluid cooler UA at low fan speed must be less than the fluid cooler UA at high fan speed.");
                    ErrorsFound = true;
                }
            }
        }

        if (ErrorsFound) {
            ShowFatalError(state, "SizeFluidCooler: Program terminated due to previous condition(s).");
        }
    }

    void FluidCoolerspecs::calcSingleSpeed(EnergyPlusData &state)
    {

        // SUBROUTINE INFORMATION:
        //       AUTHOR         Chandan Sharma
        //       DATE WRITTEN   August 2008
        //       MODIFIED       Dec. 2008. BG. added RunFlag logic per original methodology
        //       RE-ENGINEERED  na

        // PURPOSE OF THIS SUBROUTINE:
        // To simulate the operation of a single-speed fan fluid cooler.

        // METHODOLOGY EMPLOYED:
        // The fluid cooler is modeled using effectiveness-NTU relationships for
        // cross flow heat exchangers (both stream unmixed)based on cooling tower model.
        // The subroutine calculates the period of time required to meet a
        // leaving water temperature setpoint. It assumes that part-load
        // operation represents a linear interpolation of two steady-state regimes.
        // Cyclic losses are neglected. The period of time required to meet the
        // leaving water temperature setpoint is used to determine the required
        // fan power and energy.
        // A RunFlag is passed by the upper level manager to indicate the ON/OFF status,
        // or schedule, of the fluid cooler. If the fluid cooler is OFF, outlet water
        // temperature and flow rate are passed through the model from inlet node to
        // outlet node without intervention. Reports are also updated with fan power
        // and energy being zero.
        // When the RunFlag indicates an ON condition for thefluid cooler, the
        // mass flow rate and water temperature are read from the inlet node of the
        // fluid cooler (water-side). The outdoor air dry-bulb temperature is used
        // as the entering condition to thefluid cooler (air-side).Thefluid cooler
        // fan is turned on and design parameters are used to calculate the leaving
        // water temperature.If the calculated leaving water temperature is below the setpoint,
        // a fan run-time fraction is calculated and used to determine fan power. The leaving
        // water temperature setpoint is placed on the outlet node. If the calculated
        // leaving water temperature is at or above the setpoint, the calculated
        // leaving water temperature is placed on the outlet node and the fan runs at
        // full power. Water mass flow rate is passed from inlet node to outlet node
        // with no intervention.

        // REFERENCES:
        // ASHRAE HVAC1KIT: A Toolkit for Primary HVAC System Energy Calculation. 1999.
        // Based on SingleSpeedTower subroutine by Dan Fisher ,Sept 1998.

        // SUBROUTINE PARAMETER DEFINITIONS:
        static std::string const RoutineName("SingleSpeedFluidCooler");

        // SUBROUTINE LOCAL VARIABLE DECLARATIONS:
        Real64 TempSetPoint = 0.0;

        // set inlet and outlet nodes
        auto &waterInletNode = this->WaterInletNodeNum;
        this->Qactual = 0.0;
        this->FanPower = 0.0;
        this->OutletWaterTemp = DataLoopNode::Node(waterInletNode).Temp;
        {
            auto const SELECT_CASE_var(state.dataPlnt->PlantLoop(this->LoopNum).LoopDemandCalcScheme);
            if (SELECT_CASE_var == DataPlant::iLoopDemandCalcScheme::SingleSetPoint) {
                TempSetPoint = state.dataPlnt->PlantLoop(this->LoopNum).LoopSide(this->LoopSideNum).TempSetPoint;
            } else if (SELECT_CASE_var == DataPlant::iLoopDemandCalcScheme::DualSetPointDeadBand) {
                TempSetPoint = state.dataPlnt->PlantLoop(this->LoopNum).LoopSide(this->LoopSideNum).TempSetPointHi;
            }
        }

        //   MassFlowTol is a parameter to indicate a no flow condition
        if (this->WaterMassFlowRate <= DataBranchAirLoopPlant::MassFlowTolerance) return;

        if (this->OutletWaterTemp < TempSetPoint) { // already there don't need to run the cooler
            return;
        }

        //   Initialize local variables
        Real64 OutletWaterTempOFF = DataLoopNode::Node(waterInletNode).Temp;
        this->OutletWaterTemp = OutletWaterTempOFF;

        Real64 UAdesign = this->HighSpeedFluidCoolerUA;
        Real64 AirFlowRate = this->HighSpeedAirFlowRate;
        Real64 FanPowerOn = this->HighSpeedFanPower;

        CalcFluidCoolerOutlet(state, this->indexInArray, this->WaterMassFlowRate, AirFlowRate, UAdesign, this->OutletWaterTemp);

        if (this->OutletWaterTemp <= TempSetPoint) {
            //   Setpoint was met with pump ON and fan ON, calculate run-time fraction or just wasn't needed at all
            Real64 FanModeFrac = 0.0;
            if (this->OutletWaterTemp != OutletWaterTempOFF) { // don't divide by zero
                FanModeFrac = (TempSetPoint - OutletWaterTempOFF) / (this->OutletWaterTemp - OutletWaterTempOFF);
            }
            this->FanPower = max(FanModeFrac * FanPowerOn, 0.0); // BG change
            this->OutletWaterTemp = TempSetPoint;
        } else {
            //    Setpoint was not met, fluid cooler ran at full capacity
            this->FanPower = FanPowerOn;
        }
        Real64 CpWater = FluidProperties::GetSpecificHeatGlycol(state,
                                                                state.dataPlnt->PlantLoop(this->LoopNum).FluidName,
                                                                DataLoopNode::Node(waterInletNode).Temp,
                                                                state.dataPlnt->PlantLoop(this->LoopNum).FluidIndex,
                                                                RoutineName);
        this->Qactual = this->WaterMassFlowRate * CpWater * (DataLoopNode::Node(waterInletNode).Temp - this->OutletWaterTemp);
    }

    void FluidCoolerspecs::calcTwoSpeed(EnergyPlusData &state)
    {

        // SUBROUTINE INFORMATION:
        //       AUTHOR         Chandan Sharma
        //       DATE WRITTEN   August 2008
        //       MODIFIED       Dec. 2008. BG. added RunFlag logic per original methodology
        //       RE-ENGINEERED  na

        // PURPOSE OF THIS SUBROUTINE:
        // To simulate the operation of a fluid cooler with a two-speed fan.

        // METHODOLOGY EMPLOYED:
        // The fluid cooler is modeled using effectiveness-NTU relationships for
        // cross flow heat exchangers (both stream unmixed)based on cooling tower model.
        // The subroutine calculates the period of time required to meet a
        // leaving water temperature setpoint. It assumes that part-load
        // operation represents a linear interpolation of two steady-state regimes
        // (high-speed fan operation and low-speed fan operation).
        // Cyclic losses are neglected. The period of time required to meet the
        // leaving water temperature setpoint is used to determine the required
        // fan power and energy.
        // A RunFlag is passed by the upper level manager to indicate the ON/OFF status,
        // or schedule, of the fluid cooler. If the fluid cooler is OFF, outlet water
        // temperature and flow rate are passed through the model from inlet node to
        // outlet node without intervention.Reports are also updated with fan power
        // and fan energy being zero.
        // When the RunFlag indicates an ON condition for the fluid cooler, the
        // mass flow rate and water temperature are read from the inlet node of the
        // fluid cooler (water-side). The outdoor air dry-bulb temperature is used
        // as the entering condition to the fluid cooler (air-side). Input deck
        // parameters are read for the low fan speed and a leaving water temperature
        // is calculated.
        // If the calculated leaving water temperature is below the setpoint,
        // a fan run-time fraction (FanModeFrac) is calculated and used to determine fan power.
        // The leaving water temperature setpoint is placed on the outlet node.
        // If the calculated leaving water temperature is at or above
        // the setpoint, the fluid cooler fan is turned on 'high speed' and the routine is
        // repeated. If the calculated leaving water temperature is below the setpoint,
        // a fan run-time fraction is calculated for the second stage fan and fan power
        // is calculated as FanModeFrac*HighSpeedFanPower+(1-FanModeFrac)*LowSpeedFanPower.
        // If the calculated leaving water temperature is above the leaving water temp.
        // setpoint, the calculated leaving water temperature is placed on the outlet
        // node and the fan runs at full power (High Speed Fan Power). Water mass flow
        // rate is passed from inlet node to outlet node with no intervention.

        // REFERENCES:
        // ASHRAE HVAC1KIT: A Toolkit for Primary HVAC System Energy Calculation. 1999.
        // Based on TwoSpeedTower by Dan Fisher ,Sept. 1998.

        // SUBROUTINE PARAMETER DEFINITIONS:
        static std::string const RoutineName("TwoSpeedFluidCooler");

        // SUBROUTINE LOCAL VARIABLE DECLARATIONS:
        Real64 TempSetPoint = 0.0;

        auto &waterInletNode = this->WaterInletNodeNum;
        this->Qactual = 0.0;
        this->FanPower = 0.0;
        this->OutletWaterTemp = DataLoopNode::Node(waterInletNode).Temp;
        {
            auto const SELECT_CASE_var(state.dataPlnt->PlantLoop(this->LoopNum).LoopDemandCalcScheme);
            if (SELECT_CASE_var == DataPlant::iLoopDemandCalcScheme::SingleSetPoint) {
                TempSetPoint = state.dataPlnt->PlantLoop(this->LoopNum).LoopSide(this->LoopSideNum).TempSetPoint;
            } else if (SELECT_CASE_var == DataPlant::iLoopDemandCalcScheme::DualSetPointDeadBand) {
                TempSetPoint = state.dataPlnt->PlantLoop(this->LoopNum).LoopSide(this->LoopSideNum).TempSetPointHi;
            }
        }

        // MassFlowTol is a parameter to indicate a no flow condition
        if (this->WaterMassFlowRate <= DataBranchAirLoopPlant::MassFlowTolerance ||
            state.dataPlnt->PlantLoop(this->LoopNum).LoopSide(this->LoopSideNum).FlowLock == DataPlant::iFlowLock::Unlocked)
            return;

        // set local variable for fluid cooler
        this->WaterMassFlowRate = DataLoopNode::Node(waterInletNode).MassFlowRate;
        Real64 OutletWaterTempOFF = DataLoopNode::Node(waterInletNode).Temp;
        Real64 OutletWaterTemp1stStage = OutletWaterTempOFF;
        Real64 OutletWaterTemp2ndStage = OutletWaterTempOFF;
        Real64 FanModeFrac = 0.0;

        if (OutletWaterTempOFF < TempSetPoint) { // already there don't need to run the cooler
            return;
        }

        Real64 UAdesign = this->LowSpeedFluidCoolerUA;
        Real64 AirFlowRate = this->LowSpeedAirFlowRate;
        Real64 FanPowerLow = this->LowSpeedFanPower;

        CalcFluidCoolerOutlet(state, this->indexInArray, this->WaterMassFlowRate, AirFlowRate, UAdesign, OutletWaterTemp1stStage);

        if (OutletWaterTemp1stStage <= TempSetPoint) {
            // Setpoint was met with pump ON and fan ON 1st stage, calculate fan mode fraction
            if (OutletWaterTemp1stStage != OutletWaterTempOFF) { // don't divide by zero
                FanModeFrac = (TempSetPoint - OutletWaterTempOFF) / (OutletWaterTemp1stStage - OutletWaterTempOFF);
            }
            this->FanPower = FanModeFrac * FanPowerLow;
            this->OutletWaterTemp = TempSetPoint;
            this->Qactual *= FanModeFrac;
        } else {
            // Setpoint was not met, turn on fluid cooler 2nd stage fan
            UAdesign = this->HighSpeedFluidCoolerUA;
            AirFlowRate = this->HighSpeedAirFlowRate;
            Real64 FanPowerHigh = this->HighSpeedFanPower;

            CalcFluidCoolerOutlet(state, this->indexInArray, this->WaterMassFlowRate, AirFlowRate, UAdesign, OutletWaterTemp2ndStage);

            if ((OutletWaterTemp2ndStage <= TempSetPoint) && UAdesign > 0.0) {
                // Setpoint was met with pump ON and fan ON 2nd stage, calculate fan mode fraction
                FanModeFrac = (TempSetPoint - OutletWaterTemp1stStage) / (OutletWaterTemp2ndStage - OutletWaterTemp1stStage);
                this->FanPower = max((FanModeFrac * FanPowerHigh) + (1.0 - FanModeFrac) * FanPowerLow, 0.0);
                this->OutletWaterTemp = TempSetPoint;
            } else {
                // Setpoint was not met, fluid cooler ran at full capacity
                this->OutletWaterTemp = OutletWaterTemp2ndStage;
                this->FanPower = FanPowerHigh;
            }
        }
        Real64 CpWater = FluidProperties::GetSpecificHeatGlycol(state,
                                                                state.dataPlnt->PlantLoop(this->LoopNum).FluidName,
                                                                DataLoopNode::Node(waterInletNode).Temp,
                                                                state.dataPlnt->PlantLoop(this->LoopNum).FluidIndex,
                                                                RoutineName);
        this->Qactual = this->WaterMassFlowRate * CpWater * (DataLoopNode::Node(waterInletNode).Temp - this->OutletWaterTemp);
    }

    void CalcFluidCoolerOutlet(EnergyPlusData &state, int FluidCoolerNum, Real64 _WaterMassFlowRate, Real64 AirFlowRate, Real64 UAdesign, Real64 &_OutletWaterTemp)
    {

        // SUBROUTINE INFORMATION:
        //       AUTHOR         Chandan Sharma
        //       DATE WRITTEN   August 2008
        //       MODIFIED       April 2010, Chandan Sharma, FSEC
        //       RE-ENGINEERED  na

        // PURPOSE OF THIS SUBROUTINE:
        // See purpose for Single Speed or Two Speed Fluid Cooler model

        // METHODOLOGY EMPLOYED:
        // See methodology for Single Speed or Two Speed Fluid Cooler model

        // Locals
        Real64 _Qactual;        // Actual heat transfer rate between fluid cooler water and air [W]

        // SUBROUTINE PARAMETER DEFINITIONS:
        static std::string const RoutineName("CalcFluidCoolerOutlet");

        if (UAdesign == 0.0) return;

        // set local fluid cooler inlet and outlet temperature variables
<<<<<<< HEAD
        Real64 _InletWaterTemp = SimpleFluidCooler(FluidCoolerNum).WaterTemp;
=======
        _InletWaterTemp = state.dataFluidCoolers->SimpleFluidCooler(FluidCoolerNum).WaterTemp;
>>>>>>> aaa65d17
        _OutletWaterTemp = _InletWaterTemp;
        Real64 InletAirTemp = state.dataFluidCoolers->SimpleFluidCooler(FluidCoolerNum).AirTemp;

        // set water and air properties
        Real64 AirDensity =
            Psychrometrics::PsyRhoAirFnPbTdbW(state, state.dataFluidCoolers->SimpleFluidCooler(FluidCoolerNum).AirPress, InletAirTemp, state.dataFluidCoolers->SimpleFluidCooler(FluidCoolerNum).AirHumRat);
        Real64 AirMassFlowRate = AirFlowRate * AirDensity;
        Real64 CpAir = Psychrometrics::PsyCpAirFnW(state.dataFluidCoolers->SimpleFluidCooler(FluidCoolerNum).AirHumRat);
        Real64 CpWater = FluidProperties::GetSpecificHeatGlycol(state,
                                                                state.dataPlnt->PlantLoop(state.dataFluidCoolers->SimpleFluidCooler(FluidCoolerNum).LoopNum).FluidName,
                                                                _InletWaterTemp,
                                                                state.dataPlnt->PlantLoop(state.dataFluidCoolers->SimpleFluidCooler(FluidCoolerNum).LoopNum).FluidIndex,
                                                                RoutineName);

        // Calculate mass flow rates
        Real64 MdotCpWater = _WaterMassFlowRate * CpWater;
        Real64 AirCapacity = AirMassFlowRate * CpAir;

        // calculate the minimum to maximum capacity ratios of airside and waterside
        Real64 CapacityRatioMin = min(AirCapacity, MdotCpWater);
        Real64 CapacityRatioMax = max(AirCapacity, MdotCpWater);
        Real64 CapacityRatio = CapacityRatioMin / CapacityRatioMax;

        // Calculate number of transfer units (NTU)
        Real64 NumTransferUnits = UAdesign / CapacityRatioMin;
        Real64 ETA = std::pow(NumTransferUnits, 0.22);
        Real64 A = CapacityRatio * NumTransferUnits / ETA;
        Real64 effectiveness = 1.0 - std::exp((std::exp(-A) - 1.0) / (CapacityRatio / ETA));

        // calculate water to air heat transfer
        _Qactual = effectiveness * CapacityRatioMin * (_InletWaterTemp - InletAirTemp);

        if (_Qactual >= 0.0) {
            _OutletWaterTemp = _InletWaterTemp - _Qactual / MdotCpWater;
        } else {
            _OutletWaterTemp = _InletWaterTemp;
        }
    }

    Real64 SimpleFluidCoolerUAResidual(EnergyPlusData &state,
                                       Real64 const UA,           // UA of fluid cooler
                                       Array1D<Real64> const &Par // par(1) = design fluid cooler load [W]
    )
    {

        // FUNCTION INFORMATION:
        //       AUTHOR         Chandan Sharma
        //       DATE WRITTEN   August 2008
        //       MODIFIED       na
        //       RE-ENGINEERED  na

        // PURPOSE OF THIS FUNCTION:
        // Calculates residual function (Design fluid cooler load - fluid cooler Output) / Design fluid cooler load.
        // Fluid cooler output depends on the UA which is being varied to zero the residual.

        // METHODOLOGY EMPLOYED:
        // Puts UA into the fluid cooler data structure, calls CalcFluidCoolerOutlet, and calculates
        // the residual as defined above.

        // REFERENCES:
        // Based on SimpleTowerUAResidual by Fred Buhl, May 2002

        // par(2) = Fluid cooler number
        // par(3) = design water mass flow rate [kg/s]
        // par(4) = design air volume flow rate [m3/s]
        // par(5) = water specific heat [J/(kg*C)]

        // FUNCTION LOCAL VARIABLE DECLARATIONS:
        Real64 OutWaterTemp = 0.0; // outlet water temperature [C]

        int FluidCoolerIndex = int(Par(2));
        CalcFluidCoolerOutlet(state, FluidCoolerIndex, Par(3), Par(4), UA, OutWaterTemp);
<<<<<<< HEAD
        Real64 const Output = Par(5) * Par(3) * (SimpleFluidCooler(FluidCoolerIndex).WaterTemp - OutWaterTemp);
        return (Par(1) - Output) / Par(1);
=======
        Real64 const Output = Par(5) * Par(3) * (state.dataFluidCoolers->SimpleFluidCooler(FluidCoolerIndex).WaterTemp - OutWaterTemp);
        Real64 Residuum = (Par(1) - Output) / Par(1);
        return Residuum;
>>>>>>> aaa65d17
    }

    void FluidCoolerspecs::update(EnergyPlusData &state)
    {

        // SUBROUTINE INFORMATION:
        //       AUTHOR:          Chandan Sharma
        //       DATE WRITTEN:    August 2008
        //       MODIFIED         na
        //       RE-ENGINEERED    na

        // PURPOSE OF THIS SUBROUTINE:
        // This subroutine is for passing results to the outlet water node.

        // SUBROUTINE PARAMETER DEFINITIONS:

        // SUBROUTINE LOCAL VARIABLE DECLARATIONS:
        Real64 LoopMinTemp;

        auto &waterOutletNode = this->WaterOutletNodeNum;
        DataLoopNode::Node(waterOutletNode).Temp = this->OutletWaterTemp;

        if (state.dataPlnt->PlantLoop(this->LoopNum).LoopSide(this->LoopSideNum).FlowLock == DataPlant::iFlowLock::Unlocked ||
            state.dataGlobal->WarmupFlag)
            return;

        // Check flow rate through fluid cooler and compare to design flow rate, show warning if greater than Design * Mulitplier
        if (DataLoopNode::Node(waterOutletNode).MassFlowRate > this->DesWaterMassFlowRate * this->FluidCoolerMassFlowRateMultiplier) {
            ++this->HighMassFlowErrorCount;
            if (this->HighMassFlowErrorCount < 2) {
                ShowWarningError(state, this->FluidCoolerType + " \"" + this->Name + "\"");
                ShowContinueError(state, " Condenser Loop Mass Flow Rate is much greater than the fluid coolers design mass flow rate.");
                ShowContinueError(state, format(" Condenser Loop Mass Flow Rate = {:.6T}", DataLoopNode::Node(waterOutletNode).MassFlowRate));
                ShowContinueError(state, format(" Fluid Cooler Design Mass Flow Rate   = {:.6T}", this->DesWaterMassFlowRate));
                ShowContinueErrorTimeStamp(state, "");
            } else {
                ShowRecurringWarningErrorAtEnd(state,
                    this->FluidCoolerType + " \"" + this->Name +
                        "\"  Condenser Loop Mass Flow Rate is much greater than the fluid coolers design mass flow rate error continues...",
                    this->HighMassFlowErrorIndex,
                    DataLoopNode::Node(waterOutletNode).MassFlowRate,
                    DataLoopNode::Node(waterOutletNode).MassFlowRate);
            }
        }

        // Check if OutletWaterTemp is below the minimum condenser loop temp and warn user
        LoopMinTemp = state.dataPlnt->PlantLoop(this->LoopNum).MinTemp;
        if (this->OutletWaterTemp < LoopMinTemp && this->WaterMassFlowRate > 0.0) {
            ++this->OutletWaterTempErrorCount;

            if (this->OutletWaterTempErrorCount < 2) {
                ShowWarningError(state, format("{} \"{}\"", this->FluidCoolerType, this->Name));
                ShowContinueError(state,
                    format(" Fluid cooler water outlet temperature ({.2F} C) is below the specified minimum condenser loop temp of {.2F} C",
                           this->OutletWaterTemp,
                           LoopMinTemp));
                ShowContinueErrorTimeStamp(state, "");
            } else {
                ShowRecurringWarningErrorAtEnd(state,
                    this->FluidCoolerType + " \"" + this->Name +
                        "\" Fluid cooler water outlet temperature is below the specified minimum condenser loop temp error continues...",
                    this->OutletWaterTempErrorIndex,
                    this->OutletWaterTemp,
                    this->OutletWaterTemp);
            }
        }

        // Check if water mass flow rate is small (e.g. no flow) and warn user
        if (this->WaterMassFlowRate > 0.0 && this->WaterMassFlowRate <= DataBranchAirLoopPlant::MassFlowTolerance) {
            ++this->SmallWaterMassFlowErrorCount;
            if (this->SmallWaterMassFlowErrorCount < 2) {
                ShowWarningError(state, this->FluidCoolerType + " \"" + this->Name + "\"");
                ShowContinueError(state, " Fluid cooler water mass flow rate near zero.");
                ShowContinueErrorTimeStamp(state, "");
                ShowContinueError(state, format("Actual Mass flow = {:.2T}", this->WaterMassFlowRate));
            } else {
                ShowRecurringWarningErrorAtEnd(state, this->FluidCoolerType + " \"" + this->Name +
                                                   "\" Fluid cooler water mass flow rate near zero error continues...",
                                               this->SmallWaterMassFlowErrorIndex,
                                               this->WaterMassFlowRate,
                                               this->WaterMassFlowRate);
            }
        }
    }

    void FluidCoolerspecs::report(bool const RunFlag)
    {

        // SUBROUTINE INFORMATION:
        //       AUTHOR:          Chandan Sharma
        //       DATE WRITTEN:    August 2008
        //       MODIFIED         na
        //       RE-ENGINEERED    na

        // PURPOSE OF THIS SUBROUTINE:
        // This subroutine updates the report variables for the fluid cooler.

        Real64 ReportingConstant = DataHVACGlobals::TimeStepSys * DataGlobalConstants::SecInHour;
        auto &waterInletNode = this->WaterInletNodeNum;
        if (!RunFlag) {
            this->InletWaterTemp = DataLoopNode::Node(waterInletNode).Temp;
            this->OutletWaterTemp = DataLoopNode::Node(waterInletNode).Temp;
            this->Qactual = 0.0;
            this->FanPower = 0.0;
            this->FanEnergy = 0.0;
        } else {
            this->InletWaterTemp = DataLoopNode::Node(waterInletNode).Temp;
            this->FanEnergy = this->FanPower * ReportingConstant;
        }
    }

<<<<<<< HEAD
    void clear_state()
    {
        NumSimpleFluidCoolers = 0;
        SimpleFluidCooler.clear();
        UniqueSimpleFluidCoolerNames.clear();
        GetFluidCoolerInputFlag = true;
    }

=======
>>>>>>> aaa65d17
} // namespace EnergyPlus<|MERGE_RESOLUTION|>--- conflicted
+++ resolved
@@ -97,16 +97,6 @@
     std::string const cFluidCooler_SingleSpeed("FluidCooler:SingleSpeed");
     std::string const cFluidCooler_TwoSpeed("FluidCooler:TwoSpeed");
 
-<<<<<<< HEAD
-    bool GetFluidCoolerInputFlag(true);
-    int NumSimpleFluidCoolers(0); // Number of similar fluid coolers
-
-    // Object Data
-    Array1D<FluidCoolerspecs> SimpleFluidCooler; // dimension to number of machines
-    std::unordered_map<std::string, std::string> UniqueSimpleFluidCoolerNames;
-
-=======
->>>>>>> aaa65d17
     PlantComponent *FluidCoolerspecs::factory(EnergyPlusData &state, int objectType, std::string const &objectName)
     {
         if (state.dataFluidCoolers->GetFluidCoolerInputFlag) {
@@ -1677,11 +1667,7 @@
         if (UAdesign == 0.0) return;
 
         // set local fluid cooler inlet and outlet temperature variables
-<<<<<<< HEAD
-        Real64 _InletWaterTemp = SimpleFluidCooler(FluidCoolerNum).WaterTemp;
-=======
-        _InletWaterTemp = state.dataFluidCoolers->SimpleFluidCooler(FluidCoolerNum).WaterTemp;
->>>>>>> aaa65d17
+        Real64 _InletWaterTemp = state.dataFluidCoolers->SimpleFluidCooler(FluidCoolerNum).WaterTemp;
         _OutletWaterTemp = _InletWaterTemp;
         Real64 InletAirTemp = state.dataFluidCoolers->SimpleFluidCooler(FluidCoolerNum).AirTemp;
 
@@ -1754,14 +1740,8 @@
 
         int FluidCoolerIndex = int(Par(2));
         CalcFluidCoolerOutlet(state, FluidCoolerIndex, Par(3), Par(4), UA, OutWaterTemp);
-<<<<<<< HEAD
-        Real64 const Output = Par(5) * Par(3) * (SimpleFluidCooler(FluidCoolerIndex).WaterTemp - OutWaterTemp);
+        Real64 const Output = Par(5) * Par(3) * (state.dataFluidCoolers->SimpleFluidCooler(FluidCoolerIndex).WaterTemp - OutWaterTemp);
         return (Par(1) - Output) / Par(1);
-=======
-        Real64 const Output = Par(5) * Par(3) * (state.dataFluidCoolers->SimpleFluidCooler(FluidCoolerIndex).WaterTemp - OutWaterTemp);
-        Real64 Residuum = (Par(1) - Output) / Par(1);
-        return Residuum;
->>>>>>> aaa65d17
     }
 
     void FluidCoolerspecs::update(EnergyPlusData &state)
@@ -1873,15 +1853,4 @@
         }
     }
 
-<<<<<<< HEAD
-    void clear_state()
-    {
-        NumSimpleFluidCoolers = 0;
-        SimpleFluidCooler.clear();
-        UniqueSimpleFluidCoolerNames.clear();
-        GetFluidCoolerInputFlag = true;
-    }
-
-=======
->>>>>>> aaa65d17
 } // namespace EnergyPlus