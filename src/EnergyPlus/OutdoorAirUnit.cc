// EnergyPlus, Copyright (c) 1996-2024, The Board of Trustees of the University of Illinois,
// The Regents of the University of California, through Lawrence Berkeley National Laboratory
// (subject to receipt of any required approvals from the U.S. Dept. of Energy), Oak Ridge
// National Laboratory, managed by UT-Battelle, Alliance for Sustainable Energy, LLC, and other
// contributors. All rights reserved.
//
// NOTICE: This Software was developed under funding from the U.S. Department of Energy and the
// U.S. Government consequently retains certain rights. As such, the U.S. Government has been
// granted for itself and others acting on its behalf a paid-up, nonexclusive, irrevocable,
// worldwide license in the Software to reproduce, distribute copies to the public, prepare
// derivative works, and perform publicly and display publicly, and to permit others to do so.
//
// Redistribution and use in source and binary forms, with or without modification, are permitted
// provided that the following conditions are met:
//
// (1) Redistributions of source code must retain the above copyright notice, this list of
//     conditions and the following disclaimer.
//
// (2) Redistributions in binary form must reproduce the above copyright notice, this list of
//     conditions and the following disclaimer in the documentation and/or other materials
//     provided with the distribution.
//
// (3) Neither the name of the University of California, Lawrence Berkeley National Laboratory,
//     the University of Illinois, U.S. Dept. of Energy nor the names of its contributors may be
//     used to endorse or promote products derived from this software without specific prior
//     written permission.
//
// (4) Use of EnergyPlus(TM) Name. If Licensee (i) distributes the software in stand-alone form
//     without changes from the version obtained under this License, or (ii) Licensee makes a
//     reference solely to the software portion of its product, Licensee must refer to the
//     software as "EnergyPlus version X" software, where "X" is the version number Licensee
//     obtained under this License and may not use a different name for the software. Except as
//     specifically required in this Section (4), Licensee shall not use in a company name, a
//     product name, in advertising, publicity, or other promotional activities any name, trade
//     name, trademark, logo, or other designation of "EnergyPlus", "E+", "e+" or confusingly
//     similar designation, without the U.S. Department of Energy's prior written consent.
//
// THIS SOFTWARE IS PROVIDED BY THE COPYRIGHT HOLDERS AND CONTRIBUTORS "AS IS" AND ANY EXPRESS OR
// IMPLIED WARRANTIES, INCLUDING, BUT NOT LIMITED TO, THE IMPLIED WARRANTIES OF MERCHANTABILITY
// AND FITNESS FOR A PARTICULAR PURPOSE ARE DISCLAIMED. IN NO EVENT SHALL THE COPYRIGHT OWNER OR
// CONTRIBUTORS BE LIABLE FOR ANY DIRECT, INDIRECT, INCIDENTAL, SPECIAL, EXEMPLARY, OR
// CONSEQUENTIAL DAMAGES (INCLUDING, BUT NOT LIMITED TO, PROCUREMENT OF SUBSTITUTE GOODS OR
// SERVICES; LOSS OF USE, DATA, OR PROFITS; OR BUSINESS INTERRUPTION) HOWEVER CAUSED AND ON ANY
// THEORY OF LIABILITY, WHETHER IN CONTRACT, STRICT LIABILITY, OR TORT (INCLUDING NEGLIGENCE OR
// OTHERWISE) ARISING IN ANY WAY OUT OF THE USE OF THIS SOFTWARE, EVEN IF ADVISED OF THE
// POSSIBILITY OF SUCH DAMAGE.

// C++ Headers
#include <cmath>

// ObjexxFCL Headers
#include <ObjexxFCL/Array.functions.hh>
#include <ObjexxFCL/Fmath.hh>

// EnergyPlus Headers
#include <EnergyPlus/Autosizing/Base.hh>
#include <EnergyPlus/BranchNodeConnections.hh>
#include <EnergyPlus/Data/EnergyPlusData.hh>
#include <EnergyPlus/DataAirSystems.hh>
#include <EnergyPlus/DataEnvironment.hh>
#include <EnergyPlus/DataHVACGlobals.hh>
#include <EnergyPlus/DataIPShortCuts.hh>
#include <EnergyPlus/DataLoopNode.hh>
#include <EnergyPlus/DataSizing.hh>
#include <EnergyPlus/DataZoneEquipment.hh>
#include <EnergyPlus/DesiccantDehumidifiers.hh>
#include <EnergyPlus/Fans.hh>
#include <EnergyPlus/FluidProperties.hh>
#include <EnergyPlus/General.hh>
#include <EnergyPlus/GeneralRoutines.hh>
#include <EnergyPlus/GlobalNames.hh>
#include <EnergyPlus/HVACDXHeatPumpSystem.hh>
#include <EnergyPlus/HVACHXAssistedCoolingCoil.hh>
#include <EnergyPlus/HeatRecovery.hh>
#include <EnergyPlus/HeatingCoils.hh>
#include <EnergyPlus/InputProcessing/InputProcessor.hh>
#include <EnergyPlus/NodeInputManager.hh>
#include <EnergyPlus/OutAirNodeManager.hh>
#include <EnergyPlus/OutdoorAirUnit.hh>
#include <EnergyPlus/OutputProcessor.hh>
#include <EnergyPlus/PlantUtilities.hh>
#include <EnergyPlus/Psychrometrics.hh>
#include <EnergyPlus/ScheduleManager.hh>
#include <EnergyPlus/SteamCoils.hh>
#include <EnergyPlus/UnitarySystem.hh>
#include <EnergyPlus/UtilityRoutines.hh>
#include <EnergyPlus/WaterCoils.hh>
#include <EnergyPlus/ZoneTempPredictorCorrector.hh>

namespace EnergyPlus {

namespace OutdoorAirUnit {
    // Module containing the routines dealing with the outdoor air unit

    // MODULE INFORMATION:
    //       AUTHOR         Young Tae Chae, Rick Strand
    //       DATE WRITTEN   AUG. 2009
    //       MODIFIED
    //                      Feb 2013 Bereket Nigusse, FSEC
    //                        Added DX Coil Model For 100% OA systems
    //       RE-ENGINEERED  na

    // PURPOSE OF THIS MODULE:
    // Simulate zone outdoor air unit.

    // METHODOLOGY EMPLOYED:
    // Systems are modeled as a collection of components:
    // fan, heat recovery, dehumidifier, heating coil and/or cooling coil plus an integrated control
    // algorithm that adjusts the hot or cold water flow to meet the setpoint
    // condition.

    // Using/Aliasing
    using namespace DataLoopNode;
    using HVAC::SmallAirVolFlow;
    using HVAC::SmallLoad;
    using HVAC::SmallMassFlow;
    using namespace ScheduleManager;
    using namespace Psychrometrics;

    // component types addressed by this module
    constexpr static std::string_view ZoneHVACOAUnit = {"ZoneHVAC:OutdoorAirUnit"};
    constexpr static std::string_view ZoneHVACEqList = {"ZoneHVAC:OutdoorAirUnit:EquipmentList"};

    void SimOutdoorAirUnit(EnergyPlusData &state,
                           std::string_view CompName,     // name of the outdoor air unit
                           int const ZoneNum,             // number of zone being served
                           bool const FirstHVACIteration, // TRUE if 1st HVAC simulation of system timestep
                           Real64 &PowerMet,              // Sensible power supplied (W)
                           Real64 &LatOutputProvided,     // Latent add/removal supplied by window AC (kg/s), dehumid = negative
                           int &CompIndex)
    {

        // SUBROUTINE INFORMATION:
        //       AUTHOR         Rick Strand
        //       DATE WRITTEN   May 2000
        //       MODIFIED       na
        //       RE-ENGINEERED
        // This is re-engineered by Rick Strand and Young T. Chae for OutdoorAirUnit (July, 2009)

        // PURPOSE OF THIS SUBROUTINE:
        // This is the main driver subroutine for the outdoor air control unit simulation.

        // SUBROUTINE LOCAL VARIABLE DECLARATIONS:
        int OAUnitNum = 0; // index of outdoor air unit being simulated

        if (state.dataOutdoorAirUnit->GetOutdoorAirUnitInputFlag) {
            GetOutdoorAirUnitInputs(state);
            state.dataOutdoorAirUnit->GetOutdoorAirUnitInputFlag = false;
        }

        // Find the correct Outdoor Air Unit

        if (CompIndex == 0) {
            OAUnitNum = Util::FindItemInList(CompName, state.dataOutdoorAirUnit->OutAirUnit);
            if (OAUnitNum == 0) {
                ShowFatalError(state, format("ZoneHVAC:OutdoorAirUnit not found={}", CompName));
            }
            CompIndex = OAUnitNum;
        } else {
            OAUnitNum = CompIndex;
            if (OAUnitNum > state.dataOutdoorAirUnit->NumOfOAUnits || OAUnitNum < 1) {
                ShowFatalError(state,
                               format("SimOutdoorAirUnit:  Invalid CompIndex passed={}, Number of Units={}, Entered Unit name={}",
                                      OAUnitNum,
                                      state.dataOutdoorAirUnit->NumOfOAUnits,
                                      CompName));
            }
            if (state.dataOutdoorAirUnit->CheckEquipName(OAUnitNum)) {
                if (CompName != state.dataOutdoorAirUnit->OutAirUnit(OAUnitNum).Name) {
                    ShowFatalError(state,
                                   format("SimOutdoorAirUnit: Invalid CompIndex passed={}, Unit name={}, stored Unit Name for that index={}",
                                          OAUnitNum,
                                          CompName,
                                          state.dataOutdoorAirUnit->OutAirUnit(OAUnitNum).Name));
                }
                state.dataOutdoorAirUnit->CheckEquipName(OAUnitNum) = false;
            }
        }

        state.dataSize->ZoneEqOutdoorAirUnit = true;

        if (state.dataGlobal->ZoneSizingCalc || state.dataGlobal->SysSizingCalc) {
            return;
        }

        InitOutdoorAirUnit(state, OAUnitNum, ZoneNum, FirstHVACIteration);

        CalcOutdoorAirUnit(state, OAUnitNum, ZoneNum, FirstHVACIteration, PowerMet, LatOutputProvided);

        ReportOutdoorAirUnit(state, OAUnitNum);

        state.dataSize->ZoneEqOutdoorAirUnit = false;
    }

    void GetOutdoorAirUnitInputs(EnergyPlusData &state)
    {

        // SUBROUTINE INFORMATION:
        //       AUTHOR         Young Tae Chae, Rick Strand
        //       DATE WRITTEN   July 2009
        //       MODIFIED       July 2012, Chandan Sharma - FSEC: Added zone sys avail managers
        //       RE-ENGINEERED  na

        // PURPOSE OF THIS SUBROUTINE:
        // This subroutine obtains the input for the outdoor air control unit and sets
        // up the appropriate derived type.

        // METHODOLOGY EMPLOYED:
        // Standard EnergyPlus methodology.

        // REFERENCES:
        // Fred Buhl's fan coil module (FanCoilUnits.cc)
        // Kwang Ho Lee's Unit Ventilator Module (UnitVentilator.cc)
        // Young Tae Chae's Ventilated Slab System (VentilatedSlab.cc)
        // Mixed Air.cc

        // Using/Aliasing
        using BranchNodeConnections::SetUpCompSets;
        using BranchNodeConnections::TestCompSet;
        using NodeInputManager::GetOnlySingleNode;
        using ScheduleManager::GetScheduleIndex;
        using SteamCoils::GetCoilAirInletNode;
        using SteamCoils::GetCoilAirOutletNode;
        using SteamCoils::GetCoilMaxSteamFlowRate;
        using SteamCoils::GetCoilSteamInletNode;
        using SteamCoils::GetCoilSteamOutletNode;
        using SteamCoils::GetSteamCoilIndex;
        using namespace DataLoopNode;
        using HeatingCoils::GetCoilInletNode;
        using HeatingCoils::GetCoilOutletNode;
        using OutAirNodeManager::CheckAndAddAirNodeNumber;
        using WaterCoils::GetCoilWaterInletNode;
        using WaterCoils::GetCoilWaterOutletNode;
        using WaterCoils::GetWaterCoilIndex;

        // SUBROUTINE PARAMETER DEFINITIONS:
        static constexpr std::string_view RoutineName("GetOutdoorAirUnitInputs: "); // include trailing blank space
        static constexpr std::string_view routineName = "GetOutdoorAirUnitInputs";  // include trailing blank space

        // SUBROUTINE LOCAL VARIABLE DECLARATIONS:

        if (!state.dataOutdoorAirUnit->GetOutdoorAirUnitInputFlag) {
            return;
        }

        int NumAlphas = 0;        // Number of elements in the alpha array
        int NumNums = 0;          // Number of elements in the numeric array
        Array1D_string AlphArray; // character string data
        Array1D<Real64> NumArray; // numeric data
        int IOStat = -1;          // IO Status when calling get input subroutine
        bool ErrorsFound = false;

        int MaxNums = 0;                 // Maximum number of numeric input fields
        int MaxAlphas = 0;               // Maximum number of alpha input fields
        int TotalArgs = 0;               // Total number of alpha and numeric arguments (max) for a
        bool IsValid;                    // Set for outside air node check
        Array1D_string cAlphaArgs;       // Alpha input items for object
        std::string CurrentModuleObject; // Object type for getting and messages
        Array1D_string cAlphaFields;     // Alpha field names
        Array1D_string cNumericFields;   // Numeric field names
        Array1D_bool lAlphaBlanks;       // Logical array, alpha field input BLANK = .TRUE.
        Array1D_bool lNumericBlanks;     // Logical array, numeric field input BLANK = .TRUE.

        // Figure out how many outdoor air units there are in the input file

        state.dataInputProcessing->inputProcessor->getObjectDefMaxArgs(state, ZoneHVACOAUnit, TotalArgs, NumAlphas, NumNums);
        MaxNums = max(MaxNums, NumNums);
        MaxAlphas = max(MaxAlphas, NumAlphas);
        state.dataInputProcessing->inputProcessor->getObjectDefMaxArgs(state, ZoneHVACEqList, TotalArgs, NumAlphas, NumNums);
        MaxNums = max(MaxNums, NumNums);
        MaxAlphas = max(MaxAlphas, NumAlphas);

        AlphArray.allocate(MaxAlphas);
        cAlphaFields.allocate(MaxAlphas);
        NumArray.dimension(MaxNums, 0.0);
        cNumericFields.allocate(MaxNums);
        lAlphaBlanks.dimension(MaxAlphas, true);
        lNumericBlanks.dimension(MaxNums, true);
        cAlphaArgs.allocate(NumAlphas);

        CurrentModuleObject = ZoneHVACOAUnit;
        state.dataOutdoorAirUnit->NumOfOAUnits = state.dataInputProcessing->inputProcessor->getNumObjectsFound(state, CurrentModuleObject);

        state.dataOutdoorAirUnit->OutAirUnit.allocate(state.dataOutdoorAirUnit->NumOfOAUnits);
        state.dataOutdoorAirUnit->SupplyFanUniqueNames.reserve(static_cast<unsigned>(state.dataOutdoorAirUnit->NumOfOAUnits));
        state.dataOutdoorAirUnit->ExhaustFanUniqueNames.reserve(static_cast<unsigned>(state.dataOutdoorAirUnit->NumOfOAUnits));
        state.dataOutdoorAirUnit->ComponentListUniqueNames.reserve(static_cast<unsigned>(state.dataOutdoorAirUnit->NumOfOAUnits));
        state.dataOutdoorAirUnit->MyOneTimeErrorFlag.dimension(state.dataOutdoorAirUnit->NumOfOAUnits, true);
        state.dataOutdoorAirUnit->CheckEquipName.dimension(state.dataOutdoorAirUnit->NumOfOAUnits, true);

        for (int OAUnitNum = 1; OAUnitNum <= state.dataOutdoorAirUnit->NumOfOAUnits; ++OAUnitNum) {

            auto &thisOutAirUnit = state.dataOutdoorAirUnit->OutAirUnit(OAUnitNum);

            state.dataInputProcessing->inputProcessor->getObjectItem(state,
                                                                     CurrentModuleObject,
                                                                     OAUnitNum,
                                                                     state.dataIPShortCut->cAlphaArgs,
                                                                     NumAlphas,
                                                                     NumArray,
                                                                     NumNums,
                                                                     IOStat,
                                                                     lNumericBlanks,
                                                                     lAlphaBlanks,
                                                                     cAlphaFields,
                                                                     cNumericFields);

            ErrorObjectHeader eoh{routineName, CurrentModuleObject, state.dataIPShortCut->cAlphaArgs(1)};
            Util::IsNameEmpty(state, state.dataIPShortCut->cAlphaArgs(1), CurrentModuleObject, ErrorsFound);

            // A1
            thisOutAirUnit.Name = state.dataIPShortCut->cAlphaArgs(1);

            // A2
            thisOutAirUnit.SchedName = state.dataIPShortCut->cAlphaArgs(2);
            if (lAlphaBlanks(2)) {
                thisOutAirUnit.SchedPtr = ScheduleManager::ScheduleAlwaysOn;
            } else {
                thisOutAirUnit.SchedPtr = GetScheduleIndex(state, state.dataIPShortCut->cAlphaArgs(2)); // convert schedule name to pointer
                if (thisOutAirUnit.SchedPtr == 0) {
                    ShowSevereError(state,
                                    format("{}=\"{}\" invalid {}=\"{}\" not found.",
                                           CurrentModuleObject,
                                           state.dataIPShortCut->cAlphaArgs(1),
                                           state.dataIPShortCut->cAlphaArgs(2),
                                           state.dataIPShortCut->cAlphaArgs(2)));
                    ErrorsFound = true;
                }
            }

            // A3
            thisOutAirUnit.ZoneName = state.dataIPShortCut->cAlphaArgs(3);
            thisOutAirUnit.ZonePtr = Util::FindItemInList(state.dataIPShortCut->cAlphaArgs(3), state.dataHeatBal->Zone);

            if (thisOutAirUnit.ZonePtr == 0) {
                if (lAlphaBlanks(3)) {
                    ShowSevereError(state,
                                    format("{}=\"{}\" invalid {} is required but input is blank.",
                                           CurrentModuleObject,
                                           state.dataIPShortCut->cAlphaArgs(1),
                                           state.dataIPShortCut->cAlphaArgs(3)));
                } else {
                    ShowSevereError(state,
                                    format("{}=\"{}\" invalid {}=\"{}\" not found.",
                                           CurrentModuleObject,
                                           state.dataIPShortCut->cAlphaArgs(1),
                                           state.dataIPShortCut->cAlphaArgs(3),
                                           state.dataIPShortCut->cAlphaArgs(3)));
                }
                ErrorsFound = true;
            }
            thisOutAirUnit.ZoneNodeNum = state.dataHeatBal->Zone(thisOutAirUnit.ZonePtr).SystemZoneNodeNumber;
            // Outside air information:
            // N1
            thisOutAirUnit.OutAirVolFlow = NumArray(1);
            // A4
            thisOutAirUnit.OutAirSchedName = state.dataIPShortCut->cAlphaArgs(4);
            // convert schedule name to pointer
            thisOutAirUnit.OutAirSchedPtr = GetScheduleIndex(state, thisOutAirUnit.OutAirSchedName);
            if (thisOutAirUnit.OutAirSchedPtr == 0) {
                ShowSevereError(state,
                                format("{}=\"{}\" invalid {}=\"{}\" not found.",
                                       CurrentModuleObject,
                                       state.dataIPShortCut->cAlphaArgs(1),
                                       cAlphaFields(4),
                                       state.dataIPShortCut->cAlphaArgs(4)));
                ErrorsFound = true;
            }

            // A5
            thisOutAirUnit.SFanName = state.dataIPShortCut->cAlphaArgs(5);
            GlobalNames::IntraObjUniquenessCheck(state,
                                                 state.dataIPShortCut->cAlphaArgs(5),
                                                 CurrentModuleObject,
                                                 cAlphaFields(5),
                                                 state.dataOutdoorAirUnit->SupplyFanUniqueNames,
                                                 ErrorsFound);

            if ((thisOutAirUnit.SFan_Index = Fans::GetFanIndex(state, thisOutAirUnit.SFanName)) == 0) {
                ShowSevereItemNotFound(state, eoh, state.dataIPShortCut->cAlphaFieldNames(5), thisOutAirUnit.SFanName);
                ErrorsFound = true;
            } else {
                auto *fan = state.dataFans->fans(thisOutAirUnit.SFan_Index);
                thisOutAirUnit.supFanType = fan->type;
                thisOutAirUnit.SFanMaxAirVolFlow = fan->maxAirFlowRate;
                thisOutAirUnit.SFanAvailSchedPtr = fan->availSchedNum;
            }
            // A6 :Fan Place
            thisOutAirUnit.supFanPlace = static_cast<HVAC::FanPlace>(getEnumValue(HVAC::fanPlaceNamesUC, state.dataIPShortCut->cAlphaArgs(6)));

            // A7

            if (lAlphaBlanks(7)) {
                thisOutAirUnit.ExtFan = false;
                if (!state.dataHeatBal->ZoneAirMassFlow.EnforceZoneMassBalance) {
                    ShowWarningError(state,
                                     format("{}=\"{}\", {} is blank.", CurrentModuleObject, state.dataIPShortCut->cAlphaArgs(1), cAlphaFields(7)));
                    ShowContinueError(state,
                                      "Unbalanced mass flow rates between supply from outdoor air and exhaust from zone air will be introduced.");
                }
            } else if (!lAlphaBlanks(7)) {
                thisOutAirUnit.ExtFanName = state.dataIPShortCut->cAlphaArgs(7);
                GlobalNames::IntraObjUniquenessCheck(state,
                                                     state.dataIPShortCut->cAlphaArgs(7),
                                                     CurrentModuleObject,
                                                     cAlphaFields(7),
                                                     state.dataOutdoorAirUnit->ExhaustFanUniqueNames,
                                                     ErrorsFound);

                if ((thisOutAirUnit.ExtFan_Index = Fans::GetFanIndex(state, thisOutAirUnit.ExtFanName)) == 0) {
                    ShowSevereItemNotFound(state, eoh, state.dataIPShortCut->cAlphaFieldNames(7), thisOutAirUnit.ExtFanName);
                    ErrorsFound = true;
                } else {
                    auto *fan = state.dataFans->fans(thisOutAirUnit.ExtFan_Index);
                    thisOutAirUnit.extFanType = fan->type;
                    thisOutAirUnit.EFanMaxAirVolFlow = fan->maxAirFlowRate;
                    thisOutAirUnit.ExtFanAvailSchedPtr = fan->availSchedNum;
                }
                thisOutAirUnit.ExtFan = true;
            }

            // N2
            thisOutAirUnit.ExtAirVolFlow = NumArray(2);
            if ((thisOutAirUnit.ExtFan) && (!state.dataHeatBal->ZoneAirMassFlow.EnforceZoneMassBalance)) {
                if (NumArray(2) != NumArray(1)) {
                    ShowWarningError(state,
                                     format("{}=\"{}\", {} and {} are not equal. This may cause unbalanced flow.",
                                            CurrentModuleObject,
                                            state.dataIPShortCut->cAlphaArgs(1),
                                            cNumericFields(1),
                                            cNumericFields(2)));
                    ShowContinueError(state, format("{}={:.3R}= and {}{:.3R}", cNumericFields(1), NumArray(1), cNumericFields(2), NumArray(2)));
                }
            }
            // A8
            thisOutAirUnit.ExtAirSchedName = state.dataIPShortCut->cAlphaArgs(8);
            // convert schedule name to pointer
            thisOutAirUnit.ExtOutAirSchedPtr = GetScheduleIndex(state, thisOutAirUnit.ExtAirSchedName);
            if (thisOutAirUnit.ExtFan) {
                if ((thisOutAirUnit.ExtOutAirSchedPtr == 0) || (lNumericBlanks(2))) {
                    ShowSevereError(state,
                                    format("{}=\"{}\" invalid {}=\"{}\" not found.",
                                           CurrentModuleObject,
                                           state.dataIPShortCut->cAlphaArgs(1),
                                           cAlphaFields(8),
                                           state.dataIPShortCut->cAlphaArgs(8)));
                    ErrorsFound = true;
                } else {
                    if ((thisOutAirUnit.ExtOutAirSchedPtr != thisOutAirUnit.OutAirSchedPtr) &&
                        (!state.dataHeatBal->ZoneAirMassFlow.EnforceZoneMassBalance)) {
                        ShowWarningError(
                            state,
                            format("{}=\"{}\", different schedule inputs for outdoor air and exhaust air schedules may cause unbalanced mass flow.",
                                   CurrentModuleObject,
                                   state.dataIPShortCut->cAlphaArgs(1)));
                        ShowContinueError(state,
                                          format("{}={} and {}={}",
                                                 cAlphaFields(4),
                                                 state.dataIPShortCut->cAlphaArgs(4),
                                                 cAlphaFields(8),
                                                 state.dataIPShortCut->cAlphaArgs(8)));
                    }
                }

                SetUpCompSets(
                    state, CurrentModuleObject, thisOutAirUnit.Name, "UNDEFINED", state.dataIPShortCut->cAlphaArgs(7), "UNDEFINED", "UNDEFINED");
            }

            // Process the unit control type
            if (!lAlphaBlanks(9)) {
                constexpr std::array<std::string_view, static_cast<int>(OAUnitCtrlType::Num)> ctrlTypeNamesUC = {
                    "NEUTRALCONTROL", "INVALID-UNCONDITIONED", "TEMPERATURECONTROL"};
                OAUnitCtrlType const tmpCtrlType = static_cast<OAUnitCtrlType>(getEnumValue(ctrlTypeNamesUC, state.dataIPShortCut->cAlphaArgs(9)));
                switch (tmpCtrlType) {
                case OAUnitCtrlType::Neutral:
                case OAUnitCtrlType::Temperature:
                    thisOutAirUnit.controlType = tmpCtrlType;
                    break;
                default:
                    break; // just leave it alone, nothing was done here
                }
            } else {
                ShowSevereError(state,
                                format(R"({}="{}" invalid {}="{}".)",
                                       CurrentModuleObject,
                                       state.dataIPShortCut->cAlphaArgs(1),
                                       cAlphaFields(9),
                                       state.dataIPShortCut->cAlphaArgs(9)));
                ShowContinueError(state, "Control reset to Unconditioned Control.");
                thisOutAirUnit.controlType = OAUnitCtrlType::Neutral;
            }

            // A10:High Control Temp :
            thisOutAirUnit.HiCtrlTempSched = state.dataIPShortCut->cAlphaArgs(10);
            thisOutAirUnit.HiCtrlTempSchedPtr = GetScheduleIndex(state, state.dataIPShortCut->cAlphaArgs(10));
            if ((thisOutAirUnit.HiCtrlTempSchedPtr == 0) && (!lAlphaBlanks(10))) {
                ShowSevereError(state,
                                format(R"({}="{}" invalid {}="{}" not found.)",
                                       CurrentModuleObject,
                                       state.dataIPShortCut->cAlphaArgs(1),
                                       cAlphaFields(10),
                                       state.dataIPShortCut->cAlphaArgs(9)));
                ErrorsFound = true;
            }

            // A11:Low Control Temp :
            thisOutAirUnit.LoCtrlTempSched = state.dataIPShortCut->cAlphaArgs(11);
            thisOutAirUnit.LoCtrlTempSchedPtr = GetScheduleIndex(state, state.dataIPShortCut->cAlphaArgs(11));
            if ((thisOutAirUnit.LoCtrlTempSchedPtr == 0) && (!lAlphaBlanks(11))) {
                ShowSevereError(state,
                                format(R"({}="{}" invalid {}="{}" not found.)",
                                       CurrentModuleObject,
                                       state.dataIPShortCut->cAlphaArgs(1),
                                       cAlphaFields(11),
                                       state.dataIPShortCut->cAlphaArgs(10)));
                ErrorsFound = true;
            }

            thisOutAirUnit.CompOutSetTemp = 0.0;

            // A12~A15 : Node Condition

            // Main air nodes (except outside air node):

            thisOutAirUnit.AirOutletNode = GetOnlySingleNode(state,
                                                             state.dataIPShortCut->cAlphaArgs(13),
                                                             ErrorsFound,
                                                             DataLoopNode::ConnectionObjectType::ZoneHVACOutdoorAirUnit,
                                                             state.dataIPShortCut->cAlphaArgs(1),
                                                             DataLoopNode::NodeFluidType::Air,
                                                             DataLoopNode::ConnectionType::Outlet,
                                                             NodeInputManager::CompFluidStream::Primary,
                                                             ObjectIsParent);
            if (!lAlphaBlanks(14)) {
                thisOutAirUnit.AirInletNode = GetOnlySingleNode(state,
                                                                state.dataIPShortCut->cAlphaArgs(14),
                                                                ErrorsFound,
                                                                DataLoopNode::ConnectionObjectType::ZoneHVACOutdoorAirUnit,
                                                                state.dataIPShortCut->cAlphaArgs(1),
                                                                DataLoopNode::NodeFluidType::Air,
                                                                DataLoopNode::ConnectionType::Inlet,
                                                                NodeInputManager::CompFluidStream::Primary,
                                                                ObjectIsParent);
            } else {
                if (thisOutAirUnit.ExtFan) {
                    ShowSevereError(state,
                                    format("{}=\"{}\" invalid {} cannot be blank when there is an exhaust fan.",
                                           CurrentModuleObject,
                                           state.dataIPShortCut->cAlphaArgs(1),
                                           cAlphaFields(14)));
                    ErrorsFound = true;
                }
            }

            thisOutAirUnit.SFanOutletNode = GetOnlySingleNode(state,
                                                              state.dataIPShortCut->cAlphaArgs(15),
                                                              ErrorsFound,
                                                              DataLoopNode::ConnectionObjectType::ZoneHVACOutdoorAirUnit,
                                                              state.dataIPShortCut->cAlphaArgs(1),
                                                              DataLoopNode::NodeFluidType::Air,
                                                              DataLoopNode::ConnectionType::Internal,
                                                              NodeInputManager::CompFluidStream::Primary,
                                                              ObjectIsNotParent);

            //  Set connection type to 'OutdoorAir', because this is hardwired to OA conditions
            thisOutAirUnit.OutsideAirNode = GetOnlySingleNode(state,
                                                              state.dataIPShortCut->cAlphaArgs(12),
                                                              ErrorsFound,
                                                              DataLoopNode::ConnectionObjectType::ZoneHVACOutdoorAirUnit,
                                                              state.dataIPShortCut->cAlphaArgs(1),
                                                              DataLoopNode::NodeFluidType::Air,
                                                              DataLoopNode::ConnectionType::OutsideAirReference,
                                                              NodeInputManager::CompFluidStream::Primary,
                                                              ObjectIsNotParent);

            if (!lAlphaBlanks(12)) {
                CheckAndAddAirNodeNumber(state, thisOutAirUnit.OutsideAirNode, IsValid);
                if (!IsValid) {
                    ShowWarningError(state,
                                     format("{}=\"{}\", Adding OutdoorAir:Node={}",
                                            CurrentModuleObject,
                                            state.dataIPShortCut->cAlphaArgs(1),
                                            state.dataIPShortCut->cAlphaArgs(12)));
                }
            }

            // When the fan position is "BlowThru", Each node is set up

            if (thisOutAirUnit.supFanPlace == HVAC::FanPlace::BlowThru) {
                SetUpCompSets(state,
                              CurrentModuleObject,
                              thisOutAirUnit.Name,
                              "UNDEFINED",
                              state.dataIPShortCut->cAlphaArgs(5),
                              state.dataIPShortCut->cAlphaArgs(12),
                              state.dataIPShortCut->cAlphaArgs(15));
            }

            // A16 : component list

            GlobalNames::IntraObjUniquenessCheck(state,
                                                 state.dataIPShortCut->cAlphaArgs(16),
                                                 CurrentModuleObject,
                                                 cAlphaFields(16),
                                                 state.dataOutdoorAirUnit->ComponentListUniqueNames,
                                                 ErrorsFound);
            std::string const ComponentListName = state.dataIPShortCut->cAlphaArgs(16);
            thisOutAirUnit.ComponentListName = ComponentListName;
            if (!lAlphaBlanks(16)) {
                int const ListNum = state.dataInputProcessing->inputProcessor->getObjectItemNum(state, ZoneHVACEqList, ComponentListName);
                if (ListNum > 0) {
                    state.dataInputProcessing->inputProcessor->getObjectItem(
                        state, ZoneHVACEqList, ListNum, AlphArray, NumAlphas, NumArray, NumNums, IOStat);
                    int NumInList = (NumAlphas - 1) / 2; // potential problem if puts in type but not name
                    if (mod(NumAlphas - 1, 2) != 0) {
                        ++NumInList;
                    }
                    thisOutAirUnit.NumComponents = NumInList;
                    thisOutAirUnit.OAEquip.allocate(NumInList);

                    // Get information of component
                    for (int InListNum = 1; InListNum <= NumInList; ++InListNum) {
                        thisOutAirUnit.OAEquip(InListNum).ComponentName = AlphArray(InListNum * 2 + 1);

                        thisOutAirUnit.OAEquip(InListNum).Type =
                            static_cast<CompType>(getEnumValue(CompTypeNamesUC, Util::makeUPPER(AlphArray(InListNum * 2))));

                        int const CompNum = InListNum;

                        // Coil Types
                        switch (thisOutAirUnit.OAEquip(InListNum).Type) {
                        case CompType::WaterCoil_Cooling: {
                            thisOutAirUnit.OAEquip(CompNum).CoilType = DataPlant::PlantEquipmentType::CoilWaterCooling;
                            thisOutAirUnit.OAEquip(CompNum).ComponentIndex =
                                GetWaterCoilIndex(state,
                                                  CompTypeNamesUC[static_cast<int>(thisOutAirUnit.OAEquip(CompNum).Type)],
                                                  thisOutAirUnit.OAEquip(CompNum).ComponentName,
                                                  ErrorsFound);
                            thisOutAirUnit.OAEquip(CompNum).CoilAirInletNode =
                                WaterCoils::GetCoilInletNode(state,
                                                             CompTypeNames[static_cast<int>(thisOutAirUnit.OAEquip(CompNum).Type)],
                                                             thisOutAirUnit.OAEquip(CompNum).ComponentName,
                                                             ErrorsFound);
                            thisOutAirUnit.OAEquip(CompNum).CoilAirOutletNode =
                                WaterCoils::GetCoilOutletNode(state,
                                                              CompTypeNames[static_cast<int>(thisOutAirUnit.OAEquip(CompNum).Type)],
                                                              thisOutAirUnit.OAEquip(CompNum).ComponentName,
                                                              ErrorsFound);
                            thisOutAirUnit.OAEquip(CompNum).CoilWaterInletNode =
                                GetCoilWaterInletNode(state,
                                                      CompTypeNames[static_cast<int>(thisOutAirUnit.OAEquip(CompNum).Type)],
                                                      thisOutAirUnit.OAEquip(CompNum).ComponentName,
                                                      ErrorsFound);
                            thisOutAirUnit.OAEquip(CompNum).CoilWaterOutletNode =
                                GetCoilWaterOutletNode(state,
                                                       CompTypeNames[static_cast<int>(thisOutAirUnit.OAEquip(CompNum).Type)],
                                                       thisOutAirUnit.OAEquip(CompNum).ComponentName,
                                                       ErrorsFound);
                            thisOutAirUnit.OAEquip(CompNum).MaxVolWaterFlow =
                                WaterCoils::GetCoilMaxWaterFlowRate(state,
                                                                    CompTypeNames[static_cast<int>(thisOutAirUnit.OAEquip(CompNum).Type)],
                                                                    thisOutAirUnit.OAEquip(CompNum).ComponentName,
                                                                    ErrorsFound);
                            thisOutAirUnit.OAEquip(CompNum).MinVolWaterFlow = 0.0;
                            break;
                        }
                        case CompType::WaterCoil_SimpleHeat: {
                            thisOutAirUnit.OAEquip(CompNum).CoilType = DataPlant::PlantEquipmentType::CoilWaterSimpleHeating;
                            thisOutAirUnit.OAEquip(CompNum).ComponentIndex =
                                GetWaterCoilIndex(state,
                                                  CompTypeNamesUC[static_cast<int>(thisOutAirUnit.OAEquip(CompNum).Type)],
                                                  thisOutAirUnit.OAEquip(CompNum).ComponentName,
                                                  ErrorsFound);
                            thisOutAirUnit.OAEquip(CompNum).CoilAirInletNode =
                                WaterCoils::GetCoilInletNode(state,
                                                             CompTypeNames[static_cast<int>(thisOutAirUnit.OAEquip(CompNum).Type)],
                                                             thisOutAirUnit.OAEquip(CompNum).ComponentName,
                                                             ErrorsFound);
                            thisOutAirUnit.OAEquip(CompNum).CoilAirOutletNode = WaterCoils::GetCoilOutletNode(
                                state, "Coil:Heating:Water", thisOutAirUnit.OAEquip(CompNum).ComponentName, ErrorsFound);
                            thisOutAirUnit.OAEquip(CompNum).CoilWaterInletNode =
                                GetCoilWaterInletNode(state,
                                                      CompTypeNames[static_cast<int>(thisOutAirUnit.OAEquip(CompNum).Type)],
                                                      thisOutAirUnit.OAEquip(CompNum).ComponentName,
                                                      ErrorsFound);
                            thisOutAirUnit.OAEquip(CompNum).CoilWaterOutletNode =
                                GetCoilWaterOutletNode(state,
                                                       CompTypeNames[static_cast<int>(thisOutAirUnit.OAEquip(CompNum).Type)],
                                                       thisOutAirUnit.OAEquip(CompNum).ComponentName,
                                                       ErrorsFound);
                            thisOutAirUnit.OAEquip(CompNum).MaxVolWaterFlow = WaterCoils::GetCoilMaxWaterFlowRate(
                                state, "Coil:Heating:Water", thisOutAirUnit.OAEquip(CompNum).ComponentName, ErrorsFound);
                            thisOutAirUnit.OAEquip(CompNum).MinVolWaterFlow = 0.0;
                            break;
                        }
                        case CompType::SteamCoil_AirHeat: {
                            thisOutAirUnit.OAEquip(CompNum).CoilType = DataPlant::PlantEquipmentType::CoilSteamAirHeating;
                            thisOutAirUnit.OAEquip(CompNum).ComponentIndex =
                                GetSteamCoilIndex(state,
                                                  CompTypeNamesUC[static_cast<int>(thisOutAirUnit.OAEquip(CompNum).Type)],
                                                  thisOutAirUnit.OAEquip(CompNum).ComponentName,
                                                  ErrorsFound);
                            thisOutAirUnit.OAEquip(CompNum).CoilAirInletNode = GetCoilAirInletNode(
                                state, thisOutAirUnit.OAEquip(CompNum).ComponentIndex, thisOutAirUnit.OAEquip(CompNum).ComponentName, ErrorsFound);
                            thisOutAirUnit.OAEquip(CompNum).CoilAirOutletNode = GetCoilAirOutletNode(
                                state, thisOutAirUnit.OAEquip(CompNum).ComponentIndex, thisOutAirUnit.OAEquip(CompNum).ComponentName, ErrorsFound);
                            thisOutAirUnit.OAEquip(CompNum).CoilWaterInletNode = GetCoilSteamInletNode(
                                state, thisOutAirUnit.OAEquip(CompNum).ComponentIndex, thisOutAirUnit.OAEquip(CompNum).ComponentName, ErrorsFound);
                            thisOutAirUnit.OAEquip(CompNum).CoilWaterOutletNode =
                                GetCoilSteamOutletNode(state,
                                                       CompTypeNames[static_cast<int>(thisOutAirUnit.OAEquip(CompNum).Type)],
                                                       thisOutAirUnit.OAEquip(CompNum).ComponentName,
                                                       ErrorsFound);

                            thisOutAirUnit.OAEquip(CompNum).MaxVolWaterFlow =
                                GetCoilMaxSteamFlowRate(state, thisOutAirUnit.OAEquip(CompNum).ComponentIndex, ErrorsFound);
                            thisOutAirUnit.OAEquip(CompNum).MinVolWaterFlow = 0.0;
                            // below: no extra error needed if steam properties not in input
                            // file because getting the steam coil will have done that.
                            thisOutAirUnit.OAEquip(CompNum).FluidIndex = FluidProperties::GetRefrigNum(state, "STEAM");
                            break;
                        }
                        case CompType::WaterCoil_DetailedCool: {
                            thisOutAirUnit.OAEquip(CompNum).ComponentIndex =
                                GetWaterCoilIndex(state,
                                                  CompTypeNamesUC[static_cast<int>(thisOutAirUnit.OAEquip(CompNum).Type)],
                                                  thisOutAirUnit.OAEquip(CompNum).ComponentName,
                                                  ErrorsFound);
                            thisOutAirUnit.OAEquip(CompNum).CoilType = DataPlant::PlantEquipmentType::CoilWaterDetailedFlatCooling;
                            thisOutAirUnit.OAEquip(CompNum).CoilAirInletNode =
                                WaterCoils::GetCoilInletNode(state,
                                                             CompTypeNames[static_cast<int>(thisOutAirUnit.OAEquip(CompNum).Type)],
                                                             thisOutAirUnit.OAEquip(CompNum).ComponentName,
                                                             ErrorsFound);
                            thisOutAirUnit.OAEquip(CompNum).CoilAirOutletNode =
                                WaterCoils::GetCoilOutletNode(state,
                                                              CompTypeNames[static_cast<int>(thisOutAirUnit.OAEquip(CompNum).Type)],
                                                              thisOutAirUnit.OAEquip(CompNum).ComponentName,
                                                              ErrorsFound);
                            thisOutAirUnit.OAEquip(CompNum).CoilWaterInletNode =
                                GetCoilWaterInletNode(state,
                                                      CompTypeNames[static_cast<int>(thisOutAirUnit.OAEquip(CompNum).Type)],
                                                      thisOutAirUnit.OAEquip(CompNum).ComponentName,
                                                      ErrorsFound);
                            thisOutAirUnit.OAEquip(CompNum).CoilWaterOutletNode =
                                GetCoilWaterOutletNode(state,
                                                       CompTypeNames[static_cast<int>(thisOutAirUnit.OAEquip(CompNum).Type)],
                                                       thisOutAirUnit.OAEquip(CompNum).ComponentName,
                                                       ErrorsFound);
                            thisOutAirUnit.OAEquip(CompNum).MaxVolWaterFlow =
                                WaterCoils::GetCoilMaxWaterFlowRate(state,
                                                                    CompTypeNames[static_cast<int>(thisOutAirUnit.OAEquip(CompNum).Type)],
                                                                    thisOutAirUnit.OAEquip(CompNum).ComponentName,
                                                                    ErrorsFound);
                            thisOutAirUnit.OAEquip(CompNum).MinVolWaterFlow = 0.0;
                            break;
                        }
                        case CompType::WaterCoil_CoolingHXAsst: {
                            thisOutAirUnit.OAEquip(CompNum).CoilAirInletNode =
                                HVACHXAssistedCoolingCoil::GetCoilInletNode(state,
                                                                            CompTypeNames[static_cast<int>(thisOutAirUnit.OAEquip(CompNum).Type)],
                                                                            thisOutAirUnit.OAEquip(CompNum).ComponentName,
                                                                            ErrorsFound);
                            thisOutAirUnit.OAEquip(CompNum).CoilAirOutletNode =
                                HVACHXAssistedCoolingCoil::GetCoilOutletNode(state,
                                                                             CompTypeNames[static_cast<int>(thisOutAirUnit.OAEquip(CompNum).Type)],
                                                                             thisOutAirUnit.OAEquip(CompNum).ComponentName,
                                                                             ErrorsFound);
                            thisOutAirUnit.OAEquip(CompNum).CoilWaterInletNode =
                                GetCoilWaterInletNode(state,
                                                      CompTypeNames[static_cast<int>(thisOutAirUnit.OAEquip(CompNum).Type)],
                                                      thisOutAirUnit.OAEquip(CompNum).ComponentName,
                                                      ErrorsFound);
                            thisOutAirUnit.OAEquip(CompNum).CoilWaterOutletNode =
                                GetCoilWaterOutletNode(state,
                                                       CompTypeNames[static_cast<int>(thisOutAirUnit.OAEquip(CompNum).Type)],
                                                       thisOutAirUnit.OAEquip(CompNum).ComponentName,
                                                       ErrorsFound);
                            thisOutAirUnit.OAEquip(CompNum).MaxVolWaterFlow = HVACHXAssistedCoolingCoil::GetCoilMaxWaterFlowRate(
                                state,
                                CompTypeNames[static_cast<int>(thisOutAirUnit.OAEquip(CompNum).Type)],
                                thisOutAirUnit.OAEquip(CompNum).ComponentName,
                                ErrorsFound);
                            thisOutAirUnit.OAEquip(CompNum).MinVolWaterFlow = 0.0;
                            break;
                        }
                        case CompType::Coil_ElectricHeat: {
                            // Get OutAirUnit( OAUnitNum ).OAEquip( CompNum ).ComponentIndex, 2 types of mining functions to choose from
                            HeatingCoils::GetCoilIndex(
                                state, thisOutAirUnit.OAEquip(CompNum).ComponentName, thisOutAirUnit.OAEquip(CompNum).ComponentIndex, ErrorsFound);
                            thisOutAirUnit.OAEquip(CompNum).CoilAirInletNode =
                                HeatingCoils::GetCoilInletNode(state,
                                                               CompTypeNames[static_cast<int>(thisOutAirUnit.OAEquip(CompNum).Type)],
                                                               thisOutAirUnit.OAEquip(CompNum).ComponentName,
                                                               ErrorsFound);
                            thisOutAirUnit.OAEquip(CompNum).CoilAirOutletNode =
                                HeatingCoils::GetCoilOutletNode(state,
                                                                CompTypeNames[static_cast<int>(thisOutAirUnit.OAEquip(CompNum).Type)],
                                                                thisOutAirUnit.OAEquip(CompNum).ComponentName,
                                                                ErrorsFound);
                            break;
                        }
                        case CompType::Coil_GasHeat: {
                            // Get OutAirUnit( OAUnitNum ).OAEquip( CompNum ).ComponentIndex, 2 types of mining functions to choose from
                            HeatingCoils::GetCoilIndex(
                                state, thisOutAirUnit.OAEquip(CompNum).ComponentName, thisOutAirUnit.OAEquip(CompNum).ComponentIndex, ErrorsFound);
                            thisOutAirUnit.OAEquip(CompNum).CoilAirInletNode =
                                GetCoilInletNode(state,
                                                 CompTypeNames[static_cast<int>(thisOutAirUnit.OAEquip(CompNum).Type)],
                                                 thisOutAirUnit.OAEquip(CompNum).ComponentName,
                                                 ErrorsFound);
                            thisOutAirUnit.OAEquip(CompNum).CoilAirOutletNode =
                                GetCoilOutletNode(state,
                                                  CompTypeNames[static_cast<int>(thisOutAirUnit.OAEquip(CompNum).Type)],
                                                  thisOutAirUnit.OAEquip(CompNum).ComponentName,
                                                  ErrorsFound);
                            break;
                        }
                        case CompType::DXSystem: {
                            // set the data for 100% DOAS DX cooling coil
                            // is a different function call needed here? similar to one in HVACDXSystem
                            // CheckDXCoolingCoilInOASysExists(state, thisOutAirUnit.OAEquip(CompNum).ComponentName);
                            break;
                        }
                        case CompType::DXHeatPumpSystem: {
                            break;
                        }
                        case CompType::UnitarySystemModel: {
                            UnitarySystems::UnitarySys thisSys;
                            thisOutAirUnit.OAEquip(CompNum).compPointer = thisSys.factory(
                                state, HVAC::UnitarySysType::Unitary_AnyCoilType, thisOutAirUnit.OAEquip(CompNum).ComponentName, false, OAUnitNum);
                            UnitarySystems::UnitarySys::checkUnitarySysCoilInOASysExists(
                                state, thisOutAirUnit.OAEquip(CompNum).ComponentName, OAUnitNum);

                            // Heat recovery
                            break;
                        }
                        case CompType::HeatXchngrFP:
                        case CompType::HeatXchngrSL: {
                            //        CASE('HEATEXCHANGER:DESICCANT:BALANCEDFLOW')
                            //          thisOutAirUnit%OAEquip(CompNum)%Type= CompType::HeatXchngr

                            // Desiccant Dehumidifier
                            break;
                        }
                        case CompType::Desiccant: {
                            // Futher Enhancement
                            //        CASE('DEHUMIDIFIER:DESICCANT:SYSTEM')
                            //          thisOutAirUnit%OAEquip(CompNum)%Type= CompType::Desiccant
                            break;
                        }
                        default: {
                            ShowSevereError(state,
                                            format("{}= \"{}\" invalid Outside Air Component=\"{}\".",
                                                   CurrentModuleObject,
                                                   AlphArray(1),
                                                   CompTypeNames[static_cast<int>(thisOutAirUnit.OAEquip(CompNum).Type)]));
                            ErrorsFound = true;
                        }
                        }

                        // Add equipment to component sets array
                        // Node set up
                        if (thisOutAirUnit.supFanPlace == HVAC::FanPlace::BlowThru) {
                            if (InListNum == 1) { // the component is the first one
                                SetUpCompSets(state,
                                              "ZoneHVAC:OutdoorAirUnit",
                                              thisOutAirUnit.Name,
                                              CompTypeNames[static_cast<int>(thisOutAirUnit.OAEquip(InListNum).Type)],
                                              thisOutAirUnit.OAEquip(InListNum).ComponentName,
                                              state.dataIPShortCut->cAlphaArgs(15),
                                              "UNDEFINED");
                            } else if (InListNum != NumInList) { // the component is placed in b/w components
                                SetUpCompSets(state,
                                              "ZoneHVAC:OutdoorAirUnit",
                                              thisOutAirUnit.Name,
                                              CompTypeNames[static_cast<int>(thisOutAirUnit.OAEquip(InListNum).Type)],
                                              thisOutAirUnit.OAEquip(InListNum).ComponentName,
                                              "UNDEFINED",
                                              "UNDEFINED");
                            } else { // (InListNum == NumInList) => the component is the last one
                                SetUpCompSets(state,
                                              "ZoneHVAC:OutdoorAirUnit",
                                              thisOutAirUnit.Name,
                                              CompTypeNames[static_cast<int>(thisOutAirUnit.OAEquip(InListNum).Type)],
                                              thisOutAirUnit.OAEquip(InListNum).ComponentName,
                                              "UNDEFINED",
                                              state.dataIPShortCut->cAlphaArgs(13));
                            }
                            // If fan is on the end of equipment.
                        } else if (thisOutAirUnit.supFanPlace == HVAC::FanPlace::DrawThru) {
                            if (InListNum == 1) {
                                SetUpCompSets(state,
                                              "ZoneHVAC:OutdoorAirUnit",
                                              thisOutAirUnit.Name,
                                              CompTypeNames[static_cast<int>(thisOutAirUnit.OAEquip(InListNum).Type)],
                                              thisOutAirUnit.OAEquip(InListNum).ComponentName,
                                              state.dataIPShortCut->cAlphaArgs(12),
                                              "UNDEFINED");
                            } else if (InListNum != NumInList) {
                                SetUpCompSets(state,
                                              "ZoneHVAC:OutdoorAirUnit",
                                              thisOutAirUnit.Name,
                                              CompTypeNames[static_cast<int>(thisOutAirUnit.OAEquip(InListNum).Type)],
                                              thisOutAirUnit.OAEquip(InListNum).ComponentName,
                                              "UNDEFINED",
                                              "UNDEFINED");
                            } else { // (InListNum == NumInList) => the component is the last one
                                SetUpCompSets(state,
                                              "ZoneHVAC:OutdoorAirUnit",
                                              thisOutAirUnit.Name,
                                              CompTypeNames[static_cast<int>(thisOutAirUnit.OAEquip(InListNum).Type)],
                                              thisOutAirUnit.OAEquip(InListNum).ComponentName,
                                              "UNDEFINED",
                                              "UNDEFINED");
                            }
                        }
                        // Must call after SetUpCompSets since this will add another CoilSystem:Cooling:DX object in CompSets
                        if (CompTypeNamesUC[static_cast<int>(thisOutAirUnit.OAEquip(InListNum).Type)] == "COILSYSTEM:COOLING:DX") {
                            UnitarySystems::UnitarySys::checkUnitarySysCoilInOASysExists(
                                state, thisOutAirUnit.OAEquip(CompNum).ComponentName, OAUnitNum);
                        }
                    } // End Inlist

                    // In case of draw through, the last component is linked with the zone air supply node
                    if (thisOutAirUnit.supFanPlace == HVAC::FanPlace::DrawThru) {
                        SetUpCompSets(state,
                                      CurrentModuleObject,
                                      thisOutAirUnit.Name,
                                      "UNDEFINED",
                                      state.dataIPShortCut->cAlphaArgs(5),
                                      "UNDEFINED",
                                      state.dataIPShortCut->cAlphaArgs(13));
                    }

                } else { // when ListNum<0
                    ShowSevereError(state,
                                    format("{} = \"{}\" invalid {}=\"{}\" not found.",
                                           CurrentModuleObject,
                                           state.dataIPShortCut->cAlphaArgs(1),
                                           cAlphaFields(16),
                                           state.dataIPShortCut->cAlphaArgs(16)));
                    ErrorsFound = true;
                }
            } else { // when Equipment list is left blanked
                ShowSevereError(state,
                                format("{} = \"{}\" invalid {} is blank and must be entered.",
                                       CurrentModuleObject,
                                       state.dataIPShortCut->cAlphaArgs(1),
                                       cAlphaFields(16)));
                ErrorsFound = true;
            }
            if (!lAlphaBlanks(17)) {
                thisOutAirUnit.AvailManagerListName = state.dataIPShortCut->cAlphaArgs(17);
            }
        }

        if (ErrorsFound) {
            ShowFatalError(state, format("{}Errors found in getting {}.", RoutineName, CurrentModuleObject));
        }

        AlphArray.deallocate();
        cAlphaFields.deallocate();
        NumArray.deallocate();
        cNumericFields.deallocate();
        lAlphaBlanks.deallocate();
        lNumericBlanks.deallocate();

        state.dataOutdoorAirUnit->GetOutdoorAirUnitInputFlag = false;

        // Setup Report variables for the zone outdoor air unit CurrentModuleObject='ZoneHVAC:OutdoorAirUnit'
        for (int OAUnitNum = 1; OAUnitNum <= state.dataOutdoorAirUnit->NumOfOAUnits; ++OAUnitNum) {

            auto &thisOutAirUnit = state.dataOutdoorAirUnit->OutAirUnit(OAUnitNum);

            SetupOutputVariable(state,
                                "Zone Outdoor Air Unit Total Heating Rate",
                                Constant::Units::W,
                                thisOutAirUnit.TotHeatingRate,
                                OutputProcessor::TimeStepType::System,
                                OutputProcessor::StoreType::Average,
                                thisOutAirUnit.Name);
            SetupOutputVariable(state,
                                "Zone Outdoor Air Unit Total Heating Energy",
                                Constant::Units::J,
                                thisOutAirUnit.TotHeatingEnergy,
                                OutputProcessor::TimeStepType::System,
                                OutputProcessor::StoreType::Sum,
                                thisOutAirUnit.Name);
            SetupOutputVariable(state,
                                "Zone Outdoor Air Unit Sensible Heating Rate",
                                Constant::Units::W,
                                thisOutAirUnit.SensHeatingRate,
                                OutputProcessor::TimeStepType::System,
                                OutputProcessor::StoreType::Average,
                                thisOutAirUnit.Name);
            SetupOutputVariable(state,
                                "Zone Outdoor Air Unit Sensible Heating Energy",
                                Constant::Units::J,
                                thisOutAirUnit.SensHeatingEnergy,
                                OutputProcessor::TimeStepType::System,
                                OutputProcessor::StoreType::Sum,
                                thisOutAirUnit.Name);
            SetupOutputVariable(state,
                                "Zone Outdoor Air Unit Latent Heating Rate",
                                Constant::Units::W,
                                thisOutAirUnit.LatHeatingRate,
                                OutputProcessor::TimeStepType::System,
                                OutputProcessor::StoreType::Average,
                                thisOutAirUnit.Name);
            SetupOutputVariable(state,
                                "Zone Outdoor Air Unit Latent Heating Energy",
                                Constant::Units::J,
                                thisOutAirUnit.LatHeatingEnergy,
                                OutputProcessor::TimeStepType::System,
                                OutputProcessor::StoreType::Sum,
                                thisOutAirUnit.Name);
            SetupOutputVariable(state,
                                "Zone Outdoor Air Unit Total Cooling Rate",
                                Constant::Units::W,
                                thisOutAirUnit.TotCoolingRate,
                                OutputProcessor::TimeStepType::System,
                                OutputProcessor::StoreType::Average,
                                thisOutAirUnit.Name);
            SetupOutputVariable(state,
                                "Zone Outdoor Air Unit Total Cooling Energy",
                                Constant::Units::J,
                                thisOutAirUnit.TotCoolingEnergy,
                                OutputProcessor::TimeStepType::System,
                                OutputProcessor::StoreType::Sum,
                                thisOutAirUnit.Name);
            SetupOutputVariable(state,
                                "Zone Outdoor Air Unit Sensible Cooling Rate",
                                Constant::Units::W,
                                thisOutAirUnit.SensCoolingRate,
                                OutputProcessor::TimeStepType::System,
                                OutputProcessor::StoreType::Average,
                                thisOutAirUnit.Name);
            SetupOutputVariable(state,
                                "Zone Outdoor Air Unit Sensible Cooling Energy",
                                Constant::Units::J,
                                thisOutAirUnit.SensCoolingEnergy,
                                OutputProcessor::TimeStepType::System,
                                OutputProcessor::StoreType::Sum,
                                thisOutAirUnit.Name);
            SetupOutputVariable(state,
                                "Zone Outdoor Air Unit Latent Cooling Rate",
                                Constant::Units::W,
                                thisOutAirUnit.LatCoolingRate,
                                OutputProcessor::TimeStepType::System,
                                OutputProcessor::StoreType::Average,
                                thisOutAirUnit.Name);
            SetupOutputVariable(state,
                                "Zone Outdoor Air Unit Latent Cooling Energy",
                                Constant::Units::J,
                                thisOutAirUnit.LatCoolingEnergy,
                                OutputProcessor::TimeStepType::System,
                                OutputProcessor::StoreType::Sum,
                                thisOutAirUnit.Name);
            SetupOutputVariable(state,
                                "Zone Outdoor Air Unit Air Mass Flow Rate",
                                Constant::Units::kg_s,
                                thisOutAirUnit.AirMassFlow,
                                OutputProcessor::TimeStepType::System,
                                OutputProcessor::StoreType::Average,
                                thisOutAirUnit.Name);
            SetupOutputVariable(state,
                                "Zone Outdoor Air Unit Fan Electricity Rate",
                                Constant::Units::W,
                                thisOutAirUnit.ElecFanRate,
                                OutputProcessor::TimeStepType::System,
                                OutputProcessor::StoreType::Average,
                                thisOutAirUnit.Name);
            SetupOutputVariable(state,
                                "Zone Outdoor Air Unit Fan Electricity Energy",
                                Constant::Units::J,
                                thisOutAirUnit.ElecFanEnergy,
                                OutputProcessor::TimeStepType::System,
                                OutputProcessor::StoreType::Sum,
                                thisOutAirUnit.Name);
            SetupOutputVariable(state,
                                "Zone Outdoor Air Unit Fan Availability Status",
                                Constant::Units::None,
                                (int &)thisOutAirUnit.availStatus,
                                OutputProcessor::TimeStepType::System,
                                OutputProcessor::StoreType::Average,
                                thisOutAirUnit.Name);
            //! Note that the outdoor air unit fan electric is NOT metered because this value is already metered through the fan component
        }
    }

    void InitOutdoorAirUnit(EnergyPlusData &state,
                            int const OAUnitNum,          // index for the current outdoor air unit
                            int const ZoneNum,            // number of zone being served
                            bool const FirstHVACIteration // TRUE if 1st HVAC simulation of system timestep
    )
    {

        // SUBROUTINE INFORMATION:
        //       AUTHOR         Young Tae Chae, Rick Strand
        //       DATE WRITTEN   July 2009
        //       MODIFIED       July 2012, Chandan Sharma - FSEC: Added zone sys avail managers
        //       RE-ENGINEERED  na

        // PURPOSE OF THIS SUBROUTINE:
        // This subroutine initializes all of the data elements which are necessary
        // to simulate a zone outdoor air control unit.

        // METHODOLOGY EMPLOYED:
        // Uses the status flags to trigger initializations.

        // REFERENCES:
        // na

        // Using/Aliasing
        using DataZoneEquipment::CheckZoneEquipmentList;
        using FluidProperties::GetDensityGlycol;
        using HVACHXAssistedCoolingCoil::SimHXAssistedCoolingCoil;
        using PlantUtilities::InitComponentNodes;
        using PlantUtilities::ScanPlantLoopsForObject;
        using ScheduleManager::GetCurrentScheduleValue;
        using SteamCoils::GetCoilMaxSteamFlowRate;
        using WaterCoils::SimulateWaterCoilComponents;

        // SUBROUTINE PARAMETER DEFINITIONS:
        static constexpr std::string_view CurrentModuleObject("ZoneHVAC:OutdoorAirUnit");
        static constexpr std::string_view RoutineName("SizeOutdoorAirUnit");

        // SUBROUTINE LOCAL VARIABLE DECLARATIONS:
        // Do the one time initializations

        auto &thisOutAirUnit = state.dataOutdoorAirUnit->OutAirUnit(OAUnitNum);

        Real64 const RhoAir = state.dataEnvrn->StdRhoAir;
        int const InNode = thisOutAirUnit.AirInletNode;
        int const OutNode = thisOutAirUnit.AirOutletNode;
        int const OutsideAirNode = thisOutAirUnit.OutsideAirNode;
        Real64 const OAFrac = GetCurrentScheduleValue(state, thisOutAirUnit.OutAirSchedPtr);

        if (state.dataOutdoorAirUnit->MyOneTimeFlag) {

            state.dataOutdoorAirUnit->MyEnvrnFlag.dimension(state.dataOutdoorAirUnit->NumOfOAUnits, true);
            state.dataOutdoorAirUnit->MySizeFlag.dimension(state.dataOutdoorAirUnit->NumOfOAUnits, true);
            state.dataOutdoorAirUnit->MyPlantScanFlag.dimension(state.dataOutdoorAirUnit->NumOfOAUnits, true);
            state.dataOutdoorAirUnit->MyZoneEqFlag.dimension(state.dataOutdoorAirUnit->NumOfOAUnits, true);
            state.dataOutdoorAirUnit->MyOneTimeFlag = false;
        }

        if (allocated(state.dataAvail->ZoneComp)) {
            auto &availMgr = state.dataAvail->ZoneComp(DataZoneEquipment::ZoneEquipType::OutdoorAirUnit).ZoneCompAvailMgrs(OAUnitNum);
            if (state.dataOutdoorAirUnit->MyZoneEqFlag(OAUnitNum)) { // initialize the name of each availability manager list and zone number
                availMgr.AvailManagerListName = thisOutAirUnit.AvailManagerListName;
                availMgr.ZoneNum = ZoneNum;
                state.dataOutdoorAirUnit->MyZoneEqFlag(OAUnitNum) = false;
            }
            thisOutAirUnit.availStatus = availMgr.availStatus;
        }

        if (state.dataOutdoorAirUnit->MyPlantScanFlag(OAUnitNum) && allocated(state.dataPlnt->PlantLoop)) {
            for (int compLoop = 1; compLoop <= thisOutAirUnit.NumComponents; ++compLoop) {

                CompType const Type = thisOutAirUnit.OAEquip(compLoop).Type;

                switch (Type) {
                case CompType::WaterCoil_Cooling:
                case CompType::WaterCoil_DetailedCool:
                case CompType::WaterCoil_SimpleHeat:
                case CompType::SteamCoil_AirHeat:

                {
                    bool errFlag = false;
                    ScanPlantLoopsForObject(state,
                                            thisOutAirUnit.OAEquip(compLoop).ComponentName,
                                            thisOutAirUnit.OAEquip(compLoop).CoilType,
                                            thisOutAirUnit.OAEquip(compLoop).plantLoc,
                                            errFlag,
                                            _,
                                            _,
                                            _,
                                            _,
                                            _);
                    if (errFlag) {
                        ShowFatalError(state, "InitOutdoorAirUnit: Program terminated for previous conditions.");
                    }
                    break;
                }
                default:
                    break;
                }
            }

            state.dataOutdoorAirUnit->MyPlantScanFlag(OAUnitNum) = false;
        } else if (state.dataOutdoorAirUnit->MyPlantScanFlag(OAUnitNum) && !state.dataGlobal->AnyPlantInModel) {
            state.dataOutdoorAirUnit->MyPlantScanFlag(OAUnitNum) = false;
        }

        // need to check all zone outdoor air control units to see if they are on Zone Equipment List or issue warning
        if (!state.dataOutdoorAirUnit->ZoneEquipmentListChecked && state.dataZoneEquip->ZoneEquipInputsFilled) {
            state.dataOutdoorAirUnit->ZoneEquipmentListChecked = true;
            for (int Loop = 1; Loop <= state.dataOutdoorAirUnit->NumOfOAUnits; ++Loop) {
                if (CheckZoneEquipmentList(state, CurrentModuleObject, state.dataOutdoorAirUnit->OutAirUnit(Loop).Name)) {
                    continue;
                }
                ShowSevereError(
                    state,
                    format("InitOutdoorAirUnit: Zone Outdoor Air Unit=[{},{}] is not on any ZoneHVAC:EquipmentList.  It will not be simulated.",
                           CurrentModuleObject,
                           state.dataOutdoorAirUnit->OutAirUnit(Loop).Name));
            }
        }

        if (!state.dataGlobal->SysSizingCalc && state.dataOutdoorAirUnit->MySizeFlag(OAUnitNum) &&
            !state.dataOutdoorAirUnit->MyPlantScanFlag(OAUnitNum)) {

            SizeOutdoorAirUnit(state, OAUnitNum);

            state.dataOutdoorAirUnit->MySizeFlag(OAUnitNum) = false;
        }

        // Do the one time initializations
        if (state.dataGlobal->BeginEnvrnFlag && state.dataOutdoorAirUnit->MyEnvrnFlag(OAUnitNum)) {
            // Node Conditions
            thisOutAirUnit.OutAirMassFlow = RhoAir * OAFrac * thisOutAirUnit.OutAirVolFlow;
            thisOutAirUnit.SMaxAirMassFlow = RhoAir * OAFrac * thisOutAirUnit.SFanMaxAirVolFlow;

            if (thisOutAirUnit.ExtFan) {
                // set the exhaust air mass flow rate from input
                Real64 const EAFrac = GetCurrentScheduleValue(state, thisOutAirUnit.ExtOutAirSchedPtr);
                thisOutAirUnit.ExtAirMassFlow = RhoAir * EAFrac * thisOutAirUnit.ExtAirVolFlow;
                thisOutAirUnit.EMaxAirMassFlow = RhoAir * EAFrac * thisOutAirUnit.EFanMaxAirVolFlow;

                state.dataLoopNodes->Node(InNode).MassFlowRateMax = thisOutAirUnit.EMaxAirMassFlow;
                state.dataLoopNodes->Node(InNode).MassFlowRateMin = 0.0;
            }
            // set the node max and min mass flow rates
            state.dataLoopNodes->Node(OutsideAirNode).MassFlowRateMax = thisOutAirUnit.SMaxAirMassFlow;
            state.dataLoopNodes->Node(OutsideAirNode).MassFlowRateMin = 0.0;
            state.dataLoopNodes->Node(OutNode).MassFlowRate = thisOutAirUnit.EMaxAirMassFlow;

            if (!state.dataOutdoorAirUnit->MyPlantScanFlag(OAUnitNum)) {
                bool errFlag = false;
                for (int compLoop = 1; compLoop <= thisOutAirUnit.NumComponents; ++compLoop) {
                    if ((thisOutAirUnit.OAEquip(compLoop).Type == CompType::WaterCoil_Cooling) ||
                        (thisOutAirUnit.OAEquip(compLoop).Type == CompType::WaterCoil_DetailedCool)) {
                        thisOutAirUnit.OAEquip(compLoop).MaxVolWaterFlow =
                            WaterCoils::GetCoilMaxWaterFlowRate(state,
                                                                CompTypeNames[static_cast<int>(thisOutAirUnit.OAEquip(compLoop).Type)],
                                                                thisOutAirUnit.OAEquip(compLoop).ComponentName,
                                                                errFlag);
                        Real64 const rho = GetDensityGlycol(state,
                                                            state.dataPlnt->PlantLoop(thisOutAirUnit.OAEquip(compLoop).plantLoc.loopNum).FluidName,
                                                            Constant::CWInitConvTemp,
                                                            state.dataPlnt->PlantLoop(thisOutAirUnit.OAEquip(compLoop).plantLoc.loopNum).FluidIndex,
                                                            RoutineName);
                        thisOutAirUnit.OAEquip(compLoop).MaxWaterMassFlow = rho * thisOutAirUnit.OAEquip(compLoop).MaxVolWaterFlow;
                        thisOutAirUnit.OAEquip(compLoop).MinWaterMassFlow = rho * thisOutAirUnit.OAEquip(compLoop).MinVolWaterFlow;
                        InitComponentNodes(state,
                                           thisOutAirUnit.OAEquip(compLoop).MinWaterMassFlow,
                                           thisOutAirUnit.OAEquip(compLoop).MaxWaterMassFlow,
                                           thisOutAirUnit.OAEquip(compLoop).CoilWaterInletNode,
                                           thisOutAirUnit.OAEquip(compLoop).CoilWaterOutletNode);
                    }

                    if (thisOutAirUnit.OAEquip(compLoop).Type == CompType::WaterCoil_SimpleHeat) {
                        thisOutAirUnit.OAEquip(compLoop).MaxVolWaterFlow =
                            WaterCoils::GetCoilMaxWaterFlowRate(state,
                                                                CompTypeNames[static_cast<int>(thisOutAirUnit.OAEquip(compLoop).Type)],
                                                                thisOutAirUnit.OAEquip(compLoop).ComponentName,
                                                                errFlag);
                        Real64 const rho = GetDensityGlycol(state,
                                                            state.dataPlnt->PlantLoop(thisOutAirUnit.OAEquip(compLoop).plantLoc.loopNum).FluidName,
                                                            Constant::HWInitConvTemp,
                                                            state.dataPlnt->PlantLoop(thisOutAirUnit.OAEquip(compLoop).plantLoc.loopNum).FluidIndex,
                                                            RoutineName);
                        thisOutAirUnit.OAEquip(compLoop).MaxWaterMassFlow = rho * thisOutAirUnit.OAEquip(compLoop).MaxVolWaterFlow;
                        thisOutAirUnit.OAEquip(compLoop).MinWaterMassFlow = rho * thisOutAirUnit.OAEquip(compLoop).MinVolWaterFlow;
                        InitComponentNodes(state,
                                           thisOutAirUnit.OAEquip(compLoop).MinWaterMassFlow,
                                           thisOutAirUnit.OAEquip(compLoop).MaxWaterMassFlow,
                                           thisOutAirUnit.OAEquip(compLoop).CoilWaterInletNode,
                                           thisOutAirUnit.OAEquip(compLoop).CoilWaterOutletNode);
                    }
                    if (thisOutAirUnit.OAEquip(compLoop).Type == CompType::SteamCoil_AirHeat) {
                        thisOutAirUnit.OAEquip(compLoop).MaxVolWaterFlow =
                            GetCoilMaxSteamFlowRate(state, thisOutAirUnit.OAEquip(compLoop).ComponentIndex, errFlag);
<<<<<<< HEAD
                        Real64 const rho =
                                FluidProperties::GetSatDensityRefrig(state,
                                                state.dataPlnt->PlantLoop(thisOutAirUnit.OAEquip(compLoop).plantLoc.loopNum).FluidName,
                                                Constant::SteamInitConvTemp,
                                                1.0,
                                                state.dataPlnt->PlantLoop(thisOutAirUnit.OAEquip(compLoop).plantLoc.loopNum).FluidIndex,
                                                RoutineName);
=======
                        Real64 const rho = FluidProperties::GetSatDensityRefrig(
                            state,
                            state.dataPlnt->PlantLoop(thisOutAirUnit.OAEquip(compLoop).plantLoc.loopNum).FluidName,
                            Constant::SteamInitConvTemp,
                            1.0,
                            state.dataPlnt->PlantLoop(thisOutAirUnit.OAEquip(compLoop).plantLoc.loopNum).FluidIndex,
                            RoutineName);
>>>>>>> 8c96cbbb
                        thisOutAirUnit.OAEquip(compLoop).MaxWaterMassFlow = rho * thisOutAirUnit.OAEquip(compLoop).MaxVolWaterFlow;
                        thisOutAirUnit.OAEquip(compLoop).MinWaterMassFlow = rho * thisOutAirUnit.OAEquip(compLoop).MinVolWaterFlow;
                        InitComponentNodes(state,
                                           thisOutAirUnit.OAEquip(compLoop).MinWaterMassFlow,
                                           thisOutAirUnit.OAEquip(compLoop).MaxWaterMassFlow,
                                           thisOutAirUnit.OAEquip(compLoop).CoilWaterInletNode,
                                           thisOutAirUnit.OAEquip(compLoop).CoilWaterOutletNode);
                    }
                    if (thisOutAirUnit.OAEquip(compLoop).Type == CompType::WaterCoil_CoolingHXAsst) {
                        thisOutAirUnit.OAEquip(compLoop).MaxVolWaterFlow =
                            WaterCoils::GetCoilMaxWaterFlowRate(state,
                                                                CompTypeNames[static_cast<int>(thisOutAirUnit.OAEquip(compLoop).Type)],
                                                                thisOutAirUnit.OAEquip(compLoop).ComponentName,
                                                                errFlag);
                        Real64 const rho = GetDensityGlycol(state,
                                                            state.dataPlnt->PlantLoop(thisOutAirUnit.OAEquip(compLoop).plantLoc.loopNum).FluidName,
                                                            Constant::CWInitConvTemp,
                                                            state.dataPlnt->PlantLoop(thisOutAirUnit.OAEquip(compLoop).plantLoc.loopNum).FluidIndex,
                                                            RoutineName);
                        thisOutAirUnit.OAEquip(compLoop).MaxWaterMassFlow = rho * thisOutAirUnit.OAEquip(compLoop).MaxVolWaterFlow;
                        thisOutAirUnit.OAEquip(compLoop).MinWaterMassFlow = rho * thisOutAirUnit.OAEquip(compLoop).MinVolWaterFlow;
                        InitComponentNodes(state,
                                           thisOutAirUnit.OAEquip(compLoop).MinWaterMassFlow,
                                           thisOutAirUnit.OAEquip(compLoop).MaxWaterMassFlow,
                                           thisOutAirUnit.OAEquip(compLoop).CoilWaterInletNode,
                                           thisOutAirUnit.OAEquip(compLoop).CoilWaterOutletNode);
                    }
                }
            }
            state.dataOutdoorAirUnit->MyEnvrnFlag(OAUnitNum) = false;

        } // ...end start of environment inits

        if (!state.dataGlobal->BeginEnvrnFlag) {
            state.dataOutdoorAirUnit->MyEnvrnFlag(OAUnitNum) = true;
        }

        // These initializations are done every iteration...
        // Set all the output variable
        thisOutAirUnit.TotHeatingRate = 0.0;
        thisOutAirUnit.SensHeatingRate = 0.0;
        thisOutAirUnit.LatHeatingRate = 0.0;
        thisOutAirUnit.TotCoolingRate = 0.0;
        thisOutAirUnit.SensCoolingRate = 0.0;
        thisOutAirUnit.LatCoolingRate = 0.0;
        thisOutAirUnit.AirMassFlow = 0.0;
        thisOutAirUnit.ElecFanRate = 0.0;
        // Node Set

        // set the mass flow rates from the input volume flow rates
        if (OAFrac > 0.0 || (state.dataHVACGlobal->TurnFansOn && !state.dataHVACGlobal->TurnFansOff)) { // fan is available
            thisOutAirUnit.OutAirMassFlow = RhoAir * OAFrac * thisOutAirUnit.OutAirVolFlow;
        } else {
            thisOutAirUnit.OutAirMassFlow = 0.0;
        }

        // set the exhaust air mass flow rate from input
        if (thisOutAirUnit.ExtFan) {
            Real64 const EAFrac = GetCurrentScheduleValue(state, thisOutAirUnit.ExtOutAirSchedPtr);
            if (thisOutAirUnit.ExtFanAvailSchedPtr > 0.0) {
                thisOutAirUnit.ExtAirMassFlow = RhoAir * EAFrac * thisOutAirUnit.ExtAirVolFlow;
            } else {
                thisOutAirUnit.ExtAirMassFlow = 0.0;
            }
            state.dataLoopNodes->Node(InNode).MassFlowRate = thisOutAirUnit.ExtAirMassFlow;
            state.dataLoopNodes->Node(InNode).MassFlowRateMaxAvail = thisOutAirUnit.ExtAirMassFlow;
            state.dataLoopNodes->Node(InNode).MassFlowRateMinAvail = 0.0;
        } else if (!thisOutAirUnit.ExtFan) {
            thisOutAirUnit.ExtAirMassFlow = 0.0;
        }

        // First, set the flow conditions up so that there is flow through the unit

        state.dataLoopNodes->Node(OutNode).MassFlowRate = thisOutAirUnit.OutAirMassFlow;
        state.dataLoopNodes->Node(OutNode).MassFlowRateMaxAvail = thisOutAirUnit.OutAirMassFlow;
        state.dataLoopNodes->Node(OutNode).MassFlowRateMinAvail = 0.0;
        state.dataLoopNodes->Node(OutsideAirNode).MassFlowRate = thisOutAirUnit.OutAirMassFlow;
        state.dataLoopNodes->Node(OutsideAirNode).MassFlowRateMaxAvail = thisOutAirUnit.OutAirMassFlow;
        state.dataLoopNodes->Node(OutsideAirNode).MassFlowRateMinAvail = 0.0;

        // Just in case the system is off and conditions do not get sent through
        // the system for some reason, set the outlet conditions equal to the inlet
        // conditions of the zone outdoor air control unit
        if (thisOutAirUnit.ExtFan) {
            state.dataLoopNodes->Node(OutNode).Temp = state.dataLoopNodes->Node(InNode).Temp;
            state.dataLoopNodes->Node(OutNode).Press = state.dataLoopNodes->Node(InNode).Press;
            state.dataLoopNodes->Node(OutNode).HumRat = state.dataLoopNodes->Node(InNode).HumRat;
            state.dataLoopNodes->Node(OutNode).Enthalpy = state.dataLoopNodes->Node(InNode).Enthalpy;
        } else {
            state.dataLoopNodes->Node(OutNode).Temp = state.dataLoopNodes->Node(OutsideAirNode).Temp;
            state.dataLoopNodes->Node(OutNode).Press = state.dataLoopNodes->Node(OutsideAirNode).Press;
            state.dataLoopNodes->Node(OutNode).HumRat = state.dataLoopNodes->Node(OutsideAirNode).HumRat;
            state.dataLoopNodes->Node(OutNode).Enthalpy = state.dataLoopNodes->Node(OutsideAirNode).Enthalpy;
        }
        // These initializations only need to be done once at the start of the iterations...
        if (FirstHVACIteration || state.dataHVACGlobal->ShortenTimeStepSys) {
            // Initialize the outside air conditions...
            state.dataLoopNodes->Node(OutsideAirNode).Temp = state.dataLoopNodes->Node(OutsideAirNode).OutAirDryBulb;
            state.dataLoopNodes->Node(OutsideAirNode).HumRat = state.dataEnvrn->OutHumRat;
            state.dataLoopNodes->Node(OutsideAirNode).Press = state.dataEnvrn->OutBaroPress;
        }
    }

    void SizeOutdoorAirUnit(EnergyPlusData &state, int const OAUnitNum)
    {

        // SUBROUTINE INFORMATION:
        //       AUTHOR         Young Tae Chae, Rick Strand
        //       DATE WRITTEN   July 2009
        //       MODIFIED       Brent Griffith, March 2010, autosize OA flow rate
        //                      August 2013 Daeho Kang, add component sizing table entries
        //       RE-ENGINEERED  na

        // PURPOSE OF THIS SUBROUTINE:
        // This subroutine is for sizing zoen outdoor air control unit components for which flow rates have not been
        // specified in the input.

        // METHODOLOGY EMPLOYED:
        // Obtains flow rates from the zone sizing arrays and plant sizing data.

        // Using/Aliasing
        using namespace DataSizing;

        using HVACHXAssistedCoolingCoil::SimHXAssistedCoolingCoil;
        using PlantUtilities::MyPlantSizingIndex;
        using SteamCoils::SimulateSteamCoilComponents;
        using WaterCoils::SimulateWaterCoilComponents;

        // SUBROUTINE LOCAL VARIABLE DECLARATIONS:
        bool IsAutoSize = false;        // Indicator to autosize
        Real64 OutAirVolFlowDes = 0.0;  // Autosized outdoor air flow for reporting
        Real64 OutAirVolFlowUser = 0.0; // Hardsized outdoor air flow for reporting
        Real64 ExtAirVolFlowDes = 0.0;  // Autosized exhaust air flow for reporting
        Real64 ExtAirVolFlowUser = 0.0; // Hardsized exhaust air flow for reporting

        bool ErrorsFound = false;

        auto &thisOutAirUnit = state.dataOutdoorAirUnit->OutAirUnit(OAUnitNum);

        state.dataSize->DataFanType = thisOutAirUnit.supFanType;
        state.dataSize->DataFanIndex = thisOutAirUnit.SFan_Index;
        state.dataSize->DataFanPlacement = thisOutAirUnit.supFanPlace;

        if (thisOutAirUnit.OutAirVolFlow == AutoSize) {
            IsAutoSize = true;
        }

        if (state.dataSize->CurZoneEqNum > 0) {
            if (!IsAutoSize && !state.dataSize->ZoneSizingRunDone) { // Simulation continue
                if (thisOutAirUnit.OutAirVolFlow > 0.0) {
                    BaseSizer::reportSizerOutput(
                        state, ZoneHVACOAUnit, thisOutAirUnit.Name, "User-Specified Outdoor Air Flow Rate [m3/s]", thisOutAirUnit.OutAirVolFlow);
                }
            } else {
                CheckZoneSizing(state, std::string(ZoneHVACOAUnit), thisOutAirUnit.Name);
                OutAirVolFlowDes = state.dataSize->FinalZoneSizing(state.dataSize->CurZoneEqNum).MinOA;
                if (OutAirVolFlowDes < SmallAirVolFlow) {
                    OutAirVolFlowDes = 0.0;
                }
                if (IsAutoSize) {
                    thisOutAirUnit.OutAirVolFlow = OutAirVolFlowDes;
                    BaseSizer::reportSizerOutput(
                        state, ZoneHVACOAUnit, thisOutAirUnit.Name, "Design Size Outdoor Air Flow Rate [m3/s]", OutAirVolFlowDes);
                } else {
                    if (thisOutAirUnit.OutAirVolFlow > 0.0 && OutAirVolFlowDes > 0.0) {
                        OutAirVolFlowUser = thisOutAirUnit.OutAirVolFlow;
                        BaseSizer::reportSizerOutput(
                            state, ZoneHVACOAUnit, thisOutAirUnit.Name, "User-Specified Outdoor Air Flow Rate [m3/s]", OutAirVolFlowUser);
                        if (state.dataGlobal->DisplayExtraWarnings) {
                            if ((std::abs(OutAirVolFlowDes - OutAirVolFlowUser) / OutAirVolFlowUser) > state.dataSize->AutoVsHardSizingThreshold) {
                                BaseSizer::reportSizerOutput(
                                    state, ZoneHVACOAUnit, thisOutAirUnit.Name, "Design Size Outdoor Air Flow Rate [m3/s]", OutAirVolFlowDes);
                                ShowMessage(state,
                                            format("SizeOutdoorAirUnit: Potential issue with equipment sizing for ZoneHVAC:OutdoorAirUnit {}",
                                                   thisOutAirUnit.Name));
                                ShowContinueError(state, format("User-Specified Outdoor Air Flow Rate of {:.5R} [m3/s]", OutAirVolFlowUser));
                                ShowContinueError(state, format("differs from Design Size Outdoor Air Flow Rate of {:.5R} [m3/s]", OutAirVolFlowDes));
                                ShowContinueError(state, "This may, or may not, indicate mismatched component sizes.");
                                ShowContinueError(state, "Verify that the value entered is intended and is consistent with other components.");
                            }
                        }
                    }
                }
            }
        }

        IsAutoSize = false;
        if (thisOutAirUnit.ExtAirVolFlow == AutoSize) {
            IsAutoSize = true;
        }
        if (state.dataSize->CurZoneEqNum > 0) {
            if (!IsAutoSize && !state.dataSize->ZoneSizingRunDone) { // Simulation continue
                if (thisOutAirUnit.ExtAirVolFlow > 0.0) {
                    BaseSizer::reportSizerOutput(
                        state, ZoneHVACOAUnit, thisOutAirUnit.Name, "User-Specified Exhaust Air Flow Rate [m3/s]", thisOutAirUnit.ExtAirVolFlow);
                }
            } else {
                // set exhaust flow equal to the oa inlet flow
                ExtAirVolFlowDes = thisOutAirUnit.OutAirVolFlow;
                if (IsAutoSize) {
                    thisOutAirUnit.ExtAirVolFlow = ExtAirVolFlowDes;
                    BaseSizer::reportSizerOutput(
                        state, ZoneHVACOAUnit, thisOutAirUnit.Name, "Design Size Exhaust Air Flow Rate [m3/s]", ExtAirVolFlowDes);
                } else {
                    if (thisOutAirUnit.ExtAirVolFlow > 0.0 && ExtAirVolFlowDes > 0.0) {
                        ExtAirVolFlowUser = thisOutAirUnit.ExtAirVolFlow;
                        BaseSizer::reportSizerOutput(
                            state, ZoneHVACOAUnit, thisOutAirUnit.Name, "User-Specified Exhaust Air Flow Rate [m3/s]", ExtAirVolFlowUser);
                        if (state.dataGlobal->DisplayExtraWarnings) {
                            if ((std::abs(ExtAirVolFlowDes - ExtAirVolFlowUser) / ExtAirVolFlowUser) > state.dataSize->AutoVsHardSizingThreshold) {
                                BaseSizer::reportSizerOutput(
                                    state, ZoneHVACOAUnit, thisOutAirUnit.Name, "Design Size Exhaust Air Flow Rate [m3/s]", ExtAirVolFlowDes);
                                ShowMessage(state,
                                            format("SizeOutdoorAirUnit: Potential issue with equipment sizing for ZoneHVAC:OutdoorAirUnit {}",
                                                   thisOutAirUnit.Name));
                                ShowContinueError(state, format("User-Specified Exhaust Air Flow Rate of {:.5R} [m3/s]", ExtAirVolFlowUser));
                                ShowContinueError(state, format("differs from Design Size Exhaust Air Flow Rate of {:.5R} [m3/s]", ExtAirVolFlowDes));
                                ShowContinueError(state, "This may, or may not, indicate mismatched component sizes.");
                                ShowContinueError(state, "Verify that the value entered is intended and is consistent with other components.");
                            }
                        }
                    }
                }
            }
        }

        state.dataSize->ZoneEqSizing(state.dataSize->CurZoneEqNum).CoolingAirFlow = true;
        state.dataSize->ZoneEqSizing(state.dataSize->CurZoneEqNum).HeatingAirFlow = true;
        state.dataSize->ZoneEqSizing(state.dataSize->CurZoneEqNum).CoolingAirVolFlow = thisOutAirUnit.OutAirVolFlow;
        state.dataSize->ZoneEqSizing(state.dataSize->CurZoneEqNum).HeatingAirVolFlow = thisOutAirUnit.OutAirVolFlow;
        state.dataSize->ZoneEqSizing(state.dataSize->CurZoneEqNum).OAVolFlow = thisOutAirUnit.OutAirVolFlow;

        if (thisOutAirUnit.SFanMaxAirVolFlow == AutoSize) {
            state.dataFans->fans(thisOutAirUnit.SFan_Index)->simulate(state, true, _, _);
            thisOutAirUnit.SFanMaxAirVolFlow = state.dataFans->fans(thisOutAirUnit.SFan_Index)->maxAirFlowRate;
        }
        if (thisOutAirUnit.ExtFan) {
            if (thisOutAirUnit.EFanMaxAirVolFlow == AutoSize) {
                state.dataFans->fans(thisOutAirUnit.ExtFan_Index)->simulate(state, true, _, _);
                thisOutAirUnit.EFanMaxAirVolFlow = state.dataFans->fans(thisOutAirUnit.ExtFan_Index)->maxAirFlowRate;
            }
        }

        for (int CompNum = 1; CompNum <= thisOutAirUnit.NumComponents; ++CompNum) {
            auto &thisOAEquip = thisOutAirUnit.OAEquip(CompNum);
            if ((thisOAEquip.Type == CompType::WaterCoil_Cooling) || (thisOAEquip.Type == CompType::WaterCoil_DetailedCool)) {
                if (thisOAEquip.MaxVolWaterFlow == AutoSize) {
                    SimulateWaterCoilComponents(state, thisOAEquip.ComponentName, true, thisOAEquip.ComponentIndex, _, HVAC::FanOp::Cycling, 0.0);
                }
            }
            if (thisOAEquip.Type == CompType::WaterCoil_SimpleHeat) {
                if (thisOAEquip.MaxVolWaterFlow == AutoSize) {
                    SimulateWaterCoilComponents(state, thisOAEquip.ComponentName, true, thisOAEquip.ComponentIndex, _, HVAC::FanOp::Cycling, 0.0);
                }
            }
            if (thisOAEquip.Type == CompType::SteamCoil_AirHeat) {
                if (thisOAEquip.MaxVolWaterFlow == AutoSize) {
                    SimulateSteamCoilComponents(state, thisOAEquip.ComponentName, true, thisOAEquip.ComponentIndex);
                }
            }
            if (thisOAEquip.Type == CompType::WaterCoil_CoolingHXAsst) {
                if (thisOAEquip.MaxVolWaterFlow == AutoSize) {
                    SimHXAssistedCoolingCoil(
                        state, thisOAEquip.ComponentName, true, HVAC::CompressorOp::On, 0.0, thisOAEquip.ComponentIndex, HVAC::FanOp::Continuous);
                }
            }
        }

        if (ErrorsFound) {
            ShowFatalError(state, "Preceding sizing errors cause program termination");
        }
    }

    void CalcOutdoorAirUnit(EnergyPlusData &state,
                            int &OAUnitNum,                // number of the current unit being simulated
                            int const ZoneNum,             // number of zone being served
                            bool const FirstHVACIteration, // TRUE if 1st HVAC simulation of system timestep
                            Real64 &PowerMet,              // power supplied
                            Real64 &LatOutputProvided      // Latent power supplied (kg/s), negative = dehumidification
    )
    {

        // SUBROUTINE INFORMATION:
        //       AUTHOR         Young Tae Chae, Rick Strand
        //       DATE WRITTEN   June 2008
        //       MODIFIED       July 2012, Chandan Sharma - FSEC: Added zone sys avail managers
        //       RE-ENGINEERED  na

        // PURPOSE OF THIS SUBROUTINE:
        // This subroutine mainly controls the action of the outdoor air unit
        // (or more exactly, it controls the coil outlet temperature of the unit)
        // based on the user input for controls and the defined controls
        // algorithms.

        // METHODOLOGY EMPLOYED:
        // Outdoor air unit is controlled based on user input and what is happening in the
        // simulation.
        // Note: controls are strictly temperature based and do not factor
        // humidity into the equation (not an enthalpy economy cycle but rather
        // a simple return air cycle).

        // REFERENCES:
        // ASHRAE Systems and Equipment Handbook (SI), 1996. page 31.3

        // USE STATEMENTS:

        // Using/Aliasing
        auto &thisOutAirUnit = state.dataOutdoorAirUnit->OutAirUnit(OAUnitNum);

        auto &TurnFansOff = state.dataHVACGlobal->TurnFansOff;
        auto &TurnFansOn = state.dataHVACGlobal->TurnFansOn;
        using HeatingCoils::CheckHeatingCoilSchedule;
        using HVACHXAssistedCoolingCoil::CheckHXAssistedCoolingCoilSchedule;
        using ScheduleManager::GetCurrentScheduleValue;

        // Locals

        // SUBROUTINE ARGUMENT DEFINITIONS:

        // SUBROUTINE PARAMETER DEFINITIONS:
        // INTERFACE BLOCK SPECIFICATIONS

        // DERIVED TYPE DEFINITIONS
        // na

        // SUBROUTINE LOCAL VARIABLE DECLARATIONS:
        Real64 DesOATemp;      // Design OA Temp degree C
        Real64 AirMassFlow;    // air mass flow rate [kg/s]
        Real64 QTotUnitOut;    // total unit output [watts]
        Real64 QUnitOut = 0.0; // heating or sens. cooling provided by fan coil unit [watts]
        Real64 LatLoadMet;     // heating or sens. cooling provided by fan coil unit [watts]
        Real64 MinHumRat;      // desired temperature after mixing inlet and outdoor air [degrees C]
        Real64 SetPointTemp;   // temperature that will be used to control the radiant system [Celsius]
        Real64 HiCtrlTemp;     // Current high point in setpoint temperature range
        Real64 LoCtrlTemp;     // Current low point in setpoint temperature range
        Real64 AirInEnt;       // RE-calcualte the Enthalpy of supply air
        Real64 AirOutletTemp = 0.0;
        Real64 ZoneSupAirEnt; // Specific humidity ratio of inlet air (kg moisture / kg moist air)
        // Latent output
        Real64 LatentOutput; // Latent (moisture) add/removal rate, negative is dehumidification [kg/s]
        Real64 SpecHumOut;   // Specific humidity ratio of outlet air (kg moisture / kg moist air)
        Real64 SpecHumIn;    // Specific humidity ratio of inlet air (kg moisture / kg moist air)
        Real64 ZoneAirEnt;   // zone air enthalphy J/kg

        // initialize local variables
        int const InletNode = thisOutAirUnit.AirInletNode;        // Unit air inlet node, only used if ExtFan
        int const SFanOutletNode = thisOutAirUnit.SFanOutletNode; // Unit supply fan outlet node
        int const OutletNode = thisOutAirUnit.AirOutletNode;      // air outlet node
        int const OutsideAirNode = thisOutAirUnit.OutsideAirNode; // outside air node
        OAUnitCtrlType const UnitControlType = thisOutAirUnit.controlType;

        thisOutAirUnit.CompOutSetTemp = 0.0;
        thisOutAirUnit.FanEffect = false;

        if ((GetCurrentScheduleValue(state, thisOutAirUnit.SchedPtr) <= 0) || (GetCurrentScheduleValue(state, thisOutAirUnit.OutAirSchedPtr) <= 0) ||
            ((GetCurrentScheduleValue(state, thisOutAirUnit.SFanAvailSchedPtr) <= 0) && !TurnFansOn) || TurnFansOff) {
            // System is off or has no load upon the unit; set the flow rates to zero and then
            // simulate the components with the no flow conditions
            if (thisOutAirUnit.ExtFan) {
                state.dataLoopNodes->Node(InletNode).MassFlowRate = 0.0;
                state.dataLoopNodes->Node(InletNode).MassFlowRateMaxAvail = 0.0;
                state.dataLoopNodes->Node(InletNode).MassFlowRateMinAvail = 0.0;
            }
            state.dataLoopNodes->Node(SFanOutletNode).MassFlowRate = 0.0;
            state.dataLoopNodes->Node(SFanOutletNode).MassFlowRateMaxAvail = 0.0;
            state.dataLoopNodes->Node(SFanOutletNode).MassFlowRateMinAvail = 0.0;
            state.dataLoopNodes->Node(OutletNode).MassFlowRate = 0.0;
            state.dataLoopNodes->Node(OutletNode).MassFlowRateMaxAvail = 0.0;
            state.dataLoopNodes->Node(OutletNode).MassFlowRateMinAvail = 0.0;
            state.dataLoopNodes->Node(OutsideAirNode).MassFlowRate = 0.0;
            state.dataLoopNodes->Node(OutsideAirNode).MassFlowRateMaxAvail = 0.0;
            state.dataLoopNodes->Node(OutsideAirNode).MassFlowRateMinAvail = 0.0;

            // Node condition
            if (thisOutAirUnit.ExtFan) {
                state.dataLoopNodes->Node(InletNode).Temp = state.dataZoneTempPredictorCorrector->zoneHeatBalance(ZoneNum).MAT;
                state.dataLoopNodes->Node(SFanOutletNode).Temp = state.dataLoopNodes->Node(InletNode).Temp;
            } else {
                state.dataLoopNodes->Node(SFanOutletNode).Temp = state.dataZoneTempPredictorCorrector->zoneHeatBalance(ZoneNum).MAT;
            }
            state.dataLoopNodes->Node(OutletNode).Temp = state.dataLoopNodes->Node(SFanOutletNode).Temp;

            if (thisOutAirUnit.supFanPlace == HVAC::FanPlace::BlowThru) {
                state.dataFans->fans(thisOutAirUnit.SFan_Index)->simulate(state, FirstHVACIteration, _);

                SimZoneOutAirUnitComps(state, OAUnitNum, FirstHVACIteration);
                if (thisOutAirUnit.ExtFan) {
                    state.dataFans->fans(thisOutAirUnit.ExtFan_Index)->simulate(state, FirstHVACIteration, _, _);
                }

            } else if (thisOutAirUnit.supFanPlace == HVAC::FanPlace::DrawThru) {
                SimZoneOutAirUnitComps(state, OAUnitNum, FirstHVACIteration);
                state.dataFans->fans(thisOutAirUnit.SFan_Index)->simulate(state, FirstHVACIteration, _, _);

                if (thisOutAirUnit.ExtFan) {
                    state.dataFans->fans(thisOutAirUnit.ExtFan_Index)->simulate(state, FirstHVACIteration, _, _);
                }
            }

        } else { // System On

            // Flowrate Check
            if (state.dataLoopNodes->Node(OutsideAirNode).MassFlowRate > 0.0) {
                state.dataLoopNodes->Node(OutsideAirNode).MassFlowRate = thisOutAirUnit.OutAirMassFlow;
            }

            // Fan Positioning Check

            if (thisOutAirUnit.ExtFan) {
                state.dataLoopNodes->Node(InletNode).MassFlowRate = thisOutAirUnit.ExtAirMassFlow;
            }

            // Air mass balance check
            if ((std::abs(thisOutAirUnit.ExtAirMassFlow - thisOutAirUnit.OutAirMassFlow) > 0.001) &&
                (!state.dataHeatBal->ZoneAirMassFlow.EnforceZoneMassBalance)) {
                if (!thisOutAirUnit.FlowError) {
                    ShowWarningError(state, "Air mass flow between zone supply and exhaust is not balanced. Only the first occurrence is reported.");
                    ShowContinueError(state, format("Occurs in ZoneHVAC:OutdoorAirUnit Object= {}", thisOutAirUnit.Name));
                    ShowContinueError(state,
                                      "Air mass balance is required by other outdoor air units: Fan:ZoneExhaust, ZoneMixing, ZoneCrossMixing, or "
                                      "other air flow control inputs.");
                    ShowContinueErrorTimeStamp(state,
                                               format("The outdoor mass flow rate = {:.3R} and the exhaust mass flow rate = {:.3R}.",
                                                      thisOutAirUnit.OutAirMassFlow,
                                                      thisOutAirUnit.ExtAirMassFlow));
                    thisOutAirUnit.FlowError = true;
                }
            }

            if (thisOutAirUnit.supFanPlace == HVAC::FanPlace::BlowThru) {
                state.dataFans->fans(thisOutAirUnit.SFan_Index)->simulate(state, FirstHVACIteration, _, _);
                DesOATemp = state.dataLoopNodes->Node(SFanOutletNode).Temp;
            } else if (thisOutAirUnit.supFanPlace == HVAC::FanPlace::DrawThru) {
                DesOATemp = state.dataLoopNodes->Node(OutsideAirNode).Temp;
            }

            // Control type check
            switch (UnitControlType) {
            case OAUnitCtrlType::Neutral: {
                SetPointTemp = state.dataZoneTempPredictorCorrector->zoneHeatBalance(ZoneNum).MAT;
                // Neutral Control Condition
                if (DesOATemp == SetPointTemp) {
                    thisOutAirUnit.OperatingMode = Operation::NeutralMode;
                    AirOutletTemp = DesOATemp;
                    thisOutAirUnit.CompOutSetTemp = DesOATemp;
                    SimZoneOutAirUnitComps(state, OAUnitNum, FirstHVACIteration);
                } else {
                    if (DesOATemp < SetPointTemp) { // Heating MODE
                        thisOutAirUnit.OperatingMode = Operation::HeatingMode;
                        AirOutletTemp = SetPointTemp;
                        thisOutAirUnit.CompOutSetTemp = AirOutletTemp;
                        SimZoneOutAirUnitComps(state, OAUnitNum, FirstHVACIteration);
                    } else { // Cooling Mode
                        thisOutAirUnit.OperatingMode = Operation::CoolingMode;
                        AirOutletTemp = SetPointTemp;
                        thisOutAirUnit.CompOutSetTemp = AirOutletTemp;
                        SimZoneOutAirUnitComps(state, OAUnitNum, FirstHVACIteration);
                    }
                }
                // SetPoint Temperature Condition
            } break;
            case OAUnitCtrlType::Temperature: {
                SetPointTemp = DesOATemp;
                HiCtrlTemp = GetCurrentScheduleValue(state, thisOutAirUnit.HiCtrlTempSchedPtr);
                LoCtrlTemp = GetCurrentScheduleValue(state, thisOutAirUnit.LoCtrlTempSchedPtr);
                if ((DesOATemp <= HiCtrlTemp) && (DesOATemp >= LoCtrlTemp)) {
                    thisOutAirUnit.OperatingMode = Operation::NeutralMode;
                    AirOutletTemp = DesOATemp;
                    thisOutAirUnit.CompOutSetTemp = DesOATemp;
                    SimZoneOutAirUnitComps(state, OAUnitNum, FirstHVACIteration);
                } else {
                    if (SetPointTemp < LoCtrlTemp) {
                        thisOutAirUnit.OperatingMode = Operation::HeatingMode;
                        AirOutletTemp = LoCtrlTemp;
                        thisOutAirUnit.CompOutSetTemp = AirOutletTemp;
                        SimZoneOutAirUnitComps(state, OAUnitNum, FirstHVACIteration);
                    } else if (SetPointTemp > HiCtrlTemp) {
                        thisOutAirUnit.OperatingMode = Operation::CoolingMode;
                        AirOutletTemp = HiCtrlTemp;
                        thisOutAirUnit.CompOutSetTemp = AirOutletTemp;
                        SimZoneOutAirUnitComps(state, OAUnitNum, FirstHVACIteration);
                    }
                }
            } break;
            default:
                break;
            }

            // Fan positioning
            if (thisOutAirUnit.supFanPlace == HVAC::FanPlace::DrawThru) {
                state.dataFans->fans(thisOutAirUnit.SFan_Index)->simulate(state, FirstHVACIteration, _, _);

                thisOutAirUnit.FanEffect = true; // RE-Simulation to take over the supply fan effect
                thisOutAirUnit.FanCorTemp = (state.dataLoopNodes->Node(OutletNode).Temp - thisOutAirUnit.CompOutSetTemp);
                SimZoneOutAirUnitComps(state, OAUnitNum, FirstHVACIteration);
                state.dataFans->fans(thisOutAirUnit.SFan_Index)->simulate(state, FirstHVACIteration, _, _);
                thisOutAirUnit.FanEffect = false;
            }
            if (thisOutAirUnit.ExtFan) {
                state.dataFans->fans(thisOutAirUnit.ExtFan_Index)->simulate(state, FirstHVACIteration, _, _);
            }
        } // ...end of system ON/OFF IF-THEN block

        AirMassFlow = state.dataLoopNodes->Node(OutletNode).MassFlowRate;
        MinHumRat = min(state.dataLoopNodes->Node(OutletNode).HumRat, state.dataLoopNodes->Node(thisOutAirUnit.ZoneNodeNum).HumRat);

        AirInEnt = PsyHFnTdbW(state.dataLoopNodes->Node(OutletNode).Temp, MinHumRat);                   // zone supply air node enthalpy
        ZoneAirEnt = PsyHFnTdbW(state.dataLoopNodes->Node(thisOutAirUnit.ZoneNodeNum).Temp, MinHumRat); // zone air enthalpy
        QUnitOut = AirMassFlow * (AirInEnt - ZoneAirEnt);                                               // Senscooling

        // CR9155 Remove specific humidity calculations
        SpecHumOut = state.dataLoopNodes->Node(OutletNode).HumRat;
        SpecHumIn = state.dataLoopNodes->Node(thisOutAirUnit.ZoneNodeNum).HumRat;
        LatentOutput = AirMassFlow * (SpecHumOut - SpecHumIn); // Latent rate (kg/s), dehumid = negative

        ZoneAirEnt =
            PsyHFnTdbW(state.dataLoopNodes->Node(thisOutAirUnit.ZoneNodeNum).Temp, state.dataLoopNodes->Node(thisOutAirUnit.ZoneNodeNum).HumRat);

        ZoneSupAirEnt = PsyHFnTdbW(state.dataLoopNodes->Node(OutletNode).Temp, state.dataLoopNodes->Node(OutletNode).HumRat);
        QTotUnitOut = AirMassFlow * (ZoneSupAirEnt - ZoneAirEnt);
        LatLoadMet = QTotUnitOut - QUnitOut; // watts

        // Report variables...

        if (QUnitOut < 0.0) {
            thisOutAirUnit.SensCoolingRate = std::abs(QUnitOut);
            thisOutAirUnit.SensHeatingRate = 0.0;
        } else {
            thisOutAirUnit.SensCoolingRate = 0.0;
            thisOutAirUnit.SensHeatingRate = QUnitOut;
        }

        if (QTotUnitOut < 0.0) {
            thisOutAirUnit.TotCoolingRate = std::abs(QTotUnitOut);
            thisOutAirUnit.TotHeatingRate = 0.0;
        } else {
            thisOutAirUnit.TotCoolingRate = 0.0;
            thisOutAirUnit.TotHeatingRate = QTotUnitOut;
        }

        if (LatLoadMet < 0.0) {
            thisOutAirUnit.LatCoolingRate = std::abs(LatLoadMet);
            thisOutAirUnit.LatHeatingRate = 0.0;
        } else {
            thisOutAirUnit.LatCoolingRate = 0.0;
            thisOutAirUnit.LatHeatingRate = LatLoadMet;
        }

        // OutAirUnit( OAUnitNum ).ElecFanRate = FanElecPower;  //Issue #5524 this would only get the last fan called, not both if there are two
        thisOutAirUnit.ElecFanRate = 0.0;
        thisOutAirUnit.ElecFanRate += state.dataFans->fans(thisOutAirUnit.SFan_Index)->totalPower;

        if (thisOutAirUnit.ExtFan) {
            thisOutAirUnit.ElecFanRate += state.dataFans->fans(thisOutAirUnit.ExtFan_Index)->totalPower;
        }

        PowerMet = QUnitOut;
        LatOutputProvided = LatentOutput;
    }

    void SimZoneOutAirUnitComps(EnergyPlusData &state, int const OAUnitNum, bool const FirstHVACIteration)
    {

        // SUBROUTINE INFORMATION:
        //       AUTHOR         Fred Buhl
        //       DATE WRITTEN   Oct 1998
        //       MODIFIED       na
        //       RE-ENGINEERED  na

        // PURPOSE OF THIS SUBROUTINE
        // Simulate the controllers and components in the outside air system.

        // SUBROUTINE LOCAL VARIABLE DECLARATIONS:
        bool const Sim = true;

        auto &thisOutAirUnit = state.dataOutdoorAirUnit->OutAirUnit(OAUnitNum);
        for (int EquipNum = 1; EquipNum <= thisOutAirUnit.NumComponents; ++EquipNum) {
            auto &thisOAEquip = thisOutAirUnit.OAEquip(EquipNum);
            SimOutdoorAirEquipComps(state,
                                    OAUnitNum,
                                    CompTypeNames[static_cast<int>(thisOAEquip.Type)],
                                    thisOAEquip.ComponentName,
                                    EquipNum,
                                    thisOAEquip.Type,
                                    FirstHVACIteration,
                                    thisOAEquip.ComponentIndex,
                                    Sim);
        }
    }

    void SimOutdoorAirEquipComps(EnergyPlusData &state,
                                 int const OAUnitNum,          // actual outdoor air unit num
                                 std::string_view EquipType,   // the component type
                                 std::string const &EquipName, // the component Name
                                 int const EquipNum,
                                 [[maybe_unused]] CompType const CompTypeNum, // Component Type -- Integerized for this module
                                 bool const FirstHVACIteration,
                                 int &CompIndex,
                                 bool const Sim // if TRUE, simulate component
    )
    {

        // SUBROUTINE INFORMATION:
        //       AUTHOR         Young Tae Chae, Rick Strand
        //       DATE WRITTEN   June 2008
        //       MODIFIED
        //       RE-ENGINEERED  na

        // PURPOSE OF THIS SUBROUTINE:
        // Outdoor air unit has various coil options. This subroutine defines the coil loads and execute
        // to simulate each components
        // METHODOLOGY EMPLOYED:

        // REFERENCES:

        // USE STATEMENTS:

        // Using/Aliasing
        using DesiccantDehumidifiers::SimDesiccantDehumidifier;
        using HeatRecovery::SimHeatRecovery;
        using HVAC::SmallLoad;
        using HVACDXHeatPumpSystem::SimDXHeatPumpSystem;
        using HVACHXAssistedCoolingCoil::SimHXAssistedCoolingCoil;
        using ScheduleManager::GetCurrentScheduleValue;
        using WaterCoils::SimulateWaterCoilComponents;

        // SUBROUTINE LOCAL VARIABLE DEFINITIONS
        Real64 QCompReq;
        Real64 MaxWaterFlow;
        Real64 MinWaterFlow;
        Real64 QUnitOut;
        Real64 Dxsystemouttemp;

        auto &thisOutAirUnit = state.dataOutdoorAirUnit->OutAirUnit(OAUnitNum);
        auto &thisOAEquip = thisOutAirUnit.OAEquip(EquipNum);
        int const InletNodeNum = thisOAEquip.CoilAirInletNode;
        int const OutletNodeNum = thisOAEquip.CoilAirOutletNode;

        int UnitNum = OAUnitNum;
        int SimCompNum = EquipNum;

        Real64 const CompAirOutTemp = thisOutAirUnit.CompOutSetTemp;
        Operation const OpMode = thisOutAirUnit.OperatingMode;
        CompType const EquipTypeNum = thisOAEquip.Type;
        Real64 const OAMassFlow = thisOutAirUnit.OutAirMassFlow;

        // check the fan positioning
        bool const DrawFan = thisOutAirUnit.FanEffect;
        Real64 const FanEffect = DrawFan ? thisOutAirUnit.FanCorTemp : 0.0;

        // checking equipment index

        {
            switch (EquipTypeNum) {
            // Heat recovery
            case CompType::HeatXchngrFP: // 'HeatExchanger:AirToAir:FlatPlate',
            case CompType::HeatXchngrSL: // 'HeatExchanger:AirToAir:SensibleAndLatent',
                                         // 'HeatExchanger:Desiccant:BalancedFlow' - unused
            {

                if (Sim) {
                    SimHeatRecovery(state, EquipName, FirstHVACIteration, CompIndex, HVAC::FanOp::Continuous, _, _, _, _, false, false);
                }
            } break;
            // Desiccant Dehumidifier
            case CompType::Desiccant: { // 'Dehumidifier:Desiccant:NoFans'
                if (Sim) {
                    SimDesiccantDehumidifier(state, EquipName, FirstHVACIteration, CompIndex);
                }

            } break;
            case CompType::WaterCoil_SimpleHeat: { // ('Coil:Heating:Water')

                if (Sim) {
                    int const ControlNode = thisOAEquip.CoilWaterInletNode;
                    MaxWaterFlow = thisOAEquip.MaxWaterMassFlow;
                    MinWaterFlow = thisOAEquip.MinWaterMassFlow;
                    // On the first HVAC iteration the system values are given to the controller, but after that
                    // the demand limits are in place and there needs to be feedback to the Zone Equipment
                    if ((!FirstHVACIteration) && (ControlNode > 0)) {
                        MaxWaterFlow = state.dataLoopNodes->Node(ControlNode).MassFlowRateMaxAvail;
                        MinWaterFlow = state.dataLoopNodes->Node(ControlNode).MassFlowRateMinAvail;
                    }
                    auto const &whCoilInletNode = state.dataLoopNodes->Node(InletNodeNum);
                    // auto &whCoilOutletNode = state.dataLoopNodes->Node(OutletNodeNum);

                    Real64 const CpAirZn = PsyCpAirFnW(whCoilInletNode.HumRat);

                    if ((OpMode == Operation::NeutralMode) || (OpMode == Operation::CoolingMode) || (whCoilInletNode.Temp > CompAirOutTemp)) {
                        QCompReq = 0.0;
                    } else {
                        QCompReq = CpAirZn * OAMassFlow * ((CompAirOutTemp - whCoilInletNode.Temp) - FanEffect);
                        if (std::abs(QCompReq) < SmallLoad) QCompReq = 0.0;
                        if (QCompReq < 0.0) QCompReq = 0.0; // coil can heat only
                    }

                    ControlCompOutput(state,
                                      thisOutAirUnit.Name,
                                      std::string(ZoneHVACOAUnit),
                                      UnitNum,
                                      FirstHVACIteration,
                                      QCompReq,
                                      ControlNode,
                                      MaxWaterFlow,
                                      MinWaterFlow,
                                      0.0001,
                                      thisOutAirUnit.ControlCompTypeNum,
                                      thisOutAirUnit.CompErrIndex,
                                      _,
                                      _,
                                      _,
                                      2,
                                      SimCompNum,
                                      thisOAEquip.plantLoc);
                }
            } break;
            case CompType::SteamCoil_AirHeat: { // 'Coil:Heating:Steam'
                if (Sim) {
                    CalcOAUnitCoilComps(state, UnitNum, FirstHVACIteration, SimCompNum, QUnitOut);
                }
            } break;
            case CompType::Coil_ElectricHeat: // 'Coil:Heating:Electric'
            case CompType::Coil_GasHeat: {    // 'Coil:Heating:Fuel'
                if (Sim) {
                    //     stand-alone coils are temperature controlled (do not pass QCoilReq in argument list, QCoilReq overrides temp SP)
                    CalcOAUnitCoilComps(state, UnitNum, FirstHVACIteration, SimCompNum, QUnitOut);
                }
            } break;
                // water cooling coil Types
            case CompType::WaterCoil_Cooling: { // 'Coil:Cooling:Water'
                if (Sim) {
                    int const ControlNode = thisOAEquip.CoilWaterInletNode;
                    MaxWaterFlow = thisOAEquip.MaxWaterMassFlow;
                    MinWaterFlow = thisOAEquip.MinWaterMassFlow;
                    // On the first HVAC iteration the system values are given to the controller, but after that
                    // the demand limits are in place and there needs to be feedback to the Zone Equipment
                    if ((!FirstHVACIteration) && (ControlNode > 0)) {
                        MaxWaterFlow = state.dataLoopNodes->Node(ControlNode).MassFlowRateMaxAvail;
                        MinWaterFlow = state.dataLoopNodes->Node(ControlNode).MassFlowRateMinAvail;
                    }

                    auto const &wcCoilInletNode = state.dataLoopNodes->Node(InletNodeNum);
                    auto &wcCoilOutletNode = state.dataLoopNodes->Node(OutletNodeNum);

                    Real64 const CpAirZn = PsyCpAirFnW(wcCoilInletNode.HumRat);
                    if ((OpMode == Operation::NeutralMode) || (OpMode == Operation::HeatingMode) || (wcCoilInletNode.Temp < CompAirOutTemp)) {
                        QCompReq = 0.0;
                        wcCoilOutletNode.Temp = wcCoilInletNode.Temp;
                        wcCoilOutletNode.HumRat = wcCoilInletNode.HumRat;
                        wcCoilOutletNode.MassFlowRate = wcCoilInletNode.MassFlowRate;

                    } else {

                        QCompReq = CpAirZn * OAMassFlow * ((CompAirOutTemp - wcCoilInletNode.Temp) - FanEffect);
                        if (std::abs(QCompReq) < SmallLoad) QCompReq = 0.0;
                        if (QCompReq > 0.0) QCompReq = 0.0; // coil can cool only
                    }

                    ControlCompOutput(state,
                                      thisOutAirUnit.Name,
                                      std::string(ZoneHVACOAUnit),
                                      UnitNum,
                                      FirstHVACIteration,
                                      QCompReq,
                                      ControlNode,
                                      MaxWaterFlow,
                                      MinWaterFlow,
                                      0.001,
                                      thisOutAirUnit.ControlCompTypeNum,
                                      thisOutAirUnit.CompErrIndex,
                                      _,
                                      _,
                                      _,
                                      1,
                                      SimCompNum,
                                      thisOAEquip.plantLoc);
                }
            } break;
            case CompType::WaterCoil_DetailedCool: { // 'Coil:Cooling:Water:DetailedGeometry'
                if (Sim) {
                    int const ControlNode = thisOAEquip.CoilWaterInletNode;
                    MaxWaterFlow = thisOAEquip.MaxWaterMassFlow;
                    MinWaterFlow = thisOAEquip.MinWaterMassFlow;
                    // On the first HVAC iteration the system values are given to the controller, but after that
                    // the demand limits are in place and there needs to be feedback to the Zone Equipment
                    if ((!FirstHVACIteration) && (ControlNode > 0)) {
                        MaxWaterFlow = state.dataLoopNodes->Node(ControlNode).MassFlowRateMaxAvail;
                        MinWaterFlow = state.dataLoopNodes->Node(ControlNode).MassFlowRateMinAvail;
                    }
                    auto const &wcCoilInletNode = state.dataLoopNodes->Node(InletNodeNum);
                    // auto &wcCoilOutletNode = state.dataLoopNodes->Node(OutletNodeNum);

                    Real64 const CpAirZn = PsyCpAirFnW(wcCoilInletNode.HumRat);

                    if ((OpMode == Operation::NeutralMode) || (OpMode == Operation::HeatingMode) || (wcCoilInletNode.Temp < CompAirOutTemp)) {
                        QCompReq = 0.0;
                    } else {

                        QCompReq = CpAirZn * OAMassFlow * ((CompAirOutTemp - wcCoilInletNode.Temp) - FanEffect);
                        if (std::abs(QCompReq) < SmallLoad) QCompReq = 0.0;
                        if (QCompReq > 0.0) QCompReq = 0.0; // coil can cool only
                    }

                    ControlCompOutput(state,
                                      thisOutAirUnit.Name,
                                      "ZONEHVAC:OUTDOORAIRUNIT",
                                      UnitNum,
                                      FirstHVACIteration,
                                      QCompReq,
                                      ControlNode,
                                      MaxWaterFlow,
                                      MinWaterFlow,
                                      0.001,
                                      thisOutAirUnit.ControlCompTypeNum,
                                      thisOutAirUnit.CompErrIndex,
                                      _,
                                      _,
                                      _,
                                      1,
                                      SimCompNum,
                                      thisOAEquip.plantLoc);
                }
            } break;
            case CompType::WaterCoil_CoolingHXAsst: { // 'CoilSystem:Cooling:Water:HeatExchangerAssisted'
                if (Sim) {
                    int const ControlNode = thisOAEquip.CoilWaterInletNode;
                    MaxWaterFlow = thisOAEquip.MaxWaterMassFlow;
                    MinWaterFlow = 0.0;
                    // On the first HVAC iteration the system values are given to the controller, but after that
                    // the demand limits are in place and there needs to be feedback to the Zone Equipment
                    if ((!FirstHVACIteration) && (ControlNode > 0)) {
                        MaxWaterFlow = state.dataLoopNodes->Node(ControlNode).MassFlowRateMaxAvail;
                        MinWaterFlow = state.dataLoopNodes->Node(ControlNode).MassFlowRateMinAvail;
                    }
                    auto const &wcCoilInletNode = state.dataLoopNodes->Node(InletNodeNum);
                    // auto &wcCoilOutletNode = state.dataLoopNodes->Node(OutletNodeNum);

                    Real64 const CpAirZn = PsyCpAirFnW(wcCoilInletNode.HumRat);
                    if ((OpMode == Operation::NeutralMode) || (OpMode == Operation::HeatingMode) || (wcCoilInletNode.Temp < CompAirOutTemp)) {
                        QCompReq = 0.0;
                    } else {
                        QCompReq = CpAirZn * OAMassFlow * ((CompAirOutTemp - wcCoilInletNode.Temp) - FanEffect);
                        if (std::abs(QCompReq) < SmallLoad) QCompReq = 0.0;
                        if (QCompReq > 0.0) QCompReq = 0.0; // coil can cool only
                    }
                    ControlCompOutput(state,
                                      thisOutAirUnit.Name,
                                      "ZONEHVAC:OUTDOORAIRUNIT",
                                      UnitNum,
                                      FirstHVACIteration,
                                      QCompReq,
                                      ControlNode,
                                      MaxWaterFlow,
                                      MinWaterFlow,
                                      0.001,
                                      thisOutAirUnit.ControlCompTypeNum,
                                      thisOutAirUnit.CompErrIndex,
                                      _,
                                      _,
                                      _,
                                      1,
                                      SimCompNum,
                                      thisOAEquip.plantLoc);
                }
            } break;
            case CompType::DXSystem: { // CoilSystem:Cooling:DX  old 'CompType:UnitaryCoolOnly'
                if (Sim) {
                    if (thisOAEquip.compPointer == nullptr) {
                        UnitarySystems::UnitarySys thisSys;
                        thisOAEquip.compPointer =
                            thisSys.factory(state, HVAC::UnitarySysType::Unitary_AnyCoilType, thisOAEquip.ComponentName, false, OAUnitNum);
                        UnitarySystems::UnitarySys::checkUnitarySysCoilInOASysExists(state, thisOAEquip.ComponentName, OAUnitNum);
                    }
                    if (((OpMode == Operation::NeutralMode) && (thisOutAirUnit.controlType == OAUnitCtrlType::Temperature)) ||
                        (OpMode == Operation::HeatingMode)) {
                        Dxsystemouttemp = 100.0; // There is no cooling demand for the DX system.
                    } else {
                        Dxsystemouttemp = CompAirOutTemp - FanEffect;
                    }
                    Real64 sensOut = 0.0;
                    Real64 latOut = 0.0;
                    int DXSystemIndex = 0;
                    thisOAEquip.compPointer->simulate(state,
                                                      EquipName,
                                                      FirstHVACIteration,
                                                      -1,
                                                      DXSystemIndex,
                                                      state.dataOutdoorAirUnit->HeatActive,
                                                      state.dataOutdoorAirUnit->CoolActive,
                                                      UnitNum,
                                                      Dxsystemouttemp,
                                                      false,
                                                      sensOut,
                                                      latOut);
                }
            } break;
            case CompType::DXHeatPumpSystem: {
                if (Sim) {
                    if (((OpMode == Operation::NeutralMode) && (thisOutAirUnit.controlType == OAUnitCtrlType::Temperature)) ||
                        (OpMode == Operation::CoolingMode)) {
                        Dxsystemouttemp = -20.0; // There is no heating demand for the DX system.
                    } else {
                        Dxsystemouttemp = CompAirOutTemp - FanEffect;
                    }
                    int DXSystemIndex = 0;
                    SimDXHeatPumpSystem(state, EquipName, FirstHVACIteration, -1, DXSystemIndex, UnitNum, Dxsystemouttemp);
                }
            } break;
                // RAR need new CompType:UnitarySystem object here
            case CompType::UnitarySystemModel: { // 'CompType:UnitarySystem'
                if (Sim) {
                    // This may have to be done in the unitary system object since there can be both cooling and heating
                    if (((OpMode == Operation::NeutralMode) && (thisOutAirUnit.controlType == OAUnitCtrlType::Temperature)) ||
                        (OpMode == Operation::HeatingMode)) {
                        Dxsystemouttemp = 100.0; // There is no cooling demand.
                    } else if (((OpMode == Operation::NeutralMode) && (thisOutAirUnit.controlType == OAUnitCtrlType::Temperature)) ||
                               (OpMode == Operation::CoolingMode)) {
                        Dxsystemouttemp = -20.0; // There is no heating demand.
                    } else {
                        Dxsystemouttemp = CompAirOutTemp - FanEffect;
                    }
                    Real64 sensOut = 0.0;
                    Real64 latOut = 0.0;
                    int DXSystemIndex = 0;
                    thisOAEquip.compPointer->simulate(state,
                                                      EquipName,
                                                      FirstHVACIteration,
                                                      -1,
                                                      DXSystemIndex,
                                                      state.dataOutdoorAirUnit->HeatActive,
                                                      state.dataOutdoorAirUnit->CoolActive,
                                                      UnitNum,
                                                      Dxsystemouttemp,
                                                      false,
                                                      sensOut,
                                                      latOut);
                }
            } break;
            default: {
                ShowFatalError(state, format("Invalid Outdoor Air Unit Component={}", EquipType)); // validate
            } break;
            }
        }
    }

    void CalcOAUnitCoilComps(EnergyPlusData &state,
                             int const CompNum, // actual outdoor air unit num
                             bool const FirstHVACIteration,
                             int const EquipIndex, // Component Type -- Integerized for this module
                             Real64 &LoadMet)
    {

        // SUBROUTINE INFORMATION:
        //       AUTHOR         Young Tae Chae, Rick Strand
        //       DATE WRITTEN   June 2009
        //       MODIFIED
        //       RE-ENGINEERED  na

        // PURPOSE OF THIS SUBROUTINE:
        // This subroutine mainly controls the action of water components in the unit

        // METHODOLOGY EMPLOYED:

        // REFERENCES:

        // USE STATEMENTS:

        // Using/Aliasing
        using HVAC::SmallLoad;
        using HVACHXAssistedCoolingCoil::SimHXAssistedCoolingCoil;
        using SteamCoils::SimulateSteamCoilComponents;
        using WaterCoils::SimulateWaterCoilComponents;

        // SUBROUTINE ARGUMENT DEFINITIONS:

        // Locals
        // SUBROUTINE LOCAL VARIABLE DEFINITIONS
        int CoilIndex = 0;

        auto &thisOutAirUnit = state.dataOutdoorAirUnit->OutAirUnit(CompNum);
        auto &thisOAEquip = thisOutAirUnit.OAEquip(EquipIndex);
        int const InletNodeNum = thisOAEquip.CoilAirInletNode;
        int const OutletNodeNum = thisOAEquip.CoilAirOutletNode;
        auto const &oaInletNode = state.dataLoopNodes->Node(InletNodeNum);
        auto &oaOutletNode = state.dataLoopNodes->Node(OutletNodeNum);

        CompType const CoilTypeNum = thisOAEquip.Type;
        Operation const OpMode = thisOutAirUnit.OperatingMode;
        Real64 const CoilAirOutTemp = thisOutAirUnit.CompOutSetTemp;
        bool const DrawFan = thisOutAirUnit.FanEffect;
        Real64 const FanEffect = DrawFan ? thisOutAirUnit.FanCorTemp : 0.0;

        // Actual equipment load
        auto setupQCompReq = [&OpMode, &oaInletNode, &oaOutletNode, &CoilAirOutTemp, &FanEffect]() -> Real64 {
            Real64 QCompReq = 0.0;
            if ((OpMode == Operation::NeutralMode) || (OpMode == Operation::CoolingMode) || (oaInletNode.Temp > CoilAirOutTemp)) {
                QCompReq = 0.0;
            } else {
                oaOutletNode.MassFlowRate = oaInletNode.MassFlowRate;
                Real64 const CpAirZn = PsyCpAirFnW(oaInletNode.HumRat);
                QCompReq = oaInletNode.MassFlowRate * CpAirZn * ((CoilAirOutTemp - oaInletNode.Temp) - FanEffect);
                if (std::abs(QCompReq) < SmallLoad) {
                    QCompReq = 0.0;
                }
            }
            if (QCompReq <= 0.0) {
                QCompReq = 0.0; // a heating coil can only heat, not cool
                oaOutletNode.Temp = oaInletNode.Temp;
                oaOutletNode.HumRat = oaInletNode.HumRat;
                oaOutletNode.MassFlowRate = oaInletNode.MassFlowRate;
            }
            return QCompReq;
        };

        switch (CoilTypeNum) {
        case CompType::Coil_ElectricHeat: {
            Real64 const QCompReq = setupQCompReq();
            HeatingCoils::SimulateHeatingCoilComponents(state, thisOAEquip.ComponentName, FirstHVACIteration, QCompReq, CoilIndex);
            Real64 const AirMassFlow = oaInletNode.MassFlowRate;
            LoadMet = AirMassFlow * (PsyHFnTdbW(oaOutletNode.Temp, oaInletNode.HumRat) - PsyHFnTdbW(oaInletNode.Temp, oaInletNode.HumRat));

        } break;
        case CompType::Coil_GasHeat: { // 'Coil:Heating:Steam'
            Real64 const QCompReq = setupQCompReq();
            HeatingCoils::SimulateHeatingCoilComponents(state, thisOAEquip.ComponentName, FirstHVACIteration, QCompReq, CoilIndex);
            Real64 const AirMassFlow = oaInletNode.MassFlowRate;
            LoadMet = AirMassFlow * (PsyHFnTdbW(oaOutletNode.Temp, oaInletNode.HumRat) - PsyHFnTdbW(oaInletNode.Temp, oaInletNode.HumRat));

        } break;
        case CompType::SteamCoil_AirHeat: { // 'Coil:Heating:Steam'
            Real64 const QCompReq = setupQCompReq();
            SimulateSteamCoilComponents(state, thisOAEquip.ComponentName, FirstHVACIteration, CoilIndex, QCompReq);
            Real64 const AirMassFlow = oaInletNode.MassFlowRate;
            LoadMet = AirMassFlow * (PsyHFnTdbW(oaOutletNode.Temp, oaInletNode.HumRat) - PsyHFnTdbW(oaInletNode.Temp, oaInletNode.HumRat));

        } break;
        case CompType::WaterCoil_SimpleHeat: // 'Coil:Heating:Water')
        case CompType::WaterCoil_Cooling:    // 'Coil:Cooling:Water'
        case CompType::WaterCoil_DetailedCool: {
            SimulateWaterCoilComponents(state, thisOAEquip.ComponentName, FirstHVACIteration, CoilIndex);
            Real64 const AirMassFlow = oaInletNode.MassFlowRate;
            LoadMet = AirMassFlow * (PsyHFnTdbW(oaOutletNode.Temp, oaInletNode.HumRat) - PsyHFnTdbW(oaInletNode.Temp, oaInletNode.HumRat));

        } break;
        case CompType::WaterCoil_CoolingHXAsst: {
            SimHXAssistedCoolingCoil(
                state, thisOAEquip.ComponentName, FirstHVACIteration, HVAC::CompressorOp::On, 0.0, CoilIndex, HVAC::FanOp::Continuous);
            Real64 const AirMassFlow = oaInletNode.MassFlowRate;
            LoadMet = AirMassFlow * (PsyHFnTdbW(oaOutletNode.Temp, oaInletNode.HumRat) - PsyHFnTdbW(oaInletNode.Temp, oaInletNode.HumRat));
        } break;
        default:
            ShowFatalError(state, format("Invalid Coil Type = {}", CoilTypeNum)); // validate
            break;
        }
    }

    // SUBROUTINE UpdateOutdoorAirUnit

    // No update routine needed in this module since all of the updates happen on
    // the Node derived type directly and these updates are done by other routines.

    // END SUBROUTINE UpdateOutdoorAirUnit

    void ReportOutdoorAirUnit(EnergyPlusData &state,
                              int const OAUnitNum) // Index for the outdoor air unit under consideration within the derived types
    {

        // SUBROUTINE INFORMATION:
        //       AUTHOR         Young T. Chae
        //       DATE WRITTEN   Oct. 2009
        //       MODIFIED       na
        //       RE-ENGINEERED  na

        // PURPOSE OF THIS SUBROUTINE:
        // This subroutine simply produces output for the outdoor air unit.
        // METHODOLOGY EMPLOYED:
        // Standard EnergyPlus methodology.

        // Using/Aliasing
        Real64 const TimeStepSysSec = state.dataHVACGlobal->TimeStepSysSec;

        auto &thisOutAirUnit = state.dataOutdoorAirUnit->OutAirUnit(OAUnitNum);
        thisOutAirUnit.TotHeatingEnergy = thisOutAirUnit.TotHeatingRate * TimeStepSysSec;
        thisOutAirUnit.SensHeatingEnergy = thisOutAirUnit.SensHeatingRate * TimeStepSysSec;
        thisOutAirUnit.LatHeatingEnergy = thisOutAirUnit.LatHeatingRate * TimeStepSysSec;
        thisOutAirUnit.SensCoolingEnergy = thisOutAirUnit.SensCoolingRate * TimeStepSysSec;
        thisOutAirUnit.LatCoolingEnergy = thisOutAirUnit.LatCoolingRate * TimeStepSysSec;
        thisOutAirUnit.TotCoolingEnergy = thisOutAirUnit.TotCoolingRate * TimeStepSysSec;
        thisOutAirUnit.AirMassFlow = thisOutAirUnit.OutAirMassFlow;
        thisOutAirUnit.ElecFanEnergy = thisOutAirUnit.ElecFanRate * TimeStepSysSec;

        if (thisOutAirUnit.FirstPass) { // reset sizing flags so other zone equipment can size normally
            if (!state.dataGlobal->SysSizingCalc) {
                DataSizing::resetHVACSizingGlobals(state, state.dataSize->CurZoneEqNum, 0, thisOutAirUnit.FirstPass);
            }
        }
    }

    int GetOutdoorAirUnitOutAirNode(EnergyPlusData &state, int const OAUnitNum)
    {

        // FUNCTION INFORMATION:
        //       AUTHOR         B Griffith
        //       DATE WRITTEN   Dec  2006
        //       MODIFIED       na
        //       RE-ENGINEERED  na

        // PURPOSE OF THIS FUNCTION:
        // lookup function for OA inlet node

        // Return value
        int GetOutdoorAirUnitOutAirNode = 0;

        if (state.dataOutdoorAirUnit->GetOutdoorAirUnitInputFlag) {
            OutdoorAirUnit::GetOutdoorAirUnitInputs(state);
            state.dataOutdoorAirUnit->GetOutdoorAirUnitInputFlag = false;
        }

        if (OAUnitNum > 0 && OAUnitNum <= state.dataOutdoorAirUnit->NumOfOAUnits) {
            GetOutdoorAirUnitOutAirNode = state.dataOutdoorAirUnit->OutAirUnit(OAUnitNum).OutsideAirNode;
        }

        return GetOutdoorAirUnitOutAirNode;
    }

    int GetOutdoorAirUnitZoneInletNode(EnergyPlusData &state, int const OAUnitNum)
    {

        // FUNCTION INFORMATION:
        //       AUTHOR         B Griffith
        //       DATE WRITTEN   Dec  2006
        //       MODIFIED       na
        //       RE-ENGINEERED  na

        // PURPOSE OF THIS FUNCTION:
        // lookup function for OA inlet node

        // Return value
        int GetOutdoorAirUnitZoneInletNode = 0;

        if (state.dataOutdoorAirUnit->GetOutdoorAirUnitInputFlag) {
            OutdoorAirUnit::GetOutdoorAirUnitInputs(state);
            state.dataOutdoorAirUnit->GetOutdoorAirUnitInputFlag = false;
        }

        if (OAUnitNum > 0 && OAUnitNum <= state.dataOutdoorAirUnit->NumOfOAUnits) {
            GetOutdoorAirUnitZoneInletNode = state.dataOutdoorAirUnit->OutAirUnit(OAUnitNum).AirOutletNode;
        }

        return GetOutdoorAirUnitZoneInletNode;
    }

    int GetOutdoorAirUnitReturnAirNode(EnergyPlusData &state, int const OAUnitNum)
    {

        // FUNCTION INFORMATION:
        //       AUTHOR         B Griffith
        //       DATE WRITTEN   Dec  2006
        //       MODIFIED       na
        //       RE-ENGINEERED  na

        // PURPOSE OF THIS FUNCTION:
        // lookup function for OA inlet node

        // Return value
        int GetOutdoorAirUnitReturnAirNode = 0;

        if (state.dataOutdoorAirUnit->GetOutdoorAirUnitInputFlag) {
            OutdoorAirUnit::GetOutdoorAirUnitInputs(state);
            state.dataOutdoorAirUnit->GetOutdoorAirUnitInputFlag = false;
        }

        if (OAUnitNum > 0 && OAUnitNum <= state.dataOutdoorAirUnit->NumOfOAUnits) {
            GetOutdoorAirUnitReturnAirNode = state.dataOutdoorAirUnit->OutAirUnit(OAUnitNum).AirInletNode;
        }

        return GetOutdoorAirUnitReturnAirNode;
    }

} // namespace OutdoorAirUnit

} // namespace EnergyPlus<|MERGE_RESOLUTION|>--- conflicted
+++ resolved
@@ -1283,15 +1283,6 @@
                     if (thisOutAirUnit.OAEquip(compLoop).Type == CompType::SteamCoil_AirHeat) {
                         thisOutAirUnit.OAEquip(compLoop).MaxVolWaterFlow =
                             GetCoilMaxSteamFlowRate(state, thisOutAirUnit.OAEquip(compLoop).ComponentIndex, errFlag);
-<<<<<<< HEAD
-                        Real64 const rho =
-                                FluidProperties::GetSatDensityRefrig(state,
-                                                state.dataPlnt->PlantLoop(thisOutAirUnit.OAEquip(compLoop).plantLoc.loopNum).FluidName,
-                                                Constant::SteamInitConvTemp,
-                                                1.0,
-                                                state.dataPlnt->PlantLoop(thisOutAirUnit.OAEquip(compLoop).plantLoc.loopNum).FluidIndex,
-                                                RoutineName);
-=======
                         Real64 const rho = FluidProperties::GetSatDensityRefrig(
                             state,
                             state.dataPlnt->PlantLoop(thisOutAirUnit.OAEquip(compLoop).plantLoc.loopNum).FluidName,
@@ -1299,7 +1290,6 @@
                             1.0,
                             state.dataPlnt->PlantLoop(thisOutAirUnit.OAEquip(compLoop).plantLoc.loopNum).FluidIndex,
                             RoutineName);
->>>>>>> 8c96cbbb
                         thisOutAirUnit.OAEquip(compLoop).MaxWaterMassFlow = rho * thisOutAirUnit.OAEquip(compLoop).MaxVolWaterFlow;
                         thisOutAirUnit.OAEquip(compLoop).MinWaterMassFlow = rho * thisOutAirUnit.OAEquip(compLoop).MinVolWaterFlow;
                         InitComponentNodes(state,
