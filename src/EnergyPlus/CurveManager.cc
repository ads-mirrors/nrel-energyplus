// EnergyPlus, Copyright (c) 1996-2023, The Board of Trustees of the University of Illinois,
// The Regents of the University of California, through Lawrence Berkeley National Laboratory
// (subject to receipt of any required approvals from the U.S. Dept. of Energy), Oak Ridge
// National Laboratory, managed by UT-Battelle, Alliance for Sustainable Energy, LLC, and other
// contributors. All rights reserved.
//
// NOTICE: This Software was developed under funding from the U.S. Department of Energy and the
// U.S. Government consequently retains certain rights. As such, the U.S. Government has been
// granted for itself and others acting on its behalf a paid-up, nonexclusive, irrevocable,
// worldwide license in the Software to reproduce, distribute copies to the public, prepare
// derivative works, and perform publicly and display publicly, and to permit others to do so.
//
// Redistribution and use in source and binary forms, with or without modification, are permitted
// provided that the following conditions are met:
//
// (1) Redistributions of source code must retain the above copyright notice, this list of
//     conditions and the following disclaimer.
//
// (2) Redistributions in binary form must reproduce the above copyright notice, this list of
//     conditions and the following disclaimer in the documentation and/or other materials
//     provided with the distribution.
//
// (3) Neither the name of the University of California, Lawrence Berkeley National Laboratory,
//     the University of Illinois, U.S. Dept. of Energy nor the names of its contributors may be
//     used to endorse or promote products derived from this software without specific prior
//     written permission.
//
// (4) Use of EnergyPlus(TM) Name. If Licensee (i) distributes the software in stand-alone form
//     without changes from the version obtained under this License, or (ii) Licensee makes a
//     reference solely to the software portion of its product, Licensee must refer to the
//     software as "EnergyPlus version X" software, where "X" is the version number Licensee
//     obtained under this License and may not use a different name for the software. Except as
//     specifically required in this Section (4), Licensee shall not use in a company name, a
//     product name, in advertising, publicity, or other promotional activities any name, trade
//     name, trademark, logo, or other designation of "EnergyPlus", "E+", "e+" or confusingly
//     similar designation, without the U.S. Department of Energy's prior written consent.
//
// THIS SOFTWARE IS PROVIDED BY THE COPYRIGHT HOLDERS AND CONTRIBUTORS "AS IS" AND ANY EXPRESS OR
// IMPLIED WARRANTIES, INCLUDING, BUT NOT LIMITED TO, THE IMPLIED WARRANTIES OF MERCHANTABILITY
// AND FITNESS FOR A PARTICULAR PURPOSE ARE DISCLAIMED. IN NO EVENT SHALL THE COPYRIGHT OWNER OR
// CONTRIBUTORS BE LIABLE FOR ANY DIRECT, INDIRECT, INCIDENTAL, SPECIAL, EXEMPLARY, OR
// CONSEQUENTIAL DAMAGES (INCLUDING, BUT NOT LIMITED TO, PROCUREMENT OF SUBSTITUTE GOODS OR
// SERVICES; LOSS OF USE, DATA, OR PROFITS; OR BUSINESS INTERRUPTION) HOWEVER CAUSED AND ON ANY
// THEORY OF LIABILITY, WHETHER IN CONTRACT, STRICT LIABILITY, OR TORT (INCLUDING NEGLIGENCE OR
// OTHERWISE) ARISING IN ANY WAY OUT OF THE USE OF THIS SOFTWARE, EVEN IF ADVISED OF THE
// POSSIBILITY OF SUCH DAMAGE.

// C++ Headers
#include <algorithm>
#include <cmath>
#include <limits>
#include <string>

// ObjexxFCL Headers
#include <ObjexxFCL/Array.functions.hh>
#include <ObjexxFCL/Array3D.hh>
#include <ObjexxFCL/Fmath.hh>

// Third-party Headers
#include <fast_float/fast_float.h>

// EnergyPlus Headers
#include <EnergyPlus/CurveManager.hh>
#include <EnergyPlus/Data/EnergyPlusData.hh>
#include <EnergyPlus/DataBranchAirLoopPlant.hh>
#include <EnergyPlus/DataIPShortCuts.hh>
#include <EnergyPlus/DataLoopNode.hh>
#include <EnergyPlus/DataSystemVariables.hh>
#include <EnergyPlus/EMSManager.hh>
#include <EnergyPlus/FileSystem.hh>
#include <EnergyPlus/GlobalNames.hh>
#include <EnergyPlus/InputProcessing/InputProcessor.hh>
#include <EnergyPlus/OutputProcessor.hh>
#include <EnergyPlus/UtilityRoutines.hh>

namespace EnergyPlus {

namespace Curve {
    // Module containing the Curve Manager routines

    // MODULE INFORMATION:
    //       AUTHOR         Fred Buhl
    //       DATE WRITTEN   May 2000
    //       MODIFIED       January 2006, Rick Strand, added a curve type (quadratic-linear)
    //                      July 2006, L. Gu, added a new curve type (bicubic)

    //                      July 2006, Brent Griffith, added triquadratic curve
    //                       RR added exponential curve
    //                      May 2009 Brent griffith add EMS actuator registry and override (for custom equations)
    //                      August 2010, Richard Raustad, FSEC, added Table:* objects
    //                      August 2014, Rick Strand, added a curve type (cubic-linear)
    //                      Future Improvements:
    //                          Subroutine PerformanceTableObject is not really needed (and is probably slower)
    //                          since Subroutine TableLookupObject can do the same thing. The difference
    //                          is that Sub PerformanceTableObject does a linear interpolation without extrapolation.
    //                          More math is also involved. Sub TableLookupObject can also do this if a) the limits
    //                          of the input data use the boundaries of the tabular data, b) the arrays are corrected
    //                          to use this other subroutine, and c) the Number of Interpolation Points is set to 2.
    //                      22Aug2010 Craig Wray, added new curves for fan component model:
    //                          FanPressureRise, ExponentialSkewNormal, Sigmoid, RectangularHyperbola1,
    //                          RectangularHyperbola2, ExponentialDecay
    //                      March 2012, Atefe Makhmalbaf and Heejin Cho, added a new curve type (QuadLinear)
    //                      Jan 2021 Yueyue, added a new curve type (QuintLinear)
    //                      Aug.  2014, Rongpeng Zhang, added a new curve type (ChillerPartLoadWithLift)
    //       RE-ENGINEERED  na

    // PURPOSE OF THIS MODULE:
    // To provide the capabilities of getting the curve data from the input,
    // validating it, and storing it in such a manner that the curve manager
    // can provide the simulation with performance curve output.

    // Functions
    void BtwxtMessageCallback(const Btwxt::MsgLevel messageType, const std::string message, void *contextPtr)
    {
        std::pair<EnergyPlusData *, std::string> contextPair = *(std::pair<EnergyPlusData *, std::string> *)contextPtr;
        std::string fullMessage = format("{}: {}", contextPair.second, message);
        if (messageType == Btwxt::MsgLevel::MSG_ERR) {
            ShowSevereError(*contextPair.first, fullMessage);
            ShowFatalError(*contextPair.first, "Btwxt: Errors discovered, program terminates.");
        } else {
            if (static_cast<int>(messageType) >= Btwxt::LOG_LEVEL) {
                if (messageType == Btwxt::MsgLevel::MSG_WARN) {
                    ShowWarningError(*contextPair.first, fullMessage);
                } else {
                    ShowMessage(*contextPair.first, fullMessage);
                }
            }
        }
    }

    void commonEnvironInit(EnergyPlusData &state)
    {
        // need to be careful on where and how resetting curve outputs to some "inactive value" is done
        // EMS can intercept curves and modify output
        if (state.dataGlobal->BeginEnvrnFlag && state.dataCurveManager->CurveValueMyBeginTimeStepFlag) {
            ResetPerformanceCurveOutput(state);
            state.dataCurveManager->CurveValueMyBeginTimeStepFlag = false;
        }
        if (!state.dataGlobal->BeginEnvrnFlag) {
            state.dataCurveManager->CurveValueMyBeginTimeStepFlag = true;
        }
    }

    void ResetPerformanceCurveOutput(const EnergyPlusData &state)
    {
        // SUBROUTINE INFORMATION:
        //       AUTHOR         Richard Raustad, FSEC
        //       DATE WRITTEN   August 2010
        // PURPOSE OF THIS SUBROUTINE:
        // Reset curve outputs prior to simulating air loops, plant loops, etc.
        // This allows the report variable for curve/table objects to show an inactive state.

        for (auto const &c : state.dataCurveManager->PerfCurve) {
            c->output = DataLoopNode::SensedNodeFlagValue;
            for (auto &i : c->inputs) {
                i = DataLoopNode::SensedNodeFlagValue;
            }
        }
    }

    Real64 Curve::value(EnergyPlusData &state, Real64 V1)
    {
        if (this->interpolationType == InterpType::BtwxtMethod) return BtwxtTableInterpolation(state, V1);
        switch (this->curveType) {
        case CurveType::Linear:
            return this->coeff[0] + V1 * this->coeff[1];
        case CurveType::Quadratic:
            return this->coeff[0] + V1 * (this->coeff[1] + V1 * this->coeff[2]);
        case CurveType::Cubic:
            return this->coeff[0] + V1 * (this->coeff[1] + V1 * (this->coeff[2] + V1 * this->coeff[3]));
        case CurveType::Quartic:
            return this->coeff[0] + V1 * (this->coeff[1] + V1 * (this->coeff[2] + V1 * (this->coeff[3] + V1 * this->coeff[4])));
        case CurveType::Exponent:
            return this->coeff[0] + this->coeff[1] * std::pow(V1, this->coeff[2]);
        case CurveType::ExponentialSkewNormal: {
            Real64 CoeffZ1 = (V1 - this->coeff[0]) / this->coeff[1];
            Real64 CoeffZ2 = (this->coeff[3] * V1 * std::exp(this->coeff[2] * V1) - this->coeff[0]) / this->coeff[1];
            Real64 CoeffZ3 = -this->coeff[0] / this->coeff[1];
            static Real64 const sqrt_2_inv(1.0 / std::sqrt(2.0)); // would be constexpr-able if std::sqrt was constexpr, but not yet
            Real64 CurveValueNumer = std::exp(-0.5 * (CoeffZ1 * CoeffZ1)) * (1.0 + sign(1.0, CoeffZ2) * std::erf(std::abs(CoeffZ2) * sqrt_2_inv));
            Real64 CurveValueDenom = std::exp(-0.5 * (CoeffZ3 * CoeffZ3)) * (1.0 + sign(1.0, CoeffZ3) * std::erf(std::abs(CoeffZ3) * sqrt_2_inv));
            return CurveValueNumer / CurveValueDenom;
        }
        case CurveType::Sigmoid: {
            Real64 CurveValueExp = std::exp((this->coeff[2] - V1) / this->coeff[3]);
            return this->coeff[0] + this->coeff[1] / std::pow(1.0 + CurveValueExp, this->coeff[4]);
        }
        case CurveType::RectangularHyperbola1: {
            Real64 CurveValueNumer = this->coeff[0] * V1;
            Real64 CurveValueDenom = this->coeff[1] + V1;
            return (CurveValueNumer / CurveValueDenom) + this->coeff[2];
        }
        case CurveType::RectangularHyperbola2: {
            Real64 CurveValueNumer = this->coeff[0] * V1;
            Real64 CurveValueDenom = this->coeff[1] + V1;
            return (CurveValueNumer / CurveValueDenom) + (this->coeff[2] * V1);
        }
        case CurveType::ExponentialDecay:
            return this->coeff[0] + this->coeff[1] * std::exp(this->coeff[2] * V1);
        case CurveType::DoubleExponentialDecay:
            return this->coeff[0] + this->coeff[1] * std::exp(this->coeff[2] * V1) + this->coeff[3] * std::exp(this->coeff[4] * V1);
        default:
            return this->valueFallback(state, V1, 0.0, 0.0, 0.0, 0.0);
        }
    }

    Real64 Curve::value(EnergyPlusData &state, Real64 V1, Real64 V2)
    {
        if (this->interpolationType == InterpType::BtwxtMethod) return BtwxtTableInterpolation(state, V1, V2);
        switch (this->curveType) {
        case CurveType::FanPressureRise:
            return V1 * (this->coeff[0] * V1 + this->coeff[1] + this->coeff[2] * std::sqrt(V2)) + this->coeff[3] * V2;
        case CurveType::BiQuadratic:
            return this->coeff[0] + V1 * (this->coeff[1] + V1 * this->coeff[2]) + V2 * (this->coeff[3] + V2 * this->coeff[4]) +
                   V1 * V2 * this->coeff[5];
        case CurveType::QuadraticLinear:
            return (this->coeff[0] + V1 * (this->coeff[1] + V1 * this->coeff[2])) +
                   (this->coeff[3] + V1 * (this->coeff[4] + V1 * this->coeff[5])) * V2;
        case CurveType::CubicLinear:
            return (this->coeff[0] + V1 * (this->coeff[1] + V1 * (this->coeff[2] + V1 * this->coeff[3]))) +
                   (this->coeff[4] + V1 * this->coeff[5]) * V2;
        case CurveType::BiCubic:
            return this->coeff[0] + V1 * this->coeff[1] + V1 * V1 * this->coeff[2] + V2 * this->coeff[3] + V2 * V2 * this->coeff[4] +
                   V1 * V2 * this->coeff[5] + V1 * V1 * V1 * this->coeff[6] + V2 * V2 * V2 * this->coeff[7] + V1 * V1 * V2 * this->coeff[8] +
                   V1 * V2 * V2 * this->coeff[9];
        default:
            return this->valueFallback(state, V1, V2, 0.0, 0.0, 0.0);
        }
    }

    Real64 Curve::value(EnergyPlusData &state, Real64 V1, Real64 V2, Real64 V3)
    {
        if (this->interpolationType == InterpType::BtwxtMethod) return BtwxtTableInterpolation(state, V1, V2, V3);
        switch (this->curveType) {
        case CurveType::ChillerPartLoadWithLift:
            return this->coeff[0] + this->coeff[1] * V1 + this->coeff[2] * V1 * V1 + this->coeff[3] * V2 + this->coeff[4] * V2 * V2 +
                   this->coeff[5] * V1 * V2 + this->coeff[6] * V1 * V1 * V1 + this->coeff[7] * V2 * V2 * V2 + this->coeff[8] * V1 * V1 * V2 +
                   this->coeff[9] * V1 * V2 * V2 + this->coeff[10] * V1 * V1 * V2 * V2 + this->coeff[11] * V3 * V2 * V2 * V2;
        case CurveType::TriQuadratic: {
            auto const &c = this->coeff;
            Real64 const V1s = V1 * V1;
            Real64 const V2s = V2 * V2;
            Real64 const V3s = V3 * V3;
            return c[0] + c[1] * V1s + c[2] * V1 + c[3] * V2s + c[4] * V2 + c[5] * V3s + c[6] * V3 + c[7] * V1s * V2s + c[8] * V1 * V2 +
                   c[9] * V1 * V2s + c[10] * V1s * V2 + c[11] * V1s * V3s + c[12] * V1 * V3 + c[13] * V1 * V3s + c[14] * V1s * V3 +
                   c[15] * V2s * V3s + c[16] * V2 * V3 + c[17] * V2 * V3s + c[18] * V2s * V3 + c[19] * V1s * V2s * V3s + c[20] * V1s * V2s * V3 +
                   c[21] * V1s * V2 * V3s + c[22] * V1 * V2s * V3s + c[23] * V1s * V2 * V3 + c[24] * V1 * V2s * V3 + c[25] * V1 * V2 * V3s +
                   c[26] * V1 * V2 * V3;
        }
        default:
            return this->valueFallback(state, V1, V2, V3, 0.0, 0.0);
        }
    }

    Real64 Curve::value(EnergyPlusData &state, Real64 V1, Real64 V2, Real64 V3, Real64 V4)
    {
        if (this->interpolationType == InterpType::BtwxtMethod) return BtwxtTableInterpolation(state, V1, V2, V3, V4);
        switch (this->curveType) {
        case CurveType::QuadLinear:
            return this->coeff[0] + V1 * this->coeff[1] + V2 * this->coeff[2] + V3 * this->coeff[3] + V4 * this->coeff[4];
        default:
            return this->valueFallback(state, V1, V2, V3, V4, 0.0);
        }
    }

    Real64 Curve::value(EnergyPlusData &state, Real64 V1, Real64 V2, Real64 V3, Real64 V4, Real64 V5)
    {
        if (this->interpolationType == InterpType::BtwxtMethod) return BtwxtTableInterpolation(state, V1, V2, V3, V4, V5);
        switch (this->curveType) {
        case CurveType::QuintLinear:
            return this->coeff[0] + V1 * this->coeff[1] + V2 * this->coeff[2] + V3 * this->coeff[3] + V4 * this->coeff[4] + V5 * this->coeff[5];
            break;
        default:
            return this->valueFallback(state, V1, V2, V3, V4, V5);
        }
    }

    Real64 Curve::value(EnergyPlusData &state, Real64 V1, Real64 V2, Real64 V3, Real64 V4, Real64 V5, Real64 V6)
    {
        // tables are the only 6-D curves, for now at least
        return BtwxtTableInterpolation(state, V1, V2, V3, V4, V5, V6);
    }

    Real64 CurveValue(EnergyPlusData &state,
                      int const CurveIndex, // index of curve in curve array
                      Real64 const Var1     // 1st independent variable
    )
    {
        commonEnvironInit(state);
        Real64 CurveValue(0.0);
        Curve *thisCurve = state.dataCurveManager->PerfCurve(CurveIndex);
        //        Real64 const V1 = std::clamp(Var1, thisCurve->inputLimits[0].min, thisCurve->inputLimits[0].max);
        Real64 const V1(max(min(Var1, thisCurve->inputLimits[0].max), thisCurve->inputLimits[0].min));
        CurveValue = thisCurve->value(state, V1);
        if (thisCurve->outputLimits.minPresent) CurveValue = max(CurveValue, thisCurve->outputLimits.min);
        if (thisCurve->outputLimits.maxPresent) CurveValue = min(CurveValue, thisCurve->outputLimits.max);
        if (thisCurve->EMSOverrideOn) CurveValue = thisCurve->EMSOverrideCurveValue;
        thisCurve->output = CurveValue;
        thisCurve->inputs[0] = Var1;
        return CurveValue;
    }

    Real64 CurveValue(EnergyPlusData &state,
                      int const CurveIndex, // index of curve in curve array
                      Real64 const Var1,    // 1st independent variable
                      Real64 const Var2     // 1st independent variable
    )
    {
        commonEnvironInit(state);
        Real64 CurveValue(0.0);
        Curve *thisCurve = state.dataCurveManager->PerfCurve(CurveIndex);
        //        Real64 const V1 = std::clamp(Var1, thisCurve->inputLimits[0].min, thisCurve->inputLimits[0].max);
        //        Real64 const V2 = std::clamp(Var2, thisCurve->inputLimits[1].min, thisCurve->inputLimits[1].max);
        Real64 const V1(max(min(Var1, thisCurve->inputLimits[0].max), thisCurve->inputLimits[0].min));
        Real64 const V2(max(min(Var2, thisCurve->inputLimits[1].max), thisCurve->inputLimits[1].min));
        CurveValue = thisCurve->value(state, V1, V2);

        if (thisCurve->outputLimits.minPresent) CurveValue = max(CurveValue, thisCurve->outputLimits.min);
        if (thisCurve->outputLimits.maxPresent) CurveValue = min(CurveValue, thisCurve->outputLimits.max);

        if (thisCurve->EMSOverrideOn) CurveValue = thisCurve->EMSOverrideCurveValue;

        thisCurve->output = CurveValue;
        thisCurve->inputs[0] = Var1;
        thisCurve->inputs[1] = Var2;

        return CurveValue;
    }

    Real64 CurveValue(EnergyPlusData &state,
                      int const CurveIndex, // index of curve in curve array
                      Real64 const Var1,    // 1st independent variable
                      Real64 const Var2,    // 1st independent variable
                      Real64 const Var3     // 1st independent variable
    )
    {
        commonEnvironInit(state);
        Real64 CurveValue(0.0);
        Curve *thisCurve = state.dataCurveManager->PerfCurve(CurveIndex);
        //        Real64 const V1 = std::clamp(Var1, thisCurve->inputLimits[0].min, thisCurve->inputLimits[0].max);
        //        Real64 const V2 = std::clamp(Var2, thisCurve->inputLimits[1].min, thisCurve->inputLimits[1].max);
        //        Real64 const V3 = std::clamp(Var3, thisCurve->inputLimits[2].min, thisCurve->inputLimits[2].max);
        Real64 const V1(max(min(Var1, thisCurve->inputLimits[0].max), thisCurve->inputLimits[0].min));
        Real64 const V2(max(min(Var2, thisCurve->inputLimits[1].max), thisCurve->inputLimits[1].min));
        Real64 const V3(max(min(Var3, thisCurve->inputLimits[2].max), thisCurve->inputLimits[2].min));
        CurveValue = thisCurve->value(state, V1, V2, V3);

        if (thisCurve->outputLimits.minPresent) CurveValue = max(CurveValue, thisCurve->outputLimits.min);
        if (thisCurve->outputLimits.maxPresent) CurveValue = min(CurveValue, thisCurve->outputLimits.max);

        if (thisCurve->EMSOverrideOn) CurveValue = thisCurve->EMSOverrideCurveValue;

        thisCurve->output = CurveValue;
        thisCurve->inputs[0] = Var1;
        thisCurve->inputs[1] = Var2;
        thisCurve->inputs[2] = Var3;

        return CurveValue;
    }

    Real64 CurveValue(EnergyPlusData &state,
                      int const CurveIndex, // index of curve in curve array
                      Real64 const Var1,    // 1st independent variable
                      Real64 const Var2,    // 1st independent variable
                      Real64 const Var3,    // 1st independent variable
                      Real64 const Var4     // 1st independent variable
    )
    {
        commonEnvironInit(state);
        Real64 CurveValue(0.0);
        Curve *thisCurve = state.dataCurveManager->PerfCurve(CurveIndex);
        //        Real64 const V1 = std::clamp(Var1, thisCurve->inputLimits[0].min, thisCurve->inputLimits[0].max);
        //        Real64 const V2 = std::clamp(Var2, thisCurve->inputLimits[1].min, thisCurve->inputLimits[1].max);
        //        Real64 const V3 = std::clamp(Var3, thisCurve->inputLimits[2].min, thisCurve->inputLimits[2].max);
        //        Real64 const V4 = std::clamp(Var4, thisCurve->inputLimits[3].min, thisCurve->inputLimits[3].max);
        Real64 const V1(max(min(Var1, thisCurve->inputLimits[0].max), thisCurve->inputLimits[0].min));
        Real64 const V2(max(min(Var2, thisCurve->inputLimits[1].max), thisCurve->inputLimits[1].min));
        Real64 const V3(max(min(Var3, thisCurve->inputLimits[2].max), thisCurve->inputLimits[2].min));
        Real64 const V4(max(min(Var4, thisCurve->inputLimits[3].max), thisCurve->inputLimits[3].min));
        CurveValue = thisCurve->value(state, V1, V2, V3, V4);

        if (thisCurve->outputLimits.minPresent) CurveValue = max(CurveValue, thisCurve->outputLimits.min);
        if (thisCurve->outputLimits.maxPresent) CurveValue = min(CurveValue, thisCurve->outputLimits.max);

        if (thisCurve->EMSOverrideOn) CurveValue = thisCurve->EMSOverrideCurveValue;

        thisCurve->output = CurveValue;
        thisCurve->inputs[0] = Var1;
        thisCurve->inputs[1] = Var2;
        thisCurve->inputs[2] = Var3;
        thisCurve->inputs[3] = Var4;

        return CurveValue;
    }

    Real64 CurveValue(EnergyPlusData &state,
                      int const CurveIndex, // index of curve in curve array
                      Real64 const Var1,    // 1st independent variable
                      Real64 const Var2,    // 1st independent variable
                      Real64 const Var3,    // 1st independent variable
                      Real64 const Var4,    // 1st independent variable
                      Real64 const Var5     // 1st independent variable
    )
    {
        commonEnvironInit(state);
        Real64 CurveValue(0.0);
        Curve *thisCurve = state.dataCurveManager->PerfCurve(CurveIndex);
        //        Real64 const V1 = std::clamp(Var1, thisCurve->inputLimits[0].min, thisCurve->inputLimits[0].max);
        //        Real64 const V2 = std::clamp(Var2, thisCurve->inputLimits[1].min, thisCurve->inputLimits[1].max);
        //        Real64 const V3 = std::clamp(Var3, thisCurve->inputLimits[2].min, thisCurve->inputLimits[2].max);
        //        Real64 const V4 = std::clamp(Var4, thisCurve->inputLimits[3].min, thisCurve->inputLimits[3].max);
        //        Real64 const V5 = std::clamp(Var5, thisCurve->inputLimits[4].min, thisCurve->inputLimits[4].max);
        Real64 const V1(max(min(Var1, thisCurve->inputLimits[0].max), thisCurve->inputLimits[0].min));
        Real64 const V2(max(min(Var2, thisCurve->inputLimits[1].max), thisCurve->inputLimits[1].min));
        Real64 const V3(max(min(Var3, thisCurve->inputLimits[2].max), thisCurve->inputLimits[2].min));
        Real64 const V4(max(min(Var4, thisCurve->inputLimits[3].max), thisCurve->inputLimits[3].min));
        Real64 const V5(max(min(Var5, thisCurve->inputLimits[4].max), thisCurve->inputLimits[4].min));
        CurveValue = thisCurve->value(state, V1, V2, V3, V4, V5);

        if (thisCurve->outputLimits.minPresent) CurveValue = max(CurveValue, thisCurve->outputLimits.min);
        if (thisCurve->outputLimits.maxPresent) CurveValue = min(CurveValue, thisCurve->outputLimits.max);

        if (thisCurve->EMSOverrideOn) CurveValue = thisCurve->EMSOverrideCurveValue;

        thisCurve->output = CurveValue;
        thisCurve->inputs[0] = Var1;
        thisCurve->inputs[1] = Var2;
        thisCurve->inputs[2] = Var3;
        thisCurve->inputs[3] = Var4;
        thisCurve->inputs[4] = Var5;

        return CurveValue;
    }

    Real64 CurveValue(EnergyPlusData &state,
                      int const CurveIndex, // index of curve in curve array
                      Real64 const Var1,    // 1st independent variable
                      Real64 const Var2,    // 1st independent variable
                      Real64 const Var3,    // 1st independent variable
                      Real64 const Var4,    // 1st independent variable
                      Real64 const Var5,    // 1st independent variable
                      Real64 const Var6     // 1st independent variable
    )
    {

        commonEnvironInit(state);
        Real64 CurveValue(0.0);
        Curve *thisCurve = state.dataCurveManager->PerfCurve(CurveIndex);
        //        Real64 const V1 = std::clamp(Var1, thisCurve->inputLimits[0].min, thisCurve->inputLimits[0].max);
        //        Real64 const V2 = std::clamp(Var2, thisCurve->inputLimits[1].min, thisCurve->inputLimits[1].max);
        //        Real64 const V3 = std::clamp(Var3, thisCurve->inputLimits[2].min, thisCurve->inputLimits[2].max);
        //        Real64 const V4 = std::clamp(Var4, thisCurve->inputLimits[3].min, thisCurve->inputLimits[3].max);
        //        Real64 const V5 = std::clamp(Var5, thisCurve->inputLimits[4].min, thisCurve->inputLimits[4].max);
        //        Real64 const V6 = std::clamp(Var6, thisCurve->inputLimits[5].min, thisCurve->inputLimits[5].max);
        Real64 const V1(max(min(Var1, thisCurve->inputLimits[0].max), thisCurve->inputLimits[0].min));
        Real64 const V2(max(min(Var2, thisCurve->inputLimits[1].max), thisCurve->inputLimits[1].min));
        Real64 const V3(max(min(Var3, thisCurve->inputLimits[2].max), thisCurve->inputLimits[2].min));
        Real64 const V4(max(min(Var4, thisCurve->inputLimits[3].max), thisCurve->inputLimits[3].min));
        Real64 const V5(max(min(Var5, thisCurve->inputLimits[4].max), thisCurve->inputLimits[4].min));
        Real64 const V6(max(min(Var6, thisCurve->inputLimits[5].max), thisCurve->inputLimits[5].min));
        CurveValue = thisCurve->value(state, V1, V2, V3, V4, V5, V6);

        if (thisCurve->outputLimits.minPresent) CurveValue = max(CurveValue, thisCurve->outputLimits.min);
        if (thisCurve->outputLimits.maxPresent) CurveValue = min(CurveValue, thisCurve->outputLimits.max);

        if (thisCurve->EMSOverrideOn) CurveValue = thisCurve->EMSOverrideCurveValue;

        thisCurve->output = CurveValue;
        thisCurve->inputs[0] = Var1;
        thisCurve->inputs[1] = Var2;
        thisCurve->inputs[2] = Var3;
        thisCurve->inputs[3] = Var4;
        thisCurve->inputs[4] = Var5;
        thisCurve->inputs[5] = Var6;

        return CurveValue;
    }

    Real64 Curve::valueFallback(EnergyPlusData &state, Real64 V1, Real64 V2, Real64 V3, Real64 V4, Real64 V5)
    {
        if (state.dataCurveManager->showFallbackMessage) {
            ShowMessage(state, "Note: You have encountered a corner case in the EnergyPlus Curve:* evaluation code.");
            ShowMessage(state, "The code was refactored for version 23.1, but there were a few corner cases that could not be found automatically");
            ShowMessage(state,
                        "If you are able, please provide your input file to the EnergyPlus helpdesk or repository so a developer can patch for your "
                        "use case");
            ShowMessage(state, "Your simulation continues as normal, thanks!");
            state.dataCurveManager->showFallbackMessage = false;
        }
        switch (this->curveType) {
        case CurveType::Linear: {
            return this->coeff[0] + V1 * this->coeff[1];
        } break;
        case CurveType::Quadratic: {
            return this->coeff[0] + V1 * (this->coeff[1] + V1 * this->coeff[2]);
        } break;
        case CurveType::QuadLinear: {
            return this->coeff[0] + V1 * this->coeff[1] + V2 * this->coeff[2] + V3 * this->coeff[3] + V4 * this->coeff[4];
        } break;
        case CurveType::QuintLinear: {
            return this->coeff[0] + V1 * this->coeff[1] + V2 * this->coeff[2] + V3 * this->coeff[3] + V4 * this->coeff[4] + V5 * this->coeff[5];
        } break;
        case CurveType::Cubic: {
            return this->coeff[0] + V1 * (this->coeff[1] + V1 * (this->coeff[2] + V1 * this->coeff[3]));
        } break;
        case CurveType::Quartic: {
            return this->coeff[0] + V1 * (this->coeff[1] + V1 * (this->coeff[2] + V1 * (this->coeff[3] + V1 * this->coeff[4])));
        } break;
        case CurveType::BiQuadratic: {
            return this->coeff[0] + V1 * (this->coeff[1] + V1 * this->coeff[2]) + V2 * (this->coeff[3] + V2 * this->coeff[4]) +
                   V1 * V2 * this->coeff[5];
        } break;
        case CurveType::QuadraticLinear: {
            return (this->coeff[0] + V1 * (this->coeff[1] + V1 * this->coeff[2])) +
                   (this->coeff[3] + V1 * (this->coeff[4] + V1 * this->coeff[5])) * V2;
        } break;
        case CurveType::CubicLinear: {
            return (this->coeff[0] + V1 * (this->coeff[1] + V1 * (this->coeff[2] + V1 * this->coeff[3]))) +
                   (this->coeff[4] + V1 * this->coeff[5]) * V2;
        } break;
        case CurveType::BiCubic: {
            return this->coeff[0] + V1 * this->coeff[1] + V1 * V1 * this->coeff[2] + V2 * this->coeff[3] + V2 * V2 * this->coeff[4] +
                   V1 * V2 * this->coeff[5] + V1 * V1 * V1 * this->coeff[6] + V2 * V2 * V2 * this->coeff[7] + V1 * V1 * V2 * this->coeff[8] +
                   V1 * V2 * V2 * this->coeff[9];
        } break;
        case CurveType::ChillerPartLoadWithLift: {
            return this->coeff[0] + this->coeff[1] * V1 + this->coeff[2] * V1 * V1 + this->coeff[3] * V2 + this->coeff[4] * V2 * V2 +
                   this->coeff[5] * V1 * V2 + this->coeff[6] * V1 * V1 * V1 + this->coeff[7] * V2 * V2 * V2 + this->coeff[8] * V1 * V1 * V2 +
                   this->coeff[9] * V1 * V2 * V2 + this->coeff[10] * V1 * V1 * V2 * V2 + this->coeff[11] * V3 * V2 * V2 * V2;
        } break;
        case CurveType::TriQuadratic: {
            auto const &c = this->coeff;
            Real64 const V1s = V1 * V1;
            Real64 const V2s = V2 * V2;
            Real64 const V3s = V3 * V3;
            return c[0] + c[1] * V1s + c[2] * V1 + c[3] * V2s + c[4] * V2 + c[5] * V3s + c[6] * V3 + c[7] * V1s * V2s + c[8] * V1 * V2 +
                   c[9] * V1 * V2s + c[10] * V1s * V2 + c[11] * V1s * V3s + c[12] * V1 * V3 + c[13] * V1 * V3s + c[14] * V1s * V3 +
                   c[15] * V2s * V3s + c[16] * V2 * V3 + c[17] * V2 * V3s + c[18] * V2s * V3 + c[19] * V1s * V2s * V3s + c[20] * V1s * V2s * V3 +
                   c[21] * V1s * V2 * V3s + c[22] * V1 * V2s * V3s + c[23] * V1s * V2 * V3 + c[24] * V1 * V2s * V3 + c[25] * V1 * V2 * V3s +
                   c[26] * V1 * V2 * V3;
        } break;
        case CurveType::Exponent: {
            return this->coeff[0] + this->coeff[1] * std::pow(V1, this->coeff[2]);
        } break;
        case CurveType::FanPressureRise: {
            return V1 * (this->coeff[0] * V1 + this->coeff[1] + this->coeff[2] * std::sqrt(V2)) + this->coeff[3] * V2;
        } break;
        case CurveType::ExponentialSkewNormal: {
            Real64 const CoeffZ1 = (V1 - this->coeff[0]) / this->coeff[1];
            Real64 const CoeffZ2 = (this->coeff[3] * V1 * std::exp(this->coeff[2] * V1) - this->coeff[0]) / this->coeff[1];
            Real64 const CoeffZ3 = -this->coeff[0] / this->coeff[1];
            Real64 const sqrt_2_inv(1.0 / std::sqrt(2.0));
            Real64 const CurveValueNumer =
                std::exp(-0.5 * (CoeffZ1 * CoeffZ1)) * (1.0 + sign(1.0, CoeffZ2) * std::erf(std::abs(CoeffZ2) * sqrt_2_inv));
            Real64 const CurveValueDenom =
                std::exp(-0.5 * (CoeffZ3 * CoeffZ3)) * (1.0 + sign(1.0, CoeffZ3) * std::erf(std::abs(CoeffZ3) * sqrt_2_inv));
            return CurveValueNumer / CurveValueDenom;
        } break;
        case CurveType::Sigmoid: {
            Real64 const CurveValueExp = std::exp((this->coeff[2] - V1) / this->coeff[3]);
            return this->coeff[0] + this->coeff[1] / std::pow(1.0 + CurveValueExp, this->coeff[4]);
        } break;
        case CurveType::RectangularHyperbola1: {
            Real64 const CurveValueNumer = this->coeff[0] * V1;
            Real64 const CurveValueDenom = this->coeff[1] + V1;
            return (CurveValueNumer / CurveValueDenom) + this->coeff[2];
        } break;
        case CurveType::RectangularHyperbola2: {
            Real64 const CurveValueNumer = this->coeff[0] * V1;
            Real64 const CurveValueDenom = this->coeff[1] + V1;
            return (CurveValueNumer / CurveValueDenom) + (this->coeff[2] * V1);
        } break;
        case CurveType::ExponentialDecay: {
            return this->coeff[0] + this->coeff[1] * std::exp(this->coeff[2] * V1);
        } break;
        case CurveType::DoubleExponentialDecay: {
            return this->coeff[0] + this->coeff[1] * std::exp(this->coeff[2] * V1) + this->coeff[3] * std::exp(this->coeff[4] * V1);
        } break;
        default: {
            return 0.0;
        } break;
        }
    }

    void GetCurveInput(EnergyPlusData &state)
    {
        // wrapper for GetInput to allow unit testing when fatal inputs are detected - follow pattern from GetSetPointManagerInputs()
        bool GetInputErrorsFound = false;

        GetCurveInputData(state, GetInputErrorsFound);
        state.dataCurveManager->GetCurvesInputFlag = false;

        if (GetInputErrorsFound) {
            ShowFatalError(state, "GetCurveInput: Errors found in getting Curve Objects.  Preceding condition(s) cause termination.");
        }
    }

    void GetCurveInputData(EnergyPlusData &state, bool &ErrorsFound)
    {

        // SUBROUTINE INFORMATION:
        //       AUTHOR         Fred Buhl
        //       DATE WRITTEN   May 2000
        //       MODIFIED       January 2006, Rick Strand, added a curve type (quadratic-linear)
        //                      July 2006, L. Gu, added a curve type (bicubic)
        //                      July 2006, BG added triquadratic.
        //                      April 2008, LL Added Linear Curve; July 2008, restructure for easier renaming
        //                      Feb 2009, R. Raustad - FSEC, added exponent curve
        //                      22Aug2010 Craig Wray, added new curves for fan component model:
        //                          FanPressureRise, ExponentialSkewNormal, Sigmoid, RectangularHyperbola1,
        //                          RectangularHyperbola2, ExponentialDecay
        //                      Aug.  2014, Rongpeng Zhang, added a new curve type (ChillerPartLoadWithLift)
        //                      Jan. 2017, Jason DeGraw, added WPC input into tables
        //       RE-ENGINEERED  na

        // PURPOSE OF THIS SUBROUTINE:
        // Obtains input data for EnergyPlus equipment performance curves

        // METHODOLOGY EMPLOYED:
        // Uses "Get" routines to read in data.

        // SUBROUTINE LOCAL VARIABLE DECLARATIONS:
        Array1D_string Alphas(14);       // Alpha items for object
        Array1D<Real64> Numbers(10000);  // Numeric items for object
        int NumAlphas;                   // Number of Alphas for each GetObjectItem call
        int NumNumbers;                  // Number of Numbers for each GetObjectItem call
        int IOStatus;                    // Used in GetObjectItem
        std::string CurrentModuleObject; // for ease in renaming.

        // Find the number of each type of curve (note: Current Module object not used here, must rename manually)

        int const NumBiQuad = state.dataInputProcessing->inputProcessor->getNumObjectsFound(state, "Curve:Biquadratic");
        int const NumCubic = state.dataInputProcessing->inputProcessor->getNumObjectsFound(state, "Curve:Cubic");
        int const NumQuartic = state.dataInputProcessing->inputProcessor->getNumObjectsFound(state, "Curve:Quartic");
        int const NumQuad = state.dataInputProcessing->inputProcessor->getNumObjectsFound(state, "Curve:Quadratic");
        int const NumQLinear = state.dataInputProcessing->inputProcessor->getNumObjectsFound(state, "Curve:QuadLinear");
        int const NumQuintLinear = state.dataInputProcessing->inputProcessor->getNumObjectsFound(state, "Curve:QuintLinear");
        int const NumQuadLinear = state.dataInputProcessing->inputProcessor->getNumObjectsFound(state, "Curve:QuadraticLinear");
        int const NumCubicLinear = state.dataInputProcessing->inputProcessor->getNumObjectsFound(state, "Curve:CubicLinear");
        int const NumLinear = state.dataInputProcessing->inputProcessor->getNumObjectsFound(state, "Curve:Linear");
        int const NumBicubic = state.dataInputProcessing->inputProcessor->getNumObjectsFound(state, "Curve:Bicubic");
        int const NumTriQuad = state.dataInputProcessing->inputProcessor->getNumObjectsFound(state, "Curve:Triquadratic");
        int const NumExponent = state.dataInputProcessing->inputProcessor->getNumObjectsFound(state, "Curve:Exponent");
        int const NumTableLookup = state.dataInputProcessing->inputProcessor->getNumObjectsFound(state, "Table:Lookup");
        int const NumFanPressRise = state.dataInputProcessing->inputProcessor->getNumObjectsFound(state, "Curve:FanPressureRise");
        int const NumExpSkewNorm = state.dataInputProcessing->inputProcessor->getNumObjectsFound(state, "Curve:ExponentialSkewNormal");
        int const NumSigmoid = state.dataInputProcessing->inputProcessor->getNumObjectsFound(state, "Curve:Sigmoid");
        int const NumRectHyper1 = state.dataInputProcessing->inputProcessor->getNumObjectsFound(state, "Curve:RectangularHyperbola1");
        int const NumRectHyper2 = state.dataInputProcessing->inputProcessor->getNumObjectsFound(state, "Curve:RectangularHyperbola2");
        int const NumExpDecay = state.dataInputProcessing->inputProcessor->getNumObjectsFound(state, "Curve:ExponentialDecay");
        int const NumDoubleExpDecay = state.dataInputProcessing->inputProcessor->getNumObjectsFound(state, "Curve:DoubleExponentialDecay");
        int const NumChillerPartLoadWithLift =
            state.dataInputProcessing->inputProcessor->getNumObjectsFound(state, "Curve:ChillerPartLoadWithLift"); // zrp_Aug2014

        int const NumWPCValTab =
            state.dataInputProcessing->inputProcessor->getNumObjectsFound(state, "AirflowNetwork:MultiZone:WindPressureCoefficientValues");

        state.dataCurveManager->NumCurves = NumBiQuad + NumCubic + NumQuad + NumQuadLinear + NumCubicLinear + NumLinear + NumBicubic + NumTriQuad +
                                            NumExponent + NumQuartic + NumTableLookup + NumFanPressRise + NumExpSkewNorm + NumSigmoid +
                                            NumRectHyper1 + NumRectHyper2 + NumExpDecay + NumDoubleExpDecay + NumQLinear + NumQuintLinear +
                                            NumChillerPartLoadWithLift + NumWPCValTab;

        // allocate the data structure
        state.dataCurveManager->PerfCurve.allocate(state.dataCurveManager->NumCurves);
        for (int i = 1; i <= state.dataCurveManager->NumCurves; i++) {
            state.dataCurveManager->PerfCurve(i) = new Curve();
        }
        state.dataCurveManager->UniqueCurveNames.reserve(state.dataCurveManager->NumCurves);
        // initialize the array

        int CurveNum = 0; // keep track of the current curve index in the main curve array

        // Loop over biquadratic curves and load data
        CurrentModuleObject = "Curve:Biquadratic";
        for (int CurveIndex = 1; CurveIndex <= NumBiQuad; ++CurveIndex) {
            state.dataInputProcessing->inputProcessor->getObjectItem(state,
                                                                     CurrentModuleObject,
                                                                     CurveIndex,
                                                                     Alphas,
                                                                     NumAlphas,
                                                                     Numbers,
                                                                     NumNumbers,
                                                                     IOStatus,
                                                                     state.dataIPShortCut->lNumericFieldBlanks,
                                                                     _,
                                                                     state.dataIPShortCut->cAlphaFieldNames,
                                                                     state.dataIPShortCut->cNumericFieldNames);
            GlobalNames::VerifyUniqueInterObjectName(state,
                                                     state.dataCurveManager->UniqueCurveNames,
                                                     Alphas(1),
                                                     CurrentModuleObject,
                                                     state.dataIPShortCut->cAlphaFieldNames(1),
                                                     ErrorsFound);
            ++CurveNum;

            Curve *thisCurve = state.dataCurveManager->PerfCurve(CurveNum);

            // could add checks for blank numeric fields, and use field names for errors.
            thisCurve->Name = Alphas(1);
            thisCurve->curveType = CurveType::BiQuadratic;
            thisCurve->numDims = 2;
            thisCurve->interpolationType = InterpType::EvaluateCurveToLimits;
            for (int in = 0; in < 6; ++in) {
                thisCurve->coeff[in] = Numbers(in + 1);
            }
            thisCurve->inputLimits[0].min = Numbers(7);
            thisCurve->inputLimits[0].max = Numbers(8);
            thisCurve->inputLimits[1].min = Numbers(9);
            thisCurve->inputLimits[1].max = Numbers(10);
            if (NumNumbers > 10 && !state.dataIPShortCut->lNumericFieldBlanks(11)) {
                thisCurve->outputLimits.min = Numbers(11);
                thisCurve->outputLimits.minPresent = true;
            }
            if (NumNumbers > 11 && !state.dataIPShortCut->lNumericFieldBlanks(12)) {
                thisCurve->outputLimits.max = Numbers(12);
                thisCurve->outputLimits.maxPresent = true;
            }

            if (Numbers(7) > Numbers(8)) { // error
                ShowSevereError(state, format("GetCurveInput: For {}: ", CurrentModuleObject));
                ShowContinueError(state,
                                  format("{} [{:.R2}] > {} [{.R2}]",
                                         state.dataIPShortCut->cNumericFieldNames(7),
                                         Numbers(7),
                                         state.dataIPShortCut->cNumericFieldNames(8),
                                         Numbers(8)));
                ErrorsFound = true;
            }
            if (Numbers(9) > Numbers(10)) { // error
                ShowSevereError(state, format("GetCurveInput: For {}: ", CurrentModuleObject));
                ShowContinueError(state,
                                  format("{} [{:.R2}] > {} [{.R2}]",
                                         state.dataIPShortCut->cNumericFieldNames(9),
                                         Numbers(9),
                                         state.dataIPShortCut->cNumericFieldNames(10),
                                         Numbers(10)));
                ErrorsFound = true;
            }
            if (NumAlphas >= 2) {
                if (!IsCurveInputTypeValid(Alphas(2))) {
                    ShowWarningError(state, format("In {} named {} the Input Unit Type for X is invalid.", CurrentModuleObject, Alphas(1)));
                }
            }
            if (NumAlphas >= 3) {
                if (!IsCurveInputTypeValid(Alphas(3))) {
                    ShowWarningError(state, format("In {} named {} the Input Unit Type for Y is invalid.", CurrentModuleObject, Alphas(1)));
                }
            }
            if (NumAlphas >= 4) {
                if (!IsCurveOutputTypeValid(Alphas(4))) {
                    ShowWarningError(state, format("In {} named {} the Output Unit Type is invalid.", CurrentModuleObject, Alphas(1)));
                }
            }
        }

        // Loop over ChillerPartLoadWithLift curves and load data //zrp_Aug2014
        CurrentModuleObject = "Curve:ChillerPartLoadWithLift";
        for (int CurveIndex = 1; CurveIndex <= NumChillerPartLoadWithLift; ++CurveIndex) {
            state.dataInputProcessing->inputProcessor->getObjectItem(state,
                                                                     CurrentModuleObject,
                                                                     CurveIndex,
                                                                     Alphas,
                                                                     NumAlphas,
                                                                     Numbers,
                                                                     NumNumbers,
                                                                     IOStatus,
                                                                     state.dataIPShortCut->lNumericFieldBlanks,
                                                                     _,
                                                                     state.dataIPShortCut->cAlphaFieldNames,
                                                                     state.dataIPShortCut->cNumericFieldNames);
            GlobalNames::VerifyUniqueInterObjectName(state,
                                                     state.dataCurveManager->UniqueCurveNames,
                                                     Alphas(1),
                                                     CurrentModuleObject,
                                                     state.dataIPShortCut->cAlphaFieldNames(1),
                                                     ErrorsFound);
            ++CurveNum;
            Curve *thisCurve = state.dataCurveManager->PerfCurve(CurveNum);

            thisCurve->Name = Alphas(1);

            thisCurve->curveType = CurveType::ChillerPartLoadWithLift;
            thisCurve->numDims = 3;
            thisCurve->interpolationType = InterpType::EvaluateCurveToLimits;

            for (int in = 0; in < 12; ++in) {
                thisCurve->coeff[in] = Numbers(in + 1);
            }

            thisCurve->inputLimits[0].min = Numbers(13);
            thisCurve->inputLimits[0].max = Numbers(14);
            thisCurve->inputLimits[1].min = Numbers(15);
            thisCurve->inputLimits[1].max = Numbers(16);
            thisCurve->inputLimits[2].min = Numbers(17);
            thisCurve->inputLimits[2].max = Numbers(18);

            if (NumNumbers > 18 && !state.dataIPShortCut->lNumericFieldBlanks(19)) {
                thisCurve->outputLimits.min = Numbers(19);
                thisCurve->outputLimits.minPresent = true;
            }
            if (NumNumbers > 19 && !state.dataIPShortCut->lNumericFieldBlanks(20)) {
                thisCurve->outputLimits.max = Numbers(20);
                thisCurve->outputLimits.maxPresent = true;
            }

            if (NumAlphas >= 2) {
                if (!IsCurveInputTypeValid(Alphas(2))) {
                    ShowWarningError(state, format("In {} named {} the Input Unit Type for X is invalid.", CurrentModuleObject, Alphas(1)));
                }
            }
            if (NumAlphas >= 3) {
                if (!IsCurveInputTypeValid(Alphas(3))) {
                    ShowWarningError(state, format("In {} named {} the Input Unit Type for Y is invalid.", CurrentModuleObject, Alphas(1)));
                }
            }
            if (NumAlphas >= 4) {
                if (!IsCurveOutputTypeValid(Alphas(4))) {
                    ShowWarningError(state, format("In {} named {} the OInput Unit Type for Z is invalid.", CurrentModuleObject, Alphas(1)));
                }
            }
            if (NumAlphas >= 5) {
                if (!IsCurveOutputTypeValid(Alphas(5))) {
                    ShowWarningError(state, format("In {} named {} the Output Unit Type is invalid.", CurrentModuleObject, Alphas(1)));
                }
            }
        }

        // Loop over cubic curves and load data
        CurrentModuleObject = "Curve:Cubic";
        for (int CurveIndex = 1; CurveIndex <= NumCubic; ++CurveIndex) {
            state.dataInputProcessing->inputProcessor->getObjectItem(state,
                                                                     CurrentModuleObject,
                                                                     CurveIndex,
                                                                     Alphas,
                                                                     NumAlphas,
                                                                     Numbers,
                                                                     NumNumbers,
                                                                     IOStatus,
                                                                     state.dataIPShortCut->lNumericFieldBlanks,
                                                                     _,
                                                                     state.dataIPShortCut->cAlphaFieldNames,
                                                                     state.dataIPShortCut->cNumericFieldNames);
            ++CurveNum;
            GlobalNames::VerifyUniqueInterObjectName(state,
                                                     state.dataCurveManager->UniqueCurveNames,
                                                     Alphas(1),
                                                     CurrentModuleObject,
                                                     state.dataIPShortCut->cAlphaFieldNames(1),
                                                     ErrorsFound);
            Curve *thisCurve = state.dataCurveManager->PerfCurve(CurveNum);

            thisCurve->Name = Alphas(1);
            thisCurve->curveType = CurveType::Cubic;
            thisCurve->numDims = 1;
            thisCurve->interpolationType = InterpType::EvaluateCurveToLimits;
            for (int in = 0; in < 4; ++in) {
                thisCurve->coeff[in] = Numbers(in + 1);
            }
            thisCurve->inputLimits[0].min = Numbers(5);
            thisCurve->inputLimits[0].max = Numbers(6);
            if (NumNumbers > 6 && !state.dataIPShortCut->lNumericFieldBlanks(7)) {
                thisCurve->outputLimits.min = Numbers(7);
                thisCurve->outputLimits.minPresent = true;
            }
            if (NumNumbers > 7 && !state.dataIPShortCut->lNumericFieldBlanks(8)) {
                thisCurve->outputLimits.max = Numbers(8);
                thisCurve->outputLimits.maxPresent = true;
            }

            if (Numbers(5) > Numbers(6)) { // error
                ShowSevereError(state, format("GetCurveInput: For {}: ", CurrentModuleObject));
                ShowContinueError(state,
                                  format("{}[{:.R2}] > {} [{.R2}]",
                                         state.dataIPShortCut->cNumericFieldNames(5),
                                         Numbers(5),
                                         state.dataIPShortCut->cNumericFieldNames(6),
                                         Numbers(6)));
                ErrorsFound = true;
            }
            if (NumAlphas >= 2) {
                if (!IsCurveInputTypeValid(Alphas(2))) {
                    ShowWarningError(state, format("In {} named {} the Input Unit Type for X is invalid.", CurrentModuleObject, Alphas(1)));
                }
            }
            if (NumAlphas >= 3) {
                if (!IsCurveOutputTypeValid(Alphas(3))) {
                    ShowWarningError(state, format("In {} named {} the Output Unit Type is invalid.", CurrentModuleObject, Alphas(1)));
                }
            }
        }

        // Loop over quadrinomial curves and load data
        CurrentModuleObject = "Curve:Quartic";
        for (int CurveIndex = 1; CurveIndex <= NumQuartic; ++CurveIndex) {
            state.dataInputProcessing->inputProcessor->getObjectItem(state,
                                                                     CurrentModuleObject,
                                                                     CurveIndex,
                                                                     Alphas,
                                                                     NumAlphas,
                                                                     Numbers,
                                                                     NumNumbers,
                                                                     IOStatus,
                                                                     state.dataIPShortCut->lNumericFieldBlanks,
                                                                     _,
                                                                     state.dataIPShortCut->cAlphaFieldNames,
                                                                     state.dataIPShortCut->cNumericFieldNames);
            GlobalNames::VerifyUniqueInterObjectName(state,
                                                     state.dataCurveManager->UniqueCurveNames,
                                                     Alphas(1),
                                                     CurrentModuleObject,
                                                     state.dataIPShortCut->cAlphaFieldNames(1),
                                                     ErrorsFound);
            ++CurveNum;
            Curve *thisCurve = state.dataCurveManager->PerfCurve(CurveNum);

            thisCurve->Name = Alphas(1);
            thisCurve->curveType = CurveType::Quartic;
            thisCurve->numDims = 1;
            thisCurve->interpolationType = InterpType::EvaluateCurveToLimits;
            for (int in = 0; in < 5; ++in) {
                thisCurve->coeff[in] = Numbers(in + 1);
            }
            thisCurve->inputLimits[0].min = Numbers(6);
            thisCurve->inputLimits[0].max = Numbers(7);
            if (NumNumbers > 7 && !state.dataIPShortCut->lNumericFieldBlanks(8)) {
                thisCurve->outputLimits.min = Numbers(8);
                thisCurve->outputLimits.minPresent = true;
            }
            if (NumNumbers > 8 && !state.dataIPShortCut->lNumericFieldBlanks(9)) {
                thisCurve->outputLimits.max = Numbers(9);
                thisCurve->outputLimits.maxPresent = true;
            }

            if (Numbers(6) > Numbers(7)) { // error
                ShowSevereError(state, format("GetCurveInput: For {}: ", CurrentModuleObject));
                ShowContinueError(state,
                                  format("{}[{:.R2}] > {} [{.R2}]",
                                         state.dataIPShortCut->cNumericFieldNames(6),
                                         Numbers(6),
                                         state.dataIPShortCut->cNumericFieldNames(7),
                                         Numbers(7)));
                ErrorsFound = true;
            }
            if (NumAlphas >= 2) {
                if (!IsCurveInputTypeValid(Alphas(2))) {
                    ShowWarningError(state, format("In {} named {} the Input Unit Type for X is invalid.", CurrentModuleObject, Alphas(1)));
                }
            }
            if (NumAlphas >= 3) {
                if (!IsCurveOutputTypeValid(Alphas(3))) {
                    ShowWarningError(state, format("In {} named {} the Output Unit Type is invalid.", CurrentModuleObject, Alphas(1)));
                }
            }
        }

        // Loop over quadratic curves and load data
        CurrentModuleObject = "Curve:Quadratic";
        for (int CurveIndex = 1; CurveIndex <= NumQuad; ++CurveIndex) {
            state.dataInputProcessing->inputProcessor->getObjectItem(state,
                                                                     CurrentModuleObject,
                                                                     CurveIndex,
                                                                     Alphas,
                                                                     NumAlphas,
                                                                     Numbers,
                                                                     NumNumbers,
                                                                     IOStatus,
                                                                     state.dataIPShortCut->lNumericFieldBlanks,
                                                                     _,
                                                                     state.dataIPShortCut->cAlphaFieldNames,
                                                                     state.dataIPShortCut->cNumericFieldNames);
            GlobalNames::VerifyUniqueInterObjectName(state,
                                                     state.dataCurveManager->UniqueCurveNames,
                                                     Alphas(1),
                                                     CurrentModuleObject,
                                                     state.dataIPShortCut->cAlphaFieldNames(1),
                                                     ErrorsFound);
            ++CurveNum;
            Curve *thisCurve = state.dataCurveManager->PerfCurve(CurveNum);

            thisCurve->Name = Alphas(1);
            thisCurve->curveType = CurveType::Quadratic;
            thisCurve->numDims = 1;
            thisCurve->interpolationType = InterpType::EvaluateCurveToLimits;
            for (int in = 0; in < 3; ++in) {
                thisCurve->coeff[in] = Numbers(in + 1);
            }
            thisCurve->inputLimits[0].min = Numbers(4);
            thisCurve->inputLimits[0].max = Numbers(5);
            if (NumNumbers > 5 && !state.dataIPShortCut->lNumericFieldBlanks(6)) {
                thisCurve->outputLimits.min = Numbers(6);
                thisCurve->outputLimits.minPresent = true;
            }
            if (NumNumbers > 6 && !state.dataIPShortCut->lNumericFieldBlanks(7)) {
                thisCurve->outputLimits.max = Numbers(7);
                thisCurve->outputLimits.maxPresent = true;
            }

            if (Numbers(4) > Numbers(5)) { // error
                ShowSevereError(state, format("GetCurveInput: For {}: ", CurrentModuleObject));
                ShowContinueError(state,
                                  format("{} [{:.R2}] > {} [{.R2}]",
                                         state.dataIPShortCut->cNumericFieldNames(4),
                                         Numbers(4),
                                         state.dataIPShortCut->cNumericFieldNames(5),
                                         Numbers(5)));
                ErrorsFound = true;
            }
            if (NumAlphas >= 2) {
                if (!IsCurveInputTypeValid(Alphas(2))) {
                    ShowWarningError(state, format("In {} named {} the Input Unit Type for X is invalid.", CurrentModuleObject, Alphas(1)));
                }
            }
            if (NumAlphas >= 3) {
                if (!IsCurveOutputTypeValid(Alphas(3))) {
                    ShowWarningError(state, format("In {} named {} the Output Unit Type is invalid.", CurrentModuleObject, Alphas(1)));
                }
            }
        }

        // Loop over quadratic-linear curves and load data
        CurrentModuleObject = "Curve:QuadraticLinear";
        for (int CurveIndex = 1; CurveIndex <= NumQuadLinear; ++CurveIndex) {
            state.dataInputProcessing->inputProcessor->getObjectItem(state,
                                                                     CurrentModuleObject,
                                                                     CurveIndex,
                                                                     Alphas,
                                                                     NumAlphas,
                                                                     Numbers,
                                                                     NumNumbers,
                                                                     IOStatus,
                                                                     state.dataIPShortCut->lNumericFieldBlanks,
                                                                     _,
                                                                     state.dataIPShortCut->cAlphaFieldNames,
                                                                     state.dataIPShortCut->cNumericFieldNames);
            GlobalNames::VerifyUniqueInterObjectName(state,
                                                     state.dataCurveManager->UniqueCurveNames,
                                                     Alphas(1),
                                                     CurrentModuleObject,
                                                     state.dataIPShortCut->cAlphaFieldNames(1),
                                                     ErrorsFound);
            ++CurveNum;
            Curve *thisCurve = state.dataCurveManager->PerfCurve(CurveNum);

            thisCurve->Name = Alphas(1);
            thisCurve->curveType = CurveType::QuadraticLinear;
            thisCurve->numDims = 2;
            thisCurve->interpolationType = InterpType::EvaluateCurveToLimits;
            for (int in = 0; in < 6; ++in) {
                thisCurve->coeff[in] = Numbers(in + 1);
            }
            thisCurve->inputLimits[0].min = Numbers(7);
            thisCurve->inputLimits[0].max = Numbers(8);
            thisCurve->inputLimits[1].min = Numbers(9);
            thisCurve->inputLimits[1].max = Numbers(10);
            if (NumNumbers > 10 && !state.dataIPShortCut->lNumericFieldBlanks(11)) {
                thisCurve->outputLimits.min = Numbers(11);
                thisCurve->outputLimits.minPresent = true;
            }
            if (NumNumbers > 11 && !state.dataIPShortCut->lNumericFieldBlanks(12)) {
                thisCurve->outputLimits.max = Numbers(12);
                thisCurve->outputLimits.maxPresent = true;
            }

            if (Numbers(7) > Numbers(8)) { // error
                ShowSevereError(state, format("GetCurveInput: For {}: ", CurrentModuleObject));
                ShowContinueError(state,
                                  format("{} [{:.R2}] > {} [{.R2}]",
                                         state.dataIPShortCut->cNumericFieldNames(7),
                                         Numbers(7),
                                         state.dataIPShortCut->cNumericFieldNames(8),
                                         Numbers(8)));
                ErrorsFound = true;
            }
            if (Numbers(9) > Numbers(10)) { // error
                ShowSevereError(state, format("GetCurveInput: For {}: ", CurrentModuleObject));
                ShowContinueError(state,
                                  format("{} [{:.R2}] > {} [{.R2}]",
                                         state.dataIPShortCut->cNumericFieldNames(9),
                                         Numbers(9),
                                         state.dataIPShortCut->cNumericFieldNames(10),
                                         Numbers(10)));
                ErrorsFound = true;
            }
            if (NumAlphas >= 2) {
                if (!IsCurveInputTypeValid(Alphas(2))) {
                    ShowWarningError(state, format("In {} named {} the Input Unit Type for X is invalid.", CurrentModuleObject, Alphas(1)));
                }
            }
            if (NumAlphas >= 3) {
                if (!IsCurveInputTypeValid(Alphas(3))) {
                    ShowWarningError(state, format("In {} named {} the Input Unit Type for Y is invalid.", CurrentModuleObject, Alphas(1)));
                }
            }
            if (NumAlphas >= 4) {
                if (!IsCurveOutputTypeValid(Alphas(4))) {
                    ShowWarningError(state, format("In {} named {} the Output Unit Type is invalid.", CurrentModuleObject, Alphas(1)));
                }
            }
        }

        // Loop over cubic-linear curves and load data
        CurrentModuleObject = "Curve:CubicLinear";
        for (int CurveIndex = 1; CurveIndex <= NumCubicLinear; ++CurveIndex) {
            state.dataInputProcessing->inputProcessor->getObjectItem(state,
                                                                     CurrentModuleObject,
                                                                     CurveIndex,
                                                                     Alphas,
                                                                     NumAlphas,
                                                                     Numbers,
                                                                     NumNumbers,
                                                                     IOStatus,
                                                                     state.dataIPShortCut->lNumericFieldBlanks,
                                                                     _,
                                                                     state.dataIPShortCut->cAlphaFieldNames,
                                                                     state.dataIPShortCut->cNumericFieldNames);
            GlobalNames::VerifyUniqueInterObjectName(state,
                                                     state.dataCurveManager->UniqueCurveNames,
                                                     Alphas(1),
                                                     CurrentModuleObject,
                                                     state.dataIPShortCut->cAlphaFieldNames(1),
                                                     ErrorsFound);
            ++CurveNum;
            Curve *thisCurve = state.dataCurveManager->PerfCurve(CurveNum);

            thisCurve->Name = Alphas(1);
            thisCurve->curveType = CurveType::CubicLinear;
            thisCurve->numDims = 2;
            thisCurve->interpolationType = InterpType::EvaluateCurveToLimits;
            for (int in = 0; in < 6; ++in) {
                thisCurve->coeff[in] = Numbers(in + 1);
            }
            thisCurve->inputLimits[0].min = Numbers(7);
            thisCurve->inputLimits[0].max = Numbers(8);
            thisCurve->inputLimits[1].min = Numbers(9);
            thisCurve->inputLimits[1].max = Numbers(10);
            if (NumNumbers > 10 && !state.dataIPShortCut->lNumericFieldBlanks(11)) {
                thisCurve->outputLimits.min = Numbers(11);
                thisCurve->outputLimits.minPresent = true;
            }
            if (NumNumbers > 11 && !state.dataIPShortCut->lNumericFieldBlanks(12)) {
                thisCurve->outputLimits.max = Numbers(12);
                thisCurve->outputLimits.maxPresent = true;
            }

            if (Numbers(7) > Numbers(8)) { // error
                ShowSevereError(state, format("GetCurveInput: For {}: ", CurrentModuleObject));
                ShowContinueError(state,
                                  format("{} [{:.R2}] > {} [{.R2}]",
                                         state.dataIPShortCut->cNumericFieldNames(7),
                                         Numbers(7),
                                         state.dataIPShortCut->cNumericFieldNames(8),
                                         Numbers(8)));
                ErrorsFound = true;
            }
            if (Numbers(9) > Numbers(10)) { // error
                ShowSevereError(state, format("GetCurveInput: For {}: ", CurrentModuleObject));
                ShowContinueError(state,
                                  format("{} [{:.R2}] > {} [{.R2}]",
                                         state.dataIPShortCut->cNumericFieldNames(9),
                                         Numbers(9),
                                         state.dataIPShortCut->cNumericFieldNames(10),
                                         Numbers(10)));
                ErrorsFound = true;
            }
            if (NumAlphas >= 2) {
                if (!IsCurveInputTypeValid(Alphas(2))) {
                    ShowWarningError(state, format("In {} named {} the Input Unit Type for X is invalid.", CurrentModuleObject, Alphas(1)));
                }
            }
            if (NumAlphas >= 3) {
                if (!IsCurveInputTypeValid(Alphas(3))) {
                    ShowWarningError(state, format("In {} named {} the Input Unit Type for Y is invalid.", CurrentModuleObject, Alphas(1)));
                }
            }
            if (NumAlphas >= 4) {
                if (!IsCurveOutputTypeValid(Alphas(4))) {
                    ShowWarningError(state, format("In {} named {} the Output Unit Type is invalid.", CurrentModuleObject, Alphas(1)));
                }
            }
        }

        // Loop over linear curves and load data
        CurrentModuleObject = "Curve:Linear";
        for (int CurveIndex = 1; CurveIndex <= NumLinear; ++CurveIndex) {
            state.dataInputProcessing->inputProcessor->getObjectItem(state,
                                                                     CurrentModuleObject,
                                                                     CurveIndex,
                                                                     Alphas,
                                                                     NumAlphas,
                                                                     Numbers,
                                                                     NumNumbers,
                                                                     IOStatus,
                                                                     state.dataIPShortCut->lNumericFieldBlanks,
                                                                     _,
                                                                     state.dataIPShortCut->cAlphaFieldNames,
                                                                     state.dataIPShortCut->cNumericFieldNames);
            GlobalNames::VerifyUniqueInterObjectName(state,
                                                     state.dataCurveManager->UniqueCurveNames,
                                                     Alphas(1),
                                                     CurrentModuleObject,
                                                     state.dataIPShortCut->cAlphaFieldNames(1),
                                                     ErrorsFound);
            ++CurveNum;
            Curve *thisCurve = state.dataCurveManager->PerfCurve(CurveNum);

            thisCurve->Name = Alphas(1);
            thisCurve->curveType = CurveType::Linear;
            thisCurve->numDims = 1;
            thisCurve->interpolationType = InterpType::EvaluateCurveToLimits;
            for (int in = 0; in < 2; ++in) {
                thisCurve->coeff[in] = Numbers(in + 1);
            }
            thisCurve->inputLimits[0].min = Numbers(3);
            thisCurve->inputLimits[0].max = Numbers(4);
            if (NumNumbers > 4 && !state.dataIPShortCut->lNumericFieldBlanks(5)) {
                thisCurve->outputLimits.min = Numbers(5);
                thisCurve->outputLimits.minPresent = true;
            }
            if (NumNumbers > 5 && !state.dataIPShortCut->lNumericFieldBlanks(6)) {
                thisCurve->outputLimits.max = Numbers(6);
                thisCurve->outputLimits.maxPresent = true;
            }

            if (Numbers(3) > Numbers(4)) { // error
                ShowSevereError(state, format("GetCurveInput: For {}: ", CurrentModuleObject));
                ShowContinueError(state,
                                  format("{} [{:.R2}] > {} [{.R2}]",
                                         state.dataIPShortCut->cNumericFieldNames(3),
                                         Numbers(3),
                                         state.dataIPShortCut->cNumericFieldNames(4),
                                         Numbers(4)));
                ErrorsFound = true;
            }
            if (NumAlphas >= 2) {
                if (!IsCurveInputTypeValid(Alphas(2))) {
                    ShowWarningError(state, format("In {} named {} the Input Unit Type for X is invalid.", CurrentModuleObject, Alphas(1)));
                }
            }
            if (NumAlphas >= 3) {
                if (!IsCurveOutputTypeValid(Alphas(3))) {
                    ShowWarningError(state, format("In {} named {} the Output Unit Type is invalid.", CurrentModuleObject, Alphas(1)));
                }
            }
        }

        // Loop over bicubic curves and load data
        CurrentModuleObject = "Curve:Bicubic";
        for (int CurveIndex = 1; CurveIndex <= NumBicubic; ++CurveIndex) {
            state.dataInputProcessing->inputProcessor->getObjectItem(state,
                                                                     CurrentModuleObject,
                                                                     CurveIndex,
                                                                     Alphas,
                                                                     NumAlphas,
                                                                     Numbers,
                                                                     NumNumbers,
                                                                     IOStatus,
                                                                     state.dataIPShortCut->lNumericFieldBlanks,
                                                                     _,
                                                                     state.dataIPShortCut->cAlphaFieldNames,
                                                                     state.dataIPShortCut->cNumericFieldNames);
            GlobalNames::VerifyUniqueInterObjectName(state,
                                                     state.dataCurveManager->UniqueCurveNames,
                                                     Alphas(1),
                                                     CurrentModuleObject,
                                                     state.dataIPShortCut->cAlphaFieldNames(1),
                                                     ErrorsFound);
            ++CurveNum;
            Curve *thisCurve = state.dataCurveManager->PerfCurve(CurveNum);

            thisCurve->Name = Alphas(1);
            thisCurve->curveType = CurveType::BiCubic;
            thisCurve->numDims = 2;
            thisCurve->interpolationType = InterpType::EvaluateCurveToLimits;
            for (int in = 0; in < 10; ++in) {
                thisCurve->coeff[in] = Numbers(in + 1);
            }
            thisCurve->inputLimits[0].min = Numbers(11);
            thisCurve->inputLimits[0].max = Numbers(12);
            thisCurve->inputLimits[1].min = Numbers(13);
            thisCurve->inputLimits[1].max = Numbers(14);
            if (NumNumbers > 14 && !state.dataIPShortCut->lNumericFieldBlanks(15)) {
                thisCurve->outputLimits.min = Numbers(15);
                thisCurve->outputLimits.minPresent = true;
            }
            if (NumNumbers > 15 && !state.dataIPShortCut->lNumericFieldBlanks(16)) {
                thisCurve->outputLimits.max = Numbers(16);
                thisCurve->outputLimits.maxPresent = true;
            }

            if (Numbers(11) > Numbers(12)) { // error
                ShowSevereError(state, format("GetCurveInput: For {}: ", CurrentModuleObject));
                ShowContinueError(state,
                                  format("{} [{:.R2}] > {} [{.R2}]",
                                         state.dataIPShortCut->cNumericFieldNames(11),
                                         Numbers(11),
                                         state.dataIPShortCut->cNumericFieldNames(12),
                                         Numbers(12)));
                ErrorsFound = true;
            }
            if (Numbers(13) > Numbers(14)) { // error
                ShowSevereError(state, format("GetCurveInput: For {}: ", CurrentModuleObject));
                ShowContinueError(state,
                                  format("{} [{:.R2}] > {} [{.R2}]",
                                         state.dataIPShortCut->cNumericFieldNames(13),
                                         Numbers(13),
                                         state.dataIPShortCut->cNumericFieldNames(14),
                                         Numbers(14)));
                ErrorsFound = true;
            }
            if (NumAlphas >= 2) {
                if (!IsCurveInputTypeValid(Alphas(2))) {
                    ShowWarningError(state, format("In {} named {} the Input Unit Type for X is invalid.", CurrentModuleObject, Alphas(1)));
                }
            }
            if (NumAlphas >= 3) {
                if (!IsCurveInputTypeValid(Alphas(3))) {
                    ShowWarningError(state, format("In {} named {} the Input Unit Type for Y is invalid.", CurrentModuleObject, Alphas(1)));
                }
            }
            if (NumAlphas >= 4) {
                if (!IsCurveOutputTypeValid(Alphas(4))) {
                    ShowWarningError(state, format("In {} named {} the Output Unit Type is invalid.", CurrentModuleObject, Alphas(1)));
                }
            }
        }

        // Loop over Triquadratic curves and load data
        CurrentModuleObject = "Curve:Triquadratic";
        for (int CurveIndex = 1; CurveIndex <= NumTriQuad; ++CurveIndex) {
            state.dataInputProcessing->inputProcessor->getObjectItem(state,
                                                                     CurrentModuleObject,
                                                                     CurveIndex,
                                                                     Alphas,
                                                                     NumAlphas,
                                                                     Numbers,
                                                                     NumNumbers,
                                                                     IOStatus,
                                                                     state.dataIPShortCut->lNumericFieldBlanks,
                                                                     _,
                                                                     state.dataIPShortCut->cAlphaFieldNames,
                                                                     state.dataIPShortCut->cNumericFieldNames);
            GlobalNames::VerifyUniqueInterObjectName(state,
                                                     state.dataCurveManager->UniqueCurveNames,
                                                     Alphas(1),
                                                     CurrentModuleObject,
                                                     state.dataIPShortCut->cAlphaFieldNames(1),
                                                     ErrorsFound);
            ++CurveNum;
            Curve *thisCurve = state.dataCurveManager->PerfCurve(CurveNum);

            thisCurve->Name = Alphas(1);
            thisCurve->curveType = CurveType::TriQuadratic;
            thisCurve->numDims = 3;
            thisCurve->interpolationType = InterpType::EvaluateCurveToLimits;
            thisCurve->coeff[0] = Numbers(1);
            thisCurve->coeff[1] = Numbers(2);
            thisCurve->coeff[2] = Numbers(3);
            thisCurve->coeff[3] = Numbers(4);
            thisCurve->coeff[4] = Numbers(5);
            thisCurve->coeff[5] = Numbers(6);
            thisCurve->coeff[6] = Numbers(7);
            thisCurve->coeff[7] = Numbers(8);
            thisCurve->coeff[8] = Numbers(9);
            thisCurve->coeff[9] = Numbers(10);
            thisCurve->coeff[10] = Numbers(11);
            thisCurve->coeff[11] = Numbers(12);
            thisCurve->coeff[12] = Numbers(13);
            thisCurve->coeff[13] = Numbers(14);
            thisCurve->coeff[14] = Numbers(15);
            thisCurve->coeff[15] = Numbers(16);
            thisCurve->coeff[16] = Numbers(17);
            thisCurve->coeff[17] = Numbers(18);
            thisCurve->coeff[18] = Numbers(19);
            thisCurve->coeff[19] = Numbers(20);
            thisCurve->coeff[20] = Numbers(21);
            thisCurve->coeff[21] = Numbers(22);
            thisCurve->coeff[22] = Numbers(23);
            thisCurve->coeff[23] = Numbers(24);
            thisCurve->coeff[24] = Numbers(25);
            thisCurve->coeff[25] = Numbers(26);
            thisCurve->coeff[26] = Numbers(27);
            thisCurve->inputLimits[0].min = Numbers(28);
            thisCurve->inputLimits[0].max = Numbers(29);
            thisCurve->inputLimits[1].min = Numbers(30);
            thisCurve->inputLimits[1].max = Numbers(31);
            thisCurve->inputLimits[2].min = Numbers(32);
            thisCurve->inputLimits[2].max = Numbers(33);
            if (NumNumbers > 33 && !state.dataIPShortCut->lNumericFieldBlanks(34)) {
                thisCurve->outputLimits.min = Numbers(34);
                thisCurve->outputLimits.minPresent = true;
            }
            if (NumNumbers > 34 && !state.dataIPShortCut->lNumericFieldBlanks(35)) {
                thisCurve->outputLimits.max = Numbers(35);
                thisCurve->outputLimits.maxPresent = true;
            }

            if (Numbers(28) > Numbers(29)) { // error
                ShowSevereError(state, format("GetCurveInput: For {}: ", CurrentModuleObject));
                ShowContinueError(state,
                                  format("{} [{:.R2}] > {} [{.R2}]",
                                         state.dataIPShortCut->cNumericFieldNames(28),
                                         Numbers(28),
                                         state.dataIPShortCut->cNumericFieldNames(29),
                                         Numbers(29)));
                ErrorsFound = true;
            }
            if (Numbers(30) > Numbers(31)) { // error
                ShowSevereError(state, format("GetCurveInput: For {}: ", CurrentModuleObject));
                ShowContinueError(state,
                                  format("{} [{:.R2}] > {} [{.R2}]",
                                         state.dataIPShortCut->cNumericFieldNames(30),
                                         Numbers(30),
                                         state.dataIPShortCut->cNumericFieldNames(31),
                                         Numbers(31)));
                ErrorsFound = true;
            }
            if (Numbers(32) > Numbers(33)) { // error
                ShowSevereError(state, format("GetCurveInput: For {}: ", CurrentModuleObject));
                ShowContinueError(state,
                                  format("{} [{:.R2}] > {} [{.R2}]",
                                         state.dataIPShortCut->cNumericFieldNames(32),
                                         Numbers(32),
                                         state.dataIPShortCut->cNumericFieldNames(33),
                                         Numbers(33)));
                ErrorsFound = true;
            }
            if (NumAlphas >= 2) {
                if (!IsCurveInputTypeValid(Alphas(2))) {
                    ShowWarningError(state, format("In {} named {} the Input Unit Type for X is invalid.", CurrentModuleObject, Alphas(1)));
                }
            }
            if (NumAlphas >= 3) {
                if (!IsCurveInputTypeValid(Alphas(3))) {
                    ShowWarningError(state, format("In {} named {} the Input Unit Type for Y is invalid.", CurrentModuleObject, Alphas(1)));
                }
            }
            if (NumAlphas >= 4) {
                if (!IsCurveInputTypeValid(Alphas(4))) {
                    ShowWarningError(state, format("In {} named {} the Input Unit Type for Z is invalid.", CurrentModuleObject, Alphas(1)));
                }
            }
            if (NumAlphas >= 5) {
                if (!IsCurveOutputTypeValid(Alphas(5))) {
                    ShowWarningError(state, format("In {} named {} the Output Unit Type is invalid.", CurrentModuleObject, Alphas(1)));
                }
            }
        }

        // Loop over quad linear curves and load data
        CurrentModuleObject = "Curve:QuadLinear";
        for (int CurveIndex = 1; CurveIndex <= NumQLinear; ++CurveIndex) {
            state.dataInputProcessing->inputProcessor->getObjectItem(state,
                                                                     CurrentModuleObject,
                                                                     CurveIndex,
                                                                     Alphas,
                                                                     NumAlphas,
                                                                     Numbers,
                                                                     NumNumbers,
                                                                     IOStatus,
                                                                     state.dataIPShortCut->lNumericFieldBlanks,
                                                                     _,
                                                                     state.dataIPShortCut->cAlphaFieldNames,
                                                                     state.dataIPShortCut->cNumericFieldNames);
            GlobalNames::VerifyUniqueInterObjectName(state,
                                                     state.dataCurveManager->UniqueCurveNames,
                                                     Alphas(1),
                                                     CurrentModuleObject,
                                                     state.dataIPShortCut->cAlphaFieldNames(1),
                                                     ErrorsFound);
            ++CurveNum;
            Curve *thisCurve = state.dataCurveManager->PerfCurve(CurveNum);

            thisCurve->Name = Alphas(1);
            thisCurve->curveType = CurveType::QuadLinear;
            thisCurve->numDims = 4;
            thisCurve->interpolationType = InterpType::EvaluateCurveToLimits;
            for (int in = 0; in < 5; ++in) {
                thisCurve->coeff[in] = Numbers(in + 1);
            }
            thisCurve->inputLimits[0].min = Numbers(6);
            thisCurve->inputLimits[0].max = Numbers(7);
            thisCurve->inputLimits[1].min = Numbers(8);
            thisCurve->inputLimits[1].max = Numbers(9);
            thisCurve->inputLimits[2].min = Numbers(10);
            thisCurve->inputLimits[2].max = Numbers(11);
            thisCurve->inputLimits[3].min = Numbers(12);
            thisCurve->inputLimits[3].max = Numbers(13);

            if (NumNumbers > 13 && !state.dataIPShortCut->lNumericFieldBlanks(14)) {
                thisCurve->outputLimits.min = Numbers(14);
                thisCurve->outputLimits.minPresent = true;
            }
            if (NumNumbers > 14 && !state.dataIPShortCut->lNumericFieldBlanks(15)) {
                thisCurve->outputLimits.max = Numbers(15);
                thisCurve->outputLimits.maxPresent = true;
            }

            constexpr int NumVar = 4;
            std::string VarNames[NumVar] = {"w", "x", "y", "z"};
            for (int i = 1; i <= NumVar; ++i) {
                int MinIndex = 2 * i + 4;
                int MaxIndex = MinIndex + 1;
                if (Numbers(MinIndex) > Numbers(MaxIndex)) { // error
                    ShowSevereError(state, format("GetCurveInput: For {}: ", CurrentModuleObject));
                    ShowContinueError(state,
                                      format("{} [{:.R2}] > {} [{.R2}]",
                                             state.dataIPShortCut->cNumericFieldNames(MinIndex),
                                             Numbers(MinIndex),
                                             state.dataIPShortCut->cNumericFieldNames(MaxIndex),
                                             Numbers(MaxIndex)));
                    ErrorsFound = true;
                }
                int InputTypeIndex = i + 1;
                if (NumAlphas >= InputTypeIndex) {
                    if (!IsCurveInputTypeValid(Alphas(InputTypeIndex))) {
                        ShowWarningError(
                            state, format("In {} named {} the Input Unit Type for {} is invalid.", CurrentModuleObject, Alphas(1), VarNames[i]));
                    }
                }
            }
            if (NumAlphas >= 6) {
                if (!IsCurveOutputTypeValid(Alphas(6))) {
                    ShowWarningError(state, format("In {} named {} the Output Unit Type is invalid.", CurrentModuleObject, Alphas(1)));
                }
            }
        }

        // Loop over quint linear curves and load data
        CurrentModuleObject = "Curve:QuintLinear";
        for (int CurveIndex = 1; CurveIndex <= NumQuintLinear; ++CurveIndex) {
            state.dataInputProcessing->inputProcessor->getObjectItem(state,
                                                                     CurrentModuleObject,
                                                                     CurveIndex,
                                                                     Alphas,
                                                                     NumAlphas,
                                                                     Numbers,
                                                                     NumNumbers,
                                                                     IOStatus,
                                                                     state.dataIPShortCut->lNumericFieldBlanks,
                                                                     _,
                                                                     state.dataIPShortCut->cAlphaFieldNames,
                                                                     state.dataIPShortCut->cNumericFieldNames);
            GlobalNames::VerifyUniqueInterObjectName(state,
                                                     state.dataCurveManager->UniqueCurveNames,
                                                     Alphas(1),
                                                     CurrentModuleObject,
                                                     state.dataIPShortCut->cAlphaFieldNames(1),
                                                     ErrorsFound);
            ++CurveNum;
            Curve *thisCurve = state.dataCurveManager->PerfCurve(CurveNum);

            thisCurve->Name = Alphas(1);
            thisCurve->curveType = CurveType::QuintLinear;
            thisCurve->numDims = 5;
            thisCurve->interpolationType = InterpType::EvaluateCurveToLimits;
            for (int in = 0; in < 6; ++in) {
                thisCurve->coeff[in] = Numbers(in + 1);
            }
            thisCurve->inputLimits[0].min = Numbers(7);
            thisCurve->inputLimits[0].max = Numbers(8);
            thisCurve->inputLimits[1].min = Numbers(9);
            thisCurve->inputLimits[1].max = Numbers(10);
            thisCurve->inputLimits[2].min = Numbers(11);
            thisCurve->inputLimits[2].max = Numbers(12);
            thisCurve->inputLimits[3].min = Numbers(13);
            thisCurve->inputLimits[3].max = Numbers(14);
            thisCurve->inputLimits[4].min = Numbers(15);
            thisCurve->inputLimits[4].max = Numbers(16);
            if (NumNumbers > 16 && !state.dataIPShortCut->lNumericFieldBlanks(17)) {
                thisCurve->outputLimits.min = Numbers(17);
                thisCurve->outputLimits.minPresent = true;
            }
            if (NumNumbers > 17 && !state.dataIPShortCut->lNumericFieldBlanks(18)) {
                thisCurve->outputLimits.max = Numbers(18);
                thisCurve->outputLimits.maxPresent = true;
            }

            constexpr int NumVar = 5;
            std::string VarNames[NumVar] = {"v", "w", "x", "y", "z"};
            for (int i = 1; i <= NumVar; ++i) {
                int MinIndex = 2 * i + 5;
                int MaxIndex = MinIndex + 1;
                if (Numbers(MinIndex) > Numbers(MaxIndex)) { // error
                    ShowSevereError(state, format("GetCurveInput: For {}: ", CurrentModuleObject));
                    ShowContinueError(state,
                                      format("{} [{:.R2}] > {} [{.R2}]",
                                             state.dataIPShortCut->cNumericFieldNames(MinIndex),
                                             Numbers(MinIndex),
                                             state.dataIPShortCut->cNumericFieldNames(MaxIndex),
                                             Numbers(MaxIndex)));
                    ErrorsFound = true;
                }
                int InputTypeIndex = i + 1;
                if (NumAlphas >= InputTypeIndex) {
                    if (!IsCurveInputTypeValid(Alphas(InputTypeIndex))) {
                        ShowWarningError(
                            state, format("In {} named {} the Input Unit Type for {} is invalid.", CurrentModuleObject, Alphas(1), VarNames[i]));
                    }
                }
            }
            if (NumAlphas >= 7) {
                if (!IsCurveOutputTypeValid(Alphas(7))) {
                    ShowWarningError(state, format("In {} named {} the Output Unit Type is invalid.", CurrentModuleObject, Alphas(1)));
                }
            }
        }

        // Loop over Exponent curves and load data
        CurrentModuleObject = "Curve:Exponent";
        for (int CurveIndex = 1; CurveIndex <= NumExponent; ++CurveIndex) {
            state.dataInputProcessing->inputProcessor->getObjectItem(state,
                                                                     CurrentModuleObject,
                                                                     CurveIndex,
                                                                     Alphas,
                                                                     NumAlphas,
                                                                     Numbers,
                                                                     NumNumbers,
                                                                     IOStatus,
                                                                     state.dataIPShortCut->lNumericFieldBlanks,
                                                                     _,
                                                                     state.dataIPShortCut->cAlphaFieldNames,
                                                                     state.dataIPShortCut->cNumericFieldNames);
            GlobalNames::VerifyUniqueInterObjectName(state,
                                                     state.dataCurveManager->UniqueCurveNames,
                                                     Alphas(1),
                                                     CurrentModuleObject,
                                                     state.dataIPShortCut->cAlphaFieldNames(1),
                                                     ErrorsFound);
            ++CurveNum;
            Curve *thisCurve = state.dataCurveManager->PerfCurve(CurveNum);

            thisCurve->Name = Alphas(1);
            thisCurve->curveType = CurveType::Exponent;
            thisCurve->numDims = 1;
            thisCurve->interpolationType = InterpType::EvaluateCurveToLimits;
            for (int in = 0; in < 3; ++in) {
                thisCurve->coeff[in] = Numbers(in + 1);
            }
            thisCurve->inputLimits[0].min = Numbers(4);
            thisCurve->inputLimits[0].max = Numbers(5);
            if (NumNumbers > 5 && !state.dataIPShortCut->lNumericFieldBlanks(6)) {
                thisCurve->outputLimits.min = Numbers(6);
                thisCurve->outputLimits.minPresent = true;
            }
            if (NumNumbers > 6 && !state.dataIPShortCut->lNumericFieldBlanks(7)) {
                thisCurve->outputLimits.max = Numbers(7);
                thisCurve->outputLimits.maxPresent = true;
            }
            if (NumAlphas >= 2) {
                if (!IsCurveInputTypeValid(Alphas(2))) {
                    ShowWarningError(state, format("In {} named {} the Input Unit Type for X is invalid.", CurrentModuleObject, Alphas(1)));
                }
            }
            if (NumAlphas >= 3) {
                if (!IsCurveOutputTypeValid(Alphas(3))) {
                    ShowWarningError(state, format("In {} named {} the Output Unit Type is invalid.", CurrentModuleObject, Alphas(1)));
                }
            }
        }

        // Loop over Fan Pressure Rise curves and load data
        CurrentModuleObject = "Curve:FanPressureRise";
        for (int CurveIndex = 1; CurveIndex <= NumFanPressRise; ++CurveIndex) {
            state.dataInputProcessing->inputProcessor->getObjectItem(state,
                                                                     CurrentModuleObject,
                                                                     CurveIndex,
                                                                     Alphas,
                                                                     NumAlphas,
                                                                     Numbers,
                                                                     NumNumbers,
                                                                     IOStatus,
                                                                     state.dataIPShortCut->lNumericFieldBlanks,
                                                                     _,
                                                                     state.dataIPShortCut->cAlphaFieldNames,
                                                                     state.dataIPShortCut->cNumericFieldNames);
            GlobalNames::VerifyUniqueInterObjectName(state,
                                                     state.dataCurveManager->UniqueCurveNames,
                                                     Alphas(1),
                                                     CurrentModuleObject,
                                                     state.dataIPShortCut->cAlphaFieldNames(1),
                                                     ErrorsFound);
            ++CurveNum;
            Curve *thisCurve = state.dataCurveManager->PerfCurve(CurveNum);

            thisCurve->Name = Alphas(1);
            thisCurve->curveType = CurveType::FanPressureRise;
            thisCurve->numDims = 2;
            thisCurve->interpolationType = InterpType::EvaluateCurveToLimits;
            for (int in = 0; in < 4; ++in) {
                thisCurve->coeff[in] = Numbers(in + 1);
            }
            thisCurve->inputLimits[0].min = Numbers(5);
            thisCurve->inputLimits[0].max = Numbers(6);
            thisCurve->inputLimits[1].min = Numbers(7);
            thisCurve->inputLimits[1].max = Numbers(8);

            if (NumNumbers > 8 && !state.dataIPShortCut->lNumericFieldBlanks(9)) {
                thisCurve->outputLimits.min = Numbers(9);
                thisCurve->outputLimits.minPresent = true;
            }
            if (NumNumbers > 9 && !state.dataIPShortCut->lNumericFieldBlanks(10)) {
                thisCurve->outputLimits.max = Numbers(10);
                thisCurve->outputLimits.maxPresent = true;
            }

            if (Numbers(5) > Numbers(6)) { // error
                ShowSevereError(state, format("GetCurveInput: For {}: ", CurrentModuleObject));
                ShowContinueError(state,
                                  format("{}[{:.R2}] > {} [{.R2}]",
                                         state.dataIPShortCut->cNumericFieldNames(5),
                                         Numbers(5),
                                         state.dataIPShortCut->cNumericFieldNames(6),
                                         Numbers(6)));
                ErrorsFound = true;
            }
            if (Numbers(7) > Numbers(8)) { // error
                ShowSevereError(state, format("GetCurveInput: For {}: ", CurrentModuleObject));
                ShowContinueError(state,
                                  format("{}[{:.R2}] > {} [{.R2}]",
                                         state.dataIPShortCut->cNumericFieldNames(7),
                                         Numbers(7),
                                         state.dataIPShortCut->cNumericFieldNames(8),
                                         Numbers(8)));
                ErrorsFound = true;
            }

        } // Fan Pressure Rise

        // Loop over Exponential Skew Normal curves and load data
        CurrentModuleObject = "Curve:ExponentialSkewNormal";
        for (int CurveIndex = 1; CurveIndex <= NumExpSkewNorm; ++CurveIndex) {
            state.dataInputProcessing->inputProcessor->getObjectItem(state,
                                                                     CurrentModuleObject,
                                                                     CurveIndex,
                                                                     Alphas,
                                                                     NumAlphas,
                                                                     Numbers,
                                                                     NumNumbers,
                                                                     IOStatus,
                                                                     state.dataIPShortCut->lNumericFieldBlanks,
                                                                     _,
                                                                     state.dataIPShortCut->cAlphaFieldNames,
                                                                     state.dataIPShortCut->cNumericFieldNames);
            GlobalNames::VerifyUniqueInterObjectName(state,
                                                     state.dataCurveManager->UniqueCurveNames,
                                                     Alphas(1),
                                                     CurrentModuleObject,
                                                     state.dataIPShortCut->cAlphaFieldNames(1),
                                                     ErrorsFound);
            ++CurveNum;
            Curve *thisCurve = state.dataCurveManager->PerfCurve(CurveNum);

            thisCurve->Name = Alphas(1);
            thisCurve->curveType = CurveType::ExponentialSkewNormal;
            thisCurve->numDims = 1;
            thisCurve->interpolationType = InterpType::EvaluateCurveToLimits;
            for (int in = 0; in < 4; ++in) {
                thisCurve->coeff[in] = Numbers(in + 1);
            }
            thisCurve->inputLimits[0].min = Numbers(5);
            thisCurve->inputLimits[0].max = Numbers(6);

            if (NumNumbers > 6 && !state.dataIPShortCut->lNumericFieldBlanks(7)) {
                thisCurve->outputLimits.min = Numbers(7);
                thisCurve->outputLimits.minPresent = true;
            }
            if (NumNumbers > 7 && !state.dataIPShortCut->lNumericFieldBlanks(8)) {
                thisCurve->outputLimits.max = Numbers(8);
                thisCurve->outputLimits.maxPresent = true;
            }

            if (Numbers(5) > Numbers(6)) { // error
                ShowSevereError(state, format("GetCurveInput: For {}: ", CurrentModuleObject));
                ShowContinueError(state,
                                  format("{}[{:.R2}] > {} [{.R2}]",
                                         state.dataIPShortCut->cNumericFieldNames(5),
                                         Numbers(5),
                                         state.dataIPShortCut->cNumericFieldNames(6),
                                         Numbers(6)));
                ErrorsFound = true;
            }

            if (NumAlphas >= 2) {
                if (!IsCurveInputTypeValid(Alphas(2))) {
                    ShowWarningError(state, format("In {} named {} the Input Unit Type for X is invalid.", CurrentModuleObject, Alphas(1)));
                }
            }
            if (NumAlphas >= 3) {
                if (!IsCurveOutputTypeValid(Alphas(3))) {
                    ShowWarningError(state, format("In {} named {} the Output Unit Type is invalid.", CurrentModuleObject, Alphas(1)));
                }
            }
        } // Exponential Skew Normal

        // Loop over Sigmoid curves and load data
        CurrentModuleObject = "Curve:Sigmoid";
        for (int CurveIndex = 1; CurveIndex <= NumSigmoid; ++CurveIndex) {
            state.dataInputProcessing->inputProcessor->getObjectItem(state,
                                                                     CurrentModuleObject,
                                                                     CurveIndex,
                                                                     Alphas,
                                                                     NumAlphas,
                                                                     Numbers,
                                                                     NumNumbers,
                                                                     IOStatus,
                                                                     state.dataIPShortCut->lNumericFieldBlanks,
                                                                     _,
                                                                     state.dataIPShortCut->cAlphaFieldNames,
                                                                     state.dataIPShortCut->cNumericFieldNames);
            GlobalNames::VerifyUniqueInterObjectName(state,
                                                     state.dataCurveManager->UniqueCurveNames,
                                                     Alphas(1),
                                                     CurrentModuleObject,
                                                     state.dataIPShortCut->cAlphaFieldNames(1),
                                                     ErrorsFound);
            ++CurveNum;
            Curve *thisCurve = state.dataCurveManager->PerfCurve(CurveNum);

            thisCurve->Name = Alphas(1);
            thisCurve->curveType = CurveType::Sigmoid;
            thisCurve->numDims = 1;
            thisCurve->interpolationType = InterpType::EvaluateCurveToLimits;
            for (int in = 0; in < 5; ++in) {
                thisCurve->coeff[in] = Numbers(in + 1);
            }
            thisCurve->inputLimits[0].min = Numbers(6);
            thisCurve->inputLimits[0].max = Numbers(7);

            if (NumNumbers > 7 && !state.dataIPShortCut->lNumericFieldBlanks(8)) {
                thisCurve->outputLimits.min = Numbers(8);
                thisCurve->outputLimits.minPresent = true;
            }
            if (NumNumbers > 8 && !state.dataIPShortCut->lNumericFieldBlanks(9)) {
                thisCurve->outputLimits.max = Numbers(9);
                thisCurve->outputLimits.maxPresent = true;
            }

            if (Numbers(6) > Numbers(7)) { // error
                ShowSevereError(state, format("GetCurveInput: For {}: ", CurrentModuleObject));
                ShowContinueError(state,
                                  format("{}[{:.R2}] > {} [{.R2}]",
                                         state.dataIPShortCut->cNumericFieldNames(6),
                                         Numbers(6),
                                         state.dataIPShortCut->cNumericFieldNames(7),
                                         Numbers(7)));
                ErrorsFound = true;
            }

            if (NumAlphas >= 2) {
                if (!IsCurveInputTypeValid(Alphas(2))) {
                    ShowWarningError(state, format("In {} named {} the Input Unit Type for X is invalid.", CurrentModuleObject, Alphas(1)));
                }
            }
            if (NumAlphas >= 3) {
                if (!IsCurveOutputTypeValid(Alphas(3))) {
                    ShowWarningError(state, format("In {} named {} the Output Unit Type is invalid.", CurrentModuleObject, Alphas(1)));
                }
            }
        } // Sigmoid

        // Loop over Rectangular Hyperbola Type 1 curves and load data
        CurrentModuleObject = "Curve:RectangularHyperbola1";
        for (int CurveIndex = 1; CurveIndex <= NumRectHyper1; ++CurveIndex) {
            state.dataInputProcessing->inputProcessor->getObjectItem(state,
                                                                     CurrentModuleObject,
                                                                     CurveIndex,
                                                                     Alphas,
                                                                     NumAlphas,
                                                                     Numbers,
                                                                     NumNumbers,
                                                                     IOStatus,
                                                                     state.dataIPShortCut->lNumericFieldBlanks,
                                                                     _,
                                                                     state.dataIPShortCut->cAlphaFieldNames,
                                                                     state.dataIPShortCut->cNumericFieldNames);
            GlobalNames::VerifyUniqueInterObjectName(state,
                                                     state.dataCurveManager->UniqueCurveNames,
                                                     Alphas(1),
                                                     CurrentModuleObject,
                                                     state.dataIPShortCut->cAlphaFieldNames(1),
                                                     ErrorsFound);
            ++CurveNum;
            Curve *thisCurve = state.dataCurveManager->PerfCurve(CurveNum);

            thisCurve->Name = Alphas(1);
            thisCurve->curveType = CurveType::RectangularHyperbola1;
            thisCurve->numDims = 1;
            thisCurve->interpolationType = InterpType::EvaluateCurveToLimits;
            for (int in = 0; in < 3; ++in) {
                thisCurve->coeff[in] = Numbers(in + 1);
            }
            thisCurve->inputLimits[0].min = Numbers(4);
            thisCurve->inputLimits[0].max = Numbers(5);

            if (NumNumbers > 5 && !state.dataIPShortCut->lNumericFieldBlanks(6)) {
                thisCurve->outputLimits.min = Numbers(6);
                thisCurve->outputLimits.minPresent = true;
            }
            if (NumNumbers > 6 && !state.dataIPShortCut->lNumericFieldBlanks(7)) {
                thisCurve->outputLimits.max = Numbers(7);
                thisCurve->outputLimits.maxPresent = true;
            }

            if (Numbers(4) > Numbers(5)) { // error
                ShowSevereError(state, format("GetCurveInput: For {}: ", CurrentModuleObject));
                ShowContinueError(state,
                                  format("{}[{:.R2}] > {} [{.R2}]",
                                         state.dataIPShortCut->cNumericFieldNames(4),
                                         Numbers(4),
                                         state.dataIPShortCut->cNumericFieldNames(5),
                                         Numbers(5)));
                ErrorsFound = true;
            }

            if (NumAlphas >= 2) {
                if (!IsCurveInputTypeValid(Alphas(2))) {
                    ShowWarningError(state, format("In {} named {} the Input Unit Type for X is invalid.", CurrentModuleObject, Alphas(1)));
                }
            }
            if (NumAlphas >= 3) {
                if (!IsCurveOutputTypeValid(Alphas(3))) {
                    ShowWarningError(state, format("In {} named {} the Output Unit Type is invalid.", CurrentModuleObject, Alphas(1)));
                }
            }
        } // Rectangular Hyperbola Type 1

        // Loop over Rectangular Hyperbola Type 2 curves and load data
        CurrentModuleObject = "Curve:RectangularHyperbola2";
        for (int CurveIndex = 1; CurveIndex <= NumRectHyper2; ++CurveIndex) {
            state.dataInputProcessing->inputProcessor->getObjectItem(state,
                                                                     CurrentModuleObject,
                                                                     CurveIndex,
                                                                     Alphas,
                                                                     NumAlphas,
                                                                     Numbers,
                                                                     NumNumbers,
                                                                     IOStatus,
                                                                     state.dataIPShortCut->lNumericFieldBlanks,
                                                                     _,
                                                                     state.dataIPShortCut->cAlphaFieldNames,
                                                                     state.dataIPShortCut->cNumericFieldNames);
            GlobalNames::VerifyUniqueInterObjectName(state,
                                                     state.dataCurveManager->UniqueCurveNames,
                                                     Alphas(1),
                                                     CurrentModuleObject,
                                                     state.dataIPShortCut->cAlphaFieldNames(1),
                                                     ErrorsFound);
            ++CurveNum;
            Curve *thisCurve = state.dataCurveManager->PerfCurve(CurveNum);

            thisCurve->Name = Alphas(1);
            thisCurve->curveType = CurveType::RectangularHyperbola2;
            thisCurve->numDims = 1;
            thisCurve->interpolationType = InterpType::EvaluateCurveToLimits;
            for (int in = 0; in < 3; ++in) {
                thisCurve->coeff[in] = Numbers(in + 1);
            }
            thisCurve->inputLimits[0].min = Numbers(4);
            thisCurve->inputLimits[0].max = Numbers(5);

            if (NumNumbers > 5 && !state.dataIPShortCut->lNumericFieldBlanks(6)) {
                thisCurve->outputLimits.min = Numbers(6);
                thisCurve->outputLimits.minPresent = true;
            }
            if (NumNumbers > 6 && !state.dataIPShortCut->lNumericFieldBlanks(7)) {
                thisCurve->outputLimits.max = Numbers(7);
                thisCurve->outputLimits.maxPresent = true;
            }

            if (Numbers(4) > Numbers(5)) { // error
                ShowSevereError(state, format("GetCurveInput: For {}: ", CurrentModuleObject));
                ShowContinueError(state,
                                  format("{}[{:.R2}] > {} [{.R2}]",
                                         state.dataIPShortCut->cNumericFieldNames(4),
                                         Numbers(4),
                                         state.dataIPShortCut->cNumericFieldNames(5),
                                         Numbers(5)));
                ErrorsFound = true;
            }

            if (NumAlphas >= 2) {
                if (!IsCurveInputTypeValid(Alphas(2))) {
                    ShowWarningError(state, format("In {} named {} the Input Unit Type for X is invalid.", CurrentModuleObject, Alphas(1)));
                }
            }
            if (NumAlphas >= 3) {
                if (!IsCurveOutputTypeValid(Alphas(3))) {
                    ShowWarningError(state, format("In {} named {} the Output Unit Type is invalid.", CurrentModuleObject, Alphas(1)));
                }
            }
        } // Rectangular Hyperbola Type 2

        // Loop over Exponential Decay curves and load data
        CurrentModuleObject = "Curve:ExponentialDecay";
        for (int CurveIndex = 1; CurveIndex <= NumExpDecay; ++CurveIndex) {
            state.dataInputProcessing->inputProcessor->getObjectItem(state,
                                                                     CurrentModuleObject,
                                                                     CurveIndex,
                                                                     Alphas,
                                                                     NumAlphas,
                                                                     Numbers,
                                                                     NumNumbers,
                                                                     IOStatus,
                                                                     state.dataIPShortCut->lNumericFieldBlanks,
                                                                     _,
                                                                     state.dataIPShortCut->cAlphaFieldNames,
                                                                     state.dataIPShortCut->cNumericFieldNames);
            GlobalNames::VerifyUniqueInterObjectName(state,
                                                     state.dataCurveManager->UniqueCurveNames,
                                                     Alphas(1),
                                                     CurrentModuleObject,
                                                     state.dataIPShortCut->cAlphaFieldNames(1),
                                                     ErrorsFound);
            ++CurveNum;
            Curve *thisCurve = state.dataCurveManager->PerfCurve(CurveNum);

            thisCurve->Name = Alphas(1);
            thisCurve->curveType = CurveType::ExponentialDecay;
            thisCurve->numDims = 1;
            thisCurve->interpolationType = InterpType::EvaluateCurveToLimits;
            for (int in = 0; in < 3; ++in) {
                thisCurve->coeff[in] = Numbers(in + 1);
            }
            thisCurve->inputLimits[0].min = Numbers(4);
            thisCurve->inputLimits[0].max = Numbers(5);

            if (NumNumbers > 5 && !state.dataIPShortCut->lNumericFieldBlanks(6)) {
                thisCurve->outputLimits.min = Numbers(6);
                thisCurve->outputLimits.minPresent = true;
            }
            if (NumNumbers > 6 && !state.dataIPShortCut->lNumericFieldBlanks(7)) {
                thisCurve->outputLimits.max = Numbers(7);
                thisCurve->outputLimits.maxPresent = true;
            }

            if (Numbers(4) > Numbers(5)) { // error
                ShowSevereError(state, format("GetCurveInput: For {}: ", CurrentModuleObject));
                ShowContinueError(state,
                                  format("{}[{:.R2}] > {} [{.R2}]",
                                         state.dataIPShortCut->cNumericFieldNames(4),
                                         Numbers(4),
                                         state.dataIPShortCut->cNumericFieldNames(5),
                                         Numbers(5)));
                ErrorsFound = true;
            }

            if (NumAlphas >= 2) {
                if (!IsCurveInputTypeValid(Alphas(2))) {
                    ShowWarningError(state, format("In {} named {} the Input Unit Type for X is invalid.", CurrentModuleObject, Alphas(1)));
                }
            }
            if (NumAlphas >= 3) {
                if (!IsCurveOutputTypeValid(Alphas(3))) {
                    ShowWarningError(state, format("In {} named {} the Output Unit Type is invalid.", CurrentModuleObject, Alphas(1)));
                }
            }
        } // Exponential Decay

        // ykt July,2011 Loop over DoubleExponential Decay curves and load data
        CurrentModuleObject = "Curve:DoubleExponentialDecay";
        for (int CurveIndex = 1; CurveIndex <= NumDoubleExpDecay; ++CurveIndex) {
            state.dataInputProcessing->inputProcessor->getObjectItem(state,
                                                                     CurrentModuleObject,
                                                                     CurveIndex,
                                                                     Alphas,
                                                                     NumAlphas,
                                                                     Numbers,
                                                                     NumNumbers,
                                                                     IOStatus,
                                                                     state.dataIPShortCut->lNumericFieldBlanks,
                                                                     _,
                                                                     state.dataIPShortCut->cAlphaFieldNames,
                                                                     state.dataIPShortCut->cNumericFieldNames);
            GlobalNames::VerifyUniqueInterObjectName(state,
                                                     state.dataCurveManager->UniqueCurveNames,
                                                     Alphas(1),
                                                     CurrentModuleObject,
                                                     state.dataIPShortCut->cAlphaFieldNames(1),
                                                     ErrorsFound);
            ++CurveNum;
            Curve *thisCurve = state.dataCurveManager->PerfCurve(CurveNum);

            thisCurve->Name = Alphas(1);
            thisCurve->curveType = CurveType::DoubleExponentialDecay;
            thisCurve->numDims = 1;
            thisCurve->interpolationType = InterpType::EvaluateCurveToLimits;
            for (int in = 0; in < 5; ++in) {
                thisCurve->coeff[in] = Numbers(in + 1);
            }
            thisCurve->inputLimits[0].min = Numbers(6);
            thisCurve->inputLimits[0].max = Numbers(7);

            if (NumNumbers > 7 && !state.dataIPShortCut->lNumericFieldBlanks(8)) {
                thisCurve->outputLimits.min = Numbers(8);
                thisCurve->outputLimits.minPresent = true;
            }
            if (NumNumbers > 8 && !state.dataIPShortCut->lNumericFieldBlanks(9)) {
                thisCurve->outputLimits.max = Numbers(9);
                thisCurve->outputLimits.maxPresent = true;
            }

            if (NumAlphas >= 2) {
                if (!IsCurveInputTypeValid(Alphas(2))) {
                    ShowWarningError(state, format("In {} named {} the Input Unit Type for X is invalid.", CurrentModuleObject, Alphas(1)));
                }
            }
            if (NumAlphas >= 3) {
                if (!IsCurveOutputTypeValid(Alphas(3))) {
                    ShowWarningError(state, format("In {} named {} the Output Unit Type is invalid.", CurrentModuleObject, Alphas(1)));
                }
            }
        } // Exponential Decay

        // Loop over wind pressure coefficient tables and load data
        if (NumWPCValTab > 0) {
            // Get the angle values
            CurrentModuleObject = "AirflowNetwork:MultiZone:WindPressureCoefficientArray";
            int numOfCPArray = state.dataInputProcessing->inputProcessor->getNumObjectsFound(state, CurrentModuleObject);

            if (numOfCPArray != 1) {
                ShowSevereError(
                    state,
                    format("GetCurveInput: Currently exactly one (\"1\") {} object per simulation is required when using the AirflowNetwork model.",
                           CurrentModuleObject));
                ErrorsFound = true;
            } else {
                state.dataInputProcessing->inputProcessor->getObjectItem(state,
                                                                         CurrentModuleObject,
                                                                         1,
                                                                         Alphas,
                                                                         NumAlphas,
                                                                         Numbers,
                                                                         NumNumbers,
                                                                         IOStatus,
                                                                         state.dataIPShortCut->lNumericFieldBlanks,
                                                                         _,
                                                                         state.dataIPShortCut->cAlphaFieldNames,
                                                                         state.dataIPShortCut->cNumericFieldNames);

                std::string wpcName = Alphas(1); // Name of CP array
                int numWindDir = NumNumbers;
                std::vector<Real64> windDirs(numWindDir);

                Real64 dirMin = 0;
                Real64 dirMax = 0;
                for (int j = 1; j <= NumNumbers; ++j) { // Wind direction
                    windDirs[j - 1] = Numbers(j);
                    dirMin = std::min(dirMin, Numbers(j));
                    dirMax = std::max(dirMax, Numbers(j));
                    if (j > 1) {
                        if (windDirs[j - 2] >= windDirs[j - 1]) {
                            ShowSevereError(state, format("GetCurveInput: An {} object ", CurrentModuleObject));
                            ShowContinueError(state,
                                              "has either the same values for two consecutive wind directions, or a lower wind direction value after "
                                              "a higher wind direction value.");
                            ShowContinueError(state, "Wind direction values must be entered in ascending order.");
                            ShowContinueError(state,
                                              format("{} = {:.2R} {} = {:.2R}",
                                                     state.dataIPShortCut->cNumericFieldNames(j),
                                                     windDirs[j - 2],
                                                     state.dataIPShortCut->cNumericFieldNames[j + 1],
                                                     windDirs[j - 1]));
                            ErrorsFound = true;
                        }
                    }
                }
                // Check that the first table value is zero
                if (dirMin != 0.0) {
                    ShowSevereError(state, format("GetCurveInput: An {} object ", CurrentModuleObject));
                    ShowContinueError(state, format("has a nonzero minimum value of {:.2R}", dirMin));
                    ShowContinueError(state, "Wind direction values must begin at zero.");
                    ErrorsFound = true;
                }

                // Now that we have the directions, we can read the tables themselves
                CurrentModuleObject = "AirflowNetwork:MultiZone:WindPressureCoefficientValues";
                for (int index = 1; index <= NumWPCValTab; ++index) {
                    state.dataInputProcessing->inputProcessor->getObjectItem(state,
                                                                             CurrentModuleObject,
                                                                             index,
                                                                             Alphas,
                                                                             NumAlphas,
                                                                             Numbers,
                                                                             NumNumbers,
                                                                             IOStatus,
                                                                             state.dataIPShortCut->lNumericFieldBlanks,
                                                                             _,
                                                                             state.dataIPShortCut->cAlphaFieldNames,
                                                                             state.dataIPShortCut->cNumericFieldNames);
                    ++CurveNum;
                    GlobalNames::VerifyUniqueInterObjectName(state,
                                                             state.dataCurveManager->UniqueCurveNames,
                                                             Alphas(1),
                                                             CurrentModuleObject,
                                                             state.dataIPShortCut->cAlphaFieldNames(1),
                                                             ErrorsFound);

                    // Ensure the CP array name should be the same as the name of AirflowNetwork:MultiZone:WindPressureCoefficientArray
                    if (!Util::SameString(Alphas(2), wpcName)) {
                        ShowSevereError(state,
                                        format("GetCurveInput: Invalid {} = {} in {} = ",
                                               state.dataIPShortCut->cAlphaFieldNames(2),
                                               Alphas(2),
                                               CurrentModuleObject));
                        ShowContinueError(state, format("The valid name is {}", wpcName));
                        ErrorsFound = true;
                    }

                    Curve *thisCurve = state.dataCurveManager->PerfCurve(CurveNum);

                    thisCurve->Name = Alphas(1);
                    thisCurve->numDims = 1;

                    thisCurve->interpolationType = InterpType::BtwxtMethod;

                    std::string contextString = format("{} \"{}\"", CurrentModuleObject, Alphas(1));
                    std::pair<EnergyPlusData *, std::string> callbackPair{&state, contextString};
                    Btwxt::setMessageCallback(BtwxtMessageCallback, &callbackPair);

                    thisCurve->inputLimits[0].min = 0.0;
                    thisCurve->inputLimits[0].minPresent = true;
                    thisCurve->inputLimits[0].max = 360.0;
                    thisCurve->inputLimits[0].maxPresent = true;

                    thisCurve->outputLimits.min = -1.0;
                    thisCurve->outputLimits.minPresent = true;
                    thisCurve->outputLimits.max = 1.0;
                    thisCurve->outputLimits.maxPresent = true;

                    int MaxTableNums = NumNumbers;
                    if (NumNumbers != numWindDir) {
                        ShowSevereError(state, format("GetCurveInput: For {}: ", CurrentModuleObject));
                        ShowContinueError(state,
                                          format("The number of data entries must match the number of wind directions given in the wind pressure "
                                                 "coefficient array. Number of data entries = {}",
                                                 NumNumbers));
                        ErrorsFound = true;
                    } else {
                        std::vector<double> axis;
                        std::vector<double> lookupValues;

                        for (int TableDataIndex = 1; TableDataIndex <= MaxTableNums; ++TableDataIndex) {
                            axis.push_back(windDirs[TableDataIndex - 1]);
                            lookupValues.push_back(Numbers(TableDataIndex));
                        }
                        if (axis[axis.size() - 1] < 360.0) {
                            axis.push_back(360.0);
                            lookupValues.push_back(Numbers(1));
                        }

                        std::vector<Btwxt::GridAxis> gridAxes;
                        gridAxes.emplace_back(axis, Btwxt::Method::LINEAR, Btwxt::Method::LINEAR, std::pair<double, double>{0.0, 360.0});

                        auto gridIndex = // (AUTO_OK_OBJ)
                            state.dataCurveManager->btwxtManager.addGrid(Alphas(1), Btwxt::GriddedData(gridAxes));
                        thisCurve->TableIndex = gridIndex;
                        thisCurve->GridValueIndex = state.dataCurveManager->btwxtManager.addOutputValues(gridIndex, lookupValues);
                    }
                }
            }
        }

        // Create case insensitive references to independent variable input data
        int numIndVars = state.dataInputProcessing->inputProcessor->getNumObjectsFound(state, "Table:IndependentVariable");
        if (numIndVars > 0) {
            // Set Btwxt Message Callback
            auto const &indVarInstances = state.dataInputProcessing->inputProcessor->getObjectInstances("Table:IndependentVariable");
            for (auto &instance : indVarInstances.items()) {
                auto const &fields = instance.value();
                std::string const &thisObjectName = instance.key();
                state.dataInputProcessing->inputProcessor->markObjectAsUsed("Table:IndependentVariable", thisObjectName);
<<<<<<< HEAD
                state.dataCurveManager->btwxtManager.independentVarRefs.emplace(Util::MakeUPPERCase(thisObjectName), fields);
=======
                state.dataCurveManager->btwxtManager.independentVarRefs.emplace(UtilityRoutines::makeUPPER(thisObjectName), fields);
>>>>>>> 07b51a2c
            }
        }

        // Create GridSpaces from Independent Variable List
        int numIndVarLists = state.dataInputProcessing->inputProcessor->getNumObjectsFound(state, "Table:IndependentVariableList");
        std::map<std::string, std::vector<std::pair<double, double>>>
            varListLimits; // ugly, but this is needed for legacy behavior (otherwise limits are reset by Btwxt if they are within bounds).
        std::map<std::string, std::vector<double>> varListNormalizeTargets;
        if (numIndVarLists > 0) {
            auto const &indVarListInstances = state.dataInputProcessing->inputProcessor->getObjectInstances("Table:IndependentVariableList");
            for (auto &instance : indVarListInstances.items()) {

                auto const &fields = instance.value();
                std::string const &thisObjectName = instance.key();
                state.dataInputProcessing->inputProcessor->markObjectAsUsed("Table:IndependentVariableList", thisObjectName);
<<<<<<< HEAD
                std::string varListName = Util::MakeUPPERCase(thisObjectName);
=======
                std::string varListName = UtilityRoutines::makeUPPER(thisObjectName);
>>>>>>> 07b51a2c

                std::vector<Btwxt::GridAxis> gridAxes;

                // Loop through independent variables in list and add them to the grid
                for (auto &indVar : fields.at("independent_variables")) {
<<<<<<< HEAD
                    std::string indVarName = Util::MakeUPPERCase(indVar.at("independent_variable_name").get<std::string>());
=======
                    std::string indVarName = UtilityRoutines::makeUPPER(indVar.at("independent_variable_name").get<std::string>());
>>>>>>> 07b51a2c
                    std::string contextString = format("Table:IndependentVariable \"{}\"", indVarName);
                    std::pair<EnergyPlusData *, std::string> callbackPair{&state, contextString};
                    Btwxt::setMessageCallback(BtwxtMessageCallback, &callbackPair);

                    // Find independent variable input data
                    if (state.dataCurveManager->btwxtManager.independentVarRefs.count(indVarName)) {
                        // If found, read data
                        auto const &indVarInstance = state.dataCurveManager->btwxtManager.independentVarRefs.at(indVarName);

                        // TODO: Actually use this to define output variable units
                        if (indVarInstance.count("unit_type")) {
                            std::string unitType = indVarInstance.at("unit_type").get<std::string>();
                            if (!IsCurveOutputTypeValid(unitType)) {
                                ShowSevereError(state, format("{}: Unit Type [{}] is invalid", contextString, unitType));
                            }
                        }

                        std::vector<double> axis;

                        if (indVarInstance.count("external_file_name")) {
                            std::string tmp = indVarInstance.at("external_file_name").get<std::string>();
                            fs::path filePath(tmp);
                            if (!indVarInstance.count("external_file_column_number")) {
                                ShowSevereError(state,
                                                format("{}: No column number defined for external file \"{}\"", contextString, filePath.string()));
                                ErrorsFound = true;
                            }
                            if (!indVarInstance.count("external_file_starting_row_number")) {
                                ShowSevereError(
                                    state, format("{}: No starting row number defined for external file \"{}\"", contextString, filePath.string()));
                                ErrorsFound = true;
                            }

                            std::size_t colNum = indVarInstance.at("external_file_column_number").get<std::size_t>() - 1;
                            std::size_t rowNum = indVarInstance.at("external_file_starting_row_number").get<std::size_t>() - 1;

                            if (!state.dataCurveManager->btwxtManager.tableFiles.count(filePath)) {
                                TableFile tableFile;
                                ErrorsFound |= tableFile.load(state, filePath);
                                state.dataCurveManager->btwxtManager.tableFiles.emplace(filePath, tableFile);
                            }

                            if (ErrorsFound) continue; // Unable to load file so continue on to see if there are other errors before fataling

                            axis = state.dataCurveManager->btwxtManager.tableFiles[filePath].getArray(state, {colNum, rowNum});

                            // remove NANs
                            axis.erase(std::remove_if(axis.begin(), axis.end(), [](const double &x) { return std::isnan(x); }), axis.end());

                            // sort
                            std::sort(axis.begin(), axis.end());

                            // remove duplicates
                            axis.erase(std::unique(axis.begin(), axis.end()), axis.end());

                        } else if (indVarInstance.count("values")) {
                            for (auto const &value : indVarInstance.at("values")) {
                                axis.push_back(value.at("value").get<Real64>());
                            }
                        } else {
                            ShowSevereError(state, format("{}: No values defined.", contextString));
                            ErrorsFound = true;
                        }

                        // This could be an enum lookup, but they are accessing enums inside Btwxt that we don't control, and it's only two options
                        // for each
                        Btwxt::Method interpMethod = Btwxt::Method::CUBIC; // Assume cubic as the default
                        auto interpIterator = indVarInstance.find("interpolation_method");
                        if (interpIterator != indVarInstance.end()) {
                            if (interpIterator->get<std::string>() == "Linear") {
                                interpMethod = Btwxt::Method::LINEAR;
                            }
                        }
                        Btwxt::Method extrapMethod = Btwxt::Method::LINEAR; // Assume linear as the default
                        auto extrapIterator = indVarInstance.find("extrapolation_method");
                        if (extrapIterator != indVarInstance.end()) {
                            if (extrapIterator->get<std::string>() == "Unavailable") {
                                ShowSevereError(state, format("{}: Extrapolation method \"Unavailable\" is not yet available.", contextString));
                                ErrorsFound = true;
                            } else if (extrapIterator->get<std::string>() == "Constant") {
                                extrapMethod = Btwxt::Method::CONSTANT;
                            }
                        }

                        double min_grid_value = *std::min_element(axis.begin(), axis.end());
                        double max_grid_value = *std::max_element(axis.begin(), axis.end());

                        auto minValIterator = indVarInstance.find("minimum_value");
                        Real64 min_val = (minValIterator != indVarInstance.end()) ? minValIterator->get<Real64>() : min_grid_value;
                        auto maxValIterator = indVarInstance.find("maximum_value");
                        Real64 max_val = (maxValIterator != indVarInstance.end()) ? maxValIterator->get<Real64>() : max_grid_value;
                        varListLimits[varListName].emplace_back(min_val, max_val);

                        auto normValIterator = indVarInstance.find("normalization_reference_value");
                        Real64 normalizationRefValue =
                            (normValIterator != indVarInstance.end()) ? normValIterator->get<Real64>() : std::numeric_limits<double>::quiet_NaN();

                        varListNormalizeTargets[varListName].push_back(normalizationRefValue);

                        // reset limits passed to Btwxt to avoid warnings related to different handling of limits
                        min_val = min(min_val, min_grid_value);
                        max_val = max(max_val, max_grid_value);

                        gridAxes.emplace_back(axis, extrapMethod, interpMethod, std::pair<double, double>{min_val, max_val});

                    } else {
                        // Independent variable does not exist
                        ShowSevereError(state, format("{}: No Table:IndependentVariable found.", contextString));
                        ErrorsFound = true;
                    }
                }
                // Add grid to btwxtManager
<<<<<<< HEAD
                state.dataCurveManager->btwxtManager.addGrid(Util::MakeUPPERCase(thisObjectName), Btwxt::GriddedData(gridAxes));
=======
                state.dataCurveManager->btwxtManager.addGrid(UtilityRoutines::makeUPPER(thisObjectName), Btwxt::GriddedData(gridAxes));
>>>>>>> 07b51a2c
            }
        }

        int numTblLookups = state.dataInputProcessing->inputProcessor->getNumObjectsFound(state, "Table:Lookup");
        if (numTblLookups > 0) {
            auto const &lookupInstances = state.dataInputProcessing->inputProcessor->getObjectInstances("Table:Lookup");
            for (auto &instance : lookupInstances.items()) {

                auto const &fields = instance.value();
                std::string const &thisObjectName = instance.key();
                state.dataInputProcessing->inputProcessor->markObjectAsUsed("Table:Lookup", thisObjectName);
                ++CurveNum;
                Curve *thisCurve = state.dataCurveManager->PerfCurve(CurveNum);

<<<<<<< HEAD
                thisCurve->Name = Util::MakeUPPERCase(thisObjectName);
                thisCurve->interpolationType = InterpType::BtwxtMethod;

                std::string indVarListName = Util::MakeUPPERCase(fields.at("independent_variable_list_name").get<std::string>());
=======
                thisCurve->Name = UtilityRoutines::makeUPPER(thisObjectName);
                thisCurve->interpolationType = InterpType::BtwxtMethod;

                std::string indVarListName = UtilityRoutines::makeUPPER(fields.at("independent_variable_list_name").get<std::string>());
>>>>>>> 07b51a2c

                std::string contextString = format("Table:Lookup \"{}\"", thisCurve->Name);
                std::pair<EnergyPlusData *, std::string> callbackPair{&state, contextString};
                Btwxt::setMessageCallback(BtwxtMessageCallback, &callbackPair);

                // TODO: Actually use this to define output variable units
                if (fields.count("output_unit_type")) {
                    std::string unitType = fields.at("output_unit_type").get<std::string>();
                    if (!IsCurveOutputTypeValid(unitType)) {
                        ShowSevereError(state, format("{}: Output Unit Type [{}] is invalid", contextString, unitType));
                    }
                }

                int gridIndex = state.dataCurveManager->btwxtManager.getGridIndex(state, indVarListName, ErrorsFound);
                thisCurve->TableIndex = gridIndex;
                int numDims = state.dataCurveManager->btwxtManager.getNumGridDims(gridIndex);
                thisCurve->numDims = numDims;

                for (int i = 1; i <= std::min(6, numDims); ++i) {
                    double vMin, vMax;
                    std::tie(vMin, vMax) = varListLimits.at(indVarListName)[i - 1];
                    if (i == 1) {
                        thisCurve->inputLimits[0].min = vMin;
                        thisCurve->inputLimits[0].max = vMax;
                    } else if (i == 2) {
                        thisCurve->inputLimits[1].min = vMin;
                        thisCurve->inputLimits[1].max = vMax;
                    } else if (i == 3) {
                        thisCurve->inputLimits[2].min = vMin;
                        thisCurve->inputLimits[2].max = vMax;
                    } else if (i == 4) {
                        thisCurve->inputLimits[3].min = vMin;
                        thisCurve->inputLimits[3].max = vMax;
                    } else if (i == 5) {
                        thisCurve->inputLimits[4].min = vMin;
                        thisCurve->inputLimits[4].max = vMax;
                    } else if (i == 6) {
                        thisCurve->inputLimits[5].min = vMin;
                        thisCurve->inputLimits[5].max = vMax;
                    }
                }

                if (fields.count("minimum_output")) {
                    thisCurve->outputLimits.min = fields.at("minimum_output").get<Real64>();
                    thisCurve->outputLimits.minPresent = true;
                } else {
                    thisCurve->outputLimits.min = -DBL_MAX;
                    thisCurve->outputLimits.minPresent = false;
                }

                if (fields.count("maximum_output")) {
                    thisCurve->outputLimits.max = fields.at("maximum_output").get<Real64>();
                    thisCurve->outputLimits.maxPresent = true;
                } else {
                    thisCurve->outputLimits.max = DBL_MAX;
                    thisCurve->outputLimits.maxPresent = false;
                }

                // Normalize data
                Real64 normalizationDivisor = 1.0;
                enum NormalizationMethod
                {
                    NM_NONE,
                    NM_DIVISOR_ONLY,
                    NM_AUTO_WITH_DIVISOR
                };
                NormalizationMethod normalizeMethod = NM_NONE;
                if (fields.count("normalization_method")) {
                    if (Util::SameString(fields.at("normalization_method").get<std::string>(), "DIVISORONLY")) {
                        normalizeMethod = NM_DIVISOR_ONLY;
                    } else if (Util::SameString(fields.at("normalization_method").get<std::string>(), "AUTOMATICWITHDIVISOR")) {
                        normalizeMethod = NM_AUTO_WITH_DIVISOR;
                    }
                }

                if (normalizeMethod != NM_NONE && fields.count("normalization_divisor")) {
                    normalizationDivisor = fields.at("normalization_divisor").get<Real64>();
                }

                std::vector<double> lookupValues;
                if (fields.count("external_file_name")) {
                    std::string tmp = fields.at("external_file_name").get<std::string>();
                    fs::path filePath(tmp);

                    if (!fields.count("external_file_column_number")) {
                        ShowSevereError(state, format("{}: No column number defined for external file \"{}\"", contextString, filePath.string()));
                        ErrorsFound = true;
                    }
                    if (!fields.count("external_file_starting_row_number")) {
                        ShowSevereError(state,
                                        format("{}: No starting row number defined for external file \"{}\"", contextString, filePath.string()));
                        ErrorsFound = true;
                    }

                    std::size_t colNum = fields.at("external_file_column_number").get<std::size_t>() - 1;
                    std::size_t rowNum = fields.at("external_file_starting_row_number").get<std::size_t>() - 1;

                    if (!state.dataCurveManager->btwxtManager.tableFiles.count(filePath)) {
                        TableFile tableFile;
                        ErrorsFound |= tableFile.load(state, filePath);
                        state.dataCurveManager->btwxtManager.tableFiles.emplace(filePath, tableFile);
                    }

                    if (ErrorsFound) continue; // Unable to load file so continue on to see if there are other errors before fataling

                    lookupValues = state.dataCurveManager->btwxtManager.tableFiles[filePath].getArray(state, {colNum, rowNum});

                    // remove NANs
                    lookupValues.erase(std::remove_if(lookupValues.begin(), lookupValues.end(), [](const double &x) { return std::isnan(x); }),
                                       lookupValues.end());

                } else if (fields.count("values")) {
                    for (auto &value : fields.at("values")) {
                        lookupValues.push_back(value.at("output_value").get<Real64>() / normalizationDivisor);
                    }
                } else {
                    ShowSevereError(state, format("{}: No values defined.", contextString));
                    ErrorsFound = true;
                }

                thisCurve->GridValueIndex = state.dataCurveManager->btwxtManager.addOutputValues(gridIndex, lookupValues);

                if (normalizeMethod == NM_AUTO_WITH_DIVISOR) {
                    auto const &normalizeTarget = varListNormalizeTargets.at(indVarListName);

                    bool pointsSpecified = false;
                    bool pointsUnspecified = false;
                    for (double value : normalizeTarget) {
                        if (std::isnan(value)) {
                            pointsUnspecified = true;
                        } else {
                            pointsSpecified = true;
                        }
                    }
                    if (pointsSpecified && pointsUnspecified) {
                        ShowSevereError(state,
                                        format("{}: Table is to be normalized using AutomaticWithDivisor, but not all independent variables define a "
                                               "normalization reference value. Make sure either:",
                                               contextString));
                        ShowContinueError(state, "  Make sure either:");
                        ShowContinueError(state, "    a) a normalization reference value is defined for each independent variable, or");
                        ShowContinueError(state, "    b) no normalization reference values are defined.");
                        ErrorsFound = true;
                    } else if (pointsSpecified) {
                        // normalizeGridValues normalizes curve values to 1.0 at the normalization target, and returns the scalar needed to perform
                        // this normalization. The result is multiplied by the input normalizationDivisor again for the AutomaticWithDivisor case, in
                        // which normalizeGridValues returns a compound scalar.
                        normalizationDivisor = state.dataCurveManager->btwxtManager.normalizeGridValues(
                                                   gridIndex, thisCurve->GridValueIndex, normalizeTarget, normalizationDivisor) *
                                               normalizationDivisor;
                    }
                }

                if ((normalizeMethod == NM_DIVISOR_ONLY) || (normalizeMethod == NM_AUTO_WITH_DIVISOR)) {
                    if (thisCurve->outputLimits.maxPresent) {
                        thisCurve->outputLimits.max = thisCurve->outputLimits.max / normalizationDivisor;
                    }
                    if (thisCurve->outputLimits.minPresent) {
                        thisCurve->outputLimits.min = thisCurve->outputLimits.min / normalizationDivisor;
                    }
                }
            }
        }
        state.dataCurveManager->btwxtManager.tableFiles.clear();
    }

    int BtwxtManager::getGridIndex(EnergyPlusData &state, std::string &indVarListName, bool &ErrorsFound)
    {
        int gridIndex = -1;
        if (gridMap.count(indVarListName)) {
            gridIndex = gridMap.at(indVarListName);
        } else {
            // Independent variable list does not exist
            ShowSevereError(state, format("Table:Lookup \"{}\" : No Table:IndependentVariableList found.", indVarListName));
            ErrorsFound = true;
        }
        return gridIndex;
    }

    int BtwxtManager::addOutputValues(int gridIndex, std::vector<double> values)
    {
        return (int)grids[gridIndex].add_value_table(values);
    }

    int BtwxtManager::getNumGridDims(int gridIndex)
    {
        return (int)grids[gridIndex].get_ndims();
    }

    double BtwxtManager::getGridValue(int gridIndex, int outputIndex, const std::vector<double> &target)
    {
        return grids[gridIndex](target)[outputIndex];
    }

    double BtwxtManager::normalizeGridValues(int gridIndex, int outputIndex, const std::vector<double> &target, const double scalar)
    {
        return grids[gridIndex].normalize_values_at_target(outputIndex, target, scalar);
    }

    void BtwxtManager::clear()
    {
        grids.clear();
        gridMap.clear();
        independentVarRefs.clear();
        tableFiles.clear();
    }

    bool TableFile::load(EnergyPlusData &state, fs::path const &path)
    {
        this->filePath = path;
        std::string contextString = "CurveManager::TableFile::load: ";
        fs::path fullPath = DataSystemVariables::CheckForActualFilePath(state, path, contextString);
        if (fullPath.empty()) {
            // Note: we return 'ErrorsFound' apparently
            return true;
        }
        std::ifstream file(fullPath);
        std::string line;
        numRows = 0;
        numColumns = 0;
        while (getline(file, line)) {
            ++numRows;
            std::size_t pos(0);
            std::size_t colNum(1);
            while ((pos = line.find(',')) != std::string::npos) {
                if (colNum > numColumns) {
                    numColumns = colNum;
                    contents.resize(numColumns);
                }
                contents[colNum - 1].push_back(line.substr(0, pos));
                line.erase(0, pos + 1);
                ++colNum;
            }
            // Anything after the last comma
            if (!line.empty()) {
                if (colNum > numColumns) {
                    numColumns = colNum;
                    contents.resize(numColumns);
                }
                contents[colNum - 1].push_back(line);
                ++colNum;
            }
            // flesh out columns if row ends early
            while (colNum <= numColumns) {
                contents[colNum - 1].emplace_back("");
                ++colNum;
            }
        }
        return false;
    }

    std::vector<double> &TableFile::getArray(EnergyPlusData &state, std::pair<std::size_t, std::size_t> colAndRow)
    {
        if (!arrays.count(colAndRow)) {
            // create the column from the data if it doesn't exist already
            std::size_t col = colAndRow.first;  // 0 indexed
            std::size_t row = colAndRow.second; // 0 indexed
            auto &content = contents[col];
            if (col >= numColumns) {
                ShowFatalError(
                    state, format("File \"{}\" : Requested column ({}) exceeds the number of columns ({}).", filePath.string(), col + 1, numColumns));
            }
            if (row >= numRows) {
                ShowFatalError(
                    state, format("File \"{}\" : Requested starting row ({}) exceeds the number of rows ({}).", filePath.string(), row + 1, numRows));
            }
            std::vector<double> array(numRows - row);
            std::transform(content.begin() + row, content.end(), array.begin(), [](std::string_view str) {
                // Convert strings to double
                size_t first_char = str.find_first_not_of(' ');
                if (first_char != std::string_view::npos) {
                    str.remove_prefix(first_char);
                }
                double result = 0;
                auto answer = fast_float::from_chars(str.data(), str.data() + str.size(), result); // (AUTO_OK_OBJ)
                if (answer.ec != std::errc()) {
                    return std::numeric_limits<double>::quiet_NaN();
                }
                return result;
            });
            arrays[colAndRow] = array;
        }
        return arrays.at(colAndRow);
    }

    void InitCurveReporting(EnergyPlusData &state)
    {

        // SUBROUTINE INFORMATION:
        //       AUTHOR         Linda Lawrie
        //       DATE WRITTEN   October 2011
        //       MODIFIED       na
        //       RE-ENGINEERED  na

        // PURPOSE OF THIS SUBROUTINE:
        // Setting up of curve output variables caused errors in some files. Thus, separating the setup
        // from the getinput.

        // SUBROUTINE LOCAL VARIABLE DECLARATIONS:
        for (auto &thisCurve : state.dataCurveManager->PerfCurve) {
            for (int dim = 1; dim <= thisCurve->numDims; ++dim) {
                std::string numStr = fmt::to_string(dim);
                SetupOutputVariable(state,
                                    format("Performance Curve Input Variable {} Value", numStr),
                                    OutputProcessor::Unit::None,
                                    thisCurve->inputs[dim - 1],
                                    OutputProcessor::SOVTimeStepType::HVAC,
                                    OutputProcessor::SOVStoreType::Average,
                                    thisCurve->Name);
            }
            // set the output up last so it shows up after the input in the csv file
            SetupOutputVariable(state,
                                "Performance Curve Output Value",
                                OutputProcessor::Unit::None,
                                thisCurve->output,
                                OutputProcessor::SOVTimeStepType::HVAC,
                                OutputProcessor::SOVStoreType::Average,
                                thisCurve->Name);
        }

        for (auto &thisPressCurve : state.dataBranchAirLoopPlant->PressureCurve) {
            SetupOutputVariable(state,
                                "Performance Curve Input Variable 1 Value",
                                OutputProcessor::Unit::None,
                                thisPressCurve.CurveInput1,
                                OutputProcessor::SOVTimeStepType::HVAC,
                                OutputProcessor::SOVStoreType::Average,
                                thisPressCurve.Name);
            SetupOutputVariable(state,
                                "Performance Curve Input Variable 2 Value",
                                OutputProcessor::Unit::None,
                                thisPressCurve.CurveInput2,
                                OutputProcessor::SOVTimeStepType::HVAC,
                                OutputProcessor::SOVStoreType::Average,
                                thisPressCurve.Name);
            SetupOutputVariable(state,
                                "Performance Curve Input Variable 3 Value",
                                OutputProcessor::Unit::None,
                                thisPressCurve.CurveInput3,
                                OutputProcessor::SOVTimeStepType::HVAC,
                                OutputProcessor::SOVStoreType::Average,
                                thisPressCurve.Name);
            SetupOutputVariable(state,
                                "Performance Curve Output Value",
                                OutputProcessor::Unit::None,
                                thisPressCurve.CurveOutput,
                                OutputProcessor::SOVTimeStepType::HVAC,
                                OutputProcessor::SOVStoreType::Average,
                                thisPressCurve.Name);
        }

        if (state.dataGlobal->AnyEnergyManagementSystemInModel) { // provide hook for possible EMS control
            for (auto &thisCurve : state.dataCurveManager->PerfCurve) {
                SetupEMSActuator(
                    state, "Curve", thisCurve->Name, "Curve Result", "[unknown]", thisCurve->EMSOverrideOn, thisCurve->EMSOverrideCurveValue);
            } // All performance curves
        }
        if (state.dataGlobal->AnyEnergyManagementSystemInModel) { // provide hook for possible EMS control
            for (auto &thisPressCurve : state.dataBranchAirLoopPlant->PressureCurve) {
                SetupEMSActuator(state,
                                 "Curve",
                                 thisPressCurve.Name,
                                 "Curve Result",
                                 "[unknown]",
                                 thisPressCurve.EMSOverrideOn,
                                 thisPressCurve.EMSOverrideCurveValue);
            } // All pressure curves
        }
    }

    Real64 Curve::BtwxtTableInterpolation(EnergyPlusData &state,
                                          const Real64 Var1 // 1st independent variable
    )
    {
        // TODO: Generalize for N-dims
        std::vector<double> target{max(min(Var1, this->inputLimits[0].max), this->inputLimits[0].min)};

        std::string contextString = format("Table:Lookup \"{}\"", this->Name);
        std::pair<EnergyPlusData *, std::string> callbackPair{&state, contextString};
        Btwxt::setMessageCallback(BtwxtMessageCallback, &callbackPair);
        Real64 TableValue = state.dataCurveManager->btwxtManager.getGridValue(this->TableIndex, this->GridValueIndex, target);

        if (this->outputLimits.minPresent) TableValue = max(TableValue, this->outputLimits.min);
        if (this->outputLimits.maxPresent) TableValue = min(TableValue, this->outputLimits.max);

        return TableValue;
    }

    Real64 Curve::BtwxtTableInterpolation(EnergyPlusData &state,
                                          const Real64 Var1, // 1st independent variable
                                          const Real64 Var2  // 2nd independent variable
    )
    {
        // TODO: Generalize for N-dims
        std::vector<double> target{max(min(Var1, this->inputLimits[0].max), this->inputLimits[0].min),
                                   max(min(Var2, this->inputLimits[1].max), this->inputLimits[1].min)};

        std::string contextString = format("Table:Lookup \"{}\"", this->Name);
        std::pair<EnergyPlusData *, std::string> callbackPair{&state, contextString};
        Btwxt::setMessageCallback(BtwxtMessageCallback, &callbackPair);
        Real64 TableValue = state.dataCurveManager->btwxtManager.getGridValue(this->TableIndex, this->GridValueIndex, target);

        if (this->outputLimits.minPresent) TableValue = max(TableValue, this->outputLimits.min);
        if (this->outputLimits.maxPresent) TableValue = min(TableValue, this->outputLimits.max);

        return TableValue;
    }

    Real64 Curve::BtwxtTableInterpolation(EnergyPlusData &state,
                                          const Real64 Var1, // 1st independent variable
                                          const Real64 Var2, // 2nd independent variable
                                          const Real64 Var3  // 3rd independent variable
    )
    {
        // TODO: Generalize for N-dims
        std::vector<double> target{max(min(Var1, this->inputLimits[0].max), this->inputLimits[0].min),
                                   max(min(Var2, this->inputLimits[1].max), this->inputLimits[1].min),
                                   max(min(Var3, this->inputLimits[2].max), this->inputLimits[2].min)};

        std::string contextString = format("Table:Lookup \"{}\"", this->Name);
        std::pair<EnergyPlusData *, std::string> callbackPair{&state, contextString};
        Btwxt::setMessageCallback(BtwxtMessageCallback, &callbackPair);
        Real64 TableValue = state.dataCurveManager->btwxtManager.getGridValue(this->TableIndex, this->GridValueIndex, target);

        if (this->outputLimits.minPresent) TableValue = max(TableValue, this->outputLimits.min);
        if (this->outputLimits.maxPresent) TableValue = min(TableValue, this->outputLimits.max);

        return TableValue;
    }

    Real64 Curve::BtwxtTableInterpolation(EnergyPlusData &state,
                                          const Real64 Var1, // 1st independent variable
                                          const Real64 Var2, // 2nd independent variable
                                          const Real64 Var3, // 3rd independent variable
                                          const Real64 Var4  // 4th independent variable
    )
    {
        // TODO: Generalize for N-dims
        std::vector<double> target{max(min(Var1, this->inputLimits[0].max), this->inputLimits[0].min),
                                   max(min(Var2, this->inputLimits[1].max), this->inputLimits[1].min),
                                   max(min(Var3, this->inputLimits[2].max), this->inputLimits[2].min),
                                   max(min(Var4, this->inputLimits[3].max), this->inputLimits[3].min)};

        std::string contextString = format("Table:Lookup \"{}\"", this->Name);
        std::pair<EnergyPlusData *, std::string> callbackPair{&state, contextString};
        Btwxt::setMessageCallback(BtwxtMessageCallback, &callbackPair);
        Real64 TableValue = state.dataCurveManager->btwxtManager.getGridValue(this->TableIndex, this->GridValueIndex, target);

        if (this->outputLimits.minPresent) TableValue = max(TableValue, this->outputLimits.min);
        if (this->outputLimits.maxPresent) TableValue = min(TableValue, this->outputLimits.max);

        return TableValue;
    }

    Real64 Curve::BtwxtTableInterpolation(EnergyPlusData &state,
                                          const Real64 Var1, // 1st independent variable
                                          const Real64 Var2, // 2nd independent variable
                                          const Real64 Var3, // 3rd independent variable
                                          const Real64 Var4, // 4th independent variable
                                          const Real64 Var5  // 5th independent variable
    )
    {
        // TODO: Generalize for N-dims
        std::vector<double> target{max(min(Var1, this->inputLimits[0].max), this->inputLimits[0].min),
                                   max(min(Var2, this->inputLimits[1].max), this->inputLimits[1].min),
                                   max(min(Var3, this->inputLimits[2].max), this->inputLimits[2].min),
                                   max(min(Var4, this->inputLimits[3].max), this->inputLimits[3].min),
                                   max(min(Var5, this->inputLimits[4].max), this->inputLimits[4].min)};

        std::string contextString = format("Table:Lookup \"{}\"", this->Name);
        std::pair<EnergyPlusData *, std::string> callbackPair{&state, contextString};
        Btwxt::setMessageCallback(BtwxtMessageCallback, &callbackPair);
        Real64 TableValue = state.dataCurveManager->btwxtManager.getGridValue(this->TableIndex, this->GridValueIndex, target);

        if (this->outputLimits.minPresent) TableValue = max(TableValue, this->outputLimits.min);
        if (this->outputLimits.maxPresent) TableValue = min(TableValue, this->outputLimits.max);

        return TableValue;
    }

    Real64 Curve::BtwxtTableInterpolation(EnergyPlusData &state,
                                          const Real64 Var1, // 1st independent variable
                                          const Real64 Var2, // 2nd independent variable
                                          const Real64 Var3, // 3rd independent variable
                                          const Real64 Var4, // 4th independent variable
                                          const Real64 Var5, // 5th independent variable
                                          const Real64 Var6  // 6th independent variable
    )
    {
        // TODO: Generalize for N-dims
        std::vector<double> target{max(min(Var1, this->inputLimits[0].max), this->inputLimits[0].min),
                                   max(min(Var2, this->inputLimits[1].max), this->inputLimits[1].min),
                                   max(min(Var3, this->inputLimits[2].max), this->inputLimits[2].min),
                                   max(min(Var4, this->inputLimits[3].max), this->inputLimits[3].min),
                                   max(min(Var5, this->inputLimits[4].max), this->inputLimits[4].min),
                                   max(min(Var6, this->inputLimits[5].max), this->inputLimits[5].min)};

        std::string contextString = format("Table:Lookup \"{}\"", this->Name);
        std::pair<EnergyPlusData *, std::string> callbackPair{&state, contextString};
        Btwxt::setMessageCallback(BtwxtMessageCallback, &callbackPair);
        Real64 TableValue = state.dataCurveManager->btwxtManager.getGridValue(this->TableIndex, this->GridValueIndex, target);

        if (this->outputLimits.minPresent) TableValue = max(TableValue, this->outputLimits.min);
        if (this->outputLimits.maxPresent) TableValue = min(TableValue, this->outputLimits.max);

        return TableValue;
    }

    bool IsCurveInputTypeValid(std::string const &InInputType) // index of curve in curve array
    {
        // FUNCTION INFORMATION:
        //       AUTHOR         Jason Glazer
        //       DATE WRITTEN   Oct 2009
        //       MODIFIED
        //       RE-ENGINEERED  na

        // PURPOSE OF THIS FUNCTION:
        // Returns true if the input unit type is valid

        // currently this is a bit overkill to have an enum and string view array, but this sets it up in case we want to do more with these inputs
        enum class CurveInputType
        {
            Invalid = -1,
            Dimensionless,
            Temperature,
            Pressure,
            VolumetricFlow,
            MassFlow,
            Power,
            Distance,
            Wavelength,
            Angle,
            Num
        };
        constexpr std::array<std::string_view, static_cast<int>(CurveInputType::Num)> inputTypes = {
            "DIMENSIONLESS", "TEMPERATURE", "PRESSURE", "VOLUMETRICFLOW", "MASSFLOW", "POWER", "DISTANCE", "WAVELENGTH", "ANGLE"};

        if (InInputType.empty()) {
            return true; // if not used it is valid
        }
<<<<<<< HEAD
        CurveInputType found = static_cast<CurveInputType>(getEnumerationValue(inputTypes, Util::MakeUPPERCase(InInputType)));
=======
        CurveInputType found = static_cast<CurveInputType>(getEnumValue(inputTypes, UtilityRoutines::makeUPPER(InInputType)));
>>>>>>> 07b51a2c
        return found != CurveInputType::Invalid;
    }

    bool IsCurveOutputTypeValid(std::string const &InOutputType) // index of curve in curve array
    {
        // FUNCTION INFORMATION:
        //       AUTHOR         Jason Glazer
        //       DATE WRITTEN   Oct 2009
        //       MODIFIED
        //       RE-ENGINEERED  na

        // PURPOSE OF THIS FUNCTION:
        // Returns true if the output unit type is valid

        // currently this is a bit overkill to have an enum and string view array, but this sets it up in case we want to do more with these inputs
        enum class CurveOutputType
        {
            Invalid = -1,
            Dimensionless,
            Pressure,
            Temperature,
            Capacity,
            Power,
            Num
        };
        constexpr std::array<std::string_view, static_cast<int>(CurveOutputType::Num)> outputTypes = {
            "DIMENSIONLESS", "PRESSURE", "TEMPERATURE", "CAPACITY", "POWER"};
<<<<<<< HEAD
        CurveOutputType found = static_cast<CurveOutputType>(getEnumerationValue(outputTypes, Util::MakeUPPERCase(InOutputType)));
=======
        CurveOutputType found = static_cast<CurveOutputType>(getEnumValue(outputTypes, UtilityRoutines::makeUPPER(InOutputType)));
>>>>>>> 07b51a2c
        return found != CurveOutputType::Invalid;
    }

    bool CheckCurveDims(EnergyPlusData &state,
                        int const CurveIndex,
                        std::vector<int> const &validDims,
                        const std::string_view routineName,
                        std::string_view objectType,
                        std::string_view objectName,
                        std::string_view curveFieldText)
    {
        // Returns true if errors found
        Curve *thisCurve = state.dataCurveManager->PerfCurve(CurveIndex);
        int curveDim = thisCurve->numDims;
        if (std::find(validDims.begin(), validDims.end(), curveDim) != validDims.end()) return false;

        ErrorObjectHeader eoh{routineName, objectType, objectName};
        std::string validString = fmt::to_string(validDims[0]);
        for (std::size_t i = 1; i < validDims.size(); i++)
            validString += format(" or {}", validDims[i]);

        ShowErrorCurveDims(state, eoh, curveFieldText, thisCurve->Name, validString, curveDim);
        return true;
    }

    void ShowErrorCurveDims(EnergyPlusData &state,
                            ErrorObjectHeader const &eoh,
                            std::string_view fieldName,
                            std::string_view curveName,
                            std::string_view validDims,
                            int dim)
    {
        ShowSevereError(state, fmt::format("{}{}=\"{}\"", eoh.routineName, eoh.objectType, eoh.objectName));
        ShowContinueError(state, format("...Invalid curve for {}.", fieldName));
        ShowContinueError(state, format("...Input curve=\"{}\" has dimension {}.", curveName, dim));
        ShowContinueError(state, format("...Curve type must have dimension {}.", validDims));
    }

    std::string GetCurveName(EnergyPlusData &state, int const CurveIndex) // index of curve in curve array
    {

        // FUNCTION INFORMATION:
        //       AUTHOR         Bereket Nigusse
        //       DATE WRITTEN   May 2010
        //       MODIFIED       na
        //       RE-ENGINEERED  na

        // PURPOSE OF THIS FUNCTION:
        // Given a curve index, returns the curve name

        if (CurveIndex > 0) {
            return state.dataCurveManager->PerfCurve(CurveIndex)->Name;
        } else {
            return "";
        }
    }

    int GetCurveIndex(EnergyPlusData &state, std::string const &CurveName) // name of the curve
    {

        // FUNCTION INFORMATION:
        //       AUTHOR         Fred Buhl
        //       DATE WRITTEN   May 2000
        //       MODIFIED       na
        //       RE-ENGINEERED  na

        // PURPOSE OF THIS FUNCTION:
        // Given a curve name, returns the curve index

        // METHODOLOGY EMPLOYED:
        // uses Util::FindItemInList( to search the curve array for the curve name

        // First time GetCurveIndex is called, get the input for all the performance curves
        if (state.dataCurveManager->GetCurvesInputFlag) {
            GetCurveInput(state);
            GetPressureSystemInput(state);
            state.dataCurveManager->GetCurvesInputFlag = false;
        }

        if (state.dataCurveManager->NumCurves > 0) {
            for (int Count = 1; Count <= (int)state.dataCurveManager->PerfCurve.size(); ++Count) {
                if (CurveName == state.dataCurveManager->PerfCurve(Count)->Name) return Count;
            }
            return 0; // Not found
        } else {
            return 0;
        }
    }

    // This utility function grabs a curve index and performs the
    // error checking

    int GetCurveCheck(EnergyPlusData &state,
                      std::string const &alph, // curve name
                      bool &errFlag,
                      std::string const &ObjName // parent object of curve
    )
    {

        // FUNCTION INFORMATION:
        //       AUTHOR         Jason Glazer
        //       DATE WRITTEN   March 2001
        //       MODIFIED       na
        //       RE-ENGINEERED  na

        // PURPOSE OF THIS FUNCTION:
        // This function provides a simple call to both return a curve index as well
        // as check for validity and produce an error message.
        int GetCurveCheckOut = GetCurveIndex(state, alph); // convert curve name to pointer
        if (GetCurveCheckOut == 0) {
            ShowSevereError(state, format("Curve Not Found for Object=\"{}\" :: {}", ObjName, alph));
            errFlag = true;
        }
        return GetCurveCheckOut;
    }

    void GetCurveMinMaxValues(EnergyPlusData &state,
                              int const CurveIndex, // index of curve in curve array
                              Real64 &Var1Min,      // Minimum values of 1st independent variable
                              Real64 &Var1Max       // Maximum values of 1st independent variable
    )
    {

        // FUNCTION INFORMATION:
        //       AUTHOR         Lixing Gu
        //       DATE WRITTEN   July 2006
        //       MODIFIED       B. Griffith Aug 2006 add third independent variable
        //       RE-ENGINEERED  na

        // PURPOSE OF THIS FUNCTION:
        // Given the curve index, returns the minimum and maximum values specified in the input
        // for the independent variables of the performance curve.

        Curve *thisCurve = state.dataCurveManager->PerfCurve(CurveIndex);
        Var1Min = thisCurve->inputLimits[0].min;
        Var1Max = thisCurve->inputLimits[0].max;
    }

    void GetCurveMinMaxValues(EnergyPlusData &state,
                              int const CurveIndex, // index of curve in curve array
                              Real64 &Var1Min,      // Minimum values of 1st independent variable
                              Real64 &Var1Max,      // Maximum values of 1st independent variable
                              Real64 &Var2Min,      // Minimum values of 2nd independent variable
                              Real64 &Var2Max       // Maximum values of 2nd independent variable
    )
    {

        // FUNCTION INFORMATION:
        //       AUTHOR         Lixing Gu
        //       DATE WRITTEN   July 2006
        //       MODIFIED       B. Griffith Aug 2006 add third independent variable
        //       RE-ENGINEERED  na

        // PURPOSE OF THIS FUNCTION:
        // Given the curve index, returns the minimum and maximum values specified in the input
        // for the independent variables of the performance curve.

        Curve *thisCurve = state.dataCurveManager->PerfCurve(CurveIndex);
        Var1Min = thisCurve->inputLimits[0].min;
        Var1Max = thisCurve->inputLimits[0].max;
        Var2Min = thisCurve->inputLimits[1].min;
        Var2Max = thisCurve->inputLimits[1].max;
    }

    void GetCurveMinMaxValues(EnergyPlusData &state,
                              int const CurveIndex, // index of curve in curve array
                              Real64 &Var1Min,      // Minimum values of 1st independent variable
                              Real64 &Var1Max,      // Maximum values of 1st independent variable
                              Real64 &Var2Min,      // Minimum values of 2nd independent variable
                              Real64 &Var2Max,      // Maximum values of 2nd independent variable
                              Real64 &Var3Min,      // Minimum values of 3rd independent variable
                              Real64 &Var3Max       // Maximum values of 3rd independent variable
    )
    {

        // FUNCTION INFORMATION:
        //       AUTHOR         Lixing Gu
        //       DATE WRITTEN   July 2006
        //       MODIFIED       B. Griffith Aug 2006 add third independent variable
        //       RE-ENGINEERED  na

        // PURPOSE OF THIS FUNCTION:
        // Given the curve index, returns the minimum and maximum values specified in the input
        // for the independent variables of the performance curve.

        Curve *thisCurve = state.dataCurveManager->PerfCurve(CurveIndex);
        Var1Min = thisCurve->inputLimits[0].min;
        Var1Max = thisCurve->inputLimits[0].max;
        Var2Min = thisCurve->inputLimits[1].min;
        Var2Max = thisCurve->inputLimits[1].max;
        Var3Min = thisCurve->inputLimits[2].min;
        Var3Max = thisCurve->inputLimits[2].max;
    }

    void GetCurveMinMaxValues(EnergyPlusData &state,
                              int const CurveIndex, // index of curve in curve array
                              Real64 &Var1Min,      // Minimum values of 1st independent variable
                              Real64 &Var1Max,      // Maximum values of 1st independent variable
                              Real64 &Var2Min,      // Minimum values of 2nd independent variable
                              Real64 &Var2Max,      // Maximum values of 2nd independent variable
                              Real64 &Var3Min,      // Minimum values of 3rd independent variable
                              Real64 &Var3Max,      // Maximum values of 3rd independent variable
                              Real64 &Var4Min,      // Minimum values of 4th independent variable
                              Real64 &Var4Max       // Maximum values of 4th independent variable
    )
    {

        // FUNCTION INFORMATION:
        //       AUTHOR         Lixing Gu
        //       DATE WRITTEN   July 2006
        //       MODIFIED       B. Griffith Aug 2006 add third independent variable
        //       RE-ENGINEERED  na

        // PURPOSE OF THIS FUNCTION:
        // Given the curve index, returns the minimum and maximum values specified in the input
        // for the independent variables of the performance curve.

        Curve *thisCurve = state.dataCurveManager->PerfCurve(CurveIndex);
        Var1Min = thisCurve->inputLimits[0].min;
        Var1Max = thisCurve->inputLimits[0].max;
        Var2Min = thisCurve->inputLimits[1].min;
        Var2Max = thisCurve->inputLimits[1].max;
        Var3Min = thisCurve->inputLimits[2].min;
        Var3Max = thisCurve->inputLimits[2].max;
        Var4Min = thisCurve->inputLimits[3].min;
        Var4Max = thisCurve->inputLimits[3].max;
    }

    void GetCurveMinMaxValues(EnergyPlusData &state,
                              int const CurveIndex, // index of curve in curve array
                              Real64 &Var1Min,      // Minimum values of 1st independent variable
                              Real64 &Var1Max,      // Maximum values of 1st independent variable
                              Real64 &Var2Min,      // Minimum values of 2nd independent variable
                              Real64 &Var2Max,      // Maximum values of 2nd independent variable
                              Real64 &Var3Min,      // Minimum values of 3rd independent variable
                              Real64 &Var3Max,      // Maximum values of 3rd independent variable
                              Real64 &Var4Min,      // Minimum values of 4th independent variable
                              Real64 &Var4Max,      // Maximum values of 4th independent variable
                              Real64 &Var5Min,      // Minimum values of 5th independent variable
                              Real64 &Var5Max       // Maximum values of 5th independent variable
    )
    {

        // FUNCTION INFORMATION:
        //       AUTHOR         Lixing Gu
        //       DATE WRITTEN   July 2006
        //       MODIFIED       B. Griffith Aug 2006 add third independent variable
        //       RE-ENGINEERED  na

        // PURPOSE OF THIS FUNCTION:
        // Given the curve index, returns the minimum and maximum values specified in the input
        // for the independent variables of the performance curve.

        Curve *thisCurve = state.dataCurveManager->PerfCurve(CurveIndex);
        Var1Min = thisCurve->inputLimits[0].min;
        Var1Max = thisCurve->inputLimits[0].max;
        Var2Min = thisCurve->inputLimits[1].min;
        Var2Max = thisCurve->inputLimits[1].max;
        Var3Min = thisCurve->inputLimits[2].min;
        Var3Max = thisCurve->inputLimits[2].max;
        Var4Min = thisCurve->inputLimits[3].min;
        Var4Max = thisCurve->inputLimits[3].max;
        Var5Min = thisCurve->inputLimits[4].min;
        Var5Max = thisCurve->inputLimits[4].max;
    }

    void GetCurveMinMaxValues(EnergyPlusData &state,
                              int const CurveIndex, // index of curve in curve array
                              Real64 &Var1Min,      // Minimum values of 1st independent variable
                              Real64 &Var1Max,      // Maximum values of 1st independent variable
                              Real64 &Var2Min,      // Minimum values of 2nd independent variable
                              Real64 &Var2Max,      // Maximum values of 2nd independent variable
                              Real64 &Var3Min,      // Minimum values of 3rd independent variable
                              Real64 &Var3Max,      // Maximum values of 3rd independent variable
                              Real64 &Var4Min,      // Minimum values of 4th independent variable
                              Real64 &Var4Max,      // Maximum values of 4th independent variable
                              Real64 &Var5Min,      // Minimum values of 5th independent variable
                              Real64 &Var5Max,      // Maximum values of 5th independent variable
                              Real64 &Var6Min,      // Minimum values of 6th independent variable
                              Real64 &Var6Max       // Maximum values of 6th independent variable
    )
    {

        // FUNCTION INFORMATION:
        //       AUTHOR         Lixing Gu
        //       DATE WRITTEN   July 2006
        //       MODIFIED       B. Griffith Aug 2006 add third independent variable
        //       RE-ENGINEERED  na

        // PURPOSE OF THIS FUNCTION:
        // Given the curve index, returns the minimum and maximum values specified in the input
        // for the independent variables of the performance curve.

        Curve *thisCurve = state.dataCurveManager->PerfCurve(CurveIndex);
        Var1Min = thisCurve->inputLimits[0].min;
        Var1Max = thisCurve->inputLimits[0].max;
        Var2Min = thisCurve->inputLimits[1].min;
        Var2Max = thisCurve->inputLimits[1].max;
        Var3Min = thisCurve->inputLimits[2].min;
        Var3Max = thisCurve->inputLimits[2].max;
        Var4Min = thisCurve->inputLimits[3].min;
        Var4Max = thisCurve->inputLimits[3].max;
        Var5Min = thisCurve->inputLimits[4].min;
        Var5Max = thisCurve->inputLimits[4].max;
        Var6Min = thisCurve->inputLimits[5].min;
        Var6Max = thisCurve->inputLimits[5].max;
    }

    void SetCurveOutputMinValue(EnergyPlusData &state,
                                int const CurveIndex, // index of curve in curve array
                                bool &ErrorsFound,    // TRUE when errors occur
                                const Real64 CurveMin // Minimum value of curve output
    )
    {

        // FUNCTION INFORMATION:
        //       AUTHOR         Richard Raustad
        //       DATE WRITTEN   Feb 2009
        //       MODIFIED       na
        //       RE-ENGINEERED  na

        // PURPOSE OF THIS FUNCTION:
        // Given the curve index, sets the minimum and maximum possible value for this curve.
        // Certain curve types have set limits (e.g., PLF curve should not be greater than 1 or less than 0.7).

        if (CurveIndex > 0 && CurveIndex <= state.dataCurveManager->NumCurves) {
            Curve *thisCurve = state.dataCurveManager->PerfCurve(CurveIndex);
            thisCurve->outputLimits.min = CurveMin;
            thisCurve->outputLimits.minPresent = true;
        } else {
            ShowSevereError(
                state,
                format("SetCurveOutputMinValue: CurveIndex=[{}] not in range of curves=[1:{}].", CurveIndex, state.dataCurveManager->NumCurves));
            ErrorsFound = true;
        }
    }

    void SetCurveOutputMaxValue(EnergyPlusData &state,
                                int const CurveIndex, // index of curve in curve array
                                bool &ErrorsFound,    // TRUE when errors occur
                                const Real64 CurveMax // Maximum values of curve output
    )
    {

        // FUNCTION INFORMATION:
        //       AUTHOR         Richard Raustad
        //       DATE WRITTEN   Feb 2009
        //       MODIFIED       na
        //       RE-ENGINEERED  na

        // PURPOSE OF THIS FUNCTION:
        // Given the curve index, sets the minimum and maximum possible value for this curve.
        // Certain curve types have set limits (e.g., PLF curve should not be greater than 1 or less than 0.7).

        if (CurveIndex > 0 && CurveIndex <= state.dataCurveManager->NumCurves) {
            Curve *thisCurve = state.dataCurveManager->PerfCurve(CurveIndex);
            thisCurve->outputLimits.max = CurveMax;
            thisCurve->outputLimits.maxPresent = true;
        } else {
            ShowSevereError(
                state,
                format("SetCurveOutputMinMaxValues: CurveIndex=[{}] not in range of curves=[1:{}].", CurveIndex, state.dataCurveManager->NumCurves));
            ErrorsFound = true;
        }
    }

    void GetPressureSystemInput(EnergyPlusData &state)
    {

        // SUBROUTINE INFORMATION:
        //       AUTHOR         Edwin Lee
        //       DATE WRITTEN   August 2009
        //       MODIFIED       na
        //       RE-ENGINEERED  na

        // PURPOSE OF THIS SUBROUTINE:
        // Currently it just reads the input for pressure curve objects

        // METHODOLOGY EMPLOYED:
        // General EnergyPlus Methodology

        // SUBROUTINE PARAMETER DEFINITIONS:
        std::string_view constexpr CurveObjectName = "Curve:Functional:PressureDrop";

        // SUBROUTINE LOCAL VARIABLE DECLARATIONS:
        Array1D_string Alphas(1);   // Alpha items for object
        Array1D<Real64> Numbers(5); // Numeric items for object
        int NumAlphas;              // Number of Alphas for each GetObjectItem call
        int NumNumbers;             // Number of Numbers for each GetObjectItem call
        int IOStatus;               // Used in GetObjectItem
        bool ErrsFound(false);      // Set to true if errors in input, fatal at end of routine

        int NumPressure = state.dataInputProcessing->inputProcessor->getNumObjectsFound(state, CurveObjectName);
        state.dataBranchAirLoopPlant->PressureCurve.allocate(NumPressure);
        for (int CurveNum = 1; CurveNum <= NumPressure; ++CurveNum) {
            auto &thisCurve = state.dataBranchAirLoopPlant->PressureCurve(CurveNum);
            state.dataInputProcessing->inputProcessor->getObjectItem(state,
                                                                     CurveObjectName,
                                                                     CurveNum,
                                                                     Alphas,
                                                                     NumAlphas,
                                                                     Numbers,
                                                                     NumNumbers,
                                                                     IOStatus,
                                                                     state.dataIPShortCut->lNumericFieldBlanks,
                                                                     _,
                                                                     state.dataIPShortCut->cAlphaFieldNames,
                                                                     state.dataIPShortCut->cNumericFieldNames);
            GlobalNames::VerifyUniqueInterObjectName(
                state, state.dataCurveManager->UniqueCurveNames, Alphas(1), CurveObjectName, state.dataIPShortCut->cAlphaFieldNames(1), ErrsFound);
            thisCurve.Name = Alphas(1);
            thisCurve.EquivDiameter = Numbers(1);
            thisCurve.MinorLossCoeff = Numbers(2);
            thisCurve.EquivLength = Numbers(3);
            thisCurve.EquivRoughness = Numbers(4);
            if (NumNumbers > 4 && !state.dataIPShortCut->lNumericFieldBlanks(5)) {
                if (Numbers(5) != 0.0) {
                    thisCurve.ConstantFPresent = true;
                    thisCurve.ConstantF = Numbers(5);
                }
            }
        }

        if (ErrsFound) {
            ShowFatalError(state, "GetPressureCurveInput: Errors found in Curve Objects.  Preceding condition(s) cause termination.");
        }
    }

    void GetPressureCurveTypeAndIndex(EnergyPlusData &state,
                                      std::string const &PressureCurveName, // name of the curve
                                      DataBranchAirLoopPlant::PressureCurveType &PressureCurveType,
                                      int &PressureCurveIndex)
    {

        // SUBROUTINE INFORMATION:
        //       AUTHOR         Edwin Lee
        //       DATE WRITTEN   August 2009
        //       MODIFIED       na
        //       RE-ENGINEERED  na

        // PURPOSE OF THIS SUBROUTINE:
        // Given a curve name, returns the curve type and index

        // METHODOLOGY EMPLOYED:
        // Curve types are:
        //  PressureCurveType::Invalid     = pressure name was given, but curve is not available
        //  PressureCurveType::None        = no pressure curve for this branch
        //  PressureCurveType::Pressure    = pressure curve based on friction/minor loss
        //  PressureCurveType::Generic     = curvemanager held curve which is function of flow rate

        // If input is not gotten, go ahead and get it now
        if (state.dataCurveManager->GetCurvesInputFlag) {
            GetCurveInput(state);
            GetPressureSystemInput(state);
            state.dataCurveManager->GetCurvesInputFlag = false;
        }

        // Initialize
        PressureCurveType = DataBranchAirLoopPlant::PressureCurveType::None;
        PressureCurveIndex = 0;

        // Try to retrieve a curve manager object
        int TempCurveIndex = GetCurveIndex(state, PressureCurveName);

        // See if it is valid
        if (TempCurveIndex > 0) {
            // We have to check the type of curve to make sure it is single independent variable type
            CurveType GenericCurveType = state.dataCurveManager->PerfCurve(TempCurveIndex)->curveType;
            {
                if (state.dataCurveManager->PerfCurve(TempCurveIndex)->numDims == 1) {
                    PressureCurveType = DataBranchAirLoopPlant::PressureCurveType::Generic;
                    PressureCurveIndex = TempCurveIndex;
                } else {
                    ShowSevereError(state, format("Plant Pressure Simulation: Found error for curve: {}", PressureCurveName));
                    ShowContinueError(state, format("Curve type detected: {}", objectNames[static_cast<int>(GenericCurveType)]));
                    ShowContinueError(state, "Generic curves should be single independent variable such that DeltaP = f(mdot)");
                    ShowContinueError(state, " Therefore they should be of type: Linear, Quadratic, Cubic, Quartic, or Exponent");
                    ShowFatalError(state, "Errors in pressure simulation input cause program termination");
                }
            }
            return;
        }

        // Then try to retrieve a pressure curve object
        if (allocated(state.dataBranchAirLoopPlant->PressureCurve)) {
            if (size(state.dataBranchAirLoopPlant->PressureCurve) > 0) {
                TempCurveIndex = Util::FindItemInList(PressureCurveName, state.dataBranchAirLoopPlant->PressureCurve);
            } else {
                TempCurveIndex = 0;
            }
        }

        // See if it is valid
        if (TempCurveIndex > 0) {
            PressureCurveType = DataBranchAirLoopPlant::PressureCurveType::Pressure;
            PressureCurveIndex = TempCurveIndex;
            return;
        }

        // If we made it here, we didn't find either type of match

        // Last check, see if it is blank:
        if (PressureCurveName.empty()) {
            PressureCurveType = DataBranchAirLoopPlant::PressureCurveType::None;
            return;
        }

        // At this point, we had a non-blank user entry with no match
        PressureCurveType = DataBranchAirLoopPlant::PressureCurveType::Invalid;
    }

    Real64
    PressureCurveValue(EnergyPlusData &state, int const PressureCurveIndex, Real64 const MassFlow, Real64 const Density, Real64 const Viscosity)
    {

        // FUNCTION INFORMATION:
        //       AUTHOR         Edwin Lee
        //       DATE WRITTEN   August 2009
        //       MODIFIED       na
        //       RE-ENGINEERED  na

        // PURPOSE OF THIS FUNCTION:
        // This will evaluate the pressure drop for components which use pressure information

        // METHODOLOGY EMPLOYED:
        // Friction factor pressure drop equation:
        // DP = [f*(L/D) + K] * (rho * V^2) / 2

        auto &curve = state.dataBranchAirLoopPlant->PressureCurve(PressureCurveIndex);

        // Intermediate calculations
        Real64 const CrossSectArea = (Constant::Pi / 4.0) * pow_2(curve.EquivDiameter);
        Real64 const Velocity = MassFlow / (Density * CrossSectArea);
        Real64 const ReynoldsNumber = Density * curve.EquivDiameter * Velocity / Viscosity; // assuming mu here
        Real64 const RoughnessRatio = curve.EquivRoughness / curve.EquivDiameter;

        // update curve bookkeeping
        curve.CurveInput1 = MassFlow;
        curve.CurveInput2 = Density;
        curve.CurveInput3 = Velocity;

        // If we don't have any flow then exit out
        if (MassFlow < DataBranchAirLoopPlant::MassFlowTolerance) {
            curve.CurveOutput = 0.0;
            return 0.0;
        }

        // Calculate the friction factor and pressure drop
        Real64 FrictionFactor = curve.ConstantFPresent ? curve.ConstantF : CalculateMoodyFrictionFactor(state, ReynoldsNumber, RoughnessRatio);
        Real64 PressureCurveValue = curve.EMSOverrideOn ? curve.EMSOverrideCurveValue
                                                        : (FrictionFactor * (curve.EquivLength / curve.EquivDiameter) + curve.MinorLossCoeff) *
                                                              (Density * pow_2(Velocity)) / 2.0;
        curve.CurveOutput = PressureCurveValue;
        return PressureCurveValue;
    }

    Real64 CalculateMoodyFrictionFactor(EnergyPlusData &state, Real64 const ReynoldsNumber, Real64 const RoughnessRatio)
    {

        // FUNCTION INFORMATION:
        //       AUTHOR         Edwin Lee
        //       DATE WRITTEN   August 2009
        //       MODIFIED       na
        //       RE-ENGINEERED  na

        // PURPOSE OF THIS FUNCTION:
        // This will evaluate the moody friction factor based on Reynolds number and roughness ratio

        // METHODOLOGY EMPLOYED:
        // General empirical correlations for friction factor based on Moody Chart data

        // REFERENCES:
        // Haaland, SE (1983). "Simple and Explicit Formulas for the Friction Factor in Turbulent Flow".
        //   Trans. ASIVIE, J. of Fluids Engineering 103: 89-90.

        // Check for no flow or invalid roughness before calculating values
        if (ReynoldsNumber == 0.0 || RoughnessRatio == 0.0) {
            return 0.0;
        }

        // Calculate the friction factor
        Real64 const Term1 = std::pow(RoughnessRatio / 3.7, 1.11);
        Real64 const Term2 = 6.9 / ReynoldsNumber;
        Real64 const Term3 = -1.8 * std::log10(Term1 + Term2);
        if (Term3 != 0.0) {
            return std::pow(Term3, -2.0);
        } else {
            if (!state.dataCurveManager->FrictionFactorErrorHasOccurred) {
                ShowSevereError(state, "Plant Pressure System: Error in moody friction factor calculation");
                ShowContinueError(state,
                                  format("Current Conditions: Roughness Ratio={:.7R}; Reynolds Number={:.1R}", RoughnessRatio, ReynoldsNumber));
                ShowContinueError(state, "These conditions resulted in an unhandled numeric issue.");
                ShowContinueError(state, "Please contact EnergyPlus support/development team to raise an alert about this issue");
                ShowContinueError(state, "This issue will occur only one time.  The friction factor has been reset to 0.04 for calculations");
                state.dataCurveManager->FrictionFactorErrorHasOccurred = true;
            }
            return 0.04;
        }
    }

    void checkCurveIsNormalizedToOne(EnergyPlusData &state,
                                     std::string const &callingRoutineObj, // calling routine with object type
                                     std::string const &objectName,        // parent object where curve is used
                                     int const curveIndex,                 // index to curve object
                                     std::string const &cFieldName,        // object field name
                                     std::string const &cFieldValue,       // user input curve name
                                     Real64 const Var1)                    // required 1st independent variable
    {
        // FUNCTION INFORMATION:
        //       AUTHOR         R. Raustad
        //       DATE WRITTEN   May 2017

        // PURPOSE OF THIS FUNCTION:
        // checks that curve output is within 10% of 1 at curve rating point

        if (curveIndex > 0) {
            Real64 const CurveVal = CurveValue(state, curveIndex, Var1);
            if (CurveVal > 1.10 || CurveVal < 0.90) {
                ShowWarningError(state, format("{}=\"{}\" curve values", callingRoutineObj, objectName));
                ShowContinueError(state, format("... {} = {} output is not equal to 1.0 (+ or - 10%) at rated conditions.", cFieldName, cFieldValue));
                ShowContinueError(state, format("... Curve output at rated conditions = {:.3T}", CurveVal));
            }
        }
    }

    void checkCurveIsNormalizedToOne(EnergyPlusData &state,
                                     std::string const &callingRoutineObj, // calling routine with object type
                                     std::string const &objectName,        // parent object where curve is used
                                     int const curveIndex,                 // index to curve object
                                     std::string const &cFieldName,        // object field name
                                     std::string const &cFieldValue,       // user input curve name
                                     Real64 const Var1,                    // required 1st independent variable
                                     Real64 const Var2)                    // 2nd independent variable
    {
        // FUNCTION INFORMATION:
        //       AUTHOR         R. Raustad
        //       DATE WRITTEN   May 2017

        // PURPOSE OF THIS FUNCTION:
        // checks that curve output is within 10% of 1 at curve rating point

        if (curveIndex > 0) {
            Real64 const CurveVal = CurveValue(state, curveIndex, Var1, Var2);
            if (CurveVal > 1.10 || CurveVal < 0.90) {
                ShowWarningError(state, format("{}=\"{}\" curve values", callingRoutineObj, objectName));
                ShowContinueError(state, format("... {} = {} output is not equal to 1.0 (+ or - 10%) at rated conditions.", cFieldName, cFieldValue));
                ShowContinueError(state, format("... Curve output at rated conditions = {:.3T}", CurveVal));
            }
        }
    }

} // namespace Curve

} // namespace EnergyPlus<|MERGE_RESOLUTION|>--- conflicted
+++ resolved
@@ -2269,11 +2269,7 @@
                 auto const &fields = instance.value();
                 std::string const &thisObjectName = instance.key();
                 state.dataInputProcessing->inputProcessor->markObjectAsUsed("Table:IndependentVariable", thisObjectName);
-<<<<<<< HEAD
-                state.dataCurveManager->btwxtManager.independentVarRefs.emplace(Util::MakeUPPERCase(thisObjectName), fields);
-=======
-                state.dataCurveManager->btwxtManager.independentVarRefs.emplace(UtilityRoutines::makeUPPER(thisObjectName), fields);
->>>>>>> 07b51a2c
+                state.dataCurveManager->btwxtManager.independentVarRefs.emplace(Util::makeUPPER(thisObjectName), fields);
             }
         }
 
@@ -2289,21 +2285,13 @@
                 auto const &fields = instance.value();
                 std::string const &thisObjectName = instance.key();
                 state.dataInputProcessing->inputProcessor->markObjectAsUsed("Table:IndependentVariableList", thisObjectName);
-<<<<<<< HEAD
-                std::string varListName = Util::MakeUPPERCase(thisObjectName);
-=======
-                std::string varListName = UtilityRoutines::makeUPPER(thisObjectName);
->>>>>>> 07b51a2c
+                std::string varListName = Util::makeUPPER(thisObjectName);
 
                 std::vector<Btwxt::GridAxis> gridAxes;
 
                 // Loop through independent variables in list and add them to the grid
                 for (auto &indVar : fields.at("independent_variables")) {
-<<<<<<< HEAD
-                    std::string indVarName = Util::MakeUPPERCase(indVar.at("independent_variable_name").get<std::string>());
-=======
-                    std::string indVarName = UtilityRoutines::makeUPPER(indVar.at("independent_variable_name").get<std::string>());
->>>>>>> 07b51a2c
+                    std::string indVarName = Util::makeUPPER(indVar.at("independent_variable_name").get<std::string>());
                     std::string contextString = format("Table:IndependentVariable \"{}\"", indVarName);
                     std::pair<EnergyPlusData *, std::string> callbackPair{&state, contextString};
                     Btwxt::setMessageCallback(BtwxtMessageCallback, &callbackPair);
@@ -2416,11 +2404,7 @@
                     }
                 }
                 // Add grid to btwxtManager
-<<<<<<< HEAD
-                state.dataCurveManager->btwxtManager.addGrid(Util::MakeUPPERCase(thisObjectName), Btwxt::GriddedData(gridAxes));
-=======
-                state.dataCurveManager->btwxtManager.addGrid(UtilityRoutines::makeUPPER(thisObjectName), Btwxt::GriddedData(gridAxes));
->>>>>>> 07b51a2c
+                state.dataCurveManager->btwxtManager.addGrid(Util::makeUPPER(thisObjectName), Btwxt::GriddedData(gridAxes));
             }
         }
 
@@ -2435,17 +2419,10 @@
                 ++CurveNum;
                 Curve *thisCurve = state.dataCurveManager->PerfCurve(CurveNum);
 
-<<<<<<< HEAD
-                thisCurve->Name = Util::MakeUPPERCase(thisObjectName);
+                thisCurve->Name = Util::makeUPPER(thisObjectName);
                 thisCurve->interpolationType = InterpType::BtwxtMethod;
 
-                std::string indVarListName = Util::MakeUPPERCase(fields.at("independent_variable_list_name").get<std::string>());
-=======
-                thisCurve->Name = UtilityRoutines::makeUPPER(thisObjectName);
-                thisCurve->interpolationType = InterpType::BtwxtMethod;
-
-                std::string indVarListName = UtilityRoutines::makeUPPER(fields.at("independent_variable_list_name").get<std::string>());
->>>>>>> 07b51a2c
+                std::string indVarListName = Util::makeUPPER(fields.at("independent_variable_list_name").get<std::string>());
 
                 std::string contextString = format("Table:Lookup \"{}\"", thisCurve->Name);
                 std::pair<EnergyPlusData *, std::string> callbackPair{&state, contextString};
@@ -2986,11 +2963,7 @@
         if (InInputType.empty()) {
             return true; // if not used it is valid
         }
-<<<<<<< HEAD
-        CurveInputType found = static_cast<CurveInputType>(getEnumerationValue(inputTypes, Util::MakeUPPERCase(InInputType)));
-=======
-        CurveInputType found = static_cast<CurveInputType>(getEnumValue(inputTypes, UtilityRoutines::makeUPPER(InInputType)));
->>>>>>> 07b51a2c
+        CurveInputType found = static_cast<CurveInputType>(getEnumValue(inputTypes, Util::makeUPPER(InInputType)));
         return found != CurveInputType::Invalid;
     }
 
@@ -3018,11 +2991,7 @@
         };
         constexpr std::array<std::string_view, static_cast<int>(CurveOutputType::Num)> outputTypes = {
             "DIMENSIONLESS", "PRESSURE", "TEMPERATURE", "CAPACITY", "POWER"};
-<<<<<<< HEAD
-        CurveOutputType found = static_cast<CurveOutputType>(getEnumerationValue(outputTypes, Util::MakeUPPERCase(InOutputType)));
-=======
-        CurveOutputType found = static_cast<CurveOutputType>(getEnumValue(outputTypes, UtilityRoutines::makeUPPER(InOutputType)));
->>>>>>> 07b51a2c
+        CurveOutputType found = static_cast<CurveOutputType>(getEnumValue(outputTypes, Util::makeUPPER(InOutputType)));
         return found != CurveOutputType::Invalid;
     }
 
