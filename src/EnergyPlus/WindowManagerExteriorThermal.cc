--- conflicted
+++ resolved
@@ -140,13 +140,8 @@
                 }
                 ++i;
             }
-<<<<<<< HEAD
-            SurfInsideTemp = aTemp - DataGlobalConstants::KelvinConv();
+            SurfInsideTemp = aTemp - DataGlobalConstants::KelvinConv;
             if (SurfWinShadingFlag(SurfNum) == WinShadingFlag::IntShadeOn || SurfWinShadingFlag(SurfNum) == WinShadingFlag::IntBlindOn) {
-=======
-            SurfInsideTemp = aTemp - DataGlobalConstants::KelvinConv;
-            if (SurfWinShadingFlag(SurfNum) == IntShadeOn || SurfWinShadingFlag(SurfNum) == IntBlindOn) {
->>>>>>> ebdb919b
                 auto EffShBlEmiss = InterpSlatAng(SurfWinSlatAngThisTS(SurfNum), SurfWinMovableSlats(SurfNum), window.EffShBlindEmiss);
                 auto EffGlEmiss = InterpSlatAng(SurfWinSlatAngThisTS(SurfNum), SurfWinMovableSlats(SurfNum), window.EffGlassEmiss);
                 SurfWinEffInsSurfTemp(SurfNum) =
