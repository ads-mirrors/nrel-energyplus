--- conflicted
+++ resolved
@@ -377,11 +377,7 @@
 
     DataGlobals::CurrentTime = 19.0; // set the current time to 7 PM which is post-occupancy
     SystemAvailabilityManager::ManageSystemAvailability(state);
-<<<<<<< HEAD
-    ZoneTempPredictorCorrector::CalcZoneAirTempSetPoints(state.dataZoneTempPredictorCorrector, state.files);
-=======
     ZoneTempPredictorCorrector::CalcZoneAirTempSetPoints(state, state.files);
->>>>>>> 0d3adc45
 
     EXPECT_EQ(DataHVACGlobals::NoAction, SystemAvailabilityManager::OptStartSysAvailMgrData(1).AvailStatus); // avail manager should be set to no action
     EXPECT_EQ(15.0, DataHeatBalFanSys::ZoneThermostatSetPointLo(1)); // 15.0C is the unoccupied heating setpoint
