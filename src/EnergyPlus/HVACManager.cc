// EnergyPlus, Copyright (c) 1996-2020, The Board of Trustees of the University of Illinois,
// The Regents of the University of California, through Lawrence Berkeley National Laboratory
// (subject to receipt of any required approvals from the U.S. Dept. of Energy), Oak Ridge
// National Laboratory, managed by UT-Battelle, Alliance for Sustainable Energy, LLC, and other
// contributors. All rights reserved.
//
// NOTICE: This Software was developed under funding from the U.S. Department of Energy and the
// U.S. Government consequently retains certain rights. As such, the U.S. Government has been
// granted for itself and others acting on its behalf a paid-up, nonexclusive, irrevocable,
// worldwide license in the Software to reproduce, distribute copies to the public, prepare
// derivative works, and perform publicly and display publicly, and to permit others to do so.
//
// Redistribution and use in source and binary forms, with or without modification, are permitted
// provided that the following conditions are met:
//
// (1) Redistributions of source code must retain the above copyright notice, this list of
//     conditions and the following disclaimer.
//
// (2) Redistributions in binary form must reproduce the above copyright notice, this list of
//     conditions and the following disclaimer in the documentation and/or other materials
//     provided with the distribution.
//
// (3) Neither the name of the University of California, Lawrence Berkeley National Laboratory,
//     the University of Illinois, U.S. Dept. of Energy nor the names of its contributors may be
//     used to endorse or promote products derived from this software without specific prior
//     written permission.
//
// (4) Use of EnergyPlus(TM) Name. If Licensee (i) distributes the software in stand-alone form
//     without changes from the version obtained under this License, or (ii) Licensee makes a
//     reference solely to the software portion of its product, Licensee must refer to the
//     software as "EnergyPlus version X" software, where "X" is the version number Licensee
//     obtained under this License and may not use a different name for the software. Except as
//     specifically required in this Section (4), Licensee shall not use in a company name, a
//     product name, in advertising, publicity, or other promotional activities any name, trade
//     name, trademark, logo, or other designation of "EnergyPlus", "E+", "e+" or confusingly
//     similar designation, without the U.S. Department of Energy's prior written consent.
//
// THIS SOFTWARE IS PROVIDED BY THE COPYRIGHT HOLDERS AND CONTRIBUTORS "AS IS" AND ANY EXPRESS OR
// IMPLIED WARRANTIES, INCLUDING, BUT NOT LIMITED TO, THE IMPLIED WARRANTIES OF MERCHANTABILITY
// AND FITNESS FOR A PARTICULAR PURPOSE ARE DISCLAIMED. IN NO EVENT SHALL THE COPYRIGHT OWNER OR
// CONTRIBUTORS BE LIABLE FOR ANY DIRECT, INDIRECT, INCIDENTAL, SPECIAL, EXEMPLARY, OR
// CONSEQUENTIAL DAMAGES (INCLUDING, BUT NOT LIMITED TO, PROCUREMENT OF SUBSTITUTE GOODS OR
// SERVICES; LOSS OF USE, DATA, OR PROFITS; OR BUSINESS INTERRUPTION) HOWEVER CAUSED AND ON ANY
// THEORY OF LIABILITY, WHETHER IN CONTRACT, STRICT LIABILITY, OR TORT (INCLUDING NEGLIGENCE OR
// OTHERWISE) ARISING IN ANY WAY OUT OF THE USE OF THIS SOFTWARE, EVEN IF ADVISED OF THE
// POSSIBILITY OF SUCH DAMAGE.

// C++ Headers
#include <cmath>
#include <string>

// ObjexxFCL Headers
#include <ObjexxFCL/Array.functions.hh>
#include <ObjexxFCL/Fmath.hh>

// EnergyPlus Headers
#include <EnergyPlus/AirflowNetworkBalanceManager.hh>
#include <EnergyPlus/HVACManager.hh>
//#include <CoolTower.hh>
#include <AirflowNetwork/Elements.hpp>
#include <EnergyPlus/Data/EnergyPlusData.hh>
#include <EnergyPlus/DataAirLoop.hh>
#include <EnergyPlus/DataAirSystems.hh>
#include <EnergyPlus/DataContaminantBalance.hh>
#include <EnergyPlus/DataConvergParams.hh>
#include <EnergyPlus/DataEnvironment.hh>
#include <EnergyPlus/DataErrorTracking.hh>
#include <EnergyPlus/DataGlobals.hh>
#include <EnergyPlus/DataHVACGlobals.hh>
#include <EnergyPlus/DataHeatBalFanSys.hh>
#include <EnergyPlus/DataHeatBalance.hh>
#include <EnergyPlus/DataLoopNode.hh>
#include <EnergyPlus/DataPrecisionGlobals.hh>
#include <EnergyPlus/DataReportingFlags.hh>
#include <EnergyPlus/DataRoomAirModel.hh>
#include <EnergyPlus/DataSurfaces.hh>
#include <EnergyPlus/DataSystemVariables.hh>
#include <EnergyPlus/DataZoneEquipment.hh>
#include <EnergyPlus/DemandManager.hh>
#include <EnergyPlus/DisplayRoutines.hh>
#include <EnergyPlus/ElectricPowerServiceManager.hh>
#include <EnergyPlus/EMSManager.hh>
#include <EnergyPlus/Fans.hh>
#include <EnergyPlus/General.hh>
#include <EnergyPlus/HVACSizingSimulationManager.hh>
#include <EnergyPlus/HVACStandAloneERV.hh>
#include <EnergyPlus/IceThermalStorage.hh>
#include <EnergyPlus/InternalHeatGains.hh>
#include <EnergyPlus/NodeInputManager.hh>
#include <EnergyPlus/NonZoneEquipmentManager.hh>
#include <EnergyPlus/OutAirNodeManager.hh>
#include <EnergyPlus/OutputProcessor.hh>
#include <EnergyPlus/OutputReportTabular.hh>
#include <EnergyPlus/Plant/DataPlant.hh>
#include <EnergyPlus/Plant/PlantManager.hh>
#include <EnergyPlus/PlantCondLoopOperation.hh>
#include <EnergyPlus/PlantLoopHeatPumpEIR.hh>
#include <EnergyPlus/PlantUtilities.hh>
#include <EnergyPlus/PollutionModule.hh>
#include <EnergyPlus/Psychrometrics.hh>
#include <EnergyPlus/RefrigeratedCase.hh>
#include <EnergyPlus/ScheduleManager.hh>
#include <EnergyPlus/SetPointManager.hh>
#include <EnergyPlus/SimAirServingZones.hh>
#include <EnergyPlus/SizingManager.hh>
#include <EnergyPlus/SystemAvailabilityManager.hh>
#include <EnergyPlus/SystemReports.hh>
#include <EnergyPlus/UtilityRoutines.hh>
#include <EnergyPlus/WaterManager.hh>
#include <EnergyPlus/ZoneContaminantPredictorCorrector.hh>
#include <EnergyPlus/ZoneEquipmentManager.hh>
#include <EnergyPlus/ZoneTempPredictorCorrector.hh>

namespace EnergyPlus {

namespace HVACManager {

    // PURPOSE OF THIS MODULE:
    // This module contains the high level HVAC control
    // subroutines.  Subroutine ManageHVAC, which is called from the heat balance,
    // calls the HVAC simulation and is the most probable insertion point for
    // connections to other HVAC engines.  ManageHVAC also controls the system
    // timestep, automatically shortening the timestep to meet convergence criteria.

    // METHODOLOGY EMPLOYED:
    // The basic solution technique is iteration with lagging.
    // The timestep is shortened using a bisection method.

    // REFERENCES:

    // Using/Aliasing
    using namespace DataPrecisionGlobals;
    using DataGlobals::AnyEnergyManagementSystemInModel;
    using DataGlobals::AnyIdealCondEntSetPointInModel;
    using DataGlobals::BeginDayFlag;
    using DataGlobals::BeginEnvrnFlag;
    using DataGlobals::BeginTimeStepFlag;
    using DataGlobals::DayOfSim;
    using DataGlobals::DisplayExtraWarnings;
    using DataGlobals::DoOutputReporting;
    using DataGlobals::DuringDay;
    using DataGlobals::emsCallFromAfterHVACManagers;
    using DataGlobals::emsCallFromBeforeHVACManagers;
    using DataGlobals::emsCallFromBeginTimestepBeforePredictor;
    using DataGlobals::emsCallFromEndSystemTimestepAfterHVACReporting;
    using DataGlobals::emsCallFromEndSystemTimestepBeforeHVACReporting;
    using DataGlobals::emsCallFromHVACIterationLoop;
    using DataGlobals::EndHourFlag;
    using DataGlobals::HourOfDay;
    using DataGlobals::isPulseZoneSizing;
    using DataGlobals::KickOffSimulation;
    using DataGlobals::MetersHaveBeenInitialized;
    using DataGlobals::NumOfZones;
    using DataGlobals::RunOptCondEntTemp;
    using DataGlobals::SecInHour;
    using DataGlobals::SysSizingCalc;
    using DataGlobals::TimeStep;
    using DataGlobals::TimeStepZone;
    using DataGlobals::WarmupFlag;
    using DataGlobals::ZoneSizingCalc;
    using namespace DataEnvironment;

    using DataHeatBalFanSys::iCorrectStep;
    using DataHeatBalFanSys::iGetZoneSetPoints;
    using DataHeatBalFanSys::iPredictStep;
    using DataHeatBalFanSys::iPushSystemTimestepHistories;
    using DataHeatBalFanSys::iPushZoneTimestepHistories;
    using DataHeatBalFanSys::iRevertZoneTimestepHistories;
    using DataHeatBalFanSys::MAT;
    using DataHeatBalFanSys::ZoneAirHumRat;
    using DataHeatBalFanSys::ZoneAirHumRatAvg;
    using DataHeatBalFanSys::ZT;
    using DataHeatBalFanSys::ZTAV;
    using namespace DataHVACGlobals;
    using namespace DataLoopNode;
    using namespace DataAirLoop;
    using namespace DataConvergParams;
    using namespace DataReportingFlags;

    // Data
    // MODULE PARAMETER DEFINITIONS:
    static std::string const BlankString;

    // MODULE VARIABLE DECLARATIONS:

    int HVACManageIteration(0); // counts iterations to enforce maximum iteration limit
    int RepIterAir(0);

    // Array1D_bool CrossMixingReportFlag; // TRUE when Cross Mixing is active based on controls
    // Array1D_bool MixingReportFlag; // TRUE when Mixing is active based on controls
    // Array1D< Real64 > VentMCP; // product of mass rate and Cp for each Venitlation object

    namespace {
        // These were static variables within different functions. They were pulled out into the namespace
        // to facilitate easier unit testing of those functions.
        // These are purposefully not in the header file as an extern variable. No one outside of this should
        // use these. They are cleared by clear_state() for use by unit tests, but normal simulations should be unaffected.
        // This is purposefully in an anonymous namespace so nothing outside this implementation file can use it.
        bool SimHVACIterSetup(false);
        bool TriggerGetAFN(true);
        bool ReportAirHeatBalanceFirstTimeFlag(true);
        bool MyOneTimeFlag(true);
        bool PrintedWarmup(false);
        bool MyEnvrnFlag(true);
        bool DebugNamesReported(false);
        bool MySetPointInit(true);
        bool MyEnvrnFlag2(true);
        bool FlowMaxAvailAlreadyReset(false);
        bool FlowResolutionNeeded(false);
    } // namespace
    // SUBROUTINE SPECIFICATIONS FOR MODULE PrimaryPlantLoops
    // and zone equipment simulations

    // MODULE SUBROUTINES:

    // Functions
    void clear_state()
    {
        HVACManageIteration = 0;
        RepIterAir = 0;
        SimHVACIterSetup = false;
        TriggerGetAFN = true;
        ReportAirHeatBalanceFirstTimeFlag = true;
        MyOneTimeFlag = true;
        PrintedWarmup = false;
        MyEnvrnFlag = true;
        DebugNamesReported = false;
        MySetPointInit = true;
        MyEnvrnFlag2 = true;
        FlowMaxAvailAlreadyReset = false;
        FlowResolutionNeeded = false;
    }

    void ManageHVAC(EnergyPlusData &state)
    {

        // SUBROUTINE INFORMATION:
        //       AUTHORS:  Russ Taylor, Dan Fisher
        //       DATE WRITTEN:  Jan. 1998
        //       MODIFIED       Jul 2003 (CC) added a subroutine call for air models
        //       RE-ENGINEERED  May 2008, Brent Griffith, revised variable time step method and zone conditions history

        // PURPOSE OF THIS SUBROUTINE:
        // This routine effectively replaces the IBLAST
        // "SystemDriver" routine.  The main function of the routine
        // is to set the system timestep, "TimeStepSys", call the models related to zone
        // air temperatures, and .

        // METHODOLOGY EMPLOYED:
        //  manage calls to Predictor and Corrector and other updates in ZoneTempPredictorCorrector
        //  manage variable time step and when zone air histories are updated.

        // REFERENCES:

        // Using/Aliasing
        using DataConvergParams::MaxZoneTempDiff;
        using DataConvergParams::MinTimeStepSys; // =0.0166667     != 1 minute | 0.3 C = (1% OF 300 C) =max allowable diff between ZoneAirTemp at
                                                 // Time=T & T-1

        using ZoneTempPredictorCorrector::DetectOscillatingZoneTemp;
        using ZoneTempPredictorCorrector::ManageZoneAirUpdates;

        using AirflowNetworkBalanceManager::ManageAirflowNetworkBalance;
        using DataContaminantBalance::Contaminant;
        using DataContaminantBalance::OutdoorCO2;
        using DataContaminantBalance::OutdoorGC;
        using DataContaminantBalance::ZoneAirCO2;
        using DataContaminantBalance::ZoneAirCO2Avg;
        using DataContaminantBalance::ZoneAirCO2Temp;
        using DataContaminantBalance::ZoneAirGC;
        using DataContaminantBalance::ZoneAirGCAvg;
        using DataContaminantBalance::ZoneAirGCTemp;
        using DataGlobals::CompLoadReportIsReq;
        using DataGlobals::KindOfSim;
        using DataGlobals::ksHVACSizeDesignDay;
        using DataGlobals::ksHVACSizeRunPeriodDesign;
        using DataHeatBalFanSys::QRadSurfAFNDuct;
        using DataHeatBalFanSys::SysDepZoneLoads;
        using DataHeatBalFanSys::SysDepZoneLoadsLagged;
        using DataHeatBalFanSys::ZoneAirHumRatAvgComf;
        using DataHeatBalFanSys::ZoneThermostatSetPointHi;
        using DataHeatBalFanSys::ZoneThermostatSetPointHiAver;
        using DataHeatBalFanSys::ZoneThermostatSetPointLo;
        using DataHeatBalFanSys::ZoneThermostatSetPointLoAver;
        using DataHeatBalFanSys::ZTAVComf;
        using DataSystemVariables::ReportDuringWarmup; // added for FMI
        using DataSystemVariables::UpdateDataDuringWarmupExternalInterface;
        using DemandManager::ManageDemand;
        using DemandManager::UpdateDemandManagers;
        using EMSManager::ManageEMS;
        using IceThermalStorage::UpdateIceFractions;
        using InternalHeatGains::UpdateInternalGainValues;
        using NodeInputManager::CalcMoreNodeInfo;
        using OutAirNodeManager::SetOutAirNodes;
        using OutputReportTabular::GatherComponentLoadsHVAC;
        using OutputReportTabular::UpdateTabularReports; // added for writing tabular output reports
        using PlantManager::UpdateNodeThermalHistory;
        using PollutionModule::CalculatePollution;
        using RefrigeratedCase::ManageRefrigeratedCaseRacks;
        using ScheduleManager::GetCurrentScheduleValue;
        using SizingManager::UpdateFacilitySizing;
        using SystemAvailabilityManager::ManageHybridVentilation;
        using SystemReports::InitEnergyReports;
        using SystemReports::ReportMaxVentilationLoads;
        using SystemReports::ReportSystemEnergyUse;
        using WaterManager::ManageWater;
        using WaterManager::ManageWaterInits;
        using ZoneContaminantPredictorCorrector::ManageZoneContaminanUpdates;
        using ZoneEquipmentManager::CalcAirFlowSimple;
        using ZoneEquipmentManager::UpdateZoneSizing;
        // Locals
        // SUBROUTINE ARGUMENT DEFINITIONS:
        // na

        // SUBROUTINE PARAMETER DEFINITIONS:
        static constexpr auto EndOfHeaderString("End of Data Dictionary");          // End of data dictionary marker
        static constexpr auto EnvironmentStampFormatStr("{},{},{:7.2F},{:7.2F},{:7.2F},{:7.2F}\n"); // Format descriptor for environ stamp


        // INTERFACE BLOCK SPECIFICATIONS:
        // na

        // DERIVED TYPE DEFINITIONS:
        // na

        // SUBROUTINE LOCAL VARIABLE DECLARATIONS:

        // SUBROUTINE LOCAL VARIABLE DECLARATIONS:
        Real64 PriorTimeStep;       // magnitude of time step for previous history terms
        Real64 ZoneTempChange(0.0); // change in zone air temperature from timestep t-1 to t
        int NodeNum;
        bool ReportDebug;
        int ZoneNum;

        static int ZTempTrendsNumSysSteps(0);
        static int SysTimestepLoop(0);
        bool DummyLogical;

        // Formats

        // SYSTEM INITIALIZATION
        if (TriggerGetAFN) {
            TriggerGetAFN = false;
            DisplayString("Initializing HVAC");
            ManageAirflowNetworkBalance(state); // first call only gets input and returns.
        }

        ZT = MAT;
        // save for use with thermal comfort control models (Fang, Pierce, and KSU)
        ZTAVComf = ZTAV;
        ZoneAirHumRatAvgComf = ZoneAirHumRatAvg;
        ZTAV = 0.0;
        ZoneThermostatSetPointHiAver = 0.0;
        ZoneThermostatSetPointLoAver = 0.0;
        ZoneAirHumRatAvg = 0.0;
        PrintedWarmup = false;
        if (Contaminant.CO2Simulation) {
            OutdoorCO2 = GetCurrentScheduleValue(Contaminant.CO2OutdoorSchedPtr);
            ZoneAirCO2Avg = 0.0;
        }
        if (Contaminant.GenericContamSimulation) {
            OutdoorGC = GetCurrentScheduleValue(Contaminant.GenericContamOutdoorSchedPtr);
            if (allocated(ZoneAirGCAvg)) ZoneAirGCAvg = 0.0;
        }

        if (BeginEnvrnFlag && MyEnvrnFlag) {
            AirLoopsSimOnce = false;
            MyEnvrnFlag = false;
            NumOfSysTimeStepsLastZoneTimeStep = 1;
            PreviousTimeStep = TimeStepZone;
        }
        if (!BeginEnvrnFlag) {
            MyEnvrnFlag = true;
        }

        QRadSurfAFNDuct = 0.0;
        SysTimeElapsed = 0.0;
        TimeStepSys = TimeStepZone;
        FirstTimeStepSysFlag = true;
        ShortenTimeStepSys = false;
        UseZoneTimeStepHistory = true;
        PriorTimeStep = TimeStepZone;
        NumOfSysTimeSteps = 1;
        FracTimeStepZone = TimeStepSys / TimeStepZone;

        bool anyEMSRan;
        ManageEMS(state, emsCallFromBeginTimestepBeforePredictor, anyEMSRan, ObjexxFCL::Optional_int_const()); // calling point

        SetOutAirNodes();

        ManageRefrigeratedCaseRacks(state);

        // ZONE INITIALIZATION  'Get Zone Setpoints'
        ManageZoneAirUpdates(state, iGetZoneSetPoints, ZoneTempChange, ShortenTimeStepSys, UseZoneTimeStepHistory, PriorTimeStep);
        if (Contaminant.SimulateContaminants)
            ManageZoneContaminanUpdates(state, iGetZoneSetPoints, ShortenTimeStepSys, UseZoneTimeStepHistory, PriorTimeStep);

        ManageHybridVentilation(state);

        CalcAirFlowSimple(state);
        if (AirflowNetwork::SimulateAirflowNetwork > AirflowNetwork::AirflowNetworkControlSimple) {
            AirflowNetwork::RollBackFlag = false;
            ManageAirflowNetworkBalance(state, false);
        }

        SetHeatToReturnAirFlag();

        SysDepZoneLoadsLagged = SysDepZoneLoads;

        UpdateInternalGainValues(true, true);

        ManageZoneAirUpdates(state, iPredictStep, ZoneTempChange, ShortenTimeStepSys, UseZoneTimeStepHistory, PriorTimeStep);

        if (Contaminant.SimulateContaminants) ManageZoneContaminanUpdates(state, iPredictStep, ShortenTimeStepSys, UseZoneTimeStepHistory, PriorTimeStep);

        SimHVAC(state);

        if (AnyIdealCondEntSetPointInModel && MetersHaveBeenInitialized && !WarmupFlag) {
            RunOptCondEntTemp = true;
            while (RunOptCondEntTemp) {
                SimHVAC(state);
            }
        }

        ManageWaterInits();

        // Only simulate once per zone timestep; must be after SimHVAC
        if (FirstTimeStepSysFlag && MetersHaveBeenInitialized) {
            ManageDemand(state);
        }

        BeginTimeStepFlag = false; // At this point, we have been through the first pass through SimHVAC so this needs to be set

        ManageZoneAirUpdates(state, iCorrectStep, ZoneTempChange, ShortenTimeStepSys, UseZoneTimeStepHistory, PriorTimeStep);
        if (Contaminant.SimulateContaminants) ManageZoneContaminanUpdates(state, iCorrectStep, ShortenTimeStepSys, UseZoneTimeStepHistory, PriorTimeStep);

        if (ZoneTempChange > MaxZoneTempDiff && !KickOffSimulation) {
            // determine value of adaptive system time step
            // model how many system timesteps we want in zone timestep
            ZTempTrendsNumSysSteps = int(ZoneTempChange / MaxZoneTempDiff + 1.0); // add 1 for truncation
            NumOfSysTimeSteps = min(ZTempTrendsNumSysSteps, LimitNumSysSteps);
            // then determine timestep length for even distribution, protect div by zero
            if (NumOfSysTimeSteps > 0) TimeStepSys = TimeStepZone / NumOfSysTimeSteps;
            TimeStepSys = max(TimeStepSys, MinTimeStepSys);
            UseZoneTimeStepHistory = false;
            ShortenTimeStepSys = true;
        } else {
            NumOfSysTimeSteps = 1;
            UseZoneTimeStepHistory = true;
        }

        if (UseZoneTimeStepHistory) PreviousTimeStep = TimeStepZone;
        for (SysTimestepLoop = 1; SysTimestepLoop <= NumOfSysTimeSteps; ++SysTimestepLoop) {
            if (DataGlobals::stopSimulation) break;

            if (TimeStepSys < TimeStepZone) {

                ManageHybridVentilation(state);
                CalcAirFlowSimple(state, SysTimestepLoop);
                if (AirflowNetwork::SimulateAirflowNetwork > AirflowNetwork::AirflowNetworkControlSimple) {
                    AirflowNetwork::RollBackFlag = false;
                    ManageAirflowNetworkBalance(state, false);
                }

                UpdateInternalGainValues(true, true);

                ManageZoneAirUpdates(state, iPredictStep, ZoneTempChange, ShortenTimeStepSys, UseZoneTimeStepHistory,
                                     PriorTimeStep);

                if (Contaminant.SimulateContaminants)
                    ManageZoneContaminanUpdates(state, iPredictStep, ShortenTimeStepSys, UseZoneTimeStepHistory,
                                                PriorTimeStep);
                SimHVAC(state);

                if (AnyIdealCondEntSetPointInModel && MetersHaveBeenInitialized && !WarmupFlag) {
                    RunOptCondEntTemp = true;
                    while (RunOptCondEntTemp) {
                        SimHVAC(state);
                    }
                }

                ManageWaterInits();

                // Need to set the flag back since we do not need to shift the temps back again in the correct step.
                ShortenTimeStepSys = false;

                ManageZoneAirUpdates(state, iCorrectStep, ZoneTempChange, ShortenTimeStepSys, UseZoneTimeStepHistory,
                                     PriorTimeStep);
                if (Contaminant.SimulateContaminants)
                    ManageZoneContaminanUpdates(state, iCorrectStep, ShortenTimeStepSys, UseZoneTimeStepHistory,
                                                PriorTimeStep);

                ManageZoneAirUpdates(state, iPushSystemTimestepHistories, ZoneTempChange, ShortenTimeStepSys,
                                     UseZoneTimeStepHistory, PriorTimeStep);
                if (Contaminant.SimulateContaminants)
                    ManageZoneContaminanUpdates(state, iPushSystemTimestepHistories, ShortenTimeStepSys,
                                                UseZoneTimeStepHistory, PriorTimeStep);
                PreviousTimeStep = TimeStepSys;
            }

            FracTimeStepZone = TimeStepSys / TimeStepZone;

            for (ZoneNum = 1; ZoneNum <= NumOfZones; ++ZoneNum) {
                ZTAV(ZoneNum) += ZT(ZoneNum) * FracTimeStepZone;
                ZoneAirHumRatAvg(ZoneNum) += ZoneAirHumRat(ZoneNum) * FracTimeStepZone;
                if (Contaminant.CO2Simulation) ZoneAirCO2Avg(ZoneNum) += ZoneAirCO2(ZoneNum) * FracTimeStepZone;
                if (Contaminant.GenericContamSimulation) ZoneAirGCAvg(ZoneNum) += ZoneAirGC(ZoneNum) * FracTimeStepZone;
                if (state.dataZoneTempPredictorCorrector.NumOnOffCtrZone > 0) {
                    ZoneThermostatSetPointHiAver(ZoneNum) += ZoneThermostatSetPointHi(ZoneNum) * FracTimeStepZone;
                    ZoneThermostatSetPointLoAver(ZoneNum) += ZoneThermostatSetPointLo(ZoneNum) * FracTimeStepZone;
                }
            }

            DetectOscillatingZoneTemp(state.dataZoneTempPredictorCorrector);
            UpdateZoneListAndGroupLoads(); // Must be called before UpdateDataandReport(OutputProcessor::TimeStepType::TimeStepSystem)
            UpdateIceFractions();          // Update fraction of ice stored in TES
            ManageWater();
            // update electricity data for net, purchased, sold etc.
            DummyLogical = false;
            facilityElectricServiceObj->manageElectricPowerService(state, false, DummyLogical, true);

            // Update the plant and condenser loop capacitance model temperature history.
            UpdateNodeThermalHistory();

            if (OutputReportTabular::displayHeatEmissionsSummary) {
                OutputReportTabular::CalcHeatEmissionReport(state);
            }

            ManageEMS(state, emsCallFromEndSystemTimestepBeforeHVACReporting, anyEMSRan, ObjexxFCL::Optional_int_const()); // EMS calling point

            // This is where output processor data is updated for System Timestep reporting
            if (!WarmupFlag) {
                if (DoOutputReporting) {
                    CalcMoreNodeInfo();
                    CalculatePollution();
                    InitEnergyReports(state.files);
                    ReportSystemEnergyUse();
                }
                if (DoOutputReporting || (ZoneSizingCalc && CompLoadReportIsReq)) {
                    ReportAirHeatBalance(state);
                    if (ZoneSizingCalc) GatherComponentLoadsHVAC();
                }
                if (DoOutputReporting) {
                    ReportMaxVentilationLoads(state);
                    UpdateDataandReport(state, OutputProcessor::TimeStepType::TimeStepSystem);
                    if (KindOfSim == ksHVACSizeDesignDay || KindOfSim == ksHVACSizeRunPeriodDesign) {
                        if (hvacSizingSimulationManager) hvacSizingSimulationManager->UpdateSizingLogsSystemStep();
                    }
                    UpdateTabularReports(state, OutputProcessor::TimeStepType::TimeStepSystem);
                }
                if (ZoneSizingCalc) {
                    UpdateZoneSizing(state, DuringDay);
                    UpdateFacilitySizing(state.dataGlobals, DuringDay);
                }
                EIRPlantLoopHeatPumps::EIRPlantLoopHeatPump::checkConcurrentOperation();
            } else if (!KickOffSimulation && DoOutputReporting && ReportDuringWarmup) {
                if (BeginDayFlag && !PrintEnvrnStampWarmupPrinted) {
                    PrintEnvrnStampWarmup = true;
                    PrintEnvrnStampWarmupPrinted = true;
                }
                if (!BeginDayFlag) PrintEnvrnStampWarmupPrinted = false;
                if (PrintEnvrnStampWarmup) {
                    if (PrintEndDataDictionary && DoOutputReporting && !PrintedWarmup) {
                        print(state.files.eso, "{}\n", EndOfHeaderString);
                        print(state.files.mtr, "{}\n", EndOfHeaderString);
                        PrintEndDataDictionary = false;
                    }
                    if (DoOutputReporting && !PrintedWarmup) {

                        print(state.files.eso,
                              EnvironmentStampFormatStr,
                              "1",
                              "Warmup {" + cWarmupDay + "} " + EnvironmentName,
                              Latitude,
                              Longitude,
                              TimeZoneNumber,
                              Elevation);
                        print(state.files.mtr,
                              EnvironmentStampFormatStr,
                              "1",
                              "Warmup {" + cWarmupDay + "} " + EnvironmentName,
                              Latitude,
                              Longitude,
                              TimeZoneNumber,
                              Elevation);
                        PrintEnvrnStampWarmup = false;
                    }
                    PrintedWarmup = true;
                }
                CalcMoreNodeInfo();
                UpdateDataandReport(state, OutputProcessor::TimeStepType::TimeStepSystem);
                if (KindOfSim == ksHVACSizeDesignDay || KindOfSim == ksHVACSizeRunPeriodDesign) {
                    if (hvacSizingSimulationManager) hvacSizingSimulationManager->UpdateSizingLogsSystemStep();
                }
            } else if (UpdateDataDuringWarmupExternalInterface) { // added for FMI
                if (BeginDayFlag && !PrintEnvrnStampWarmupPrinted) {
                    PrintEnvrnStampWarmup = true;
                    PrintEnvrnStampWarmupPrinted = true;
                }
                if (!BeginDayFlag) PrintEnvrnStampWarmupPrinted = false;
                if (PrintEnvrnStampWarmup) {
                    if (PrintEndDataDictionary && DoOutputReporting && !PrintedWarmup) {
                        print(state.files.eso, "{}\n", EndOfHeaderString);
                        print(state.files.mtr, "{}\n", EndOfHeaderString);
                        PrintEndDataDictionary = false;
                    }
                    if (DoOutputReporting && !PrintedWarmup) {
                        print(state.files.eso,
                              EnvironmentStampFormatStr,
                              "1",
                              "Warmup {" + cWarmupDay + "} " + EnvironmentName,
                              Latitude,
                              Longitude,
                              TimeZoneNumber,
                              Elevation);
                        print(state.files.mtr,
                              EnvironmentStampFormatStr,
                              "1",
                              "Warmup {" + cWarmupDay + "} " + EnvironmentName,
                              Latitude,
                              Longitude,
                              TimeZoneNumber,
                              Elevation);
                        PrintEnvrnStampWarmup = false;
                    }
                    PrintedWarmup = true;
                }
                UpdateDataandReport(state, OutputProcessor::TimeStepType::TimeStepSystem);
            }
            ManageEMS(state, emsCallFromEndSystemTimestepAfterHVACReporting, anyEMSRan, ObjexxFCL::Optional_int_const()); // EMS calling point
            // UPDATE SYSTEM CLOCKS
            SysTimeElapsed += TimeStepSys;

            FirstTimeStepSysFlag = false;
        } // system time step  loop (loops once if no downstepping)

        ManageZoneAirUpdates(state, iPushZoneTimestepHistories, ZoneTempChange, ShortenTimeStepSys, UseZoneTimeStepHistory, PriorTimeStep);
        if (Contaminant.SimulateContaminants)
            ManageZoneContaminanUpdates(state, iPushZoneTimestepHistories, ShortenTimeStepSys, UseZoneTimeStepHistory, PriorTimeStep);

        NumOfSysTimeStepsLastZoneTimeStep = NumOfSysTimeSteps;

        UpdateDemandManagers(state);

        // DO FINAL UPDATE OF RECORD KEEPING VARIABLES
        // Report the Node Data to Aid in Debugging
        if (DebugOutput) {
            if (EvenDuringWarmup) {
                ReportDebug = true;
            } else {
                ReportDebug = !WarmupFlag;
            }
            if ((ReportDebug) && (DayOfSim > 0)) { // Report the node data
                if (size(Node) > 0 && !DebugNamesReported) {
                    print(state.files.debug, "{}\n", "node #   Name");
                    for (NodeNum = 1; NodeNum <= isize(Node); ++NodeNum) {
                        print(state.files.debug, " {:3}     {}\n", NodeNum, NodeID(NodeNum));
                    }
                    DebugNamesReported = true;
                }
                if (size(Node) > 0) {
                    print(state.files.debug, "\n\n Day of Sim     Hour of Day    Time\n");
                    print(state.files.debug, "{:12}{:12} {:22.15N} \n", DayOfSim, HourOfDay, TimeStep * TimeStepZone);
                    print(state.files.debug,
                          "{}\n",
                          "node #   Temp   MassMinAv  MassMaxAv TempSP      MassFlow       MassMin       MassMax        MassSP    Press        "
                          "Enthal     HumRat Fluid Type");
                }
                for (NodeNum = 1; NodeNum <= isize(Node); ++NodeNum) {
                    static constexpr auto Format_20{
                        " {:3} {:8.2F}  {:8.3F}  {:8.3F}  {:8.2F} {:13.2F} {:13.2F} {:13.2F} {:13.2F}  {:#8.0F}  {:11.2F}  {:9.5F}  {}\n"};

                    print(state.files.debug,
                          Format_20,
                          NodeNum,
                          Node(NodeNum).Temp,
                          Node(NodeNum).MassFlowRateMinAvail,
                          Node(NodeNum).MassFlowRateMaxAvail,
                          Node(NodeNum).TempSetPoint,
                          Node(NodeNum).MassFlowRate,
                          Node(NodeNum).MassFlowRateMin,
                          Node(NodeNum).MassFlowRateMax,
                          Node(NodeNum).MassFlowRateSetPoint,
                          Node(NodeNum).Press,
                          Node(NodeNum).Enthalpy,
                          Node(NodeNum).HumRat,
                          ValidNodeFluidTypes(Node(NodeNum).FluidType));
                }
            }
        }
    }

    void SimHVAC(EnergyPlusData &state)
    {

        // SUBROUTINE INFORMATION:
        //       AUTHOR:          Dan Fisher
        //       DATE WRITTEN:    April 1997
        //       DATE MODIFIED:   May 1998 (RKS,RDT)

        // PURPOSE OF THIS SUBROUTINE: Selects and calls the HVAC loop managers

        // METHODOLOGY EMPLOYED: Each loop manager is called or passed over
        // in succession based on the logical flags associated with the manager.
        // The logical flags are set in the manager routines and passed
        // as parameters to this routine.  Each loop manager potentially
        // affects a different set of other loop managers.

        // Future development could involve specifying any number of user
        // selectable control schemes based on the logical flags used in
        // this default control algorithm.

        // REFERENCES: none

        // Using/Aliasing
        using namespace DataConvergParams;
        using DataEnvironment::CurMnDy;
        using DataEnvironment::EnvironmentName;
        using DataGlobals::AnyPlantInModel;
        using DataPlant::ConvergenceHistoryARR;
        using DataPlant::DemandSide;
        using DataPlant::NumConvergenceHistoryTerms;
        using DataPlant::PlantLoop;
        using DataPlant::PlantManageHalfLoopCalls;
        using DataPlant::PlantManageSubIterations;
        using DataPlant::square_sum_ConvergenceHistoryARR;
        using DataPlant::sum_ConvergenceHistoryARR;
        using DataPlant::sum_square_ConvergenceHistoryARR;
        using DataPlant::SupplySide;
        using DataPlant::TotNumLoops;
        using EMSManager::ManageEMS;
        using General::CreateSysTimeIntervalString;
        using General::RoundSigDigits;
        using NonZoneEquipmentManager::ManageNonZoneEquipment;
        using PlantCondLoopOperation::SetupPlantEMSActuators;
        using PlantManager::GetPlantInput;
        using PlantManager::GetPlantLoopData;
        using PlantManager::InitOneTimePlantSizingInfo;
        using PlantManager::ReInitPlantLoopsAtFirstHVACIteration;
        using PlantManager::SetupBranchControlTypes;
        using PlantManager::SetupInitialPlantCallingOrder;
        using PlantManager::SetupReports;
        using PlantUtilities::AnyPlantSplitterMixerLacksContinuity;
        using PlantUtilities::CheckForRunawayPlantTemps;
        using PlantUtilities::CheckPlantMixerSplitterConsistency;
        using PlantUtilities::SetAllPlantSimFlagsToValue;
        using SetPointManager::ManageSetPoints;
        using SystemAvailabilityManager::ManageSystemAvailability;
        using ZoneEquipmentManager::ManageZoneEquipment;

        // Locals
        // SUBROUTINE ARGUMENT DEFINITIONS:
        // na

        // SUBROUTINE PARAMETER DEFINITIONS:
        bool const SimWithPlantFlowUnlocked(false);
        bool const SimWithPlantFlowLocked(true);

        // INTERFACE BLOCK SPECIFICATIONS:
        // na

        // DERIVED TYPE DEFINITIONS:
        // na

        // SUBROUTINE LOCAL VARIABLE DECLARATIONS:
        bool FirstHVACIteration; // True when solution technique on first iteration
        static int ErrCount(0); // Number of times that the maximum iterations was exceeded
        static int MaxErrCount(0);
        static std::string ErrEnvironmentName;
        int LoopNum;
        int LoopSide;
        int ThisLoopSide;

        int AirSysNum;
        int StackDepth;
        std::string HistoryTrace;
        Real64 SlopeHumRat;
        Real64 SlopeMdot;
        Real64 SlopeTemps;
        Real64 AvgValue;
        bool FoundOscillationByDuplicate;
        int ZoneNum;
        int NodeIndex;
        bool MonotonicIncreaseFound;
        bool MonotonicDecreaseFound;

        // Initialize all of the simulation flags to true for the first iteration
        SimZoneEquipmentFlag = true;
        SimNonZoneEquipmentFlag = true;
        SimAirLoopsFlag = true;
        SimPlantLoopsFlag = true;
        SimElecCircuitsFlag = true;
        FirstHVACIteration = true;

        if (AirLoopInputsFilled) {
            for (auto &e : AirLoopControlInfo) {
                // Reset air loop control info for cooling coil active flag (used in TU's for reheat air flow control)
                e.CoolingActiveFlag = false;
                // Reset air loop control info for heating coil active flag (used in OA controller for HX control)
                e.HeatingActiveFlag = false;
                // reset outside air system HX to off first time through
                e.HeatRecoveryBypass = true;
                // set HX check status flag to check for custom control in MixedAir.cc
                e.CheckHeatRecoveryBypassStatus = true;
                // set OA comp simulated flag to false
                e.OASysComponentsSimulated = false;
                // set economizer flow locked flag to false, will reset if custom HX control is used
                e.EconomizerFlowLocked = false;
                // set air loop resim flags for when heat recovery is used and air loop needs another iteration
                e.HeatRecoveryResimFlag = true;
                e.HeatRecoveryResimFlag2 = false;
                e.ResimAirLoopFlag = false;
            }
        }

        // This setups the reports for the Iteration variable that limits how many times
        //  it goes through all of the HVAC managers before moving on.
        // The plant loop 'get inputs' and initialization are also done here in order to allow plant loop connected components
        // simulated by managers other than the plant manager to run correctly.
        HVACManageIteration = 0;
        PlantManageSubIterations = 0;
        PlantManageHalfLoopCalls = 0;
        SetAllPlantSimFlagsToValue(true);
        if (!SimHVACIterSetup) {
            SetupOutputVariable("HVAC System Solver Iteration Count", OutputProcessor::Unit::None, HVACManageIteration, "HVAC", "Sum", "SimHVAC");
            SetupOutputVariable("Air System Solver Iteration Count", OutputProcessor::Unit::None, RepIterAir, "HVAC", "Sum", "SimHVAC");
            SetupOutputVariable("Air System Relief Air Total Heat Loss Energy",
                                OutputProcessor::Unit::J,
                                DataHeatBalance::SysTotalHVACReliefHeatLoss,
                                "HVAC",
                                "Sum",
                                "SimHVAC");
            SetupOutputVariable("HVAC System Total Heat Rejection Energy",
                                OutputProcessor::Unit::J,
                                DataHeatBalance::SysTotalHVACRejectHeatLoss,
                                "HVAC",
                                "Sum",
                                "SimHVAC");
            ManageSetPoints(state); // need to call this before getting plant loop data so setpoint checks can complete okay
            GetPlantLoopData(state);
            GetPlantInput(state);
            SetupInitialPlantCallingOrder();
            SetupBranchControlTypes(); // new routine to do away with input for branch control type
            //    CALL CheckPlantLoopData
            SetupReports();
            if (AnyEnergyManagementSystemInModel) {
                SetupPlantEMSActuators();
            }

            if (TotNumLoops > 0) {
                SetupOutputVariable(
                    "Plant Solver Sub Iteration Count", OutputProcessor::Unit::None, PlantManageSubIterations, "HVAC", "Sum", "SimHVAC");
                SetupOutputVariable(
                    "Plant Solver Half Loop Calls Count", OutputProcessor::Unit::None, PlantManageHalfLoopCalls, "HVAC", "Sum", "SimHVAC");
                for (LoopNum = 1; LoopNum <= TotNumLoops; ++LoopNum) {
                    // init plant sizing numbers in main plant data structure
                    InitOneTimePlantSizingInfo(LoopNum);
                }
            }
            SimHVACIterSetup = true;
        }

        if (ZoneSizingCalc) {
            ManageZoneEquipment(state, FirstHVACIteration, SimZoneEquipmentFlag, SimAirLoopsFlag);
            // need to call non zone equipment so water use zone gains can be included in sizing calcs
            ManageNonZoneEquipment(state, FirstHVACIteration, SimNonZoneEquipmentFlag);
            facilityElectricServiceObj->manageElectricPowerService(state, FirstHVACIteration, SimElecCircuitsFlag, false);
            return;
        }

        // Before the HVAC simulation, reset control flags and specified flow
        // rates that might have been set by the set point and availability
        // managers.

        ResetHVACControl();

        // Before the HVAC simulation, call ManageSetPoints to set all the HVAC
        // node setpoints
        bool anyEMSRan = false;
        ManageEMS(state, emsCallFromBeforeHVACManagers, anyEMSRan, ObjexxFCL::Optional_int_const()); // calling point

        ManageSetPoints(state);

        // re-initialize plant loop and nodes.
        ReInitPlantLoopsAtFirstHVACIteration();

        // Before the HVAC simulation, call ManageSystemAvailability to set
        // the system on/off flags
        ManageSystemAvailability();

        ManageEMS(state, emsCallFromAfterHVACManagers, anyEMSRan, ObjexxFCL::Optional_int_const()); // calling point
        ManageEMS(state, emsCallFromHVACIterationLoop, anyEMSRan, ObjexxFCL::Optional_int_const()); // calling point id

        // first explicitly call each system type with FirstHVACIteration,

        // Manages the various component simulations
        SimSelectedEquipment(state, SimAirLoopsFlag,
                             SimZoneEquipmentFlag,
                             SimNonZoneEquipmentFlag,
                             SimPlantLoopsFlag,
                             SimElecCircuitsFlag,
                             FirstHVACIteration,
                             SimWithPlantFlowUnlocked);

        // Eventually, when all of the flags are set to false, the
        // simulation has converged for this system time step.

        SimPlantLoopsFlag = true;
        SetAllPlantSimFlagsToValue(true); // set so loop to simulate at least once on non-first hvac

        FirstHVACIteration = false;

        // then iterate among all systems after first HVAC iteration is over

        // Main iteration loop for HVAC.  If any of the simulation flags are
        // true, then specific components must be resimulated.
        while ((SimAirLoopsFlag || SimZoneEquipmentFlag || SimNonZoneEquipmentFlag || SimPlantLoopsFlag || SimElecCircuitsFlag) &&
               (HVACManageIteration <= MaxIter)) {

<<<<<<< HEAD
            if (DataGlobals::stopSimulation) break;

            ManageEMS(emsCallFromHVACIterationLoop, anyEMSRan); // calling point id
=======
            ManageEMS(state, emsCallFromHVACIterationLoop, anyEMSRan, ObjexxFCL::Optional_int_const()); // calling point id
>>>>>>> 922f888a

            // Manages the various component simulations
            SimSelectedEquipment(state, SimAirLoopsFlag,
                                 SimZoneEquipmentFlag,
                                 SimNonZoneEquipmentFlag,
                                 SimPlantLoopsFlag,
                                 SimElecCircuitsFlag,
                                 FirstHVACIteration,
                                 SimWithPlantFlowUnlocked);

            // Eventually, when all of the flags are set to false, the
            // simulation has converged for this system time step.

            UpdateZoneInletConvergenceLog();

            ++HVACManageIteration; // Increment the iteration counter

            if (anyEMSRan && HVACManageIteration <= 2) {
                // the calling point emsCallFromHVACIterationLoop is only effective for air loops if this while loop runs at least twice
                SimAirLoopsFlag = true;
            }
            if (HVACManageIteration < MinAirLoopIterationsAfterFirst) {
                // sequenced zone loads for airloops may require extra iterations depending upon zone equipment order and load distribution type
                SimAirLoopsFlag = true;
                SimZoneEquipmentFlag = true;
            }
        }
        if (AnyPlantInModel) {
            if (AnyPlantSplitterMixerLacksContinuity()) {
                // rerun systems in a "Final flow lock/last iteration" mode
                // now call for one second to last plant simulation
                SimAirLoopsFlag = false;
                SimZoneEquipmentFlag = false;
                SimNonZoneEquipmentFlag = false;
                SimPlantLoopsFlag = true;
                SimElecCircuitsFlag = false;
                SimSelectedEquipment(state, SimAirLoopsFlag,
                                     SimZoneEquipmentFlag,
                                     SimNonZoneEquipmentFlag,
                                     SimPlantLoopsFlag,
                                     SimElecCircuitsFlag,
                                     FirstHVACIteration,
                                     SimWithPlantFlowUnlocked);
                // now call for all non-plant simulation, but with plant flow lock on
                SimAirLoopsFlag = true;
                SimZoneEquipmentFlag = true;
                SimNonZoneEquipmentFlag = true;
                SimPlantLoopsFlag = false;
                SimElecCircuitsFlag = true;
                SimSelectedEquipment(state, SimAirLoopsFlag,
                                     SimZoneEquipmentFlag,
                                     SimNonZoneEquipmentFlag,
                                     SimPlantLoopsFlag,
                                     SimElecCircuitsFlag,
                                     FirstHVACIteration,
                                     SimWithPlantFlowLocked);
                UpdateZoneInletConvergenceLog();
                // now call for a last plant simulation
                SimAirLoopsFlag = false;
                SimZoneEquipmentFlag = false;
                SimNonZoneEquipmentFlag = false;
                SimPlantLoopsFlag = true;
                SimElecCircuitsFlag = false;
                SimSelectedEquipment(state, SimAirLoopsFlag,
                                     SimZoneEquipmentFlag,
                                     SimNonZoneEquipmentFlag,
                                     SimPlantLoopsFlag,
                                     SimElecCircuitsFlag,
                                     FirstHVACIteration,
                                     SimWithPlantFlowUnlocked);
                // now call for a last all non-plant simulation, but with plant flow lock on
                SimAirLoopsFlag = true;
                SimZoneEquipmentFlag = true;
                SimNonZoneEquipmentFlag = true;
                SimPlantLoopsFlag = false;
                SimElecCircuitsFlag = true;
                SimSelectedEquipment(state, SimAirLoopsFlag,
                                     SimZoneEquipmentFlag,
                                     SimNonZoneEquipmentFlag,
                                     SimPlantLoopsFlag,
                                     SimElecCircuitsFlag,
                                     FirstHVACIteration,
                                     SimWithPlantFlowLocked);
                UpdateZoneInletConvergenceLog();
            }
        }

        // DSU  Test plant loop for errors
        for (LoopNum = 1; LoopNum <= TotNumLoops; ++LoopNum) {
            for (LoopSide = DemandSide; LoopSide <= SupplySide; ++LoopSide) {
                CheckPlantMixerSplitterConsistency(LoopNum, LoopSide, FirstHVACIteration);
                CheckForRunawayPlantTemps(LoopNum, LoopSide);
            }
        }

        if ((HVACManageIteration > MaxIter) && (!WarmupFlag)) {
            ++ErrCount;
            if (ErrCount < 15) {
                ErrEnvironmentName = EnvironmentName;
                ShowWarningError("SimHVAC: Maximum iterations (" + fmt::to_string(MaxIter) + ") exceeded for all HVAC loops, at " + EnvironmentName + ", " +
                                 CurMnDy + ' ' + CreateSysTimeIntervalString());
                if (SimAirLoopsFlag) {
                    ShowContinueError("The solution for one or more of the Air Loop HVAC systems did not appear to converge");
                }
                if (SimZoneEquipmentFlag) {
                    ShowContinueError("The solution for zone HVAC equipment did not appear to converge");
                }
                if (SimNonZoneEquipmentFlag) {
                    ShowContinueError("The solution for non-zone equipment did not appear to converge");
                }
                if (SimPlantLoopsFlag) {
                    ShowContinueError("The solution for one or more plant systems did not appear to converge");
                }
                if (SimElecCircuitsFlag) {
                    ShowContinueError("The solution for on-site electric generators did not appear to converge");
                }
                if (ErrCount == 1 && !DisplayExtraWarnings) {
                    ShowContinueError("...use Output:Diagnostics,DisplayExtraWarnings; to show more details on each max iteration exceeded.");
                }
                if (DisplayExtraWarnings) {

                    for (AirSysNum = 1; AirSysNum <= NumPrimaryAirSys; ++AirSysNum) {

                        if (any(AirLoopConvergence(AirSysNum).HVACMassFlowNotConverged)) {

                            ShowContinueError("Air System Named = " + AirToZoneNodeInfo(AirSysNum).AirLoopName +
                                              " did not converge for mass flow rate");
                            ShowContinueError("Check values should be zero. Most Recent values listed first.");
                            HistoryTrace = "";
                            for (StackDepth = 1; StackDepth <= ConvergLogStackDepth; ++StackDepth) {
                                HistoryTrace += RoundSigDigits(AirLoopConvergence(AirSysNum).HVACFlowDemandToSupplyTolValue(StackDepth), 6) + ',';
                            }

                            ShowContinueError("Demand-to-Supply interface mass flow rate check value iteration history trace: " + HistoryTrace);
                            HistoryTrace = "";
                            for (StackDepth = 1; StackDepth <= ConvergLogStackDepth; ++StackDepth) {
                                HistoryTrace +=
                                    RoundSigDigits(AirLoopConvergence(AirSysNum).HVACFlowSupplyDeck1ToDemandTolValue(StackDepth), 6) + ',';
                            }
                            ShowContinueError("Supply-to-demand interface deck 1 mass flow rate check value iteration history trace: " +
                                              HistoryTrace);

                            if (AirToZoneNodeInfo(AirSysNum).NumSupplyNodes >= 2) {
                                HistoryTrace = "";
                                for (StackDepth = 1; StackDepth <= ConvergLogStackDepth; ++StackDepth) {
                                    HistoryTrace +=
                                        RoundSigDigits(AirLoopConvergence(AirSysNum).HVACFlowSupplyDeck2ToDemandTolValue(StackDepth), 6) + ',';
                                }
                                ShowContinueError("Supply-to-demand interface deck 2 mass flow rate check value iteration history trace: " +
                                                  HistoryTrace);
                            }
                        } // mass flow rate not converged

                        if (any(AirLoopConvergence(AirSysNum).HVACHumRatNotConverged)) {

                            ShowContinueError("Air System Named = " + AirToZoneNodeInfo(AirSysNum).AirLoopName +
                                              " did not converge for humidity ratio");
                            ShowContinueError("Check values should be zero. Most Recent values listed first.");
                            HistoryTrace = "";
                            for (StackDepth = 1; StackDepth <= ConvergLogStackDepth; ++StackDepth) {
                                HistoryTrace += RoundSigDigits(AirLoopConvergence(AirSysNum).HVACHumDemandToSupplyTolValue(StackDepth), 6) + ',';
                            }
                            ShowContinueError("Demand-to-Supply interface humidity ratio check value iteration history trace: " + HistoryTrace);
                            HistoryTrace = "";
                            for (StackDepth = 1; StackDepth <= ConvergLogStackDepth; ++StackDepth) {
                                HistoryTrace += RoundSigDigits(AirLoopConvergence(AirSysNum).HVACHumSupplyDeck1ToDemandTolValue(StackDepth), 6) + ',';
                            }
                            ShowContinueError("Supply-to-demand interface deck 1 humidity ratio check value iteration history trace: " +
                                              HistoryTrace);

                            if (AirToZoneNodeInfo(AirSysNum).NumSupplyNodes >= 2) {
                                HistoryTrace = "";
                                for (StackDepth = 1; StackDepth <= ConvergLogStackDepth; ++StackDepth) {
                                    HistoryTrace +=
                                        RoundSigDigits(AirLoopConvergence(AirSysNum).HVACHumSupplyDeck2ToDemandTolValue(StackDepth), 6) + ',';
                                }
                                ShowContinueError("Supply-to-demand interface deck 2 humidity ratio check value iteration history trace: " +
                                                  HistoryTrace);
                            }
                        } // humidity ratio not converged

                        if (any(AirLoopConvergence(AirSysNum).HVACTempNotConverged)) {

                            ShowContinueError("Air System Named = " + AirToZoneNodeInfo(AirSysNum).AirLoopName + " did not converge for temperature");
                            ShowContinueError("Check values should be zero. Most Recent values listed first.");
                            HistoryTrace = "";
                            for (StackDepth = 1; StackDepth <= ConvergLogStackDepth; ++StackDepth) {
                                HistoryTrace += RoundSigDigits(AirLoopConvergence(AirSysNum).HVACTempDemandToSupplyTolValue(StackDepth), 6) + ',';
                            }
                            ShowContinueError("Demand-to-Supply interface temperature check value iteration history trace: " + HistoryTrace);
                            HistoryTrace = "";
                            for (StackDepth = 1; StackDepth <= ConvergLogStackDepth; ++StackDepth) {
                                HistoryTrace +=
                                    RoundSigDigits(AirLoopConvergence(AirSysNum).HVACTempSupplyDeck1ToDemandTolValue(StackDepth), 6) + ',';
                            }
                            ShowContinueError("Supply-to-demand interface deck 1 temperature check value iteration history trace: " + HistoryTrace);

                            if (AirToZoneNodeInfo(AirSysNum).NumSupplyNodes >= 2) {
                                HistoryTrace = "";
                                for (StackDepth = 1; StackDepth <= ConvergLogStackDepth; ++StackDepth) {
                                    HistoryTrace +=
                                        RoundSigDigits(AirLoopConvergence(AirSysNum).HVACTempSupplyDeck1ToDemandTolValue(StackDepth), 6) + ',';
                                }
                                ShowContinueError("Supply-to-demand interface deck 2 temperature check value iteration history trace: " +
                                                  HistoryTrace);
                            }
                        } // Temps not converged
                        if (any(AirLoopConvergence(AirSysNum).HVACEnergyNotConverged)) {

                            ShowContinueError("Air System Named = " + AirToZoneNodeInfo(AirSysNum).AirLoopName + " did not converge for energy");
                            ShowContinueError("Check values should be zero. Most Recent values listed first.");
                            HistoryTrace = "";
                            for (StackDepth = 1; StackDepth <= ConvergLogStackDepth; ++StackDepth) {
                                HistoryTrace += RoundSigDigits(AirLoopConvergence(AirSysNum).HVACEnergyDemandToSupplyTolValue(StackDepth), 6) + ',';
                            }
                            ShowContinueError("Demand-to-Supply interface energy check value iteration history trace: " + HistoryTrace);
                            HistoryTrace = "";
                            for (StackDepth = 1; StackDepth <= ConvergLogStackDepth; ++StackDepth) {
                                HistoryTrace +=
                                    RoundSigDigits(AirLoopConvergence(AirSysNum).HVACEnergySupplyDeck1ToDemandTolValue(StackDepth), 6) + ',';
                            }
                            ShowContinueError("Supply-to-demand interface deck 1 energy check value iteration history trace: " + HistoryTrace);

                            if (AirToZoneNodeInfo(AirSysNum).NumSupplyNodes >= 2) {
                                HistoryTrace = "";
                                for (StackDepth = 1; StackDepth <= ConvergLogStackDepth; ++StackDepth) {
                                    HistoryTrace +=
                                        RoundSigDigits(AirLoopConvergence(AirSysNum).HVACEnergySupplyDeck2ToDemandTolValue(StackDepth), 6) + ',';
                                }
                                ShowContinueError("Supply-to-demand interface deck 2 energy check value iteration history trace: " + HistoryTrace);
                            }
                        } // energy not converged

                    } // loop over air loop systems

                    // loop over zones and check for issues with zone inlet nodes
                    for (ZoneNum = 1; ZoneNum <= NumOfZones; ++ZoneNum) {

                        for (NodeIndex = 1; NodeIndex <= ZoneInletConvergence(ZoneNum).NumInletNodes; ++NodeIndex) {

                            // Check humidity ratio
                            FoundOscillationByDuplicate = false;
                            MonotonicDecreaseFound = false;
                            MonotonicIncreaseFound = false;
                            // check for evidence of oscillation by indentify duplicates when latest value not equal to average
                            AvgValue = sum(ZoneInletConvergence(ZoneNum).InletNode(NodeIndex).HumidityRatio) / double(ConvergLogStackDepth);
                            if (std::abs(ZoneInletConvergence(ZoneNum).InletNode(NodeIndex).HumidityRatio(1) - AvgValue) >
                                HVACHumRatOscillationToler) { // last iterate differs from average
                                FoundOscillationByDuplicate = false;
                                for (StackDepth = 2; StackDepth <= ConvergLogStackDepth; ++StackDepth) {
                                    if (std::abs(ZoneInletConvergence(ZoneNum).InletNode(NodeIndex).HumidityRatio(1) -
                                                 ZoneInletConvergence(ZoneNum).InletNode(NodeIndex).HumidityRatio(StackDepth)) <
                                        HVACHumRatOscillationToler) {
                                        FoundOscillationByDuplicate = true;
                                        ShowContinueError("Node named " + NodeID(ZoneInletConvergence(ZoneNum).InletNode(NodeIndex).NodeNum) +
                                                          " shows oscillating humidity ratio across iterations with a repeated value of " +
                                                          RoundSigDigits(ZoneInletConvergence(ZoneNum).InletNode(NodeIndex).HumidityRatio(1), 6));
                                        break;
                                    }
                                }
                                if (!FoundOscillationByDuplicate) {
                                    SlopeHumRat = (sum_ConvergLogStackARR * sum(ZoneInletConvergence(ZoneNum).InletNode(NodeIndex).HumidityRatio) -
                                                   double(ConvergLogStackDepth) *
                                                       sum((ConvergLogStackARR * ZoneInletConvergence(ZoneNum).InletNode(NodeIndex).HumidityRatio))) /
                                                  (square_sum_ConvergLogStackARR - double(ConvergLogStackDepth) * sum_square_ConvergLogStackARR);
                                    if (std::abs(SlopeHumRat) > HVACHumRatSlopeToler) {

                                        if (SlopeHumRat < 0.0) { // check for monotic decrease
                                            MonotonicDecreaseFound = true;
                                            for (StackDepth = 2; StackDepth <= ConvergLogStackDepth; ++StackDepth) {
                                                if (ZoneInletConvergence(ZoneNum).InletNode(NodeIndex).HumidityRatio(StackDepth - 1) >
                                                    ZoneInletConvergence(ZoneNum).InletNode(NodeIndex).HumidityRatio(StackDepth)) {
                                                    MonotonicDecreaseFound = false;
                                                    break;
                                                }
                                            }
                                            if (MonotonicDecreaseFound) {
                                                ShowContinueError(
                                                    "Node named " + NodeID(ZoneInletConvergence(ZoneNum).InletNode(NodeIndex).NodeNum) +
                                                    " shows monotonically decreasing humidity ratio with a trend rate across iterations of " +
                                                    RoundSigDigits(SlopeHumRat, 6) + " [ kg-water/kg-dryair/iteration]");
                                            }
                                        } else { // check for monotic incrase
                                            MonotonicIncreaseFound = true;
                                            for (StackDepth = 2; StackDepth <= ConvergLogStackDepth; ++StackDepth) {
                                                if (ZoneInletConvergence(ZoneNum).InletNode(NodeIndex).HumidityRatio(StackDepth - 1) <
                                                    ZoneInletConvergence(ZoneNum).InletNode(NodeIndex).HumidityRatio(StackDepth)) {
                                                    MonotonicIncreaseFound = false;
                                                    break;
                                                }
                                            }
                                            if (MonotonicIncreaseFound) {
                                                ShowContinueError(
                                                    "Node named " + NodeID(ZoneInletConvergence(ZoneNum).InletNode(NodeIndex).NodeNum) +
                                                    " shows monotonically increasing humidity ratio with a trend rate across iterations of " +
                                                    RoundSigDigits(SlopeHumRat, 6) + " [ kg-water/kg-dryair/iteration]");
                                            }
                                        }
                                    } // significant slope in iterates
                                }     // no osciallation
                            }         // last value does not equal average of stack.

                            if (MonotonicDecreaseFound || MonotonicIncreaseFound || FoundOscillationByDuplicate) {
                                HistoryTrace = "";
                                for (StackDepth = 1; StackDepth <= ConvergLogStackDepth; ++StackDepth) {
                                    HistoryTrace +=
                                        RoundSigDigits(ZoneInletConvergence(ZoneNum).InletNode(NodeIndex).HumidityRatio(StackDepth), 6) + ',';
                                }
                                ShowContinueError(
                                    "Node named " + NodeID(ZoneInletConvergence(ZoneNum).InletNode(NodeIndex).NodeNum) +
                                    " humidity ratio [kg-water/kg-dryair] iteration history trace (most recent first): " + HistoryTrace);
                            } // need to report trace
                            // end humidity ratio

                            // Check Mass flow rate
                            FoundOscillationByDuplicate = false;
                            MonotonicDecreaseFound = false;
                            MonotonicIncreaseFound = false;
                            // check for evidence of oscillation by indentify duplicates when latest value not equal to average
                            AvgValue = sum(ZoneInletConvergence(ZoneNum).InletNode(NodeIndex).MassFlowRate) / double(ConvergLogStackDepth);
                            if (std::abs(ZoneInletConvergence(ZoneNum).InletNode(NodeIndex).MassFlowRate(1) - AvgValue) >
                                HVACFlowRateOscillationToler) { // last iterate differs from average
                                FoundOscillationByDuplicate = false;
                                for (StackDepth = 2; StackDepth <= ConvergLogStackDepth; ++StackDepth) {
                                    if (std::abs(ZoneInletConvergence(ZoneNum).InletNode(NodeIndex).MassFlowRate(1) -
                                                 ZoneInletConvergence(ZoneNum).InletNode(NodeIndex).MassFlowRate(StackDepth)) <
                                        HVACFlowRateOscillationToler) {
                                        FoundOscillationByDuplicate = true;
                                        ShowContinueError("Node named " + NodeID(ZoneInletConvergence(ZoneNum).InletNode(NodeIndex).NodeNum) +
                                                          " shows oscillating mass flow rate across iterations with a repeated value of " +
                                                          RoundSigDigits(ZoneInletConvergence(ZoneNum).InletNode(NodeIndex).MassFlowRate(1), 6));
                                        break;
                                    }
                                }
                                if (!FoundOscillationByDuplicate) {
                                    SlopeMdot = (sum_ConvergLogStackARR * sum(ZoneInletConvergence(ZoneNum).InletNode(NodeIndex).MassFlowRate) -
                                                 double(ConvergLogStackDepth) *
                                                     sum((ConvergLogStackARR * ZoneInletConvergence(ZoneNum).InletNode(NodeIndex).MassFlowRate))) /
                                                (square_sum_ConvergLogStackARR - double(ConvergLogStackDepth) * sum_square_ConvergLogStackARR);
                                    if (std::abs(SlopeMdot) > HVACFlowRateSlopeToler) {
                                        if (SlopeMdot < 0.0) { // check for monotic decrease
                                            MonotonicDecreaseFound = true;
                                            for (StackDepth = 2; StackDepth <= ConvergLogStackDepth; ++StackDepth) {
                                                if (ZoneInletConvergence(ZoneNum).InletNode(NodeIndex).MassFlowRate(StackDepth - 1) >
                                                    ZoneInletConvergence(ZoneNum).InletNode(NodeIndex).MassFlowRate(StackDepth)) {
                                                    MonotonicDecreaseFound = false;
                                                    break;
                                                }
                                            }
                                            if (MonotonicDecreaseFound) {
                                                ShowContinueError(
                                                    "Node named " + NodeID(ZoneInletConvergence(ZoneNum).InletNode(NodeIndex).NodeNum) +
                                                    " shows monotonically decreasing mass flow rate with a trend rate across iterations of " +
                                                    RoundSigDigits(SlopeMdot, 6) + " [kg/s/iteration]");
                                            }
                                        } else { // check for monotic incrase
                                            MonotonicIncreaseFound = true;
                                            for (StackDepth = 2; StackDepth <= ConvergLogStackDepth; ++StackDepth) {
                                                if (ZoneInletConvergence(ZoneNum).InletNode(NodeIndex).MassFlowRate(StackDepth - 1) <
                                                    ZoneInletConvergence(ZoneNum).InletNode(NodeIndex).MassFlowRate(StackDepth)) {
                                                    MonotonicIncreaseFound = false;
                                                    break;
                                                }
                                            }
                                            if (MonotonicIncreaseFound) {
                                                ShowContinueError(
                                                    "Node named " + NodeID(ZoneInletConvergence(ZoneNum).InletNode(NodeIndex).NodeNum) +
                                                    " shows monotonically increasing mass flow rate with a trend rate across iterations of " +
                                                    RoundSigDigits(SlopeMdot, 6) + " [kg/s/iteration]");
                                            }
                                        }
                                    } // significant slope in iterates
                                }     // no osciallation
                            }         // last value does not equal average of stack.

                            if (MonotonicDecreaseFound || MonotonicIncreaseFound || FoundOscillationByDuplicate) {
                                HistoryTrace = "";
                                for (StackDepth = 1; StackDepth <= ConvergLogStackDepth; ++StackDepth) {
                                    HistoryTrace +=
                                        RoundSigDigits(ZoneInletConvergence(ZoneNum).InletNode(NodeIndex).MassFlowRate(StackDepth), 6) + ',';
                                }
                                ShowContinueError("Node named " + NodeID(ZoneInletConvergence(ZoneNum).InletNode(NodeIndex).NodeNum) +
                                                  " mass flow rate [kg/s] iteration history trace (most recent first): " + HistoryTrace);
                            } // need to report trace
                            // end mass flow rate

                            // Check Temperatures
                            FoundOscillationByDuplicate = false;
                            MonotonicDecreaseFound = false;
                            MonotonicIncreaseFound = false;
                            // check for evidence of oscillation by indentify duplicates when latest value not equal to average
                            AvgValue = sum(ZoneInletConvergence(ZoneNum).InletNode(NodeIndex).Temperature) / double(ConvergLogStackDepth);
                            if (std::abs(ZoneInletConvergence(ZoneNum).InletNode(NodeIndex).Temperature(1) - AvgValue) >
                                HVACTemperatureOscillationToler) { // last iterate differs from average
                                FoundOscillationByDuplicate = false;
                                for (StackDepth = 2; StackDepth <= ConvergLogStackDepth; ++StackDepth) {
                                    if (std::abs(ZoneInletConvergence(ZoneNum).InletNode(NodeIndex).Temperature(1) -
                                                 ZoneInletConvergence(ZoneNum).InletNode(NodeIndex).Temperature(StackDepth)) <
                                        HVACTemperatureOscillationToler) {
                                        FoundOscillationByDuplicate = true;
                                        ShowContinueError("Node named " + NodeID(ZoneInletConvergence(ZoneNum).InletNode(NodeIndex).NodeNum) +
                                                          " shows oscillating temperatures across iterations with a repeated value of " +
                                                          RoundSigDigits(ZoneInletConvergence(ZoneNum).InletNode(NodeIndex).Temperature(1), 6));
                                        break;
                                    }
                                }
                                if (!FoundOscillationByDuplicate) {
                                    SlopeTemps = (sum_ConvergLogStackARR * sum(ZoneInletConvergence(ZoneNum).InletNode(NodeIndex).Temperature) -
                                                  double(ConvergLogStackDepth) *
                                                      sum((ConvergLogStackARR * ZoneInletConvergence(ZoneNum).InletNode(NodeIndex).Temperature))) /
                                                 (square_sum_ConvergLogStackARR - double(ConvergLogStackDepth) * sum_square_ConvergLogStackARR);
                                    if (std::abs(SlopeTemps) > HVACTemperatureSlopeToler) {
                                        if (SlopeTemps < 0.0) { // check for monotic decrease
                                            MonotonicDecreaseFound = true;
                                            for (StackDepth = 2; StackDepth <= ConvergLogStackDepth; ++StackDepth) {
                                                if (ZoneInletConvergence(ZoneNum).InletNode(NodeIndex).Temperature(StackDepth - 1) >
                                                    ZoneInletConvergence(ZoneNum).InletNode(NodeIndex).Temperature(StackDepth)) {
                                                    MonotonicDecreaseFound = false;
                                                    break;
                                                }
                                            }
                                            if (MonotonicDecreaseFound) {
                                                ShowContinueError(
                                                    "Node named " + NodeID(ZoneInletConvergence(ZoneNum).InletNode(NodeIndex).NodeNum) +
                                                    " shows monotonically decreasing temperature with a trend rate across iterations of " +
                                                    RoundSigDigits(SlopeTemps, 4) + " [C/iteration]");
                                            }
                                        } else { // check for monotic incrase
                                            MonotonicIncreaseFound = true;
                                            for (StackDepth = 2; StackDepth <= ConvergLogStackDepth; ++StackDepth) {
                                                if (ZoneInletConvergence(ZoneNum).InletNode(NodeIndex).Temperature(StackDepth - 1) <
                                                    ZoneInletConvergence(ZoneNum).InletNode(NodeIndex).Temperature(StackDepth)) {
                                                    MonotonicIncreaseFound = false;
                                                    break;
                                                }
                                            }
                                            if (MonotonicIncreaseFound) {
                                                ShowContinueError(
                                                    "Node named " + NodeID(ZoneInletConvergence(ZoneNum).InletNode(NodeIndex).NodeNum) +
                                                    " shows monotonically increasing temperatures with a trend rate across iterations of " +
                                                    RoundSigDigits(SlopeTemps, 4) + " [C/iteration]");
                                            }
                                        }
                                    } // significant slope in iterates
                                }     // no osciallation
                            }         // last value does not equal average of stack.

                            if (MonotonicDecreaseFound || MonotonicIncreaseFound || FoundOscillationByDuplicate) {
                                HistoryTrace = "";
                                for (StackDepth = 1; StackDepth <= ConvergLogStackDepth; ++StackDepth) {
                                    HistoryTrace +=
                                        RoundSigDigits(ZoneInletConvergence(ZoneNum).InletNode(NodeIndex).Temperature(StackDepth), 6) + ',';
                                }
                                ShowContinueError("Node named " + NodeID(ZoneInletConvergence(ZoneNum).InletNode(NodeIndex).NodeNum) +
                                                  " temperature [C] iteration history trace (most recent first): " + HistoryTrace);
                            } // need to report trace
                              // end Temperature checks

                        } // loop over zone inlet nodes
                    }     // loop over zones

                    for (LoopNum = 1; LoopNum <= TotNumLoops; ++LoopNum) {

                        if (PlantConvergence(LoopNum).PlantMassFlowNotConverged) {
                            ShowContinueError("Plant System Named = " + PlantLoop(LoopNum).Name + " did not converge for mass flow rate");
                            ShowContinueError("Check values should be zero. Most Recent values listed first.");
                            HistoryTrace = "";
                            for (StackDepth = 1; StackDepth <= ConvergLogStackDepth; ++StackDepth) {
                                HistoryTrace += RoundSigDigits(PlantConvergence(LoopNum).PlantFlowDemandToSupplyTolValue(StackDepth), 6) + ',';
                            }
                            ShowContinueError("Demand-to-Supply interface mass flow rate check value iteration history trace: " + HistoryTrace);
                            HistoryTrace = "";
                            for (StackDepth = 1; StackDepth <= ConvergLogStackDepth; ++StackDepth) {
                                HistoryTrace += RoundSigDigits(PlantConvergence(LoopNum).PlantFlowSupplyToDemandTolValue(StackDepth), 6) + ',';
                            }
                            ShowContinueError("Supply-to-Demand interface mass flow rate check value iteration history trace: " + HistoryTrace);

                            // now work with history logs for mass flow to detect issues
                            for (ThisLoopSide = 1; ThisLoopSide <= isize(PlantLoop(LoopNum).LoopSide); ++ThisLoopSide) {
                                // loop side inlet node
                                FoundOscillationByDuplicate = false;
                                MonotonicDecreaseFound = false;
                                MonotonicIncreaseFound = false;
                                AvgValue =
                                    sum(PlantLoop(LoopNum).LoopSide(ThisLoopSide).InletNode.MassFlowRateHistory) / double(NumConvergenceHistoryTerms);
                                if (std::abs(PlantLoop(LoopNum).LoopSide(ThisLoopSide).InletNode.MassFlowRateHistory(1) - AvgValue) >
                                    PlantFlowRateOscillationToler) {
                                    FoundOscillationByDuplicate = false;
                                    for (StackDepth = 2; StackDepth <= NumConvergenceHistoryTerms; ++StackDepth) {
                                        if (std::abs(PlantLoop(LoopNum).LoopSide(ThisLoopSide).InletNode.MassFlowRateHistory(1) -
                                                     PlantLoop(LoopNum).LoopSide(ThisLoopSide).InletNode.MassFlowRateHistory(StackDepth)) <
                                            PlantFlowRateOscillationToler) {
                                            FoundOscillationByDuplicate = true;
                                            ShowContinueError(
                                                "Node named " + PlantLoop(LoopNum).LoopSide(ThisLoopSide).NodeNameIn +
                                                " shows oscillating flow rates across iterations with a repeated value of " +
                                                RoundSigDigits(PlantLoop(LoopNum).LoopSide(ThisLoopSide).InletNode.MassFlowRateHistory(1), 7));
                                            break;
                                        }
                                    }
                                }
                                if (!FoundOscillationByDuplicate) {
                                    SlopeMdot =
                                        (sum_ConvergenceHistoryARR * sum(PlantLoop(LoopNum).LoopSide(ThisLoopSide).InletNode.MassFlowRateHistory) -
                                         double(NumConvergenceHistoryTerms) *
                                             sum((ConvergenceHistoryARR * PlantLoop(LoopNum).LoopSide(ThisLoopSide).InletNode.MassFlowRateHistory))) /
                                        (square_sum_ConvergenceHistoryARR - double(NumConvergenceHistoryTerms) * sum_square_ConvergenceHistoryARR);
                                    if (std::abs(SlopeMdot) > PlantFlowRateSlopeToler) {
                                        if (SlopeMdot < 0.0) { // check for monotonic decrease
                                            MonotonicDecreaseFound = true;
                                            for (StackDepth = 2; StackDepth <= NumConvergenceHistoryTerms; ++StackDepth) {
                                                if (PlantLoop(LoopNum).LoopSide(ThisLoopSide).InletNode.MassFlowRateHistory(StackDepth - 1) >
                                                    PlantLoop(LoopNum).LoopSide(ThisLoopSide).InletNode.MassFlowRateHistory(StackDepth)) {
                                                    MonotonicDecreaseFound = false;
                                                    break;
                                                }
                                            }
                                            if (MonotonicDecreaseFound) {
                                                ShowContinueError(
                                                    "Node named " + PlantLoop(LoopNum).LoopSide(ThisLoopSide).NodeNameIn +
                                                    " shows monotonically decreasing mass flow rate with a trend rate across iterations of " +
                                                    RoundSigDigits(SlopeMdot, 7) + " [kg/s/iteration]");
                                            }
                                        } else { // check for monotonic incrase
                                            MonotonicIncreaseFound = true;
                                            for (StackDepth = 2; StackDepth <= NumConvergenceHistoryTerms; ++StackDepth) {
                                                if (PlantLoop(LoopNum).LoopSide(ThisLoopSide).InletNode.MassFlowRateHistory(StackDepth - 1) <
                                                    PlantLoop(LoopNum).LoopSide(ThisLoopSide).InletNode.MassFlowRateHistory(StackDepth)) {
                                                    MonotonicIncreaseFound = false;
                                                    break;
                                                }
                                            }
                                            if (MonotonicIncreaseFound) {
                                                ShowContinueError(
                                                    "Node named " + PlantLoop(LoopNum).LoopSide(ThisLoopSide).NodeNameIn +
                                                    " shows monotonically increasing mass flow rate with a trend rate across iterations of " +
                                                    RoundSigDigits(SlopeMdot, 7) + " [kg/s/iteration]");
                                            }
                                        }
                                    } // significant slope found
                                }     // no oscillation found

                                if (MonotonicDecreaseFound || MonotonicIncreaseFound || FoundOscillationByDuplicate) {
                                    HistoryTrace = "";
                                    for (StackDepth = 1; StackDepth <= NumConvergenceHistoryTerms; ++StackDepth) {
                                        HistoryTrace +=
                                            RoundSigDigits(PlantLoop(LoopNum).LoopSide(ThisLoopSide).InletNode.MassFlowRateHistory(StackDepth), 7) +
                                            ',';
                                    }
                                    ShowContinueError("Node named " + PlantLoop(LoopNum).LoopSide(ThisLoopSide).NodeNameIn +
                                                      " mass flow rate [kg/s] iteration history trace (most recent first): " + HistoryTrace);
                                } // need to report trace
                                // end of inlet node

                                // loop side outlet node
                                FoundOscillationByDuplicate = false;
                                MonotonicDecreaseFound = false;
                                MonotonicIncreaseFound = false;
                                AvgValue = sum(PlantLoop(LoopNum).LoopSide(ThisLoopSide).OutletNode.MassFlowRateHistory) /
                                           double(NumConvergenceHistoryTerms);
                                if (std::abs(PlantLoop(LoopNum).LoopSide(ThisLoopSide).OutletNode.MassFlowRateHistory(1) - AvgValue) >
                                    PlantFlowRateOscillationToler) {
                                    FoundOscillationByDuplicate = false;
                                    for (StackDepth = 2; StackDepth <= NumConvergenceHistoryTerms; ++StackDepth) {
                                        if (std::abs(PlantLoop(LoopNum).LoopSide(ThisLoopSide).OutletNode.MassFlowRateHistory(1) -
                                                     PlantLoop(LoopNum).LoopSide(ThisLoopSide).OutletNode.MassFlowRateHistory(StackDepth)) <
                                            PlantFlowRateOscillationToler) {
                                            FoundOscillationByDuplicate = true;
                                            ShowContinueError(
                                                "Node named " + PlantLoop(LoopNum).LoopSide(ThisLoopSide).NodeNameOut +
                                                " shows oscillating flow rates across iterations with a repeated value of " +
                                                RoundSigDigits(PlantLoop(LoopNum).LoopSide(ThisLoopSide).OutletNode.MassFlowRateHistory(1), 7));
                                            break;
                                        }
                                    }
                                }
                                if (!FoundOscillationByDuplicate) {
                                    SlopeMdot =
                                        (sum_ConvergenceHistoryARR * sum(PlantLoop(LoopNum).LoopSide(ThisLoopSide).OutletNode.MassFlowRateHistory) -
                                         double(NumConvergenceHistoryTerms) *
                                             sum((ConvergenceHistoryARR *
                                                  PlantLoop(LoopNum).LoopSide(ThisLoopSide).OutletNode.MassFlowRateHistory))) /
                                        (square_sum_ConvergenceHistoryARR - double(NumConvergenceHistoryTerms) * sum_square_ConvergenceHistoryARR);
                                    if (std::abs(SlopeMdot) > PlantFlowRateSlopeToler) {
                                        if (SlopeMdot < 0.0) { // check for monotonic decrease
                                            MonotonicDecreaseFound = true;
                                            for (StackDepth = 2; StackDepth <= NumConvergenceHistoryTerms; ++StackDepth) {
                                                if (PlantLoop(LoopNum).LoopSide(ThisLoopSide).OutletNode.MassFlowRateHistory(StackDepth - 1) >
                                                    PlantLoop(LoopNum).LoopSide(ThisLoopSide).OutletNode.MassFlowRateHistory(StackDepth)) {
                                                    MonotonicDecreaseFound = false;
                                                    break;
                                                }
                                            }
                                            if (MonotonicDecreaseFound) {
                                                ShowContinueError(
                                                    "Node named " + PlantLoop(LoopNum).LoopSide(ThisLoopSide).NodeNameOut +
                                                    " shows monotonically decreasing mass flow rate with a trend rate across iterations of " +
                                                    RoundSigDigits(SlopeMdot, 7) + " [kg/s/iteration]");
                                            }
                                        } else { // check for monotonic incrase
                                            MonotonicIncreaseFound = true;
                                            for (StackDepth = 2; StackDepth <= NumConvergenceHistoryTerms; ++StackDepth) {
                                                if (PlantLoop(LoopNum).LoopSide(ThisLoopSide).OutletNode.MassFlowRateHistory(StackDepth - 1) <
                                                    PlantLoop(LoopNum).LoopSide(ThisLoopSide).OutletNode.MassFlowRateHistory(StackDepth)) {
                                                    MonotonicIncreaseFound = false;
                                                    break;
                                                }
                                            }
                                            if (MonotonicIncreaseFound) {
                                                ShowContinueError(
                                                    "Node named " + PlantLoop(LoopNum).LoopSide(ThisLoopSide).NodeNameOut +
                                                    " shows monotonically increasing mass flow rate with a trend rate across iterations of " +
                                                    RoundSigDigits(SlopeMdot, 7) + " [kg/s/iteration]");
                                            }
                                        }
                                    } // significant slope found
                                }     // no oscillation found

                                if (MonotonicDecreaseFound || MonotonicIncreaseFound || FoundOscillationByDuplicate) {
                                    HistoryTrace = "";
                                    for (StackDepth = 1; StackDepth <= NumConvergenceHistoryTerms; ++StackDepth) {
                                        HistoryTrace +=
                                            RoundSigDigits(PlantLoop(LoopNum).LoopSide(ThisLoopSide).OutletNode.MassFlowRateHistory(StackDepth), 7) +
                                            ',';
                                    }
                                    ShowContinueError("Node named " + PlantLoop(LoopNum).LoopSide(ThisLoopSide).NodeNameOut +
                                                      " mass flow rate [kg/s] iteration history trace (most recent first): " + HistoryTrace);
                                } // need to report trace
                                  // end of Outlet node

                            } // plant loop sides

                        } // mass flow not converged

                        if (PlantConvergence(LoopNum).PlantTempNotConverged) {
                            ShowContinueError("Plant System Named = " + PlantLoop(LoopNum).Name + " did not converge for temperature");
                            ShowContinueError("Check values should be zero. Most Recent values listed first.");
                            HistoryTrace = "";
                            for (StackDepth = 1; StackDepth <= ConvergLogStackDepth; ++StackDepth) {
                                HistoryTrace += RoundSigDigits(PlantConvergence(LoopNum).PlantTempDemandToSupplyTolValue(StackDepth), 6) + ',';
                            }
                            ShowContinueError("Demand-to-Supply interface temperature check value iteration history trace: " + HistoryTrace);
                            HistoryTrace = "";
                            for (StackDepth = 1; StackDepth <= ConvergLogStackDepth; ++StackDepth) {
                                HistoryTrace += RoundSigDigits(PlantConvergence(LoopNum).PlantTempSupplyToDemandTolValue(StackDepth), 6) + ',';
                            }
                            ShowContinueError("Supply-to-Demand interface temperature check value iteration history trace: " + HistoryTrace);

                            // now work with history logs for mass flow to detect issues
                            for (ThisLoopSide = 1; ThisLoopSide <= isize(PlantLoop(LoopNum).LoopSide); ++ThisLoopSide) {
                                // loop side inlet node
                                FoundOscillationByDuplicate = false;
                                MonotonicDecreaseFound = false;
                                MonotonicIncreaseFound = false;
                                AvgValue =
                                    sum(PlantLoop(LoopNum).LoopSide(ThisLoopSide).InletNode.TemperatureHistory) / double(NumConvergenceHistoryTerms);
                                if (std::abs(PlantLoop(LoopNum).LoopSide(ThisLoopSide).InletNode.TemperatureHistory(1) - AvgValue) >
                                    PlantTemperatureOscillationToler) {
                                    FoundOscillationByDuplicate = false;
                                    for (StackDepth = 2; StackDepth <= NumConvergenceHistoryTerms; ++StackDepth) {
                                        if (std::abs(PlantLoop(LoopNum).LoopSide(ThisLoopSide).InletNode.TemperatureHistory(1) -
                                                     PlantLoop(LoopNum).LoopSide(ThisLoopSide).InletNode.TemperatureHistory(StackDepth)) <
                                            PlantTemperatureOscillationToler) {
                                            FoundOscillationByDuplicate = true;
                                            ShowContinueError(
                                                "Node named " + PlantLoop(LoopNum).LoopSide(ThisLoopSide).NodeNameIn +
                                                " shows oscillating temperatures across iterations with a repeated value of " +
                                                RoundSigDigits(PlantLoop(LoopNum).LoopSide(ThisLoopSide).InletNode.TemperatureHistory(1), 5));
                                            break;
                                        }
                                    }
                                }
                                if (!FoundOscillationByDuplicate) {
                                    SlopeTemps =
                                        (sum_ConvergenceHistoryARR * sum(PlantLoop(LoopNum).LoopSide(ThisLoopSide).InletNode.TemperatureHistory) -
                                         double(NumConvergenceHistoryTerms) *
                                             sum((ConvergenceHistoryARR * PlantLoop(LoopNum).LoopSide(ThisLoopSide).InletNode.TemperatureHistory))) /
                                        (square_sum_ConvergenceHistoryARR - double(NumConvergenceHistoryTerms) * sum_square_ConvergenceHistoryARR);
                                    if (std::abs(SlopeTemps) > PlantTemperatureSlopeToler) {
                                        if (SlopeTemps < 0.0) { // check for monotic decrease
                                            MonotonicDecreaseFound = true;
                                            for (StackDepth = 2; StackDepth <= NumConvergenceHistoryTerms; ++StackDepth) {
                                                if (PlantLoop(LoopNum).LoopSide(ThisLoopSide).InletNode.TemperatureHistory(StackDepth - 1) >
                                                    PlantLoop(LoopNum).LoopSide(ThisLoopSide).InletNode.TemperatureHistory(StackDepth)) {
                                                    MonotonicDecreaseFound = false;
                                                    break;
                                                }
                                            }
                                            if (MonotonicDecreaseFound) {
                                                ShowContinueError(
                                                    "Node named " + PlantLoop(LoopNum).LoopSide(ThisLoopSide).NodeNameIn +
                                                    " shows monotonically decreasing temperatures with a trend rate across iterations of " +
                                                    RoundSigDigits(SlopeTemps, 5) + " [C/iteration]");
                                            }
                                        } else { // check for monotic incrase
                                            MonotonicIncreaseFound = true;
                                            for (StackDepth = 2; StackDepth <= NumConvergenceHistoryTerms; ++StackDepth) {
                                                if (PlantLoop(LoopNum).LoopSide(ThisLoopSide).InletNode.TemperatureHistory(StackDepth - 1) <
                                                    PlantLoop(LoopNum).LoopSide(ThisLoopSide).InletNode.TemperatureHistory(StackDepth)) {
                                                    MonotonicIncreaseFound = false;
                                                    break;
                                                }
                                            }
                                            if (MonotonicIncreaseFound) {
                                                ShowContinueError(
                                                    "Node named " + PlantLoop(LoopNum).LoopSide(ThisLoopSide).NodeNameIn +
                                                    " shows monotonically increasing temperatures with a trend rate across iterations of " +
                                                    RoundSigDigits(SlopeTemps, 5) + " [C/iteration]");
                                            }
                                        }
                                    } // significant slope found
                                }     // no oscillation found

                                if (MonotonicDecreaseFound || MonotonicIncreaseFound || FoundOscillationByDuplicate) {
                                    HistoryTrace = "";
                                    for (StackDepth = 1; StackDepth <= NumConvergenceHistoryTerms; ++StackDepth) {
                                        HistoryTrace +=
                                            RoundSigDigits(PlantLoop(LoopNum).LoopSide(ThisLoopSide).InletNode.TemperatureHistory(StackDepth), 5) +
                                            ',';
                                    }
                                    ShowContinueError("Node named " + PlantLoop(LoopNum).LoopSide(ThisLoopSide).NodeNameIn +
                                                      " temperature [C] iteration history trace (most recent first): " + HistoryTrace);
                                } // need to report trace
                                // end of inlet node

                                // loop side outlet node
                                FoundOscillationByDuplicate = false;
                                MonotonicDecreaseFound = false;
                                MonotonicIncreaseFound = false;
                                AvgValue =
                                    sum(PlantLoop(LoopNum).LoopSide(ThisLoopSide).OutletNode.TemperatureHistory) / double(NumConvergenceHistoryTerms);
                                if (std::abs(PlantLoop(LoopNum).LoopSide(ThisLoopSide).OutletNode.TemperatureHistory(1) - AvgValue) >
                                    PlantTemperatureOscillationToler) {
                                    FoundOscillationByDuplicate = false;
                                    for (StackDepth = 2; StackDepth <= NumConvergenceHistoryTerms; ++StackDepth) {
                                        if (std::abs(PlantLoop(LoopNum).LoopSide(ThisLoopSide).OutletNode.TemperatureHistory(1) -
                                                     PlantLoop(LoopNum).LoopSide(ThisLoopSide).OutletNode.TemperatureHistory(StackDepth)) <
                                            PlantTemperatureOscillationToler) {
                                            FoundOscillationByDuplicate = true;
                                            ShowContinueError(
                                                "Node named " + PlantLoop(LoopNum).LoopSide(ThisLoopSide).NodeNameOut +
                                                " shows oscillating temperatures across iterations with a repeated value of " +
                                                RoundSigDigits(PlantLoop(LoopNum).LoopSide(ThisLoopSide).OutletNode.TemperatureHistory(1), 5));
                                            break;
                                        }
                                    }
                                }
                                if (!FoundOscillationByDuplicate) {
                                    SlopeTemps =
                                        (sum_ConvergenceHistoryARR * sum(PlantLoop(LoopNum).LoopSide(ThisLoopSide).OutletNode.TemperatureHistory) -
                                         double(NumConvergenceHistoryTerms) *
                                             sum((ConvergenceHistoryARR * PlantLoop(LoopNum).LoopSide(ThisLoopSide).OutletNode.TemperatureHistory))) /
                                        (square_sum_ConvergenceHistoryARR - double(NumConvergenceHistoryTerms) * sum_square_ConvergenceHistoryARR);
                                    if (std::abs(SlopeTemps) > PlantFlowRateSlopeToler) {
                                        if (SlopeTemps < 0.0) { // check for monotic decrease
                                            MonotonicDecreaseFound = true;
                                            for (StackDepth = 2; StackDepth <= NumConvergenceHistoryTerms; ++StackDepth) {
                                                if (PlantLoop(LoopNum).LoopSide(ThisLoopSide).OutletNode.TemperatureHistory(StackDepth - 1) >
                                                    PlantLoop(LoopNum).LoopSide(ThisLoopSide).OutletNode.TemperatureHistory(StackDepth)) {
                                                    MonotonicDecreaseFound = false;
                                                    break;
                                                }
                                            }
                                            if (MonotonicDecreaseFound) {
                                                ShowContinueError(
                                                    "Node named " + PlantLoop(LoopNum).LoopSide(ThisLoopSide).NodeNameOut +
                                                    " shows monotonically decreasing temperatures with a trend rate across iterations of " +
                                                    RoundSigDigits(SlopeTemps, 5) + " [C/iteration]");
                                            }
                                        } else { // check for monotic incrase
                                            MonotonicIncreaseFound = true;
                                            for (StackDepth = 2; StackDepth <= NumConvergenceHistoryTerms; ++StackDepth) {
                                                if (PlantLoop(LoopNum).LoopSide(ThisLoopSide).OutletNode.TemperatureHistory(StackDepth - 1) <
                                                    PlantLoop(LoopNum).LoopSide(ThisLoopSide).OutletNode.TemperatureHistory(StackDepth)) {
                                                    MonotonicIncreaseFound = false;
                                                    break;
                                                }
                                            }
                                            if (MonotonicIncreaseFound) {
                                                ShowContinueError(
                                                    "Node named " + PlantLoop(LoopNum).LoopSide(ThisLoopSide).NodeNameOut +
                                                    " shows monotonically increasing temperatures with a trend rate across iterations of " +
                                                    RoundSigDigits(SlopeTemps, 5) + " [C/iteration]");
                                            }
                                        }
                                    } // significant slope found
                                }     // no oscillation found

                                if (MonotonicDecreaseFound || MonotonicIncreaseFound || FoundOscillationByDuplicate) {
                                    HistoryTrace = "";
                                    for (StackDepth = 1; StackDepth <= NumConvergenceHistoryTerms; ++StackDepth) {
                                        HistoryTrace +=
                                            RoundSigDigits(PlantLoop(LoopNum).LoopSide(ThisLoopSide).OutletNode.TemperatureHistory(StackDepth), 5) +
                                            ',';
                                    }
                                    ShowContinueError("Node named " + PlantLoop(LoopNum).LoopSide(ThisLoopSide).NodeNameOut +
                                                      " temperature [C] iteration history trace (most recent first): " + HistoryTrace);
                                } // need to report trace
                                  // end of Outlet node

                            } // plant loop sides

                        } // temperature not converged
                    }     // loop over plant loop systems
                }
            } else {
                if (EnvironmentName == ErrEnvironmentName) {
                    ShowRecurringWarningErrorAtEnd(
                        "SimHVAC: Exceeding Maximum iterations for all HVAC loops, during " + EnvironmentName + " continues", MaxErrCount);
                } else {
                    MaxErrCount = 0;
                    ErrEnvironmentName = EnvironmentName;
                    ShowRecurringWarningErrorAtEnd(
                        "SimHVAC: Exceeding Maximum iterations for all HVAC loops, during " + EnvironmentName + " continues", MaxErrCount);
                }
            }
        }

        CheckAirLoopFlowBalance();

        // Set node setpoints to a flag value so that controllers can check whether their sensed nodes
        // have a setpoint
        if (!ZoneSizingCalc && !SysSizingCalc) {
            if (MySetPointInit) {
                if (NumOfNodes > 0) {
                    for (auto &e : Node) {
                        e.TempSetPoint = SensedNodeFlagValue;
                        e.HumRatSetPoint = SensedNodeFlagValue;
                        e.HumRatMin = SensedNodeFlagValue;
                        e.HumRatMax = SensedNodeFlagValue;
                        e.MassFlowRateSetPoint = SensedNodeFlagValue; // BG 5-26-2009 (being checked in HVACControllers.cc)
                    }
                    DefaultNodeValues.TempSetPoint = SensedNodeFlagValue;
                    DefaultNodeValues.HumRatSetPoint = SensedNodeFlagValue;
                    DefaultNodeValues.HumRatMin = SensedNodeFlagValue;
                    DefaultNodeValues.HumRatMax = SensedNodeFlagValue;
                    DefaultNodeValues.MassFlowRateSetPoint = SensedNodeFlagValue; // BG 5-26-2009 (being checked in HVACControllers.cc)
                }
                MySetPointInit = false;
                DoSetPointTest = true;
            } else {
                DoSetPointTest = false;
            }
        }
        if (SetPointErrorFlag) {
            ShowFatalError("Previous severe set point errors cause program termination");
        }
    }

    void SimSelectedEquipment(EnergyPlusData &state, bool &SimAirLoops,         // True when the air loops need to be (re)simulated
                              bool &SimZoneEquipment,    // True when zone equipment components need to be (re)simulated
                              bool &SimNonZoneEquipment, // True when non-zone equipment components need to be (re)simulated
                              bool &SimPlantLoops,       // True when the main plant loops need to be (re)simulated
                              bool &SimElecCircuits,     // True when electric circuits need to be (re)simulated
                              bool &FirstHVACIteration,  // True when solution technique on first iteration
                              bool const LockPlantFlows)
    {

        // SUBROUTINE INFORMATION:
        //       AUTHOR         Russ Taylor, Rick Strand
        //       DATE WRITTEN   May 1998
        //       MODIFIED       na
        //       RE-ENGINEERED  na

        // PURPOSE OF THIS SUBROUTINE:
        // This subroutine receives the flags from SimHVAC which determines
        // which middle-level managers must be called.

        // METHODOLOGY EMPLOYED:
        // Each flag is checked and the appropriate manager is then called.

        // REFERENCES:
        // na

        // Using/Aliasing
        using AirflowNetworkBalanceManager::ManageAirflowNetworkBalance;
        using DataErrorTracking::AskForPlantCheckOnAbort;
        using DataPlant::FlowLocked;
        using DataPlant::FlowUnlocked;
        using NonZoneEquipmentManager::ManageNonZoneEquipment;
        using PlantManager::ManagePlantLoops;
        using PlantUtilities::AnyPlantLoopSidesNeedSim;
        using PlantUtilities::ResetAllPlantInterConnectFlags;
        using PlantUtilities::SetAllFlowLocks;
        using SimAirServingZones::ManageAirLoops;
        using ZoneEquipmentManager::ManageZoneEquipment;

        // Locals
        // SUBROUTINE ARGUMENT DEFINITIONS:
        bool ResimulateAirZone; // True when solution technique on third iteration used in AirflowNetwork

        // SUBROUTINE PARAMETER DEFINITIONS:
        int const MaxAir(5); // Iteration Max for Air Simulation Iterations

        // INTERFACE BLOCK SPECIFICATIONS:
        // na

        // DERIVED TYPE DEFINITIONS:
        // na

        // SUBROUTINE LOCAL VARIABLE DECLARATIONS:
        int IterAir; // counts iterations to enforce maximum iteration limit

        // FLOW:

        IterAir = 0;

        // Set all plant flow locks to UNLOCKED to allow air side components to operate properly
        // This requires that the plant flow resolver carefully set the min/max avail limits on
        //  air side components to ensure they request within bounds.
        if (LockPlantFlows) {
            SetAllFlowLocks(FlowLocked);
        } else {
            SetAllFlowLocks(FlowUnlocked);
        }
        ResetAllPlantInterConnectFlags();

        if (BeginEnvrnFlag && MyEnvrnFlag2) {
            // Following comment is incorrect!  (LKL) Even the first time through this does more than read in data.
            // Zone equipment data needs to be read in before air loop data to allow the
            // determination of which zones are connected to which air loops.
            // This call of ManageZoneEquipment does nothing except force the
            // zone equipment data to be read in.
            ManageZoneEquipment(state, FirstHVACIteration, SimZoneEquipment, SimAirLoops);
            MyEnvrnFlag2 = false;
        }
        if (!BeginEnvrnFlag) {
            MyEnvrnFlag2 = true;
        }

        if (FirstHVACIteration) {
            RepIterAir = 0;
            // Call AirflowNetwork simulation to calculate air flows and pressures
            if (AirflowNetwork::SimulateAirflowNetwork > AirflowNetwork::AirflowNetworkControlSimple) {
                ManageAirflowNetworkBalance(state, FirstHVACIteration);
            }
            ManageAirLoops(state, FirstHVACIteration, SimAirLoops, SimZoneEquipment);
            AirLoopInputsFilled = true; // all air loop inputs have been read in
            SimAirLoops = true;         // Need to make sure that SimAirLoop is simulated at min twice to calculate PLR in some air loop equipment
            AirLoopsSimOnce = true;     // air loops simulated once for this environment
            ResetTerminalUnitFlowLimits();
            FlowMaxAvailAlreadyReset = true;
            ManageZoneEquipment(state, FirstHVACIteration, SimZoneEquipment, SimAirLoops);
            SimZoneEquipment = true; // needs to be simulated at least twice for flow resolution to propagate to this routine
            ManageNonZoneEquipment(state, FirstHVACIteration, SimNonZoneEquipment);
            facilityElectricServiceObj->manageElectricPowerService(state, FirstHVACIteration, SimElecCircuitsFlag, false);

            ManagePlantLoops(state, FirstHVACIteration, SimAirLoops, SimZoneEquipment, SimNonZoneEquipment, SimPlantLoops, SimElecCircuits);

            AskForPlantCheckOnAbort = true; // need to make a first pass through plant calcs before this check make sense
            facilityElectricServiceObj->manageElectricPowerService(state, FirstHVACIteration, SimElecCircuitsFlag, false);
        } else {
            FlowResolutionNeeded = false;
            while ((SimAirLoops || SimZoneEquipment) && (IterAir <= MaxAir)) {
                ++IterAir; // Increment the iteration counter
                // Call AirflowNetwork simulation to calculate air flows and pressures
                ResimulateAirZone = false;
                if (AirflowNetwork::SimulateAirflowNetwork > AirflowNetwork::AirflowNetworkControlSimple) {
                    ManageAirflowNetworkBalance(state, FirstHVACIteration, IterAir, ResimulateAirZone);
                }
                if (SimAirLoops) {
                    ManageAirLoops(state, FirstHVACIteration, SimAirLoops, SimZoneEquipment);
                    SimElecCircuits = true; // If this was simulated there are possible electric changes that need to be simulated
                }

                // make sure flow resolution gets done
                if (FlowResolutionNeeded) {
                    SimZoneEquipment = true;
                }
                if (SimZoneEquipment) {
                    if ((IterAir == 1) && (!FlowMaxAvailAlreadyReset)) { // don't do reset if already done in FirstHVACIteration
                        // ResetTerminalUnitFlowLimits(); // don't do reset at all - interferes with convergence and terminal unit flow controls
                        FlowResolutionNeeded = true;
                    } else {
                        ResolveAirLoopFlowLimits();
                        FlowResolutionNeeded = false;
                    }
                    ManageZoneEquipment(state, FirstHVACIteration, SimZoneEquipment, SimAirLoops);
                    SimElecCircuits = true; // If this was simulated there are possible electric changes that need to be simulated
                }
                FlowMaxAvailAlreadyReset = false;

                //      IterAir = IterAir + 1   ! Increment the iteration counter
                if (AirflowNetwork::SimulateAirflowNetwork > AirflowNetwork::AirflowNetworkControlSimple) {
                    if (ResimulateAirZone) { // Need to make sure that SimAirLoop and SimZoneEquipment are simulated
                        SimAirLoops = true;  // at min three times using ONOFF fan with the AirflowNetwork model
                        SimZoneEquipment = true;
                    }
                }
            }

            RepIterAir += IterAir;
            if (IterAir > MaxAir) {
                AirLoopConvergFail = 1;
            } else {
                AirLoopConvergFail = 0;
            }
            // Check to see if any components have been locked out. If so, SimAirLoops will be reset to TRUE.
            ResolveLockoutFlags(SimAirLoops);

            if (SimNonZoneEquipment) {
                ManageNonZoneEquipment(state, FirstHVACIteration, SimNonZoneEquipment);
                SimElecCircuits = true; // If this was simulated there are possible electric changes that need to be simulated
            }

            if (SimElecCircuits) {
                facilityElectricServiceObj->manageElectricPowerService(state, FirstHVACIteration, SimElecCircuitsFlag, false);
            }

            if (!SimPlantLoops) {
                // check to see if any air side component may have requested plant resim
                if (AnyPlantLoopSidesNeedSim()) {
                    SimPlantLoops = true;
                }
            }

            if (SimPlantLoops) {
                ManagePlantLoops(state, FirstHVACIteration, SimAirLoops, SimZoneEquipment, SimNonZoneEquipment, SimPlantLoops, SimElecCircuits);
            }

            if (SimElecCircuits) {
                facilityElectricServiceObj->manageElectricPowerService(state, FirstHVACIteration, SimElecCircuitsFlag, false);
            }
        }
    }

    void ResetTerminalUnitFlowLimits()
    {

        // SUBROUTINE INFORMATION:
        //       AUTHOR         Fred Buhl
        //       DATE WRITTEN   Feb 2010
        //       MODIFIED       na
        //       RE-ENGINEERED  na

        // PURPOSE OF THIS SUBROUTINE:
        // Reset the max flow available limits at the inlet nodes of terminal units

        // METHODOLOGY EMPLOYED:
        // Loops through all air loops, finds the inlet nodes of the terminal units
        // served by each air loop, and resets the node MassFlowRateMaxAvail (and MinAvail) to
        // the hard max and mins.

        // REFERENCES:
        // na

        // Using/Aliasing

        // Locals
        // SUBROUTINE ARGUMENT DEFINITIONS:

        // SUBROUTINE PARAMETER DEFINITIONS:
        // na

        // INTERFACE BLOCK SPECIFICATIONS:
        // na

        // DERIVED TYPE DEFINITIONS:
        // na

        // SUBROUTINE LOCAL VARIABLE DECLARATIONS:
        int AirLoopIndex;
        int ZonesCooledIndex;
        int ZonesHeatedIndex;
        int TermInletNode;

        for (AirLoopIndex = 1; AirLoopIndex <= NumPrimaryAirSys; ++AirLoopIndex) { // loop over the primary air loops
            for (ZonesCooledIndex = 1; ZonesCooledIndex <= AirToZoneNodeInfo(AirLoopIndex).NumZonesCooled;
                 ++ZonesCooledIndex) { // loop over the zones cooled by this air loop
                TermInletNode = AirToZoneNodeInfo(AirLoopIndex).TermUnitCoolInletNodes(ZonesCooledIndex);
                // reset the max avail flow rate at the terminal unit cold air inlet to the max
                Node(TermInletNode).MassFlowRateMaxAvail = Node(TermInletNode).MassFlowRateMax;
                Node(TermInletNode).MassFlowRateMinAvail = Node(TermInletNode).MassFlowRateMin;
            }
            for (ZonesHeatedIndex = 1; ZonesHeatedIndex <= AirToZoneNodeInfo(AirLoopIndex).NumZonesHeated;
                 ++ZonesHeatedIndex) { // loop over the zones heated by this air loop
                TermInletNode = AirToZoneNodeInfo(AirLoopIndex).TermUnitHeatInletNodes(ZonesHeatedIndex);
                // reset the max avail flow rate at the terminal unit hot air inlet to the max
                Node(TermInletNode).MassFlowRateMaxAvail = Node(TermInletNode).MassFlowRateMax;
                Node(TermInletNode).MassFlowRateMinAvail = Node(TermInletNode).MassFlowRateMin;
            }
        }
    }

    void ResolveAirLoopFlowLimits()
    {

        // SUBROUTINE INFORMATION:
        //       AUTHOR         Fred Buhl
        //       DATE WRITTEN   August 2003
        //       MODIFIED       na
        //       RE-ENGINEERED  na

        // PURPOSE OF THIS SUBROUTINE:
        // This subroutine is for resolving hard flow mismatches between zone equipment and
        // the primary air loop. Such a mismatch can occur when the air terminal units are
        // requsting more air than the central air system can supply.

        // METHODOLOGY EMPLOYED:
        // Sets the MassFlowRateMaxAvail on the terminal unit inlet nodes to match the
        // maximum available from the primary air loop.

        // REFERENCES:
        // na

        // Using/Aliasing
        using DataConvergParams::HVACFlowRateToler;

        // Locals
        // SUBROUTINE ARGUMENT DEFINITIONS:

        // SUBROUTINE PARAMETER DEFINITIONS:
        // na

        // INTERFACE BLOCK SPECIFICATIONS:
        // na

        // DERIVED TYPE DEFINITIONS:
        // na

        // SUBROUTINE LOCAL VARIABLE DECLARATIONS:
        int AirLoopIndex;
        int ZonesCooledIndex;
        int ZonesHeatedIndex;
        int TermInletNode;
        int SupplyIndex;
        int SupplyNode;
        Real64 FlowRatio;

        for (AirLoopIndex = 1; AirLoopIndex <= NumPrimaryAirSys; ++AirLoopIndex) { // loop over the primary air loops
            for (SupplyIndex = 1; SupplyIndex <= AirToZoneNodeInfo(AirLoopIndex).NumSupplyNodes;
                 ++SupplyIndex) {                                                             // loop over the air loop supply outlets
                if (AirToZoneNodeInfo(AirLoopIndex).SupplyDuctType(SupplyIndex) == Cooling) { // check for cooling duct
                    // check if terminal units requesting more air than air loop can supply; if so, set terminal unit inlet
                    // node mass flow max avail to what air loop can supply
                    SupplyNode = AirToZoneNodeInfo(AirLoopIndex).AirLoopSupplyNodeNum(SupplyIndex);
                    if (Node(SupplyNode).MassFlowRate > 0.0) {
                        // must include bypass flow for ChangeoverBypass system so that terminal units are not restricted (e.g., MaxAvail is lowered)
                        if ((Node(SupplyNode).MassFlowRateSetPoint - Node(SupplyNode).MassFlowRate - AirLoopFlow(AirLoopIndex).BypassMassFlow) >
                            HVACFlowRateToler * 0.01) {
                            FlowRatio = Node(SupplyNode).MassFlowRate / Node(SupplyNode).MassFlowRateSetPoint;
                            for (ZonesCooledIndex = 1; ZonesCooledIndex <= AirToZoneNodeInfo(AirLoopIndex).NumZonesCooled; ++ZonesCooledIndex) {
                                TermInletNode = AirToZoneNodeInfo(AirLoopIndex).TermUnitCoolInletNodes(ZonesCooledIndex);
                                Node(TermInletNode).MassFlowRateMaxAvail = Node(TermInletNode).MassFlowRate * FlowRatio;
                                Node(TermInletNode).MassFlowRateMinAvail =
                                    min(Node(TermInletNode).MassFlowRateMaxAvail, Node(TermInletNode).MassFlowRateMinAvail);
                            }
                        }
                        if ((Node(SupplyNode).MassFlowRateSetPoint - Node(SupplyNode).MassFlowRate - AirLoopFlow(AirLoopIndex).BypassMassFlow) <
                            -HVACFlowRateToler * 0.01) {
                            if (Node(SupplyNode).MassFlowRateSetPoint == 0.0) {
                                //               CALL ShowFatalError('ResolveAirLoopFlowLimits: Node MassFlowRateSetPoint = 0.0, Node='//  &
                                //                                   TRIM(NodeID(SupplyNode))//  &
                                //                                   ', check for Node Connection Errors in the following messages.')
                                for (ZonesCooledIndex = 1; ZonesCooledIndex <= AirToZoneNodeInfo(AirLoopIndex).NumZonesCooled; ++ZonesCooledIndex) {
                                    TermInletNode = AirToZoneNodeInfo(AirLoopIndex).TermUnitCoolInletNodes(ZonesCooledIndex);
                                    Node(TermInletNode).MassFlowRateMaxAvail = Node(TermInletNode).MassFlowRateMax;
                                    Node(TermInletNode).MassFlowRateMinAvail =
                                        Node(SupplyNode).MassFlowRate / double(AirToZoneNodeInfo(AirLoopIndex).NumZonesCooled);
                                }
                            } else {
                                FlowRatio = Node(SupplyNode).MassFlowRate / Node(SupplyNode).MassFlowRateSetPoint;
                                for (ZonesCooledIndex = 1; ZonesCooledIndex <= AirToZoneNodeInfo(AirLoopIndex).NumZonesCooled; ++ZonesCooledIndex) {
                                    TermInletNode = AirToZoneNodeInfo(AirLoopIndex).TermUnitCoolInletNodes(ZonesCooledIndex);
                                    Node(TermInletNode).MassFlowRateMinAvail = Node(TermInletNode).MassFlowRate * FlowRatio;
                                    Node(TermInletNode).MassFlowRateMaxAvail =
                                        max(Node(TermInletNode).MassFlowRateMaxAvail, Node(TermInletNode).MassFlowRateMinAvail);
                                }
                            }
                        }
                    }
                }
            }
            for (SupplyIndex = 1; SupplyIndex <= AirToZoneNodeInfo(AirLoopIndex).NumSupplyNodes;
                 ++SupplyIndex) {                                                             // loop over the air loop supply outlets
                if (AirToZoneNodeInfo(AirLoopIndex).SupplyDuctType(SupplyIndex) == Heating) { // check for heating duct
                    // check if terminal units requesting more air than air loop can supply; if so, set terminal unit inlet
                    // node mass flow max avail to what air loop can supply
                    SupplyNode = AirToZoneNodeInfo(AirLoopIndex).AirLoopSupplyNodeNum(SupplyIndex);
                    if (Node(SupplyNode).MassFlowRate > 0.0) {
                        // must include bypass flow for ChangeoverBypass system so that terminal units are not restricted (e.g., MaxAvail is lowered)
                        if ((Node(SupplyNode).MassFlowRateSetPoint - Node(SupplyNode).MassFlowRate - AirLoopFlow(AirLoopIndex).BypassMassFlow) >
                            HVACFlowRateToler * 0.01) {
                            FlowRatio = Node(SupplyNode).MassFlowRate / Node(SupplyNode).MassFlowRateSetPoint;
                            for (ZonesHeatedIndex = 1; ZonesHeatedIndex <= AirToZoneNodeInfo(AirLoopIndex).NumZonesHeated; ++ZonesHeatedIndex) {
                                TermInletNode = AirToZoneNodeInfo(AirLoopIndex).TermUnitHeatInletNodes(ZonesHeatedIndex);
                                Node(TermInletNode).MassFlowRateMaxAvail = Node(TermInletNode).MassFlowRate * FlowRatio;
                                Node(TermInletNode).MassFlowRateMinAvail =
                                    min(Node(TermInletNode).MassFlowRateMaxAvail, Node(TermInletNode).MassFlowRateMinAvail);
                            }
                        }
                        if ((Node(SupplyNode).MassFlowRateSetPoint - Node(SupplyNode).MassFlowRate - AirLoopFlow(AirLoopIndex).BypassMassFlow) <
                            -HVACFlowRateToler * 0.01) {
                            if (Node(SupplyNode).MassFlowRateSetPoint == 0.0) {
                                // CALL ShowFatalError('ResolveAirLoopFlowLimits: Node MassFlowRateSetPoint = 0.0, Node='//  &
                                // TRIM(NodeID(SupplyNode))//  &
                                // ', check for Node Connection Errors in the following messages.')
                                for (ZonesHeatedIndex = 1; ZonesHeatedIndex <= AirToZoneNodeInfo(AirLoopIndex).NumZonesHeated; ++ZonesHeatedIndex) {
                                    TermInletNode = AirToZoneNodeInfo(AirLoopIndex).TermUnitHeatInletNodes(ZonesHeatedIndex);
                                    Node(TermInletNode).MassFlowRateMaxAvail = Node(TermInletNode).MassFlowRateMax;
                                    Node(TermInletNode).MassFlowRateMinAvail =
                                        Node(SupplyNode).MassFlowRate / double(AirToZoneNodeInfo(AirLoopIndex).NumZonesCooled);
                                }
                            } else {
                                FlowRatio = Node(SupplyNode).MassFlowRate / Node(SupplyNode).MassFlowRateSetPoint;
                                for (ZonesHeatedIndex = 1; ZonesHeatedIndex <= AirToZoneNodeInfo(AirLoopIndex).NumZonesHeated; ++ZonesHeatedIndex) {
                                    TermInletNode = AirToZoneNodeInfo(AirLoopIndex).TermUnitHeatInletNodes(ZonesHeatedIndex);
                                    Node(TermInletNode).MassFlowRateMinAvail = Node(TermInletNode).MassFlowRate * FlowRatio;
                                    Node(TermInletNode).MassFlowRateMaxAvail =
                                        max(Node(TermInletNode).MassFlowRateMaxAvail, Node(TermInletNode).MassFlowRateMinAvail);
                                }
                            }
                        }
                    }
                }
            }
        }
    }

    void ResolveLockoutFlags(bool &SimAir) // TRUE means air loops must be (re)simulated
    {

        // SUBROUTINE INFORMATION:
        //       AUTHOR         Fred Buhl
        //       DATE WRITTEN   December 2003
        //       MODIFIED       na
        //       RE-ENGINEERED  na

        // PURPOSE OF THIS SUBROUTINE:
        // This subroutine checks for components lockout flags and asks for air loop resimulation
        // if any components have been locked out

        // METHODOLOGY EMPLOYED:
        // Checks if loop lockout flags are .TRUE.; if so, sets SimAirLoops to .TRUE.

        // REFERENCES:
        // na

        // USE STATEMENTS:
        // na

        // Locals
        // SUBROUTINE ARGUMENT DEFINITIONS:

        // SUBROUTINE PARAMETER DEFINITIONS:
        // na

        // INTERFACE BLOCK SPECIFICATIONS:
        // na

        // DERIVED TYPE DEFINITIONS:
        // na

        // SUBROUTINE LOCAL VARIABLE DECLARATIONS:
        int AirLoopIndex;

        for (AirLoopIndex = 1; AirLoopIndex <= NumPrimaryAirSys; ++AirLoopIndex) { // loop over the primary air loops
            // check if economizer ia active and if there is a request that it be locked out
            if (AirLoopControlInfo(AirLoopIndex).EconoActive &&
                (AirLoopControlInfo(AirLoopIndex).ReqstEconoLockoutWithCompressor || AirLoopControlInfo(AirLoopIndex).ReqstEconoLockoutWithHeating)) {
                AirLoopControlInfo(AirLoopIndex).EconoLockout = true;
                SimAir = true;
            }
        }
    }

    void ResetHVACControl()
    {

        // SUBROUTINE INFORMATION:
        //       AUTHOR         Fred Buhl
        //       DATE WRITTEN   December 2004
        //       MODIFIED       na
        //       RE-ENGINEERED  na

        // PURPOSE OF THIS SUBROUTINE:
        // This subroutine resets loop control flags and specified flow rates that may
        // have been set by the set point and availability managers in the previous
        // time step

        // METHODOLOGY EMPLOYED:

        // REFERENCES:
        // na

        // USE STATEMENTS:
        // na

        // SUBROUTINE ARGUMENT DEFINITIONS:

        // SUBROUTINE PARAMETER DEFINITIONS:
        // na

        // INTERFACE BLOCK SPECIFICATIONS:
        // na

        // DERIVED TYPE DEFINITIONS:
        // na

        // SUBROUTINE LOCAL VARIABLE DECLARATIONS:

        if (NumPrimaryAirSys == 0) return;
        for (auto &e : AirLoopControlInfo) {
            e.NightVent = false;
            e.LoopFlowRateSet = false;
        }
        for (auto &e : AirLoopFlow)
            e.ReqSupplyFrac = 1.0;
    }

    void ResetNodeData()
    {

        // SUBROUTINE INFORMATION:
        //       AUTHOR         Linda Lawrie
        //       DATE WRITTEN   March 2005
        //       MODIFIED       na
        //       RE-ENGINEERED  na

        // PURPOSE OF THIS SUBROUTINE:
        // This routine resets all node data to "initial" conditions.

        // METHODOLOGY EMPLOYED:
        // na

        // REFERENCES:
        // na

        // USE STATEMENTS:
        // na

        // SUBROUTINE ARGUMENT DEFINITIONS:
        // na

        // SUBROUTINE PARAMETER DEFINITIONS:
        // na

        // INTERFACE BLOCK SPECIFICATIONS:
        // na

        // DERIVED TYPE DEFINITIONS:
        // na

        // SUBROUTINE LOCAL VARIABLE DECLARATIONS:
        // na
        if (NumOfNodes <= 0) return;

        for (auto &e : Node) {
            e.Temp = DefaultNodeValues.Temp;
            e.TempMin = DefaultNodeValues.TempMin;
            e.TempMax = DefaultNodeValues.TempMax;
            e.TempSetPoint = DefaultNodeValues.TempSetPoint;
            e.MassFlowRate = DefaultNodeValues.MassFlowRate;
            e.MassFlowRateMin = DefaultNodeValues.MassFlowRateMin;
            e.MassFlowRateMax = DefaultNodeValues.MassFlowRateMax;
            e.MassFlowRateMinAvail = DefaultNodeValues.MassFlowRateMinAvail;
            e.MassFlowRateMaxAvail = DefaultNodeValues.MassFlowRateMaxAvail;
            e.MassFlowRateSetPoint = DefaultNodeValues.MassFlowRateSetPoint;
            e.Quality = DefaultNodeValues.Quality;
            e.Press = DefaultNodeValues.Press;
            e.Enthalpy = DefaultNodeValues.Enthalpy;
            e.HumRat = DefaultNodeValues.HumRat;
            e.HumRatMin = DefaultNodeValues.HumRatMin;
            e.HumRatMax = DefaultNodeValues.HumRatMax;
            e.HumRatSetPoint = DefaultNodeValues.HumRatSetPoint;
            e.TempSetPointHi = DefaultNodeValues.TempSetPointHi;
            e.TempSetPointLo = DefaultNodeValues.TempSetPointLo;
        }

        if (allocated(MoreNodeInfo)) {
            for (auto &e : MoreNodeInfo) {
                e.WetBulbTemp = DefaultNodeValues.Temp;
                e.RelHumidity = 0.0;
                e.ReportEnthalpy = DefaultNodeValues.Enthalpy;
                e.VolFlowRateStdRho = 0.0;
                e.VolFlowRateCrntRho = 0.0;
                e.Density = 0.0;
            }
        }
    }

    void UpdateZoneListAndGroupLoads()
    {

        // SUBROUTINE INFORMATION:
        //       AUTHOR         Apparently someone who doesn't believe in documenting.
        //       DATE WRITTEN   ???
        //       MODIFIED       na
        //       RE-ENGINEERED  na

        // PURPOSE OF THIS SUBROUTINE:
        // Don't know.

        // METHODOLOGY EMPLOYED:
        // na

        // REFERENCES:
        // na

        // Using/Aliasing
        using namespace DataHeatBalance;

        // Locals
        // SUBROUTINE ARGUMENT DEFINITIONS:
        // na

        // SUBROUTINE PARAMETER DEFINITIONS:
        // na

        // INTERFACE BLOCK SPECIFICATIONS:
        // na

        // DERIVED TYPE DEFINITIONS:
        // na

        // SUBROUTINE LOCAL VARIABLE DECLARATIONS:
        int ZoneNum;
        int ListNum;
        int GroupNum;
        int Mult;

        // FLOW:
        // Sum ZONE LIST and ZONE GROUP report variables
        ListSNLoadHeatEnergy = 0.0;
        ListSNLoadCoolEnergy = 0.0;
        ListSNLoadHeatRate = 0.0;
        ListSNLoadCoolRate = 0.0;

        for (ListNum = 1; ListNum <= NumOfZoneLists; ++ListNum) {
            for (ZoneNum = 1; ZoneNum <= ZoneList(ListNum).NumOfZones; ++ZoneNum) {
                Mult = Zone(ZoneNum).Multiplier;
                ListSNLoadHeatEnergy(ListNum) += SNLoadHeatEnergy(ZoneList(ListNum).Zone(ZoneNum)) * Mult;
                ListSNLoadCoolEnergy(ListNum) += SNLoadCoolEnergy(ZoneList(ListNum).Zone(ZoneNum)) * Mult;
                ListSNLoadHeatRate(ListNum) += SNLoadHeatRate(ZoneList(ListNum).Zone(ZoneNum)) * Mult;
                ListSNLoadCoolRate(ListNum) += SNLoadCoolRate(ZoneList(ListNum).Zone(ZoneNum)) * Mult;
            } // ZoneNum
        }     // ListNum

        for (GroupNum = 1; GroupNum <= NumOfZoneGroups; ++GroupNum) {
            Mult = ZoneGroup(GroupNum).Multiplier;
            GroupSNLoadHeatEnergy(GroupNum) = ListSNLoadHeatEnergy(ZoneGroup(GroupNum).ZoneList) * Mult;
            GroupSNLoadCoolEnergy(GroupNum) = ListSNLoadCoolEnergy(ZoneGroup(GroupNum).ZoneList) * Mult;
            GroupSNLoadHeatRate(GroupNum) = ListSNLoadHeatRate(ZoneGroup(GroupNum).ZoneList) * Mult;
            GroupSNLoadCoolRate(GroupNum) = ListSNLoadCoolRate(ZoneGroup(GroupNum).ZoneList) * Mult;
        } // GroupNum
    }

    void ReportAirHeatBalance(EnergyPlusData &state)
    {

        // SUBROUTINE INFORMATION:
        //       AUTHOR         Linda Lawrie
        //       DATE WRITTEN   July 2000
        //       MODIFIED       Shirey, Jan 2008 (MIXING/CROSS MIXING outputs)
        //       RE-ENGINEERED  na

        // PURPOSE OF THIS SUBROUTINE:
        // This subroutine updates the report variables for the AirHeatBalance.

        // METHODOLOGY EMPLOYED:
        // na

        // REFERENCES:
        // na

        // Using/Aliasing
        using DataEnvironment::OutBaroPress;
        using DataEnvironment::OutHumRat;
        using DataEnvironment::StdRhoAir;
        using DataGlobals::SecInHour;
        using DataHeatBalance::AirBalanceQuadrature;
        using DataHeatBalance::CrossMixing;
        using DataHeatBalance::Mixing;
        using DataHeatBalance::RefDoorMixing;
        using DataHeatBalance::TotCrossMixing;
        using DataHeatBalance::TotMixing;
        using DataHeatBalance::TotRefDoorMixing;
        using DataHeatBalance::TotVentilation;
        using DataHeatBalance::TotZoneAirBalance;
        using DataHeatBalance::Ventilation;
        using DataHeatBalance::ZnAirRpt;
        using DataHeatBalance::Zone;
        using DataHeatBalance::ZoneAirBalance;
        using DataHeatBalance::ZoneTotalExfiltrationHeatLoss;
        using DataHeatBalance::ZoneTotalExhaustHeatLoss;
        using DataHeatBalFanSys::MCPI; // , MCPTI, MCPTV, MCPM, MCPTM, MixingMassFlowZone
        using DataHeatBalFanSys::MCPV;
        using DataHeatBalFanSys::MDotCPOA;
        using DataHeatBalFanSys::MDotOA;
        using DataHVACGlobals::CycleOn;
        using DataHVACGlobals::CycleOnZoneFansOnly;
        using Psychrometrics::PsyCpAirFnW;
        using Psychrometrics::PsyHgAirFnWTdb;
        using Psychrometrics::PsyRhoAirFnPbTdbW;

        using AirflowNetworkBalanceManager::ReportAirflowNetwork;
        using DataZoneEquipment::ZoneEquipAvail;

        using DataZoneEquipment::CrossMixingReportFlag;
        using DataZoneEquipment::MixingReportFlag;
        using DataZoneEquipment::VentMCP;

        using DataZoneEquipment::ZoneEquipConfig;

        using DataHVACGlobals::FanType_ZoneExhaust;
        using Fans::Fan;

        // Locals
        // SUBROUTINE ARGUMENT DEFINITIONS:
        // na

        // SUBROUTINE PARAMETER DEFINITIONS:
        static std::string const RoutineName3("ReportAirHeatBalance:3");
        // na

        // INTERFACE BLOCK SPECIFICATIONS:
        // na

        // DERIVED TYPE DEFINITIONS:
        // na

        // SUBROUTINE LOCAL VARIABLE DECLARATIONS:
        int ZoneLoop;                      // Counter for the # of zones (nz)
        int ZoneA;                         // Mated zone number for pair pf zones sharing refrigeration door opening
        int ZoneB;                         // Mated zone number for pair pf zones sharing refrigeration door opening
        int VentNum;                       // Counter for ventilation statements
        int FanNum;                        // Counter for exhaust fans
        Real64 AirDensity;                 // Density of air (kg/m^3)
        Real64 CpAir;                      // Heat capacity of air (J/kg-C)
        Real64 ADSCorrectionFactor;        // Correction factor of air flow model values when ADS is simulated
        Real64 H2OHtOfVap;                 // Heat of vaporization of air
        Real64 TotalLoad;                  // Total loss or gain
        int MixNum;                        // Counter for MIXING and Cross Mixing statements
        static Array1D<Real64> MixSenLoad; // Mixing sensible loss or gain
        static Array1D<Real64> MixLatLoad; // Mixing latent loss or gain
        int j;                             // Index in a do-loop
        int VentZoneNum;                   // Number of ventilation object per zone
        Real64 VentZoneMassflow;           // Total mass flow rate per zone
        Real64 VentZoneAirTemp;            // Average Zone inlet temperature

        ZoneTotalExfiltrationHeatLoss = 0.0;
        ZoneTotalExhaustHeatLoss = 0.0;

        // Ensure no airflownetwork and simple calculations
        if (AirflowNetwork::SimulateAirflowNetwork == 0) return;

        if (AirflowNetwork::SimulateAirflowNetwork > AirflowNetwork::AirflowNetworkControlSimple) ReportAirflowNetwork();

        // Reports zone exhaust loss by exhaust fans
        for (ZoneLoop = 1; ZoneLoop <= NumOfZones; ++ZoneLoop) { // Start of zone loads report variable update loop ...
            CpAir = PsyCpAirFnW(OutHumRat);
            H2OHtOfVap = PsyHgAirFnWTdb(OutHumRat, Zone(ZoneLoop).OutDryBulbTemp);
            ADSCorrectionFactor = 1.0;
            if (AirflowNetwork::SimulateAirflowNetwork == AirflowNetwork::AirflowNetworkControlSimpleADS) {
                if ((ZoneEquipAvail(ZoneLoop) == CycleOn || ZoneEquipAvail(ZoneLoop) == CycleOnZoneFansOnly) &&
                    AirflowNetwork::AirflowNetworkZoneFlag(ZoneLoop)) {
                    ADSCorrectionFactor = 0.0;
                }
            }

            ZnAirRpt(ZoneLoop).ExhTotalLoss = 0;
            ZnAirRpt(ZoneLoop).ExhSensiLoss = 0;

            for (FanNum = 1; FanNum <= state.fans.NumFans; ++FanNum) {
                //  Add reportable vars
                if (Fan(FanNum).FanType_Num == FanType_ZoneExhaust) {
                    for (int ExhNum = 1; ExhNum <= ZoneEquipConfig(ZoneLoop).NumExhaustNodes; ExhNum++) {
                        if (Fan(FanNum).InletNodeNum == ZoneEquipConfig(ZoneLoop).ExhaustNode(ExhNum)) {
                            ZnAirRpt(ZoneLoop).ExhTotalLoss +=
                                Fan(FanNum).OutletAirMassFlowRate * (Fan(FanNum).OutletAirEnthalpy - OutEnthalpy) * ADSCorrectionFactor;
                            ZnAirRpt(ZoneLoop).ExhSensiLoss += Fan(FanNum).OutletAirMassFlowRate * CpAir *
                                                               (Fan(FanNum).OutletAirTemp - Zone(ZoneLoop).OutDryBulbTemp) * ADSCorrectionFactor;
                            break;
                        }
                    }
                }
            }

            ZnAirRpt(ZoneLoop).ExhLatentLoss = ZnAirRpt(ZoneLoop).ExhTotalLoss - ZnAirRpt(ZoneLoop).ExhSensiLoss;
        }

        // Report results for SIMPLE option only
        if (!(AirflowNetwork::SimulateAirflowNetwork == AirflowNetwork::AirflowNetworkControlSimple ||
              AirflowNetwork::SimulateAirflowNetwork == AirflowNetwork::AirflowNetworkControlSimpleADS))
            return;

        if (ReportAirHeatBalanceFirstTimeFlag) {
            MixSenLoad.allocate(NumOfZones);
            MixLatLoad.allocate(NumOfZones);
            ReportAirHeatBalanceFirstTimeFlag = false;
        }

        for (ZoneLoop = 1; ZoneLoop <= NumOfZones; ++ZoneLoop) { // Start of zone loads report variable update loop ...

            // Break the infiltration load into heat gain and loss components
            ADSCorrectionFactor = 1.0;

            if (AirflowNetwork::SimulateAirflowNetwork == AirflowNetwork::AirflowNetworkControlSimpleADS) {
                // CR7608 IF (TurnFansOn .AND. AirflowNetworkZoneFlag(ZoneLoop)) ADSCorrectionFactor=0
                if ((ZoneEquipAvail(ZoneLoop) == CycleOn || ZoneEquipAvail(ZoneLoop) == CycleOnZoneFansOnly) &&
                    AirflowNetwork::AirflowNetworkZoneFlag(ZoneLoop))
                    ADSCorrectionFactor = 0.0;
            }

            if (MAT(ZoneLoop) > Zone(ZoneLoop).OutDryBulbTemp) {

                ZnAirRpt(ZoneLoop).InfilHeatLoss =
                    0.001 * MCPI(ZoneLoop) * (MAT(ZoneLoop) - Zone(ZoneLoop).OutDryBulbTemp) * TimeStepSys * SecInHour * 1000.0 * ADSCorrectionFactor;
                ZnAirRpt(ZoneLoop).InfilHeatGain = 0.0;

            } else if (MAT(ZoneLoop) <= Zone(ZoneLoop).OutDryBulbTemp) {

                ZnAirRpt(ZoneLoop).InfilHeatGain =
                    0.001 * MCPI(ZoneLoop) * (Zone(ZoneLoop).OutDryBulbTemp - MAT(ZoneLoop)) * TimeStepSys * SecInHour * 1000.0 * ADSCorrectionFactor;
                ZnAirRpt(ZoneLoop).InfilHeatLoss = 0.0;
            }
            // Report infiltration latent gains and losses
            CpAir = PsyCpAirFnW(OutHumRat);
            H2OHtOfVap = PsyHgAirFnWTdb(OutHumRat, Zone(ZoneLoop).OutDryBulbTemp);
            if (ZoneAirHumRat(ZoneLoop) > OutHumRat) {

                ZnAirRpt(ZoneLoop).InfilLatentLoss = 0.001 * MCPI(ZoneLoop) / CpAir * (ZoneAirHumRat(ZoneLoop) - OutHumRat) * H2OHtOfVap *
                                                     TimeStepSys * SecInHour * 1000.0 * ADSCorrectionFactor;
                ZnAirRpt(ZoneLoop).InfilLatentGain = 0.0;

            } else if (ZoneAirHumRat(ZoneLoop) <= OutHumRat) {

                ZnAirRpt(ZoneLoop).InfilLatentGain = 0.001 * MCPI(ZoneLoop) / CpAir * (OutHumRat - ZoneAirHumRat(ZoneLoop)) * H2OHtOfVap *
                                                     TimeStepSys * SecInHour * 1000.0 * ADSCorrectionFactor;
                ZnAirRpt(ZoneLoop).InfilLatentLoss = 0.0;
            }
            // Total infiltration losses and gains
            TotalLoad = ZnAirRpt(ZoneLoop).InfilHeatGain + ZnAirRpt(ZoneLoop).InfilLatentGain - ZnAirRpt(ZoneLoop).InfilHeatLoss -
                        ZnAirRpt(ZoneLoop).InfilLatentLoss;
            if (TotalLoad > 0) {
                ZnAirRpt(ZoneLoop).InfilTotalGain = TotalLoad * ADSCorrectionFactor;
                ZnAirRpt(ZoneLoop).InfilTotalLoss = 0.0;
            } else {
                ZnAirRpt(ZoneLoop).InfilTotalGain = 0.0;
                ZnAirRpt(ZoneLoop).InfilTotalLoss = -TotalLoad * ADSCorrectionFactor;
            }

            // first calculate mass flows using outside air heat capacity for consistency with input to heat balance
            CpAir = PsyCpAirFnW(OutHumRat);
            ZnAirRpt(ZoneLoop).InfilMass = (MCPI(ZoneLoop) / CpAir) * TimeStepSys * SecInHour * ADSCorrectionFactor;
            ZnAirRpt(ZoneLoop).InfilMdot = (MCPI(ZoneLoop) / CpAir) * ADSCorrectionFactor;
            ZnAirRpt(ZoneLoop).VentilMass = (MCPV(ZoneLoop) / CpAir) * TimeStepSys * SecInHour * ADSCorrectionFactor;
            ZnAirRpt(ZoneLoop).VentilMdot = (MCPV(ZoneLoop) / CpAir) * ADSCorrectionFactor;

            // CR7751  second, calculate using indoor conditions for density property
            AirDensity = PsyRhoAirFnPbTdbW(OutBaroPress, MAT(ZoneLoop), ZoneAirHumRatAvg(ZoneLoop), RoutineName3);
            ZnAirRpt(ZoneLoop).InfilVolumeCurDensity = (MCPI(ZoneLoop) / CpAir / AirDensity) * TimeStepSys * SecInHour * ADSCorrectionFactor;
            ZnAirRpt(ZoneLoop).InfilAirChangeRate = ZnAirRpt(ZoneLoop).InfilVolumeCurDensity / (TimeStepSys * Zone(ZoneLoop).Volume);
            ZnAirRpt(ZoneLoop).InfilVdotCurDensity = (MCPI(ZoneLoop) / CpAir / AirDensity) * ADSCorrectionFactor;
            ZnAirRpt(ZoneLoop).VentilVolumeCurDensity = (MCPV(ZoneLoop) / CpAir / AirDensity) * TimeStepSys * SecInHour * ADSCorrectionFactor;
            ZnAirRpt(ZoneLoop).VentilAirChangeRate = ZnAirRpt(ZoneLoop).VentilVolumeCurDensity / (TimeStepSys * Zone(ZoneLoop).Volume);
            ZnAirRpt(ZoneLoop).VentilVdotCurDensity = (MCPV(ZoneLoop) / CpAir / AirDensity) * ADSCorrectionFactor;

            // CR7751 third, calculate using standard dry air at nominal elevation
            AirDensity = StdRhoAir;
            ZnAirRpt(ZoneLoop).InfilVolumeStdDensity = (MCPI(ZoneLoop) / CpAir / AirDensity) * TimeStepSys * SecInHour * ADSCorrectionFactor;
            ZnAirRpt(ZoneLoop).InfilVdotStdDensity = (MCPI(ZoneLoop) / CpAir / AirDensity) * ADSCorrectionFactor;
            ZnAirRpt(ZoneLoop).VentilVolumeStdDensity = (MCPV(ZoneLoop) / CpAir / AirDensity) * TimeStepSys * SecInHour * ADSCorrectionFactor;
            ZnAirRpt(ZoneLoop).VentilVdotStdDensity = (MCPV(ZoneLoop) / CpAir / AirDensity) * ADSCorrectionFactor;

            //    ZnAirRpt(ZoneLoop)%VentilFanElec = 0.0
            ZnAirRpt(ZoneLoop).VentilAirTemp = 0.0;
            ZnAirRpt(ZoneLoop).VentilHeatLoss = 0.0;
            ZnAirRpt(ZoneLoop).VentilHeatGain = 0.0;
            VentZoneNum = 0;
            VentZoneMassflow = 0.0;
            VentZoneAirTemp = 0.0;

            for (VentNum = 1; VentNum <= TotVentilation; ++VentNum) {
                if (Ventilation(VentNum).ZonePtr == ZoneLoop) {
                    // moved into CalcAirFlowSimple
                    //        ZnAirRpt(ZoneLoop)%VentilFanElec  = ZnAirRpt(ZoneLoop)%VentilFanElec+Ventilation(VentNum)%FanPower*TimeStepSys*SecInHour
                    //        &
                    //          *ADSCorrectionFactor
                    if (ADSCorrectionFactor > 0) {
                        ZnAirRpt(ZoneLoop).VentilAirTemp += Ventilation(VentNum).AirTemp * VentMCP(VentNum);
                        VentZoneMassflow += VentMCP(VentNum);
                        VentZoneAirTemp += Ventilation(VentNum).AirTemp;
                    } else {
                        ZnAirRpt(ZoneLoop).VentilAirTemp = Zone(ZoneLoop).OutDryBulbTemp;
                    }
                    // Break the ventilation load into heat gain and loss components
                    if (MAT(ZoneLoop) > Ventilation(VentNum).AirTemp) {
                        ZnAirRpt(ZoneLoop).VentilHeatLoss +=
                            VentMCP(VentNum) * (MAT(ZoneLoop) - Ventilation(VentNum).AirTemp) * TimeStepSys * SecInHour * ADSCorrectionFactor;
                    } else if (MAT(ZoneLoop) <= Ventilation(VentNum).AirTemp) {
                        ZnAirRpt(ZoneLoop).VentilHeatGain +=
                            VentMCP(VentNum) * (Ventilation(VentNum).AirTemp - MAT(ZoneLoop)) * TimeStepSys * SecInHour * ADSCorrectionFactor;
                    }

                    ++VentZoneNum;
                    if (VentZoneNum > 1) continue;

                    // Report ventilation latent gains and losses
                    H2OHtOfVap = PsyHgAirFnWTdb(OutHumRat, Zone(ZoneLoop).OutDryBulbTemp);
                    if (ZoneAirHumRat(ZoneLoop) > OutHumRat) {
                        ZnAirRpt(ZoneLoop).VentilLatentLoss = 0.001 * MCPV(ZoneLoop) / CpAir * (ZoneAirHumRat(ZoneLoop) - OutHumRat) * H2OHtOfVap *
                                                              TimeStepSys * SecInHour * 1000.0 * ADSCorrectionFactor;
                        ZnAirRpt(ZoneLoop).VentilLatentGain = 0.0;
                    } else if (ZoneAirHumRat(ZoneLoop) <= OutHumRat) {
                        ZnAirRpt(ZoneLoop).VentilLatentGain = 0.001 * MCPV(ZoneLoop) / CpAir * (OutHumRat - ZoneAirHumRat(ZoneLoop)) * H2OHtOfVap *
                                                              TimeStepSys * SecInHour * 1000.0 * ADSCorrectionFactor;
                        ZnAirRpt(ZoneLoop).VentilLatentLoss = 0.0;
                    }
                    // Total ventilation losses and gains
                    TotalLoad = ZnAirRpt(ZoneLoop).VentilHeatGain + ZnAirRpt(ZoneLoop).VentilLatentGain - ZnAirRpt(ZoneLoop).VentilHeatLoss -
                                ZnAirRpt(ZoneLoop).VentilLatentLoss;
                    if (TotalLoad > 0) {
                        ZnAirRpt(ZoneLoop).VentilTotalGain = TotalLoad * ADSCorrectionFactor;
                        ZnAirRpt(ZoneLoop).VentilTotalLoss = 0.0;
                    } else {
                        ZnAirRpt(ZoneLoop).VentilTotalGain = 0.0;
                        ZnAirRpt(ZoneLoop).VentilTotalLoss = -TotalLoad * ADSCorrectionFactor;
                    }
                }
            }

            if (ADSCorrectionFactor > 0 && VentZoneNum > 1 && VentZoneMassflow > 0.0) {
                ZnAirRpt(ZoneLoop).VentilAirTemp /= VentZoneMassflow;
            } else if (ADSCorrectionFactor > 0 && VentZoneNum == 1) {
                ZnAirRpt(ZoneLoop).VentilAirTemp = VentZoneAirTemp;
            } else { // Just in case
                ZnAirRpt(ZoneLoop).VentilAirTemp = Zone(ZoneLoop).OutDryBulbTemp;
            }

            // Report mixing sensible and latent loads
            MixSenLoad = 0.0; // Initialize arrays to zero before starting to sum
            MixLatLoad = 0.0;
            ZnAirRpt(ZoneLoop).MixVolume = 0.0;         // zero reported volume prior to summations below
            ZnAirRpt(ZoneLoop).MixVdotCurDensity = 0.0; // zero reported volume flow rate prior to summations below
            ZnAirRpt(ZoneLoop).MixVdotStdDensity = 0.0; // zero reported volume flow rate prior to summations below
            ZnAirRpt(ZoneLoop).MixMass = 0.0;           // ! zero reported mass prior to summations below
            ZnAirRpt(ZoneLoop).MixMdot = 0.0;           // ! zero reported mass flow rate prior to summations below
            //    MixingLoad = 0.0d0

            for (MixNum = 1; MixNum <= TotMixing; ++MixNum) {
                if ((Mixing(MixNum).ZonePtr == ZoneLoop) && MixingReportFlag(MixNum)) {
                    //        MixSenLoad(ZoneLoop) = MixSenLoad(ZoneLoop)+MCPM(ZoneLoop)*MAT(Mixing(MixNum)%FromZone)
                    //        H2OHtOfVap = PsyHgAirFnWTdb(ZoneAirHumRat(ZoneLoop), MAT(ZoneLoop))
                    //        Per Jan 17, 2008 conference call, agreed to use average conditions for Rho, Cp and Hfg
                    //           and to recalculate the report variable using end of time step temps and humrats
                    AirDensity = PsyRhoAirFnPbTdbW(OutBaroPress,
                                                   (MAT(ZoneLoop) + MAT(Mixing(MixNum).FromZone)) / 2.0,
                                                   (ZoneAirHumRat(ZoneLoop) + ZoneAirHumRat(Mixing(MixNum).FromZone)) / 2.0,
                                                   BlankString);
                    CpAir = PsyCpAirFnW((ZoneAirHumRat(ZoneLoop) + ZoneAirHumRat(Mixing(MixNum).FromZone)) / 2.0);
                    ZnAirRpt(ZoneLoop).MixVolume += Mixing(MixNum).DesiredAirFlowRate * TimeStepSys * SecInHour * ADSCorrectionFactor;
                    ZnAirRpt(ZoneLoop).MixVdotCurDensity += Mixing(MixNum).DesiredAirFlowRate * ADSCorrectionFactor;
                    ZnAirRpt(ZoneLoop).MixMass += Mixing(MixNum).DesiredAirFlowRate * AirDensity * TimeStepSys * SecInHour * ADSCorrectionFactor;
                    ZnAirRpt(ZoneLoop).MixMdot += Mixing(MixNum).DesiredAirFlowRate * AirDensity * ADSCorrectionFactor;
                    ZnAirRpt(ZoneLoop).MixVdotStdDensity += Mixing(MixNum).DesiredAirFlowRate * (AirDensity / StdRhoAir) * ADSCorrectionFactor;
                    MixSenLoad(ZoneLoop) += Mixing(MixNum).DesiredAirFlowRate * AirDensity * CpAir * (MAT(ZoneLoop) - MAT(Mixing(MixNum).FromZone));
                    H2OHtOfVap = PsyHgAirFnWTdb((ZoneAirHumRat(ZoneLoop) + ZoneAirHumRat(Mixing(MixNum).FromZone)) / 2.0,
                                                (MAT(ZoneLoop) + MAT(Mixing(MixNum).FromZone)) / 2.0);
                    //        MixLatLoad(ZoneLoop) = MixLatLoad(ZoneLoop)+MixingMassFlowZone(ZoneLoop)*(ZoneAirHumRat(ZoneLoop)- &
                    //                     ZoneAirHumRat(Mixing(MixNum)%FromZone))*H2OHtOfVap
                    MixLatLoad(ZoneLoop) += Mixing(MixNum).DesiredAirFlowRate * AirDensity *
                                            (ZoneAirHumRat(ZoneLoop) - ZoneAirHumRat(Mixing(MixNum).FromZone)) * H2OHtOfVap;
                }
            }

            for (MixNum = 1; MixNum <= TotCrossMixing; ++MixNum) {
                if ((CrossMixing(MixNum).ZonePtr == ZoneLoop) && CrossMixingReportFlag(MixNum)) {
                    //        MixSenLoad(ZoneLoop) = MixSenLoad(ZoneLoop)+MCPM(ZoneLoop)*MAT(CrossMixing(MixNum)%FromZone)
                    //        Per Jan 17, 2008 conference call, agreed to use average conditions for Rho, Cp and Hfg
                    //           and to recalculate the report variable using end of time step temps and humrats
                    AirDensity = PsyRhoAirFnPbTdbW(OutBaroPress,
                                                   (MAT(ZoneLoop) + MAT(CrossMixing(MixNum).FromZone)) / 2.0,
                                                   (ZoneAirHumRat(ZoneLoop) + ZoneAirHumRat(CrossMixing(MixNum).FromZone)) / 2.0,
                                                   BlankString);
                    CpAir = PsyCpAirFnW((ZoneAirHumRat(ZoneLoop) + ZoneAirHumRat(CrossMixing(MixNum).FromZone)) / 2.0);
                    ZnAirRpt(ZoneLoop).MixVolume += CrossMixing(MixNum).DesiredAirFlowRate * TimeStepSys * SecInHour * ADSCorrectionFactor;
                    ZnAirRpt(ZoneLoop).MixVdotCurDensity += CrossMixing(MixNum).DesiredAirFlowRate * ADSCorrectionFactor;
                    ZnAirRpt(ZoneLoop).MixMass += CrossMixing(MixNum).DesiredAirFlowRate * AirDensity * TimeStepSys * SecInHour * ADSCorrectionFactor;
                    ZnAirRpt(ZoneLoop).MixMdot += CrossMixing(MixNum).DesiredAirFlowRate * AirDensity * ADSCorrectionFactor;
                    ZnAirRpt(ZoneLoop).MixVdotStdDensity += CrossMixing(MixNum).DesiredAirFlowRate * (AirDensity / StdRhoAir) * ADSCorrectionFactor;
                    MixSenLoad(ZoneLoop) +=
                        CrossMixing(MixNum).DesiredAirFlowRate * AirDensity * CpAir * (MAT(ZoneLoop) - MAT(CrossMixing(MixNum).FromZone));
                    H2OHtOfVap = PsyHgAirFnWTdb((ZoneAirHumRat(ZoneLoop) + ZoneAirHumRat(CrossMixing(MixNum).FromZone)) / 2.0,
                                                (MAT(ZoneLoop) + MAT(CrossMixing(MixNum).FromZone)) / 2.0);
                    //       MixLatLoad(ZoneLoop) = MixLatLoad(ZoneLoop)+MixingMassFlowZone(ZoneLoop)*(ZoneAirHumRat(ZoneLoop)- &
                    //                     ZoneAirHumRat(CrossMixing(MixNum)%FromZone))*H2OHtOfVap
                    MixLatLoad(ZoneLoop) += CrossMixing(MixNum).DesiredAirFlowRate * AirDensity *
                                            (ZoneAirHumRat(ZoneLoop) - ZoneAirHumRat(CrossMixing(MixNum).FromZone)) * H2OHtOfVap;
                }
                if ((CrossMixing(MixNum).FromZone == ZoneLoop) && CrossMixingReportFlag(MixNum)) {
                    AirDensity = PsyRhoAirFnPbTdbW(OutBaroPress,
                                                   (MAT(ZoneLoop) + MAT(CrossMixing(MixNum).ZonePtr)) / 2.0,
                                                   (ZoneAirHumRat(ZoneLoop) + ZoneAirHumRat(CrossMixing(MixNum).ZonePtr)) / 2.0,
                                                   BlankString);
                    CpAir = PsyCpAirFnW((ZoneAirHumRat(ZoneLoop) + ZoneAirHumRat(CrossMixing(MixNum).ZonePtr)) / 2.0);
                    ZnAirRpt(ZoneLoop).MixVolume += CrossMixing(MixNum).DesiredAirFlowRate * TimeStepSys * SecInHour * ADSCorrectionFactor;
                    ZnAirRpt(ZoneLoop).MixVdotCurDensity += CrossMixing(MixNum).DesiredAirFlowRate * ADSCorrectionFactor;
                    ZnAirRpt(ZoneLoop).MixMass += CrossMixing(MixNum).DesiredAirFlowRate * AirDensity * TimeStepSys * SecInHour * ADSCorrectionFactor;
                    ZnAirRpt(ZoneLoop).MixMdot += CrossMixing(MixNum).DesiredAirFlowRate * AirDensity * ADSCorrectionFactor;
                    ZnAirRpt(ZoneLoop).MixVdotStdDensity += CrossMixing(MixNum).DesiredAirFlowRate * (AirDensity / StdRhoAir) * ADSCorrectionFactor;
                    MixSenLoad(ZoneLoop) +=
                        CrossMixing(MixNum).DesiredAirFlowRate * AirDensity * CpAir * (MAT(ZoneLoop) - MAT(CrossMixing(MixNum).ZonePtr));
                    H2OHtOfVap = PsyHgAirFnWTdb((ZoneAirHumRat(ZoneLoop) + ZoneAirHumRat(CrossMixing(MixNum).ZonePtr)) / 2.0,
                                                (MAT(ZoneLoop) + MAT(CrossMixing(MixNum).ZonePtr)) / 2.0);
                    MixLatLoad(ZoneLoop) += CrossMixing(MixNum).DesiredAirFlowRate * AirDensity *
                                            (ZoneAirHumRat(ZoneLoop) - ZoneAirHumRat(CrossMixing(MixNum).ZonePtr)) * H2OHtOfVap;
                }
            }

            if (TotRefDoorMixing > 0) {
                // IF(ZoneLoop .NE. NumOfZones)THEN  !Refrigeration Door Mixing
                // Note - do each Pair a Single time, so must do increment reports for both zones
                //       Can't have a pair that has ZoneA zone number = NumOfZones because organized
                //       in input with lowest zone # first no matter how input in idf
                if (RefDoorMixing(ZoneLoop).RefDoorMixFlag) { // .TRUE. for both zoneA and zoneB
                    if (RefDoorMixing(ZoneLoop).ZonePtr == ZoneLoop) {
                        for (j = 1; j <= RefDoorMixing(ZoneLoop).NumRefDoorConnections; ++j) {
                            //    Capture impact when zoneloop is the 'primary zone'
                            //    that is, the zone of a pair with the lower zone number
                            if (RefDoorMixing(ZoneLoop).VolRefDoorFlowRate(j) > 0.0) {
                                ZoneB = RefDoorMixing(ZoneLoop).MateZonePtr(j);
                                AirDensity = PsyRhoAirFnPbTdbW(OutBaroPress,
                                                               (MAT(ZoneLoop) + MAT(ZoneB)) / 2.0,
                                                               (ZoneAirHumRat(ZoneLoop) + ZoneAirHumRat(ZoneB)) / 2.0,
                                                               BlankString);
                                CpAir = PsyCpAirFnW((ZoneAirHumRat(ZoneLoop) + ZoneAirHumRat(ZoneB)) / 2.0);
                                H2OHtOfVap =
                                    PsyHgAirFnWTdb((ZoneAirHumRat(ZoneLoop) + ZoneAirHumRat(ZoneB)) / 2.0, (MAT(ZoneLoop) + MAT(ZoneB)) / 2.0);
                                ZnAirRpt(ZoneLoop).MixVolume +=
                                    RefDoorMixing(ZoneLoop).VolRefDoorFlowRate(j) * TimeStepSys * SecInHour * ADSCorrectionFactor;
                                ZnAirRpt(ZoneLoop).MixVdotCurDensity += RefDoorMixing(ZoneLoop).VolRefDoorFlowRate(j) * ADSCorrectionFactor;
                                ZnAirRpt(ZoneLoop).MixMass +=
                                    RefDoorMixing(ZoneLoop).VolRefDoorFlowRate(j) * AirDensity * TimeStepSys * SecInHour * ADSCorrectionFactor;
                                ZnAirRpt(ZoneLoop).MixMdot += RefDoorMixing(ZoneLoop).VolRefDoorFlowRate(j) * AirDensity * ADSCorrectionFactor;
                                ZnAirRpt(ZoneLoop).MixVdotStdDensity +=
                                    RefDoorMixing(ZoneLoop).VolRefDoorFlowRate(j) * (AirDensity / StdRhoAir) * ADSCorrectionFactor;
                                MixSenLoad(ZoneLoop) +=
                                    RefDoorMixing(ZoneLoop).VolRefDoorFlowRate(j) * AirDensity * CpAir * (MAT(ZoneLoop) - MAT(ZoneB));
                                MixLatLoad(ZoneLoop) += RefDoorMixing(ZoneLoop).VolRefDoorFlowRate(j) * AirDensity *
                                                        (ZoneAirHumRat(ZoneLoop) - ZoneAirHumRat(ZoneB)) * H2OHtOfVap;
                            } // flow > 0
                        }     // J-1, numref connections
                    }         // zone A (zoneptr = zoneloop)
                    for (ZoneA = 1; ZoneA <= (ZoneLoop - 1); ++ZoneA) {
                        //    Capture impact when zoneloop is the 'mating zone'
                        //    that is, the zone of a pair with the higher zone number(matezoneptr = zoneloop)
                        if (RefDoorMixing(ZoneA).RefDoorMixFlag) {
                            for (j = 1; j <= RefDoorMixing(ZoneA).NumRefDoorConnections; ++j) {
                                if (RefDoorMixing(ZoneA).MateZonePtr(j) == ZoneLoop) {
                                    if (RefDoorMixing(ZoneA).VolRefDoorFlowRate(j) > 0.0) {
                                        AirDensity = PsyRhoAirFnPbTdbW(OutBaroPress,
                                                                       (MAT(ZoneLoop) + MAT(ZoneA)) / 2.0,
                                                                       (ZoneAirHumRat(ZoneLoop) + ZoneAirHumRat(ZoneA)) / 2.0,
                                                                       BlankString);
                                        CpAir = PsyCpAirFnW((ZoneAirHumRat(ZoneLoop) + ZoneAirHumRat(ZoneA)) / 2.0);
                                        H2OHtOfVap = PsyHgAirFnWTdb((ZoneAirHumRat(ZoneLoop) + ZoneAirHumRat(ZoneA)) / 2.0,
                                                                    (MAT(ZoneLoop) + MAT(ZoneA)) / 2.0);
                                        ZnAirRpt(ZoneLoop).MixVolume +=
                                            RefDoorMixing(ZoneA).VolRefDoorFlowRate(j) * TimeStepSys * SecInHour * ADSCorrectionFactor;
                                        ZnAirRpt(ZoneLoop).MixVdotCurDensity += RefDoorMixing(ZoneA).VolRefDoorFlowRate(j) * ADSCorrectionFactor;
                                        ZnAirRpt(ZoneLoop).MixMass +=
                                            RefDoorMixing(ZoneA).VolRefDoorFlowRate(j) * AirDensity * TimeStepSys * SecInHour * ADSCorrectionFactor;
                                        ZnAirRpt(ZoneLoop).MixMdot += RefDoorMixing(ZoneA).VolRefDoorFlowRate(j) * AirDensity * ADSCorrectionFactor;
                                        ZnAirRpt(ZoneLoop).MixVdotStdDensity +=
                                            RefDoorMixing(ZoneA).VolRefDoorFlowRate(j) * (AirDensity / StdRhoAir) * ADSCorrectionFactor;
                                        MixSenLoad(ZoneLoop) +=
                                            RefDoorMixing(ZoneA).VolRefDoorFlowRate(j) * AirDensity * CpAir * (MAT(ZoneLoop) - MAT(ZoneA));
                                        MixLatLoad(ZoneLoop) += RefDoorMixing(ZoneA).VolRefDoorFlowRate(j) * AirDensity *
                                                                (ZoneAirHumRat(ZoneLoop) - ZoneAirHumRat(ZoneA)) * H2OHtOfVap;
                                    } // volflowrate > 0
                                }     // matezoneptr (zoneB) = Zonelooop
                            }         // NumRefDoorConnections
                        }             // Refdoormix flag on ZoneA
                    }                 // zone A from 1 to (zoneloop - 1)
                }                     // Refdoormix flag on zoneloop
            }                         //(TotRefDoorMixing .GT. 0)
            // end refrigeration door mixing reports

            //    MixingLoad(ZoneLoop) = MCPM(ZoneLoop)*MAT(ZoneLoop) - MixSenLoad(ZoneLoop)
            if (MixSenLoad(ZoneLoop) > 0.0) {
                ZnAirRpt(ZoneLoop).MixHeatLoss = MixSenLoad(ZoneLoop) * TimeStepSys * SecInHour * ADSCorrectionFactor;
                ZnAirRpt(ZoneLoop).MixHeatGain = 0.0;
            } else {
                ZnAirRpt(ZoneLoop).MixHeatLoss = 0.0;
                ZnAirRpt(ZoneLoop).MixHeatGain = -MixSenLoad(ZoneLoop) * TimeStepSys * SecInHour * ADSCorrectionFactor;
            }
            // Report mixing latent loads
            //    MixingLoad(ZoneLoop) = MixLatLoad(ZoneLoop)
            if (MixLatLoad(ZoneLoop) > 0.0) {
                ZnAirRpt(ZoneLoop).MixLatentLoss = MixLatLoad(ZoneLoop) * TimeStepSys * SecInHour * ADSCorrectionFactor;
                ZnAirRpt(ZoneLoop).MixLatentGain = 0.0;
            } else {
                ZnAirRpt(ZoneLoop).MixLatentLoss = 0.0;
                ZnAirRpt(ZoneLoop).MixLatentGain = -MixLatLoad(ZoneLoop) * TimeStepSys * SecInHour * ADSCorrectionFactor;
            }
            // Total Mixing losses and gains
            TotalLoad =
                ZnAirRpt(ZoneLoop).MixHeatGain + ZnAirRpt(ZoneLoop).MixLatentGain - ZnAirRpt(ZoneLoop).MixHeatLoss - ZnAirRpt(ZoneLoop).MixLatentLoss;
            if (TotalLoad > 0) {
                ZnAirRpt(ZoneLoop).MixTotalGain = TotalLoad * ADSCorrectionFactor;
                ZnAirRpt(ZoneLoop).MixTotalLoss = 0.0;
            } else {
                ZnAirRpt(ZoneLoop).MixTotalGain = 0.0;
                ZnAirRpt(ZoneLoop).MixTotalLoss = -TotalLoad * ADSCorrectionFactor;
            }

            // Reporting combined outdoor air flows
            for (j = 1; j <= TotZoneAirBalance; ++j) {
                if (ZoneAirBalance(j).BalanceMethod == AirBalanceQuadrature && ZoneLoop == ZoneAirBalance(j).ZonePtr) {
                    if (MAT(ZoneLoop) > Zone(ZoneLoop).OutDryBulbTemp) {
                        ZnAirRpt(ZoneLoop).OABalanceHeatLoss =
                            MDotCPOA(ZoneLoop) * (MAT(ZoneLoop) - Zone(ZoneLoop).OutDryBulbTemp) * TimeStepSys * SecInHour * ADSCorrectionFactor;
                        ZnAirRpt(ZoneLoop).OABalanceHeatGain = 0.0;
                    } else {
                        ZnAirRpt(ZoneLoop).OABalanceHeatLoss = 0.0;
                        ZnAirRpt(ZoneLoop).OABalanceHeatGain =
                            -MDotCPOA(ZoneLoop) * (MAT(ZoneLoop) - Zone(ZoneLoop).OutDryBulbTemp) * TimeStepSys * SecInHour * ADSCorrectionFactor;
                    }
                    H2OHtOfVap = PsyHgAirFnWTdb(OutHumRat, Zone(ZoneLoop).OutDryBulbTemp);
                    if (ZoneAirHumRat(ZoneLoop) > OutHumRat) {
                        ZnAirRpt(ZoneLoop).OABalanceLatentLoss = 0.001 * MDotOA(ZoneLoop) * (ZoneAirHumRat(ZoneLoop) - OutHumRat) * H2OHtOfVap *
                                                                 TimeStepSys * SecInHour * 1000.0 * ADSCorrectionFactor;
                        ZnAirRpt(ZoneLoop).OABalanceLatentGain = 0.0;
                    } else if (ZoneAirHumRat(ZoneLoop) <= OutHumRat) {
                        ZnAirRpt(ZoneLoop).OABalanceLatentGain = 0.001 * MDotOA(ZoneLoop) * (OutHumRat - ZoneAirHumRat(ZoneLoop)) * H2OHtOfVap *
                                                                 TimeStepSys * SecInHour * 1000.0 * ADSCorrectionFactor;
                        ZnAirRpt(ZoneLoop).OABalanceLatentLoss = 0.0;
                    }
                    // Total ventilation losses and gains
                    TotalLoad = ZnAirRpt(ZoneLoop).OABalanceHeatGain + ZnAirRpt(ZoneLoop).OABalanceLatentGain - ZnAirRpt(ZoneLoop).OABalanceHeatLoss -
                                ZnAirRpt(ZoneLoop).OABalanceLatentLoss;
                    if (TotalLoad > 0) {
                        ZnAirRpt(ZoneLoop).OABalanceTotalGain = TotalLoad * ADSCorrectionFactor;
                        ZnAirRpt(ZoneLoop).OABalanceTotalLoss = 0.0;
                    } else {
                        ZnAirRpt(ZoneLoop).OABalanceTotalGain = 0.0;
                        ZnAirRpt(ZoneLoop).OABalanceTotalLoss = -TotalLoad * ADSCorrectionFactor;
                    }
                    ZnAirRpt(ZoneLoop).OABalanceMass = (MDotOA(ZoneLoop)) * TimeStepSys * SecInHour * ADSCorrectionFactor;
                    ZnAirRpt(ZoneLoop).OABalanceMdot = (MDotOA(ZoneLoop)) * ADSCorrectionFactor;
                    AirDensity = PsyRhoAirFnPbTdbW(OutBaroPress, MAT(ZoneLoop), ZoneAirHumRatAvg(ZoneLoop), BlankString);
                    ZnAirRpt(ZoneLoop).OABalanceVolumeCurDensity = (MDotOA(ZoneLoop) / AirDensity) * TimeStepSys * SecInHour * ADSCorrectionFactor;
                    ZnAirRpt(ZoneLoop).OABalanceAirChangeRate = ZnAirRpt(ZoneLoop).OABalanceVolumeCurDensity / (TimeStepSys * Zone(ZoneLoop).Volume);
                    ZnAirRpt(ZoneLoop).OABalanceVdotCurDensity = (MDotOA(ZoneLoop) / AirDensity) * ADSCorrectionFactor;
                    AirDensity = StdRhoAir;
                    ZnAirRpt(ZoneLoop).OABalanceVolumeStdDensity = (MDotOA(ZoneLoop) / AirDensity) * TimeStepSys * SecInHour * ADSCorrectionFactor;
                    ZnAirRpt(ZoneLoop).OABalanceVdotStdDensity = (MDotOA(ZoneLoop) / AirDensity) * ADSCorrectionFactor;
                    ZnAirRpt(ZoneLoop).OABalanceFanElec = ZnAirRpt(ZoneLoop).VentilFanElec;
                }
            }
            // Reports exfiltration loss
            H2OHtOfVap = PsyHgAirFnWTdb(OutHumRat, Zone(ZoneLoop).OutDryBulbTemp);
            ZnAirRpt(ZoneLoop).SysInletMass = 0;
            ZnAirRpt(ZoneLoop).SysOutletMass = 0;
            if (!ZoneEquipConfig(ZoneLoop).IsControlled) {
                for (int j = 1; j <= ZoneEquipConfig(ZoneLoop).NumInletNodes; ++j) {
                    ZnAirRpt(ZoneLoop).SysInletMass +=
                        Node(ZoneEquipConfig(ZoneLoop).InletNode(j)).MassFlowRate * TimeStepSys * SecInHour * ADSCorrectionFactor;
                }
                for (int j = 1; j <= ZoneEquipConfig(ZoneLoop).NumExhaustNodes; ++j) {
                    ZnAirRpt(ZoneLoop).SysOutletMass +=
                        Node(ZoneEquipConfig(ZoneLoop).ExhaustNode(j)).MassFlowRate * TimeStepSys * SecInHour * ADSCorrectionFactor;
                }
                for (int j = 1; j <= ZoneEquipConfig(ZoneLoop).NumReturnNodes; ++j) {
                    ZnAirRpt(ZoneLoop).SysOutletMass +=
                        Node(ZoneEquipConfig(ZoneLoop).ReturnNode(j)).MassFlowRate * TimeStepSys * SecInHour * ADSCorrectionFactor;
                }
            }

            ZnAirRpt(ZoneLoop).ExfilMass = ZnAirRpt(ZoneLoop).InfilMass + ZnAirRpt(ZoneLoop).VentilMass + ZnAirRpt(ZoneLoop).MixMass +
                                           ZnAirRpt(ZoneLoop).OABalanceMass + ZnAirRpt(ZoneLoop).SysInletMass -
                                           ZnAirRpt(ZoneLoop).SysOutletMass; // kg
            ZnAirRpt(ZoneLoop).ExfilSensiLoss =
                ZnAirRpt(ZoneLoop).ExfilMass / (TimeStepSys * SecInHour) * (MAT(ZoneLoop) - Zone(ZoneLoop).OutDryBulbTemp) * CpAir; // W
            ZnAirRpt(ZoneLoop).ExfilLatentLoss =
                ZnAirRpt(ZoneLoop).ExfilMass / (TimeStepSys * SecInHour) * (ZoneAirHumRat(ZoneLoop) - OutHumRat) * H2OHtOfVap;
            ZnAirRpt(ZoneLoop).ExfilTotalLoss = ZnAirRpt(ZoneLoop).ExfilLatentLoss + ZnAirRpt(ZoneLoop).ExfilSensiLoss;

            ZoneTotalExfiltrationHeatLoss += ZnAirRpt(ZoneLoop).ExfilTotalLoss * TimeStepSys * SecInHour;
            ZoneTotalExhaustHeatLoss += ZnAirRpt(ZoneLoop).ExhTotalLoss * TimeStepSys * SecInHour;
        }
    }

    void SetHeatToReturnAirFlag()
    {

        // SUBROUTINE INFORMATION:
        //       AUTHOR         Fred Buhl
        //       DATE WRITTEN   February 2008
        //       MODIFIED       na
        //       RE-ENGINEERED  na

        // PURPOSE OF THIS SUBROUTINE:
        // This sets some flags at the air loop and zone level: these flags indicate
        // whether an air loop represents a "unitary" system, and whether the system is operating
        // in a on/off (cycling fan) mode. At the zone level flags are set to indicate whether
        // the zone is served by a zonal system only, and whether the air loop serving the zone (idf any)
        // is in cycling fan mode. Using this information, the subroutine sets a flag at the zone level
        // to tell ManageZoneAirUpdates (predict and correct) what to do with the heat to return air.

        // METHODOLOGY EMPLOYED:
        // Uses program data structures AirLoopControlInfo and ZoneEquipInfo

        // REFERENCES:
        // na

        // Using/Aliasing
        using DataHeatBalance::Lights;
        using DataHeatBalance::TotLights;
        using DataHeatBalance::Zone;
        using DataHVACGlobals::NumPrimaryAirSys;
        using DataSurfaces::AirFlowWindow_Destination_ReturnAir;
        using DataSurfaces::SurfaceWindow;
        using DataZoneEquipment::ZoneEquipConfig;
        using ScheduleManager::CheckScheduleValue;
        using ScheduleManager::GetCurrentScheduleValue;
        using ScheduleManager::GetScheduleMaxValue;

        // Locals
        // SUBROUTINE ARGUMENTS:

        // SUBROUTINE PARAMETER DEFINITIONS:
        // na

        // INTERFACE BLOCK SPECIFICATIONS:
        // na

        // DERIVED TYPE DEFINITIONS:
        // na

        // SUBROUTINE LOCAL VARIABLE DECLARATIONS:
        static int AirLoopNum(0); // the air loop index
        int ControlledZoneNum;    // controlled zone index
        bool CyclingFan(false);   // TRUE means air loop operates in cycling fan mode at some point
        static int ZoneNum(0);           // zone index
        int LightNum;                    // Lights object index
        int SurfNum;                     // Surface index
        static Real64 CycFanMaxVal(0.0); // max value of cycling fan schedule

        if (!AirLoopsSimOnce) return;

        if (MyOneTimeFlag) {
            // set the air loop Any Continuous Fan flag
            for (AirLoopNum = 1; AirLoopNum <= NumPrimaryAirSys; ++AirLoopNum) {
                if (AirLoopControlInfo(AirLoopNum).UnitarySys) { // for unitary systems check the cycling fan schedule
                    if (AirLoopControlInfo(AirLoopNum).CycFanSchedPtr > 0) {
                        CycFanMaxVal = GetScheduleMaxValue(AirLoopControlInfo(AirLoopNum).CycFanSchedPtr);
                        if (CycFanMaxVal > 0.0) {
                            AirLoopControlInfo(AirLoopNum).AnyContFan = true;
                        } else {
                            AirLoopControlInfo(AirLoopNum).AnyContFan = false;
                        }
                    } else { // no schedule means always cycling fan
                        AirLoopControlInfo(AirLoopNum).AnyContFan = false;
                    }
                } else { // for nonunitary (central) all systems are continuous fan
                    AirLoopControlInfo(AirLoopNum).AnyContFan = true;
                }
            }
            // check to see if a controlled zone is served exclusively by a zonal system
            for (ControlledZoneNum = 1; ControlledZoneNum <= NumOfZones; ++ControlledZoneNum) {
                ZoneNum = ZoneEquipConfig(ControlledZoneNum).ActualZoneNum;
                bool airLoopFound = false;
                for (int zoneInNode = 1; zoneInNode <= ZoneEquipConfig(ControlledZoneNum).NumInletNodes; ++zoneInNode) {
                    if (ZoneEquipConfig(ControlledZoneNum).InletNodeAirLoopNum(zoneInNode) > 0) {
                        airLoopFound = true;
                    }
                }
                if (!airLoopFound && ZoneEquipConfig(ControlledZoneNum).NumInletNodes == ZoneEquipConfig(ControlledZoneNum).NumExhaustNodes) {
                    ZoneEquipConfig(ControlledZoneNum).ZonalSystemOnly = true;
                }
            }
            // issue warning messages if zone is served by a zonal system or a cycling system and the input calls for
            // heat gain to return air
            for (ControlledZoneNum = 1; ControlledZoneNum <= NumOfZones; ++ControlledZoneNum) {
                if (!ZoneEquipConfig(ControlledZoneNum).IsControlled) continue;
                ZoneNum = ZoneEquipConfig(ControlledZoneNum).ActualZoneNum;
                CyclingFan = false;
                for (int zoneInNode = 1; zoneInNode <= ZoneEquipConfig(ControlledZoneNum).NumInletNodes; ++zoneInNode) {
                    AirLoopNum = ZoneEquipConfig(ControlledZoneNum).InletNodeAirLoopNum(zoneInNode);
                    if (AirLoopNum > 0) {
                        if (AirLoopControlInfo(AirLoopNum).CycFanSchedPtr > 0) {
                            CyclingFan = CheckScheduleValue(AirLoopControlInfo(AirLoopNum).CycFanSchedPtr, 0.0);
                        }
                    }
                }
                if (ZoneEquipConfig(ControlledZoneNum).ZonalSystemOnly || CyclingFan) {
                    if (Zone(ZoneNum).RefrigCaseRA) {
                        ShowWarningError("For zone=" + Zone(ZoneNum).Name +
                                         " return air cooling by refrigerated cases will be applied to the zone air.");
                        ShowContinueError("  This zone has no return air or is served by an on/off HVAC system.");
                    }
                    for (LightNum = 1; LightNum <= TotLights; ++LightNum) {
                        if (Lights(LightNum).ZonePtr != ZoneNum) continue;
                        if (Lights(LightNum).FractionReturnAir > 0.0) {
                            ShowWarningError("For zone=" + Zone(ZoneNum).Name + " return air heat gain from lights will be applied to the zone air.");
                            ShowContinueError("  This zone has no return air or is served by an on/off HVAC system.");
                            break;
                        }
                    }
                    for (SurfNum = Zone(ZoneNum).SurfaceFirst; SurfNum <= Zone(ZoneNum).SurfaceLast; ++SurfNum) {
                        if (SurfaceWindow(SurfNum).AirflowDestination == AirFlowWindow_Destination_ReturnAir) {
                            ShowWarningError("For zone=" + Zone(ZoneNum).Name +
                                             " return air heat gain from air flow windows will be applied to the zone air.");
                            ShowContinueError("  This zone has no return air or is served by an on/off HVAC system.");
                        }
                    }
                }
            }
            MyOneTimeFlag = false;
        }

        // set the air loop fan operation mode
        for (AirLoopNum = 1; AirLoopNum <= NumPrimaryAirSys; ++AirLoopNum) {
            if (AirLoopControlInfo(AirLoopNum).CycFanSchedPtr > 0) {
                if (GetCurrentScheduleValue(AirLoopControlInfo(AirLoopNum).CycFanSchedPtr) == 0.0) {
                    AirLoopControlInfo(AirLoopNum).FanOpMode = CycFanCycCoil;
                } else {
                    AirLoopControlInfo(AirLoopNum).FanOpMode = ContFanCycCoil;
                }
            }
        }
        // set the zone level NoHeatToReturnAir flag
        // if any air loop in the zone is continuous fan, then set NoHeatToReturnAir = false and sort it out node-by-node
        for (ControlledZoneNum = 1; ControlledZoneNum <= NumOfZones; ++ControlledZoneNum) {
            if (!ZoneEquipConfig(ControlledZoneNum).IsControlled) continue;
            ZoneNum = ZoneEquipConfig(ControlledZoneNum).ActualZoneNum;
            Zone(ZoneNum).NoHeatToReturnAir = true;
            if (!ZoneEquipConfig(ControlledZoneNum).ZonalSystemOnly) {
                for (int zoneInNode = 1; zoneInNode <= ZoneEquipConfig(ControlledZoneNum).NumInletNodes; ++zoneInNode) {
                    AirLoopNum = ZoneEquipConfig(ControlledZoneNum).InletNodeAirLoopNum(zoneInNode);
                    if (AirLoopNum > 0) {
                        if (AirLoopControlInfo(AirLoopNum).FanOpMode == ContFanCycCoil) {
                            Zone(ZoneNum).NoHeatToReturnAir = false;
                            break;
                        }
                    }
                }
            }
        }
    }

    void UpdateZoneInletConvergenceLog()
    {

        // SUBROUTINE INFORMATION:
        //       AUTHOR         <author>
        //       DATE WRITTEN   <date_written>
        //       MODIFIED       na
        //       RE-ENGINEERED  na

        // PURPOSE OF THIS SUBROUTINE:
        // <description>

        // METHODOLOGY EMPLOYED:
        // <description>

        // REFERENCES:
        // na

        // Using/Aliasing
        using DataConvergParams::ConvergLogStackDepth;
        using DataConvergParams::ZoneInletConvergence;
        using DataGlobals::NumOfZones;
        using DataLoopNode::Node;

        // Locals
        // SUBROUTINE ARGUMENT DEFINITIONS:
        // na

        // SUBROUTINE PARAMETER DEFINITIONS:
        // na

        // INTERFACE BLOCK SPECIFICATIONS:
        // na

        // DERIVED TYPE DEFINITIONS:
        // na

        // SUBROUTINE LOCAL VARIABLE DECLARATIONS:
        int ZoneNum;
        int NodeIndex;
        int NodeNum;
        Array1D<Real64> tmpRealARR(ConvergLogStackDepth);

        for (ZoneNum = 1; ZoneNum <= NumOfZones; ++ZoneNum) {

            for (NodeIndex = 1; NodeIndex <= ZoneInletConvergence(ZoneNum).NumInletNodes; ++NodeIndex) {
                NodeNum = ZoneInletConvergence(ZoneNum).InletNode(NodeIndex).NodeNum;

                tmpRealARR = ZoneInletConvergence(ZoneNum).InletNode(NodeIndex).HumidityRatio;
                ZoneInletConvergence(ZoneNum).InletNode(NodeIndex).HumidityRatio(1) = Node(NodeNum).HumRat;
                ZoneInletConvergence(ZoneNum).InletNode(NodeIndex).HumidityRatio({2, ConvergLogStackDepth}) =
                    tmpRealARR({1, ConvergLogStackDepth - 1});

                tmpRealARR = ZoneInletConvergence(ZoneNum).InletNode(NodeIndex).MassFlowRate;
                ZoneInletConvergence(ZoneNum).InletNode(NodeIndex).MassFlowRate(1) = Node(NodeNum).MassFlowRate;
                ZoneInletConvergence(ZoneNum).InletNode(NodeIndex).MassFlowRate({2, ConvergLogStackDepth}) =
                    tmpRealARR({1, ConvergLogStackDepth - 1});

                tmpRealARR = ZoneInletConvergence(ZoneNum).InletNode(NodeIndex).Temperature;
                ZoneInletConvergence(ZoneNum).InletNode(NodeIndex).Temperature(1) = Node(NodeNum).Temp;
                ZoneInletConvergence(ZoneNum).InletNode(NodeIndex).Temperature({2, ConvergLogStackDepth}) = tmpRealARR({1, ConvergLogStackDepth - 1});
            }
        }
    }

    void CheckAirLoopFlowBalance()
    {
        // Check for unbalanced airloop
        if (!DataGlobals::WarmupFlag && AirLoopsSimOnce) {
            for (int AirLoopNum = 1; AirLoopNum <= NumPrimaryAirSys; ++AirLoopNum) {
                auto &thisAirLoopFlow(AirLoopFlow(AirLoopNum));
                if (!thisAirLoopFlow.FlowError) {
                    Real64 unbalancedExhaustDelta = thisAirLoopFlow.SupFlow - thisAirLoopFlow.OAFlow - thisAirLoopFlow.SysRetFlow;
                    if (unbalancedExhaustDelta > SmallMassFlow) {
                        ShowSevereError("CheckAirLoopFlowBalance: AirLoopHVAC " + DataAirSystems::PrimaryAirSystem(AirLoopNum).Name +
                                        " is unbalanced. Supply is > return plus outdoor air.");
                        ShowContinueErrorTimeStamp("");
                        ShowContinueError("  Flows [m3/s at standard density]: Supply=" +
                                          General::RoundSigDigits(thisAirLoopFlow.SupFlow / DataEnvironment::StdRhoAir, 6) +
                                          "  Return=" + General::RoundSigDigits(thisAirLoopFlow.SysRetFlow / DataEnvironment::StdRhoAir, 6) +
                                          "  Outdoor Air=" + General::RoundSigDigits(thisAirLoopFlow.OAFlow / DataEnvironment::StdRhoAir, 6));
                        ShowContinueError("  Imbalance=" + General::RoundSigDigits(unbalancedExhaustDelta / DataEnvironment::StdRhoAir, 6));
                        ShowContinueError("  This error will only be reported once per system.");
                        thisAirLoopFlow.FlowError = true;
                    }
                }
            }
        }
    }

} // namespace HVACManager

} // namespace EnergyPlus<|MERGE_RESOLUTION|>--- conflicted
+++ resolved
@@ -917,13 +917,9 @@
         while ((SimAirLoopsFlag || SimZoneEquipmentFlag || SimNonZoneEquipmentFlag || SimPlantLoopsFlag || SimElecCircuitsFlag) &&
                (HVACManageIteration <= MaxIter)) {
 
-<<<<<<< HEAD
             if (DataGlobals::stopSimulation) break;
 
-            ManageEMS(emsCallFromHVACIterationLoop, anyEMSRan); // calling point id
-=======
             ManageEMS(state, emsCallFromHVACIterationLoop, anyEMSRan, ObjexxFCL::Optional_int_const()); // calling point id
->>>>>>> 922f888a
 
             // Manages the various component simulations
             SimSelectedEquipment(state, SimAirLoopsFlag,
