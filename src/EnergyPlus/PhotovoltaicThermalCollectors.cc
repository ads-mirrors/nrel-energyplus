// EnergyPlus, Copyright (c) 1996-2023, The Board of Trustees of the University of Illinois,
// The Regents of the University of California, through Lawrence Berkeley National Laboratory
// (subject to receipt of any required approvals from the U.S. Dept. of Energy), Oak Ridge
// National Laboratory, managed by UT-Battelle, Alliance for Sustainable Energy, LLC, and other
// contributors. All rights reserved.
//
// NOTICE: This Software was developed under funding from the U.S. Department of Energy and the
// U.S. Government consequently retains certain rights. As such, the U.S. Government has been
// granted for itself and others acting on its behalf a paid-up, nonexclusive, irrevocable,
// worldwide license in the Software to reproduce, distribute copies to the public, prepare
// derivative works, and perform publicly and display publicly, and to permit others to do so.
//
// Redistribution and use in source and binary forms, with or without modification, are permitted
// provided that the following conditions are met:
//
// (1) Redistributions of source code must retain the above copyright notice, this list of
//     conditions and the following disclaimer.
//
// (2) Redistributions in binary form must reproduce the above copyright notice, this list of
//     conditions and the following disclaimer in the documentation and/or other materials
//     provided with the distribution.
//
// (3) Neither the name of the University of California, Lawrence Berkeley National Laboratory,
//     the University of Illinois, U.S. Dept. of Energy nor the names of its contributors may be
//     used to endorse or promote products derived from this software without specific prior
//     written permission.
//
// (4) Use of EnergyPlus(TM) Name. If Licensee (i) distributes the software in stand-alone form
//     without changes from the version obtained under this License, or (ii) Licensee makes a
//     reference solely to the software portion of its product, Licensee must refer to the
//     software as "EnergyPlus version X" software, where "X" is the version number Licensee
//     obtained under this License and may not use a different name for the software. Except as
//     specifically required in this Section (4), Licensee shall not use in a company name, a
//     product name, in advertising, publicity, or other promotional activities any name, trade
//     name, trademark, logo, or other designation of "EnergyPlus", "E+", "e+" or confusingly
//     similar designation, without the U.S. Department of Energy's prior written consent.
//
// THIS SOFTWARE IS PROVIDED BY THE COPYRIGHT HOLDERS AND CONTRIBUTORS "AS IS" AND ANY EXPRESS OR
// IMPLIED WARRANTIES, INCLUDING, BUT NOT LIMITED TO, THE IMPLIED WARRANTIES OF MERCHANTABILITY
// AND FITNESS FOR A PARTICULAR PURPOSE ARE DISCLAIMED. IN NO EVENT SHALL THE COPYRIGHT OWNER OR
// CONTRIBUTORS BE LIABLE FOR ANY DIRECT, INDIRECT, INCIDENTAL, SPECIAL, EXEMPLARY, OR
// CONSEQUENTIAL DAMAGES (INCLUDING, BUT NOT LIMITED TO, PROCUREMENT OF SUBSTITUTE GOODS OR
// SERVICES; LOSS OF USE, DATA, OR PROFITS; OR BUSINESS INTERRUPTION) HOWEVER CAUSED AND ON ANY
// THEORY OF LIABILITY, WHETHER IN CONTRACT, STRICT LIABILITY, OR TORT (INCLUDING NEGLIGENCE OR
// OTHERWISE) ARISING IN ANY WAY OUT OF THE USE OF THIS SOFTWARE, EVEN IF ADVISED OF THE
// POSSIBILITY OF SUCH DAMAGE.

// C++ Headers
#include <cmath>
#include <iostream>

// ObjexxFCL Headers
#include <ObjexxFCL/Array.functions.hh>
#include <ObjexxFCL/Fmath.hh>

// EnergyPlus Headers
#include <EnergyPlus/Autosizing/Base.hh>
#include <EnergyPlus/BranchNodeConnections.hh>
#include <EnergyPlus/Construction.hh>
#include <EnergyPlus/ConvectionCoefficients.hh>
#include <EnergyPlus/Data/EnergyPlusData.hh>
#include <EnergyPlus/DataEnvironment.hh>
#include <EnergyPlus/DataHVACGlobals.hh>
#include <EnergyPlus/DataHeatBalSurface.hh>
#include <EnergyPlus/DataHeatBalance.hh>
#include <EnergyPlus/DataIPShortCuts.hh>
#include <EnergyPlus/DataLoopNode.hh>
#include <EnergyPlus/DataPhotovoltaics.hh>
#include <EnergyPlus/DataSizing.hh>
#include <EnergyPlus/DataSurfaces.hh>
#include <EnergyPlus/EMSManager.hh>
#include <EnergyPlus/FluidProperties.hh>
#include <EnergyPlus/General.hh>
#include <EnergyPlus/GeneralRoutines.hh>
#include <EnergyPlus/InputProcessing/InputProcessor.hh>
#include <EnergyPlus/NodeInputManager.hh>
#include <EnergyPlus/OutputProcessor.hh>
#include <EnergyPlus/PhotovoltaicThermalCollectors.hh>
#include <EnergyPlus/Plant/DataPlant.hh>
#include <EnergyPlus/Plant/PlantLocation.hh>
#include <EnergyPlus/PlantUtilities.hh>
#include <EnergyPlus/Psychrometrics.hh>
#include <EnergyPlus/ScheduleManager.hh>
#include <EnergyPlus/SurfaceGeometry.hh>
#include <EnergyPlus/UtilityRoutines.hh>

namespace EnergyPlus {

namespace PhotovoltaicThermalCollectors {

    // Module containing the routines dealing with the photovoltaic thermal collectors

    // MODULE INFORMATION:
    //       AUTHOR         Brent. Griffith
    //       DATE WRITTEN   June-August 2008
    //       MODIFIED       na
    //       RE-ENGINEERED  na

    // PURPOSE OF THIS MODULE:
    // collect models related to PVT or hybrid, photovoltaic - thermal solar collectors

    // METHODOLOGY EMPLOYED:
    // The approach is to have one PVT structure that works with different models.
    //  the PVT model reuses photovoltaic modeling in Photovoltaics.cc for electricity generation.
    //  the electric load center and "generator" is all accessed thru PV objects and models.
    //  this module is for the thermal portion of PVT.
    //  the first model is a "simple" or "ideal" model useful for sizing, early design, or policy analyses
    //  Simple PV/T model just converts incoming solar to electricity and temperature rise of a working fluid.

    PlantComponent *PVTCollectorStruct::factory(EnergyPlusData &state, std::string_view objectName)

    {
        if (state.dataPhotovoltaicThermalCollector->GetInputFlag) {
            GetPVTcollectorsInput(state);
            state.dataPhotovoltaicThermalCollector->GetInputFlag = false;
        }

        for (auto &thisComp : state.dataPhotovoltaicThermalCollector->PVT) {
            if (thisComp.Name == objectName) {
                return &thisComp;
            }
        }

        // If we didn't find it, fatal
        ShowFatalError(state, format("Solar Thermal Collector Factory: Error getting inputs for object named: {}", objectName));
        // Shut up the compiler
        return nullptr;
    }

    void PVTCollectorStruct::onInitLoopEquip(EnergyPlusData &state, [[maybe_unused]] const PlantLocation &calledFromLocation)
    {
        this->initialize(state, true);
        this->size(state);
    }

    void PVTCollectorStruct::simulate(EnergyPlusData &state,
                                      [[maybe_unused]] const PlantLocation &calledFromLocation,
                                      bool const FirstHVACIteration,
                                      [[maybe_unused]] Real64 &CurLoad,
                                      [[maybe_unused]] bool const RunFlag)
    {

        this->initialize(state, FirstHVACIteration);
        this->control(state);
        this->calculate(state);
        this->update(state);
    }

    void GetPVTcollectorsInput(EnergyPlusData &state)
    {
        // SUBROUTINE INFORMATION:
        //       AUTHOR         B. Griffith
        //       DATE WRITTEN   June 2008
        //       RE-ENGINEERED  na

        // PURPOSE OF THIS SUBROUTINE:
        // Get input for PVT and BIPVT objects

        // Object Data
        Array1D<SimplePVTModelStruct> tmpSimplePVTperf;
        Array1D<BIPVTModelStruct> tmpBIPVTperf;

        // first load the 'Simple' performance object info into temporary structure
        state.dataIPShortCut->cCurrentModuleObject = "SolarCollectorPerformance:PhotovoltaicThermal:Simple";
        int NumSimplePVTPerform = state.dataInputProcessing->inputProcessor->getNumObjectsFound(state, state.dataIPShortCut->cCurrentModuleObject);
        if (NumSimplePVTPerform > 0) GetPVTSimpleCollectorsInput(state, NumSimplePVTPerform, tmpSimplePVTperf);

        // load the 'BIPVT' performance object info into temporary structure
        state.dataIPShortCut->cCurrentModuleObject = "SolarCollectorPerformance:PhotovoltaicThermal:BIPVT";
        int NumBIPVTPerform = state.dataInputProcessing->inputProcessor->getNumObjectsFound(state, state.dataIPShortCut->cCurrentModuleObject);
        if (NumBIPVTPerform > 0) GetBIPVTCollectorsInput(state, NumBIPVTPerform, tmpBIPVTperf);

        // now get main PVT objects
        state.dataIPShortCut->cCurrentModuleObject = "SolarCollector:FlatPlate:PhotovoltaicThermal";
        state.dataPhotovoltaicThermalCollector->NumPVT =
            state.dataInputProcessing->inputProcessor->getNumObjectsFound(state, state.dataIPShortCut->cCurrentModuleObject);
        if (state.dataPhotovoltaicThermalCollector->NumPVT > 0)
            GetMainPVTInput(
                state, state.dataPhotovoltaicThermalCollector->NumPVT, state.dataPhotovoltaicThermalCollector->PVT, tmpSimplePVTperf, tmpBIPVTperf);
        if (allocated(tmpSimplePVTperf)) tmpSimplePVTperf.deallocate();
        if (allocated(tmpBIPVTperf)) tmpBIPVTperf.deallocate();
    }

    void GetPVTSimpleCollectorsInput(EnergyPlusData &state, int NumSimplePVTPerform, Array1D<SimplePVTModelStruct> &tmpSimplePVTperf)
    {
        // PURPOSE OF THIS SUBROUTINE:
        // Get input for PVT Simple objects

        int Item;                // Item to be "gotten"
        int NumAlphas;           // Number of Alphas for each GetObjectItem call
        int NumNumbers;          // Number of Numbers for each GetObjectItem call
        int IOStatus;            // Used in GetObjectItem
        bool ErrorsFound(false); // Set to true if errors in input, fatal at end of routine

        tmpSimplePVTperf.allocate(NumSimplePVTPerform);
        for (Item = 1; Item <= NumSimplePVTPerform; ++Item) {
            state.dataInputProcessing->inputProcessor->getObjectItem(state,
                                                                     state.dataIPShortCut->cCurrentModuleObject,
                                                                     Item,
                                                                     state.dataIPShortCut->cAlphaArgs,
                                                                     NumAlphas,
                                                                     state.dataIPShortCut->rNumericArgs,
                                                                     NumNumbers,
                                                                     IOStatus,
                                                                     _,
                                                                     state.dataIPShortCut->lAlphaFieldBlanks,
                                                                     state.dataIPShortCut->cAlphaFieldNames,
                                                                     state.dataIPShortCut->cNumericFieldNames);
            auto &thisTmpSimplePVTperf = tmpSimplePVTperf(Item);
            thisTmpSimplePVTperf.Name = state.dataIPShortCut->cAlphaArgs(1);
            thisTmpSimplePVTperf.ThermEfficMode = static_cast<ThermEfficEnum>(
                getEnumerationValue(ThermEfficTypeNamesUC, UtilityRoutines::MakeUPPERCase(state.dataIPShortCut->cAlphaArgs(2))));
            thisTmpSimplePVTperf.ThermalActiveFract = state.dataIPShortCut->rNumericArgs(1);
            thisTmpSimplePVTperf.ThermEffic = state.dataIPShortCut->rNumericArgs(2);
            thisTmpSimplePVTperf.ThermEffSchedNum = ScheduleManager::GetScheduleIndex(state, state.dataIPShortCut->cAlphaArgs(3));
            if ((thisTmpSimplePVTperf.ThermEffSchedNum == 0) && (thisTmpSimplePVTperf.ThermEfficMode == ThermEfficEnum::SCHEDULED)) {
                ShowSevereError(state,
                                format("GetPVTSimpleCollectorsInput: Invalid efficiency schedule name passed={}, object type={}, object name={}",
                                       state.dataIPShortCut->cAlphaArgs(3),
                                       state.dataIPShortCut->cCurrentModuleObject,
                                       thisTmpSimplePVTperf.Name));
                ErrorsFound = true;
            }
            thisTmpSimplePVTperf.SurfEmissivity = state.dataIPShortCut->rNumericArgs(3);
        }
    }

    void GetBIPVTCollectorsInput(EnergyPlusData &state, int NumBIPVTPerform, Array1D<BIPVTModelStruct> &tmpBIPVTperf)
    {
        // PURPOSE OF THIS SUBROUTINE:
        // Get input for BIPVT objects

        int Item;       // Item to be "gotten"
        int NumAlphas;  // Number of Alphas for each GetObjectItem call
        int NumNumbers; // Number of Numbers for each GetObjectItem call
        int IOStatus;   // Used in GetObjectItem
        int Found;
        bool ErrorsFound(false); // Set to true if errors in input, fatal at end of routine
        using DataSurfaces::OSCMData;
        using ScheduleManager::GetScheduleIndex;
        using ScheduleManager::ScheduleAlwaysOn;

        tmpBIPVTperf.allocate(NumBIPVTPerform);
        for (Item = 1; Item <= NumBIPVTPerform; ++Item) {
            state.dataInputProcessing->inputProcessor->getObjectItem(state,
                                                                     state.dataIPShortCut->cCurrentModuleObject,
                                                                     Item,
                                                                     state.dataIPShortCut->cAlphaArgs,
                                                                     NumAlphas,
                                                                     state.dataIPShortCut->rNumericArgs,
                                                                     NumNumbers,
                                                                     IOStatus,
                                                                     _,
                                                                     state.dataIPShortCut->lAlphaFieldBlanks,
                                                                     state.dataIPShortCut->cAlphaFieldNames,
                                                                     state.dataIPShortCut->cNumericFieldNames);
            auto &thisTmpBIPVTperf = tmpBIPVTperf(Item);
            thisTmpBIPVTperf.Name = state.dataIPShortCut->cAlphaArgs(1);
            thisTmpBIPVTperf.OSCMName = state.dataIPShortCut->cAlphaArgs(2);
            Found = UtilityRoutines::FindItemInList(thisTmpBIPVTperf.OSCMName, state.dataSurface->OSCM);
            if (Found == 0) {
                ShowSevereError(state,
                                format("GetBIPVTCollectorsInput: Invalid outside model name={}, object type={}, object name={}",
                                       thisTmpBIPVTperf.OSCMName,
                                       state.dataIPShortCut->cCurrentModuleObject,
                                       thisTmpBIPVTperf.Name));
                ErrorsFound = true;
            }
            thisTmpBIPVTperf.OSCMPtr = Found;
            thisTmpBIPVTperf.PVEffGapWidth = state.dataIPShortCut->rNumericArgs(1);
            thisTmpBIPVTperf.PVCellTransAbsProduct = state.dataIPShortCut->rNumericArgs(2);
            thisTmpBIPVTperf.BackMatTranAbsProduct = state.dataIPShortCut->rNumericArgs(3);
            thisTmpBIPVTperf.CladTranAbsProduct = state.dataIPShortCut->rNumericArgs(4);
            thisTmpBIPVTperf.PVAreaFract = state.dataIPShortCut->rNumericArgs(5);
            thisTmpBIPVTperf.PVCellAreaFract = state.dataIPShortCut->rNumericArgs(6);
            thisTmpBIPVTperf.PVRTop = state.dataIPShortCut->rNumericArgs(7);
            thisTmpBIPVTperf.PVRBot = state.dataIPShortCut->rNumericArgs(8);
            thisTmpBIPVTperf.PVGEmiss = state.dataIPShortCut->rNumericArgs(9);
            thisTmpBIPVTperf.BackMatEmiss = state.dataIPShortCut->rNumericArgs(10);
            thisTmpBIPVTperf.ThGlass = state.dataIPShortCut->rNumericArgs(11);
            thisTmpBIPVTperf.RIndGlass = state.dataIPShortCut->rNumericArgs(12);
            thisTmpBIPVTperf.ECoffGlass = state.dataIPShortCut->rNumericArgs(13);
            if (state.dataIPShortCut->lAlphaFieldBlanks(3)) {
                thisTmpBIPVTperf.SchedPtr = ScheduleAlwaysOn;
            } else {
                thisTmpBIPVTperf.SchedPtr = GetScheduleIndex(state, state.dataIPShortCut->cAlphaArgs(3));
                if (thisTmpBIPVTperf.SchedPtr == 0) {
                    ShowSevereError(state,
                                    format("GetBIPVTCollectorsInput: Invalid schedule name ={}, object type={}, object name={}",
                                           state.dataIPShortCut->cAlphaArgs(3),
                                           state.dataIPShortCut->cCurrentModuleObject,
                                           thisTmpBIPVTperf.Name));
                    ErrorsFound = true;
                    continue;
                }
            }
        }
    }

    void GetMainPVTInput(EnergyPlusData &state,
                         int NumPVT,
                         Array1D<PVTCollectorStruct> &PVT,
                         Array1D<SimplePVTModelStruct> const &tmpSimplePVTperf,
                         Array1D<BIPVTModelStruct> const &tmpBIPVTperf)
    {
        // SUBROUTINE INFORMATION:
        //       AUTHOR         B. Griffith
        //       DATE WRITTEN   June 2008
        //       RE-ENGINEERED  na

        // PURPOSE OF THIS SUBROUTINE:
        // Get input for main PVT objects

        int Item;                // Item to be "gotten"
        int NumAlphas;           // Number of Alphas for each GetObjectItem call
        int NumNumbers;          // Number of Numbers for each GetObjectItem call
        int IOStatus;            // Used in GetObjectItem
        bool ErrorsFound(false); // Set to true if errors in input, fatal at end of routine

        PVT.allocate(NumPVT);
        for (Item = 1; Item <= NumPVT; ++Item) {
            state.dataInputProcessing->inputProcessor->getObjectItem(state,
                                                                     state.dataIPShortCut->cCurrentModuleObject,
                                                                     Item,
                                                                     state.dataIPShortCut->cAlphaArgs,
                                                                     NumAlphas,
                                                                     state.dataIPShortCut->rNumericArgs,
                                                                     NumNumbers,
                                                                     IOStatus,
                                                                     _,
                                                                     state.dataIPShortCut->lAlphaFieldBlanks,
                                                                     state.dataIPShortCut->cAlphaFieldNames,
                                                                     state.dataIPShortCut->cNumericFieldNames);
            auto &thisPVT = state.dataPhotovoltaicThermalCollector->PVT(Item);
            thisPVT.Name = state.dataIPShortCut->cAlphaArgs(1);
            thisPVT.Type = DataPlant::PlantEquipmentType::PVTSolarCollectorFlatPlate;

            thisPVT.SurfNum = UtilityRoutines::FindItemInList(state.dataIPShortCut->cAlphaArgs(2), state.dataSurface->Surface);
            // check surface
            if (thisPVT.SurfNum == 0) {
                if (state.dataIPShortCut->lAlphaFieldBlanks(2)) {
                    ShowSevereError(state, format("Invalid {} = {}", state.dataIPShortCut->cAlphaFieldNames(2), state.dataIPShortCut->cAlphaArgs(2)));
                    ShowContinueError(state,
                                      format("Entered in {} = {}", state.dataIPShortCut->cCurrentModuleObject, state.dataIPShortCut->cAlphaArgs(1)));

                    ShowContinueError(state, "Surface name cannot be blank.");
                } else {
                    ShowSevereError(state, format("Invalid {} = {}", state.dataIPShortCut->cAlphaFieldNames(2), state.dataIPShortCut->cAlphaArgs(2)));
                    ShowContinueError(state,
                                      format("Entered in {} = {}", state.dataIPShortCut->cCurrentModuleObject, state.dataIPShortCut->cAlphaArgs(1)));
                    ShowContinueError(state, "Surface was not found.");
                }
                ErrorsFound = true;
            } else {

                if (!state.dataSurface->Surface(thisPVT.SurfNum).ExtSolar) {
                    ShowSevereError(state, format("Invalid {} = {}", state.dataIPShortCut->cAlphaFieldNames(2), state.dataIPShortCut->cAlphaArgs(2)));
                    ShowContinueError(state,
                                      format("Entered in {} = {}", state.dataIPShortCut->cCurrentModuleObject, state.dataIPShortCut->cAlphaArgs(1)));
                    ShowContinueError(state, "Surface must be exposed to solar.");
                    ErrorsFound = true;
                }
                // check surface orientation, warn if upside down
                if ((state.dataSurface->Surface(thisPVT.SurfNum).Tilt < -95.0) || (state.dataSurface->Surface(thisPVT.SurfNum).Tilt > 95.0)) {
                    ShowWarningError(state,
                                     format("Suspected input problem with {} = {}",
                                            state.dataIPShortCut->cAlphaFieldNames(2),
                                            state.dataIPShortCut->cAlphaArgs(2)));
                    ShowContinueError(state,
                                      format("Entered in {} = {}", state.dataIPShortCut->cCurrentModuleObject, state.dataIPShortCut->cAlphaArgs(1)));
                    ShowContinueError(state, "Surface used for solar collector faces down");
                    ShowContinueError(
                        state,
                        format("Surface tilt angle (degrees from ground outward normal) = {:.2R}", state.dataSurface->Surface(thisPVT.SurfNum).Tilt));
                }
            } // check surface

            if (state.dataIPShortCut->lAlphaFieldBlanks(3)) {
                ShowSevereError(state, format("Invalid {} = {}", state.dataIPShortCut->cAlphaFieldNames(3), state.dataIPShortCut->cAlphaArgs(3)));
                ShowContinueError(state,
                                  format("Entered in {} = {}", state.dataIPShortCut->cCurrentModuleObject, state.dataIPShortCut->cAlphaArgs(1)));
                ShowContinueError(state, format("{}, name cannot be blank.", state.dataIPShortCut->cAlphaFieldNames(3)));
                ErrorsFound = true;
            } else {
                thisPVT.PVTModelName = state.dataIPShortCut->cAlphaArgs(3);
                int ThisParamObj = UtilityRoutines::FindItemInList(thisPVT.PVTModelName, tmpSimplePVTperf);
                if (ThisParamObj > 0) {
                    thisPVT.Simple = tmpSimplePVTperf(ThisParamObj); // entire structure assigned
                    // do one-time setups on input data
                    thisPVT.AreaCol = state.dataSurface->Surface(thisPVT.SurfNum).Area * thisPVT.Simple.ThermalActiveFract;
                    thisPVT.ModelType = PVTModelType::Simple;
                } else {
                    ThisParamObj = UtilityRoutines::FindItemInList(PVT(Item).PVTModelName, tmpBIPVTperf);
                    if (ThisParamObj > 0) {
                        thisPVT.BIPVT = tmpBIPVTperf(ThisParamObj); // entire structure assigned
                        // do one-time setups on input data
                        thisPVT.AreaCol = state.dataSurface->Surface(thisPVT.SurfNum).Area;
                        thisPVT.ModelType = PVTModelType::BIPVT;
                    } else {
                        ShowSevereError(state,
                                        format("Invalid {} = {}", state.dataIPShortCut->cAlphaFieldNames(3), state.dataIPShortCut->cAlphaArgs(3)));
                        ShowContinueError(
                            state, format("Entered in {} = {}", state.dataIPShortCut->cCurrentModuleObject, state.dataIPShortCut->cAlphaArgs(1)));
                        ShowContinueError(state, format("{}, was not found.", state.dataIPShortCut->cAlphaFieldNames(3)));
                        ErrorsFound = true;
                    }
                }

                if (allocated(state.dataPhotovoltaic->PVarray)) { // then PV input gotten... but don't expect this to be true.
                    thisPVT.PVnum = UtilityRoutines::FindItemInList(state.dataIPShortCut->cAlphaArgs(4), state.dataPhotovoltaic->PVarray);
                    // check PV
                    if (thisPVT.PVnum == 0) {
                        ShowSevereError(state,
                                        format("Invalid {} = {}", state.dataIPShortCut->cAlphaFieldNames(4), state.dataIPShortCut->cAlphaArgs(4)));
                        ShowContinueError(
                            state, format("Entered in {} = {}", state.dataIPShortCut->cCurrentModuleObject, state.dataIPShortCut->cAlphaArgs(1)));
                        ErrorsFound = true;
                    } else {
                        thisPVT.PVname = state.dataIPShortCut->cAlphaArgs(4);
                        thisPVT.PVfound = true;
                    }
                } else { // no PV or not yet gotten.
                    thisPVT.PVname = state.dataIPShortCut->cAlphaArgs(4);
                    thisPVT.PVfound = false;
                }

                if (UtilityRoutines::SameString(state.dataIPShortCut->cAlphaArgs(5), "Water")) {
                    thisPVT.WorkingFluidType = WorkingFluidEnum::LIQUID;
                } else if (UtilityRoutines::SameString(state.dataIPShortCut->cAlphaArgs(5), "Air")) {
                    thisPVT.WorkingFluidType = WorkingFluidEnum::AIR;
                } else {
                    if (state.dataIPShortCut->lAlphaFieldBlanks(5)) {
                        ShowSevereError(state,
                                        format("Invalid {} = {}", state.dataIPShortCut->cAlphaFieldNames(5), state.dataIPShortCut->cAlphaArgs(5)));
                        ShowContinueError(
                            state, format("Entered in {} = {}", state.dataIPShortCut->cCurrentModuleObject, state.dataIPShortCut->cAlphaArgs(1)));
                        ShowContinueError(state, format("{} field cannot be blank.", state.dataIPShortCut->cAlphaFieldNames(5)));
                    } else {
                        ShowSevereError(state,
                                        format("Invalid {} = {}", state.dataIPShortCut->cAlphaFieldNames(5), state.dataIPShortCut->cAlphaArgs(5)));
                        ShowContinueError(
                            state, format("Entered in {} = {}", state.dataIPShortCut->cCurrentModuleObject, state.dataIPShortCut->cAlphaArgs(1)));
                    }
                    ErrorsFound = true;
                }

                if (thisPVT.WorkingFluidType == WorkingFluidEnum::LIQUID) {
                    thisPVT.PlantInletNodeNum =
                        NodeInputManager::GetOnlySingleNode(state,
                                                            state.dataIPShortCut->cAlphaArgs(6),
                                                            ErrorsFound,
                                                            DataLoopNode::ConnectionObjectType::SolarCollectorFlatPlatePhotovoltaicThermal,
                                                            state.dataIPShortCut->cAlphaArgs(1),
                                                            DataLoopNode::NodeFluidType::Water,
                                                            DataLoopNode::ConnectionType::Inlet,
                                                            NodeInputManager::CompFluidStream::Primary,
                                                            DataLoopNode::ObjectIsNotParent);
                    thisPVT.PlantOutletNodeNum =
                        NodeInputManager::GetOnlySingleNode(state,
                                                            state.dataIPShortCut->cAlphaArgs(7),
                                                            ErrorsFound,
                                                            DataLoopNode::ConnectionObjectType::SolarCollectorFlatPlatePhotovoltaicThermal,
                                                            state.dataIPShortCut->cAlphaArgs(1),
                                                            DataLoopNode::NodeFluidType::Water,
                                                            DataLoopNode::ConnectionType::Outlet,
                                                            NodeInputManager::CompFluidStream::Primary,
                                                            DataLoopNode::ObjectIsNotParent);
                    BranchNodeConnections::TestCompSet(state,
                                                       state.dataIPShortCut->cCurrentModuleObject,
                                                       state.dataIPShortCut->cAlphaArgs(1),
                                                       state.dataIPShortCut->cAlphaArgs(6),
                                                       state.dataIPShortCut->cAlphaArgs(7),
                                                       "Water Nodes");

                    thisPVT.WPlantLoc.loopSideNum = DataPlant::LoopSideLocation::Invalid;
                }
                if (thisPVT.WorkingFluidType == WorkingFluidEnum::AIR) {
                    thisPVT.HVACInletNodeNum =
                        NodeInputManager::GetOnlySingleNode(state,
                                                            state.dataIPShortCut->cAlphaArgs(8),
                                                            ErrorsFound,
                                                            DataLoopNode::ConnectionObjectType::SolarCollectorFlatPlatePhotovoltaicThermal,
                                                            state.dataIPShortCut->cAlphaArgs(1),
                                                            DataLoopNode::NodeFluidType::Air,
                                                            DataLoopNode::ConnectionType::Inlet,
                                                            NodeInputManager::CompFluidStream::Primary,
                                                            DataLoopNode::ObjectIsNotParent);
                    thisPVT.HVACOutletNodeNum =
                        NodeInputManager::GetOnlySingleNode(state,
                                                            state.dataIPShortCut->cAlphaArgs(9),
                                                            ErrorsFound,
                                                            DataLoopNode::ConnectionObjectType::SolarCollectorFlatPlatePhotovoltaicThermal,
                                                            state.dataIPShortCut->cAlphaArgs(1),
                                                            DataLoopNode::NodeFluidType::Air,
                                                            DataLoopNode::ConnectionType::Outlet,
                                                            NodeInputManager::CompFluidStream::Primary,
                                                            DataLoopNode::ObjectIsNotParent);

                    BranchNodeConnections::TestCompSet(state,
                                                       state.dataIPShortCut->cCurrentModuleObject,
                                                       state.dataIPShortCut->cAlphaArgs(1),
                                                       state.dataIPShortCut->cAlphaArgs(8),
                                                       state.dataIPShortCut->cAlphaArgs(9),
                                                       "Air Nodes");
                }

                thisPVT.DesignVolFlowRate = state.dataIPShortCut->rNumericArgs(1);
                thisPVT.SizingInit = true;
                if (thisPVT.DesignVolFlowRate == DataSizing::AutoSize) {
                    thisPVT.DesignVolFlowRateWasAutoSized = true;
                }
                if (thisPVT.DesignVolFlowRate != DataSizing::AutoSize) {

                    if (thisPVT.WorkingFluidType == WorkingFluidEnum::LIQUID) {
                        PlantUtilities::RegisterPlantCompDesignFlow(state, thisPVT.PlantInletNodeNum, thisPVT.DesignVolFlowRate);
                    } else if (thisPVT.WorkingFluidType == WorkingFluidEnum::AIR) {
                        thisPVT.MaxMassFlowRate = thisPVT.DesignVolFlowRate * state.dataEnvrn->StdRhoAir;
                    }
                    thisPVT.SizingInit = false;
                }
            }

            if (ErrorsFound) {
                ShowFatalError(state, "Errors found in processing input for photovoltaic thermal collectors");
            }
        }
    }

    void PVTCollectorStruct::setupReportVars(EnergyPlusData &state)
    {
        SetupOutputVariable(state,
                            "Generator Produced Thermal Rate",
                            OutputProcessor::Unit::W,
                            this->Report.ThermPower,
                            OutputProcessor::SOVTimeStepType::System,
                            OutputProcessor::SOVStoreType::Average,
                            this->Name);

        if (this->WorkingFluidType == WorkingFluidEnum::LIQUID) {
            SetupOutputVariable(state,
                                "Generator Produced Thermal Energy",
                                OutputProcessor::Unit::J,
                                this->Report.ThermEnergy,
                                OutputProcessor::SOVTimeStepType::System,
                                OutputProcessor::SOVStoreType::Summed,
                                this->Name,
                                {},
                                "SolarWater",
                                "HeatProduced",
                                {},
                                "Plant");

        } else if (this->WorkingFluidType == WorkingFluidEnum::AIR) {
            SetupOutputVariable(state,
                                "Generator Produced Thermal Energy",
                                OutputProcessor::Unit::J,
                                this->Report.ThermEnergy,
                                OutputProcessor::SOVTimeStepType::System,
                                OutputProcessor::SOVStoreType::Summed,
                                this->Name,
                                {},
                                "SolarAir",
                                "HeatProduced",
                                {},
                                "System");

            SetupOutputVariable(state,
                                "Generator PVT Fluid Bypass Status",
                                OutputProcessor::Unit::None,
                                this->Report.BypassStatus,
                                OutputProcessor::SOVTimeStepType::System,
                                OutputProcessor::SOVStoreType::Average,
                                this->Name);
        }

        SetupOutputVariable(state,
                            "Generator PVT Fluid Inlet Temperature",
                            OutputProcessor::Unit::C,
                            this->Report.TinletWorkFluid,
                            OutputProcessor::SOVTimeStepType::System,
                            OutputProcessor::SOVStoreType::Average,
                            this->Name);

        SetupOutputVariable(state,
                            "Generator PVT Fluid Outlet Temperature",
                            OutputProcessor::Unit::C,
                            this->Report.ToutletWorkFluid,
                            OutputProcessor::SOVTimeStepType::System,
                            OutputProcessor::SOVStoreType::Average,
                            this->Name);

        SetupOutputVariable(state,
                            "Generator PVT Fluid Mass Flow Rate",
                            OutputProcessor::Unit::kg_s,
                            this->Report.MdotWorkFluid,
                            OutputProcessor::SOVTimeStepType::System,
                            OutputProcessor::SOVStoreType::Average,
                            this->Name);
    }

    void PVTCollectorStruct::initialize(EnergyPlusData &state, bool const FirstHVACIteration)
    {

        // SUBROUTINE INFORMATION:
        //       AUTHOR         B. Griffith
        //       DATE WRITTEN   June 2008
        //       MODIFIED       B. Griffith, May 2009, EMS setpoint check
        //       RE-ENGINEERED  na

        // PURPOSE OF THIS SUBROUTINE:
        // init for PVT

        static constexpr std::string_view RoutineName("InitPVTcollectors");

        // Do the one time initializations
        this->oneTimeInit(state);

        // finish set up of PV, because PV get-input follows PVT's get input.
        if (!this->PVfound) {
            if (allocated(state.dataPhotovoltaic->PVarray)) {
                this->PVnum = UtilityRoutines::FindItemInList(this->PVname, state.dataPhotovoltaic->PVarray);
                if (this->PVnum == 0) {
                    ShowSevereError(state, format("Invalid name for photovoltaic generator = {}", this->PVname));
                    ShowContinueError(state, format("Entered in flat plate photovoltaic-thermal collector = {}", this->Name));
                } else {
                    this->PVfound = true;
                }
            } else {
                if ((!state.dataGlobal->BeginEnvrnFlag) && (!FirstHVACIteration)) {
                    ShowSevereError(state, "Photovoltaic generators are missing for Photovoltaic Thermal modeling");
                    ShowContinueError(state, format("Needed for flat plate photovoltaic-thermal collector = {}", this->Name));
                }
            }
        }

        if (!state.dataGlobal->SysSizingCalc && this->MySetPointCheckFlag && state.dataHVACGlobal->DoSetPointTest) {
            for (int PVTindex = 1; PVTindex <= state.dataPhotovoltaicThermalCollector->NumPVT; ++PVTindex) {
                if (state.dataPhotovoltaicThermalCollector->PVT(PVTindex).WorkingFluidType == WorkingFluidEnum::AIR) {
                    if (state.dataLoopNodes->Node(state.dataPhotovoltaicThermalCollector->PVT(PVTindex).HVACOutletNodeNum).TempSetPoint ==
                        DataLoopNode::SensedNodeFlagValue) {
                        if (!state.dataGlobal->AnyEnergyManagementSystemInModel) {
                            ShowSevereError(state, "Missing temperature setpoint for PVT outlet node  ");
                            ShowContinueError(state,
                                              format("Add a setpoint manager to outlet node of PVT named {}",
                                                     state.dataPhotovoltaicThermalCollector->PVT(PVTindex).Name));
                            state.dataHVACGlobal->SetPointErrorFlag = true;
                        } else {
                            // need call to EMS to check node
                            EMSManager::CheckIfNodeSetPointManagedByEMS(state,
                                                                        state.dataPhotovoltaicThermalCollector->PVT(PVTindex).HVACOutletNodeNum,
                                                                        EMSManager::SPControlType::TemperatureSetPoint,
                                                                        state.dataHVACGlobal->SetPointErrorFlag);
                            if (state.dataHVACGlobal->SetPointErrorFlag) {
                                ShowSevereError(state, "Missing temperature setpoint for PVT outlet node  ");
                                ShowContinueError(state,
                                                  format("Add a setpoint manager to outlet node of PVT named {}",
                                                         state.dataPhotovoltaicThermalCollector->PVT(PVTindex).Name));
                                ShowContinueError(state, "  or use an EMS actuator to establish a setpoint at the outlet node of PVT");
                            }
                        }
                    }
                }
            }
            this->MySetPointCheckFlag = false;
        }

        if (!state.dataGlobal->SysSizingCalc && this->SizingInit && (this->WorkingFluidType == WorkingFluidEnum::AIR)) {
            this->size(state);
        }

        int InletNode = 0;
        int OutletNode = 0;

        switch (this->WorkingFluidType) {
        case WorkingFluidEnum::LIQUID: {
            InletNode = this->PlantInletNodeNum;
            OutletNode = this->PlantOutletNodeNum;
        } break;
        case WorkingFluidEnum::AIR: {
            InletNode = this->HVACInletNodeNum;
            OutletNode = this->HVACOutletNodeNum;
        } break;
        default: {
            assert(false);
        } break;
        }

        if (state.dataGlobal->BeginEnvrnFlag && this->EnvrnInit) {

            this->MassFlowRate = 0.0;
            this->BypassDamperOff = true;
            this->CoolingUseful = false;
            this->HeatingUseful = false;
            this->Simple.LastCollectorTemp = 0.0;
            this->BIPVT.LastCollectorTemp = 0.0;
            this->Report.ThermPower = 0.0;
            this->Report.ThermHeatGain = 0.0;
            this->Report.ThermHeatLoss = 0.0;
            this->Report.ThermEnergy = 0.0;
            this->Report.MdotWorkFluid = 0.0;
            this->Report.TinletWorkFluid = 0.0;
            this->Report.ToutletWorkFluid = 0.0;
            this->Report.BypassStatus = 0.0;

            switch (this->WorkingFluidType) {
            case WorkingFluidEnum::LIQUID: {

                Real64 rho = FluidProperties::GetDensityGlycol(state,
                                                               state.dataPlnt->PlantLoop(this->WPlantLoc.loopNum).FluidName,
                                                               Constant::HWInitConvTemp,
                                                               state.dataPlnt->PlantLoop(this->WPlantLoc.loopNum).FluidIndex,
                                                               RoutineName);

                this->MaxMassFlowRate = this->DesignVolFlowRate * rho;

                PlantUtilities::InitComponentNodes(state, 0.0, this->MaxMassFlowRate, InletNode, OutletNode);

                this->Simple.LastCollectorTemp = 23.0;
            } break;
            case WorkingFluidEnum::AIR: {
                this->Simple.LastCollectorTemp = 23.0;
                this->BIPVT.LastCollectorTemp = 23.0;
            } break;
            default:
                break;
            }

            this->EnvrnInit = false;
        }
        if (!state.dataGlobal->BeginEnvrnFlag) this->EnvrnInit = true;

        switch (this->WorkingFluidType) {
        case WorkingFluidEnum::LIQUID: {
            // heating only right now, so control flow requests based on incident solar;
            if (state.dataHeatBal->SurfQRadSWOutIncident(this->SurfNum) > DataPhotovoltaics::MinIrradiance) {
                this->MassFlowRate = this->MaxMassFlowRate;
            } else {
                this->MassFlowRate = 0.0;
            }

            PlantUtilities::SetComponentFlowRate(state, this->MassFlowRate, InletNode, OutletNode, this->WPlantLoc);
        } break;
        case WorkingFluidEnum::AIR: {
            this->MassFlowRate = state.dataLoopNodes->Node(InletNode).MassFlowRate;
        } break;
        default:
            break;
        }
    }

    void PVTCollectorStruct::size(EnergyPlusData &state)
    {

        // SUBROUTINE INFORMATION:
        //       AUTHOR         Brent Griffith
        //       DATE WRITTEN   August 2008
        //       MODIFIED       November 2013 Daeho Kang, add component sizing table entries
        //       RE-ENGINEERED  na

        // PURPOSE OF THIS SUBROUTINE:
        // This subroutine is for sizing PVT flow rates that
        // have not been specified in the input.

        // METHODOLOGY EMPLOYED:
        // Obtains hot water flow rate from the plant sizing array.

        bool SizingDesRunThisAirSys; // true if a particular air system had a Sizing:System object and system sizing done

        // Indicator to hardsize and no sizing run
        bool HardSizeNoDesRun = !(state.dataSize->SysSizingRunDone || state.dataSize->ZoneSizingRunDone);

        if (state.dataSize->CurSysNum > 0) {
            CheckThisAirSystemForSizing(state, state.dataSize->CurSysNum, SizingDesRunThisAirSys);
        } else {
            SizingDesRunThisAirSys = false;
        }

        Real64 DesignVolFlowRateDes = 0.0; // Autosize design volume flow for reporting
        int PltSizNum = 0;                 // Plant Sizing index corresponding to CurLoopNum
        bool ErrorsFound = false;

        if (this->WorkingFluidType == WorkingFluidEnum::LIQUID) {

            if (!allocated(state.dataSize->PlantSizData)) return;
            if (!allocated(state.dataPlnt->PlantLoop)) return;

            if (this->WPlantLoc.loopNum > 0) {
                PltSizNum = state.dataPlnt->PlantLoop(this->WPlantLoc.loopNum).PlantSizNum;
            }
            if (this->WPlantLoc.loopSideNum == DataPlant::LoopSideLocation::Supply) {
                if (PltSizNum > 0) {
                    if (state.dataSize->PlantSizData(PltSizNum).DesVolFlowRate >= DataHVACGlobals::SmallWaterVolFlow) {
                        DesignVolFlowRateDes = state.dataSize->PlantSizData(PltSizNum).DesVolFlowRate;
                    } else {
                        DesignVolFlowRateDes = 0.0;
                    }
                } else {
                    if (this->DesignVolFlowRateWasAutoSized) {
                        if (state.dataPlnt->PlantFirstSizesOkayToFinalize) {
                            ShowSevereError(state, "Autosizing of PVT solar collector design flow rate requires a Sizing:Plant object");
                            ShowContinueError(state, format("Occurs in PVT object={}", this->Name));
                            ErrorsFound = true;
                        }
                    } else { // Hardsized
                        if (state.dataPlnt->PlantFinalSizesOkayToReport && this->DesignVolFlowRate > 0.0) {
                            BaseSizer::reportSizerOutput(state,
                                                         "SolarCollector:FlatPlate:PhotovoltaicThermal",
                                                         this->Name,
                                                         "User-Specified Design Flow Rate [m3/s]",
                                                         this->DesignVolFlowRate);
                        }
                    }
                }
            } else if (this->WPlantLoc.loopSideNum == DataPlant::LoopSideLocation::Demand) {
                Real64 constexpr SimplePVTWaterSizeFactor(1.905e-5); // [ m3/s/m2 ] average of collectors in SolarCollectors.idf
                DesignVolFlowRateDes = this->AreaCol * SimplePVTWaterSizeFactor;
            }
            if (this->DesignVolFlowRateWasAutoSized) {
                this->DesignVolFlowRate = DesignVolFlowRateDes;
                if (state.dataPlnt->PlantFinalSizesOkayToReport) {
                    BaseSizer::reportSizerOutput(state,
                                                 "SolarCollector:FlatPlate:PhotovoltaicThermal",
                                                 this->Name,
                                                 "Design Size Design Flow Rate [m3/s]",
                                                 DesignVolFlowRateDes);
                }
                if (state.dataPlnt->PlantFirstSizesOkayToReport) {
                    BaseSizer::reportSizerOutput(state,
                                                 "SolarCollector:FlatPlate:PhotovoltaicThermal",
                                                 this->Name,
                                                 "Initial Design Size Design Flow Rate [m3/s]",
                                                 DesignVolFlowRateDes);
                }
                PlantUtilities::RegisterPlantCompDesignFlow(state, this->PlantInletNodeNum, this->DesignVolFlowRate);

            } else { // Hardsized with sizing data
                if (this->DesignVolFlowRate > 0.0 && DesignVolFlowRateDes > 0.0 && state.dataPlnt->PlantFinalSizesOkayToReport) {
                    Real64 DesignVolFlowRateUser = this->DesignVolFlowRate;
                    BaseSizer::reportSizerOutput(state,
                                                 "SolarCollector:FlatPlate:PhotovoltaicThermal",
                                                 this->Name,
                                                 "Design Size Design Flow Rate [m3/s]",
                                                 DesignVolFlowRateDes,
                                                 "User-Specified Design Flow Rate [m3/s]",
                                                 DesignVolFlowRateUser);
                    if (state.dataGlobal->DisplayExtraWarnings) {
                        if ((std::abs(DesignVolFlowRateDes - DesignVolFlowRateUser) / DesignVolFlowRateUser) >
                            state.dataSize->AutoVsHardSizingThreshold) {
                            ShowMessage(state, format("SizeSolarCollector: Potential issue with equipment sizing for {}", this->Name));
                            ShowContinueError(state, format("User-Specified Design Flow Rate of {:.5R} [W]", DesignVolFlowRateUser));
                            ShowContinueError(state, format("differs from Design Size Design Flow Rate of {:.5R} [W]", DesignVolFlowRateDes));
                            ShowContinueError(state, "This may, or may not, indicate mismatched component sizes.");
                            ShowContinueError(state, "Verify that the value entered is intended and is consistent with other components.");
                        }
                    }
                }
            }
        } // plant component

        if (this->WorkingFluidType == WorkingFluidEnum::AIR) {

            if (state.dataSize->CurSysNum > 0) {
                if (!this->DesignVolFlowRateWasAutoSized && !SizingDesRunThisAirSys) { // Simulation continue
                    HardSizeNoDesRun = true;
                    if (this->DesignVolFlowRate > 0.0) {
                        BaseSizer::reportSizerOutput(state,
                                                     "SolarCollector:FlatPlate:PhotovoltaicThermal",
                                                     this->Name,
                                                     "User-Specified Design Flow Rate [m3/s]",
                                                     this->DesignVolFlowRate);
                    }
                } else {
                    CheckSysSizing(state, "SolarCollector:FlatPlate:PhotovoltaicThermal", this->Name);
                    auto &thisFinalSysSizing(state.dataSize->FinalSysSizing(state.dataSize->CurSysNum));
                    if (state.dataSize->CurOASysNum > 0) {
                        DesignVolFlowRateDes = thisFinalSysSizing.DesOutAirVolFlow;
                    } else {
                        switch (state.dataSize->CurDuctType) {
                        case DataHVACGlobals::AirDuctType::Main: {
                            DesignVolFlowRateDes = thisFinalSysSizing.SysAirMinFlowRat * thisFinalSysSizing.DesMainVolFlow;
                        } break;
                        case DataHVACGlobals::AirDuctType::Cooling: {
                            DesignVolFlowRateDes = thisFinalSysSizing.SysAirMinFlowRat * thisFinalSysSizing.DesCoolVolFlow;
                        } break;
                        case DataHVACGlobals::AirDuctType::Heating: {
                            DesignVolFlowRateDes = thisFinalSysSizing.DesHeatVolFlow;
                        } break;
                        default: {
                            DesignVolFlowRateDes = thisFinalSysSizing.DesMainVolFlow;
                        } break;
                        }
                    }
                    Real64 DesMassFlow = state.dataEnvrn->StdRhoAir * DesignVolFlowRateDes;
                    this->MaxMassFlowRate = DesMassFlow;
                }
                if (!HardSizeNoDesRun) {
                    if (this->DesignVolFlowRateWasAutoSized) {
                        this->DesignVolFlowRate = DesignVolFlowRateDes;
                        BaseSizer::reportSizerOutput(state,
                                                     "SolarCollector:FlatPlate:PhotovoltaicThermal",
                                                     this->Name,
                                                     "Design Size Design Flow Rate [m3/s]",
                                                     DesignVolFlowRateDes);
                        this->SizingInit = false;
                    } else {
                        if (this->DesignVolFlowRate > 0.0 && DesignVolFlowRateDes > 0.0) {
                            Real64 DesignVolFlowRateUser = this->DesignVolFlowRate;
                            BaseSizer::reportSizerOutput(state,
                                                         "SolarCollector:FlatPlate:PhotovoltaicThermal",
                                                         this->Name,
                                                         "Design Size Design Flow Rate [m3/s]",
                                                         DesignVolFlowRateDes,
                                                         "User-Specified Design Flow Rate [m3/s]",
                                                         DesignVolFlowRateUser);
                            if (state.dataGlobal->DisplayExtraWarnings) {
                                if ((std::abs(DesignVolFlowRateDes - DesignVolFlowRateUser) / DesignVolFlowRateUser) >
                                    state.dataSize->AutoVsHardSizingThreshold) {
                                    ShowMessage(state, format("SizeSolarCollector: Potential issue with equipment sizing for {}", this->Name));
                                    ShowContinueError(state, format("User-Specified Design Flow Rate of {:.5R} [W]", DesignVolFlowRateUser));
                                    ShowContinueError(state, format("differs from Design Size Design Flow Rate of {:.5R} [W]", DesignVolFlowRateDes));
                                    ShowContinueError(state, "This may, or may not, indicate mismatched component sizes.");
                                    ShowContinueError(state, "Verify that the value entered is intended and is consistent with other components.");
                                }
                            }
                        }
                    }
                }
            } else if (state.dataSize->CurZoneEqNum > 0) {
                // PVT is not currently for zone equipment, should not come here.
            }
        }

        if (ErrorsFound) {
            ShowFatalError(state, "Preceding sizing errors cause program termination");
        }
    }

    void PVTCollectorStruct::control(EnergyPlusData &state)
    {

        // SUBROUTINE INFORMATION:
        //       AUTHOR         Brent Griffith
        //       DATE WRITTEN   August 2008
        //       RE-ENGINEERED  na

        // PURPOSE OF THIS SUBROUTINE:
        // make control decisions for PVT collector

        // METHODOLOGY EMPLOYED:
        // decide if PVT should be in cooling or heat mode and if it should be bypassed or not

        if (this->WorkingFluidType == WorkingFluidEnum::AIR) {
            if ((this->ModelType == PVTModelType::Simple) || (this->ModelType == PVTModelType::BIPVT)) {
                if (state.dataHeatBal->SurfQRadSWOutIncident(this->SurfNum) > DataPhotovoltaics::MinIrradiance) {
                    // is heating wanted?
                    //  Outlet node is required to have a setpoint.
                    if (state.dataLoopNodes->Node(this->HVACOutletNodeNum).TempSetPoint > state.dataLoopNodes->Node(this->HVACInletNodeNum).Temp) {
                        this->HeatingUseful = true;
                        this->CoolingUseful = false;
                        this->BypassDamperOff = true;
                    } else {
                        this->HeatingUseful = false;
                        this->CoolingUseful = true;
                        this->BypassDamperOff = false;
                    }
                } else {
                    // is cooling wanted?
                    if (state.dataLoopNodes->Node(this->HVACOutletNodeNum).TempSetPoint < state.dataLoopNodes->Node(this->HVACInletNodeNum).Temp) {
                        this->CoolingUseful = true;
                        this->HeatingUseful = false;
                        this->BypassDamperOff = true;
                    } else {
                        this->CoolingUseful = false;
                        this->HeatingUseful = true;
                        this->BypassDamperOff = false;
                    }
                }
            }

        } else if (this->WorkingFluidType == WorkingFluidEnum::LIQUID) {
            if (this->ModelType == PVTModelType::Simple) {
                if (state.dataHeatBal->SurfQRadSWOutIncident(this->SurfNum) > DataPhotovoltaics::MinIrradiance) {
                    // is heating wanted?
                    this->HeatingUseful = true;
                    this->BypassDamperOff = true;
                } else {
                    // is cooling wanted?
                    this->CoolingUseful = false;
                    this->BypassDamperOff = false;
                }
            }
        }
    }

    void PVTCollectorStruct::calculate(EnergyPlusData &state)
    {

        // SUBROUTINE INFORMATION:
        //       AUTHOR         Brent Griffith
        //       DATE WRITTEN   August 2008
        //       RE-ENGINEERED  na

        // PURPOSE OF THIS SUBROUTINE:
        // Calculate PVT collector thermal performance

        // METHODOLOGY EMPLOYED:

        if (this->ModelType == PVTModelType::Simple) {
            calculateSimplePVT(state);
        } else if (this->ModelType == PVTModelType::BIPVT) {
            calculateBIPVT(state);
        }
    }

    void PVTCollectorStruct::calculateSimplePVT(EnergyPlusData &state)
    {

        // SUBROUTINE INFORMATION:
        //       AUTHOR         Brent Griffith
        //       DATE WRITTEN   August 2008
        //       RE-ENGINEERED  na

        // PURPOSE OF THIS SUBROUTINE:
        // Calculate PVT Simple collector thermal

        // METHODOLOGY EMPLOYED:
        // Current model is "simple" fixed efficiency and simple night sky balance for cooling

        static constexpr std::string_view RoutineName("CalcSimplePVTcollectors");

        int InletNode(0);

        switch (this->WorkingFluidType) {
        case WorkingFluidEnum::LIQUID: {
            InletNode = this->PlantInletNodeNum;
        } break;
        case WorkingFluidEnum::AIR: {
            InletNode = this->HVACInletNodeNum;
        } break;
        default:
            break;
        }

        Real64 mdot = this->MassFlowRate;
        Real64 Tinlet = state.dataLoopNodes->Node(InletNode).Temp;

        Real64 BypassFraction(0.0);
        Real64 PotentialOutletTemp(0.0);

        if (this->HeatingUseful && this->BypassDamperOff && (mdot > 0.0)) {

            Real64 Eff(0.0);

            switch (this->Simple.ThermEfficMode) {
            case ThermEfficEnum::FIXED: {
                Eff = this->Simple.ThermEffic;
            } break;
            case ThermEfficEnum::SCHEDULED: {
                Eff = ScheduleManager::GetCurrentScheduleValue(state, this->Simple.ThermEffSchedNum);
                this->Simple.ThermEffic = Eff;
            } break;
            default:
                break;
            }

            Real64 PotentialHeatGain = state.dataHeatBal->SurfQRadSWOutIncident(this->SurfNum) * Eff * this->AreaCol;

            if (this->WorkingFluidType == WorkingFluidEnum::AIR) {
                Real64 Winlet = state.dataLoopNodes->Node(InletNode).HumRat;
                Real64 CpInlet = Psychrometrics::PsyCpAirFnW(Winlet);
                if (mdot * CpInlet > 0.0) {
                    PotentialOutletTemp = Tinlet + PotentialHeatGain / (mdot * CpInlet);
                } else {
                    PotentialOutletTemp = Tinlet;
                }
                // now compare heating potential to setpoint and figure bypass fraction
                if (PotentialOutletTemp > state.dataLoopNodes->Node(this->HVACOutletNodeNum).TempSetPoint) { // need to modulate
                    if (Tinlet != PotentialOutletTemp) {
                        BypassFraction =
                            (state.dataLoopNodes->Node(this->HVACOutletNodeNum).TempSetPoint - PotentialOutletTemp) / (Tinlet - PotentialOutletTemp);
                    } else {
                        BypassFraction = 0.0;
                    }
                    BypassFraction = max(0.0, BypassFraction);
                    PotentialOutletTemp = state.dataLoopNodes->Node(this->HVACOutletNodeNum).TempSetPoint;
                    PotentialHeatGain = mdot * Psychrometrics::PsyCpAirFnW(Winlet) * (PotentialOutletTemp - Tinlet);

                } else {
                    BypassFraction = 0.0;
                }
            } else if (this->WorkingFluidType == WorkingFluidEnum::LIQUID) {
                Real64 CpInlet = Psychrometrics::CPHW(Tinlet);
                if (mdot * CpInlet != 0.0) { // protect divide by zero
                    PotentialOutletTemp = Tinlet + PotentialHeatGain / (mdot * CpInlet);
                } else {
                    PotentialOutletTemp = Tinlet;
                }
                BypassFraction = 0.0;
            }

            this->Report.ThermHeatGain = PotentialHeatGain;
            this->Report.ThermPower = this->Report.ThermHeatGain;
            this->Report.ThermEnergy = this->Report.ThermPower * state.dataHVACGlobal->TimeStepSysSec;
            this->Report.ThermHeatLoss = 0.0;
            this->Report.TinletWorkFluid = Tinlet;
            this->Report.MdotWorkFluid = mdot;
            this->Report.ToutletWorkFluid = PotentialOutletTemp;
            this->Report.BypassStatus = BypassFraction;

        } else if (this->CoolingUseful && this->BypassDamperOff && (mdot > 0.0)) {
            // calculate cooling using energy balance

            Real64 HrGround(0.0);
            Real64 HrAir(0.0);
            Real64 HcExt(0.0);
            Real64 HrSky(0.0);
            Real64 HrSrdSurf(0.0);

<<<<<<< HEAD
            ConvectionCoefficients::InitExteriorConvectionCoeff(state,
                                                                this->SurfNum,
                                                                0.0,
                                                                Material::SurfaceRoughness::VerySmooth,
                                                                this->Simple.SurfEmissivity,
                                                                this->Simple.LastCollectorTemp,
                                                                HcExt,
                                                                HrSky,
                                                                HrGround,
                                                                HrAir,
                                                                HrSrdSurf);
=======
            Convect::InitExtConvCoeff(state,
                                      this->SurfNum,
                                      0.0,
                                      Material::SurfaceRoughness::VerySmooth,
                                      this->Simple.SurfEmissivity,
                                      this->Simple.LastCollectorTemp,
                                      HcExt,
                                      HrSky,
                                      HrGround,
                                      HrAir);
>>>>>>> b03805c9

            Real64 WetBulbInlet(0.0);
            Real64 DewPointInlet(0.0);
            Real64 CpInlet(0.0);

            if (this->WorkingFluidType == WorkingFluidEnum::AIR) {
                Real64 Winlet = state.dataLoopNodes->Node(InletNode).HumRat;
                CpInlet = Psychrometrics::PsyCpAirFnW(Winlet);
                WetBulbInlet = Psychrometrics::PsyTwbFnTdbWPb(state, Tinlet, Winlet, state.dataEnvrn->OutBaroPress, RoutineName);
                DewPointInlet = Psychrometrics::PsyTdpFnTdbTwbPb(state, Tinlet, WetBulbInlet, state.dataEnvrn->OutBaroPress, RoutineName);
            } else if (this->WorkingFluidType == WorkingFluidEnum::LIQUID) {
                CpInlet = Psychrometrics::CPHW(Tinlet);
            }
            Real64 Tcollector =
                (2.0 * mdot * CpInlet * Tinlet + this->AreaCol * (HrGround * state.dataEnvrn->OutDryBulbTemp + HrSky * state.dataEnvrn->SkyTemp +
                                                                  HrAir * state.dataSurface->SurfOutDryBulbTemp(this->SurfNum) +
                                                                  HcExt * state.dataSurface->SurfOutDryBulbTemp(this->SurfNum))) /
                (2.0 * mdot * CpInlet + this->AreaCol * (HrGround + HrSky + HrAir + HcExt));
            PotentialOutletTemp = 2.0 * Tcollector - Tinlet;
            this->Report.ToutletWorkFluid = PotentialOutletTemp;
            // trap for air not being cooled below its wetbulb.
            if (this->WorkingFluidType == WorkingFluidEnum::AIR) {
                if (PotentialOutletTemp < DewPointInlet) {
                    //  water removal would be needed.. not going to allow that for now.  limit cooling to dew point and model bypass
                    if (Tinlet != PotentialOutletTemp) {
                        BypassFraction = (DewPointInlet - PotentialOutletTemp) / (Tinlet - PotentialOutletTemp);

                    } else {
                        BypassFraction = 0.0;
                    }
                    BypassFraction = max(0.0, BypassFraction);
                    PotentialOutletTemp = DewPointInlet;
                }
            }

            this->Report.MdotWorkFluid = mdot;
            this->Report.TinletWorkFluid = Tinlet;
            this->Report.ToutletWorkFluid = PotentialOutletTemp;
            this->Report.ThermHeatLoss = mdot * CpInlet * (Tinlet - this->Report.ToutletWorkFluid);
            this->Report.ThermHeatGain = 0.0;
            this->Report.ThermPower = -1.0 * this->Report.ThermHeatLoss;
            this->Report.ThermEnergy = this->Report.ThermPower * state.dataHVACGlobal->TimeStepSysSec;
            this->Simple.LastCollectorTemp = Tcollector;
            this->Report.BypassStatus = BypassFraction;

        } else {
            this->Report.TinletWorkFluid = Tinlet;
            this->Report.ToutletWorkFluid = Tinlet;
            this->Report.ThermHeatLoss = 0.0;
            this->Report.ThermHeatGain = 0.0;
            this->Report.ThermPower = 0.0;
            this->Report.ThermEnergy = 0.0;
            this->Report.BypassStatus = 1.0;
            this->Report.MdotWorkFluid = mdot;
        }
    }

    void PVTCollectorStruct::calculateBIPVT(EnergyPlusData &state)
    {

        // PURPOSE OF THIS SUBROUTINE:
        // Calculate BIPVT collector thermal peformancce

        // METHODOLOGY EMPLOYED:
        // ???

        static std::string const RoutineName("CalcBIPVTcollectors");
        using ScheduleManager::GetCurrentScheduleValue;

        int InletNode = this->HVACInletNodeNum;
        Real64 mdot = this->MassFlowRate;
        Real64 Tinlet = state.dataLoopNodes->Node(InletNode).Temp;
        Real64 BypassFraction(0.0);
        Real64 PotentialOutletTemp(Tinlet);
        Real64 PotentialHeatGain(0.0);
        Real64 Eff(0.0);
        Real64 Tcollector(Tinlet);
        this->OperatingMode = PVTMode::Heating;

        if (this->HeatingUseful && this->BypassDamperOff && (GetCurrentScheduleValue(state, this->BIPVT.SchedPtr) > 0.0)) {

            if ((state.dataLoopNodes->Node(this->HVACOutletNodeNum).TempSetPoint - Tinlet) > 0.1) {
                calculateBIPVTMaxHeatGain(state,
                                          state.dataLoopNodes->Node(this->HVACOutletNodeNum).TempSetPoint,
                                          BypassFraction,
                                          PotentialHeatGain,
                                          PotentialOutletTemp,
                                          Eff,
                                          Tcollector);
                if (PotentialHeatGain < 0.0) {
                    BypassFraction = 1.0;
                    PotentialHeatGain = 0.0;
                    PotentialOutletTemp = Tinlet;
                }
            }

            this->Report.ThermHeatGain = PotentialHeatGain;
            this->Report.ThermPower = this->Report.ThermHeatGain;
            this->Report.ThermEnergy = this->Report.ThermPower * state.dataHVACGlobal->TimeStepSysSec;
            this->Report.ThermHeatLoss = 0.0;
            this->Report.TinletWorkFluid = Tinlet;
            this->Report.MdotWorkFluid = mdot;
            this->Report.ToutletWorkFluid = PotentialOutletTemp;
            this->Report.BypassStatus = BypassFraction;
            if (PotentialHeatGain > 0.0) this->BIPVT.LastCollectorTemp = Tcollector;

        } else if (this->CoolingUseful && this->BypassDamperOff && (GetCurrentScheduleValue(state, this->BIPVT.SchedPtr) > 0.0)) {

            this->OperatingMode = PVTMode::Cooling;
            if ((Tinlet - state.dataLoopNodes->Node(this->HVACOutletNodeNum).TempSetPoint) > 0.1) {
                calculateBIPVTMaxHeatGain(state,
                                          state.dataLoopNodes->Node(this->HVACOutletNodeNum).TempSetPoint,
                                          BypassFraction,
                                          PotentialHeatGain,
                                          PotentialOutletTemp,
                                          Eff,
                                          Tcollector);
                if (PotentialHeatGain > 0.0) {
                    PotentialHeatGain = 0.0;
                    BypassFraction = 1.0;
                    PotentialOutletTemp = Tinlet;
                } else {
                    Real64 WetBulbInlet(0.0);
                    Real64 DewPointInlet(0.0);
                    Real64 CpInlet(0.0);
                    Real64 Winlet = state.dataLoopNodes->Node(InletNode).HumRat;
                    CpInlet = Psychrometrics::PsyCpAirFnW(Winlet);
                    WetBulbInlet = Psychrometrics::PsyTwbFnTdbWPb(state, Tinlet, Winlet, state.dataEnvrn->OutBaroPress, RoutineName);
                    DewPointInlet = Psychrometrics::PsyTdpFnTdbTwbPb(state, Tinlet, WetBulbInlet, state.dataEnvrn->OutBaroPress, RoutineName);
                    // trap for air not being cooled below its dewpoint.
                    if ((PotentialOutletTemp < DewPointInlet) && ((Tinlet - DewPointInlet) > 0.1)) {
                        //  water removal would be needed.. not going to allow that for now.  limit cooling to dew point and model bypass
                        calculateBIPVTMaxHeatGain(state, DewPointInlet, BypassFraction, PotentialHeatGain, PotentialOutletTemp, Eff, Tcollector);
                        PotentialOutletTemp = DewPointInlet;
                    }
                }
            } else {
                PotentialHeatGain = 0.0;
                BypassFraction = 1.0;
                PotentialOutletTemp = Tinlet;
            }
            this->Report.MdotWorkFluid = mdot;
            this->Report.TinletWorkFluid = Tinlet;
            this->Report.ToutletWorkFluid = PotentialOutletTemp;
            this->Report.ThermHeatLoss = -PotentialHeatGain;
            this->Report.ThermHeatGain = 0.0;
            this->Report.ThermPower = -1.0 * this->Report.ThermHeatLoss;
            this->Report.ThermEnergy = this->Report.ThermPower * state.dataHVACGlobal->TimeStepSysSec;
            if (PotentialHeatGain < 0.0) this->BIPVT.LastCollectorTemp = Tcollector;
            this->Report.BypassStatus = BypassFraction;
        } else {
            this->Report.TinletWorkFluid = Tinlet;
            this->Report.ToutletWorkFluid = Tinlet;
            this->Report.ThermHeatLoss = 0.0;
            this->Report.ThermHeatGain = 0.0;
            this->Report.ThermPower = 0.0;
            this->Report.ThermEnergy = 0.0;
            this->Report.BypassStatus = 1.0;
            this->Report.MdotWorkFluid = mdot;
        }
    } // namespace PhotovoltaicThermalCollectors

    void PVTCollectorStruct::calculateBIPVTMaxHeatGain(
        EnergyPlusData &state, Real64 tsp, Real64 &bfr, Real64 &q, Real64 &tmixed, Real64 &ThEff, Real64 &tpv)
    {
        // PURPOSE OF THIS SUBROUTINE:
        // Calculate the maximum heat transfer from the BIPVT system to the air stream in the channel behind the PV module

        // METHODOLOGY EMPLOYED:
        // Numerical & Analytical

        Real64 pi(Constant::Pi);
        // BIPVT system geometry
        Real64 l = state.dataSurface->Surface(this->SurfNum).Height;
        Real64 w = state.dataSurface->Surface(this->SurfNum).Width;
        Real64 depth_channel = this->BIPVT.PVEffGapWidth;                             // depth of air channel (m)
        Real64 slope = (pi / 180.0) * state.dataSurface->Surface(this->SurfNum).Tilt; // surface tilt in rad
        Real64 beta(0); // surface tilt for calculating internal convective coefficient for stagnation condition
        Real64 surf_azimuth = state.dataSurface->Surface(this->SurfNum).Azimuth; // surface azimuth (deg)
        Real64 fcell = this->BIPVT.PVCellAreaFract;                              // area fraction of cells on pv module
        Real64 glass_thickness = this->BIPVT.ThGlass;                            // glass thickness
        Real64 area_pv = w * l * this->BIPVT.PVAreaFract;                        // total area of pv modules
        Real64 area_wall_total = w * l;                                          // total area of wall
        Real64 length_conv = l;                                                  // length for wind convection coefficient calc
        DataSurfaces::SurfaceShape shape_bld_surf = state.dataSurface->Surface(this->SurfNum).Shape;

        if (shape_bld_surf != EnergyPlus::DataSurfaces::SurfaceShape::Rectangle) {
            ShowFatalError(state,
                           "BIPVT is located on non-rectangular surface. Surface name = " + state.dataSurface->Surface(this->SurfNum).Name +
                               ". BIPVT model requires rectangular surface.");
        }

        // BIPVT materials thermal properties
        Real64 emiss_b = this->BIPVT.BackMatEmiss;                 // emissivity of backing surface
        Real64 emiss_2(0.85);                                      // emissivity of bldg surface
        Real64 emiss_pvg = this->BIPVT.PVGEmiss;                   // emissivity of glass surface
        Real64 rpvg_pv = this->BIPVT.PVRTop;                       // thermal resistance of glass (m2-K/W)
        Real64 rpv_1 = this->BIPVT.PVRBot;                         // thermal resistance of backing layer (m2-K/W)
        Real64 taoalpha_back = this->BIPVT.BackMatTranAbsProduct;  // tao-alpha product normal back of PV panel
        Real64 taoalpha_pv = this->BIPVT.PVCellTransAbsProduct;    // tao-aplha product normal PV cells
        Real64 taoaplha_cladding = this->BIPVT.CladTranAbsProduct; // tao-alpha product normal cladding
        Real64 refrac_index_glass = this->BIPVT.RIndGlass;         // glass refractive index
        Real64 k_glass = this->BIPVT.ECoffGlass;                   // extinction coefficient pv glass

        // PV panel efficiency
        Real64 eff_pv(0.0); // efficiency pv panel

        // Weather/thermodynamic state/air properties/heat transfer
        Real64 g(0.0);                                // Solar incident on surface of BIPVT collector (W/m^2)
        Real64 tsurr, tsurrK;                         // surrouding temperature (DegC, DegK)
        Real64 t1, t1K, t1_new;                       // temperature of pv backing surface (DegC, DegK, DegC)
        Real64 tpv_new;                               // temperature of pv surface (DegC, DegC)
        Real64 tpvg, tpvgK, tpvg_new;                 // temperature of pv glass cover (DegC, DegK,DegC)
        Real64 tfavg(18.0);                           // average fluid temperature (DegC)
        Real64 tfout;                                 // outlet fluid temperature from BIPVT channel (DegC)
        Real64 hconvf1(100.0);                        // heat transfer coefficient between fluid and backing surface (W/m2-K)
        Real64 hconvf2(100.0);                        // heat transfer coefficient between fluid and bldg surface (W/m2-K)
        Real64 hconvt_nat(0.0);                       // htc external natural
        Real64 hconvt_forced(0.0);                    // htc external forced
        Real64 hconvt(0.0);                           // htc external total
        Real64 hpvg_pv;                               // conductance of pv glass cover (W/m2-K)
        Real64 hpv_1;                                 // conductance of pv backing (W/m2-K)
        Real64 hrad12;                                // radiative heat transfer coefficient between bldg surface and pv backing surface (W/m2-K)
        Real64 hrad_surr;                             // radiative heat transfer coefficient between pv glass cover and surrounding (W/m2-K)
        constexpr Real64 sigma(5.67e-8);              // stephan bolzmann constant
        Real64 reynolds(0.0);                         // Reynolds inside collector
        Real64 nusselt(0.0);                          // Nusselt inside collector
        Real64 vel(0.0);                              // flow velocity (m/s)
        Real64 raleigh(0.0);                          // Raleigh number for stagnation calculations
        Real64 dhyd(0.0);                             // Hydraulic diameter of channel (m)
        constexpr Real64 gravity(9.81);               // gravity (m/s^2)
        Real64 mu_air(22.7e-6);                       // dynamic viscosity (kg/m-s)
        Real64 k_air(0.026);                          // thermal conductivity (W/m-K)
        Real64 prandtl_air(0.7);                      // Prandtl number
        Real64 density_air(1.2);                      // density (kg/m^3)
        Real64 diffusivity_air(0.0);                  // thermal diffusivity (m^2/s)
        Real64 kin_viscosity_air(0.0);                // kinematic viscosity (m^2/s)
        Real64 extHTCcoeff(0.0);                      // coefficient for calculating external forced HTC
        Real64 extHTCexp(0.0);                        // exponent for calculating external forced HTC
        int const InletNode = this->HVACInletNodeNum; // HVAC node associated with inlet of BIPVT
        Real64 tfin = state.dataLoopNodes->Node(InletNode).Temp;            // inlet fluid temperature (DegC)
        Real64 w_in = state.dataLoopNodes->Node(InletNode).HumRat;          // inlet air humidity ratio (kgda/kg)
        Real64 cp_in = Psychrometrics::PsyCpAirFnW(w_in);                   // inlet air specific heat (J/kg-K)
        Real64 tamb = state.dataEnvrn->OutDryBulbTemp;                      // ambient temperature (DegC)
        Real64 wamb = state.dataEnvrn->OutHumRat;                           // ambient humidity ratio (kg/kg)
        Real64 cp_amb = Psychrometrics::PsyCpAirFnW(wamb);                  // ambient air specific heat (J/kg-K)
        Real64 t_film(20.0);                                                // film temperature to calculate htc at ambient/pv interface (DegC)
        Real64 tsky = state.dataEnvrn->SkyTemp;                             // sky temperature (DegC)
        Real64 v_wind = state.dataEnvrn->WindSpeed;                         // wind speed (m/s)
        Real64 wind_dir = state.dataEnvrn->WindDir;                         // wind direction (deg)
        Real64 t2 = state.dataHeatBalSurf->SurfTempOut(this->SurfNum), t2K; // temperature of bldg surface (DegC)
        Real64 mdot = this->MassFlowRate;                                   // fluid mass flow rate (kg/s)
        Real64 mdot_bipvt(mdot), mdot_bipvt_new(mdot);                      // mass flow rate through the bipvt duct (kg/s)
        Real64 s(0.0);                                                      // solar radiation gain at pv surface (W/m2)
        Real64 s1(0.0);                                                     // solar radiation gain at pv backing surface (W/m2)
        Real64 k_taoalpha_beam(0.0);
        Real64 k_taoalpha_sky(0.0);
        Real64 k_taoalpha_ground(0.0); // solar radiation gain at pv backing surface (W/m2)
        Real64 iam_pv_beam(1.0);       // incident angle modifier pv cells
        Real64 iam_back_beam(1.0);     // incident angle modifier back
        Real64 iam_pv_sky(1.0);
        Real64 iam_back_sky(1.0);
        Real64 iam_pv_ground(1.0);
        Real64 iam_back_ground(1.0);
        Real64 theta_sky(0.0 * pi / 180.0);                                                     // incident angle sky
        Real64 theta_ground(0.0 * pi / 180.0);                                                  // incident angle ground
        Real64 theta_beam = std::acos(state.dataHeatBal->SurfCosIncidenceAngle(this->SurfNum)); // incident angle beam in rad
        Real64 wind_incidence(0);                                                               // wind incidence angle on surface

        // other parameters
        constexpr Real64 small_num(1.0e-10);                                  // small real number
        Real64 a(0), b(0), c(0), d(0), e(0);                                  // variables used for solving average fluid temperature
        Real64 err_tpvg(1.0), err_tpv(1.0), err_t1(1.0), err_mdot_bipvt(1.0); // convergence errors for temperatures
        constexpr Real64 tol(1.0e-3);                                         // temperature convergence tolerance
        constexpr Real64 rf(0.75);                                            // relaxation factor
        constexpr Real64 degc_to_kelvin(273.15);                              // conversion constant degC to Kelvin
        Real64 ebal1, ebal2, ebal3;                                           // energy balances on 3 surfaces
        std::array<Real64, 9> jj = {0.0};                                     // 3x3 array for coefficient matrix
        std::array<Real64, 3> f = {0.0};                                      // 3 element array for constant term
        std::array<Real64, 3> y = {0.0};                                      // solution array for tpvg,tpv, and t1
        int m(3);                                                             // parameter for number of unknwons
        int i;                                                                // index
        int iter(0);                                                          // iteration counter

        emiss_2 = state.dataConstruction->Construct(state.dataSurface->Surface(this->SurfNum).Construction)
                      .OutsideAbsorpThermal; // get emissivity of interior surface of channel from building properties
        theta_ground = (pi / 180) * (90 - 0.5788 * (slope * 180 / pi) + 0.002693 * std::pow((slope * 180 / pi), 2)); // incidence angle ground rad
        theta_sky = (pi / 180) * (59.7 - 0.1388 * (slope * 180 / pi) + 0.001497 * std::pow((slope * 180 / pi), 2));  // incidence angle sky rad
        t1 = (tamb + t2) / 2.0;
        tpv = (tamb + t2) / 2.0;
        tpvg = (tamb + t2) / 2.0;
        hpvg_pv = 1.0 / rpvg_pv;
        hpv_1 = 1.0 / rpv_1;

        k_taoalpha_beam = calc_k_taoalpha(theta_beam, glass_thickness, refrac_index_glass, k_glass);
        iam_back_beam = k_taoalpha_beam;
        iam_pv_beam = k_taoalpha_beam;

        k_taoalpha_sky = calc_k_taoalpha(theta_sky, glass_thickness, refrac_index_glass, k_glass);
        iam_back_sky = k_taoalpha_sky;
        iam_pv_sky = k_taoalpha_sky;

        k_taoalpha_ground = calc_k_taoalpha(theta_ground, glass_thickness, refrac_index_glass, k_glass);
        iam_back_ground = k_taoalpha_sky;
        iam_pv_ground = k_taoalpha_sky;

        tsurrK =
            std::pow((std::pow((tamb + 273.15), 4) * 0.5 * (1 - std::cos(slope)) + std::pow((tsky + 273.15), 4) * 0.5 * (1 + std::cos(slope))), 0.25);
        tsurr = tsurrK - degc_to_kelvin;
        tpvgK = tpvg + degc_to_kelvin;
        hrad_surr = sigma * emiss_pvg * (pow(tsurrK, 2) + pow(tpvgK, 2)) * (tsurrK + tpvgK);

        dhyd = 4 * w * l / (2 * (w + l));

        tmixed = tfin;
        bfr = 0.0;
        q = 0.0;
        while ((err_t1 > tol) || (err_tpv > tol) || (err_tpvg > tol) || (err_mdot_bipvt > tol)) {
            // Properties of air required for external convective heat transfer coefficient calculations - function of exterior film temperature
            t_film = (tamb + tpvg) * 0.5;
            mu_air =
                0.0000171 * (std::pow(((t_film + 273.15) / 273.0), 1.5)) *
                ((273.0 + 110.4) /
                 ((t_film + 273.15) +
                  110.4)); // Sutherland's formula https://www.grc.nasa.gov/www/k-12/airplane/viscosity.html Sutherland's constant = 198.72 R
                           // converted to K =>110.4. At 273.15, Viscosity is 1.71E-5 as per Incropera, et al 6th ed. Temp range approx 273K - 373K
            k_air = 0.000000000015207 * std::pow(t_film + 273.15, 3.0) - 0.000000048574 * std::pow(t_film + 273.15, 2.0) +
                    0.00010184 * (t_film + 273.15) - 0.00039333;                        // Dumas, A., and Trancossi, M., SAE Technical Papers, 2009
            prandtl_air = 0.680 + 0.000000469 * std::pow(t_film + 273.15 - 540.0, 2.0); // The Schock Absorber Handbook, 2nd Ed. John C. Dixon 2007
            density_air = 101.3 / (0.287 * (t_film + 273.15));                          // Ideal gas law
            diffusivity_air = k_air / (cp_amb * density_air);                           // definition
            kin_viscosity_air = mu_air / density_air;                                   // definition

            // duffie and beckman correlation for nat convection - This is for exterior
            raleigh = (gravity * (1.0 / (0.5 * (tamb + tpvg) + 273.15)) * (std::max((Real64)(0.000001), std::abs(tpvg - tamb))) * std::pow(dhyd, 3)) /
                      (diffusivity_air * kin_viscosity_air);             // definition
            hconvt_nat = 0.15 * std::pow(raleigh, 0.333) * k_air / dhyd; // Incropera et al. 6th ed.

            wind_incidence = std::abs(wind_dir - surf_azimuth);
            if ((wind_incidence - 180.0) > 0.001) wind_incidence -= 360.0;

            if (slope > 75.0 * pi / 180.0) { // If slope of surface if greater than 75deg, assume it's a wall and use wall external htc
                if (wind_incidence <= 45) {
                    extHTCcoeff = 10.9247; // Windward Vert
                    extHTCexp = 0.6434;    // Windward Vert
                    length_conv = dhyd;
                } else if (wind_incidence > 45.0 && wind_incidence <= 135.0) {
                    extHTCcoeff = 8.8505; // Sides
                    extHTCexp = 0.6765;   // Sides
                    length_conv = w;
                } else {
                    extHTCcoeff = 7.5141; // Leeward Vertical
                    extHTCexp = 0.6235;   // Leeward Vertical
                    length_conv = dhyd;
                }

            } else { // if not, it's a roof
                if (wind_incidence <= 90.0) {

                    extHTCcoeff = 7.7283; // Windward Roof
                    extHTCexp = 0.7586;   // Windward Roof
                    length_conv = l;
                } else {

                    extHTCcoeff = 5.6217; // Leeward Roof
                    extHTCexp = 0.6569;   // Leeward Roof;
                    length_conv = l;
                }
            }

            // forced conv htc derived from results from Gorman et al 2019 - Charact. lenght is: Roof - length along flow direction, windward and
            // leeawrd vert - hydraulic perimeter of surface, vert sides - length of surface along flow direction
            hconvt_forced = extHTCcoeff * std::pow((v_wind), extHTCexp) / (std::pow(l, 1.0 - extHTCexp)); // derived correlation for forced convection

            //"total" exterior htc is a combination of natural and forced htc - As described in Churchill and Usagi 1972, n=3 is a good value in most
            // cases.
            hconvt = std::pow((std::pow(hconvt_forced, 3.0) + std::pow(hconvt_nat, 3.0)), 1.0 / 3.0);

            if (state.dataPhotovoltaic->PVarray(this->PVnum).PVModelType == DataPhotovoltaics::PVModel::Simple) {
                eff_pv = state.dataPhotovoltaic->PVarray(this->PVnum).SimplePVModule.PVEfficiency;
            } else if (state.dataPhotovoltaic->PVarray(this->PVnum).PVModelType == DataPhotovoltaics::PVModel::Sandia) {
                eff_pv = state.dataPhotovoltaic->PVarray(this->PVnum).SNLPVCalc.EffMax;
            } else if (state.dataPhotovoltaic->PVarray(this->PVnum).PVModelType == DataPhotovoltaics::PVModel::TRNSYS) {
                eff_pv = state.dataPhotovoltaic->PVarray(this->PVnum).TRNSYSPVcalc.ArrayEfficiency;
            }

            g = state.dataHeatBal->SurfQRadSWOutIncidentBeam(SurfNum) * iam_pv_beam +
                state.dataHeatBal->SurfQRadSWOutIncidentSkyDiffuse(SurfNum) * iam_pv_sky +
                state.dataHeatBal->SurfQRadSWOutIncidentGndDiffuse(SurfNum) * iam_pv_ground;
            // s1 = DataHeatBalance::QRadSWOutIncident(this->SurfNum) * (1.0 - this->BIPVT.PVAreaFract) * IAM_bs;
            s = g * taoalpha_pv * fcell * area_pv / area_wall_total - g * eff_pv * area_pv / area_wall_total;
            s1 = taoalpha_back * g * (1.0 - fcell) * (area_pv / area_wall_total) + taoaplha_cladding * g * (1 - area_pv / area_wall_total);

            // Below are properties of air required for convective heat transfer coefficient calculations inside channel - function of avg channel
            // temperature

            mu_air =
                0.0000171 * (std::pow(((tfavg + 273.15) / 273.0), 1.5)) *
                ((273.0 + 110.4) /
                 ((tfavg + 273.15) +
                  110.4)); // Sutherland's formula https://www.grc.nasa.gov/www/k-12/airplane/viscosity.html Sutherland's constant = 198.72 R
                           // converted to K =>110.4. At 273.15, Viscosity is 1.71E-5 as per Incropera, et al 6th ed. Temp range approx 273K - 373K
            k_air = 0.000000000015207 * std::pow(tfavg + 273.15, 3.0) - 0.000000048574 * std::pow(tfavg + 273.15, 2.0) +
                    0.00010184 * (tfavg + 273.15) - 0.00039333;                        // Dumas, A., and Trancossi, M., SAE Technical Papers, 2009
            prandtl_air = 0.680 + 0.000000469 * std::pow(tfavg + 273.15 - 540.0, 2.0); // The Schock Absorber Handbook, 2nd Ed. John C. Dixon 2007
            density_air = 101.3 / (0.287 * (tfavg + 273.15));                          // Ideal gas law
            diffusivity_air = k_air / (cp_in * density_air);                           // definition
            kin_viscosity_air = mu_air / density_air;                                  // definition
            t1K = t1 + degc_to_kelvin;
            t2K = t2 + degc_to_kelvin;
            tpvgK = tpvg + degc_to_kelvin;
            hrad12 = sigma * (pow(t1K, 2) + pow(t2K, 2)) * (t1K + t2K) / (1 / emiss_b + 1 / emiss_2 - 1);
            hrad_surr = sigma * emiss_pvg * (pow(tsurrK, 2) + pow(tpvgK, 2)) * (tsurrK + tpvgK);
            if (mdot_bipvt > 0.0) // If there is a positive flow rate
            {
                vel = mdot_bipvt / (density_air * w * depth_channel);
                reynolds = density_air * (vel) * (4 * w * depth_channel / (2 * (w + depth_channel))) / mu_air;
                nusselt = 0.052 * (std::pow(reynolds, 0.78)) * (std::pow(prandtl_air, 0.4)); // Candanedo et al. 2011
                hconvf1 = k_air * nusselt / (4 * w * depth_channel / (2 * (w + depth_channel)));
                nusselt = 1.017 * (std::pow(reynolds, 0.471)) * (std::pow(prandtl_air, 0.4));
                hconvf2 = k_air * nusselt / (4 * w * depth_channel / (2 * (w + depth_channel))); // Candanedo et al. 2011
                a = -(w / (mdot_bipvt * cp_in)) * (hconvf1 + hconvf2);
                b = (w / (mdot_bipvt * cp_in)) * (hconvf1 * t1 + hconvf2 * t2);
                tfavg = (1.0 / (a * l)) * (tfin + b / a) * (std::exp(a * l) - 1.0) - b / a;
            } else // if there is no flow rate (stagnation)
            {
                raleigh = (gravity * (1.0 / (tfavg + 273.15)) * (std::max((Real64)(0.000001), std::abs(t1 - t2))) * std::pow(depth_channel, 3)) /
                          (diffusivity_air * kin_viscosity_air);
                if (slope > 75.0 * pi / 180.0) {
                    beta = 75.0 * pi / 180.0;
                } else {
                    beta = slope;
                }
                nusselt =
                    1.0 +
                    1.44 * (1.0 - 1708.0 * (std::pow((std::sin(1.8 * beta)), 1.6)) / raleigh / std::cos(beta)) *
                        std::max(0.0, (1.0 - 1708.0 / raleigh / std::cos(beta))) +
                    std::max(0.0, ((std::pow((raleigh * std::cos(beta) / 5830.0), (1.0 / 3.0))) - 1.0)); // Hollands et al J. Heat transfer v.98, 1976
                hconvf1 = 2.0 * k_air * nusselt / depth_channel; // cavity is split in two; hconvf1 and hconvf2. hconvf1 is assumed equal to hconvf2.
                                                                 // Therefore, hconvf1 = 2*hcavity = hconvf2
                hconvf2 = hconvf1;
                c = s + s1 + hconvt * (tamb - tpvg) + hrad_surr * (tsurr - tpvg) + hrad12 * (t2 - t1);
                d = c + hconvf2 * t2;
                e = -hconvf2;
                tfavg = -d / e;
            }
            tfavg = std::max(tfavg, -50.0);

            for (i = 0; i <= (m - 1); i++) {
                f[i] = 0.0;
                y[i] = 0.0;
            }
            for (i = 0; i <= ((m ^ 2) - 1); i++) {
                jj[i] = 0.0;
            }
            jj[0] = hconvt + hrad_surr + hpvg_pv;
            jj[1] = -hpvg_pv;
            jj[2] = 0.0;
            jj[3] = hpvg_pv;
            jj[4] = -hpv_1 - hpvg_pv;
            jj[5] = hpv_1;
            jj[6] = 0.0;
            jj[7] = hpv_1;
            jj[8] = -hpv_1 - hconvf1 - hrad12;
            f[0] = hconvt * tamb + hrad_surr * tsurr;
            f[1] = -s;
            f[2] = -s1 - hconvf1 * tfavg - hrad12 * t2;
            solveLinSysBackSub(jj, f, y);
            tpvg_new = y[0];
            tpv_new = y[1];
            t1_new = y[2];
            if (mdot > 0.0) {
                tfout = (tfin + b / a) * std::exp(a * l) - b / a; // air outlet temperature (DegC)
                if (((this->OperatingMode == PVTMode::Heating) && (q > 0.0) && (tmixed > tsp) && (tfin < tsp)) ||
                    ((this->OperatingMode == PVTMode::Cooling) && (q < 0.0) && (tmixed < tsp) && (tfin > tsp))) {
                    bfr = (tsp - tfout) / (tfin - tfout); // bypass fraction
                    bfr = std::max(0.0, bfr);
                    bfr = std::min(1.0, bfr);
                } else if (((this->OperatingMode == PVTMode::Heating) && (q > 0.0) && (tmixed > tsp) && (tfin >= tsp)) ||
                           ((this->OperatingMode == PVTMode::Cooling) && (q < 0.0) && (tmixed < tsp) && (tfin <= tsp))) {
                    bfr = 1.0;
                    tfout = tfin;
                }
            } else {
                tfout = tfin;
            }
            tmixed = bfr * tfin + (1.0 - bfr) * tfout;
            mdot_bipvt_new = (1.0 - bfr) * mdot;
            err_tpvg = std::abs((tpvg_new - tpvg) / (tpvg + small_num));
            err_tpv = std::abs((tpv_new - tpv) / (tpv + small_num));
            err_t1 = std::abs((t1_new - t1) / (t1 + small_num));
            err_mdot_bipvt = std::abs((mdot_bipvt_new - mdot_bipvt) / (mdot_bipvt + small_num));
            tpvg = tpvg + rf * (tpvg_new - tpvg);
            tpv = tpv + rf * (tpv_new - tpv);
            t1 = t1 + rf * (t1_new - t1);
            mdot_bipvt = mdot_bipvt + rf * (mdot_bipvt_new - mdot_bipvt);
            q = mdot_bipvt * cp_in * (tfout - tfin); // heat transfer to the air
            ebal1 = s1 + hpv_1 * (tpv - t1) + hconvf1 * (tfavg - t1) + hrad12 * (t2 - t1);
            ebal2 = s + hpvg_pv * (tpvg - tpv) + hpv_1 * (t1 - tpv);
            ebal3 = hconvt * (tpvg - tamb) + hrad_surr * (tpvg - tsurr) + hpvg_pv * (tpvg - tpv);
            iter += 1;
            if (iter == 50) {
                ShowSevereError(state, "Function PVTCollectorStruct::calculateBIPVTMaxHeatGain: Maximum number of iterations 50 reached");
                break;
            }
        }
        ThEff = 0.0;
        if ((q > small_num) && (state.dataHeatBal->SurfQRadSWOutIncident(SurfNum) > small_num))
            ThEff = q / (area_wall_total * state.dataHeatBal->SurfQRadSWOutIncident(SurfNum) + small_num); // Thermal efficiency of BIPVT
        this->BIPVT.Tcoll = t1;
        this->BIPVT.HrPlen = hrad12;
        this->BIPVT.Tplen = tfavg;
        this->BIPVT.HcPlen = hconvf2;
    }

    void PVTCollectorStruct::solveLinSysBackSub(std::array<Real64, 9> &jj, std::array<Real64, 3> &f, std::array<Real64, 3> &y)
    {
        // PURPOSE OF THIS SUBROUTINE:
        // Solve a system of linear equations using Gaussian elimination and back substitution method.

        Real64 sum, dummy1, dummy2, mm, small(1.0e-10);
        int i, j, ii, p, k, m(3);
        bool coeff_not_zero;

        for (i = 0; i < m; i++) {
            y[i] = 0.0;
        }

        for (i = 0; i <= (m - 2); i++) {
            coeff_not_zero = false;
            for (j = i; j <= (m - 1); j++) {
                if (std::abs(jj[j * m + i]) > small) {
                    coeff_not_zero = true;
                    p = j;
                    break;
                }
            }

            if (coeff_not_zero) {
                if (p != i) {
                    dummy2 = f[i];
                    f[i] = f[p];
                    f[p] = dummy2;
                    for (j = 0; j <= (m - 1); j++) {
                        dummy1 = jj[i * m + j];
                        jj[i * m + j] = jj[p * m + j];
                        jj[p * m + j] = dummy1;
                    }
                }
                for (j = (i + 1); j <= (m - 1); j++) {
                    if (std::abs(jj[i * m + i]) < small) jj[i * m + i] = small;
                    mm = jj[j * m + i] / jj[i * m + i];
                    f[j] = f[j] - mm * f[i];
                    for (k = 0; k <= (m - 1); k++) {
                        jj[j * m + k] = jj[j * m + k] - mm * jj[i * m + k];
                    }
                }
            }
        }
        if (std::abs(jj[(m - 1) * m + m - 1]) < small) jj[(m - 1) * m + m - 1] = small;
        y[m - 1] = f[m - 1] / jj[(m - 1) * m + m - 1];
        sum = 0.0;
        for (i = 0; i <= (m - 2); i++) {
            ii = m - 2 - i;
            for (j = ii; j <= (m - 1); j++) {
                sum = sum + jj[ii * m + j] * y[j];
            }
            if (std::abs(jj[ii * m + ii]) < small) jj[ii * m + ii] = small;
            y[ii] = (f[ii] - sum) / jj[ii * m + ii];
            sum = 0.0;
        }
    }

    Real64 PVTCollectorStruct::calc_taoalpha(Real64 theta,
                                             Real64 glass_thickness,
                                             Real64 refrac_index_glass,
                                             Real64 k_glass) // typ refrac_index_glass is 1.526, k_glass typ 4 m^-1, glass_thickness typ 0.002 m
    {
        // PURPOSE OF THIS SUBROUTINE:
        // calculates the transmissivity absorptance of a glass/air interface, assuming all transmitted is absorbed

        Real64 theta_r(0.0);
        Real64 taoalpha(0.0);

        if (theta == 0.0) // if theta is zero, set to very small positive, otehrwise, taoalpha calculation causes division by zero
        {
            theta = 0.000000001;
        }

        theta_r = std::asin(std::sin(theta) / refrac_index_glass);

        taoalpha = std::exp(-k_glass * glass_thickness / (std::cos(theta_r))) *
                   (1 - 0.5 * ((std::pow(std::sin(theta_r - theta), 2) / std::pow(std::sin(theta_r + theta), 2)) +
                               (std::pow(std::tan(theta_r - theta), 2) / std::pow(std::tan(theta_r + theta), 2))));

        return taoalpha;
    }

    Real64 PVTCollectorStruct::calc_k_taoalpha(Real64 theta,
                                               Real64 glass_thickness,
                                               Real64 refrac_index_glass,
                                               Real64 k_glass) // typ refrac_index_glass is 1.526, k_glass typ 4 m^-1, glass_thickness typ 0.002 m
    {
        // PURPOSE OF THIS SUBROUTINE:
        // calculates the off-normal angle factor K for the tao-alpha product
        Real64 taoalpha(0.0);
        Real64 taoalpha_zero(0.0);
        Real64 k_taoalpha(0.0);

        taoalpha = calc_taoalpha(theta, glass_thickness, refrac_index_glass, k_glass);
        taoalpha_zero = calc_taoalpha(0.0, glass_thickness, refrac_index_glass, k_glass);
        k_taoalpha = taoalpha / taoalpha_zero;

        return k_taoalpha;
    }

    void PVTCollectorStruct::update(EnergyPlusData &state)
    {

        // SUBROUTINE INFORMATION:
        //       AUTHOR         Brent Griffith
        //       DATE WRITTEN   August 2008
        //       MODIFIED       na
        //       RE-ENGINEERED  na

        int InletNode;
        int OutletNode;
        int thisOSCM;

        {
            switch (this->WorkingFluidType) {
            case WorkingFluidEnum::LIQUID: {
                InletNode = this->PlantInletNodeNum;
                OutletNode = this->PlantOutletNodeNum;

                PlantUtilities::SafeCopyPlantNode(state, InletNode, OutletNode);
                state.dataLoopNodes->Node(OutletNode).Temp = this->Report.ToutletWorkFluid;
            } break;
            case WorkingFluidEnum::AIR: {
                InletNode = this->HVACInletNodeNum;
                OutletNode = this->HVACOutletNodeNum;

                // Set the outlet nodes for properties that just pass through & not used
                state.dataLoopNodes->Node(OutletNode).Quality = state.dataLoopNodes->Node(InletNode).Quality;
                state.dataLoopNodes->Node(OutletNode).Press = state.dataLoopNodes->Node(InletNode).Press;
                state.dataLoopNodes->Node(OutletNode).MassFlowRate = state.dataLoopNodes->Node(InletNode).MassFlowRate;
                state.dataLoopNodes->Node(OutletNode).MassFlowRateMin = state.dataLoopNodes->Node(InletNode).MassFlowRateMin;
                state.dataLoopNodes->Node(OutletNode).MassFlowRateMax = state.dataLoopNodes->Node(InletNode).MassFlowRateMax;
                state.dataLoopNodes->Node(OutletNode).MassFlowRateMinAvail = state.dataLoopNodes->Node(InletNode).MassFlowRateMinAvail;
                state.dataLoopNodes->Node(OutletNode).MassFlowRateMaxAvail = state.dataLoopNodes->Node(InletNode).MassFlowRateMaxAvail;

                // Set outlet node variables that are possibly changed
                state.dataLoopNodes->Node(OutletNode).Temp = this->Report.ToutletWorkFluid;
                state.dataLoopNodes->Node(OutletNode).HumRat = state.dataLoopNodes->Node(InletNode).HumRat; // assumes dewpoint bound on cooling ....
                state.dataLoopNodes->Node(OutletNode).Enthalpy =
                    Psychrometrics::PsyHFnTdbW(this->Report.ToutletWorkFluid, state.dataLoopNodes->Node(OutletNode).HumRat);

                // update the OtherSideConditionsModel coefficients for BIPVT
                if (this->ModelType == PVTModelType::BIPVT) {
                    thisOSCM = this->BIPVT.OSCMPtr;
                    state.dataSurface->OSCM(thisOSCM).TConv = this->BIPVT.Tplen;
                    state.dataSurface->OSCM(thisOSCM).HConv = this->BIPVT.HcPlen;
                    state.dataSurface->OSCM(thisOSCM).TRad = this->BIPVT.Tcoll;
                    state.dataSurface->OSCM(thisOSCM).HRad = this->BIPVT.HrPlen;
                }
            } break;
            default:
                break;
            }
        }
    }

    void PVTCollectorStruct::oneTimeInit(EnergyPlusData &state)
    {

        if (this->MyOneTimeFlag) {
            this->setupReportVars(state);
            this->MyOneTimeFlag = false;
        }

        if (this->SetLoopIndexFlag) {
            if (allocated(state.dataPlnt->PlantLoop) && (this->PlantInletNodeNum > 0)) {
                bool errFlag = false;
                PlantUtilities::ScanPlantLoopsForObject(state, this->Name, this->Type, this->WPlantLoc, errFlag, _, _, _, _, _);
                if (errFlag) {
                    ShowFatalError(state, "InitPVTcollectors: Program terminated for previous conditions.");
                }
                this->SetLoopIndexFlag = false;
            }
        }
    }

    void GetPVTThermalPowerProduction(EnergyPlusData &state, int const PVindex, Real64 &ThermalPower, Real64 &ThermalEnergy)
    {
        int PVTnum(0);

        // first find PVT index that is associated with this PV generator
        for (int loop = 1; loop <= state.dataPhotovoltaicThermalCollector->NumPVT; ++loop) {
            if (!state.dataPhotovoltaicThermalCollector->PVT(loop).PVfound) continue;
            if (state.dataPhotovoltaicThermalCollector->PVT(loop).PVnum == PVindex) { // we found it
                PVTnum = loop;
            }
        }

        if (PVTnum > 0) {
            ThermalPower = state.dataPhotovoltaicThermalCollector->PVT(PVTnum).Report.ThermPower;
            ThermalEnergy = state.dataPhotovoltaicThermalCollector->PVT(PVTnum).Report.ThermEnergy;
        } else {
            ThermalPower = 0.0;
            ThermalEnergy = 0.0;
        }
    }

    int GetAirInletNodeNum(EnergyPlusData &state, std::string_view PVTName, bool &ErrorsFound)
    {
        // FUNCTION INFORMATION:
        //       AUTHOR         Lixing Gu
        //       DATE WRITTEN   May 2019
        //       MODIFIED       na
        //       RE-ENGINEERED  na

        // PURPOSE OF THIS FUNCTION:
        // This function looks up the given PVT and returns the air inlet node number.
        // If incorrect PVT name is given, ErrorsFound is returned as true and node number as zero.

        int NodeNum; // node number returned
        int WhichPVT;

        if (state.dataPhotovoltaicThermalCollector->GetInputFlag) {
            GetPVTcollectorsInput(state);
            state.dataPhotovoltaicThermalCollector->GetInputFlag = false;
        }

        WhichPVT = UtilityRoutines::FindItemInList(PVTName, state.dataPhotovoltaicThermalCollector->PVT);
        if (WhichPVT != 0) {
            NodeNum = state.dataPhotovoltaicThermalCollector->PVT(WhichPVT).HVACInletNodeNum;
        } else {
            ShowSevereError(state, format("GetAirInletNodeNum: Could not find SolarCollector FlatPlate PhotovoltaicThermal = \"{}\"", PVTName));
            ErrorsFound = true;
            NodeNum = 0;
        }

        return NodeNum;
    }
    int GetAirOutletNodeNum(EnergyPlusData &state, std::string_view PVTName, bool &ErrorsFound)
    {
        // FUNCTION INFORMATION:
        //       AUTHOR         Lixing Gu
        //       DATE WRITTEN   May 2019
        //       MODIFIED       na
        //       RE-ENGINEERED  na

        // PURPOSE OF THIS FUNCTION:
        // This function looks up the given PVT and returns the air outlet node number.
        // If incorrect PVT name is given, ErrorsFound is returned as true and node number as zero.

        int NodeNum; // node number returned
        int WhichPVT;

        if (state.dataPhotovoltaicThermalCollector->GetInputFlag) {
            GetPVTcollectorsInput(state);
            state.dataPhotovoltaicThermalCollector->GetInputFlag = false;
        }

        WhichPVT = UtilityRoutines::FindItemInList(PVTName, state.dataPhotovoltaicThermalCollector->PVT);
        if (WhichPVT != 0) {
            NodeNum = state.dataPhotovoltaicThermalCollector->PVT(WhichPVT).HVACOutletNodeNum;
        } else {
            ShowSevereError(state, format("GetAirInletNodeNum: Could not find SolarCollector FlatPlate PhotovoltaicThermal = \"{}\"", PVTName));
            ErrorsFound = true;
            NodeNum = 0;
        }

        return NodeNum;
    }

    int getPVTindexFromName(EnergyPlusData &state, std::string_view objectName)
    {
        if (state.dataPhotovoltaicThermalCollector->GetInputFlag) {
            GetPVTcollectorsInput(state);
            state.dataPhotovoltaicThermalCollector->GetInputFlag = false;
        }

        for (auto it = state.dataPhotovoltaicThermalCollector->PVT.begin(); it != state.dataPhotovoltaicThermalCollector->PVT.end(); ++it) {
            if (it->Name == objectName) {
                return static_cast<int>(std::distance(state.dataPhotovoltaicThermalCollector->PVT.begin(), it) + 1);
            }
        }

        // If we didn't find it, fatal
        ShowFatalError(state, format("Solar Thermal Collector GetIndexFromName: Error getting inputs for object named: {}", objectName));
        assert(false);
        return 0; // Shutup compiler
    }

    void simPVTfromOASys(EnergyPlusData &state, int const index, bool const FirstHVACIteration)
    {
        PlantLocation dummyLoc(0, DataPlant::LoopSideLocation::Invalid, 0, 0);
        Real64 dummyCurLoad(0.0);
        bool dummyRunFlag(true);

        state.dataPhotovoltaicThermalCollector->PVT(index).simulate(state, dummyLoc, FirstHVACIteration, dummyCurLoad, dummyRunFlag);
    }

    int GetPVTmodelIndex(EnergyPlusData &state, int const SurfacePtr)
    {
        // PURPOSE OF THIS SUBROUTINE:
        // object oriented "Get" routine for establishing correct integer index from outside this module

        // METHODOLOGY EMPLOYED:
        // mine Surface derived type for correct index/number of surface
        // mine PVT derived type that has the surface.

        // SUBROUTINE LOCAL VARIABLE DECLARATIONS:
        int PVTNum; // temporary
        int thisPVT;
        bool Found;
        int PVTIndex(0);

        if (state.dataPhotovoltaicThermalCollector->GetInputFlag) {
            GetPVTcollectorsInput(state);
            state.dataPhotovoltaicThermalCollector->GetInputFlag = false;
        }

        if (SurfacePtr == 0) {
            ShowFatalError(state, "Invalid surface passed to GetPVTmodelIndex");
        }

        PVTNum = 0;
        Found = false;
        for (thisPVT = 1; thisPVT <= state.dataPhotovoltaicThermalCollector->NumPVT; ++thisPVT) {
            if (SurfacePtr == state.dataPhotovoltaicThermalCollector->PVT(thisPVT).SurfNum) {
                Found = true;
                PVTNum = thisPVT;
            }
        }

        if (!Found) {
            ShowFatalError(
                state, "Did not find surface in PVT description in GetPVTmodelIndex, Surface name = " + state.dataSurface->Surface(SurfacePtr).Name);
        } else {

            PVTIndex = PVTNum;
        }

        return PVTIndex;
    }

    void SetPVTQdotSource(EnergyPlusData &state,
                          int const PVTNum,
                          Real64 const QSource // source term in Watts
    )
    {
        // PURPOSE OF THIS SUBROUTINE:
        // object oriented "Set" routine for updating sink term without exposing variables

        // METHODOLOGY EMPLOYED:
        // update derived type with new data , turn power into W/m2

        state.dataPhotovoltaicThermalCollector->PVT(PVTNum).QdotSource = QSource / state.dataPhotovoltaicThermalCollector->PVT(PVTNum).AreaCol;
    }

    void GetPVTTsColl(EnergyPlusData &state, int const PVTNum, Real64 &TsColl)
    {
        // PURPOSE OF THIS SUBROUTINE:
        // object oriented "Get" routine for collector surface temperature

        // SUBROUTINE LOCAL VARIABLE DECLARATIONS:
        if (state.dataPhotovoltaicThermalCollector->PVT(PVTNum).ModelType == PVTModelType::BIPVT) {
            TsColl = state.dataPhotovoltaicThermalCollector->PVT(PVTNum).BIPVT.LastCollectorTemp;
        }
    }

} // namespace PhotovoltaicThermalCollectors

} // namespace EnergyPlus<|MERGE_RESOLUTION|>--- conflicted
+++ resolved
@@ -1114,21 +1114,8 @@
             Real64 HrAir(0.0);
             Real64 HcExt(0.0);
             Real64 HrSky(0.0);
-            Real64 HrSrdSurf(0.0);
-
-<<<<<<< HEAD
-            ConvectionCoefficients::InitExteriorConvectionCoeff(state,
-                                                                this->SurfNum,
-                                                                0.0,
-                                                                Material::SurfaceRoughness::VerySmooth,
-                                                                this->Simple.SurfEmissivity,
-                                                                this->Simple.LastCollectorTemp,
-                                                                HcExt,
-                                                                HrSky,
-                                                                HrGround,
-                                                                HrAir,
-                                                                HrSrdSurf);
-=======
+			Real64 HrSrdSurf(0.0);
+
             Convect::InitExtConvCoeff(state,
                                       this->SurfNum,
                                       0.0,
@@ -1138,8 +1125,8 @@
                                       HcExt,
                                       HrSky,
                                       HrGround,
-                                      HrAir);
->>>>>>> b03805c9
+                                      HrAir,
+                                      HrSrdSurf);
 
             Real64 WetBulbInlet(0.0);
             Real64 DewPointInlet(0.0);
