// EnergyPlus, Copyright (c) 1996-2016, The Board of Trustees of the University of Illinois and
// The Regents of the University of California, through Lawrence Berkeley National Laboratory
// (subject to receipt of any required approvals from the U.S. Dept. of Energy). All rights
// reserved.
//
// If you have questions about your rights to use or distribute this software, please contact
// Berkeley Lab's Innovation & Partnerships Office at IPO@lbl.gov.
//
// NOTICE: This Software was developed under funding from the U.S. Department of Energy and the
// U.S. Government consequently retains certain rights. As such, the U.S. Government has been
// granted for itself and others acting on its behalf a paid-up, nonexclusive, irrevocable,
// worldwide license in the Software to reproduce, distribute copies to the public, prepare
// derivative works, and perform publicly and display publicly, and to permit others to do so.
//
// Redistribution and use in source and binary forms, with or without modification, are permitted
// provided that the following conditions are met:
//
// (1) Redistributions of source code must retain the above copyright notice, this list of
//     conditions and the following disclaimer.
//
// (2) Redistributions in binary form must reproduce the above copyright notice, this list of
//     conditions and the following disclaimer in the documentation and/or other materials
//     provided with the distribution.
//
// (3) Neither the name of the University of California, Lawrence Berkeley National Laboratory,
//     the University of Illinois, U.S. Dept. of Energy nor the names of its contributors may be
//     used to endorse or promote products derived from this software without specific prior
//     written permission.
//
// (4) Use of EnergyPlus(TM) Name. If Licensee (i) distributes the software in stand-alone form
//     without changes from the version obtained under this License, or (ii) Licensee makes a
//     reference solely to the software portion of its product, Licensee must refer to the
//     software as "EnergyPlus version X" software, where "X" is the version number Licensee
//     obtained under this License and may not use a different name for the software. Except as
//     specifically required in this Section (4), Licensee shall not use in a company name, a
//     product name, in advertising, publicity, or other promotional activities any name, trade
//     name, trademark, logo, or other designation of "EnergyPlus", "E+", "e+" or confusingly
//     similar designation, without Lawrence Berkeley National Laboratory's prior written consent.
//
// THIS SOFTWARE IS PROVIDED BY THE COPYRIGHT HOLDERS AND CONTRIBUTORS "AS IS" AND ANY EXPRESS OR
// IMPLIED WARRANTIES, INCLUDING, BUT NOT LIMITED TO, THE IMPLIED WARRANTIES OF MERCHANTABILITY
// AND FITNESS FOR A PARTICULAR PURPOSE ARE DISCLAIMED. IN NO EVENT SHALL THE COPYRIGHT OWNER OR
// CONTRIBUTORS BE LIABLE FOR ANY DIRECT, INDIRECT, INCIDENTAL, SPECIAL, EXEMPLARY, OR
// CONSEQUENTIAL DAMAGES (INCLUDING, BUT NOT LIMITED TO, PROCUREMENT OF SUBSTITUTE GOODS OR
// SERVICES; LOSS OF USE, DATA, OR PROFITS; OR BUSINESS INTERRUPTION) HOWEVER CAUSED AND ON ANY
// THEORY OF LIABILITY, WHETHER IN CONTRACT, STRICT LIABILITY, OR TORT (INCLUDING NEGLIGENCE OR
// OTHERWISE) ARISING IN ANY WAY OUT OF THE USE OF THIS SOFTWARE, EVEN IF ADVISED OF THE
// POSSIBILITY OF SUCH DAMAGE.
//
// You are under no obligation whatsoever to provide any bug fixes, patches, or upgrades to the
// features, functionality or performance of the source code ("Enhancements") to anyone; however,
// if you choose to make your Enhancements available either publicly, or directly to Lawrence
// Berkeley National Laboratory, without imposing a separate written license agreement for such
// Enhancements, then you hereby grant the following license: a non-exclusive, royalty-free
// perpetual license to install, use, modify, prepare derivative works, incorporate into other
// computer software, distribute, and sublicense such enhancements or derivative works thereof,
// in binary and source code form.

// C++ Headers
#include <cassert>
#include <cmath>
#include <memory>
#include <set>
#include <utility>
#include <fstream>

// ObjexxFCL Headers
#include <ObjexxFCL/Array.functions.hh>
#include <ObjexxFCL/floops.hh>
#include <ObjexxFCL/Fmath.hh>
#include <ObjexxFCL/gio.hh>
#include <ObjexxFCL/string.functions.hh>

// EnergyPlus Headers
#include <PlantPipingSystemsManager.hh>
#include <BranchNodeConnections.hh>
#include <DataEnvironment.hh>
#include <DataGlobals.hh>
#include <DataHeatBalSurface.hh>
#include <DataHeatBalance.hh>
#include <DataHeatBalFanSys.hh>
#include <DataHVACGlobals.hh>
#include <DataIPShortCuts.hh>
#include <DataLoopNode.hh>
#include <DataPlant.hh>
#include <DataPrecisionGlobals.hh>
#include <DataSurfaces.hh>
#include <FluidProperties.hh>
#include <General.hh>
#include <GroundTemperatureModeling/GroundTemperatureModelManager.hh>
#include <InputProcessor.hh>
#include <NodeInputManager.hh>
#include <OutputProcessor.hh>
#include <PlantUtilities.hh>
#include <UtilityRoutines.hh>

namespace EnergyPlus {

namespace PlantPipingSystemsManager {

	// Module containing the routines dealing with the PipingSystems

	// MODULE INFORMATION:
	//       AUTHOR         Edwin Lee
	//       DATE WRITTEN   Summer 2011
	//       MODIFIED       na
	//       RE-ENGINEERED  na

	// PURPOSE OF THIS MODULE:
	// Simulate all cases of plant "piping systems"
	//      PipingSystem:Underground
	//      PipingSystem:Generalized

	// METHODOLOGY EMPLOYED:
	// A 3D mesh is established, with full 3D conduction being employed
	// For ground simulation, moisture content and soil freezing is included
	// The mesh can include any number of pipe circuits placed within the domain
	// The mesh can interact with basement walls also

	// Using/Aliasing
	using DataGlobals::Pi;

	// MODULE PARAMETER DEFINITIONS:
	std::string const ObjName_ug_GeneralDomain( "PipingSystem:Underground:Domain" );
	std::string const ObjName_Circuit( "PipingSystem:Underground:PipeCircuit" );
	std::string const ObjName_Segment( "PipingSystem:Underground:PipeSegment" );
	std::string const ObjName_HorizTrench( "GroundHeatExchanger:HorizontalTrench" );
	std::string const ObjName_ZoneCoupled_Slab( "Site:GroundDomain:Slab" );
	std::string const ObjName_ZoneCoupled_Basement( "Site:GroundDomain:Basement" );
	std::string const ObjName_BESTEST_SurfaceConditions( "Site:GroundDomain:BESTEST:GroundSurfaceConditions" );

	// MODULE VARIABLE DECLARATIONS:
	Array1D< Direction > NeighborFieldCells( 6 );
	Array1D< Direction > NeighborBoundaryCells( 6 );
	Array1D< FullDomainStructureInfo > PipingSystemDomains;
	Array1D< PipeCircuitInfo > PipingSystemCircuits;
	Array1D< PipeSegmentInfo > PipingSystemSegments;

	void
	clear_state()
	{
		PipingSystemDomains.deallocate();
		PipingSystemCircuits.deallocate();
		PipingSystemSegments.deallocate();
		NeighborFieldCells.deallocate();
		NeighborBoundaryCells.deallocate();
	}

	void
	CheckIfAnySlabs()
	{
		// SUBROUTINE INFORMATION:
		//       AUTHOR         Matt Mitchell
		//       DATE WRITTEN   May 2014
		//       MODIFIED       na
		//       RE-ENGINEERED  na
		int numSlabsCheck( InputProcessor::GetNumObjectsFound( ObjName_ZoneCoupled_Slab ) );
		DataGlobals::AnySlabsInModel = ( numSlabsCheck > 0 );
	}

	void
	CheckIfAnyBasements()
	{
		// SUBROUTINE INFORMATION:
		//       AUTHOR         Matt Mitchell
		//       DATE WRITTEN   May 2014
		//       MODIFIED       na
		//       RE-ENGINEERED  na
		int const numBasementsCheck( InputProcessor::GetNumObjectsFound( ObjName_ZoneCoupled_Basement ) );
		DataGlobals::AnyBasementsInModel = ( numBasementsCheck > 0 );
	}

	void
	SimPipingSystemCircuit(
		std::string const & EquipName, // name of the Pipe Heat Transfer.
		int & EqNum, // index in local derived types for external calling
		bool const EP_UNUSED( FirstHVACIteration ), // component number
		bool const InitLoopEquip
	)
	{

		// SUBROUTINE INFORMATION:
		//       AUTHOR         Edwin Lee
		//       DATE WRITTEN   Summer 2011
		//       MODIFIED       na
		//       RE-ENGINEERED  na

		// Using/Aliasing
		using InputProcessor::FindItemInList;
		using General::TrimSigDigits;

		// SUBROUTINE PARAMETER DEFINITIONS:
		static std::string const RoutineName( "SimPipingSystems" );

		// SUBROUTINE LOCAL VARIABLE DECLARATIONS:
		static bool GetInputFlag( true ); // First time, input is "gotten"
		int CircuitNum;

		// Read input if necessary
		if ( GetInputFlag ) {
			GetPipingSystemsAndGroundDomainsInput();
			GetInputFlag = false;
		}

		// Look for circuit index
		if ( EqNum == 0 ) {
			CircuitNum = FindItemInList( EquipName, PipingSystemCircuits );
			if ( CircuitNum == 0 ) {
				// Catch any bad names before crashing
				ShowFatalError( RoutineName + ": Piping circuit requested not found=" + EquipName );
			}
			EqNum = CircuitNum;
		} else {
			CircuitNum = EqNum;
			int const NumOfPipeCircuits = isize( PipingSystemCircuits );
			if ( CircuitNum > NumOfPipeCircuits || CircuitNum < 1 ) {
				ShowFatalError( RoutineName + ":  Invalid component index passed=" + TrimSigDigits( CircuitNum ) + ", Number of Units=" + TrimSigDigits( NumOfPipeCircuits ) + ", Entered Unit name=" + EquipName ); //Autodesk:Uninit DomainNum was uninitialized
			}
			if ( PipingSystemCircuits( CircuitNum ).CheckEquipName ) {
				if ( EquipName != PipingSystemCircuits( CircuitNum ).Name ) {
					ShowFatalError( RoutineName + ": Invalid component name passed=" + TrimSigDigits( CircuitNum ) + ", Unit name=" + EquipName + ", stored Unit Name for that index=" + PipingSystemCircuits( CircuitNum ).Name );
				}
				PipingSystemCircuits( CircuitNum ).CheckEquipName = false;
			}
		}

		// If we are just initializing data structures, then return
		if ( InitLoopEquip ) return;

		// Retrieve the parent domain index for this pipe circuit
		int DomainNum = PipingSystemCircuits( CircuitNum ).ParentDomainIndex;

		// Do any initialization here
		InitPipingSystems( DomainNum, CircuitNum );

		// Update the temperature field
		PerformIterationLoop( DomainNum, CircuitNum );

		// Update outlet nodes, etc.
		UpdatePipingSystems( DomainNum, CircuitNum );

	}

	void
	SimulateGroundDomains(
		bool initOnly
	)
	{

		// SUBROUTINE INFORMATION:
		//       AUTHOR         Matt Mitchell
		//       DATE WRITTEN   Spring 2014
		//       MODIFIED       by Sushobhit Acharya, March 2015
		//       RE-ENGINEERED  na

		// Using/Aliasing
		using DataHVACGlobals::SysTimeElapsed;
		using DataGlobals::BeginSimFlag;
		using DataGlobals::BeginEnvrnFlag;
		using DataGlobals::DayOfSim;
		using DataGlobals::HourOfDay;
		using DataGlobals::TimeStep;
		using DataGlobals::TimeStepZone;
		using DataGlobals::TimeStepZoneSec;
		using DataGlobals::SecInHour;
		using DataGlobals::AnyBasementsInModel;
		using DataGlobals::OutputFileInits;
		using DataHeatBalFanSys::ZTAV;

		// SUBROUTINE PARAMETER DEFINITIONS:
		static std::string const RoutineName( "InitAndSimGroundDomain" );

		// SUBROUTINE LOCAL VARIABLE DECLARATIONS:
		static bool GetInputFlag( true ); // First time, input is "gotten"
		static bool WriteEIOFlag( true ); // Set to false once eio information is written

		static gio::Fmt DomainCellsToEIOHeader( "('! <Domain Name>, Total Number of Domain Cells, Total Number of Ground Surface Cells, Total Number of Insulation Cells')" );
		static gio::Fmt DomainCellsToEIO( "(A,',',I5',',I5',',I5)" );

		//int ZoneNum( 0 );
		int SurfCtr( 0 );

		// Read input if necessary
		if ( GetInputFlag ) {
			GetPipingSystemsAndGroundDomainsInput();
			GetInputFlag = false;
		}

		for ( int DomainNum = 1; DomainNum <= isize( PipingSystemDomains ); ++DomainNum ) {
			auto & thisDomain( PipingSystemDomains( DomainNum ) );
			if ( thisDomain.DomainNeedsToBeMeshed ) {
				thisDomain.developMesh();
			}

			thisDomain.DomainNeedsToBeMeshed = false;

			// The time init should be done here before we DoOneTimeInits because the DoOneTimeInits
			// includes a ground temperature initialization, which is based on the Cur%CurSimTimeSeconds variable
			// which would be carried over from the previous environment
			thisDomain.Cur.CurSimTimeStepSize = TimeStepZone * SecInHour;
			thisDomain.Cur.CurSimTimeSeconds = ( ( DayOfSim - 1 ) * 24 + ( HourOfDay - 1 ) + ( TimeStep - 1 ) * TimeStepZone + SysTimeElapsed ) * SecInHour;

			// There are also some inits that are "close to one time" inits...( one-time in standalone, each envrn in E+ )
			if ( ( BeginSimFlag && thisDomain.BeginSimInit ) || ( BeginEnvrnFlag && thisDomain.BeginSimEnvrn ) ) {

				DoOneTimeInitializations( DomainNum, _ );

				if ( thisDomain.HasZoneCoupledSlab ) {
					int Xmax = ubound( thisDomain.Cells, 1 );
					//int Ymax = ubound( thisDomain.Cells, 2 );
					int Zmax = ubound( thisDomain.Cells, 3 );

					thisDomain.WeightingFactor.allocate( { 0, Xmax }, { 0, Zmax } );
					thisDomain.WeightedHeatFlux.allocate( { 0, Xmax }, { 0, Zmax } );
				}

				thisDomain.BeginSimInit = false;
				thisDomain.BeginSimEnvrn = false;
			}
			if ( ! BeginSimFlag ) thisDomain.BeginSimInit = true;
			if ( ! BeginEnvrnFlag ) thisDomain.BeginSimEnvrn = true;


			// Reset the heat fluxes if domain update has been completed
			if ( thisDomain.ResetHeatFluxFlag ) {
				thisDomain.AggregateHeatFlux = 0;
				thisDomain.AggregateWallHeatFlux = 0;
				thisDomain.AggregateFloorHeatFlux = 0;
				thisDomain.NumHeatFlux = 0;
				thisDomain.ResetHeatFluxFlag = false;
			}

			if ( !initOnly ) {
				// Aggregate the heat flux
				// Zone-coupled slab
				if ( thisDomain.HasZoneCoupledSlab ) {
					thisDomain.AggregateHeatFlux += thisDomain.GetZoneInterfaceHeatFlux();
					thisDomain.NumHeatFlux += 1;
					thisDomain.HeatFlux = thisDomain.AggregateHeatFlux / thisDomain.NumHeatFlux;
				} else { // Coupled basement

					// basement walls
					thisDomain.AggregateWallHeatFlux += thisDomain.GetBasementWallHeatFlux();
					// basement floor
					thisDomain.AggregateFloorHeatFlux += thisDomain.GetBasementFloorHeatFlux();

					thisDomain.NumHeatFlux += 1;
					thisDomain.WallHeatFlux = thisDomain.AggregateWallHeatFlux / thisDomain.NumHeatFlux;
					thisDomain.FloorHeatFlux = thisDomain.AggregateFloorHeatFlux / thisDomain.NumHeatFlux;
				}

				// Aggregate the heat flux
				// Zone-coupled slab
				if ( thisDomain.HasZoneCoupledSlab ) {
					thisDomain.AggregateHeatFlux += thisDomain.GetZoneInterfaceHeatFlux();
					thisDomain.NumHeatFlux += 1;
					thisDomain.HeatFlux = thisDomain.AggregateHeatFlux / thisDomain.NumHeatFlux;
				} else if ( thisDomain.HasZoneCoupledBasement ) { // Coupled basement
					// basement walls
					thisDomain.AggregateWallHeatFlux += thisDomain.GetBasementWallHeatFlux();
					// basement floor
					thisDomain.AggregateFloorHeatFlux += thisDomain.GetBasementFloorHeatFlux();

					thisDomain.NumHeatFlux += 1;
					thisDomain.WallHeatFlux = thisDomain.AggregateWallHeatFlux / thisDomain.NumHeatFlux;
					thisDomain.FloorHeatFlux = thisDomain.AggregateFloorHeatFlux / thisDomain.NumHeatFlux;
				}

				// Zone-coupled slab
				if ( thisDomain.HasZoneCoupledSlab ) {
<<<<<<< HEAD

					thisDomain.HeatFlux = thisDomain.AggregateHeatFlux / thisDomain.NumHeatFlux;

					Real64 ZoneTemp = 0.0;

					//Set ZoneTemp equal to the average air temperature of the zones the coupled surfaces are part of.
					for ( SurfCtr = 1; SurfCtr <= isize( thisDomain.ZoneCoupledSurfaces ); ++SurfCtr ) {
						int ZoneNum = thisDomain.ZoneCoupledSurfaces( SurfCtr ).Zone;
						ZoneTemp += ZTAV( ZoneNum );
					}

					ZoneTemp = ZoneTemp / ( SurfCtr - 1 );
					Real64 AvgSlabTemp = thisDomain.GetAverageTempByType( CellType::ZoneGroundInterface );

					int Ymax = ubound( thisDomain.Cells, 2 );

					for ( int Z = lbound( thisDomain.Cells, 3 ); Z <= ubound( thisDomain.Cells, 3 ); ++Z ) {
						for ( int X = lbound( thisDomain.Cells, 1 ); X <= ubound( thisDomain.Cells, 1 ); ++X ) {
							// Zone interface cells
							if ( thisDomain.Cells( X, Ymax, Z ).cellType == CellType::ZoneGroundInterface ){
								thisDomain.WeightingFactor( X, Z ) = abs ( ( ZoneTemp - thisDomain.Cells( X, Ymax, Z ).Temperature_PrevTimeStep ) / ( ZoneTemp - AvgSlabTemp ) );
							}
						}
					}

					// Set initial weighted heat flux
					for ( int Z = lbound( thisDomain.Cells, 3 ); Z <= ubound( thisDomain.Cells, 3 ); ++Z ) {
						for ( int X = lbound( thisDomain.Cells, 1 ); X <= ubound( thisDomain.Cells, 1 ); ++X ) {
							// Zone interface cells
							if ( thisDomain.Cells( X, Ymax, Z ).cellType == CellType::ZoneGroundInterface ){
								thisDomain.WeightedHeatFlux( X, Z ) = thisDomain.WeightingFactor( X, Z ) * thisDomain.HeatFlux;
							}
						}
					}

=======

					thisDomain.HeatFlux = thisDomain.AggregateHeatFlux / thisDomain.NumHeatFlux;

					Real64 ZoneTemp = 0.0;

					//Set ZoneTemp equal to the average air temperature of the zones the coupled surfaces are part of.
					for ( SurfCtr = 1; SurfCtr <= isize( thisDomain.ZoneCoupledSurfaces ); ++SurfCtr ) {
						int ZoneNum = thisDomain.ZoneCoupledSurfaces( SurfCtr ).Zone;
						ZoneTemp += ZTAV( ZoneNum );
					}

					ZoneTemp = ZoneTemp / ( SurfCtr - 1 );
					Real64 AvgSlabTemp = thisDomain.GetAverageTempByType( CellType::ZoneGroundInterface );

					int Ymax = ubound( thisDomain.Cells, 2 );

					for ( int Z = lbound( thisDomain.Cells, 3 ); Z <= ubound( thisDomain.Cells, 3 ); ++Z ) {
						for ( int X = lbound( thisDomain.Cells, 1 ); X <= ubound( thisDomain.Cells, 1 ); ++X ) {
							// Zone interface cells
							if ( thisDomain.Cells( X, Ymax, Z ).cellType == CellType::ZoneGroundInterface ){
								thisDomain.WeightingFactor( X, Z ) = abs ( ( ZoneTemp - thisDomain.Cells( X, Ymax, Z ).Temperature_PrevTimeStep ) / ( ZoneTemp - AvgSlabTemp ) );
							}
						}
					}

					// Set initial weighted heat flux
					for ( int Z = lbound( thisDomain.Cells, 3 ); Z <= ubound( thisDomain.Cells, 3 ); ++Z ) {
						for ( int X = lbound( thisDomain.Cells, 1 ); X <= ubound( thisDomain.Cells, 1 ); ++X ) {
							// Zone interface cells
							if ( thisDomain.Cells( X, Ymax, Z ).cellType == CellType::ZoneGroundInterface ){
								thisDomain.WeightedHeatFlux( X, Z ) = thisDomain.WeightingFactor( X, Z ) * thisDomain.HeatFlux;
							}
						}
					}

>>>>>>> 8f6a43ff
					// Weighted heat flux and uniform heat flux balance energy may not balance exactly
					// Calculate difference and adjust
					thisDomain.TotalEnergyUniformHeatFlux = thisDomain.HeatFlux * thisDomain.SlabArea * thisDomain.Cur.CurSimTimeStepSize;
					thisDomain.TotalEnergyWeightedHeatFlux = 0.0;

					for ( int Z = lbound( thisDomain.Cells, 3 ); Z <= ubound( thisDomain.Cells, 3 ); ++Z ) {
						for ( int X = lbound( thisDomain.Cells, 1 ); X <= ubound( thisDomain.Cells, 1 ); ++X ) {
							// Zone interface cells
							if ( thisDomain.Cells( X, Ymax, Z ).cellType == CellType::ZoneGroundInterface ){
								auto & cell( thisDomain.Cells( X, Ymax, Z ) );
								thisDomain.TotalEnergyWeightedHeatFlux += thisDomain.WeightedHeatFlux( X, Z ) * cell.width() * cell.depth() * thisDomain.Cur.CurSimTimeStepSize;
							}
						}
					}

					thisDomain.HeatFluxWeightingFactor = thisDomain.TotalEnergyWeightedHeatFlux / thisDomain.TotalEnergyUniformHeatFlux;
					thisDomain.TotalEnergyWeightedHeatFlux = 0.0;

					// Finally, adjust the weighted heat flux so that energy balances
					for ( int Z = lbound( thisDomain.Cells, 3 ); Z <= ubound( thisDomain.Cells, 3 ); ++Z ) {
						for ( int X = lbound( thisDomain.Cells, 1 ); X <= ubound( thisDomain.Cells, 1 ); ++X ) {
							// Zone interface cells
							if ( thisDomain.Cells( X, Ymax, Z ).cellType == CellType::ZoneGroundInterface ) {
								auto & cell( thisDomain.Cells( X, Ymax, Z ) );
								thisDomain.WeightedHeatFlux( X, Z ) = thisDomain.WeightedHeatFlux( X, Z ) / thisDomain.HeatFluxWeightingFactor;
								thisDomain.TotalEnergyWeightedHeatFlux += thisDomain.WeightedHeatFlux( X, Z ) * cell.width() * cell.depth() * thisDomain.Cur.CurSimTimeStepSize;
							}
						}
					}

				} else { // Coupled basement
					thisDomain.WallHeatFlux = thisDomain.AggregateWallHeatFlux / thisDomain.NumHeatFlux;
					thisDomain.FloorHeatFlux = thisDomain.AggregateFloorHeatFlux / thisDomain.NumHeatFlux;
				}

				// Shift history arrays only if necessary
				if ( std::abs( thisDomain.Cur.CurSimTimeSeconds - thisDomain.Cur.PrevSimTimeSeconds ) > 1.0e-6 ) {
					thisDomain.Cur.PrevSimTimeSeconds = thisDomain.Cur.CurSimTimeSeconds;
					thisDomain.ShiftTemperaturesForNewTimeStep();
					thisDomain.DomainNeedsSimulation = true;
				}
				PerformIterationLoop( DomainNum, _ );
			}
		}

		if ( WriteEIOFlag ) {
			// Write eio header
			gio::write( OutputFileInits, DomainCellsToEIOHeader );

			// Write eio data
			for ( int DomainNum = 1; DomainNum <= isize( PipingSystemDomains ); ++DomainNum ) {
				auto & thisDomain( PipingSystemDomains( DomainNum ) );
				gio::write( OutputFileInits, DomainCellsToEIO ) << thisDomain.Name << thisDomain.NumDomainCells
					<< thisDomain.NumGroundSurfCells << thisDomain.NumInsulationCells;
			}
			WriteEIOFlag = false;
		}
	}

	void
	GetPipingSystemsAndGroundDomainsInput()
	{

		// SUBROUTINE INFORMATION:
		//       AUTHOR         Edwin Lee
		//       DATE WRITTEN   Summer 2011
		//       MODIFIED       na
		//       RE-ENGINEERED  na

		// Using/Aliasing
		using InputProcessor::GetNumObjectsFound;
		using InputProcessor::FindItemInList;
		using InputProcessor::SameString;
		using General::TrimSigDigits;

		// SUBROUTINE PARAMETER DEFINITIONS:
		static std::string const RoutineName( "GetPipingSystemsAndGroundDomainsInput" );

		// SUBROUTINE LOCAL VARIABLE DECLARATIONS:
		static bool ErrorsFound( false ); // Set to true if errors in input, fatal at end of routine
		int NumGeneralizedDomains;
		int NumZoneCoupledDomains;
		int NumBasements;
		int PipeCtr;
		int CircuitCtr;
		int CircuitIndex;
		int ThisSegmentIndex;
		int NumPipeCircuits;
		int NumPipeSegmentsInInput;
		int NumCircuitsInThisDomain;
		int NumHorizontalTrenches;
		int NumSegmentsInHorizontalTrenches;
		int DomainNum;
		int TotalNumDomains;
		int TotalNumCircuits;
		int TotalNumSegments;
		int ThisCircuitPipeSegmentCounter;
		std::string ThisSegmentName;

		// Read number of objects and allocate main data structures - first domains
		NumGeneralizedDomains = GetNumObjectsFound( ObjName_ug_GeneralDomain );
		NumHorizontalTrenches = GetNumObjectsFound( ObjName_HorizTrench );
		NumZoneCoupledDomains = GetNumObjectsFound( ObjName_ZoneCoupled_Slab );
		NumBasements = GetNumObjectsFound( ObjName_ZoneCoupled_Basement );
		TotalNumDomains = NumGeneralizedDomains + NumHorizontalTrenches + NumZoneCoupledDomains + NumBasements;
		PipingSystemDomains.allocate( TotalNumDomains );

		// then circuits
		NumPipeCircuits = GetNumObjectsFound( ObjName_Circuit );
		TotalNumCircuits = NumPipeCircuits + NumHorizontalTrenches;
		PipingSystemCircuits.allocate( TotalNumCircuits );

		// then segments
		NumPipeSegmentsInInput = GetNumObjectsFound( ObjName_Segment );
		NumSegmentsInHorizontalTrenches = GetNumSegmentsForHorizontalTrenches( NumHorizontalTrenches );
		TotalNumSegments = NumPipeSegmentsInInput + NumSegmentsInHorizontalTrenches;
		PipingSystemSegments.allocate( TotalNumSegments );

		// Read in raw inputs, don't try to interpret dependencies yet
		ReadGeneralDomainInputs( 1, NumGeneralizedDomains, ErrorsFound );
		ReadPipeCircuitInputs( NumPipeCircuits, ErrorsFound );
		ReadPipeSegmentInputs( NumPipeSegmentsInInput, ErrorsFound );
		ReadHorizontalTrenchInputs( NumGeneralizedDomains + 1, NumPipeCircuits + 1, NumPipeSegmentsInInput + 1, NumHorizontalTrenches, ErrorsFound );

		// This is heavily dependent on the order of the domains in the main array.
		ReadZoneCoupledDomainInputs( NumGeneralizedDomains + NumHorizontalTrenches + 1, NumZoneCoupledDomains, ErrorsFound );

		// This is heavily dependent on the order of the domains in the main array.
		ReadBasementInputs( NumGeneralizedDomains + NumHorizontalTrenches + NumZoneCoupledDomains + 1, NumBasements, ErrorsFound );

		// Check for BESTEST
		ReadBESTESTInputs( NumGeneralizedDomains + NumHorizontalTrenches + NumZoneCoupledDomains + NumBasements, ErrorsFound );

		// Report errors that are purely input problems
		if ( ErrorsFound ) ShowFatalError( RoutineName + ": Preceding input errors cause program termination." );

		// Setup output variables
		SetupPipingSystemOutputVariables( TotalNumSegments, TotalNumCircuits );

		// Validate CIRCUIT-SEGMENT cross references
		for ( CircuitCtr = PipingSystemCircuits.l1(); CircuitCtr <= PipingSystemCircuits.u1(); ++CircuitCtr ) {

			// validate circuit-segment name-to-index references
			for ( ThisCircuitPipeSegmentCounter = PipingSystemCircuits( CircuitCtr ).PipeSegmentNames.l1(); ThisCircuitPipeSegmentCounter <= PipingSystemCircuits( CircuitCtr ).PipeSegmentNames.u1(); ++ThisCircuitPipeSegmentCounter ) {

				ThisSegmentName = PipingSystemCircuits( CircuitCtr ).PipeSegmentNames( ThisCircuitPipeSegmentCounter );
				ThisSegmentIndex = FindItemInList( ThisSegmentName, PipingSystemSegments );
				if ( ThisSegmentIndex > 0 ) {
					PipingSystemCircuits( CircuitCtr ).PipeSegmentIndeces( ThisCircuitPipeSegmentCounter ) = ThisSegmentIndex;
					PipingSystemSegments( ThisSegmentIndex ).ParentCircuitIndex = CircuitCtr;
				} else {
					ShowSevereError( RoutineName + ": Could not match a pipe segment for: " + ObjName_Circuit + '=' + PipingSystemCircuits( CircuitCtr ).Name );
					ShowContinueError( RoutineName + ": Looking for: " + ObjName_Segment + '=' + ThisSegmentName );
					ErrorsFound = true;
				}

			} // Segment loop

		} // Circuit loop

		// Validate DOMAIN-CIRCUIT cross references
		for ( DomainNum = 1; DomainNum <= TotalNumDomains; ++DomainNum ) {

			// Convenience
			NumCircuitsInThisDomain = size( PipingSystemDomains( DomainNum ).CircuitNames );

			// validate pipe domain-circuit name-to-index references
			for ( CircuitCtr = 1; CircuitCtr <= NumCircuitsInThisDomain; ++CircuitCtr ) {
				CircuitIndex = FindItemInList( PipingSystemDomains( DomainNum ).CircuitNames( CircuitCtr ), PipingSystemCircuits );
				PipingSystemDomains( DomainNum ).CircuitIndeces( CircuitCtr ) = CircuitIndex;
				PipingSystemCircuits( CircuitIndex ).ParentDomainIndex = DomainNum;
			}

			// correct segment locations for: INTERNAL DATA STRUCTURE Y VALUE MEASURED FROM BOTTOM OF DOMAIN,
			//                                INPUT WAS MEASURED FROM GROUND SURFACE
			for ( CircuitCtr = 1; CircuitCtr <= NumCircuitsInThisDomain; ++CircuitCtr ) {
				CircuitIndex = PipingSystemDomains( DomainNum ).CircuitIndeces( CircuitCtr );
				for ( PipeCtr = PipingSystemCircuits( CircuitIndex ).PipeSegmentIndeces.l1(); PipeCtr <= PipingSystemCircuits( CircuitIndex ).PipeSegmentIndeces.u1(); ++PipeCtr ) {
					ThisSegmentIndex = PipingSystemCircuits( CircuitCtr ).PipeSegmentIndeces( PipeCtr );
					PipingSystemSegments( ThisSegmentIndex ).PipeLocation.Y = PipingSystemDomains( DomainNum ).Extents.Ymax - PipingSystemSegments( ThisSegmentIndex ).PipeLocation.Y;
				} // segment loop
			} // circuit loop

			// correct segment locations for: BASEMENT X SHIFT
			if ( PipingSystemDomains( DomainNum ).HasBasement && PipingSystemDomains( DomainNum ).BasementZone.ShiftPipesByWidth ) {
				for ( CircuitCtr = 1; CircuitCtr <= NumCircuitsInThisDomain; ++CircuitCtr ) {
					CircuitIndex = PipingSystemDomains( DomainNum ).CircuitIndeces( CircuitCtr );
					for ( PipeCtr = PipingSystemCircuits( CircuitIndex ).PipeSegmentIndeces.l1(); PipeCtr <= PipingSystemCircuits( CircuitIndex ).PipeSegmentIndeces.u1(); ++PipeCtr ) {
						ThisSegmentIndex = PipingSystemCircuits( CircuitCtr ).PipeSegmentIndeces( PipeCtr );
						PipingSystemSegments( ThisSegmentIndex ).PipeLocation.X += PipingSystemDomains( DomainNum ).BasementZone.Width;
					} // segment loop
				} // circuit loop
			}

			// now we will have good values of pipe segment locations, we can validate them
			for ( CircuitCtr = 1; CircuitCtr <= NumCircuitsInThisDomain; ++CircuitCtr ) {

				// retrieve the index
				CircuitIndex = PipingSystemDomains( DomainNum ).CircuitIndeces( CircuitCtr );

				// check to make sure it isn't outside the domain
				for ( PipeCtr = PipingSystemCircuits( CircuitIndex ).PipeSegmentIndeces.l1(); PipeCtr <= PipingSystemCircuits( CircuitIndex ).PipeSegmentIndeces.u1(); ++PipeCtr ) {
					ThisSegmentIndex = PipingSystemCircuits( CircuitCtr ).PipeSegmentIndeces( PipeCtr );
					if ( ( PipingSystemSegments( ThisSegmentIndex ).PipeLocation.X > PipingSystemDomains( DomainNum ).Extents.Xmax ) || ( PipingSystemSegments( ThisSegmentIndex ).PipeLocation.X < 0.0 ) || ( PipingSystemSegments( ThisSegmentIndex ).PipeLocation.Y > PipingSystemDomains( DomainNum ).Extents.Ymax ) || ( PipingSystemSegments( ThisSegmentIndex ).PipeLocation.Y < 0.0 ) ) {
						ShowSevereError( "PipingSystems::" + RoutineName + ":A pipe was found to be outside of the domain extents after performing any corrections for basement or burial depth." );
						ShowContinueError( "Pipe segment name:" + PipingSystemSegments( ThisSegmentIndex ).Name );
						ShowContinueError( "Corrected pipe location: ( x,y )=( " + TrimSigDigits( PipingSystemSegments( ThisSegmentIndex ).PipeLocation.X, 2 ) + ',' + TrimSigDigits( PipingSystemSegments( ThisSegmentIndex ).PipeLocation.Y, 2 ) + " )" );
					}
				} // segment loop

			} // circuit loop

		} // domain loop

		// If we encountered any other errors that we couldn't handle separately than stop now
		if ( ErrorsFound ) {
			ShowFatalError( RoutineName + ':' + ObjName_ug_GeneralDomain + ": Errors found in input." );
		}

	}

	int
	GetNumSegmentsForHorizontalTrenches( int const NumHorizontalTrenches )
	{

		// FUNCTION INFORMATION:
		//       AUTHOR         Edwin Lee
		//       DATE WRITTEN   September 2012
		//       MODIFIED       na
		//       RE-ENGINEERED  na

		// Using/Aliasing
		using InputProcessor::GetObjectItem;
		using namespace DataIPShortCuts;

		// Return value
		int Total;

		// FUNCTION LOCAL VARIABLE DECLARATIONS:
		int HorizontalCtr;
		int NumPipesInThisHorizontal;
		int NumAlphas;
		int NumNumbers;
		int IOStatus;

		Total = 0;

		for ( HorizontalCtr = 1; HorizontalCtr <= NumHorizontalTrenches; ++HorizontalCtr ) {

			// Set up all the inputs for this domain object
			GetObjectItem( ObjName_HorizTrench, HorizontalCtr, cAlphaArgs, NumAlphas, rNumericArgs, NumNumbers, IOStatus, lNumericFieldBlanks, lAlphaFieldBlanks, cAlphaFieldNames, cNumericFieldNames );

			NumPipesInThisHorizontal = rNumericArgs( 3 );

			Total += NumPipesInThisHorizontal;

		}

		return Total;

	}

	void
	ReadGeneralDomainInputs(
		int const IndexStart,
		int const NumGeneralizedDomains,
		bool & ErrorsFound
	)
	{

		// SUBROUTINE INFORMATION:
		//       AUTHOR         Edwin Lee
		//       DATE WRITTEN   Summer 2011
		//       MODIFIED       na
		//       RE-ENGINEERED  na

		// Using/Aliasing
		using InputProcessor::GetObjectItem;
		using InputProcessor::FindItemInList;
		using InputProcessor::SameString;
		using InputProcessor::VerifyName;
		using namespace DataIPShortCuts;
		using DataSurfaces::OSCM;
		using General::TrimSigDigits;
		using namespace GroundTemperatureManager;

		// SUBROUTINE PARAMETER DEFINITIONS:
		static std::string const RoutineName( "ReadGeneralDomainInputs" );

		// SUBROUTINE LOCAL VARIABLE DECLARATIONS:
		int DomainNum; // Item to be "gotten"
		int NumAlphas; // Number of Alphas for each GetObjectItem call
		int NumNumbers; // Number of Numbers for each GetObjectItem call
		int IOStatus; // Used in GetObjectItem
		int NumCircuitsInThisDomain;
		int CircuitCtr;
		int NumSurfacesWithThisOSCM;
		int NumAlphasBeforePipeCircOne;
		int CurIndex;
		bool IsBlank;
		bool IsNotOK;

		for ( DomainNum = IndexStart; DomainNum <= NumGeneralizedDomains; ++DomainNum ) {

			// Set up all the inputs for this domain object
			GetObjectItem( ObjName_ug_GeneralDomain, DomainNum, cAlphaArgs, NumAlphas, rNumericArgs, NumNumbers, IOStatus, lNumericFieldBlanks, lAlphaFieldBlanks, cAlphaFieldNames, cNumericFieldNames );

			// Get the name, validate
			PipingSystemDomains( DomainNum ).Name = cAlphaArgs( 1 );
			IsNotOK = false;
			IsBlank = false;
			VerifyName( cAlphaArgs( 1 ), PipingSystemDomains, DomainNum - 1, IsNotOK, IsBlank, ObjName_ug_GeneralDomain + " Name" );
			if ( IsNotOK ) {
				ErrorsFound = true;
				cAlphaArgs( 1 ) = "Duplicate name encountered";
			} else if ( IsBlank ) {
				ErrorsFound = true;
				cAlphaArgs( 1 ) = "Blank name encountered";
			}

			// Mesh extents, validated by IP
			PipingSystemDomains( DomainNum ).Extents.Xmax = rNumericArgs( 1 );
			PipingSystemDomains( DomainNum ).Extents.Ymax = rNumericArgs( 2 );
			PipingSystemDomains( DomainNum ).Extents.Zmax = rNumericArgs( 3 );

			// X direction mesh inputs, validated by IP
			PipingSystemDomains( DomainNum ).Mesh.X.RegionMeshCount = rNumericArgs( 4 );
			{ auto const meshDistribution( uppercased( cAlphaArgs( 2 ) ) );
			if ( meshDistribution == "UNIFORM" ) {
				PipingSystemDomains( DomainNum ).Mesh.X.thisMeshDistribution = MeshDistribution::Uniform;
			} else if ( meshDistribution == "SYMMETRICGEOMETRIC" ) {
				PipingSystemDomains( DomainNum ).Mesh.X.thisMeshDistribution = MeshDistribution::SymmetricGeometric;
				if ( mod( PipingSystemDomains( DomainNum ).Mesh.X.RegionMeshCount, 2 ) != 0 ) {
					ShowWarningError( "PipingSystems:" + RoutineName + ": Invalid mesh type-count combination." );
					ShowContinueError( "Instance:" + ObjName_ug_GeneralDomain + '=' + PipingSystemDomains( DomainNum ).Name );
					ShowContinueError( "An ODD-valued X mesh count was found in the input for symmetric geometric configuration." );
					ShowContinueError( "This is invalid, mesh count incremented UP by one to next EVEN value." );
					++PipingSystemDomains( DomainNum ).Mesh.X.RegionMeshCount;
					PipingSystemDomains( DomainNum ).Mesh.X.GeometricSeriesCoefficient = rNumericArgs( 5 );
				} else {
					PipingSystemDomains( DomainNum ).Mesh.X.GeometricSeriesCoefficient = 1.0;
				}
			} else {
				IssueSevereInputFieldError( RoutineName, ObjName_ug_GeneralDomain, cAlphaArgs( 1 ), cAlphaFieldNames( 2 ), cAlphaArgs( 2 ), "Use a choice from the available mesh type keys.", ErrorsFound );
			}}

			// Y direction mesh inputs, validated by IP
			PipingSystemDomains( DomainNum ).Mesh.Y.RegionMeshCount = rNumericArgs( 6 );
			{ auto const meshDistribution( stripped( cAlphaArgs( 3 ) ) );
			if ( meshDistribution == "UNIFORM" ) {
				PipingSystemDomains( DomainNum ).Mesh.Y.thisMeshDistribution = MeshDistribution::Uniform;
			} else if ( meshDistribution == "SYMMETRICGEOMETRIC" ) {
				PipingSystemDomains( DomainNum ).Mesh.Y.thisMeshDistribution = MeshDistribution::SymmetricGeometric;
				if ( mod( PipingSystemDomains( DomainNum ).Mesh.Y.RegionMeshCount, 2 ) != 0 ) {
					ShowWarningError( "PipingSystems:" + RoutineName + ": Invalid mesh type-count combination." );
					ShowContinueError( "Instance:" + ObjName_ug_GeneralDomain + '=' + PipingSystemDomains( DomainNum ).Name );
					ShowContinueError( "An ODD-valued Y mesh count was found in the input for symmetric geometric configuration." );
					ShowContinueError( "This is invalid, mesh count incremented UP by one to next EVEN value." );
					++PipingSystemDomains( DomainNum ).Mesh.Y.RegionMeshCount;
					PipingSystemDomains( DomainNum ).Mesh.Y.GeometricSeriesCoefficient = rNumericArgs( 7 );
				} else {
					PipingSystemDomains( DomainNum ).Mesh.Y.GeometricSeriesCoefficient = 1.0;
				}
			} else {
				IssueSevereInputFieldError( RoutineName, ObjName_ug_GeneralDomain, cAlphaArgs( 1 ), cAlphaFieldNames( 3 ), cAlphaArgs( 3 ), "Use a choice from the available mesh type keys.", ErrorsFound );
			}}

			// Z direction mesh inputs, validated by IP
			PipingSystemDomains( DomainNum ).Mesh.Z.RegionMeshCount = rNumericArgs( 8 );
			{ auto const meshDistribution( stripped( cAlphaArgs( 4 ) ) );
			if ( meshDistribution == "UNIFORM" ) {
				PipingSystemDomains( DomainNum ).Mesh.Z.thisMeshDistribution = MeshDistribution::Uniform;
			} else if ( meshDistribution == "SYMMETRICGEOMETRIC" ) {
				PipingSystemDomains( DomainNum ).Mesh.Z.thisMeshDistribution = MeshDistribution::SymmetricGeometric;
				if ( mod( PipingSystemDomains( DomainNum ).Mesh.Z.RegionMeshCount, 2 ) != 0 ) {
					ShowWarningError( "PipingSystems:" + RoutineName + ": Invalid mesh type-count combination." );
					ShowContinueError( "Instance:" + ObjName_ug_GeneralDomain + '=' + PipingSystemDomains( DomainNum ).Name );
					ShowContinueError( "An ODD-valued Z mesh count was found in the input for symmetric geometric configuration." );
					ShowContinueError( "This is invalid, mesh count incremented UP by one to next EVEN value." );
					++PipingSystemDomains( DomainNum ).Mesh.Z.RegionMeshCount;
					PipingSystemDomains( DomainNum ).Mesh.Z.GeometricSeriesCoefficient = rNumericArgs( 9 );
				} else {
					PipingSystemDomains( DomainNum ).Mesh.Z.GeometricSeriesCoefficient = 1.0;
				}
			} else {
				IssueSevereInputFieldError( RoutineName, ObjName_ug_GeneralDomain, cAlphaArgs( 1 ), cAlphaFieldNames( 4 ), cAlphaArgs( 4 ), "Use a choice from the available mesh type keys.", ErrorsFound );
			}}

			// Soil properties, validated min/max by IP
			PipingSystemDomains( DomainNum ).GroundProperties.Conductivity = rNumericArgs( 10 );
			PipingSystemDomains( DomainNum ).GroundProperties.Density = rNumericArgs( 11 );
			PipingSystemDomains( DomainNum ).GroundProperties.SpecificHeat = rNumericArgs( 12 );

			// Moisture properties, validated min/max by IP, and converted to a fraction for computation here
			PipingSystemDomains( DomainNum ).Moisture.Theta_liq = rNumericArgs( 13 ) / 100.0;
			PipingSystemDomains( DomainNum ).Moisture.Theta_sat = rNumericArgs( 14 ) / 100.0;

			// check if there is a basement
			if ( SameString( cAlphaArgs( 7 ), "YES" ) ) {
				PipingSystemDomains( DomainNum ).HasBasement = true;
			} else if ( SameString( cAlphaArgs( 7 ), "NO" ) ) {
				PipingSystemDomains( DomainNum ).HasBasement = false;
			} else {
				IssueSevereInputFieldError( RoutineName, ObjName_ug_GeneralDomain, cAlphaArgs( 1 ), cAlphaFieldNames( 7 ), cAlphaArgs( 7 ), "Must enter either yes or no.", ErrorsFound );
			}

			// more work to do if there is a basement
			if ( PipingSystemDomains( DomainNum ).HasBasement ) {

				// check if there are blank inputs related to the basement,
				// IP can't catch this because they are inherently optional if there ISN'T a basement
				if ( lNumericFieldBlanks( 15 ) || lNumericFieldBlanks( 16 ) || lAlphaFieldBlanks( 8 ) || lAlphaFieldBlanks( 9 ) || lAlphaFieldBlanks( 10 ) ) {
					ShowSevereError( "Erroneous basement inputs for " + ObjName_ug_GeneralDomain + '=' + cAlphaArgs( 1 ) );
					ShowContinueError( "Object specified to have a basement, while at least one basement input was left blank." );
					ErrorsFound = true;
				}

				// get dimensions for meshing
				CurIndex = 15;
				PipingSystemDomains( DomainNum ).BasementZone.Width = rNumericArgs( CurIndex );
				if ( PipingSystemDomains( DomainNum ).BasementZone.Width <= 0.0 ) {
					IssueSevereInputFieldError( RoutineName, ObjName_ug_GeneralDomain, cAlphaArgs( 1 ), cNumericFieldNames( CurIndex ), rNumericArgs( CurIndex ), "Basement width must be a positive nonzero value.", ErrorsFound );
				}

				CurIndex = 16;
				PipingSystemDomains( DomainNum ).BasementZone.Depth = rNumericArgs( CurIndex );
				if ( PipingSystemDomains( DomainNum ).BasementZone.Depth <= 0.0 ) {
					IssueSevereInputFieldError( RoutineName, ObjName_ug_GeneralDomain, cAlphaArgs( 1 ), cNumericFieldNames( CurIndex ), rNumericArgs( CurIndex ), "Basement depth must be a positive nonzero value.", ErrorsFound );
				}

				// check for dimension shift
				CurIndex = 8;
				if ( SameString( cAlphaArgs( CurIndex ), "YES" ) ) {
					PipingSystemDomains( DomainNum ).BasementZone.ShiftPipesByWidth = true;
				} else if ( SameString( cAlphaArgs( CurIndex ), "NO" ) ) {
					PipingSystemDomains( DomainNum ).BasementZone.ShiftPipesByWidth = false;
				} else {
					IssueSevereInputFieldError( RoutineName, ObjName_ug_GeneralDomain, cAlphaArgs( 1 ), cAlphaFieldNames( CurIndex ), cAlphaArgs( CurIndex ), "Must enter either yes or no.", ErrorsFound );
				}

				// get boundary condition model names and indices --error check
				CurIndex = 9;
				PipingSystemDomains( DomainNum ).BasementZone.WallBoundaryOSCMName = cAlphaArgs( CurIndex );
				PipingSystemDomains( DomainNum ).BasementZone.WallBoundaryOSCMIndex = FindItemInList( PipingSystemDomains( DomainNum ).BasementZone.WallBoundaryOSCMName, OSCM );
				if ( PipingSystemDomains( DomainNum ).BasementZone.WallBoundaryOSCMIndex <= 0 ) {
					IssueSevereInputFieldError( RoutineName, ObjName_ug_GeneralDomain, cAlphaArgs( 1 ), cAlphaFieldNames( CurIndex ), cAlphaArgs( CurIndex ), "Could not match with an Other Side Conditions Model input object.", ErrorsFound );
				} else {
					NumSurfacesWithThisOSCM = GetSurfaceCountForOSCM( PipingSystemDomains( DomainNum ).BasementZone.WallBoundaryOSCMIndex );
					if ( NumSurfacesWithThisOSCM <= 0 ) {
						IssueSevereInputFieldError( RoutineName, ObjName_ug_GeneralDomain, cAlphaArgs( 1 ), cAlphaFieldNames( CurIndex ), cAlphaArgs( CurIndex ), "Entry matched an Other Side Conditions Model, but no surfaces were found to be using this Other Side Conditions Model.", ErrorsFound );
					} else {
						PipingSystemDomains( DomainNum ).BasementZone.WallSurfacePointers.allocate( NumSurfacesWithThisOSCM );
						PipingSystemDomains( DomainNum ).BasementZone.WallSurfacePointers = GetSurfaceIndecesForOSCM( PipingSystemDomains( DomainNum ).BasementZone.WallBoundaryOSCMIndex, NumSurfacesWithThisOSCM );
					}
				}

				CurIndex = 10;
				PipingSystemDomains( DomainNum ).BasementZone.FloorBoundaryOSCMName = cAlphaArgs( CurIndex );
				PipingSystemDomains( DomainNum ).BasementZone.FloorBoundaryOSCMIndex = FindItemInList( PipingSystemDomains( DomainNum ).BasementZone.FloorBoundaryOSCMName, OSCM );
				if ( PipingSystemDomains( DomainNum ).BasementZone.FloorBoundaryOSCMIndex <= 0 ) {
					IssueSevereInputFieldError( RoutineName, ObjName_ug_GeneralDomain, cAlphaArgs( 1 ), cAlphaFieldNames( CurIndex ), cAlphaArgs( CurIndex ), "Could not match with an Other Side Conditions Model input object.", ErrorsFound );
				} else {
					NumSurfacesWithThisOSCM = GetSurfaceCountForOSCM( PipingSystemDomains( DomainNum ).BasementZone.FloorBoundaryOSCMIndex );
					if ( NumSurfacesWithThisOSCM <= 0 ) {
						IssueSevereInputFieldError( RoutineName, ObjName_ug_GeneralDomain, cAlphaArgs( 1 ), cAlphaFieldNames( CurIndex ), cAlphaArgs( CurIndex ), "Entry matched an Other Side Conditions Model, but no surfaces were found to be using this Other Side Conditions Model.", ErrorsFound );
					} else {
						PipingSystemDomains( DomainNum ).BasementZone.FloorSurfacePointers.allocate( NumSurfacesWithThisOSCM );
						PipingSystemDomains( DomainNum ).BasementZone.FloorSurfacePointers = GetSurfaceIndecesForOSCM( PipingSystemDomains( DomainNum ).BasementZone.FloorBoundaryOSCMIndex, NumSurfacesWithThisOSCM );
					}
				}

			}

			// get some convergence tolerances, minimum/maximum are enforced by the IP, along with default values if user left them blank
			PipingSystemDomains( DomainNum ).SimControls.Convergence_CurrentToPrevIteration = rNumericArgs( 17 );
			PipingSystemDomains( DomainNum ).SimControls.MaxIterationsPerTS = rNumericArgs( 18 );

			// additional evapotranspiration parameter, min/max validated by IP
			PipingSystemDomains( DomainNum ).Moisture.GroundCoverCoefficient = rNumericArgs( 19 );

			// Allocate the circuit placeholder arrays
			NumCircuitsInThisDomain = int( rNumericArgs( 20 ) );
			PipingSystemDomains( DomainNum ).CircuitNames.allocate( NumCircuitsInThisDomain );
			PipingSystemDomains( DomainNum ).CircuitIndeces.allocate( NumCircuitsInThisDomain );

			// Check for blank or missing or mismatched number...
			NumAlphasBeforePipeCircOne = 10;
			for ( CircuitCtr = 1; CircuitCtr <= NumCircuitsInThisDomain; ++CircuitCtr ) {
				PipingSystemDomains( DomainNum ).CircuitNames( CircuitCtr ) = cAlphaArgs( CircuitCtr + NumAlphasBeforePipeCircOne );
			}

			// Initialize ground temperature model and get pointer reference
			PipingSystemDomains( DomainNum ).Farfield.groundTempModel = GetGroundTempModelAndInit( cAlphaArgs( 5 ), cAlphaArgs( 6 ) );

		}

	}

	void
	ReadZoneCoupledDomainInputs(
		int const StartingDomainNumForZone,
		int const NumZoneCoupledDomains,
		bool & ErrorsFound
	)
	{

			// SUBROUTINE INFORMATION:
			//       AUTHOR         Edwin Lee
			//       DATE WRITTEN   Summer 2011
			//       MODIFIED       Spring 2014 by Matt Mitchell and Sushobhit Acharya to accommodate ground coupled calculations
			//       RE-ENGINEERED  na

			// Using/Aliasing
			using InputProcessor::GetObjectItem;
			using InputProcessor::FindItemInList;
			using InputProcessor::SameString;
			using InputProcessor::VerifyName;
			using namespace DataIPShortCuts;
			using DataSurfaces::OSCM;
			using General::TrimSigDigits;
			using DataHeatBalance::Material;
			using DataHeatBalance::TotMaterials;
			using namespace GroundTemperatureManager;

			// SUBROUTINE PARAMETER DEFINITIONS:
			static std::string const RoutineName( "ReadZoneCoupledDomainInputs" );

			// SUBROUTINE LOCAL VARIABLE DECLARATIONS:
			int ZoneCoupledDomainCtr;
			int DomainCtr;
			int NumAlphas; // Number of Alphas for each GetObjectItem call
			int NumNumbers; // Number of Numbers for each GetObjectItem call
			int IOStatus; // Used in GetObjectItem
			int NumSurfacesWithThisOSCM;
			int SurfCtr;
			bool IsBlank;
			bool IsNotOK;
			Real64 ThisArea;

			struct GroundDomainData
			{
				// Members
				std::string ObjName;
				Real64 Depth;
				Real64 AspectRatio;
				Real64 PerimeterOffset;
				Real64 SoilConductivity;
				Real64 SoilDensity;
				Real64 SoilSpecificHeat;
				Real64 MoistureContent;
				Real64 SaturationMoistureContent;
				Real64 EvapotranspirationCoeff;
				Real64 MinSurfTemp;
				int MonthOfMinSurfTemp;
				Real64 HorizInsWidth;
				Real64 VertInsDepth;
				int OSCMIndex;
				std::string OSCMName;
				std::string SlabMaterial;
				std::string HorizInsMaterial;
				std::string VertInsMaterial;

				// Default Constructor
				GroundDomainData() :
					Depth( 0.0 ),
					AspectRatio( 0.0 ),
					PerimeterOffset( 0.0 ),
					SoilConductivity( 0.0 ),
					SoilDensity( 0.0 ),
					SoilSpecificHeat( 0.0 ),
					MoistureContent( 0.0 ),
					SaturationMoistureContent( 0.0 ),
					EvapotranspirationCoeff( 0.0 ),
					MinSurfTemp( 0.0 ),
					MonthOfMinSurfTemp( 0 ),
					HorizInsWidth( 0.0 ),
					VertInsDepth( 0.0 ),
					OSCMIndex( 0 )
				{}
			};

			// Object Data
			Array1D< GroundDomainData > Domain( NumZoneCoupledDomains );

			// initialize these counters properly so they can be incremented within the DO loop
			DomainCtr = StartingDomainNumForZone - 1;

			// For each domain, we need to process the inputs into a local array of derived type, then resolve each one, creating definitions for a zone coupled domain.
			// This way, the outer get input routines can handle it as though they were generalized routines

			for ( ZoneCoupledDomainCtr = 1; ZoneCoupledDomainCtr <= NumZoneCoupledDomains; ++ZoneCoupledDomainCtr ) {

				// Increment the domain counters here
				++DomainCtr;

				// Read all the inputs for this domain object
				GetObjectItem( ObjName_ZoneCoupled_Slab, ZoneCoupledDomainCtr, cAlphaArgs,
					NumAlphas, rNumericArgs, NumNumbers, IOStatus, lNumericFieldBlanks, lAlphaFieldBlanks, cAlphaFieldNames, cNumericFieldNames );

				// Get the name, validate
				Domain( ZoneCoupledDomainCtr ).ObjName = cAlphaArgs( 1 );
				IsNotOK = false;
				IsBlank = false;
				VerifyName( cAlphaArgs( 1 ), Domain, &GroundDomainData::ObjName, ZoneCoupledDomainCtr - 1, IsNotOK, IsBlank, ObjName_ZoneCoupled_Slab + " Name" );
				if ( IsNotOK ) {
					ErrorsFound = true;
					cAlphaArgs( 1 ) = "Duplicate name encountered";
				} else if ( IsBlank ) {
					ErrorsFound = true;
					cAlphaArgs( 1 ) = "Blank name encountered";
				}

				// Read in the rest of the inputs into the local type for clarity during transition
				Domain( ZoneCoupledDomainCtr ).OSCMName = cAlphaArgs( 4 );
				Domain( ZoneCoupledDomainCtr ).Depth = rNumericArgs( 1 );
				Domain( ZoneCoupledDomainCtr ).AspectRatio = rNumericArgs( 2 );
				Domain( ZoneCoupledDomainCtr ).PerimeterOffset = rNumericArgs( 3 );
				Domain( ZoneCoupledDomainCtr ).SoilConductivity = rNumericArgs( 4 );
				Domain( ZoneCoupledDomainCtr ).SoilDensity = rNumericArgs( 5 );
				Domain( ZoneCoupledDomainCtr ).SoilSpecificHeat = rNumericArgs( 6 );
				Domain( ZoneCoupledDomainCtr ).MoistureContent = rNumericArgs( 7 );
				Domain( ZoneCoupledDomainCtr ).SaturationMoistureContent = rNumericArgs( 8 );
				Domain( ZoneCoupledDomainCtr ).EvapotranspirationCoeff = rNumericArgs( 9 );
				Domain( ZoneCoupledDomainCtr ).HorizInsWidth = rNumericArgs( 10 );
				Domain( ZoneCoupledDomainCtr ).VertInsDepth = rNumericArgs( 11 );

				// Set flag for slab in-grade or slab on-grade
				if ( SameString( cAlphaArgs( 5 ), "INGRADE" ) ) {
					PipingSystemDomains( DomainCtr ).SlabInGradeFlag = true;
				} else if ( SameString( cAlphaArgs( 5 ), "ONGRADE" ) ) {
					PipingSystemDomains( DomainCtr ).SlabInGradeFlag = false;
				} else {
					ShowSevereError( "Invalid " + cAlphaFieldNames( 5 ) + "=" + cAlphaArgs( 5 ) );
					ShowContinueError( "Found in: " + Domain( ZoneCoupledDomainCtr ).ObjName );
					ErrorsFound = true;
				}

				// Get slab material properties
				if ( PipingSystemDomains( DomainCtr ).SlabInGradeFlag ) {
					Domain( ZoneCoupledDomainCtr ).SlabMaterial = cAlphaArgs( 6 );
					PipingSystemDomains( DomainCtr ).SlabMaterialNum = FindItemInList( cAlphaArgs( 6 ), Material, TotMaterials );
					if ( PipingSystemDomains( DomainCtr ).SlabMaterialNum == 0 ) {
						ShowSevereError( "Invalid " + cAlphaFieldNames( 6 ) + "=" + cAlphaArgs( 6 ) );
						ShowContinueError( "Found in: " + Domain( ZoneCoupledDomainCtr ).ObjName );
						ErrorsFound = true;
					} else {
						PipingSystemDomains( DomainCtr ).SlabThickness = Material( PipingSystemDomains( DomainCtr ).SlabMaterialNum ).Thickness;
						PipingSystemDomains( DomainCtr ).SlabProperties.Density = Material( PipingSystemDomains( DomainCtr ).SlabMaterialNum ).Density;
						PipingSystemDomains( DomainCtr ).SlabProperties.SpecificHeat = Material( PipingSystemDomains( DomainCtr ).SlabMaterialNum ).SpecHeat;
						PipingSystemDomains( DomainCtr ).SlabProperties.Conductivity = Material( PipingSystemDomains( DomainCtr ).SlabMaterialNum ).Conductivity;
					}
				}

				// set flag for horizontal insulation
				if ( PipingSystemDomains( DomainCtr ).SlabInGradeFlag ) {
					if ( SameString( cAlphaArgs( 7 ), "NO" ) ) {
						PipingSystemDomains( DomainCtr ).HorizInsPresentFlag = false;
					} else if ( SameString( cAlphaArgs( 7 ), "YES" ) ) {
						PipingSystemDomains( DomainCtr ).HorizInsPresentFlag = true;
					} else {
						ShowSevereError( "Invalid " + cAlphaFieldNames( 7 ) + "=" + cAlphaArgs( 7 ) );
						ShowContinueError( "Found in: " + Domain( ZoneCoupledDomainCtr ).ObjName );
						ErrorsFound = true;
					}
				}

				// Get horizontal insulation material properties
				if ( PipingSystemDomains( DomainCtr ).HorizInsPresentFlag ) {
					Domain( ZoneCoupledDomainCtr ).HorizInsMaterial = cAlphaArgs( 8 );
					PipingSystemDomains( DomainCtr ).HorizInsMaterialNum = FindItemInList( cAlphaArgs( 8 ), Material, TotMaterials );
					if ( PipingSystemDomains( DomainCtr ).HorizInsMaterialNum == 0 ) {
						ShowSevereError( "Invalid " + cAlphaFieldNames( 8 ) + "=" + cAlphaArgs( 8 ) );
						ShowContinueError( "Found in: " + Domain( ZoneCoupledDomainCtr ).ObjName );
						ErrorsFound = true;
					} else {
						PipingSystemDomains( DomainCtr ).HorizInsThickness = Material( PipingSystemDomains( DomainCtr ).HorizInsMaterialNum ).Thickness;
						PipingSystemDomains( DomainCtr ).HorizInsProperties.Density = Material( PipingSystemDomains( DomainCtr ).HorizInsMaterialNum ).Density;
						PipingSystemDomains( DomainCtr ).HorizInsProperties.SpecificHeat = Material( PipingSystemDomains( DomainCtr ).HorizInsMaterialNum ).SpecHeat;
						PipingSystemDomains( DomainCtr ).HorizInsProperties.Conductivity = Material( PipingSystemDomains( DomainCtr ).HorizInsMaterialNum ).Conductivity;
					}

					// Set flag for horizontal insulation extents
					if ( SameString( cAlphaArgs( 9 ), "PERIMETER" ) ) {
						PipingSystemDomains( DomainCtr ).FullHorizInsPresent = false;
						// Horizontal insulation perimeter width
						if ( Domain( ZoneCoupledDomainCtr ).HorizInsWidth > 0.0 ) {
							PipingSystemDomains( DomainCtr ).HorizInsWidth = Domain( ZoneCoupledDomainCtr ).HorizInsWidth;
						} else {
							ShowSevereError( "Invalid " + cNumericFieldNames( 10 ) );
							ShowContinueError( "Found in: " + Domain( ZoneCoupledDomainCtr ).ObjName );
							ErrorsFound = true;
						}
					} else if ( SameString( cAlphaArgs( 9 ), "FULL" ) ) {
						PipingSystemDomains( DomainCtr ).FullHorizInsPresent = true;
					} else {
						ShowSevereError( "Invalid " + cAlphaFieldNames( 9 ) + "=" + cAlphaArgs( 9 ) );
						ShowContinueError( "Found in: " + Domain( ZoneCoupledDomainCtr ).ObjName );
						ErrorsFound = true;
					}

					// Horizontal insulation perimeter width
					PipingSystemDomains( DomainCtr ).HorizInsWidth = Domain( ZoneCoupledDomainCtr ).HorizInsWidth;

				}

				// set flag for vertical insulation
				if ( SameString( cAlphaArgs( 10 ), "NO" ) ) {
					PipingSystemDomains( DomainCtr ).VertInsPresentFlag = false;
				} else if ( SameString( cAlphaArgs( 10 ), "YES" ) ) {
					PipingSystemDomains( DomainCtr ).VertInsPresentFlag = true;
				} else {
					ShowSevereError( "Invalid " + cAlphaFieldNames( 10 ) + "=" + cAlphaArgs( 10 ) );
					ShowContinueError( "Found in: " + Domain( ZoneCoupledDomainCtr ).ObjName );
					ErrorsFound = true;
				}

				// Get vertical insulation material properties
				if ( PipingSystemDomains( DomainCtr ).VertInsPresentFlag ) {
					Domain( ZoneCoupledDomainCtr ).VertInsMaterial = cAlphaArgs( 11 );
					PipingSystemDomains( DomainCtr ).VertInsMaterialNum = FindItemInList( cAlphaArgs( 11 ), Material, TotMaterials );
					if ( PipingSystemDomains( DomainCtr ).VertInsMaterialNum == 0 ) {
						ShowSevereError( "Invalid " + cAlphaFieldNames( 11 ) + "=" + cAlphaArgs( 11 ) );
						ShowContinueError( "Found in: " + Domain( ZoneCoupledDomainCtr ).ObjName );
						ErrorsFound = true;
					} else {
						PipingSystemDomains( DomainCtr ).VertInsThickness = Material( PipingSystemDomains( DomainCtr ).VertInsMaterialNum ).Thickness;
						PipingSystemDomains( DomainCtr ).VertInsProperties.Density = Material( PipingSystemDomains( DomainCtr ).VertInsMaterialNum ).Density;
						PipingSystemDomains( DomainCtr ).VertInsProperties.SpecificHeat = Material( PipingSystemDomains( DomainCtr ).VertInsMaterialNum ).SpecHeat;
						PipingSystemDomains( DomainCtr ).VertInsProperties.Conductivity = Material( PipingSystemDomains( DomainCtr ).VertInsMaterialNum ).Conductivity;
					}

					// vertical insulation depth
					if ( Domain( ZoneCoupledDomainCtr ).VertInsDepth > Domain( ZoneCoupledDomainCtr ).Depth || Domain( ZoneCoupledDomainCtr ).VertInsDepth <= 0.0 ) {
						ShowSevereError( "Invalid " + cNumericFieldNames( 11 ) );
						ShowContinueError( "Found in: " + Domain( ZoneCoupledDomainCtr ).ObjName );
						ErrorsFound = true;
					} else {
						PipingSystemDomains( DomainCtr ).VertInsDepth = Domain( ZoneCoupledDomainCtr ).VertInsDepth;
					}
				}

				// Domain perimeter offset
				PipingSystemDomains( DomainCtr ).PerimeterOffset = Domain( ZoneCoupledDomainCtr ).PerimeterOffset;

				// Set simulation interval flag
				if ( SameString( cAlphaArgs( 12 ), "TIMESTEP" ) ) {
					PipingSystemDomains( DomainCtr ).SimTimestepFlag = true;
				} else if ( SameString( cAlphaArgs( 12 ), "HOURLY" ) ) {
					PipingSystemDomains( DomainCtr ).SimHourlyFlag = true;
				} else {
					ShowSevereError( "Invalid " + cAlphaFieldNames( 12 ) + "=" + cAlphaArgs( 12 ) );
					ShowContinueError( "Found in: " + Domain( ZoneCoupledDomainCtr ).ObjName );
					ErrorsFound = true;
				}

				//******* We'll first set up the domain ********
				PipingSystemDomains( DomainCtr ).IsActuallyPartOfAHorizontalTrench = false;
				PipingSystemDomains( DomainCtr ).HasAPipeCircuit = false;
				PipingSystemDomains( DomainCtr ).HasZoneCoupledSlab = true;

				// Domain name
				PipingSystemDomains( DomainCtr ).Name = Domain( ZoneCoupledDomainCtr ).ObjName;

				// get boundary condition model names and indices -- error check
				PipingSystemDomains( DomainCtr ).ZoneCoupledOSCMIndex = FindItemInList( Domain( ZoneCoupledDomainCtr ).OSCMName, OSCM );
				if ( PipingSystemDomains( DomainCtr ).ZoneCoupledOSCMIndex <= 0 ) {
					IssueSevereInputFieldError( RoutineName, ObjName_ZoneCoupled_Slab, cAlphaArgs( 1 ), cAlphaFieldNames( 4 ), cAlphaArgs( 4 ), "Could not match with an Other Side Conditions Model input object.", ErrorsFound );
					ErrorsFound = true;
				} else {
					NumSurfacesWithThisOSCM = GetSurfaceCountForOSCM( PipingSystemDomains( DomainCtr ).ZoneCoupledOSCMIndex );
					if ( NumSurfacesWithThisOSCM <= 0 ) {
						IssueSevereInputFieldError( RoutineName, ObjName_ZoneCoupled_Slab, cAlphaArgs( 1 ), cAlphaFieldNames( 4 ), cAlphaArgs( 4 ), "Entry matched an Other Side Conditions Model, but no surfaces were found to be using this Other Side Conditions Model.", ErrorsFound );
						ErrorsFound = true;
					} else {
						PipingSystemDomains( DomainCtr ).ZoneCoupledSurfaces.allocate( NumSurfacesWithThisOSCM );
						// Create GetSurfaceDataForOSCM function
						PipingSystemDomains( DomainCtr ).ZoneCoupledSurfaces = GetSurfaceDataForOSCM( PipingSystemDomains( DomainCtr ).ZoneCoupledOSCMIndex, NumSurfacesWithThisOSCM );
					}
				}

				// Total surface area
				ThisArea = 0.0;

				for ( SurfCtr = 1; SurfCtr <= isize( PipingSystemDomains( DomainCtr ).ZoneCoupledSurfaces ); ++SurfCtr ) {
					ThisArea += PipingSystemDomains( DomainCtr ).ZoneCoupledSurfaces( SurfCtr ).SurfaceArea;
				}

				PipingSystemDomains( DomainCtr ).SlabArea = ThisArea / 4; // We are only interested in 1/4 of total area due to symmetry

				// Surface dimensions
				PipingSystemDomains( DomainCtr ).SlabWidth = std::sqrt( ThisArea / Domain( ZoneCoupledDomainCtr ).AspectRatio );
				PipingSystemDomains( DomainCtr ).SlabLength = PipingSystemDomains( DomainCtr ).SlabWidth * Domain( ZoneCoupledDomainCtr ).AspectRatio;

				// Check horizontal insulation width so as to prevent overlapping insulation. VertInsThickness is used here since it is used for vertical partition thickness.
				if ( !PipingSystemDomains( DomainCtr ).FullHorizInsPresent && ThisArea > 0.0 ) {
					if ( 2 * ( PipingSystemDomains( DomainCtr ).HorizInsWidth + PipingSystemDomains( DomainCtr ).VertInsThickness ) > PipingSystemDomains( DomainCtr ).SlabWidth ||
						2 * ( PipingSystemDomains( DomainCtr ).HorizInsWidth + PipingSystemDomains( DomainCtr ).VertInsThickness ) > PipingSystemDomains( DomainCtr ).SlabLength ) {
						ShowContinueError( RoutineName + ": Perimeter insulation width is too large." );
						ShowContinueError( "This would cause overlapping insulation. Check inputs." );
						ShowContinueError( "Defaulting to full horizontal insulation." );
						ShowContinueError( "Found in: " + Domain( ZoneCoupledDomainCtr ).ObjName );
						PipingSystemDomains( DomainCtr ).FullHorizInsPresent = true;
					}
				}

				// Set ground domain dimensions
				PipingSystemDomains( DomainCtr ).Extents.Xmax = Domain( ZoneCoupledDomainCtr ).PerimeterOffset + PipingSystemDomains( DomainCtr ).SlabWidth / 2;
				PipingSystemDomains( DomainCtr ).Extents.Ymax = Domain( ZoneCoupledDomainCtr ).Depth;
				PipingSystemDomains( DomainCtr ).Extents.Zmax = Domain( ZoneCoupledDomainCtr ).PerimeterOffset + PipingSystemDomains( DomainCtr ).SlabLength / 2;

				// Get mesh parameters

				// Mesh inputs
				PipingSystemDomains( DomainCtr ).Mesh.X.thisMeshDistribution = MeshDistribution::Geometric;
				PipingSystemDomains( DomainCtr ).Mesh.Y.thisMeshDistribution = MeshDistribution::Geometric;
				PipingSystemDomains( DomainCtr ).Mesh.Z.thisMeshDistribution = MeshDistribution::Geometric;

				Real64 MeshCoefficient = rNumericArgs( 12 );
				PipingSystemDomains( DomainCtr ).Mesh.X.GeometricSeriesCoefficient = MeshCoefficient;
				PipingSystemDomains( DomainCtr ).Mesh.Y.GeometricSeriesCoefficient = MeshCoefficient;
				PipingSystemDomains( DomainCtr ).Mesh.Z.GeometricSeriesCoefficient = MeshCoefficient;

				int MeshCount = rNumericArgs( 13 );
				PipingSystemDomains( DomainCtr ).Mesh.X.RegionMeshCount = MeshCount;
				PipingSystemDomains( DomainCtr ).Mesh.Y.RegionMeshCount = MeshCount;
				PipingSystemDomains( DomainCtr ).Mesh.Z.RegionMeshCount = MeshCount;

				// Soil properties
				PipingSystemDomains( DomainCtr ).GroundProperties.Conductivity = Domain( ZoneCoupledDomainCtr ).SoilConductivity;
				PipingSystemDomains( DomainCtr ).GroundProperties.Density = Domain( ZoneCoupledDomainCtr ).SoilDensity;
				PipingSystemDomains( DomainCtr ).GroundProperties.SpecificHeat = Domain( ZoneCoupledDomainCtr ).SoilSpecificHeat;

				// Moisture properties
				PipingSystemDomains( DomainCtr ).Moisture.Theta_liq = Domain( ZoneCoupledDomainCtr ).MoistureContent / 100.0;
				PipingSystemDomains( DomainCtr ).Moisture.Theta_sat = Domain( ZoneCoupledDomainCtr ).SaturationMoistureContent / 100.0;

				PipingSystemDomains( DomainCtr ).NumSlabCells = PipingSystemDomains( DomainCtr ).Mesh.Y.RegionMeshCount;

				// Farfield model
				PipingSystemDomains( DomainCtr ).Farfield.groundTempModel = GetGroundTempModelAndInit( cAlphaArgs( 2 ), cAlphaArgs( 3 ) );

				// Other parameters
				PipingSystemDomains( DomainCtr ).SimControls.Convergence_CurrentToPrevIteration = 0.001;
				PipingSystemDomains( DomainCtr ).SimControls.MaxIterationsPerTS = 250;

				// additional evapotranspiration parameter, min/max validated by IP
				PipingSystemDomains( DomainCtr ).Moisture.GroundCoverCoefficient = Domain( ZoneCoupledDomainCtr ).EvapotranspirationCoeff;

				// setup output variables
				SetupZoneCoupledOutputVariables( ZoneCoupledDomainCtr );

			}

		}

	void
	ReadBasementInputs(
		int const StartingDomainNumForBasement,
		int const NumBasements,
		bool & ErrorsFound
	)
	{

		// SUBROUTINE INFORMATION:
		//       AUTHOR         Edwin Lee
		//       DATE WRITTEN   Summer 2011
		//       MODIFIED       Summer 2014  Sushobhit Acharya to accommodate basement calculations
		//       RE-ENGINEERED  na

		// Using/Aliasing
		using InputProcessor::GetObjectItem;
		using InputProcessor::FindItemInList;
		using InputProcessor::SameString;
		using InputProcessor::VerifyName;
		using InputProcessor::MakeUPPERCase;
		using namespace DataIPShortCuts;
		using DataSurfaces::OSCM;
		using General::TrimSigDigits;
		using DataHeatBalance::Material;
		using DataHeatBalance::TotMaterials;

		// SUBROUTINE PARAMETER DEFINITIONS:
		static std::string const RoutineName( "ReadBasementInputs" );

		// SUBROUTINE LOCAL VARIABLE DECLARATIONS:
		int BasementCtr;
		int DomainNum;
		int NumAlphas; // Number of Alphas for each GetObjectItem call
		int NumNumbers; // Number of Numbers for each GetObjectItem call
		int IOStatus; // Used in GetObjectItem
		int CurIndex;
		int NumSurfacesWithThisOSCM;
		bool IsBlank;
		bool IsNotOK;
		Real64 ThisArea;

		struct GroundDomainData
		{
			// Members
			std::string ObjName;
			Real64 Depth;
			Real64 AspectRatio;
			Real64 PerimeterOffset;
			Real64 MinSurfTemp;
			int MonthOfMinSurfTemp;
			Real64 HorizInsWidth;
			Real64 VertInsDepth;
			std::string HorizInsMaterial;
			std::string VertInsMaterial;

			// Default Constructor
			GroundDomainData() :
				Depth( 0.0 ),
				AspectRatio( 0.0 ),
				PerimeterOffset( 0.0 ),
				MinSurfTemp( 0.0 ),
				MonthOfMinSurfTemp( 0 ),
				HorizInsWidth( 0.0 ),
				VertInsDepth( 0.0 )
			{}

		};

		// Object Data
		Array1D< GroundDomainData > Domain( NumBasements );

		// initialize these counters properly so they can be incremented within the DO loop
		DomainNum = StartingDomainNumForBasement - 1;

		// For each domain, we need to process the inputs into a local array of derived type, then resolve each one, creating definitions for a zone coupled domain.
		// This way, the outer get input routines can handle it as though they were generalized routines

		for ( BasementCtr = 1; BasementCtr <= NumBasements; ++BasementCtr ) {

			// Increment the domain counters here
			++DomainNum;

			// Read all the inputs for this domain object
			GetObjectItem( ObjName_ZoneCoupled_Basement, BasementCtr, cAlphaArgs,
				NumAlphas, rNumericArgs, NumNumbers, IOStatus, lNumericFieldBlanks, lAlphaFieldBlanks, cAlphaFieldNames, cNumericFieldNames );

			// Get the name, validate
			Domain( BasementCtr ).ObjName = cAlphaArgs( 1 );
			IsNotOK = false;
			IsBlank = false;
			VerifyName( cAlphaArgs( 1 ), Domain, &GroundDomainData::ObjName, BasementCtr - 1, IsNotOK, IsBlank, ObjName_ZoneCoupled_Basement + " Name" );
			if ( IsNotOK ) {
				ErrorsFound = true;
				cAlphaArgs( 1 ) = "Duplicate name encountered";
			} else if ( IsBlank ) {
				ErrorsFound = true;
				cAlphaArgs( 1 ) = "Blank name encountered";
			}

			// Read in the some of the inputs into the local type for clarity during transition
			Domain( BasementCtr ).Depth = rNumericArgs( 1 );
			Domain( BasementCtr ).AspectRatio = rNumericArgs( 2 );
			Domain( BasementCtr ).PerimeterOffset = rNumericArgs( 3 );
			Domain( BasementCtr ).HorizInsWidth = rNumericArgs( 10 );
			Domain( BasementCtr ).VertInsDepth = rNumericArgs( 12 );

			// Other inputs
			PipingSystemDomains( DomainNum ).Name = cAlphaArgs( 1 );

			// Soil properties, validated min/max by IP
			PipingSystemDomains( DomainNum ).GroundProperties.Conductivity = rNumericArgs( 4 );
			PipingSystemDomains( DomainNum ).GroundProperties.Density = rNumericArgs( 5 );
			PipingSystemDomains( DomainNum ).GroundProperties.SpecificHeat = rNumericArgs( 6 );

			// Moisture properties, validated min/max by IP, and converted to a fraction for computation here
			PipingSystemDomains( DomainNum ).Moisture.Theta_liq = rNumericArgs( 7 ) / 100.0;
			PipingSystemDomains( DomainNum ).Moisture.Theta_sat = rNumericArgs( 8 ) / 100.0;

			// check if there are blank inputs related to the basement,
			if ( lNumericFieldBlanks( 11 ) || lAlphaFieldBlanks( 5 ) || lAlphaFieldBlanks( 10 ) ) {
				ShowSevereError( "Erroneous basement inputs for " + ObjName_ZoneCoupled_Basement + '=' + cAlphaArgs( 1 ) );
				ShowContinueError( "At least one basement input was left blank." );
				ErrorsFound = true;
			}

			// Basement zone depth
			CurIndex = 11;
			PipingSystemDomains( DomainNum ).BasementZone.Depth = rNumericArgs( CurIndex );
			if ( PipingSystemDomains( DomainNum ).BasementZone.Depth >= Domain( BasementCtr ).Depth || PipingSystemDomains( DomainNum ).BasementZone.Depth <= 0.0 ) {
				ShowSevereError( "Invalid " + cNumericFieldNames( CurIndex ) );
				ShowContinueError( "Found in: " + PipingSystemDomains( DomainNum ).Name );
				ErrorsFound = true;
			}

			// get boundary condition model names and indices --error check
			CurIndex = 4;
			PipingSystemDomains( DomainNum ).BasementZone.FloorBoundaryOSCMName = cAlphaArgs( CurIndex );
			PipingSystemDomains( DomainNum ).BasementZone.FloorBoundaryOSCMIndex = FindItemInList( PipingSystemDomains( DomainNum ).BasementZone.FloorBoundaryOSCMName, OSCM );
			if ( PipingSystemDomains( DomainNum ).BasementZone.FloorBoundaryOSCMIndex <= 0 ) {
				IssueSevereInputFieldError( RoutineName, ObjName_ZoneCoupled_Basement, cAlphaArgs( 1 ), cAlphaFieldNames( CurIndex ), cAlphaArgs( CurIndex ), "Could not match with an Other Side Conditions Model input object.", ErrorsFound );
			} else {
				NumSurfacesWithThisOSCM = GetSurfaceCountForOSCM( PipingSystemDomains( DomainNum ).BasementZone.FloorBoundaryOSCMIndex );
				if ( NumSurfacesWithThisOSCM <= 0 ) {
					IssueSevereInputFieldError( RoutineName, ObjName_ZoneCoupled_Basement, cAlphaArgs( 1 ), cAlphaFieldNames( CurIndex ), cAlphaArgs( CurIndex ), "Entry matched an Other Side Conditions Model, but no surfaces were found to be using this Other Side Conditions Model.", ErrorsFound );
				} else {
					PipingSystemDomains( DomainNum ).BasementZone.FloorSurfacePointers.allocate( NumSurfacesWithThisOSCM );
					PipingSystemDomains( DomainNum ).BasementZone.FloorSurfacePointers = GetSurfaceIndecesForOSCM( PipingSystemDomains( DomainNum ).BasementZone.FloorBoundaryOSCMIndex, NumSurfacesWithThisOSCM );
					PipingSystemDomains( DomainNum ).ZoneCoupledSurfaces.allocate( NumSurfacesWithThisOSCM );
					// Create GetSurfaceDataForOSCM function
					PipingSystemDomains( DomainNum ).ZoneCoupledSurfaces = GetSurfaceDataForOSCM( PipingSystemDomains( DomainNum ).BasementZone.FloorBoundaryOSCMIndex, NumSurfacesWithThisOSCM );
				}
			}

			CurIndex = 8;
			PipingSystemDomains( DomainNum ).BasementZone.WallBoundaryOSCMName = cAlphaArgs( CurIndex );
			PipingSystemDomains( DomainNum ).BasementZone.WallBoundaryOSCMIndex = FindItemInList( PipingSystemDomains( DomainNum ).BasementZone.WallBoundaryOSCMName, OSCM );
			if ( PipingSystemDomains( DomainNum ).BasementZone.WallBoundaryOSCMIndex <= 0 ) {
				IssueSevereInputFieldError( RoutineName, ObjName_ZoneCoupled_Basement, cAlphaArgs( 1 ), cAlphaFieldNames( CurIndex ), cAlphaArgs( CurIndex ), "Could not match with an Other Side Conditions Model input object.", ErrorsFound );
				ErrorsFound = true;
			} else {
				NumSurfacesWithThisOSCM = GetSurfaceCountForOSCM( PipingSystemDomains( DomainNum ).BasementZone.WallBoundaryOSCMIndex );
				if ( NumSurfacesWithThisOSCM <= 0 ) {
					IssueSevereInputFieldError( RoutineName, ObjName_ZoneCoupled_Basement, cAlphaArgs( 1 ), cAlphaFieldNames( CurIndex ), cAlphaArgs( CurIndex ), "Entry matched an Other Side Conditions Model, but no surfaces were found to be using this Other Side Conditions Model.", ErrorsFound );
					ErrorsFound = true;
				} else {
					PipingSystemDomains( DomainNum ).BasementZone.WallSurfacePointers.allocate( NumSurfacesWithThisOSCM );
					PipingSystemDomains( DomainNum ).BasementZone.WallSurfacePointers = GetSurfaceIndecesForOSCM( PipingSystemDomains( DomainNum ).BasementZone.WallBoundaryOSCMIndex, NumSurfacesWithThisOSCM );
				}
			}

			// get some convergence tolerances, minimum/maximum are enforced by the IP, along with default values if user left them blank
			PipingSystemDomains( DomainNum ).SimControls.Convergence_CurrentToPrevIteration = 0.01;
			PipingSystemDomains( DomainNum ).SimControls.MaxIterationsPerTS = 250;

			// additional evapotranspiration parameter, min/max validated by IP
			PipingSystemDomains( DomainNum ).Moisture.GroundCoverCoefficient = rNumericArgs( 9 );

			// assign the mesh count
			int meshCount = 4;
			PipingSystemDomains( DomainNum ).Mesh.X.RegionMeshCount = meshCount;
			PipingSystemDomains( DomainNum ).Mesh.Y.RegionMeshCount = meshCount;
			PipingSystemDomains( DomainNum ).Mesh.Z.RegionMeshCount = meshCount;

			PipingSystemDomains( DomainNum ).Mesh.X.thisMeshDistribution = MeshDistribution::Uniform;
			PipingSystemDomains( DomainNum ).Mesh.Y.thisMeshDistribution = MeshDistribution::Uniform;
			PipingSystemDomains( DomainNum ).Mesh.Z.thisMeshDistribution = MeshDistribution::Uniform;

			// Initialize properties for basement interface cells
			PipingSystemDomains( DomainNum ).BasementInterfaceProperties.Conductivity = 500.0;
			PipingSystemDomains( DomainNum ).BasementInterfaceProperties.SpecificHeat = 1.0;
			PipingSystemDomains( DomainNum ).BasementInterfaceProperties.Density = 1.0;

			// set flag for horizontal insulation
			// Check cAlphaArgs value
			if ( SameString( cAlphaArgs( 5 ), "NO" ) ) {
				PipingSystemDomains( DomainNum ).HorizInsPresentFlag = false;
			} else if ( SameString( cAlphaArgs( 5 ), "YES" ) ) {
				PipingSystemDomains( DomainNum ).HorizInsPresentFlag = true;
			} else {
				ShowSevereError( "Invalid " + cAlphaFieldNames( 5 ) + "=" + cAlphaArgs( 5 ) );
				ShowContinueError( "Found in: " + PipingSystemDomains( DomainNum ).Name );
				ErrorsFound = true;
			}

			// Get horizontal insulation material properties
			if ( PipingSystemDomains( DomainNum ).HorizInsPresentFlag ) {
				Domain( BasementCtr ).HorizInsMaterial = cAlphaArgs( 6 );
				PipingSystemDomains( DomainNum ).HorizInsMaterialNum = FindItemInList( cAlphaArgs( 6 ), Material, TotMaterials );
				if ( PipingSystemDomains( DomainNum ).HorizInsMaterialNum == 0 ) {
					ShowSevereError( "Invalid " + cAlphaFieldNames( 6 ) + "=" + cAlphaArgs( 6 ) );
					ShowContinueError( "Found in: " + PipingSystemDomains( DomainNum ).Name );
					ErrorsFound = true;
				} else {
					PipingSystemDomains( DomainNum ).HorizInsThickness = Material( PipingSystemDomains( DomainNum ).HorizInsMaterialNum ).Thickness;
					PipingSystemDomains( DomainNum ).HorizInsProperties.Density = Material( PipingSystemDomains( DomainNum ).HorizInsMaterialNum ).Density;
					PipingSystemDomains( DomainNum ).HorizInsProperties.SpecificHeat = Material( PipingSystemDomains( DomainNum ).HorizInsMaterialNum ).SpecHeat;
					PipingSystemDomains( DomainNum ).HorizInsProperties.Conductivity = Material( PipingSystemDomains( DomainNum ).HorizInsMaterialNum ).Conductivity;
				}

				// Set flag for horizontal insulation extents
				if ( SameString( cAlphaArgs( 7 ), "PERIMETER" ) ) {
					PipingSystemDomains( DomainNum ).FullHorizInsPresent = false;
					// Horizontal insulation perimeter width
					if ( Domain( BasementCtr ).HorizInsWidth > 0.0 ) {
						PipingSystemDomains( DomainNum ).HorizInsWidth = Domain( BasementCtr ).HorizInsWidth;
					} else {
						ShowSevereError( "Invalid " + cNumericFieldNames( 10 ) );
						ShowContinueError( "Found in: " + PipingSystemDomains( DomainNum ).Name );
						ErrorsFound = true;
					}
				} else if ( SameString( cAlphaArgs( 7 ), "FULL" ) ) {
					PipingSystemDomains( DomainNum ).FullHorizInsPresent = true;
				} else {
					ShowSevereError( "Invalid " + cAlphaFieldNames( 7 ) + "=" + cAlphaArgs( 7 ) );
					ShowContinueError( "Found in: " + PipingSystemDomains( DomainNum ).Name );
					ErrorsFound = true;
				}

				// Horizontal insulation perimeter width
				PipingSystemDomains( DomainNum ).HorizInsWidth = Domain( BasementCtr ).HorizInsWidth;

			}

			// set flag for vertical insulation
			if ( SameString( cAlphaArgs( 9 ), "NO" ) ) {
				PipingSystemDomains( DomainNum ).VertInsPresentFlag = false;
			} else if ( SameString( cAlphaArgs( 9 ), "YES" ) ) {
				PipingSystemDomains( DomainNum ).VertInsPresentFlag = true;
			} else {
				ShowSevereError( "Invalid " + cAlphaFieldNames( 9 ) + "=" + cAlphaArgs( 9 ) );
				ShowContinueError( "Found in: " + PipingSystemDomains( DomainNum ).Name );
				ErrorsFound = true;
			}

			// Get vertical insulation material properties
			if ( PipingSystemDomains( DomainNum ).VertInsPresentFlag ) {
				// Check if vertical insulation is in domain
				if ( Domain( BasementCtr ).VertInsDepth >= Domain( BasementCtr ).Depth || Domain( BasementCtr ).VertInsDepth <= 0.0 ) {
					ShowSevereError( "Invalid " + cNumericFieldNames( 12 ) );
					ShowContinueError( "Found in: " + PipingSystemDomains( DomainNum ).Name );
					ErrorsFound = true;
				} else {
					// Set insulation depth
					PipingSystemDomains( DomainNum ).VertInsDepth = Domain( BasementCtr ).VertInsDepth;
				}

				Domain( BasementCtr ).VertInsMaterial = cAlphaArgs( 10 );
				PipingSystemDomains( DomainNum ).VertInsMaterialNum = FindItemInList( cAlphaArgs( 10 ), Material, TotMaterials );
				if ( PipingSystemDomains( DomainNum ).VertInsMaterialNum == 0 ) {
					ShowSevereError( "Invalid " + cAlphaFieldNames( 10 ) + "=" + cAlphaArgs( 10 ) );
					ShowContinueError( "Found in: " + PipingSystemDomains( DomainNum ).Name );
					ErrorsFound = true;
				} else {
					PipingSystemDomains( DomainNum ).VertInsThickness = Material( PipingSystemDomains( DomainNum ).VertInsMaterialNum ).Thickness;
					PipingSystemDomains( DomainNum ).VertInsProperties.Density = Material( PipingSystemDomains( DomainNum ).VertInsMaterialNum ).Density;
					PipingSystemDomains( DomainNum ).VertInsProperties.SpecificHeat = Material( PipingSystemDomains( DomainNum ).VertInsMaterialNum ).SpecHeat;
					PipingSystemDomains( DomainNum ).VertInsProperties.Conductivity = Material( PipingSystemDomains( DomainNum ).VertInsMaterialNum ).Conductivity;
				}
			}

			// Set simulation interval flag
			if ( SameString( cAlphaArgs( 11 ), "TIMESTEP" ) ) {
				PipingSystemDomains( DomainNum ).SimTimestepFlag = true;
			} else if ( SameString( cAlphaArgs( 11 ), "HOURLY" ) ) {
				PipingSystemDomains( DomainNum ).SimHourlyFlag = true;
			} else {
				ShowSevereError( "Invalid " + cAlphaFieldNames( 11 ) + "=" + cAlphaArgs( 11 ) );
				ShowContinueError( "Found in: " + PipingSystemDomains( DomainNum ).Name );
				ErrorsFound = true;
			}

			// Farfield ground temperature model
			PipingSystemDomains( DomainNum ).Farfield.groundTempModel = GetGroundTempModelAndInit( cAlphaArgs( 2 ), cAlphaArgs( 3 ) );

			// Domain perimeter offset
			PipingSystemDomains( DomainNum ).PerimeterOffset = Domain( BasementCtr ).PerimeterOffset;

			// Total surface area
			ThisArea = 0.0;

			for ( int SurfCtr = 1, SurfCtr_end = isize( PipingSystemDomains( DomainNum ).ZoneCoupledSurfaces ); SurfCtr <= SurfCtr_end; ++SurfCtr ) {
				ThisArea += PipingSystemDomains( DomainNum ).ZoneCoupledSurfaces( SurfCtr ).SurfaceArea;
			}

			// Surface dimensions
			PipingSystemDomains( DomainNum ).BasementZone.Width = sqrt( ThisArea / Domain( BasementCtr ).AspectRatio );
			PipingSystemDomains( DomainNum ).BasementZone.Length = PipingSystemDomains( DomainNum ).BasementZone.Width * Domain( BasementCtr ).AspectRatio;

			// Set ground domain dimensions
			// get width and length from aspect ratio later
			PipingSystemDomains( DomainNum ).Extents.Xmax = Domain( BasementCtr ).PerimeterOffset + PipingSystemDomains( DomainNum ).BasementZone.Width / 2;
			PipingSystemDomains( DomainNum ).Extents.Ymax = Domain( BasementCtr ).Depth;
			PipingSystemDomains( DomainNum ).Extents.Zmax = Domain( BasementCtr ).PerimeterOffset + PipingSystemDomains( DomainNum ).BasementZone.Length / 2;

			// Check horizontal insulation width so as to prevent overlapping insulation. VertInsThickness is used here since it is used for vertical partition thickness.
			if ( !PipingSystemDomains( DomainNum ).FullHorizInsPresent && ThisArea > 0.0 ) {
				if ( ( PipingSystemDomains( DomainNum ).HorizInsWidth + PipingSystemDomains( DomainNum ).VertInsThickness ) > PipingSystemDomains( DomainNum ).BasementZone.Width / 2.0 ||
					( PipingSystemDomains( DomainNum ).HorizInsWidth + PipingSystemDomains( DomainNum ).VertInsThickness ) > PipingSystemDomains( DomainNum ).BasementZone.Length / 2.0 ) {
					ShowContinueError( RoutineName + ": Perimeter insulation width is too large." );
					ShowContinueError( "This would cause overlapping insulation. Check inputs." );
					ShowContinueError( "Defaulting to full horizontal insulation." );
					ShowContinueError( "Found in: " + PipingSystemDomains( DomainNum ).Name );
					PipingSystemDomains( DomainNum ).FullHorizInsPresent = true;
				}
			}

			//******* We'll first set up the domain ********
			PipingSystemDomains( DomainNum ).IsActuallyPartOfAHorizontalTrench = false;
			PipingSystemDomains( DomainNum ).HasAPipeCircuit = false;
			PipingSystemDomains( DomainNum ).HasZoneCoupledSlab = false;
			PipingSystemDomains( DomainNum ).HasBasement = false;
			PipingSystemDomains( DomainNum ).HasZoneCoupledBasement = true;

			// Domain name
			PipingSystemDomains( DomainNum ).Name = Domain( BasementCtr ).ObjName;

			// setup output variables
			SetupZoneCoupledOutputVariables( BasementCtr );

		}

	}

	void
	ReadBESTESTInputs(
		int const TotalNumDomains,
		bool & ErrorsFound
	)
	{
		using InputProcessor::GetObjectItem;
		using InputProcessor::GetNumObjectsFound;
		using InputProcessor::SameString;
		using namespace DataIPShortCuts;

		int NumAlphas; // Number of Alphas for each GetObjectItem call
		int NumNumbers; // Number of Numbers for each GetObjectItem call
		int IOStatus; // Used in GetObjectItem

		int NumBESTESTObjects = GetNumObjectsFound( ObjName_BESTEST_SurfaceConditions );

		if ( !( NumBESTESTObjects > 0 ) ) return;

		for ( int DomainCtr = 1; DomainCtr <= TotalNumDomains; ++DomainCtr ) {

			for ( int BESTESTCtr = 1; BESTESTCtr <= NumBESTESTObjects; ++BESTESTCtr ) {
				GetObjectItem( ObjName_BESTEST_SurfaceConditions, BESTESTCtr, cAlphaArgs,
					NumAlphas, rNumericArgs, NumNumbers, IOStatus, lNumericFieldBlanks, lAlphaFieldBlanks, cAlphaFieldNames, cNumericFieldNames );

				if ( PipingSystemDomains( DomainCtr ).Name == cAlphaArgs( 2 ) ) {

					if ( !PipingSystemDomains( DomainCtr ).BESTESTFlag ) {
						if ( SameString( cAlphaArgs( 3 ), "WEATHERFILE" ) ) {
							PipingSystemDomains( DomainCtr ).BESTESTFlag = true;
							PipingSystemDomains( DomainCtr ).BESTESTConstConvCoeff = false;
						} else if ( SameString( cAlphaArgs( 3 ), "CONSTCONVCOEFFICIENT" ) ) {
							PipingSystemDomains( DomainCtr ).BESTESTFlag = true;
							PipingSystemDomains( DomainCtr ).BESTESTConstConvCoeff = true;
							PipingSystemDomains( DomainCtr ).BESTESTSurfaceConvCoefficient = rNumericArgs( 1 );
							PipingSystemDomains( DomainCtr ).BESTESTGroundSurfTemp = rNumericArgs( 2 );
						} else {
							// Bad input
							ShowSevereError( "Invalid " + cAlphaFieldNames( 3 ) + "=" + cAlphaArgs( 3 ) );
 							ShowContinueError( "Found in: " + cAlphaArgs( 1 ) );
							ErrorsFound = true;
						}
					} else { //
						// Error--this has already been found
						ShowSevereError( "Invalid " + cAlphaFieldNames( 2 ) + "=" + cAlphaArgs( 2 ) );
 						ShowContinueError( "Found in: " + cAlphaArgs( 1 ) );
						ErrorsFound = true;
					}
				}
				break;
			}

		}
	}

	void
	ReadPipeCircuitInputs(
		int const NumPipeCircuits,
		bool & ErrorsFound
	)
	{

		// SUBROUTINE INFORMATION:
		//       AUTHOR         Edwin Lee
		//       DATE WRITTEN   Summer 2011
		//       MODIFIED       na
		//       RE-ENGINEERED  na

		// Using/Aliasing
		using InputProcessor::GetObjectItem;
		using InputProcessor::VerifyName;
		using namespace DataIPShortCuts;
		using namespace DataLoopNode;
		using NodeInputManager::GetOnlySingleNode;
		using BranchNodeConnections::TestCompSet;

		// SUBROUTINE PARAMETER DEFINITIONS:
		static std::string const RoutineName( "ReadPipeCircuitInputs" );

		// SUBROUTINE LOCAL VARIABLE DECLARATIONS:
		int NumPipeSegments;
		int NumAlphas;
		int NumNumbers;
		int IOStatus;
		int PipeCircuitCounter;
		int ThisCircuitPipeSegmentCounter;
		bool IsNotOK;
		bool IsBlank;
		int CurIndex;
		int NumAlphasBeforeSegmentOne;

		for ( PipeCircuitCounter = 1; PipeCircuitCounter <= NumPipeCircuits; ++PipeCircuitCounter ) {

			// Read all the inputs for this pipe circuit
			GetObjectItem( ObjName_Circuit, PipeCircuitCounter, cAlphaArgs, NumAlphas, rNumericArgs, NumNumbers, IOStatus, lNumericFieldBlanks, lAlphaFieldBlanks, cAlphaFieldNames, cNumericFieldNames );

			// Get the name, validate
			PipingSystemCircuits( PipeCircuitCounter ).Name = cAlphaArgs( 1 );
			IsNotOK = false;
			IsBlank = false;
			VerifyName( cAlphaArgs( 1 ), PipingSystemCircuits, PipeCircuitCounter - 1, IsNotOK, IsBlank, ObjName_Circuit + " Name" );
			if ( IsNotOK ) {
				ErrorsFound = true;
				cAlphaArgs( 1 ) = "Duplicate name encountered";
			} else if ( IsBlank ) {
				ErrorsFound = true;
				cAlphaArgs( 1 ) = "Blank name encountered";
			}

			// Read pipe thermal properties, validated by IP
			PipingSystemCircuits( PipeCircuitCounter ).PipeProperties.Conductivity = rNumericArgs( 1 );
			PipingSystemCircuits( PipeCircuitCounter ).PipeProperties.Density = rNumericArgs( 2 );
			PipingSystemCircuits( PipeCircuitCounter ).PipeProperties.SpecificHeat = rNumericArgs( 3 );

			// Read pipe sizing, validated individually by IP, validated comparison here
			PipingSystemCircuits( PipeCircuitCounter ).PipeSize.InnerDia = rNumericArgs( 4 );
			PipingSystemCircuits( PipeCircuitCounter ).PipeSize.OuterDia = rNumericArgs( 5 );
			if ( PipingSystemCircuits( PipeCircuitCounter ).PipeSize.InnerDia >= PipingSystemCircuits( PipeCircuitCounter ).PipeSize.OuterDia ) {
				CurIndex = 5;
				IssueSevereInputFieldError( RoutineName, ObjName_Circuit, cAlphaArgs( 1 ), cAlphaFieldNames( CurIndex ), cAlphaArgs( CurIndex ), "Outer diameter must be greater than inner diameter.", ErrorsFound );
			}

			// Read design flow rate, validated positive by IP
			PipingSystemCircuits( PipeCircuitCounter ).DesignVolumeFlowRate = rNumericArgs( 6 );

			// Read inlet and outlet node names and validate them
			PipingSystemCircuits( PipeCircuitCounter ).InletNodeName = cAlphaArgs( 2 );
			PipingSystemCircuits( PipeCircuitCounter ).InletNodeNum = GetOnlySingleNode( cAlphaArgs( 2 ), ErrorsFound, ObjName_Circuit, cAlphaArgs( 1 ), NodeType_Water, NodeConnectionType_Inlet, 1, ObjectIsNotParent );
			if ( PipingSystemCircuits( PipeCircuitCounter ).InletNodeNum == 0 ) {
				CurIndex = 2;
				IssueSevereInputFieldError( RoutineName, ObjName_Circuit, cAlphaArgs( 1 ), cAlphaFieldNames( CurIndex ), cAlphaArgs( CurIndex ), "Bad node name.", ErrorsFound );
			}
			PipingSystemCircuits( PipeCircuitCounter ).OutletNodeName = cAlphaArgs( 3 );
			PipingSystemCircuits( PipeCircuitCounter ).OutletNodeNum = GetOnlySingleNode( cAlphaArgs( 3 ), ErrorsFound, ObjName_Circuit, cAlphaArgs( 1 ), NodeType_Water, NodeConnectionType_Outlet, 1, ObjectIsNotParent );
			if ( PipingSystemCircuits( PipeCircuitCounter ).OutletNodeNum == 0 ) {
				CurIndex = 3;
				IssueSevereInputFieldError( RoutineName, ObjName_Circuit, cAlphaArgs( 1 ), cAlphaFieldNames( CurIndex ), cAlphaArgs( CurIndex ), "Bad node name.", ErrorsFound );
			}
			TestCompSet( ObjName_Circuit, cAlphaArgs( 1 ), cAlphaArgs( 2 ), cAlphaArgs( 3 ), "Piping System Circuit Nodes" );

			// Convergence tolerance values, validated by IP
			PipingSystemCircuits( PipeCircuitCounter ).Convergence_CurrentToPrevIteration = rNumericArgs( 7 );
			PipingSystemCircuits( PipeCircuitCounter ).MaxIterationsPerTS = rNumericArgs( 8 );

			// Radial mesh inputs, validated by IP
			// -- mesh thickness should be considered slightly dangerous until mesh dev engine can trap erroneous values
			PipingSystemCircuits( PipeCircuitCounter ).NumRadialCells = rNumericArgs( 9 );
			PipingSystemCircuits( PipeCircuitCounter ).RadialMeshThickness = rNumericArgs( 10 );

			// Read number of pipe segments for this circuit, allocate arrays
			NumPipeSegments = rNumericArgs( 11 );
			PipingSystemCircuits( PipeCircuitCounter ).PipeSegmentIndeces.allocate( NumPipeSegments );
			PipingSystemCircuits( PipeCircuitCounter ).PipeSegmentNames.allocate( NumPipeSegments );

			// Check for blank or missing or mismatched number...
			NumAlphasBeforeSegmentOne = 3;
			for ( ThisCircuitPipeSegmentCounter = 1; ThisCircuitPipeSegmentCounter <= NumPipeSegments; ++ThisCircuitPipeSegmentCounter ) {
				CurIndex = ThisCircuitPipeSegmentCounter + NumAlphasBeforeSegmentOne;
				if ( lAlphaFieldBlanks( CurIndex ) ) {
					IssueSevereInputFieldError( RoutineName, ObjName_Circuit, cAlphaArgs( 1 ), cAlphaFieldNames( CurIndex ), cAlphaArgs( CurIndex ), "Expected a pipe segment name, check pipe segment count input field.", ErrorsFound );
				}
				PipingSystemCircuits( PipeCircuitCounter ).PipeSegmentNames( ThisCircuitPipeSegmentCounter ) = cAlphaArgs( CurIndex );
			}

		} // All pipe circuits in input

	}

	void
	ReadPipeSegmentInputs(
		int const NumPipeSegmentsInInput,
		bool & ErrorsFound
	)
	{

		// SUBROUTINE INFORMATION:
		//       AUTHOR         Edwin Lee
		//       DATE WRITTEN   Summer 2011
		//       MODIFIED       na
		//       RE-ENGINEERED  na

		// Using/Aliasing
		using InputProcessor::GetObjectItem;
		using InputProcessor::VerifyName;
		using namespace DataIPShortCuts;

		// SUBROUTINE PARAMETER DEFINITIONS:
		static std::string const RoutineName( "ReadPipeSegmentInputs" );

		// SUBROUTINE LOCAL VARIABLE DECLARATIONS:
		int SegmentCtr;
		int NumAlphas; // Number of Alphas for each GetObjectItem call
		int NumNumbers; // Number of Numbers for each GetObjectItem call
		int IOStatus; // Used in GetObjectItem
		int CurIndex;
		bool IsNotOK;
		bool IsBlank;

		// Read in all pipe segments
		for ( SegmentCtr = 1; SegmentCtr <= NumPipeSegmentsInInput; ++SegmentCtr ) {

			// Read all inputs for this pipe segment
			GetObjectItem( ObjName_Segment, SegmentCtr, cAlphaArgs, NumAlphas, rNumericArgs, NumNumbers, IOStatus, lNumericFieldBlanks, lAlphaFieldBlanks, cAlphaFieldNames, cNumericFieldNames );

			// Get the name, validate
			PipingSystemSegments( SegmentCtr ).Name = cAlphaArgs( 1 );
			IsNotOK = false;
			IsBlank = false;
			VerifyName( cAlphaArgs( 1 ), PipingSystemSegments, SegmentCtr - 1, IsNotOK, IsBlank, ObjName_Segment + " Name" );
			if ( IsNotOK ) {
				ErrorsFound = true;
				cAlphaArgs( 1 ) = "Duplicate name encountered";
			} else if ( IsBlank ) {
				ErrorsFound = true;
				cAlphaArgs( 1 ) = "Blank name encountered";
			}

			// Read in the pipe location, validated as positive by IP
			// -- note that these values will be altered by the main GetInput routine in two ways:
			//   1) shift for basement wall if selected
			//   2) invert y direction to be measured from domain bottom surface for calculations
			PipingSystemSegments( SegmentCtr ).PipeLocation = PointF( rNumericArgs( 1 ), rNumericArgs( 2 ) );

			// Read in the flow direction
			{ auto const SELECT_CASE_var( stripped( cAlphaArgs( 2 ) ) );
			if ( SELECT_CASE_var == "INCREASINGZ" ) {
				PipingSystemSegments( SegmentCtr ).FlowDirection = SegmentFlow::IncreasingZ;
			} else if ( SELECT_CASE_var == "DECREASINGZ" ) {
				PipingSystemSegments( SegmentCtr ).FlowDirection = SegmentFlow::DecreasingZ;
			} else {
				CurIndex = 2;
				IssueSevereInputFieldError( RoutineName, ObjName_Segment, cAlphaArgs( 1 ), cAlphaFieldNames( CurIndex ), cAlphaArgs( CurIndex ), "Invalid flow direction, use one of the available keys.", ErrorsFound );
			}}

		}

	}

	void
	ReadHorizontalTrenchInputs(
		int const StartingDomainNumForHorizontal,
		int const StartingCircuitNumForHorizontal,
		int const StartingSegmentNumForHorizontal,
		int const NumHorizontalTrenchesInInput,
		bool & ErrorsFound
	)
	{

		// SUBROUTINE INFORMATION:
		//       AUTHOR         Edwin Lee
		//       DATE WRITTEN   September 2012
		//       MODIFIED       na
		//       RE-ENGINEERED  na

		// Using/Aliasing
		using InputProcessor::GetObjectItem;
		using InputProcessor::VerifyName;
		using namespace DataIPShortCuts;
		using namespace DataLoopNode;
		using NodeInputManager::GetOnlySingleNode;
		using BranchNodeConnections::TestCompSet;
		using namespace GroundTemperatureManager;

		// SUBROUTINE PARAMETER DEFINITIONS:
		static std::string const RoutineName( "ReadHorizontalTrenchInputs" );

		// SUBROUTINE LOCAL VARIABLE DECLARATIONS:
		int HorizontalGHXCtr;
		int NumAlphas; // Number of Alphas for each GetObjectItem call
		int NumNumbers; // Number of Numbers for each GetObjectItem call
		int IOStatus; // Used in GetObjectItem
		int CurIndex;
		bool IsNotOK;
		bool IsBlank;
		int DomainCtr;
		int CircuitCtr;
		int SegmentCtr;
		int NumPipeSegments;
		int ThisCircuitPipeSegmentCounter;

		struct HorizontalTrenchData
		{
			// Members
			std::string ObjName;
			std::string InletNodeName;
			std::string OutletNodeName;
			Real64 AxialLength;
			Real64 PipeID;
			Real64 PipeOD;
			int NumPipes;
			Real64 BurialDepth;
			Real64 DesignFlowRate;
			Real64 SoilConductivity;
			Real64 SoilDensity;
			Real64 SoilSpecificHeat;
			Real64 PipeConductivity;
			Real64 PipeDensity;
			Real64 PipeSpecificHeat;
			Real64 InterPipeSpacing;
			Real64 MoistureContent;
			Real64 SaturationMoistureContent;
			Real64 EvapotranspirationCoeff;
			Real64 MinSurfTemp;
			int MonthOfMinSurfTemp;

			// Default Constructor
			HorizontalTrenchData() :
				AxialLength( 0.0 ),
				PipeID( 0.0 ),
				PipeOD( 0.0 ),
				NumPipes( 0 ),
				BurialDepth( 0.0 ),
				DesignFlowRate( 0.0 ),
				SoilConductivity( 0.0 ),
				SoilDensity( 0.0 ),
				SoilSpecificHeat( 0.0 ),
				PipeConductivity( 0.0 ),
				PipeDensity( 0.0 ),
				PipeSpecificHeat( 0.0 ),
				InterPipeSpacing( 0.0 ),
				MoistureContent( 0.0 ),
				SaturationMoistureContent( 0.0 ),
				EvapotranspirationCoeff( 0.0 ),
				MinSurfTemp( 0.0 ),
				MonthOfMinSurfTemp( 0 )
			{}

		};

		// Object Data
		Array1D< HorizontalTrenchData > HGHX( NumHorizontalTrenchesInInput );

		// initialize these counters properly so they can be incremented within the DO loop
		DomainCtr = StartingDomainNumForHorizontal - 1;
		CircuitCtr = StartingCircuitNumForHorizontal - 1;
		SegmentCtr = StartingSegmentNumForHorizontal - 1;

		// For each horizontal, we need to process the inputs into a local array of derived type,
		//  then resolve each one, creating definitions for a pipe domain, pipe circuit, and series of pipe segments
		// This way, the outer get input routines can handle it as though they were generalized routines

		// Read in all pipe segments
		for ( HorizontalGHXCtr = 1; HorizontalGHXCtr <= NumHorizontalTrenchesInInput; ++HorizontalGHXCtr ) {

			// Increment the domain and circuit counters here
			++DomainCtr;
			++CircuitCtr;

			// Read all inputs for this pipe segment
			GetObjectItem( ObjName_HorizTrench, HorizontalGHXCtr, cAlphaArgs, NumAlphas, rNumericArgs, NumNumbers, IOStatus, lNumericFieldBlanks, lAlphaFieldBlanks, cAlphaFieldNames, cNumericFieldNames );

			// Get the name, validate
			HGHX( HorizontalGHXCtr ).ObjName = cAlphaArgs( 1 );
			IsNotOK = false;
			IsBlank = false;
			VerifyName( cAlphaArgs( 1 ), HGHX, &HorizontalTrenchData::ObjName, HorizontalGHXCtr - 1, IsNotOK, IsBlank, ObjName_HorizTrench + " Name" );
			if ( IsNotOK ) {
				ErrorsFound = true;
				cAlphaArgs( 1 ) = "Duplicate name encountered";
			} else if ( IsBlank ) {
				ErrorsFound = true;
				cAlphaArgs( 1 ) = "Blank name encountered";
			}

			// Read in the rest of the inputs into the local type for clarity during transition
			HGHX( HorizontalGHXCtr ).InletNodeName = cAlphaArgs( 2 );
			HGHX( HorizontalGHXCtr ).OutletNodeName = cAlphaArgs( 3 );
			HGHX( HorizontalGHXCtr ).DesignFlowRate = rNumericArgs( 1 );
			HGHX( HorizontalGHXCtr ).AxialLength = rNumericArgs( 2 );
			HGHX( HorizontalGHXCtr ).NumPipes = rNumericArgs( 3 );
			HGHX( HorizontalGHXCtr ).InterPipeSpacing = rNumericArgs( 4 );
			HGHX( HorizontalGHXCtr ).PipeID = rNumericArgs( 5 );
			HGHX( HorizontalGHXCtr ).PipeOD = rNumericArgs( 6 );
			HGHX( HorizontalGHXCtr ).BurialDepth = rNumericArgs( 7 );
			HGHX( HorizontalGHXCtr ).SoilConductivity = rNumericArgs( 8 );
			HGHX( HorizontalGHXCtr ).SoilDensity = rNumericArgs( 9 );
			HGHX( HorizontalGHXCtr ).SoilSpecificHeat = rNumericArgs( 10 );
			HGHX( HorizontalGHXCtr ).PipeConductivity = rNumericArgs( 11 );
			HGHX( HorizontalGHXCtr ).PipeDensity = rNumericArgs( 12 );
			HGHX( HorizontalGHXCtr ).PipeSpecificHeat = rNumericArgs( 13 );
			HGHX( HorizontalGHXCtr ).MoistureContent = rNumericArgs( 14 );
			HGHX( HorizontalGHXCtr ).SaturationMoistureContent = rNumericArgs( 15 );
			HGHX( HorizontalGHXCtr ).EvapotranspirationCoeff = rNumericArgs( 16 );

			//******* We'll first set up the domain ********
			// the extents will be: Zmax = axial length; Ymax = burial depth*2; Xmax = ( NumPipes+1 )*HorizontalPipeSpacing
			PipingSystemDomains( DomainCtr ).IsActuallyPartOfAHorizontalTrench = true;
			gio::write( PipingSystemDomains( DomainCtr ).Name, "( 'HorizontalTrenchDomain',I4 )" ) << HorizontalGHXCtr;
			PipingSystemDomains( DomainCtr ).Extents.Xmax = ( double( HGHX( HorizontalGHXCtr ).NumPipes ) + 1.0 ) * HGHX( HorizontalGHXCtr ).InterPipeSpacing;
			PipingSystemDomains( DomainCtr ).Extents.Ymax = 2.0 * HGHX( HorizontalGHXCtr ).BurialDepth;
			PipingSystemDomains( DomainCtr ).Extents.Zmax = HGHX( HorizontalGHXCtr ).AxialLength;

			// set up the mesh with some default parameters
			PipingSystemDomains( DomainCtr ).Mesh.X.RegionMeshCount = 4;
			PipingSystemDomains( DomainCtr ).Mesh.X.thisMeshDistribution = MeshDistribution::Uniform;
			PipingSystemDomains( DomainCtr ).Mesh.Y.RegionMeshCount = 4;
			PipingSystemDomains( DomainCtr ).Mesh.Y.thisMeshDistribution = MeshDistribution::Uniform;
			PipingSystemDomains( DomainCtr ).Mesh.Z.RegionMeshCount = 4;
			PipingSystemDomains( DomainCtr ).Mesh.Z.thisMeshDistribution = MeshDistribution::Uniform;

			// Soil properties
			PipingSystemDomains( DomainCtr ).GroundProperties.Conductivity = HGHX( HorizontalGHXCtr ).SoilConductivity;
			PipingSystemDomains( DomainCtr ).GroundProperties.Density = HGHX( HorizontalGHXCtr ).SoilDensity;
			PipingSystemDomains( DomainCtr ).GroundProperties.SpecificHeat = HGHX( HorizontalGHXCtr ).SoilSpecificHeat;

			// Moisture properties
			PipingSystemDomains( DomainCtr ).Moisture.Theta_liq = HGHX( HorizontalGHXCtr ).MoistureContent / 100.0;
			PipingSystemDomains( DomainCtr ).Moisture.Theta_sat = HGHX( HorizontalGHXCtr ).SaturationMoistureContent / 100.0;

			// Farfield model parameters
			PipingSystemDomains( DomainCtr ).Farfield.groundTempModel = GetGroundTempModelAndInit( cAlphaArgs( 4 ), cAlphaArgs( 5 ) );

			// Other parameters
			PipingSystemDomains( DomainCtr ).SimControls.Convergence_CurrentToPrevIteration = 0.001;
			PipingSystemDomains( DomainCtr ).SimControls.MaxIterationsPerTS = 250;

			// additional evapotranspiration parameter, min/max validated by IP
			PipingSystemDomains( DomainCtr ).Moisture.GroundCoverCoefficient = HGHX( HorizontalGHXCtr ).EvapotranspirationCoeff;

			// Allocate the circuit placeholder arrays
			PipingSystemDomains( DomainCtr ).CircuitNames.allocate( 1 );
			PipingSystemDomains( DomainCtr ).CircuitIndeces.allocate( 1 );
			PipingSystemDomains( DomainCtr ).CircuitNames( 1 ) = HGHX( HorizontalGHXCtr ).ObjName;

			//******* We'll next set up the circuit ********
			PipingSystemCircuits( CircuitCtr ).IsActuallyPartOfAHorizontalTrench = true;
			PipingSystemCircuits( CircuitCtr ).Name = HGHX( HorizontalGHXCtr ).ObjName;

			// Read pipe thermal properties
			PipingSystemCircuits( CircuitCtr ).PipeProperties.Conductivity = HGHX( HorizontalGHXCtr ).PipeConductivity;
			PipingSystemCircuits( CircuitCtr ).PipeProperties.Density = HGHX( HorizontalGHXCtr ).PipeDensity;
			PipingSystemCircuits( CircuitCtr ).PipeProperties.SpecificHeat = HGHX( HorizontalGHXCtr ).PipeSpecificHeat;

			// Pipe sizing
			PipingSystemCircuits( CircuitCtr ).PipeSize.InnerDia = HGHX( HorizontalGHXCtr ).PipeID;
			PipingSystemCircuits( CircuitCtr ).PipeSize.OuterDia = HGHX( HorizontalGHXCtr ).PipeOD;
			if ( PipingSystemCircuits( CircuitCtr ).PipeSize.InnerDia >= PipingSystemCircuits( CircuitCtr ).PipeSize.OuterDia ) {
				// CurIndex = 5
				// CALL IssueSevereInputFieldError( RoutineName, ObjName_Circuit, cAlphaArgs( 1 ), cAlphaFieldNames( CurIndex ), &
				//                            cAlphaArgs( CurIndex ), 'Outer diameter must be greater than inner diameter.', ErrorsFound )
			}

			// Read design flow rate, validated positive by IP
			PipingSystemCircuits( CircuitCtr ).DesignVolumeFlowRate = HGHX( HorizontalGHXCtr ).DesignFlowRate;

			// Read inlet and outlet node names and validate them
			PipingSystemCircuits( CircuitCtr ).InletNodeName = HGHX( HorizontalGHXCtr ).InletNodeName;
			PipingSystemCircuits( CircuitCtr ).InletNodeNum = GetOnlySingleNode( PipingSystemCircuits( CircuitCtr ).InletNodeName, ErrorsFound, ObjName_HorizTrench, HGHX( HorizontalGHXCtr ).ObjName, NodeType_Water, NodeConnectionType_Inlet, 1, ObjectIsNotParent );
			if ( PipingSystemCircuits( CircuitCtr ).InletNodeNum == 0 ) {
				CurIndex = 2;
				// CALL IssueSevereInputFieldError( RoutineName, ObjName_Circuit, cAlphaArgs( 1 ), cAlphaFieldNames( CurIndex ), &
				//                                cAlphaArgs( CurIndex ), 'Bad node name.', ErrorsFound )
			}
			PipingSystemCircuits( CircuitCtr ).OutletNodeName = HGHX( HorizontalGHXCtr ).OutletNodeName;
			PipingSystemCircuits( CircuitCtr ).OutletNodeNum = GetOnlySingleNode( PipingSystemCircuits( CircuitCtr ).OutletNodeName, ErrorsFound, ObjName_HorizTrench, HGHX( HorizontalGHXCtr ).ObjName, NodeType_Water, NodeConnectionType_Outlet, 1, ObjectIsNotParent );
			if ( PipingSystemCircuits( CircuitCtr ).OutletNodeNum == 0 ) {
				CurIndex = 3;
				// CALL IssueSevereInputFieldError( RoutineName, ObjName_Circuit, cAlphaArgs( 1 ), cAlphaFieldNames( CurIndex ), &
				//                                cAlphaArgs( CurIndex ), 'Bad node name.', ErrorsFound )
			}
			TestCompSet( ObjName_HorizTrench, HGHX( HorizontalGHXCtr ).ObjName, PipingSystemCircuits( CircuitCtr ).InletNodeName, PipingSystemCircuits( CircuitCtr ).OutletNodeName, "Piping System Circuit Nodes" );

			// Convergence tolerance values, validated by IP
			PipingSystemCircuits( CircuitCtr ).Convergence_CurrentToPrevIteration = 0.001;
			PipingSystemCircuits( CircuitCtr ).MaxIterationsPerTS = 100;

			// Radial mesh inputs, validated by IP
			// -- mesh thickness should be considered slightly dangerous until mesh dev engine can trap erroneous values
			PipingSystemCircuits( CircuitCtr ).NumRadialCells = 4;
			PipingSystemCircuits( CircuitCtr ).RadialMeshThickness = PipingSystemCircuits( CircuitCtr ).PipeSize.InnerDia / 2.0;

			// Read number of pipe segments for this circuit, allocate arrays
			NumPipeSegments = HGHX( HorizontalGHXCtr ).NumPipes;
			PipingSystemCircuits( CircuitCtr ).PipeSegmentIndeces.allocate( NumPipeSegments );
			PipingSystemCircuits( CircuitCtr ).PipeSegmentNames.allocate( NumPipeSegments );

			// Hard-code the segments
			for ( ThisCircuitPipeSegmentCounter = 1; ThisCircuitPipeSegmentCounter <= NumPipeSegments; ++ThisCircuitPipeSegmentCounter ) {
				gio::write( PipingSystemCircuits( CircuitCtr ).PipeSegmentNames( ThisCircuitPipeSegmentCounter ), "( 'HorizontalTrenchCircuit',I4,'Segment',I4 )" ) << HorizontalGHXCtr << ThisCircuitPipeSegmentCounter;
			}

			//******* Then we'll do the segments *******!
			for ( ThisCircuitPipeSegmentCounter = 1; ThisCircuitPipeSegmentCounter <= NumPipeSegments; ++ThisCircuitPipeSegmentCounter ) {
				++SegmentCtr;
				gio::write( PipingSystemSegments( SegmentCtr ).Name, "( 'HorizontalTrenchCircuit',I4,'Segment',I4 )" ) << HorizontalGHXCtr << ThisCircuitPipeSegmentCounter;

				PipingSystemSegments( SegmentCtr ).IsActuallyPartOfAHorizontalTrench = true;
				PipingSystemSegments( SegmentCtr ).PipeLocation = PointF( ThisCircuitPipeSegmentCounter * HGHX( HorizontalGHXCtr ).InterPipeSpacing, HGHX( HorizontalGHXCtr ).BurialDepth );

				if ( mod( ThisCircuitPipeSegmentCounter, 2 ) != 0 ) {
					PipingSystemSegments( SegmentCtr ).FlowDirection = SegmentFlow::IncreasingZ;
				} else {
					PipingSystemSegments( SegmentCtr ).FlowDirection = SegmentFlow::DecreasingZ;
				}

			}

		}

	}

	void
	SetupPipingSystemOutputVariables(
		int const TotalNumSegments,
		int const TotalNumCircuits
	)
	{

		// SUBROUTINE INFORMATION:
		//       AUTHOR         Edwin Lee
		//       DATE WRITTEN   September 2012
		//       MODIFIED       na
		//       RE-ENGINEERED  na

		for ( int SegmentCtr = 1; SegmentCtr <= TotalNumSegments; ++SegmentCtr ) {

			if ( ! PipingSystemSegments( SegmentCtr ).IsActuallyPartOfAHorizontalTrench ) {

				SetupOutputVariable( "Pipe Segment Inlet Temperature [C]", PipingSystemSegments( SegmentCtr ).InletTemperature, "Plant", "Average", PipingSystemSegments( SegmentCtr ).Name );
				SetupOutputVariable( "Pipe Segment Outlet Temperature [C]", PipingSystemSegments( SegmentCtr ).OutletTemperature, "Plant", "Average", PipingSystemSegments( SegmentCtr ).Name );

				SetupOutputVariable( "Pipe Segment Fluid Heat Transfer Rate [W]", PipingSystemSegments( SegmentCtr ).FluidHeatLoss, "Plant", "Average", PipingSystemSegments( SegmentCtr ).Name );

			}

		}

		for ( int PipeCircuitCounter = 1; PipeCircuitCounter <= TotalNumCircuits; ++PipeCircuitCounter ) {

			if ( ! PipingSystemCircuits( PipeCircuitCounter ).IsActuallyPartOfAHorizontalTrench ) {

				SetupOutputVariable( "Pipe Circuit Mass Flow Rate [kg/s]", PipingSystemCircuits( PipeCircuitCounter ).CurCircuitFlowRate, "Plant", "Average", PipingSystemCircuits( PipeCircuitCounter ).Name );

				SetupOutputVariable( "Pipe Circuit Inlet Temperature [C]", PipingSystemCircuits( PipeCircuitCounter ).InletTemperature, "Plant", "Average", PipingSystemCircuits( PipeCircuitCounter ).Name );
				SetupOutputVariable( "Pipe Circuit Outlet Temperature [C]", PipingSystemCircuits( PipeCircuitCounter ).OutletTemperature, "Plant", "Average", PipingSystemCircuits( PipeCircuitCounter ).Name );

				SetupOutputVariable( "Pipe Circuit Fluid Heat Transfer Rate [W]", PipingSystemCircuits( PipeCircuitCounter ).FluidHeatLoss, "Plant", "Average", PipingSystemCircuits( PipeCircuitCounter ).Name );

			} else { // it is a horizontal trench

				SetupOutputVariable( "Ground Heat Exchanger Mass Flow Rate [kg/s]", PipingSystemCircuits( PipeCircuitCounter ).CurCircuitFlowRate, "Plant", "Average", PipingSystemCircuits( PipeCircuitCounter ).Name );

				SetupOutputVariable( "Ground Heat Exchanger Inlet Temperature [C]", PipingSystemCircuits( PipeCircuitCounter ).InletTemperature, "Plant", "Average", PipingSystemCircuits( PipeCircuitCounter ).Name );
				SetupOutputVariable( "Ground Heat Exchanger Outlet Temperature [C]", PipingSystemCircuits( PipeCircuitCounter ).OutletTemperature, "Plant", "Average", PipingSystemCircuits( PipeCircuitCounter ).Name );

				SetupOutputVariable( "Ground Heat Exchanger Fluid Heat Transfer Rate [W]", PipingSystemCircuits( PipeCircuitCounter ).FluidHeatLoss, "Plant", "Average", PipingSystemCircuits( PipeCircuitCounter ).Name );

			}

		}

	}

	void
	SetupZoneCoupledOutputVariables(
		int const DomainNum
	)
	{

		// SUBROUTINE INFORMATION:
		//       AUTHOR         Matt Mitchell
		//       DATE WRITTEN   August 2014
		//       MODIFIED       na
		//       RE-ENGINEERED  na

		if ( PipingSystemDomains( DomainNum ).HasZoneCoupledSlab ) {
			// Zone-coupled slab outputs
			SetupOutputVariable( "GroundDomain Slab Zone Coupled Surface Heat Flux [W/m2]", PipingSystemDomains( DomainNum ).HeatFlux, "Zone", "Average", PipingSystemDomains( DomainNum ).Name );
			SetupOutputVariable( "GroundDomain Slab Zone Coupled Surface Temperature [C]", PipingSystemDomains( DomainNum ).ZoneCoupledSurfaceTemp, "Zone", "Average", PipingSystemDomains( DomainNum ).Name );
		} else if ( PipingSystemDomains( DomainNum ).HasZoneCoupledBasement ) {
			// Zone-coupled basement wall outputs
			SetupOutputVariable( "GroundDomain Basement Wall Interface Heat Flux [W/m2]", PipingSystemDomains( DomainNum ).WallHeatFlux, "Zone", "Average", PipingSystemDomains( DomainNum ).Name );
			SetupOutputVariable( "GroundDomain Basement Wall Interface Temperature [C]", PipingSystemDomains( DomainNum ).BasementWallTemp, "Zone", "Average", PipingSystemDomains( DomainNum ).Name );
			// Zone-coupled basement floor outputs
			SetupOutputVariable( "GroundDomain Basement Floor Interface Heat Flux [W/m2]", PipingSystemDomains( DomainNum ).FloorHeatFlux, "Zone", "Average", PipingSystemDomains( DomainNum ).Name );
			SetupOutputVariable( "GroundDomain Basement Floor Interface Temperature [C]", PipingSystemDomains( DomainNum ).BasementFloorTemp, "Zone", "Average", PipingSystemDomains( DomainNum ).Name );
		}

#ifdef CalcEnergyBalance
		SetupOutputVariable( "Maximum Domain Energy Imbalance [J]", PipingSystemDomains( DomainNum ).MaxEnergyImbalance, "Zone", "Average", PipingSystemDomains( DomainNum ).Name );
		SetupOutputVariable( "Maximum Domain Energy Imbalance X Location []", PipingSystemDomains( DomainNum ).MaxEnergyImbalance_XLocation, "Zone", "Average", PipingSystemDomains( DomainNum ).Name );
		SetupOutputVariable( "Maximum Domain Energy Imbalance Y Location []", PipingSystemDomains( DomainNum ).MaxEnergyImbalance_YLocation, "Zone", "Average", PipingSystemDomains( DomainNum ).Name );
		SetupOutputVariable( "Maximum Domain Energy Imbalance Z Location []", PipingSystemDomains( DomainNum ).MaxEnergyImbalance_ZLocation, "Zone", "Average", PipingSystemDomains( DomainNum ).Name );

		SetupOutputVariable( "Total Heat Flux Energy Uniform Heat Flux []", PipingSystemDomains( DomainNum ).TotalEnergyUniformHeatFlux, "Zone", "Average", PipingSystemDomains( DomainNum ).Name );
		SetupOutputVariable( "Total Heat Flux Energy Weighted Heat Flux []", PipingSystemDomains( DomainNum ).TotalEnergyWeightedHeatFlux, "Zone", "Average", PipingSystemDomains( DomainNum ).Name );
		SetupOutputVariable( "Heat Flux Weighting Factor []", PipingSystemDomains( DomainNum ).HeatFluxWeightingFactor, "Zone", "Average", PipingSystemDomains( DomainNum ).Name );

		SetupOutputVariable( "Cell with Minimum Number of Sides Calculated []", PipingSystemDomains( DomainNum ).minNumberOfSidesCalculated, "Zone", "Average", PipingSystemDomains( DomainNum ).Name );
		SetupOutputVariable( "Cell with Minimum Number of Sides Calculated X Location []", PipingSystemDomains( DomainNum ).minNumberOfSidesCalculated_XLocation, "Zone", "Average", PipingSystemDomains( DomainNum ).Name );
		SetupOutputVariable( "Cell with Minimum Number of Sides Calculated Y Location []", PipingSystemDomains( DomainNum ).minNumberOfSidesCalculated_YLocation, "Zone", "Average", PipingSystemDomains( DomainNum ).Name );
		SetupOutputVariable( "Cell with Minimum Number of Sides Calculated Z Location []", PipingSystemDomains( DomainNum ).minNumberOfSidesCalculated_ZLocation, "Zone", "Average", PipingSystemDomains( DomainNum ).Name );

		SetupOutputVariable( "Cell with Maximum Number of Sides Calculated []", PipingSystemDomains( DomainNum ).maxNumberOfSidesCalculated, "Zone", "Average", PipingSystemDomains( DomainNum ).Name );
		SetupOutputVariable( "Cell with Maximum Number of Sides Calculated X Location []", PipingSystemDomains( DomainNum ).maxNumberOfSidesCalculated_XLocation, "Zone", "Average", PipingSystemDomains( DomainNum ).Name );
		SetupOutputVariable( "Cell with Maximum Number of Sides Calculated Y Location []", PipingSystemDomains( DomainNum ).maxNumberOfSidesCalculated_YLocation, "Zone", "Average", PipingSystemDomains( DomainNum ).Name );
		SetupOutputVariable( "Cell with Maximum Number of Sides Calculated Z Location []", PipingSystemDomains( DomainNum ).maxNumberOfSidesCalculated_ZLocation, "Zone", "Average", PipingSystemDomains( DomainNum ).Name );

		SetupOutputVariable( "Unweighted GroundDomain Slab Zone Coupled Surface Temperature []", PipingSystemDomains( DomainNum ).AvgUnweightedSurfTemp, "Zone", "Average", PipingSystemDomains( DomainNum ).Name );

		SetupOutputVariable( "Max Temperature Difference Due To Energy Imbalance []", PipingSystemDomains( DomainNum ).maxTempDiffDueToImbalance, "Zone", "Average", PipingSystemDomains( DomainNum ).Name );
		SetupOutputVariable( "Max Temperature Difference Due To Energy Imbalance X Location []", PipingSystemDomains( DomainNum ).maxTempDiffDueToImbalance_XLocation, "Zone", "Average", PipingSystemDomains( DomainNum ).Name );
		SetupOutputVariable( "Max Temperature Difference Due To Energy Imbalance Y Location []", PipingSystemDomains( DomainNum ).maxTempDiffDueToImbalance_YLocation, "Zone", "Average", PipingSystemDomains( DomainNum ).Name );
		SetupOutputVariable( "Max Temperature Difference Due To Energy Imbalance Z Location []", PipingSystemDomains( DomainNum ).maxTempDiffDueToImbalance_ZLocation, "Zone", "Average", PipingSystemDomains( DomainNum ).Name );
#endif

	}

	void
	InitPipingSystems(
		int const DomainNum,
		int const CircuitNum
	)
	{

		// SUBROUTINE INFORMATION:
		//       AUTHOR         Edwin Lee
		//       DATE WRITTEN   Summer 2011
		//       MODIFIED       na
		//       RE-ENGINEERED  na

		// SUBROUTINE PARAMETER DEFINITIONS:
		static std::string const RoutineName( "InitPipingSystems" );

		auto & thisDomain = PipingSystemDomains( DomainNum );
		auto & thisCircuit = PipingSystemCircuits( CircuitNum );

		// Do any one-time initializations
		if ( thisCircuit.NeedToFindOnPlantLoop ) {

			int TypeToLookFor;
			if ( thisCircuit.IsActuallyPartOfAHorizontalTrench ) {
				TypeToLookFor = DataPlant::TypeOf_GrndHtExchgHorizTrench;
			} else {
				TypeToLookFor = DataPlant::TypeOf_PipingSystemPipeCircuit;
			}

			bool errFlag = false;
			DataPlant::ScanPlantLoopsForObject( thisCircuit.Name, TypeToLookFor, thisCircuit.LoopNum, thisCircuit.LoopSideNum, thisCircuit.BranchNum, thisCircuit.CompNum, _, _, _, _, _, errFlag );
			if ( errFlag ) {
				ShowFatalError( "PipingSystems:" + RoutineName + ": Program terminated due to previous condition(s)." );
			}

			// Once we find ourselves on the plant loop, we can do other things
			Real64 rho = FluidProperties::GetDensityGlycol( DataPlant::PlantLoop( thisCircuit.LoopNum ).FluidName, DataGlobals::InitConvTemp, DataPlant::PlantLoop( thisCircuit.LoopNum ).FluidIndex, RoutineName );
			thisCircuit.DesignMassFlowRate = thisCircuit.DesignVolumeFlowRate * rho;

			thisCircuit.NeedToFindOnPlantLoop = false;

		}

		if ( thisDomain.DomainNeedsToBeMeshed ) {

			thisDomain.developMesh();

			// would be OK to do some post-mesh error handling here I think
			for ( int CircCtr = 1; CircCtr <= isize( thisDomain.CircuitIndeces ); ++CircCtr ) {
				for ( int SegCtr = 1; SegCtr <= isize( PipingSystemCircuits( thisDomain.CircuitIndeces( CircCtr ) ).PipeSegmentIndeces ); ++SegCtr ) {
					int SegmentIndex = PipingSystemCircuits( thisDomain.CircuitIndeces( CircCtr ) ).PipeSegmentIndeces( SegCtr );
					if ( ! PipingSystemSegments( SegmentIndex ).PipeCellCoordinatesSet ) {
						ShowSevereError( "PipingSystems:" + RoutineName + ":Pipe segment index not set." );
						ShowContinueError( "...Possibly because pipe segment was placed outside of the domain." );
						ShowContinueError( "...Verify piping system domain inputs, circuits, and segments." );
						ShowFatalError( "Preceding error causes program termination" );
					}
				}
			}

			thisDomain.DomainNeedsToBeMeshed = false;

		}

		// The time init should be done here before we DoOneTimeInits because the DoOneTimeInits
		// includes a ground temperature initialization, which is based on the Cur%CurSimTimeSeconds variable
		// which would be carried over from the previous environment
		thisDomain.Cur.CurSimTimeStepSize = DataHVACGlobals::TimeStepSys * DataGlobals::SecInHour;
		thisDomain.Cur.CurSimTimeSeconds = ( DataGlobals::DayOfSim - 1 ) * 24 + ( DataGlobals::HourOfDay - 1 ) + ( DataGlobals::TimeStep - 1 ) * DataGlobals::TimeStepZone + DataHVACGlobals::SysTimeElapsed;

		// There are also some inits that are "close to one time" inits...(one-time in standalone, each envrn in E+)
		if ( ( DataGlobals::BeginSimFlag && thisDomain.BeginSimInit ) || ( DataGlobals::BeginEnvrnFlag && thisDomain.BeginSimEnvrn ) ) {

			// this seemed to clean up a lot of reverse DD stuff because fluid thermal properties were
			// being based on the inlet temperature, which wasn't updated until later
			thisCircuit.CurCircuitInletTemp = DataLoopNode::Node( thisCircuit.InletNodeNum ).Temp;
			thisCircuit.InletTemperature = thisCircuit.CurCircuitInletTemp;

			DoOneTimeInitializations( DomainNum, CircuitNum );

			thisDomain.BeginSimInit = false;
			thisDomain.BeginSimEnvrn = false;

		}
		if ( ! DataGlobals::BeginSimFlag ) thisDomain.BeginSimInit = true;
		if ( ! DataGlobals::BeginEnvrnFlag ) thisDomain.BeginSimEnvrn = true;

		// Shift history arrays only if necessary
		if ( std::abs( thisDomain.Cur.CurSimTimeSeconds - thisDomain.Cur.PrevSimTimeSeconds ) > 1.0e-6 ) {
			thisDomain.Cur.PrevSimTimeSeconds = thisDomain.Cur.CurSimTimeSeconds;
			thisDomain.ShiftTemperaturesForNewTimeStep();
			thisDomain.DomainNeedsSimulation = true;
		}

		// Get the mass flow and inlet temperature to use for this time step
		int InletNodeNum = thisCircuit.InletNodeNum;
		int OutletNodeNum = thisCircuit.OutletNodeNum;
		thisCircuit.CurCircuitInletTemp = DataLoopNode::Node( InletNodeNum ).Temp;

		// request design, set component flow will decide what to give us based on restrictions and flow lock status
		thisCircuit.CurCircuitFlowRate = thisCircuit.DesignMassFlowRate;
		PlantUtilities::SetComponentFlowRate( thisCircuit.CurCircuitFlowRate, InletNodeNum, OutletNodeNum, thisCircuit.LoopNum, thisCircuit.LoopSideNum, thisCircuit.BranchNum, thisCircuit.CompNum );

	}

	void
	UpdatePipingSystems(
		int const DomainNum,
		int const CircuitNum
	)
	{

		// SUBROUTINE INFORMATION:
		//       AUTHOR         Edwin Lee
		//       DATE WRITTEN   Summer 2011
		//       MODIFIED       na
		//       RE-ENGINEERED  na

		int OutletNodeNum = PipingSystemCircuits( CircuitNum ).OutletNodeNum;
		auto const & out_cell( PipingSystemCircuits( CircuitNum ).CircuitOutletCell );
		DataLoopNode::Node( OutletNodeNum ).Temp = PipingSystemDomains( DomainNum ).Cells( out_cell.X, out_cell.Y, out_cell.Z ).PipeCellData.Fluid.Temperature;

	}

	void
	IssueSevereInputFieldError(
		std::string const & RoutineName,
		std::string const & ObjectName,
		std::string const & InstanceName,
		std::string const & FieldName,
		std::string const & FieldEntry,
		std::string const & Condition,
		bool & ErrorsFound
	)
	{

		// SUBROUTINE INFORMATION:
		//       AUTHOR         Edwin Lee
		//       DATE WRITTEN   Summer 2011
		//       MODIFIED       na
		//       RE-ENGINEERED  na

		ShowSevereError( RoutineName + ':' + ObjectName + "=\"" + InstanceName + "\", invalid " + FieldName + "=\"" + FieldEntry + "\", Condition: " + Condition );
		ErrorsFound = true;

	}

	void
	IssueSevereInputFieldError(
		std::string const & RoutineName,
		std::string const & ObjectName,
		std::string const & InstanceName,
		std::string const & FieldName,
		Real64 const FieldEntry,
		std::string const & Condition,
		bool & ErrorsFound
	)
	{

		// SUBROUTINE INFORMATION:
		//       AUTHOR         Edwin Lee
		//       DATE WRITTEN   Summer 2011
		//       MODIFIED       na
		//       RE-ENGINEERED  na

		ShowSevereError( RoutineName + ':' + ObjectName + "=\"" + InstanceName + "\", invalid " + FieldName + "=\"" + General::TrimSigDigits( FieldEntry, 3 ) + "\", Condition: " + Condition );
		ErrorsFound = true;

	}

	int
	GetSurfaceCountForOSCM( int const OSCMIndex )
	{

		// FUNCTION INFORMATION:
		//       AUTHOR         Edwin Lee
		//       DATE WRITTEN   Summer 2011
		//       MODIFIED       na
		//       RE-ENGINEERED  na

		int RetVal = 0;
		for ( int SurfCtr = 1; SurfCtr <= isize( DataSurfaces::Surface ); ++SurfCtr ) {
			if ( DataSurfaces::Surface( SurfCtr ).OSCMPtr == OSCMIndex ) ++RetVal;
		}
		return RetVal;

	}

	Array1D_int
	GetSurfaceIndecesForOSCM(
		int const OSCMIndex,
		int const SurfCount
	)
	{

		// FUNCTION INFORMATION:
		//       AUTHOR         Edwin Lee
		//       DATE WRITTEN   Summer 2011
		//       MODIFIED       na
		//       RE-ENGINEERED  na

		Array1D_int RetVal( {1,SurfCount} );
		int FoundSurfIndexCtr( 0 );
		for ( int SurfCtr = 1; SurfCtr <= isize( DataSurfaces::Surface ); ++SurfCtr ) {
			if ( DataSurfaces::Surface( SurfCtr ).OSCMPtr == OSCMIndex ) {
				++FoundSurfIndexCtr;
				RetVal( FoundSurfIndexCtr ) = SurfCtr;
			}
		}
		return RetVal;

	}

	Array1D <ZoneCoupledSurfaceData>
		GetSurfaceDataForOSCM(
		int const OSCMIndex,
		int const SurfCount
	)
	{

		// FUNCTION INFORMATION:
		//       AUTHOR         Edwin Lee
		//       DATE WRITTEN   Summer 2011
		//       MODIFIED       na
		//       RE-ENGINEERED  na

		Array1D <ZoneCoupledSurfaceData> RetVal( { 1, SurfCount } );
		int FoundSurfIndexCtr( 0 );
		for ( int SurfCtr = 1; SurfCtr <= isize( DataSurfaces::Surface ); ++SurfCtr ) {
			if ( DataSurfaces::Surface( SurfCtr ).OSCMPtr == OSCMIndex ) {
				++FoundSurfIndexCtr;
				RetVal( FoundSurfIndexCtr ).IndexInSurfaceArray = SurfCtr;
				RetVal( FoundSurfIndexCtr ).SurfaceArea = DataSurfaces::Surface( SurfCtr ).Area;
				RetVal( FoundSurfIndexCtr ).Zone = DataSurfaces::Surface( SurfCtr ).Zone;
			}
		}
		return RetVal;

	}

	bool
	MeshPartitionArray_Contains(
		Array1D< MeshPartition > const & meshes,
		Real64 const value
	)
	{

		// FUNCTION INFORMATION:
		//       AUTHOR         Edwin Lee
		//       DATE WRITTEN   Summer 2011
		//       MODIFIED       na
		//       RE-ENGINEERED  na

		for ( int meshnum = meshes.l1(), meshnum_end = meshes.u1(); meshnum <= meshnum_end; ++meshnum ) {
			if ( meshes( meshnum ).rDimension == value ) return true;
		}
		return false;

	}

	void
	MeshPartition_SelectionSort( Array1< MeshPartition > & X )
	{

		// SUBROUTINE INFORMATION:
		//       AUTHOR         Edwin Lee
		//       DATE WRITTEN   Summer 2011
		//       MODIFIED       na
		//       RE-ENGINEERED  na

		for ( int I = X.l1(), I_end = X.u1() - 1; I <= I_end; ++I ) {
			int loc( 1 ), l( 1 );
			Real64 r_min( std::numeric_limits< Real64 >::max() );
			for ( int j = I, j_end = X.u1(); j <= j_end; ++j, ++l ) {
				if ( X( j ).rDimension < r_min ) {
					r_min = X( j ).rDimension;
					loc = l;
				}
			}
			int const ISWAP1( loc + I - 1 );
			if ( ISWAP1 != I ) std::swap( X( I ), X( ISWAP1 ) );
		}

	}

	void
	PipeSegmentInfo::initPipeCells(
		int const x,
		int const y
	)
	{

		// SUBROUTINE INFORMATION:
		//       AUTHOR         Edwin Lee
		//       DATE WRITTEN   Summer 2011
		//       MODIFIED       na
		//       RE-ENGINEERED  na

		Point TempPt;
		TempPt.X = x;
		TempPt.Y = y;

		this->PipeCellCoordinates = TempPt;
		this->PipeCellCoordinatesSet = true;

	}

	void
	PipeCircuitInfo::initInOutCells(
		CartesianCell const & in,
		CartesianCell const & out
	)
	{

		// SUBROUTINE INFORMATION:
		//       AUTHOR         Edwin Lee
		//       DATE WRITTEN   Summer 2011
		//       MODIFIED       na
		//       RE-ENGINEERED  na

		this->CircuitInletCell = Point3DInteger( in.X_index, in.Y_index, in.Z_index );
		this->CircuitOutletCell = Point3DInteger( out.X_index, out.Y_index, out.Z_index );

	}

	bool
	FullDomainStructureInfo::IsConverged_CurrentToPrevIteration()
	{

		// FUNCTION INFORMATION:
		//       AUTHOR         Edwin Lee
		//       DATE WRITTEN   Summer 2011
		//       MODIFIED       na
		//       RE-ENGINEERED  na

		Real64 LocalMax( 0.0 );
		for ( int X = 0, X_end = this->x_max_index; X <= X_end; ++X ) {
			for ( int Y = 0, Y_end = this->y_max_index; Y <= Y_end; ++Y ) {
				for ( int Z = 0, Z_end = this->z_max_index; Z <= Z_end; ++Z ) {
					auto const & cell( this->Cells( X, Y, Z ) );
					LocalMax = max( LocalMax, std::abs( cell.Temperature - cell.Temperature_PrevIteration ) );
				}
			}
		}

		return ( LocalMax < this->SimControls.Convergence_CurrentToPrevIteration );
	}

	bool
	IsConverged_PipeCurrentToPrevIteration(
		int const CircuitNum,
		CartesianCell const & CellToCheck
	)
	{

		// FUNCTION INFORMATION:
		//       AUTHOR         Edwin Lee
		//       DATE WRITTEN   Summer 2011
		//       MODIFIED       na
		//       RE-ENGINEERED  na

		Real64 ThisCellMax;

		Real64 MaxDivAmount = 0.0;
		for ( int RadialCtr = CellToCheck.PipeCellData.Soil.l1(); RadialCtr <= CellToCheck.PipeCellData.Soil.u1(); ++RadialCtr ) {
			auto const & radCell = CellToCheck.PipeCellData.Soil( RadialCtr );
			ThisCellMax = std::abs( radCell.Temperature - radCell.Temperature_PrevIteration );
			if ( ThisCellMax > MaxDivAmount ) {
				MaxDivAmount = ThisCellMax;
			}
		}
		//'also do the pipe cell
		ThisCellMax = std::abs( CellToCheck.PipeCellData.Pipe.Temperature - CellToCheck.PipeCellData.Pipe.Temperature_PrevIteration );
		if ( ThisCellMax > MaxDivAmount ) {
			MaxDivAmount = ThisCellMax;
		}
		//'also do the water cell
		ThisCellMax = std::abs( CellToCheck.PipeCellData.Fluid.Temperature - CellToCheck.PipeCellData.Fluid.Temperature_PrevIteration );
		if ( ThisCellMax > MaxDivAmount ) {
			MaxDivAmount = ThisCellMax;
		}
		//'also do insulation if it exists
		if ( PipingSystemCircuits( CircuitNum ).HasInsulation ) {
			ThisCellMax = std::abs( CellToCheck.PipeCellData.Insulation.Temperature - CellToCheck.PipeCellData.Insulation.Temperature_PrevIteration );
			if ( ThisCellMax > MaxDivAmount ) {
				MaxDivAmount = ThisCellMax;
			}
		}

		return ( MaxDivAmount < PipingSystemCircuits( CircuitNum ).Convergence_CurrentToPrevIteration );

	}

	void
	FullDomainStructureInfo::ShiftTemperaturesForNewTimeStep()
	{

		// SUBROUTINE INFORMATION:
		//       AUTHOR         Edwin Lee
		//       DATE WRITTEN   Summer 2011
		//       MODIFIED       na
		//       RE-ENGINEERED  na

		for ( int X = 0, X_end = this->x_max_index; X <= X_end; ++X ) {
			for ( int Y = 0, Y_end = this->y_max_index; Y <= Y_end; ++Y ) {
				for ( int Z = 0, Z_end = this->z_max_index; Z <= Z_end; ++Z ) {
					auto & cell( this->Cells( X, Y, Z ) );

					cell.Temperature_PrevTimeStep = cell.Temperature;

					if ( cell.cellType == CellType::Pipe ) {

						for ( int RadCtr = cell.PipeCellData.Soil.l1(); RadCtr <= cell.PipeCellData.Soil.u1(); ++RadCtr ) {

							cell.PipeCellData.Soil( RadCtr ).Temperature_PrevTimeStep = cell.PipeCellData.Soil( RadCtr ).Temperature;

						}

						cell.PipeCellData.Fluid.Temperature_PrevTimeStep = cell.PipeCellData.Fluid.Temperature;

						cell.PipeCellData.Pipe.Temperature_PrevTimeStep = cell.PipeCellData.Pipe.Temperature;

						cell.PipeCellData.Insulation.Temperature_PrevTimeStep = cell.PipeCellData.Insulation.Temperature;

					}

				}
			}
		}

	}

	void
	FullDomainStructureInfo::ShiftTemperaturesForNewIteration()
	{

		// SUBROUTINE INFORMATION:
		//       AUTHOR         Edwin Lee
		//       DATE WRITTEN   Summer 2011
		//       MODIFIED       na
		//       RE-ENGINEERED  na


		for ( int X = 0, X_end = this->x_max_index; X <= X_end; ++X ) {
			for ( int Y = 0, Y_end = this->y_max_index; Y <= Y_end; ++Y ) {
				for ( int Z = 0, Z_end = this->z_max_index; Z <= Z_end; ++Z ) {
					auto & cell( this->Cells( X, Y, Z ) );

					cell.Temperature_PrevIteration = cell.Temperature;

					if ( cell.cellType == CellType::Pipe ) {

						for ( int RadCtr = cell.PipeCellData.Soil.l1(); RadCtr <= cell.PipeCellData.Soil.u1(); ++RadCtr ) {

							cell.PipeCellData.Soil( RadCtr ).Temperature_PrevIteration = cell.PipeCellData.Soil( RadCtr ).Temperature;
<<<<<<< HEAD

						}

						cell.PipeCellData.Fluid.Temperature_PrevIteration = cell.PipeCellData.Fluid.Temperature;

						cell.PipeCellData.Pipe.Temperature_PrevIteration = cell.PipeCellData.Pipe.Temperature;

						cell.PipeCellData.Insulation.Temperature_PrevIteration = cell.PipeCellData.Insulation.Temperature;

					}

				}
			}
		}

=======

						}

						cell.PipeCellData.Fluid.Temperature_PrevIteration = cell.PipeCellData.Fluid.Temperature;

						cell.PipeCellData.Pipe.Temperature_PrevIteration = cell.PipeCellData.Pipe.Temperature;

						cell.PipeCellData.Insulation.Temperature_PrevIteration = cell.PipeCellData.Insulation.Temperature;

					}

				}
			}
		}

>>>>>>> 8f6a43ff
	}

	void
	ShiftPipeTemperaturesForNewIteration( CartesianCell & ThisPipeCell )
	{

		// SUBROUTINE INFORMATION:
		//       AUTHOR         Edwin Lee
		//       DATE WRITTEN   Summer 2011
		//       MODIFIED       na
		//       RE-ENGINEERED  na

		if ( ThisPipeCell.cellType == CellType::Pipe ) { // It better be!

			for ( int RadCtr = ThisPipeCell.PipeCellData.Soil.l1(); RadCtr <= ThisPipeCell.PipeCellData.Soil.u1(); ++RadCtr ) {
				ThisPipeCell.PipeCellData.Soil( RadCtr ).Temperature_PrevIteration = ThisPipeCell.PipeCellData.Soil( RadCtr ).Temperature;
			}

			ThisPipeCell.PipeCellData.Fluid.Temperature_PrevIteration = ThisPipeCell.PipeCellData.Fluid.Temperature;

			ThisPipeCell.PipeCellData.Pipe.Temperature_PrevIteration = ThisPipeCell.PipeCellData.Pipe.Temperature;

			ThisPipeCell.PipeCellData.Insulation.Temperature_PrevIteration = ThisPipeCell.PipeCellData.Insulation.Temperature;

		}

	}

	bool
	FullDomainStructureInfo::CheckForOutOfRangeTemps()
	{

		// FUNCTION INFORMATION:
		//       AUTHOR         Edwin Lee
		//       DATE WRITTEN   Summer 2011
		//       MODIFIED       na
		//       RE-ENGINEERED  na

		Real64 const MaxLimit = this->SimControls.MaximumTemperatureLimit;
		Real64 const MinLimit = this->SimControls.MinimumTemperatureLimit;

		auto const & Cells( this->Cells );
		for ( std::size_t i = 0, e = Cells.size(); i < e; ++i ) {
			double const Temperature( Cells[ i ].Temperature );
			if ( ( Temperature > MaxLimit ) || ( Temperature < MinLimit ) )  return true;
		}
		return false;
	}

	Real64
	CartesianCell::normalArea(
		Direction const direction
	) const
	{

		// FUNCTION INFORMATION:
		//       AUTHOR         Edwin Lee
		//       DATE WRITTEN   Summer 2011
		//       MODIFIED       na
		//       RE-ENGINEERED  na

		switch ( direction ) {
		case Direction::PositiveY:
		case Direction::NegativeY:
			return this->YNormalArea();
			break;
		case Direction::PositiveX:
		case Direction::NegativeX:
			return this->XNormalArea();
			break;
		case Direction::PositiveZ:
		case Direction::NegativeZ:
			return this->ZNormalArea();
			break;
		}

	}

	void
	CartesianPipeCellInformation::ctor(
		CartesianPipeCellInformation & c,
		Real64 const GridCellWidth,
		RadialSizing const & PipeSizes,
		int const NumRadialNodes,
		Real64 const CellDepth,
		Real64 const InsulationThickness,
		Real64 const RadialGridExtent,
		bool const SimHasInsulation
	)
	{

		// SUBROUTINE INFORMATION:
		//       AUTHOR         Edwin Lee
		//       DATE WRITTEN   Summer 2011
		//       MODIFIED       na
		//       RE-ENGINEERED  na

		using DataGlobals::Pi;

		// SUBROUTINE LOCAL VARIABLE DECLARATIONS:
		Real64 InsulationInnerRadius;
		Real64 InsulationOuterRadius;
		Real64 InsulationCentroid;
		Real64 MinimumSoilRadius;

		//'calculate pipe radius
		Real64 PipeOuterRadius = PipeSizes.OuterDia / 2.0;
		Real64 PipeInnerRadius = PipeSizes.InnerDia / 2.0;
<<<<<<< HEAD

		//'--we will work from inside out, calculating dimensions and instantiating variables--
		//'first instantiate the water cell
		c.Fluid = FluidCellInformation( PipeInnerRadius, CellDepth );

=======

		//'--we will work from inside out, calculating dimensions and instantiating variables--
		//'first instantiate the water cell
		c.Fluid = FluidCellInformation( PipeInnerRadius, CellDepth );

>>>>>>> 8f6a43ff
		//'then the pipe cell
		c.Pipe = RadialCellInformation( ( PipeOuterRadius + PipeInnerRadius ) / 2.0, PipeInnerRadius, PipeOuterRadius );

		//'then the insulation if we have it
		if ( InsulationThickness > 0.0 ) {
			InsulationInnerRadius = PipeOuterRadius;
			InsulationOuterRadius = InsulationInnerRadius + InsulationThickness;
			InsulationCentroid = ( InsulationInnerRadius + InsulationOuterRadius ) / 2.0;
			c.Insulation = RadialCellInformation( InsulationCentroid, InsulationInnerRadius, InsulationOuterRadius );
		}

		//'determine where to start applying the radial soil cells based on whether we have insulation or not
		if ( ! SimHasInsulation ) {
			MinimumSoilRadius = PipeOuterRadius;
		} else {
			MinimumSoilRadius = c.Insulation.OuterRadius;
		}

		//'the radial cells are distributed evenly throughout this region
		c.RadialSliceWidth = RadialGridExtent / NumRadialNodes;

		// allocate the array of radial soil nodes
		c.Soil.allocate( {0,NumRadialNodes - 1} );

		// first set Rval to the minimum soil radius plus half a slice thickness for the innermost radial node
		Real64 Rval = MinimumSoilRadius + ( c.RadialSliceWidth / 2.0 );
		Real64 ThisSliceInnerRadius = MinimumSoilRadius;
		c.Soil( 0 ) = RadialCellInformation( Rval, ThisSliceInnerRadius, ThisSliceInnerRadius + c.RadialSliceWidth );

		//'then loop through the rest and assign them, each radius is simply one more slice thickness
		for ( int RadialCellCtr = 1; RadialCellCtr <= c.Soil.u1(); ++RadialCellCtr ) {
			Rval += c.RadialSliceWidth;
			ThisSliceInnerRadius += c.RadialSliceWidth;
			c.Soil( RadialCellCtr ) = RadialCellInformation( Rval, ThisSliceInnerRadius, ThisSliceInnerRadius + c.RadialSliceWidth );
		}

		//'also assign the interface cell surrounding the radial system
		c.InterfaceVolume = ( 1.0 - ( Pi / 4.0 ) ) * pow_2( GridCellWidth ) * CellDepth;

	}

	void
	FullDomainStructureInfo::developMesh()
	{

		// SUBROUTINE INFORMATION:
		//       AUTHOR         Edwin Lee
		//       DATE WRITTEN   Summer 2011
		//       MODIFIED       na
		//       RE-ENGINEERED  na

		// SUBROUTINE LOCAL VARIABLE DECLARATIONS:
		Array1D< Real64 > XBoundaryPoints;
		Array1D< Real64 > YBoundaryPoints;
		Array1D< Real64 > ZBoundaryPoints;
		int RegionListCount;
		int BoundaryListCount;
		bool XPartitionsExist;
		bool YPartitionsExist;
		bool ZPartitionsExist;

		// Object Data
		Array1D< GridRegion > XPartitionRegions;
		Array1D< GridRegion > YPartitionRegions;
		Array1D< GridRegion > ZPartitionRegions;
		Array1D< GridRegion > XRegions;
		Array1D< GridRegion > YRegions;
		Array1D< GridRegion > ZRegions;

		//'****** LAYOUT PARTITIONS ******'
		this->createPartitionCenterList();

		if ( allocated( this->Partitions.X ) ) {
			XPartitionRegions.allocate( {0,this->Partitions.X.u1()} );
			XPartitionsExist = true;
		} else {
			XPartitionRegions.allocate( {0,0} );
			this->Partitions.X.allocate( {0,0} );
			XPartitionsExist = false;
		}

		XPartitionRegions = this->createPartitionRegionList( this->Partitions.X, XPartitionsExist, this->Extents.Xmax, this->Partitions.X.u1() );

		if ( allocated( this->Partitions.Y ) ) {
			YPartitionRegions.allocate( {0,this->Partitions.Y.u1()} );
			YPartitionsExist = true;
		} else {
			YPartitionRegions.allocate( {0,0} );
			this->Partitions.Y.allocate( {0,0} );
			YPartitionsExist = false;
		}

		YPartitionRegions = this->createPartitionRegionList( this->Partitions.Y, YPartitionsExist, this->Extents.Ymax, this->Partitions.Y.u1() );

		if ( allocated( this->Partitions.Z ) ) {
			ZPartitionRegions.allocate( { 0, this->Partitions.Z.u1() } );
			ZPartitionsExist = true;
		} else {
			ZPartitionRegions.allocate( { 0, 0 } );
			this->Partitions.Z.allocate( { 0, 0 } );
			ZPartitionsExist = false;
		}

		ZPartitionRegions = this->createPartitionRegionList( this->Partitions.Z, ZPartitionsExist, this->Extents.Zmax, this->Partitions.Z.u1() );


		//'***** LAYOUT MESH REGIONS *****'
		// Zone-coupled slab  models
		if ( this->HasZoneCoupledBasement ) {
			RegionListCount = CreateRegionListCount( XPartitionRegions, this->Extents.Xmax, XPartitionsExist );
			XRegions.allocate( { 0, RegionListCount - 1 } );
			XRegions = this->createRegionList( XPartitionRegions, this->Extents.Xmax, RegionType::XDirection, RegionListCount - 1, XPartitionsExist, _, _, this->XIndex, this->XWallIndex, this->InsulationXIndex );

			RegionListCount = CreateRegionListCount( YPartitionRegions, this->Extents.Ymax, YPartitionsExist );
			YRegions.allocate( { 0, RegionListCount - 1 } );
			YRegions = this->createRegionList( YPartitionRegions, this->Extents.Ymax, RegionType::YDirection, RegionListCount - 1, YPartitionsExist, _, _, _, _, _, this->YIndex, this->YFloorIndex, this->InsulationYIndex );

			RegionListCount = CreateRegionListCount( ZPartitionRegions, this->Extents.Zmax, ZPartitionsExist );
			ZRegions.allocate( { 0, RegionListCount - 1 } );
			ZRegions = this->createRegionList( ZPartitionRegions, this->Extents.Zmax, RegionType::ZDirection, RegionListCount - 1, ZPartitionsExist, _, _, _, _, _, _, _, _, this->ZIndex, this->ZWallIndex, this->InsulationZIndex );
		} else if ( this->HasZoneCoupledSlab ) {
			RegionListCount = CreateRegionListCount( XPartitionRegions, this->Extents.Xmax, XPartitionsExist );
			XRegions.allocate( { 0, RegionListCount - 1 } );
			XRegions = this->createRegionList( XPartitionRegions, this->Extents.Xmax, RegionType::XDirection, RegionListCount - 1, XPartitionsExist, _, _, this->XIndex, _, this->InsulationXIndex );

			RegionListCount = CreateRegionListCount( YPartitionRegions, this->Extents.Ymax, YPartitionsExist );
			YRegions.allocate( { 0, RegionListCount - 1 } );
			YRegions = this->createRegionList( YPartitionRegions, this->Extents.Ymax, RegionType::YDirection, RegionListCount - 1, YPartitionsExist, _, _, _, _, _, this->YIndex, _, this->InsulationYIndex );

			RegionListCount = CreateRegionListCount( ZPartitionRegions, this->Extents.Zmax, ZPartitionsExist );
			ZRegions.allocate( { 0, RegionListCount - 1 } );
			ZRegions = this->createRegionList( ZPartitionRegions, this->Extents.Zmax, RegionType::ZDirection, RegionListCount - 1, ZPartitionsExist, _, _, _, _, _, _, _, _, this->ZIndex, _, this->InsulationZIndex );
		} else {
			RegionListCount = CreateRegionListCount( XPartitionRegions, this->Extents.Xmax, XPartitionsExist );
			XRegions.allocate( {0,RegionListCount - 1} );

			XRegions = this->createRegionList( XPartitionRegions, this->Extents.Xmax, RegionType::XDirection, RegionListCount - 1, XPartitionsExist, this->BasementZone.BasementWallXIndex );

			RegionListCount = CreateRegionListCount( YPartitionRegions, this->Extents.Ymax, YPartitionsExist );
			YRegions.allocate( {0,RegionListCount - 1} );
			YRegions = this->createRegionList( YPartitionRegions, this->Extents.Ymax, RegionType::YDirection, RegionListCount - 1, YPartitionsExist, _, this->BasementZone.BasementFloorYIndex );

			RegionListCount = CreateRegionListCount( ZPartitionRegions, this->Extents.Zmax, ZPartitionsExist );
			ZRegions.allocate( {0,RegionListCount - 1} );
			ZRegions = this->createRegionList( ZPartitionRegions, this->Extents.Zmax, RegionType::ZDirection, RegionListCount - 1, ZPartitionsExist );
		}

		//'** MAKE REGIONS > BOUNDARIES **'
		BoundaryListCount = CreateBoundaryListCount( XRegions, RegionType::XDirection );
		XBoundaryPoints.allocate( {0,BoundaryListCount - 1} );
		XBoundaryPoints = CreateBoundaryList( XRegions, this->Extents.Xmax, RegionType::XDirection, 0, BoundaryListCount - 1 );

		BoundaryListCount = CreateBoundaryListCount( YRegions, RegionType::YDirection );
		YBoundaryPoints.allocate( {0,BoundaryListCount - 1} );
		YBoundaryPoints = CreateBoundaryList( YRegions, this->Extents.Ymax, RegionType::YDirection, 0, BoundaryListCount - 1 );

		BoundaryListCount = CreateBoundaryListCount( ZRegions, RegionType::ZDirection );
		ZBoundaryPoints.allocate( {0,BoundaryListCount - 1} );
		ZBoundaryPoints = CreateBoundaryList( ZRegions, this->Extents.Zmax, RegionType::ZDirection, 0, BoundaryListCount - 1 );

		//'****** DEVELOP CELL ARRAY *****'
		this->createCellArray( XBoundaryPoints, YBoundaryPoints, ZBoundaryPoints );

		//'***** SETUP CELL NEIGHBORS ****'
		this->setupCellNeighbors();

		//'** SET UP PIPE CIRCUIT CELLS **'
		this->setupPipeCircuitInOutCells();

	}

	void
	FullDomainStructureInfo::createPartitionCenterList()
	{

		// SUBROUTINE INFORMATION:
		//       AUTHOR         Edwin Lee
		//       DATE WRITTEN   Summer 2011
		//       MODIFIED       na
		//       RE-ENGINEERED  na

		// SUBROUTINE PARAMETER DEFINITIONS:
		static Real64 BasementCellFraction( 0.001 ); // the fraction of domain extent to use for the basement cells
		// actual dimension shouldn't matter for calculation purposes

		// SUBROUTINE LOCAL VARIABLE DECLARATIONS:
		Real64 BasementDistFromBottom;
		Real64 FloorLocation;
		Real64 UnderFloorLocation;
		int CircuitCtr;
		int CircuitIndex;
		int PipeCtr;
		Real64 PipeCellWidth;
		Real64 SurfCellWidth; // Basement surface...
		Real64 SideXLocation;
		Real64 SideXWallLocation;
		Real64 SideXInsulationLocation;
		Real64 SideZLocation;
		Real64 SideZWallLocation;
		Real64 SideZInsulationLocation;
		Real64 SlabDistFromBottom;
		Real64 YInsulationLocation;
		Real64 CellWidth( 0.0 );
		Real64 InterfaceCellWidth( 0.008 );

		// Object Data
		Array1D< MeshPartition > PreviousEntries;
		PipeSegmentInfo ThisSegment;

		//'NOTE: pipe location y values have already been corrected to be measured from the bottom surface
		//'in input they are measured by depth, but internally they are referred to by distance from y = 0, or the bottom boundary
		for ( CircuitCtr = this->CircuitIndeces.l1(); CircuitCtr <= this->CircuitIndeces.u1(); ++CircuitCtr ) {
			CircuitIndex = this->CircuitIndeces( CircuitCtr );

			// set up a convenience variable here
			//'account for the pipe and insulation if necessary
			if ( ! PipingSystemCircuits( CircuitIndex ).HasInsulation ) {
				PipeCellWidth = PipingSystemCircuits( CircuitIndex ).PipeSize.OuterDia;
			} else {
				PipeCellWidth = PipingSystemCircuits( CircuitIndex ).InsulationSize.OuterDia;
			}

			//'then add the radial mesh thickness on both sides of the pipe/insulation construct
			PipeCellWidth += 2 * PipingSystemCircuits( CircuitIndex ).RadialMeshThickness;

			for ( PipeCtr = PipingSystemCircuits( CircuitIndex ).PipeSegmentIndeces.l1(); PipeCtr <= PipingSystemCircuits( CircuitIndex ).PipeSegmentIndeces.u1(); ++PipeCtr ) {

				ThisSegment = PipingSystemSegments( PipingSystemCircuits( CircuitIndex ).PipeSegmentIndeces( PipeCtr ) );
				if ( ! allocated( this->Partitions.X ) ) {
					this->Partitions.X.allocate( {0,0} );
					this->Partitions.X( 0 ) = MeshPartition( ThisSegment.PipeLocation.X, PartitionType::Pipe, PipeCellWidth );
				} else if ( ! MeshPartitionArray_Contains( this->Partitions.X, ThisSegment.PipeLocation.X ) ) {
					this->Partitions.X.push_back( MeshPartition( ThisSegment.PipeLocation.X, PartitionType::Pipe, PipeCellWidth ) );
				}

				if ( ! allocated( this->Partitions.Y ) ) {
					this->Partitions.Y.allocate( {0,0} );
					this->Partitions.Y( 0 ) = MeshPartition( ThisSegment.PipeLocation.Y, PartitionType::Pipe, PipeCellWidth );
				} else if ( ! MeshPartitionArray_Contains( this->Partitions.Y, ThisSegment.PipeLocation.Y ) ) {
					this->Partitions.Y.push_back( MeshPartition( ThisSegment.PipeLocation.Y, PartitionType::Pipe, PipeCellWidth ) );
				}

			}

		}

		// Underground Piping Systems Ground domain with basement interaction
		if ( !this->HasZoneCoupledBasement ) {
			if ( this->HasBasement ) { // FHX model
				//'NOTE: the basement depth is still a depth from the ground surface, need to correct for this here
				if ( this->BasementZone.Width > 0 ) {
					SurfCellWidth = this->Extents.Xmax * BasementCellFraction;
					if ( !allocated( this->Partitions.X ) ) {
						this->Partitions.X.allocate( { 0, 0 } );
						this->Partitions.X( 0 ) = MeshPartition( this->BasementZone.Width, PartitionType::BasementWall, SurfCellWidth );
					} else if ( !MeshPartitionArray_Contains( this->Partitions.X, this->BasementZone.Width ) ) {
						this->Partitions.X.push_back( MeshPartition( this->BasementZone.Width, PartitionType::BasementWall, SurfCellWidth ) );
					}
				}

				if ( this->BasementZone.Depth > 0 ) {
					SurfCellWidth = this->Extents.Ymax * BasementCellFraction;
					BasementDistFromBottom = this->Extents.Ymax - this->BasementZone.Depth;
					if ( !allocated( this->Partitions.Y ) ) {
						this->Partitions.Y.allocate( { 0, 0 } );
						this->Partitions.Y( 0 ) = MeshPartition( BasementDistFromBottom, PartitionType::BasementFloor, SurfCellWidth );
					} else if ( !MeshPartitionArray_Contains( this->Partitions.Y, BasementDistFromBottom ) ) {
						this->Partitions.Y.push_back( MeshPartition( BasementDistFromBottom, PartitionType::BasementFloor, SurfCellWidth ) );
					}
				}
			}
		} else { // Zone-coupled basement model
			//'NOTE: the basement depth is still a depth from the ground surface, need to correct for this here
			if ( this->BasementZone.Width > 0 ) {
				// Create partitions at basement walls and horizontal insulation edges
				CellWidth = this->VertInsThickness;
				// Side X direction - Insulation layer
				SideXLocation = this->PerimeterOffset - InterfaceCellWidth - CellWidth / 2.0;
				// Side X direction - Basement Wall Interface
				SideXWallLocation = this->PerimeterOffset - InterfaceCellWidth / 2.0;
				if ( this->HorizInsPresentFlag && !this->FullHorizInsPresent ) {
					// Insulation Edge in X direction
					SideXInsulationLocation = this->PerimeterOffset + this->HorizInsWidth + InterfaceCellWidth / 2.0;
				}
				if ( !allocated( this->Partitions.X ) ) {
					if ( this->HorizInsPresentFlag ) {
						if ( !this->FullHorizInsPresent ) {
							this->Partitions.X.allocate( { 0, 2 } );
							// Side X direction - Insulation layer
							this->Partitions.X( 0 ) = MeshPartition( SideXLocation, PartitionType::XSide, CellWidth );
							// Side X direction - Basement Wall Interface
							this->Partitions.X( 1 ) = MeshPartition( SideXWallLocation, PartitionType::XSideWall, InterfaceCellWidth );
							// Insulation Edge X direction
							this->Partitions.X( 2 ) = MeshPartition( SideXInsulationLocation, PartitionType::HorizInsXSide, InterfaceCellWidth );

						} else {
							this->Partitions.X.allocate( { 0, 1 } );
							// Side X direction - Insulation layer
							this->Partitions.X( 0 ) = MeshPartition( SideXLocation, PartitionType::XSide, CellWidth );
							// Side X direction - Basement Wall Interface
							this->Partitions.X( 1 ) = MeshPartition( SideXWallLocation, PartitionType::XSideWall, InterfaceCellWidth );
						}
					} else {
						this->Partitions.X.allocate( { 0, 1 } );
						// Side X direction - Insulation layer
						this->Partitions.X( 0 ) = MeshPartition( SideXLocation, PartitionType::XSide, CellWidth );
						// Side X direction - Basement Wall interface
						this->Partitions.X( 1 ) = MeshPartition( SideXWallLocation, PartitionType::XSideWall, InterfaceCellWidth );
					}
				} else if ( !MeshPartitionArray_Contains( this->Partitions.X, this->BasementZone.Width ) ) {
					// Partition at insulation edges in the X direction, if horizontal insulation present
					if ( this->HorizInsPresentFlag ) {
						if ( !this->FullHorizInsPresent ) {
							// Side X direction - Insulation layer
							this->Partitions.X.push_back( MeshPartition( SideXLocation, PartitionType::XSide, CellWidth ) );
							// Side X direction - Basement Wall interface
							this->Partitions.X.push_back( MeshPartition( SideXWallLocation, PartitionType::XSideWall, InterfaceCellWidth ) );
							// Insulation Edge X direction
							this->Partitions.X.push_back( MeshPartition( SideXInsulationLocation, PartitionType::HorizInsXSide, InterfaceCellWidth ) );
						} else {
							// Side X direction - Insulation layer
							this->Partitions.X.push_back( MeshPartition( SideXLocation, PartitionType::XSide, CellWidth ) );
							// Side X direction -Basement Wall interface
							this->Partitions.X.push_back( MeshPartition( SideXWallLocation, PartitionType::XSideWall, InterfaceCellWidth ) );
						}
					} else {
						// Side X direction - Insulation layer
						this->Partitions.X.push_back( MeshPartition( SideXLocation, PartitionType::XSide, CellWidth ) );
						// Side X direction - Basement Wall interface
						this->Partitions.X.push_back( MeshPartition( SideXWallLocation, PartitionType::XSideWall, InterfaceCellWidth ) );
					}
				}
			}
			// Zone coupled basement model
			if ( this->BasementZone.Depth > 0 ) {
				CellWidth = this->HorizInsThickness;
				// Distance of basement floor interface from domain bottom
				FloorLocation = this->Extents.Ymax - this->BasementZone.Depth - InterfaceCellWidth / 2.0;
				// Distance of basement floor insulation layer from domain bottom
				UnderFloorLocation = this->Extents.Ymax - this->BasementZone.Depth -InterfaceCellWidth- CellWidth / 2.0;
				if ( this->VertInsPresentFlag ) {
					YInsulationLocation = this->Extents.Ymax - this->VertInsDepth - InterfaceCellWidth / 2.0;
				}
				if ( !allocated( this->Partitions.Y ) ) {
					// Partition at bottom edge of vertical insulation, if vertical insulation is present. Must be careful not to have floor and vertical insulation-edge partitions overlap.
					if ( this->VertInsPresentFlag && YInsulationLocation > FloorLocation + CellWidth ) {
						this->Partitions.Y.allocate( { 0, 2 } );
						// Partition at basement floor interface
						this->Partitions.Y( 0 ) = MeshPartition( FloorLocation, PartitionType::FloorInside, InterfaceCellWidth );
						// Partition under the basement floor for insulation layer
						this->Partitions.Y( 1 ) = MeshPartition( UnderFloorLocation, PartitionType::UnderFloor, CellWidth );
						// Vertical-Insulation edge partition
						this->Partitions.Y( 2 ) = MeshPartition( YInsulationLocation, PartitionType::VertInsLowerEdge, InterfaceCellWidth );
					} else {
						this->Partitions.Y.allocate( { 0, 1 } );
						this->Partitions.Y( 0 ) = MeshPartition( FloorLocation, PartitionType::FloorInside, InterfaceCellWidth );
						this->Partitions.Y( 1 ) = MeshPartition( UnderFloorLocation, PartitionType::UnderFloor, CellWidth );
					}
				} else if ( !MeshPartitionArray_Contains( this->Partitions.Y, FloorLocation ) ) {
					// Partition at bottom edge of vertical insulation, if vertical insulation is present
					if ( this->VertInsPresentFlag && YInsulationLocation > FloorLocation + CellWidth ) {
						// Partition at basement floor interface
						this->Partitions.Y.push_back( MeshPartition( FloorLocation, PartitionType::FloorInside, InterfaceCellWidth ) );
						// Partition under the basement floor for insulation layer
						this->Partitions.Y.push_back( MeshPartition( UnderFloorLocation, PartitionType::UnderFloor, CellWidth ) );
						// Vertical-Insulation edge partition
						this->Partitions.Y.push_back( MeshPartition( YInsulationLocation, PartitionType::VertInsLowerEdge, InterfaceCellWidth ) );
					} else {
						this->Partitions.Y.push_back( MeshPartition( FloorLocation, PartitionType::FloorInside, InterfaceCellWidth ) );
						this->Partitions.Y.push_back( MeshPartition( UnderFloorLocation, PartitionType::UnderFloor, CellWidth ) );
					}
				}
			}
			if ( this->BasementZone.Width > 0 ) {
				// Create partitions at basement walls and horizontal insulation edges
				CellWidth = this->VertInsThickness;
				// Side Z direction - Insulation layer
				SideZLocation = this->PerimeterOffset - InterfaceCellWidth - CellWidth / 2.0;
				// Side Z direction - Basement Wall Interface
				SideZWallLocation = this->PerimeterOffset - InterfaceCellWidth / 2.0;
				if ( this->HorizInsPresentFlag && !this->FullHorizInsPresent ) {
					// Insulation Edge Z direction
					SideZInsulationLocation = this->PerimeterOffset + this->HorizInsWidth + InterfaceCellWidth / 2.0;
				}
				if ( !allocated( this->Partitions.Z ) ) {
					if ( this->HorizInsPresentFlag ) {
						if ( !this->FullHorizInsPresent ) {
							this->Partitions.Z.allocate( { 0, 2 } );
							// Side Z direction - Insulation layer
							this->Partitions.Z( 0 ) = MeshPartition( SideZLocation, PartitionType::ZSide, CellWidth );
							// Side Z direction - Basement Wall Interface
							this->Partitions.Z( 1 ) = MeshPartition( SideZWallLocation, PartitionType::ZSideWall, InterfaceCellWidth );
							// Insulation Edge Z direction
							this->Partitions.Z( 2 ) = MeshPartition( SideZInsulationLocation, PartitionType::HorizInsZSide, InterfaceCellWidth );

						} else {
							this->Partitions.Z.allocate( { 0, 1 } );
							// Side Z direction - Insulation layer
							this->Partitions.Z( 0 ) = MeshPartition( SideZLocation, PartitionType::ZSide, CellWidth );
							// Side Z direction - Basement Wall Interface
							this->Partitions.Z( 1 ) = MeshPartition( SideZWallLocation, PartitionType::ZSideWall, InterfaceCellWidth );
						}
					} else {
						this->Partitions.Z.allocate( { 0, 1 } );
						// Side Z direction - Insulation layer
						this->Partitions.Z( 0 ) = MeshPartition( SideZLocation, PartitionType::ZSide, CellWidth );
						// Side Z direction -Basement Wall interface
						this->Partitions.Z( 1 ) = MeshPartition( SideZWallLocation, PartitionType::ZSideWall, InterfaceCellWidth );
					}
				} else if ( !MeshPartitionArray_Contains( this->Partitions.Z, this->BasementZone.Width ) ) {
					// Partition at insulation edges in the Z direction, if horizontal insulation present
					if ( this->HorizInsPresentFlag ) {
						if ( !this->FullHorizInsPresent ) {
							// Side Z direction - Insulation layer
							this->Partitions.Z.push_back( MeshPartition( SideZLocation, PartitionType::ZSide, CellWidth ) );
							// Side Z direction - Basement Wall interface
							this->Partitions.Z.push_back( MeshPartition( SideZWallLocation, PartitionType::ZSideWall, InterfaceCellWidth ) );
							// Insulation Edge Z direction
							this->Partitions.Z.push_back( MeshPartition( SideZInsulationLocation, PartitionType::HorizInsZSide, InterfaceCellWidth ) );
						} else {
							// Side Z direction - Insulation layer
							this->Partitions.Z.push_back( MeshPartition( SideZLocation, PartitionType::ZSide, CellWidth ) );
							// Side Z direction -Basement Wall interface
							this->Partitions.Z.push_back( MeshPartition( SideZWallLocation, PartitionType::ZSideWall, InterfaceCellWidth ) );
						}
					} else {
						// Side Z direction - Insulation layer
						this->Partitions.Z.push_back( MeshPartition( SideZLocation, PartitionType::ZSide, CellWidth ) );
						// Side Z direction -Basement Wall interface
						this->Partitions.Z.push_back( MeshPartition( SideZWallLocation, PartitionType::ZSideWall, InterfaceCellWidth ) );
					}
				}
			}
		}

		// Zone-coupled slab
		if ( this->HasZoneCoupledSlab ) {
			// NOTE: the slab depth is still a depth from the ground surface, need to correct for this here.
			// Create partition at slab edges in the X direction
			if ( this->SlabWidth > 0 ) {
				CellWidth = this->VertInsThickness;
				// Side X direction
				SideXLocation = this->PerimeterOffset - CellWidth / 2.0;
				// Insulation Edge X direction
				if ( this->HorizInsPresentFlag && !this->FullHorizInsPresent ) {
					SideXInsulationLocation = SideXLocation + this->HorizInsWidth;
				}
				if ( !allocated( this->Partitions.X ) ) {
					// Partition at insulation edges in the X direction, if horizontal insulation present
					if ( this->HorizInsPresentFlag ) {
						if ( !this->FullHorizInsPresent ) {
							this->Partitions.X.allocate( { 0, 1 } );
							// Side X direction
							this->Partitions.X( 0 ) = MeshPartition( SideXLocation, PartitionType::XSide, CellWidth );
							// Insulation Edge X direction
							this->Partitions.X( 1 ) = MeshPartition( SideXInsulationLocation, PartitionType::HorizInsXSide, CellWidth );
						} else {
							this->Partitions.X.allocate( { 0, 0 } );
							// Side X direction
							this->Partitions.X( 0 ) = MeshPartition( SideXLocation, PartitionType::XSide, CellWidth );
						}
					} else {
						this->Partitions.X.allocate( { 0, 0 } );
						// Side X direction
						this->Partitions.X( 0 ) = MeshPartition( SideXLocation, PartitionType::XSide, CellWidth );
					}
				} else if ( !MeshPartitionArray_Contains( this->Partitions.X, this->SlabWidth ) ) {

					// Partition at insulation edges in the X direction, if horizontal insulation present
					if ( this->HorizInsPresentFlag ) {
						if ( !this->FullHorizInsPresent ) {
							// Side X direction
							this->Partitions.X.push_back( MeshPartition( SideXLocation, PartitionType::XSide, CellWidth ) );
							// Insulation Edge X direction
							this->Partitions.X.push_back( MeshPartition( SideXInsulationLocation, PartitionType::HorizInsXSide, CellWidth ) );
						} else {
							// Side X direction
							this->Partitions.X.push_back( MeshPartition( SideXLocation, PartitionType::XSide, CellWidth ) );
						}
					} else {
						// Side X direction
						this->Partitions.X.push_back( MeshPartition( SideXLocation, PartitionType::XSide, CellWidth ) );
					}
				}
			}

			if ( this->SlabThickness > 0 ) {
				CellWidth = this->HorizInsThickness;

				SlabDistFromBottom = this->Extents.Ymax - this->SlabThickness - CellWidth / 2.0;

				// Partition at bottom edge of vertical insulation, if vertical insulation present
				if ( this->VertInsPresentFlag ) {
					YInsulationLocation = this->Extents.Ymax - this->VertInsDepth + CellWidth / 2.0;
				}
				if ( !allocated( this->Partitions.Y ) ) {
					if ( this->VertInsPresentFlag ) {
						this->Partitions.Y.allocate( { 0, 1 } );
						// Underslab partition
						this->Partitions.Y( 0 ) = MeshPartition( SlabDistFromBottom, PartitionType::UnderFloor, CellWidth );
						// Vertical-Insulation edge partition
						this->Partitions.Y( 1 ) = MeshPartition( YInsulationLocation, PartitionType::VertInsLowerEdge, CellWidth );
					} else {
						this->Partitions.Y.allocate( { 0, 0 } );
						// Underslab partition
						this->Partitions.Y( 0 ) = MeshPartition( SlabDistFromBottom, PartitionType::UnderFloor, CellWidth );
					}
				} else if ( !MeshPartitionArray_Contains( this->Partitions.Y, SlabDistFromBottom ) ) {

					// Partition at bottom edge of vertical insulation, if vertical insulation present
					if ( this->VertInsPresentFlag ) {
						// Underslab partition
						this->Partitions.Y.push_back( MeshPartition( SlabDistFromBottom, PartitionType::UnderFloor, CellWidth ) );
						// Vertical-Insulation edge partition
						this->Partitions.Y.push_back( MeshPartition( YInsulationLocation, PartitionType::VertInsLowerEdge, CellWidth ) );
					} else {
						// Underslab partition
						this->Partitions.Y.push_back( MeshPartition( SlabDistFromBottom, PartitionType::UnderFloor, CellWidth ) );
					}
				}
			}

			if ( this->SlabWidth > 0 ) {
				CellWidth = this->VertInsThickness;
				// Side Z direction
				SideZLocation = this->PerimeterOffset - CellWidth / 2.0;
				// Insulation Edge Z direction
				if ( this->HorizInsPresentFlag && !this->FullHorizInsPresent ) {
					SideZInsulationLocation = SideZLocation + this->HorizInsWidth;
				}
				if ( !allocated( this->Partitions.Z ) ) {
					// Partition at insulation edges in the Z direction, if horizontal insulation present
					if ( this->HorizInsPresentFlag ) {
						if ( !this->FullHorizInsPresent ) {
							this->Partitions.Z.allocate( { 0, 1 } );
							// Side Z direction
							this->Partitions.Z( 0 ) = MeshPartition( SideZLocation, PartitionType::ZSide, CellWidth );
							// Insulation Edge Z direction
							this->Partitions.Z( 1 ) = MeshPartition( SideZInsulationLocation, PartitionType::HorizInsZSide, CellWidth );
						} else {
							this->Partitions.Z.allocate( { 0, 0 } );
							// Side Z direction
							this->Partitions.Z( 0 ) = MeshPartition( SideZLocation, PartitionType::ZSide, CellWidth );
						}
					} else {
						this->Partitions.Z.allocate( { 0, 0 } );
						// Side Z direction
						this->Partitions.Z( 0 ) = MeshPartition( SideZLocation, PartitionType::ZSide, CellWidth );
					}
				} else if ( !MeshPartitionArray_Contains( this->Partitions.Z, this->SlabWidth ) ) {

					// Partition at insulation edges in the Z direction, if horizontal insulation present
					if ( this->HorizInsPresentFlag ) {
						if ( !this->FullHorizInsPresent ) {
							// Side Z direction
							this->Partitions.Z.push_back( MeshPartition( SideZLocation, PartitionType::ZSide, CellWidth ) );
							// Insulation Edge Z direction
							this->Partitions.Z.push_back( MeshPartition( SideZInsulationLocation, PartitionType::HorizInsZSide, CellWidth ) );
						} else {
							// Side Z direction
							this->Partitions.Z.push_back( MeshPartition( SideZLocation, PartitionType::ZSide, CellWidth ) );
						}
					} else {
						// Side Z direction
						this->Partitions.Z.push_back( MeshPartition( SideZLocation, PartitionType::ZSide, CellWidth ) );
					}
				}
			}
		}


		MeshPartition_SelectionSort( this->Partitions.X );
		MeshPartition_SelectionSort( this->Partitions.Y );
		MeshPartition_SelectionSort( this->Partitions.Z );


	}

	Array1D< GridRegion >
	FullDomainStructureInfo::createPartitionRegionList(
		Array1D< MeshPartition > const & ThesePartitionCenters,
		bool const PartitionsExist,
		Real64 const DirExtentMax,
		int const PartitionsUBound
	)
	{

		// FUNCTION INFORMATION:
		//       AUTHOR         Edwin Lee
		//       DATE WRITTEN   Summer 2011
		//       MODIFIED       na
		//       RE-ENGINEERED  na

		// Return value
		Array1D< GridRegion > ThesePartitionRegions( {0,PartitionsUBound} );

		// FUNCTION PARAMETER DEFINITIONS:
		static std::string const RoutineName( "CreatePartitionRegionList" );

		if ( ! PartitionsExist ) {
			return ThesePartitionRegions;
		}

		//'loop across all partitions
		for ( int Index = ThesePartitionCenters.l1(); Index <= ThesePartitionCenters.u1(); ++Index ) {

			Real64 ThisCellWidthBy2 = ThesePartitionCenters( Index ).TotalWidth / 2.0;
			PartitionType ThisPartitionType = ThesePartitionCenters( Index ).partitionType;

			//'use this half width to validate the region and add it to the collection
			Real64 CellLeft = ThesePartitionCenters( Index ).rDimension - ThisCellWidthBy2;
			Real64 CellRight = ThesePartitionCenters( Index ).rDimension + ThisCellWidthBy2;

			// check to make sure this location is valid
			if ( CellLeft < 0.0 || CellRight > DirExtentMax ) {
				ShowSevereError( "PlantPipingSystems::" + RoutineName + ": Invalid partition location in domain." );
				ShowContinueError( "Occurs during mesh development for domain=" + this->Name );
				ShowContinueError( "A pipe or basement is located outside of the domain extents." );
				ShowFatalError( "Preceding error causes program termination." );
			}

			// Scan all grid regions to make sure this range doesn't fall within an already entered range
			for ( int SubIndex = 0; SubIndex <= Index - 1; ++SubIndex ) {
				// Coupled-basement model has adjacent partitions: ThesePartitionRegions( 0 ) and ThesePartitionRegions( 1 ) - SA
				if ( this->HasZoneCoupledBasement && Index ==1 ) {
					if ( IsInRange_BasementModel( CellLeft, ThesePartitionRegions( SubIndex ).Min, ThesePartitionRegions( SubIndex ).Max ) || IsInRange( CellRight, ThesePartitionRegions( SubIndex ).Min, ThesePartitionRegions( SubIndex ).Max ) ) {

						ShowSevereError( "PlantPipingSystems::" + RoutineName + ": Invalid partition location in domain." );
						ShowContinueError( "Occurs during mesh development for domain=" + this->Name );
						ShowContinueError( "A mesh conflict was encountered where partitions were overlapping." );
						ShowContinueError( "Ensure that all pipes exactly line up or are separated to allow meshing in between them" );
						ShowContinueError( "Also verify the pipe and basement dimensions to avoid conflicts there." );
						ShowFatalError( "Preceding error causes program termination" );

					}

				} else {

					if ( IsInRange( CellLeft, ThesePartitionRegions( SubIndex ).Min, ThesePartitionRegions( SubIndex ).Max ) || IsInRange( CellRight, ThesePartitionRegions( SubIndex ).Min, ThesePartitionRegions( SubIndex ).Max ) ) {

						ShowSevereError( "PlantPipingSystems::" + RoutineName + ": Invalid partition location in domain." );
						ShowContinueError( "Occurs during mesh development for domain=" + this->Name );
						ShowContinueError( "A mesh conflict was encountered where partitions were overlapping." );
						ShowContinueError( "Ensure that all pipes exactly line up or are separated to allow meshing in between them" );
						ShowContinueError( "Also verify the pipe and basement dimensions to avoid conflicts there." );
						ShowFatalError( "Preceding error causes program termination" );

					}
				}
			}

			ThesePartitionRegions( Index ).Min = CellLeft;
			ThesePartitionRegions( Index ).Max = CellRight;

			// Need to map partition type into region type parameters, since they are different enumerations
			if ( ThisPartitionType == PartitionType::BasementWall ) {
				ThesePartitionRegions( Index ).thisRegionType = RegionType::BasementWall;
			} else if ( ThisPartitionType == PartitionType::BasementFloor ) {
				ThesePartitionRegions( Index ).thisRegionType = RegionType::BasementFloor;
			} else if ( ThisPartitionType == PartitionType::Pipe ) {
				ThesePartitionRegions( Index ).thisRegionType = RegionType::Pipe;
			} else if ( ThisPartitionType == PartitionType::XSide ) {
				ThesePartitionRegions( Index ).thisRegionType = RegionType::XSide;
			} else if ( ThisPartitionType == PartitionType::XSideWall ) {
				ThesePartitionRegions( Index ).thisRegionType = RegionType::XSideWall;
			} else if ( ThisPartitionType == PartitionType::HorizInsXSide ) {
				ThesePartitionRegions( Index ).thisRegionType = RegionType::HorizInsXSide;
			} else if ( ThisPartitionType == PartitionType::ZSide ) {
				ThesePartitionRegions( Index ).thisRegionType = RegionType::ZSide;
			} else if ( ThisPartitionType == PartitionType::ZSideWall ) {
				ThesePartitionRegions( Index ).thisRegionType = RegionType::ZSideWall;
			} else if ( ThisPartitionType == PartitionType::HorizInsZSide ) {
				ThesePartitionRegions( Index ).thisRegionType = RegionType::HorizInsZSide;
			} else if ( ThisPartitionType == PartitionType::FloorInside ) {
				ThesePartitionRegions( Index ).thisRegionType = RegionType::FloorInside;
			} else if ( ThisPartitionType == PartitionType::UnderFloor ) {
				ThesePartitionRegions( Index ).thisRegionType = RegionType::UnderFloor;
			} else if ( ThisPartitionType == PartitionType::VertInsLowerEdge ) {
				ThesePartitionRegions( Index ).thisRegionType = RegionType::VertInsLowerEdge;
			} else {
				// diagnostic error
			}

		}

		return ThesePartitionRegions;

	}

	int
	CreateRegionListCount(
		Array1D< GridRegion > const & ThesePartitionRegions,
		Real64 const DirExtentMax,
		bool const PartitionsExist
	)
	{

		// FUNCTION INFORMATION:
		//       AUTHOR         Edwin Lee
		//       DATE WRITTEN   Summer 2011
		//       MODIFIED       na
		//       RE-ENGINEERED  na

		// Return value
		int RetVal;

		RetVal = 0;
		if ( PartitionsExist ) {
			for ( int Index = ThesePartitionRegions.l1(); Index <= ThesePartitionRegions.u1(); ++Index ) {
				// Coupled-basement model has adjacent partitions: ThesePartitionRegions( 0 ) and ThesePartitionRegions( 1 ). Do not add a region to the left of ThesePartitionRegions( 1 ).-SA
				if ( !DataGlobals::AnyBasementsInModel || ( DataGlobals::AnyBasementsInModel && ( Index == 0 || Index == 2 ) ) ) {
					//'add a mesh region to the "left" of the partition
					++RetVal;
				}
				//'then add the pipe node itself
				++RetVal;
				// some cleanup based on where we are
				if ( ( Index == 0 && size( ThesePartitionRegions ) == 1 ) || ( Index == ThesePartitionRegions.u1() && ThesePartitionRegions( Index ).Max < DirExtentMax ) ) {
					//'if there is only one partition, add a mesh region to the "right" before we leave
					//'or if we are on the last partition, and we have room on the "right" side then add a mesh region
					++RetVal;
				}
			}
		} else { // Input partitions were not allocate
			//'if we don't have a region, we still need to make a single mesh region
			++RetVal;
		}

		return RetVal;

	}

	Array1D< GridRegion >
	FullDomainStructureInfo::createRegionList(
		Array1D< GridRegion > const & ThesePartitionRegions,
		Real64 const DirExtentMax,
		RegionType const DirDirection,
		int const RetValUBound,
		bool const PartitionsExist,
		Optional_int BasementWallXIndex,
		Optional_int BasementFloorYIndex,
		Optional_int XIndex,
		Optional_int XWallIndex,
		Optional_int InsulationXIndex,
		Optional_int YIndex,
		Optional_int YFloorIndex,
		Optional_int InsulationYIndex,
		Optional_int ZIndex,
		Optional_int ZWallIndex,
		Optional_int InsulationZIndex
	)
	{

		// FUNCTION INFORMATION:
		//       AUTHOR         Edwin Lee
		//       DATE WRITTEN   Summer 2011
		//       MODIFIED       na
		//       RE-ENGINEERED  na

		// Return value
		Array1D< GridRegion > RetVal( {0,RetValUBound} );

		int CellCountUpToNow;
		int NumCellWidths;

		// Object Data
		Array1D< TempGridRegionData > TempRegions( {0,RetValUBound} );
		TempGridRegionData PreviousRegion;

		int PreviousUbound = -1;
		if ( PartitionsExist ) {
			for ( int Index = ThesePartitionRegions.l1(); Index <= ThesePartitionRegions.u1(); ++Index ) {

				GridRegion ThisRegion = ThesePartitionRegions( Index );
				Real64 LeftRegionExtent;
				if ( Index == 0 ) {
					LeftRegionExtent = 0.0;
				} else {
					LeftRegionExtent = ThesePartitionRegions( Index - 1 ).Max;
				}
				// Coupled-basement model has adjacent partitions: ThesePartitionRegions( 0 ) and ThesePartitionRegions( 1 ). Do not add a mesh region to the left of ThesePartitionRegions( 1 ).-SA
				if ( ! this->HasZoneCoupledBasement || ( Index == 0 || Index == 2 ) ) {
					//'add a mesh region to the "left" of the partition
					++PreviousUbound;
					TempRegions( PreviousUbound ) = TempGridRegionData( LeftRegionExtent, ThisRegion.Min, DirDirection );

					//'alert calling routines to the location of the basement cells within the domain
					CellCountUpToNow = 0;

					for ( int SubIndex = TempRegions.l1(); SubIndex <= PreviousUbound; ++SubIndex ) {
						PreviousRegion = TempRegions( SubIndex );
						if ( std::set< RegionType >( { RegionType::Pipe, RegionType::BasementFloor, RegionType::BasementWall, RegionType::XSide, RegionType::XSideWall, RegionType::ZSide, RegionType::ZSideWall,
										RegionType::HorizInsXSide, RegionType::HorizInsZSide, RegionType::FloorInside, RegionType::UnderFloor, RegionType::VertInsLowerEdge } ).count( PreviousRegion.thisRegionType ) != 0 ) {
							++CellCountUpToNow;
						} else {
							CellCountUpToNow += this->getCellWidthsCount( DirDirection, SubIndex );
						}
					}
				} else {
					// alert calling routines to the location of the cell for ThesePartitionRegions( 1 ) in the coupled-basement model. - SA
					++CellCountUpToNow;
				}
				if ( ThisRegion.thisRegionType == RegionType::BasementWall ) {
					if ( present( BasementWallXIndex ) ) BasementWallXIndex = CellCountUpToNow;
				} else if ( ThisRegion.thisRegionType == RegionType::BasementFloor ) {
					if ( present( BasementFloorYIndex ) ) BasementFloorYIndex = CellCountUpToNow;
				} else if ( ThisRegion.thisRegionType == RegionType::XSide ) {
					if ( present( XIndex ) ) XIndex = CellCountUpToNow;
					this->XIndex = XIndex;
				} else if ( ThisRegion.thisRegionType == RegionType::XSideWall ) {
					if ( present( XWallIndex ) ) XWallIndex = CellCountUpToNow;
					this->XWallIndex = XWallIndex;
				} else if ( ThisRegion.thisRegionType == RegionType::ZSide ) {
					if ( present( ZIndex ) ) ZIndex = CellCountUpToNow;
					this->ZIndex = ZIndex;
				} else if ( ThisRegion.thisRegionType == RegionType::ZSideWall ) {
					if ( present( ZWallIndex ) ) ZWallIndex = CellCountUpToNow;
					this->ZWallIndex = ZWallIndex;
				} else if ( ThisRegion.thisRegionType == RegionType::HorizInsXSide ) {
					if ( present( InsulationXIndex ) ) InsulationXIndex = CellCountUpToNow;
					this->InsulationXIndex = InsulationXIndex;
				} else if ( ThisRegion.thisRegionType == RegionType::HorizInsZSide ) {
					if ( present( InsulationZIndex ) ) InsulationZIndex = CellCountUpToNow;
					this->InsulationZIndex = InsulationZIndex;
				} else if ( ThisRegion.thisRegionType == RegionType::FloorInside ) {
					if ( present( YFloorIndex ) ) YFloorIndex = CellCountUpToNow;
					this->YFloorIndex = YFloorIndex;
				} else if ( ThisRegion.thisRegionType == RegionType::UnderFloor ) {
					if ( present( YIndex ) ) YIndex = CellCountUpToNow;
					this->YIndex = YIndex;
				} else if ( ThisRegion.thisRegionType == RegionType::VertInsLowerEdge ) {
					if ( present( InsulationYIndex ) ) InsulationYIndex = CellCountUpToNow;
					this->InsulationYIndex = InsulationYIndex;
				}

				//'then add the pipe node itself
				++PreviousUbound;
				TempRegions( PreviousUbound ) = TempGridRegionData( ThisRegion.Min, ThisRegion.Max, ThisRegion.thisRegionType );

				// some cleanup based on where we are
				if ( ( Index == 0 && size( ThesePartitionRegions ) == 1 ) || ( Index == ThesePartitionRegions.u1() && ThisRegion.Max < DirExtentMax ) ) {
					//'if there is only one partition, add a mesh region to the "right" before we leave
					//'or if we are on the last partition, and we have room on the "right" side then add a mesh region
					++PreviousUbound;
					TempRegions( PreviousUbound ) = TempGridRegionData( ThisRegion.Max, DirExtentMax, DirDirection );
				}

			}
		} else { // Input partitions were not allocate
			//'if we don't have a region, we still need to make a single mesh region
			TempRegions( 0 ) = TempGridRegionData( 0.0, DirExtentMax, DirDirection );
		}

		//'finally repackage the grid regions into the final class form with cell counts included
		for ( int Index = TempRegions.l1(); Index <= TempRegions.u1(); ++Index ) {
			RetVal( Index ).Min = TempRegions( Index ).Min;
			RetVal( Index ).Max = TempRegions( Index ).Max;
			RetVal( Index ).thisRegionType = TempRegions( Index ).thisRegionType;
			NumCellWidths = this->getCellWidthsCount( TempRegions( Index ).thisRegionType, Index );
			if ( allocated( RetVal( Index ).CellWidths ) ) RetVal( Index ).CellWidths.deallocate();
			RetVal( Index ).CellWidths.allocate( {0,NumCellWidths - 1} );
			this->getCellWidths( RetVal( Index ), TempRegions( Index ).thisRegionType );
		}

		return RetVal;

	}

	int
	CreateBoundaryListCount(
		Array1D< GridRegion > const & RegionList,
		RegionType const DirDirection
	)
	{

		// FUNCTION INFORMATION:
		//       AUTHOR         Edwin Lee
		//       DATE WRITTEN   Summer 2011
		//       MODIFIED       na
		//       RE-ENGINEERED  na

		int RetVal = 0;
		for ( int Index = RegionList.l1(); Index <= RegionList.u1(); ++Index ) {
			switch ( RegionList( Index ).thisRegionType ) {
			case RegionType::Pipe:
			case RegionType::BasementFloor:
			case RegionType::BasementWall:
			case RegionType::XSide:
			case RegionType::XSideWall:
			case RegionType::ZSide:
			case RegionType::ZSideWall:
			case RegionType::HorizInsXSide:
			case RegionType::HorizInsZSide:
			case RegionType::FloorInside:
			case RegionType::UnderFloor:
			case RegionType::VertInsLowerEdge:
				++RetVal;
				break;
			default:
				if ( RegionList( Index ).thisRegionType == DirDirection ) {
					for ( int CellWidthCtr = RegionList( Index ).CellWidths.l1(); CellWidthCtr <= RegionList( Index ).CellWidths.u1(); ++CellWidthCtr ) {
						++RetVal;
					}
				}
			}
		}
		++RetVal;
		return RetVal;

	}

	Array1D< Real64 >
	CreateBoundaryList(
		Array1D< GridRegion > const & RegionList,
		Real64 const DirExtentMax,
		RegionType const DirDirection,
		int const RetValLbound,
		int const RetValUBound
	)
	{

		// FUNCTION INFORMATION:
		//       AUTHOR         Edwin Lee
		//       DATE WRITTEN   Summer 2011
		//       MODIFIED       na
		//       RE-ENGINEERED  na

		Array1D< Real64 > RetVal( {RetValLbound,RetValUBound} );
		int Counter = -1;
		for ( int Index = RegionList.l1(); Index <= RegionList.u1(); ++Index ) {
			switch ( RegionList( Index ).thisRegionType ) {
			case RegionType::Pipe:
			case RegionType::BasementFloor:
			case RegionType::BasementWall:
			case RegionType::XSide:
			case RegionType::XSideWall:
			case RegionType::ZSide:
			case RegionType::ZSideWall:
			case RegionType::HorizInsXSide:
			case RegionType::HorizInsZSide:
			case RegionType::FloorInside:
			case RegionType::UnderFloor:
			case RegionType::VertInsLowerEdge:
				++Counter;
				RetVal( Counter ) = RegionList( Index ).Min;
				break;
			default:
				if ( RegionList( Index ).thisRegionType == DirDirection ) {
					Real64 StartingPointCounter = RegionList( Index ).Min;
					for ( int CellWidthCtr = RegionList( Index ).CellWidths.l1(); CellWidthCtr <= RegionList( Index ).CellWidths.u1(); ++CellWidthCtr ) {
						++Counter;
						RetVal( Counter ) = StartingPointCounter;
						StartingPointCounter += RegionList( Index ).CellWidths( CellWidthCtr );
					}
				}
			}
		}
		RetVal( RetVal.u1() ) = DirExtentMax;
		return RetVal;

	}

	void
	FullDomainStructureInfo::createCellArray(
		Array1D< Real64 > const & XBoundaryPoints,
		Array1D< Real64 > const & YBoundaryPoints,
		Array1D< Real64 > const & ZBoundaryPoints
	)
	{

		// SUBROUTINE INFORMATION:
		//       AUTHOR         Edwin Lee
		//       DATE WRITTEN   Summer 2011
		//       MODIFIED       na
		//       RE-ENGINEERED  na


		int TotNumCells = 0;
		int NumCutawayBasementCells = 0;
		int NumInsulationCells = 0;
		int NumGroundSurfaceCells = 0;

#ifdef CalcEnergyBalance
		std::ofstream static outFile( "Cells.csv", std::ofstream::out );
#endif

		struct tCellExtents : MeshExtents
		{
			// Members
			Real64 Xmin;
			Real64 Ymin;
			Real64 Zmin;

			// Member Constructor
			tCellExtents(
				Real64 const Xmax,
				Real64 const Ymax,
				Real64 const Zmax,
				Real64 const Xmin,
				Real64 const Ymin,
				Real64 const Zmin
			) :
				MeshExtents( Xmax, Ymax, Zmax ),
				Xmin( Xmin ),
				Ymin( Ymin ),
				Zmin( Zmin )
			{}

		};

		//'subtract 2 in each dimension:
		//'     one for zero based array
		//'     one because the boundary points contain one entry more than the number of cells WITHIN the domain
		this->x_max_index = isize( XBoundaryPoints )-2;
		this->y_max_index = isize( YBoundaryPoints )-2;
		this->z_max_index = isize( ZBoundaryPoints )-2;
		this->Cells.allocate( {0,this->x_max_index}, {0,this->y_max_index}, {0,this->z_max_index} );

		int MaxBasementXNodeIndex = this->BasementZone.BasementWallXIndex;
		int MinBasementYNodeIndex = this->BasementZone.BasementFloorYIndex;
		int MinXIndex = this->XIndex;
		int YIndex = this->YIndex;
		int MinZIndex = this->ZIndex;
		int XWallIndex = this->XWallIndex;
		int YFloorIndex = this->YFloorIndex;
		int ZWallIndex = this->ZWallIndex;
		int InsulationXIndex = this->InsulationXIndex;
		int InsulationYIndex = this->InsulationYIndex;
		int InsulationZIndex = this->InsulationZIndex;

		auto & cells( this->Cells );
		for ( int X = 0, X_end = this->x_max_index; X <= X_end; ++X ) {
			for ( int Y = 0, Y_end = this->y_max_index; Y <= Y_end; ++Y ) {
				for ( int Z = 0, Z_end = this->z_max_index; Z <= Z_end; ++Z ) {
					auto & cell( cells( X, Y, Z ) );

					//'set up x-direction variables
					int CellXIndex = X; //'zero based index
					Real64 CellXMinValue = XBoundaryPoints( X ); //'left wall x-value
					Real64 CellXMaxValue = XBoundaryPoints( X + 1 ); //'right wall x-value
					Real64 CellXCenter = ( CellXMinValue + CellXMaxValue ) / 2;
					Real64 CellWidth = CellXMaxValue - CellXMinValue;

					//'set up y-direction variables
					int CellYIndex = Y; //'zero based index
					Real64 CellYMinValue = YBoundaryPoints( Y ); //'bottom wall y-value
					Real64 CellYMaxValue = YBoundaryPoints( Y + 1 ); //'top wall y-value
					Real64 CellYCenter = ( CellYMinValue + CellYMaxValue ) / 2;
					Real64 CellHeight = CellYMaxValue - CellYMinValue;

					//'set up z-direction variables
					int CellZIndex = Z; //'zero based index
					Real64 CellZMinValue = ZBoundaryPoints( Z ); //'lower z value
					Real64 CellZMaxValue = ZBoundaryPoints( Z + 1 ); //'higher z value
					Real64 CellZCenter = ( CellZMinValue + CellZMaxValue ) / 2;

					//'set up an extent class for this cell
					tCellExtents CellExtents = tCellExtents( CellXMaxValue, CellYMaxValue, CellZMaxValue, CellXMinValue, CellYMinValue, CellZMinValue );

					//'set up centroid, index, and overall size
					Point3DReal Centroid = Point3DReal( CellXCenter, CellYCenter, CellZCenter );
					Point3DInteger CellIndeces = Point3DInteger( CellXIndex, CellYIndex, CellZIndex );
					RectangleF XYRectangle = RectangleF( CellXMinValue, CellYMinValue, CellWidth, CellHeight );

					//'determine cell type
					CellType cellType = CellType::Unknown;

					//'if this is a pipe node, some flags are needed
					int PipeIndex = -1;
					int NumRadialCells = -1;
					int CircuitIndex = -1;

					// Adiabatic behavior is now achieved in the SetupCellNeighbors routine, these are simply farfield for now.
					CellType const ZWallCellType = CellType::FarfieldBoundary;
					CellType const UnderBasementBoundary = CellType::FarfieldBoundary;

					//'apply boundary conditions

					// For zone-coupled ground domain
					if ( this->HasZoneCoupledSlab ) {
						if ( CellYIndex == 0 ) { // Farfield cells
							cellType = CellType::FarfieldBoundary;
						} else if ( CellXIndex > MinXIndex && CellZIndex > MinZIndex ) { // Slab cells
							if ( CellYIndex < this->y_max_index && CellYIndex > YIndex ) { // General slab cells
								cellType = CellType::Slab;
							} else if ( CellYIndex == this->y_max_index ) { // Surface cells
								cellType = CellType::ZoneGroundInterface;
							} else if ( CellYIndex == YIndex ) { // Underslab insulation cells
								// Check if horizontal insulation present
								if ( this->HorizInsPresentFlag ) {
									if ( this->FullHorizInsPresent ) { // Entire underslab insulation
										cellType = CellType::HorizInsulation;
										++NumInsulationCells;
									} else { // Perimeter insulation
										if ( CellXIndex <= InsulationXIndex || CellZIndex <= InsulationZIndex ) {
											cellType = CellType::HorizInsulation;
											++NumInsulationCells;
										}
									}
								}
							}
						} else if ( CellXIndex == MinXIndex &&  CellZIndex > MinZIndex ) { // X side interface
							// Check if vertical insulation present
							if ( this->VertInsPresentFlag ) {
								if ( CellYIndex <= this->y_max_index && CellYIndex >= InsulationYIndex ) { // Check depth of vertical insulation
									cellType = CellType::VertInsulation;
									++NumInsulationCells;
								}
							} else if ( CellYIndex == this->y_max_index ) {
								cellType = CellType::GroundSurface;
								++NumGroundSurfaceCells;
							}
							if ( !this->SlabInGradeFlag ) {//Apply insulation to sides of slab in slab-on-grade configuration
								if ( CellYIndex <= cells.u2( ) && CellYIndex > YIndex ) {// Check depth of slab
									cellType = CellType::SlabOnGradeEdgeInsu;
								}
							}
						} else if ( CellZIndex == MinZIndex  &&  CellXIndex > MinXIndex ) { // Z side interface
							if ( this->VertInsPresentFlag ) { // Check if vertical insulation present
								if ( CellYIndex <= this->y_max_index && CellYIndex >= InsulationYIndex ) { // Check depth of vertical insulation
									cellType = CellType::VertInsulation;
									++NumInsulationCells;
								}
							} else if ( CellYIndex == this->y_max_index ) {
								cellType = CellType::GroundSurface;
								++NumGroundSurfaceCells;
							}
							if ( !this->SlabInGradeFlag ) { //Apply insulation to sides of slab in slab-on-grade configuration
								if ( CellYIndex <= cells.u2( ) && CellYIndex > YIndex ) { // Check depth of slab
									cellType = CellType::SlabOnGradeEdgeInsu;
								}
							}
						} else if ( CellYIndex == this->y_max_index ) { // Surface cells
							cellType = CellType::GroundSurface;
							++NumGroundSurfaceCells;
						} else if ( CellYIndex == 0 || CellXIndex == 0 || CellZIndex == 0 ) { // Farfield boundary
							cellType = CellType::FarfieldBoundary;
						}
					} else if ( this->HasZoneCoupledBasement ) { // basement model, zone-coupled
						// Set the appropriate cell type
						if ( CellYIndex == 0 ) { // Farfield cells
							cellType = CellType::FarfieldBoundary;
						} else if ( CellXIndex > XWallIndex && CellZIndex > ZWallIndex ) { // Basement cutaway
							if ( CellYIndex <= this->y_max_index && CellYIndex > YFloorIndex ) { // General basement cells
								cellType = CellType::BasementCutaway;
								// Not counting basement cutaway cells.
							} else if ( CellYIndex == YFloorIndex ) { //Basement Floor cells
								cellType = CellType::BasementFloor;
							} else if ( CellYIndex == YIndex ) {
								// Check if horizontal insulation present
								if ( this->HorizInsPresentFlag ) {
									if ( this->FullHorizInsPresent ) { // Entire underfloor insulated
										cellType = CellType::HorizInsulation;
										++NumInsulationCells;
									} else { //Perimeter insulation
										if ( CellXIndex < InsulationXIndex || CellZIndex < InsulationZIndex ) {
											cellType = CellType::HorizInsulation;
											++NumInsulationCells;
										}
									}
								}
							}
						} else if ( ( CellXIndex == XWallIndex && CellZIndex > ZWallIndex ) || ( CellZIndex == ZWallIndex && CellXIndex > XWallIndex ) ) { // Basement Walls
							if ( CellYIndex <= this->y_max_index && CellYIndex > YFloorIndex ) {
								cellType = CellType::BasementWall;
							}
						} else if ( ( CellXIndex == MinXIndex && CellZIndex > ZWallIndex ) || ( CellZIndex == MinZIndex && CellXIndex > XWallIndex ) ) { // Insulation cells
							if ( CellYIndex <= this->y_max_index && CellYIndex > YFloorIndex ) {
								// Check if vertical insulation present
								if ( this->VertInsPresentFlag ) {
									if ( InsulationYIndex != 0 ) { // Partial vertical insulation
										if ( CellYIndex <= this->y_max_index && CellYIndex > InsulationYIndex ) {
											cellType = CellType::VertInsulation;
											++NumInsulationCells;
										}
									} else { //Vertical insulation extends to depth of basement floor
										if ( CellYIndex <= this->y_max_index && CellYIndex > YFloorIndex ) {
											cellType = CellType::VertInsulation;
											++NumInsulationCells;
										}
									}
								}
							}
						} else if ( CellYIndex == this->y_max_index ) { // Surface cells
							cellType = CellType::GroundSurface;
							++NumGroundSurfaceCells;
						} else if ( CellYIndex == 0 || CellXIndex == 0 || CellZIndex == 0 ) { // Farfield boundary
							cellType = CellType::FarfieldBoundary;
						}
					} else if ( CellXIndex == MaxBasementXNodeIndex && CellYIndex == MinBasementYNodeIndex ) {
						cellType = CellType::BasementCorner;
					} else if ( CellXIndex == MaxBasementXNodeIndex && CellYIndex > MinBasementYNodeIndex ) {
						cellType = CellType::BasementWall;
					} else if ( CellXIndex < MaxBasementXNodeIndex && CellYIndex == MinBasementYNodeIndex ) {
						cellType = CellType::BasementFloor;
					} else if ( CellXIndex < MaxBasementXNodeIndex && CellYIndex > MinBasementYNodeIndex ) {
						cellType = CellType::BasementCutaway;
						//Not counting basement cutaway cells
					} else if ( CellYIndex == Y_end ) {
						cellType = CellType::GroundSurface;
						++NumGroundSurfaceCells;
					} else if ( CellXIndex == 0 ) {
						if ( this->HasBasement && Y > 0 ) {
							cellType = UnderBasementBoundary; //'this must come after the basement cutaway ELSEIF branch
						} else {
							cellType = CellType::FarfieldBoundary;
						}
					} else if ( CellXIndex == X_end || CellYIndex == 0 ) {
						cellType = CellType::FarfieldBoundary;
					} else if ( CellZIndex == 0 || CellZIndex == Z_end ) {
						cellType = ZWallCellType;
					}

					//'check to see if this is a pipe node...
					Real64 InsulationThickness( 0.0 );
					int FoundOnCircuitIndex( 0 );
					Real64 RadialMeshThickness( 0.0 );
					bool HasInsulation( false );
					RadialSizing PipeSizing;
					for ( int CircuitCtr = this->CircuitIndeces.l1(), NumCircuits = this->CircuitIndeces.u1(); CircuitCtr <= NumCircuits; ++CircuitCtr ) {

						FoundOnCircuitIndex = this->CircuitIndeces( CircuitCtr );
						for ( int PipeCounter = PipingSystemCircuits( FoundOnCircuitIndex ).PipeSegmentIndeces.l1(), NumSegments = PipingSystemCircuits( FoundOnCircuitIndex ).PipeSegmentIndeces.u1(); PipeCounter <= NumSegments; ++PipeCounter ) {

							PipeSegmentInfo const & ThisSegment = PipingSystemSegments( PipingSystemCircuits( FoundOnCircuitIndex ).PipeSegmentIndeces( PipeCounter ) );
							if ( XYRectangle.contains( ThisSegment.PipeLocation ) ) {
								//'inform the cell that it is a pipe node
								cellType = CellType::Pipe;
								//'inform the cell of which pipe it contains
								PipeIndex = PipeCounter;
								//'inform the cell of which pipe circuit contains it
								CircuitIndex = FoundOnCircuitIndex;
								//'inform the pipe of what cell it is inside
								PipingSystemSegments( PipingSystemCircuits( FoundOnCircuitIndex ).PipeSegmentIndeces( PipeCounter ) ).initPipeCells( CellXIndex, CellYIndex );
								//'set the number of cells to be generated in this near-pipe region
								NumRadialCells = PipingSystemCircuits( FoundOnCircuitIndex ).NumRadialCells;
								//'exit the pipe counter loop
								goto CircuitLoop_exit;
							}

						}
					}
					CircuitLoop_exit: ;

					//'if it still isn't anything, then it is just an interior node
					switch ( cellType ) {
					case CellType::BasementCutaway:
						++NumCutawayBasementCells;
						break;
					case CellType::Unknown:
						cellType = CellType::GeneralField;
						// don't break; fallthrough
					default:
						++TotNumCells;
					}

					// if we were found on a pipe circuit, get some things for convenience
					if ( CircuitIndex != -1 ) {
						if ( PipingSystemCircuits( CircuitIndex ).HasInsulation ) {
							InsulationThickness = PipingSystemCircuits( CircuitIndex ).InsulationSize.thickness();
						}
						PipeSizing = PipingSystemCircuits( CircuitIndex ).PipeSize;
						RadialMeshThickness = PipingSystemCircuits( CircuitIndex ).RadialMeshThickness;
						HasInsulation = PipingSystemCircuits( CircuitIndex ).HasInsulation;
					}

					//'instantiate the cell class
					cell.X_min = CellExtents.Xmin;
					cell.X_max = CellExtents.Xmax;
					cell.Y_min = CellExtents.Ymin;
					cell.Y_max = CellExtents.Ymax;
					cell.Z_min = CellExtents.Zmin;
					cell.Z_max = CellExtents.Zmax;
					cell.X_index = CellIndeces.X;
					cell.Y_index = CellIndeces.Y;
					cell.Z_index = CellIndeces.Z;
					cell.Centroid = Centroid;
					cell.cellType = cellType;

					if ( PipeIndex != -1 ) {
						cell.PipeIndex = PipeIndex;
						CartesianPipeCellInformation::ctor( cell.PipeCellData, cell.X_max - cell.X_min, PipeSizing, NumRadialCells, cell.depth(), InsulationThickness, RadialMeshThickness, HasInsulation );
					}

#ifdef CalcEnergyBalance
					outFile << static_cast<std::underlying_type<CellType>::type>(cell.cellType) << "," << cell.X_index << "," << cell.Y_index << "," << cell.Z_index << "," << cell.X_max - cell.X_min << "," << cell.Y_max - cell.Y_min << "," << cell.Z_max - cell.Z_min << std::endl;
#endif

				} //'z
			} //'y
		} //'x

		this->NumDomainCells = TotNumCells;
		this->NumGroundSurfCells = NumGroundSurfaceCells;
		this->NumInsulationCells = NumInsulationCells;
	}

	void
	FullDomainStructureInfo::setupCellNeighbors()
	{

		// SUBROUTINE INFORMATION:
		//       AUTHOR         Edwin Lee
		//       DATE WRITTEN   Summer 2011
		//       MODIFIED       na
		//       RE-ENGINEERED  na

		// SUBROUTINE LOCAL VARIABLE DECLARATIONS:
		Real64 CellRightCentroidX;
		Real64 CellRightLeftWallX;
		Real64 CellLeftCentroidX;
		Real64 CellLeftRightWallX;
		Real64 LeftCellCentroidX;
		Real64 LeftCellRightWallX;
		Real64 RightCellCentroidX;
		Real64 RightCellLeftWallX;
		Real64 UpperCellCentroidY;
		Real64 UpperCellLowerWallY;
		Real64 LowerCellCentroidY;
		Real64 LowerCellUpperWallY;
		Real64 UpperZCellCentroidZ;
		Real64 UpperZCellLowerWallZ;
		Real64 LowerZCellCentroidZ;
		Real64 LowerZCellUpperWallZ;

		bool DoingBESTEST = false;

		auto const & cells( this->Cells );
		for ( int X = 0, X_end = this->x_max_index; X <= X_end; ++X ) {
			for ( int Y = 0, Y_end = this->y_max_index; Y <= Y_end; ++Y ) {
				for ( int Z = 0, Z_end = this->z_max_index; Z <= Z_end; ++Z ) {
					auto const & cell( cells( X, Y, Z ) );

					//'for convenience
					Real64 const & ThisCellCentroidX = cell.Centroid.X;
					Real64 const & ThisCellCentroidY = cell.Centroid.Y;
					Real64 const & ThisCellCentroidZ = cell.Centroid.Z;
					Real64 ThisAdiabaticMultiplier = 1.0;
					Real64 ThisAdiabaticMultiplierMirror = 1.0;

					//'setup east/west cell neighbors
					if ( X == 0 ) {
						CellRightCentroidX = cells( X + 1, Y, Z ).Centroid.X;
						CellRightLeftWallX = cells( X + 1, Y, Z ).X_min;
						// on the X=0 face, the only adiabatic cases are:
						//   1) For a non-zone-coupled basement simulation, where the under basement X=0 cells are adiabatic -- cutaways will also get adiabatic, but who cares?
						//   2) If we are doing BESTEST build
						if ( ( (!this->HasZoneCoupledSlab) && (!this->HasZoneCoupledBasement) && (this->HasBasement) ) || DoingBESTEST ) {
							ThisAdiabaticMultiplier = 2.0;
							ThisAdiabaticMultiplierMirror = 0.0;
						}
						this->addNeighborInformation( X, Y, Z, Direction::PositiveX, CellRightCentroidX - ThisCellCentroidX, CellRightLeftWallX - ThisCellCentroidX, CellRightCentroidX - CellRightLeftWallX, ThisAdiabaticMultiplier );
						this->addNeighborInformation( X, Y, Z, Direction::NegativeX, 0.0, 0.0, 0.0, ThisAdiabaticMultiplierMirror );
					} else if ( X == this->x_max_index ) {
						// on the X=XMAX face, the adiabatic cases are:
						//   1) if we are doing a zone coupled slab/basement simulation where we quartered the domain
						//   2) if we are doing a special BESTEST build where the farfield is actually adiabatic
						if ( this->HasZoneCoupledSlab || this->HasZoneCoupledBasement || DoingBESTEST ) {
							ThisAdiabaticMultiplier = 2.0;
							ThisAdiabaticMultiplierMirror = 0.0;
						}
						CellLeftCentroidX = cells( X - 1, Y, Z ).Centroid.X;
						CellLeftRightWallX = cells( X - 1, Y, Z ).X_max;
						this->addNeighborInformation( X, Y, Z, Direction::NegativeX, ThisCellCentroidX - CellLeftCentroidX, ThisCellCentroidX - CellLeftRightWallX, CellLeftRightWallX - CellLeftCentroidX, ThisAdiabaticMultiplier );
						this->addNeighborInformation( X, Y, Z, Direction::PositiveX, 0.0, 0.0, 0.0, ThisAdiabaticMultiplierMirror );
					} else {
						LeftCellCentroidX = cells( X - 1, Y, Z ).Centroid.X;
						LeftCellRightWallX = cells( X - 1, Y, Z ).X_max;
						RightCellCentroidX = cells( X + 1, Y, Z ).Centroid.X;
						RightCellLeftWallX = cells( X + 1, Y, Z ).X_min;
						this->addNeighborInformation( X, Y, Z, Direction::NegativeX, ThisCellCentroidX - LeftCellCentroidX, ThisCellCentroidX - LeftCellRightWallX, LeftCellRightWallX - LeftCellCentroidX, ThisAdiabaticMultiplier );
						this->addNeighborInformation( X, Y, Z, Direction::PositiveX, RightCellCentroidX - ThisCellCentroidX, RightCellLeftWallX - ThisCellCentroidX, RightCellCentroidX - RightCellLeftWallX, ThisAdiabaticMultiplier );
					}

					// Reset for the Y direction assignments
					ThisAdiabaticMultiplier = 1.0;
					ThisAdiabaticMultiplierMirror = 1.0;

					//'setup north/south cell neighbors
					if ( Y == 0 ) {
						UpperCellCentroidY = cells( X, Y + 1, Z ).Centroid.Y;
						UpperCellLowerWallY = cells( X, Y + 1, Z ).Y_min;
						// on the Y=0 face, the only adiabatic cases are:
						//   1) NONE
						this->addNeighborInformation( X, Y, Z, Direction::PositiveY, UpperCellCentroidY - ThisCellCentroidY, UpperCellLowerWallY - ThisCellCentroidY, UpperCellCentroidY - UpperCellLowerWallY, ThisAdiabaticMultiplier );
						this->addNeighborInformation( X, Y, Z, Direction::NegativeY, 0.0, 0.0, 0.0, ThisAdiabaticMultiplierMirror );
					} else if ( Y == this->y_max_index ) {
						LowerCellCentroidY = cells( X, Y - 1, Z ).Centroid.Y;
						LowerCellUpperWallY = cells( X, Y - 1, Z ).Y_max;
						// on the Y=YMAX face, the only adiabatic cases are:
						//   1) NONE
						this->addNeighborInformation( X, Y, Z, Direction::NegativeY, ThisCellCentroidY - LowerCellCentroidY, ThisCellCentroidY - LowerCellUpperWallY, LowerCellUpperWallY - LowerCellCentroidY, ThisAdiabaticMultiplier );
						this->addNeighborInformation( X, Y, Z, Direction::PositiveY, 0.0, 0.0, 0.0, ThisAdiabaticMultiplierMirror );
					} else {
						UpperCellCentroidY = cells( X, Y + 1, Z ).Centroid.Y;
						LowerCellCentroidY = cells( X, Y - 1, Z ).Centroid.Y;
						UpperCellLowerWallY = cells( X, Y + 1, Z ).Y_min;
						LowerCellUpperWallY = cells( X, Y - 1, Z ).Y_max;
						this->addNeighborInformation( X, Y, Z, Direction::NegativeY, ThisCellCentroidY - LowerCellCentroidY, ThisCellCentroidY - LowerCellUpperWallY, LowerCellUpperWallY - LowerCellCentroidY, ThisAdiabaticMultiplier );
						this->addNeighborInformation( X, Y, Z, Direction::PositiveY, UpperCellCentroidY - ThisCellCentroidY, UpperCellLowerWallY - ThisCellCentroidY, UpperCellCentroidY - UpperCellLowerWallY, ThisAdiabaticMultiplier );
					}

					// Reset for the Z direction assignments
					ThisAdiabaticMultiplier = 1.0;
					ThisAdiabaticMultiplierMirror = 1.0;

					//'setup forward/backward cell neighbors
					if ( Z == 0 ) {
						UpperZCellCentroidZ = cells( X, Y, Z + 1 ).Centroid.Z;
						UpperZCellLowerWallZ = cells( X, Y, Z + 1 ).Z_min;
						// on the Z=0 face, the only adiabatic cases are:
						//   1) for a non-zone-related simulation, such as for a standalone ground HX, or if we have the regular HasBasement simulation
						//   2) if we are doing BESTEST build
						if ( ( (!this->HasZoneCoupledSlab) && (!this->HasZoneCoupledBasement) ) || DoingBESTEST ) {
							ThisAdiabaticMultiplier = 2.0;
							ThisAdiabaticMultiplierMirror = 0.0;
						}
						this->addNeighborInformation( X, Y, Z, Direction::PositiveZ, UpperZCellCentroidZ - ThisCellCentroidZ, UpperZCellLowerWallZ - ThisCellCentroidZ, UpperZCellCentroidZ - UpperZCellLowerWallZ, ThisAdiabaticMultiplier );
						this->addNeighborInformation( X, Y, Z, Direction::NegativeZ, 0.0, 0.0, 0.0, ThisAdiabaticMultiplierMirror );
					} else if ( Z == this->z_max_index ) {
						LowerZCellCentroidZ = cells( X, Y, Z - 1 ).Centroid.Z;
						LowerZCellUpperWallZ = cells( X, Y, Z - 1 ).Z_max;
						// on the Z=ZMAX face, the only adiabatic cases are:
						//   1) this face is always adiabatic?
						//if (  ) {
							ThisAdiabaticMultiplier = 2.0;
							ThisAdiabaticMultiplierMirror = 0.0;
						//}
						this->addNeighborInformation( X, Y, Z, Direction::NegativeZ, ThisCellCentroidZ - LowerZCellCentroidZ, ThisCellCentroidZ - LowerZCellUpperWallZ, LowerZCellUpperWallZ - LowerZCellCentroidZ, ThisAdiabaticMultiplier );
						this->addNeighborInformation( X, Y, Z, Direction::PositiveZ, 0.0, 0.0, 0.0, ThisAdiabaticMultiplierMirror );
					} else {
						LowerZCellCentroidZ = cells( X, Y, Z - 1 ).Centroid.Z;
						UpperZCellCentroidZ = cells( X, Y, Z + 1 ).Centroid.Z;
						UpperZCellLowerWallZ = cells( X, Y, Z + 1 ).Z_min;
						LowerZCellUpperWallZ = cells( X, Y, Z - 1 ).Z_max;
						this->addNeighborInformation( X, Y, Z, Direction::NegativeZ, ThisCellCentroidZ - LowerZCellCentroidZ, ThisCellCentroidZ - LowerZCellUpperWallZ, LowerZCellUpperWallZ - LowerZCellCentroidZ, ThisAdiabaticMultiplier );
						this->addNeighborInformation( X, Y, Z, Direction::PositiveZ, UpperZCellCentroidZ - ThisCellCentroidZ, UpperZCellLowerWallZ - ThisCellCentroidZ, UpperZCellCentroidZ - UpperZCellLowerWallZ, ThisAdiabaticMultiplier );
					}

				}
			}
		}

#ifdef CalcEnergyBalance
		std::ofstream static outFile( "/tmp/AdMults.csv", std::ofstream::out );
		outFile << "FRONT OF DOMAIN; Z = 0" << std::endl;
		outFile << "X,Y,InteriorAdMult" << std::endl;
		for ( int X = cells.l1(), X_end = cells.u1(); X <= X_end; ++X ) {
			for ( int Y = cells.l2(), Y_end = cells.u2(); Y <= Y_end; ++Y ) {
				auto const & AdMult = NeighborInformationArray_Value( cells( X, Y, 0 ).NeighborInformation, Direction::PositiveZ ).adiabaticMultiplier;
				outFile << X << "," << Y << "," << AdMult << std::endl;
			}
		}
		outFile << std::endl;
		outFile << "BACK OF DOMAIN; Z = cells.u3();" << std::endl;
		outFile << "X,Y,InteriorAdMult" << std::endl;
		for ( int X = cells.l1(), X_end = cells.u1(); X <= X_end; ++X ) {
			for ( int Y = cells.l2(), Y_end = cells.u2(); Y <= Y_end; ++Y ) {
				auto const & AdMult = NeighborInformationArray_Value( cells( X, Y, cells.u3() ).NeighborInformation, Direction::NegativeZ ).adiabaticMultiplier;
				outFile << X << "," << Y << "," << AdMult << std::endl;
			}
		}
		outFile << std::endl;
		outFile << "LEFT OF DOMAIN; X = 0" << std::endl;
		outFile << "Y,Z,InteriorAdMult" << std::endl;
		for ( int Z = cells.l3(), Z_end = cells.u3(); Z <= Z_end; ++Z ) {
			for ( int Y = cells.l2(), Y_end = cells.u2(); Y <= Y_end; ++Y ) {
				auto const & AdMult = NeighborInformationArray_Value( cells( 0, Y, Z ).NeighborInformation, Direction::PositiveX ).adiabaticMultiplier;
				outFile << Y << "," << Z << "," << AdMult << std::endl;
			}
		}
		outFile << std::endl;
		outFile << "RIGHT OF DOMAIN; X = cells.u1();" << std::endl;
		outFile << "Y,Z,InteriorAdMult" << std::endl;
		for ( int Z = cells.l3(), Z_end = cells.u3(); Z <= Z_end; ++Z ) {
			for ( int Y = cells.l2(), Y_end = cells.u2(); Y <= Y_end; ++Y ) {
				auto const & AdMult = NeighborInformationArray_Value( cells( cells.u1(), Y, Z ).NeighborInformation, Direction::NegativeX ).adiabaticMultiplier;
				outFile << Y << "," << Z << "," << AdMult << std::endl;
			}
		}
		outFile << std::endl;
		outFile.close();
#endif

	}

	void
	FullDomainStructureInfo::addNeighborInformation(
		int const X,
		int const Y,
		int const Z,
		Direction const direction,
		Real64 const ThisCentroidToNeighborCentroid,
		Real64 const ThisCentroidToNeighborWall,
		Real64 const ThisWallToNeighborCentroid,
		Real64 const ThisAdiabaticMultiplier
	)
	{
		// SUBROUTINE INFORMATION:
		//       AUTHOR         Edwin Lee
		//       DATE WRITTEN   Summer 2011
		//       MODIFIED       na
		//       RE-ENGINEERED  na
		NeighborInformation newItem;
		newItem.direction = direction;
		newItem.ThisCentroidToNeighborCentroid = ThisCentroidToNeighborCentroid;
		newItem.ThisCentroidToNeighborWall = ThisCentroidToNeighborWall;
		newItem.ThisWallToNeighborCentroid = ThisWallToNeighborCentroid;
		newItem.adiabaticMultiplier = ThisAdiabaticMultiplier;
		this->Cells( X, Y, Z ).NeighborInfo[ direction ] = newItem;
	}

	void
	FullDomainStructureInfo::setupPipeCircuitInOutCells()
	{

		// SUBROUTINE INFORMATION:
		//       AUTHOR         Edwin Lee
		//       DATE WRITTEN   Summer 2011
		//       MODIFIED       na
		//       RE-ENGINEERED  na

		// SUBROUTINE LOCAL VARIABLE DECLARATIONS:
		int SegmentInletCellX;
		int SegmentInletCellY;
		int SegmentInletCellZ;
		int SegmentOutletCellX;
		int SegmentOutletCellY;
		int SegmentOutletCellZ;
		int CircuitInletCellX;
		int CircuitInletCellY;
		int CircuitInletCellZ;
		int CircuitOutletCellX;
		int CircuitOutletCellY;
		int CircuitOutletCellZ;

		auto const & cells( this->Cells );
		for ( int CircuitNum = this->CircuitIndeces.l1(); CircuitNum <= this->CircuitIndeces.u1(); ++CircuitNum ) {

			int CircuitIndex = this->CircuitIndeces( CircuitNum );
			bool CircuitInletCellSet = false;

			for ( int SegmentCtr = PipingSystemCircuits( CircuitIndex ).PipeSegmentIndeces.l1(); SegmentCtr <= PipingSystemCircuits( CircuitIndex ).PipeSegmentIndeces.u1(); ++SegmentCtr ) {

				auto & Segment = PipingSystemSegments( PipingSystemCircuits( CircuitIndex ).PipeSegmentIndeces( SegmentCtr ) );
				switch ( Segment.FlowDirection ) {
				case SegmentFlow::IncreasingZ:
					SegmentInletCellX = Segment.PipeCellCoordinates.X;
					SegmentInletCellY = Segment.PipeCellCoordinates.Y;
					SegmentInletCellZ = 0;
					SegmentOutletCellX = Segment.PipeCellCoordinates.X;
					SegmentOutletCellY = Segment.PipeCellCoordinates.Y;
					SegmentOutletCellZ = this->z_max_index;
					break;
				case SegmentFlow::DecreasingZ:
					SegmentInletCellX = Segment.PipeCellCoordinates.X;
					SegmentInletCellY = Segment.PipeCellCoordinates.Y;
					SegmentInletCellZ = this->z_max_index;
					SegmentOutletCellX = Segment.PipeCellCoordinates.X;
					SegmentOutletCellY = Segment.PipeCellCoordinates.Y;
					SegmentOutletCellZ = 0;
					break;
				}
				if ( ! CircuitInletCellSet ) {
					CircuitInletCellX = SegmentInletCellX;
					CircuitInletCellY = SegmentInletCellY;
					CircuitInletCellZ = SegmentInletCellZ;
					CircuitInletCellSet = true;
				}
				CircuitOutletCellX = SegmentOutletCellX;
				CircuitOutletCellY = SegmentOutletCellY;
				CircuitOutletCellZ = SegmentOutletCellZ;

			}

			PipingSystemCircuits( CircuitIndex ).initInOutCells( cells( CircuitInletCellX, CircuitInletCellY, CircuitInletCellZ ), cells( CircuitOutletCellX, CircuitOutletCellY, CircuitOutletCellZ ) );

		}

	}

	int
	FullDomainStructureInfo::getCellWidthsCount(
		RegionType const dir,
		int const n
	)
	{

		// FUNCTION INFORMATION:
		//       AUTHOR         Edwin Lee
		//       DATE WRITTEN   Summer 2011
		//       MODIFIED       na
		//       RE-ENGINEERED  na

		// Return value
		int RetVal( 0 );

		if ( dir == RegionType::XDirection ) {
			RetVal = this->Mesh.X.RegionMeshCount;
		} else if ( dir == RegionType::YDirection ) {
			// Set slab cell count
			if ( this->HasZoneCoupledSlab ) {//Slab model
				if ( ( this->VertInsPresentFlag && n == 4 ) || ( !this->VertInsPresentFlag && n == 2 ) ) {//Slab region
					RetVal = this->NumSlabCells;
				} else {//Other regions
					RetVal = this->Mesh.Y.RegionMeshCount;
				}
			} else {//basement models
				RetVal = this->Mesh.Y.RegionMeshCount;
			}
		} else if ( dir == RegionType::ZDirection ) {
			RetVal = this->Mesh.Z.RegionMeshCount;
		} else {
			RetVal = 1;  // it's either a mesh region (X,Y,ZDirection), or it is some form of partition -- so 1?
			//assert( false );
		}
		//Autodesk:Return Check/enforce that one of these CASEs holds to assure return value is set

		return RetVal;

	}

	void
	FullDomainStructureInfo::getCellWidths(
		GridRegion & g,
		RegionType const direction
	)
	{

		// FUNCTION INFORMATION:
		//       AUTHOR         Edwin Lee
		//       DATE WRITTEN   Summer 2011
		//       MODIFIED       na
		//       RE-ENGINEERED  na

		// FUNCTION LOCAL VARIABLE DECLARATIONS:
		Array1D< Real64 > RetVal;
		int RetMaxIndex;

		// Object Data
		DistributionStructure ThisMesh;
		ThisMesh.RegionMeshCount = 0;
		ThisMesh.GeometricSeriesCoefficient = 0.0;

		switch ( direction ) {
		case RegionType::XDirection:
			ThisMesh = this->Mesh.X;
			break;
		case RegionType::YDirection:
			ThisMesh = this->Mesh.Y;
			break;
		case RegionType::ZDirection:
			ThisMesh = this->Mesh.Z;
			break;
		default:
			ThisMesh.RegionMeshCount = 1; // it must be a partition type or something
			ThisMesh.thisMeshDistribution = MeshDistribution::Uniform;
			//ShowSevereError( "Invalid RegionType passed to PlantPipingSystems::FullDomainStructureInfo::getCellWidths; should be x, y, or z direction only." );
			//ShowContinueError( "This is a developer problem, as the code should never reach this point." );
			//ShowFatalError( "EnergyPlus aborts due to the previous severe error" );
		}

		if ( ThisMesh.RegionMeshCount > 0 ) {
			RetVal.allocate( {0,ThisMesh.RegionMeshCount - 1} );
			RetMaxIndex = ThisMesh.RegionMeshCount - 1;
		} else {
			RetVal.allocate( {0,0} );
			RetMaxIndex = 0;
		}

		Real64 GridWidth = g.Max - g.Min;

		if ( ThisMesh.thisMeshDistribution == MeshDistribution::Uniform ) {
			if ( this->HasZoneCoupledSlab && g.thisRegionType == RegionType::YDirection && g.Max == this->Extents.Ymax ) {//Slab region
				int NumCells = this->NumSlabCells;
				if ( allocated( RetVal ) ) RetVal.deallocate( );
				RetVal.allocate( { 0, NumCells - 1 } );
				RetMaxIndex = NumCells - 1;
				Real64 CellWidth = GridWidth / NumCells;

				for ( int I = 0; I <= NumCells - 1; ++I ) {
					RetVal( I ) = CellWidth;
				}
			} else {
				// we have it quite simple
				assert( ThisMesh.RegionMeshCount > 0 );
				Real64 CellWidth = GridWidth / ThisMesh.RegionMeshCount;

				for ( int I = 0; I <= ThisMesh.RegionMeshCount - 1; ++I ) {
					RetVal( I ) = CellWidth;
				}
			}
		} else if ( ThisMesh.thisMeshDistribution == MeshDistribution::SymmetricGeometric ) {

			//'then apply this "direction"'s conditions to generate a cell width array
			//'first get the total number of cells on this half of the region
			int NumCellsOnEachSide = ThisMesh.RegionMeshCount / 2; // Already validated to be an even #

			//'calculate geometric series
			Real64 SummationTerm = 0.0;
			for ( int I = 1; I <= NumCellsOnEachSide; ++I ) {
				SummationTerm += std::pow( ThisMesh.GeometricSeriesCoefficient, I - 1 );
			}

			//'set up a list of cell widths for this region
			Real64 CellWidth = ( GridWidth / 2 ) / SummationTerm;
			RetVal( 0 ) = CellWidth;
			for ( int I = 1; I <= NumCellsOnEachSide - 1; ++I ) {
				CellWidth *= ThisMesh.GeometricSeriesCoefficient;
				RetVal( I ) = CellWidth;
			}
			int SubIndex = NumCellsOnEachSide;
			for ( int I = NumCellsOnEachSide - 1; I >= 0; --I ) {
				RetVal( SubIndex ) = RetVal( I );
				++SubIndex;  // SubIndex should be incremented here - After RetVal (SubIndex) is assigned a value. -SA
			}

		} else if ( ThisMesh.thisMeshDistribution == MeshDistribution::Geometric ) {

			int NumCells = ThisMesh.RegionMeshCount;

			if ( g.thisRegionType == RegionType::XDirection || g.thisRegionType == RegionType::ZDirection ) {
				//'calculate geometric series
				Real64 SummationTerm = 0.0;
				for ( int I = 1; I <= NumCells; ++I ) {
					SummationTerm += std::pow( ThisMesh.GeometricSeriesCoefficient, I - 1 );
				}
				Real64 CellWidth = GridWidth / SummationTerm;
				if ( g.Min == 0 ) {
					//Ground region to the left of the slab will have cells expanding to the left
					RetVal( NumCells - 1 ) = CellWidth;
					for ( int I = NumCells - 2; I >= 0; --I ) {
						CellWidth *= ThisMesh.GeometricSeriesCoefficient;
						RetVal( I ) = CellWidth;
					}
				} else {
					//Slab region will have cells expanding to the right
					RetVal( 0 ) = CellWidth;
					for ( int I = 1; I <= NumCells - 1; ++I ) {
						CellWidth *= ThisMesh.GeometricSeriesCoefficient;
						RetVal( I ) = CellWidth;
					}
				}
			} else if ( g.thisRegionType == RegionType::YDirection ) {
				//Assign uniform cell thickness to the slab cells.
				if ( g.Max == this->Extents.Ymax ) {
					NumCells = this->NumSlabCells;
					if ( allocated( RetVal ) ) RetVal.deallocate( );
					RetVal.allocate( { 0, NumCells - 1 } );
					RetMaxIndex = NumCells - 1;

					Real64 CellWidth = GridWidth / NumCells;

					for ( int I = 0; I <= NumCells - 1; ++I ) {
						RetVal( I ) = CellWidth;
					}
				} else {
					//'calculate geometric series
					Real64 SummationTerm = 0.0;
					for ( int I = 1; I <= NumCells; ++I ) {
						SummationTerm += std::pow( ThisMesh.GeometricSeriesCoefficient, I - 1 );
					}
					Real64 CellWidth = GridWidth / SummationTerm;

					//Ground region under the slab will have cells expanding as we go down
					RetVal( NumCells - 1 ) = CellWidth;
					for ( int I = NumCells - 2; I >= 0; --I ) {
						CellWidth *= ThisMesh.GeometricSeriesCoefficient;
						RetVal( I ) = CellWidth;
					}
				}
			}
		}

		g.CellWidths( {0,RetMaxIndex} ) = RetVal( {0,RetMaxIndex} );
		RetVal.deallocate();
	}

	void
	PerformIterationLoop(
		int const DomainNum,
		Optional < int const > CircuitNum
	)
	{

		// SUBROUTINE INFORMATION:
		//       AUTHOR         Edwin Lee
		//       DATE WRITTEN   Summer 2011
		//       MODIFIED       na
		//       RE-ENGINEERED  na

		auto & thisDomain( PipingSystemDomains( DomainNum ) );

		// Always do start of time step inits
		DoStartOfTimeStepInitializations( DomainNum, CircuitNum );

		// Prepare the pipe circuit for calculations, but we'll actually do calcs at the iteration level
		if ( thisDomain.HasAPipeCircuit ) {
			PreparePipeCircuitSimulation( DomainNum, CircuitNum );
		}

		// Begin iterating for this time step
		for ( int IterationIndex = 1; IterationIndex <= thisDomain.SimControls.MaxIterationsPerTS; ++IterationIndex ) {

			thisDomain.ShiftTemperaturesForNewIteration();

			if ( thisDomain.HasAPipeCircuit ) {
				PerformPipeCircuitSimulation( DomainNum, CircuitNum );
			}

			if ( thisDomain.DomainNeedsSimulation ) PerformTemperatureFieldUpdate( DomainNum );
			bool FinishedIterationLoop = false;
			DoEndOfIterationOperations( DomainNum, FinishedIterationLoop );

#ifdef CalcEnergyBalance
			if( FinishedIterationLoop ) {
				UpdateMaxEnergyBalance( DomainNum );
			}
#endif
			if ( FinishedIterationLoop ) break;
		}

		// Update the basement surface temperatures, if any
		if ( thisDomain.HasBasement || thisDomain.HasZoneCoupledBasement ) {
			thisDomain.UpdateBasementSurfaceTemperatures();
		}

		// Update the slab surface temperatures, if any
		if ( thisDomain.HasZoneCoupledSlab ) {
			thisDomain.UpdateZoneSurfaceTemperatures();
		}
	}

	void
	PerformTemperatureFieldUpdate( int const DomainNum )
	{

		// SUBROUTINE INFORMATION:
		//       AUTHOR         Edwin Lee
		//       DATE WRITTEN   Summer 2011
		//       MODIFIED       na
		//       RE-ENGINEERED  na

		auto & dom( PipingSystemDomains( DomainNum ) );
		for ( int X = 0, X_end = dom.x_max_index; X <= X_end; ++X ) {
			for ( int Y = 0, Y_end = dom.y_max_index; Y <= Y_end; ++Y ) {
				for ( int Z = 0, Z_end = dom.z_max_index; Z <= Z_end; ++Z ) {
					auto & cell( dom.Cells( X, Y, Z ) );

					switch ( cell.cellType ) {
					case CellType::Pipe:
						//'pipes are simulated separately
						break;
					case CellType::GeneralField:
					case CellType::Slab:
					case CellType::HorizInsulation:
					case CellType::VertInsulation:
					case CellType::SlabOnGradeEdgeInsu:
						cell.Temperature = EvaluateFieldCellTemperature( DomainNum, cell );
						break;
					case CellType::GroundSurface:
						cell.Temperature = EvaluateGroundSurfaceTemperature( DomainNum, cell );
						break;
					case CellType::FarfieldBoundary:
						cell.Temperature = EvaluateFarfieldBoundaryTemperature( DomainNum, cell );
						break;
					case CellType::BasementWall:
					case CellType::BasementCorner:
					case CellType::BasementFloor:
						// basement model, zone-coupled. Call EvaluateZoneInterfaceTemperature routine to handle timestep/hourly simulation.
						if ( PipingSystemDomains( DomainNum ).HasZoneCoupledBasement ) {
							cell.Temperature = EvaluateZoneInterfaceTemperature( DomainNum, cell );
						} else { // FHX model
							cell.Temperature = EvaluateBasementCellTemperature( DomainNum, cell );
						}
						break;
					case CellType::ZoneGroundInterface:
						cell.Temperature = EvaluateZoneInterfaceTemperature( DomainNum, cell );
						break;
					case CellType::BasementCutaway:
						// it's ok to not simulate this one
						break;
					case CellType::Unknown:
						assert(false);
					}

#ifdef CalcEnergyBalance
					if ( PipingSystemDomains( DomainNum ).finalIteration ) {
						Real64 massCp = cell.Properties.Density * cell.volume() * cell.Properties.SpecificHeat;
						cell.totalEnergyChange = massCp * ( cell.Temperature_PrevIteration - cell.Temperature_PrevTimeStep );
						cell.energyImbalance = std::abs( cell.totalEnergyChange - cell.sumEnergyFromAllSides );
						cell.tempDiffDueToImbalance = cell.energyImbalance / massCp;
					}
#endif

				}
			}
		}

	}

	Real64
	EvaluateFieldCellTemperature(
		int const DomainNum,
		CartesianCell & cell
	)
	{

		// FUNCTION INFORMATION:
		//       AUTHOR         Edwin Lee
		//       DATE WRITTEN   Summer 2011
		//       MODIFIED       na
		//       RE-ENGINEERED  na

		// FUNCTION LOCAL VARIABLE DECLARATIONS:
		Real64 Numerator = 0.0;
		Real64 Denominator = 0.0;
		Real64 AdiabaticMultiplier = 1.0;
		Real64 Beta = cell.Beta;

		// add effect from cell history
		Numerator += cell.Temperature_PrevTimeStep;
		++Denominator;

		// determine the neighbor types based on cell location
		int NumFieldCells = 0, NumBoundaryCells = 0;
		EvaluateCellNeighborDirections( DomainNum, cell, NumFieldCells, NumBoundaryCells );

#ifdef CalcEnergyBalance
		Real64 energyFromThisSide = 0.0;
		cell.sumEnergyFromAllSides = 0.0;
		cell.numberOfSidesCalculated = 0;
#endif

		// loop across each direction in the simulation
		for ( int DirectionCounter = 1; DirectionCounter <= NumFieldCells; ++DirectionCounter ) {

			Real64 NeighborTemp = 0.0;
			Real64 Resistance = 0.0;
			Direction CurDirection = NeighborFieldCells( DirectionCounter );

			//'evaluate the transient expression terms
			EvaluateNeighborCharacteristics( DomainNum, cell, CurDirection, NeighborTemp, Resistance, AdiabaticMultiplier );

			Numerator += AdiabaticMultiplier * ( Beta / Resistance ) * NeighborTemp;
			Denominator += AdiabaticMultiplier * ( Beta / Resistance );

#ifdef CalcEnergyBalance
			if ( PipingSystemDomains( DomainNum ).finalIteration ) {
				energyFromThisSide = AdiabaticMultiplier * ( NeighborTemp - cell.Temperature ) / ( Resistance ) * PipingSystemDomains( DomainNum ).Cur.CurSimTimeStepSize;
				cell.sumEnergyFromAllSides += energyFromThisSide;
				cell.numberOfSidesCalculated += int( AdiabaticMultiplier );
			}
#endif
		}

		//'now that we have passed all directions, update the temperature
		return Numerator / Denominator;

	}

	Real64
	EvaluateGroundSurfaceTemperature(
		int const DomainNum,
		CartesianCell & cell
	)
	{

		// FUNCTION INFORMATION:
		//       AUTHOR         Edwin Lee
		//       DATE WRITTEN   Summer 2011
		//       MODIFIED       na
		//       RE-ENGINEERED  na

		// FUNCTION PARAMETER DEFINITIONS:
		Real64 const AirDensity( 1.22521 ); // '[kg/m3]
		Real64 const AirSpecificHeat( 1003 ); // '[J/kg-K]
		// evapotranspiration parameters
		Real64 const MeanSolarConstant( 0.08196 ); // 1367 [W/m2], entered in [MJ/m2-minute]
		Real64 const A_s( 0.25 ); // ?
		Real64 const B_s( 0.5 ); // ?
		Real64 const Absor_Corrected( 0.77 );
		Real64 const Convert_Wm2_To_MJhrmin( 3600.0 / 1000000.0 );
		Real64 const Convert_MJhrmin_To_Wm2( 1.0 / Convert_Wm2_To_MJhrmin );
		Real64 const Rho_water( 998.0 ); // [kg/m3]

		// FUNCTION LOCAL VARIABLE DECLARATIONS:
		Real64 NeighborTemp;
		Real64 IncidentHeatGain;
		Real64 Latitude_Degrees; // Latitude, degrees N
		Real64 StMeridian_Degrees; // Standard meridian, degrees W -- note it is degrees E in DataEnvironment
		Real64 Longitude_Degrees; // Longitude, degrees W -- note it is degrees E in DataEnvironment
		// evapotranspiration calculated values
		Real64 Latitude_Radians;
		Real64 DayOfYear;
		Real64 HourOfDay;
		Real64 CurSecondsIntoToday;
		Real64 dr;
		Real64 Declination;
		Real64 b_SC;
		Real64 Sc;
		Real64 Hour_Angle;
		Real64 X_sunset;
		Real64 Sunset_Angle;
		Real64 Altitude_Angle;
		Real64 Solar_Angle_1;
		Real64 Solar_Angle_2;
		Real64 QRAD_A;
		Real64 QRAD_SO;
		Real64 Ratio_SO;
		Real64 IncidentSolar_MJhrmin;
		Real64 AbsorbedIncidentSolar_MJhrmin;
		Real64 VaporPressureSaturated_kPa;
		Real64 VaporPressureActual_kPa;
		Real64 QRAD_NL;
		Real64 NetIncidentRadiation_MJhr; // [MJ/hr]
		Real64 NetIncidentRadiation_Wm2; // [W/m2]
		Real64 CN;
		Real64 G_hr;
		Real64 Cd;
		Real64 Slope_S;
		Real64 Pressure;
		Real64 PsychrometricConstant;
		Real64 EvapotransFluidLoss_mmhr;
		Real64 EvapotransFluidLoss_mhr;
		Real64 LatentHeatVaporization;
		Real64 EvapotransHeatLoss_MJhrmin; // [MJ/m2-hr]
		Real64 EvapotransHeatLoss_Wm2; // [W/m2]
		Real64 CurAirTempK;
		Real64 GroundCoverCoefficient;

		// retrieve information from E+ globals
		Latitude_Degrees = DataEnvironment::Latitude;
		StMeridian_Degrees = -DataEnvironment::TimeZoneMeridian; // Standard meridian, degrees W
		Longitude_Degrees = -DataEnvironment::Longitude; // Longitude, degrees W

		// retrieve any information from input data structure
		GroundCoverCoefficient = PipingSystemDomains( DomainNum ).Moisture.GroundCoverCoefficient;

		// initialize values
		Real64 AdiabaticMultiplier = 1.0;
		Real64 Numerator = 0.0;
		Real64 Denominator = 0.0;
		Real64 Resistance = 0.0;
		Real64 Beta = cell.Beta;
		Real64 ThisNormalArea = cell.normalArea( Direction::PositiveY );

#ifdef CalcEnergyBalance
		int index = 0;
		Real64 energyFromThisSide = 0.0;
		cell.sumEnergyFromAllSides = 0.0;
		cell.energyFromEachSide = 0.0;
#endif

		//'add effect from previous time step
		Numerator += cell.Temperature_PrevTimeStep;
		++Denominator;

		// now that we aren't infinitesimal, we need to determine the neighbor types based on cell location
		int NumFieldCells = 0, NumBoundaryCells = 0;
		EvaluateCellNeighborDirections( DomainNum, cell, NumFieldCells, NumBoundaryCells );

		// loop over all regular neighbor cells, check if we have adiabatic on opposite surface
		for ( int DirectionCounter = 1; DirectionCounter <= NumFieldCells; ++DirectionCounter ) {
			Direction CurDirection = NeighborFieldCells( DirectionCounter );

			// Use the multiplier ( either 1 or 2 ) to calculate the neighbor cell effects
			EvaluateNeighborCharacteristics( DomainNum, cell, CurDirection, NeighborTemp, Resistance, AdiabaticMultiplier );
			Numerator = AdiabaticMultiplier * Numerator + ( Beta / Resistance ) * NeighborTemp;
			Denominator = AdiabaticMultiplier * Denominator + ( Beta / Resistance );

#ifdef CalcEnergyBalance
			energyFromThisSide = ( cell.Temperature - NeighborTemp ) / ( Resistance ) * PipingSystemDomains( DomainNum ).Cur.CurSimTimeStepSize;
			cell.sumEnergyFromAllSides += energyFromThisSide;
			// Convert "CurDirection" to array index
			index = abs( CurDirection );
			cell.energyFromEachSide( index ) = energyFromThisSide;
#endif

		}

		// do all non-adiabatic boundary types here
		for ( int DirectionCounter = 1; DirectionCounter <= NumBoundaryCells; ++DirectionCounter ) {
			Direction CurDirection = NeighborBoundaryCells( DirectionCounter );

			// For Zone-coupled slab or basement configuration
			if ( PipingSystemDomains( DomainNum ).HasZoneCoupledSlab || PipingSystemDomains( DomainNum ).HasZoneCoupledBasement ) {
				//-x-direction will always be a farfield boundary
				//-z will also be a farfield boundary
				//+x and +z will be handled above
				//-y will always be a neighbor cell, so it is handled above
				//+y will always be the outdoor air
				if ( CurDirection == Direction::NegativeX || CurDirection == Direction::NegativeZ ) {
					// always farfield
					EvaluateFarfieldCharacteristics( DomainNum, cell, CurDirection, NeighborTemp, Resistance, AdiabaticMultiplier );
					Numerator += ( Beta / Resistance ) * NeighborTemp;
					Denominator += ( Beta / Resistance );
				} else if ( CurDirection == Direction::PositiveY ) {
					// convection at the surface
					if ( DataEnvironment::WindSpeed > 0.1 ) {
						Resistance = 208.0 / ( AirDensity * AirSpecificHeat * DataEnvironment::WindSpeed * ThisNormalArea );
						Numerator += ( Beta / Resistance ) * PipingSystemDomains( DomainNum ).Cur.CurAirTemp;
						Denominator += ( Beta / Resistance );
					}
				} else if ( CurDirection == Direction::NegativeY ) {
					assert( false ); // debug error, can't get here!
				}
			} else { // FHX model
				//x-direction will always be a farfield boundary
				//z-direction will be handled above -- adiabatic
				//-y we don't handle here because -y will always be a neighbor cell, so handled above
				//+y will always be the outdoor air
				if ( ( CurDirection == Direction::PositiveX ) || ( CurDirection == Direction::NegativeX ) ) {
					// always farfield
					EvaluateFarfieldCharacteristics( DomainNum, cell, CurDirection, NeighborTemp, Resistance, AdiabaticMultiplier );
					Numerator += ( Beta / Resistance ) * NeighborTemp;
					Denominator += ( Beta / Resistance );
				} else if ( ( CurDirection == Direction::PositiveZ ) || ( CurDirection == Direction::NegativeZ ) ) {
					// debug error, can't get here
				} else if ( CurDirection == Direction::PositiveY ) {
					// convection at the surface
					if ( DataEnvironment::WindSpeed > 0.1 ) {
						Resistance = 208.0 / ( AirDensity * AirSpecificHeat * DataEnvironment::WindSpeed * ThisNormalArea );
						Numerator += ( Beta / Resistance ) * PipingSystemDomains( DomainNum ).Cur.CurAirTemp;
						Denominator += ( Beta / Resistance );
					} else {
						// Future development should include additional natural convection effects here
					}
				} else if ( CurDirection == Direction::NegativeY ) {
					assert( false ); // debug error, can't get here!
				}
			}

#ifdef CalcEnergyBalance
			energyFromThisSide = ( cell.Temperature - NeighborTemp ) / ( Resistance ) * PipingSystemDomains( DomainNum ).Cur.CurSimTimeStepSize;
			cell.sumEnergyFromAllSides += energyFromThisSide;
			// Convert "CurDirection" to array index
			index = abs( CurDirection );
			cell.energyFromEachSide( index ) = energyFromThisSide;
#endif
		}

		// Initialize, this variable is used for both evapotranspiration and non-ET cases, [W]
		IncidentHeatGain = 0.0;

		// Latitude, converted to radians...positive for northern hemisphere, [radians]
		Latitude_Radians = Pi / 180.0 * Latitude_Degrees;

		// The day of year at this point in the simulation
		DayOfYear = int( PipingSystemDomains( DomainNum ).Cur.CurSimTimeSeconds / DataGlobals::SecsInDay );

		// The number of seconds into the current day
		CurSecondsIntoToday = int( mod( PipingSystemDomains( DomainNum ).Cur.CurSimTimeSeconds, DataGlobals::SecsInDay ) );

		// The number of hours into today
		HourOfDay = int( CurSecondsIntoToday / DataGlobals::SecInHour );

		// For convenience convert to Kelvin once
		CurAirTempK = PipingSystemDomains( DomainNum ).Cur.CurAirTemp + 273.15;

		// Calculate some angles
		dr = 1.0 + 0.033 * std::cos( 2.0 * Pi * DayOfYear / 365.0 );
		Declination = 0.409 * std::sin( 2.0 * Pi / 365.0 * DayOfYear - 1.39 );
		b_SC = 2.0 * Pi * ( DayOfYear - 81.0 ) / 364.0;
		Sc = 0.1645 * std::sin( 2.0 * b_SC ) - 0.1255 * std::cos( b_SC ) - 0.025 * std::sin( b_SC );
		Hour_Angle = Pi / 12.0 * ( ( ( HourOfDay - 0.5 ) + 0.06667 * ( StMeridian_Degrees - Longitude_Degrees ) + Sc ) - 12.0 );

		// Calculate sunset something, and constrain to a minimum of 0.000001
		X_sunset = 1.0 - pow_2( std::tan( Latitude_Radians ) ) * pow_2( std::tan( Declination ) );
		X_sunset = max( X_sunset, 0.000001 );

		// Find sunset angle
		Sunset_Angle = Pi / 2.0 - std::atan( -std::tan( Latitude_Radians ) * std::tan( Declination ) / std::sqrt( X_sunset ) );

		// Find the current sun angle
		Altitude_Angle = std::asin( std::sin( Latitude_Radians ) * std::sin( Declination ) + std::cos( Latitude_Radians ) * std::cos( Declination ) * std::cos( Hour_Angle ) );

		// Find solar angles
		Solar_Angle_1 = Hour_Angle - Pi / 24.0;
		Solar_Angle_2 = Hour_Angle + Pi / 24.0;

		// Constrain solar angles
		if ( Solar_Angle_1 < -Sunset_Angle ) Solar_Angle_1 = -Sunset_Angle;
		if ( Solar_Angle_2 < -Sunset_Angle ) Solar_Angle_2 = -Sunset_Angle;
		if ( Solar_Angle_1 > Sunset_Angle ) Solar_Angle_1 = Sunset_Angle;
		if ( Solar_Angle_2 > Sunset_Angle ) Solar_Angle_2 = Sunset_Angle;
		if ( Solar_Angle_1 > Solar_Angle_2 ) Solar_Angle_1 = Solar_Angle_2;

		// Convert input solar radiation [w/m2] into units for ET model, [MJ/hr-min]
		IncidentSolar_MJhrmin = PipingSystemDomains( DomainNum ).Cur.CurIncidentSolar * Convert_Wm2_To_MJhrmin;

		// Calculate another Q term...
		QRAD_A = 12.0 * 60.0 / Pi * MeanSolarConstant * dr * ( ( Solar_Angle_2 - Solar_Angle_1 ) * std::sin( Latitude_Radians ) * std::sin( Declination ) + std::cos( Latitude_Radians ) * std::cos( Declination ) * ( std::sin( Solar_Angle_2 ) - std::sin( Solar_Angle_1 ) ) );

		// Calculate another Q term...
		QRAD_SO = ( A_s + B_s + 0.00002 * DataEnvironment::Elevation ) * QRAD_A;

		// Correct the Qrad term ... better way??
		if ( IncidentSolar_MJhrmin < 0.01 ) {
			Ratio_SO = 0.0;
		} else {
			if ( QRAD_SO != 0.0 ) {
				Ratio_SO = IncidentSolar_MJhrmin / QRAD_SO;
			} else {
				// I used logic below to choose value, divide by 0 = infinity, so value = 1, not sure if correct...
				Ratio_SO = 1.0;
			}

		}

		// Constrain Ratio_SO
		Ratio_SO = min( Ratio_SO, 1.0 );
		Ratio_SO = max( Ratio_SO, 0.3 );

		// Calculate another Q term, [MJ/hr-min]
		AbsorbedIncidentSolar_MJhrmin = Absor_Corrected * IncidentSolar_MJhrmin;

		// Calculate saturated vapor pressure, [kPa]
		VaporPressureSaturated_kPa = 0.6108 * std::exp( 17.27 * PipingSystemDomains( DomainNum ).Cur.CurAirTemp / ( PipingSystemDomains( DomainNum ).Cur.CurAirTemp + 237.3 ) );

		// Calculate actual vapor pressure, [kPa]
		VaporPressureActual_kPa = VaporPressureSaturated_kPa * PipingSystemDomains( DomainNum ).Cur.CurRelativeHumidity / 100.0;

		// Calculate another Q term, [MJ/m2-hr]
		QRAD_NL = 2.042E-10 * pow_4( CurAirTempK ) * ( 0.34 - 0.14 * std::sqrt( VaporPressureActual_kPa ) ) * ( 1.35 * Ratio_SO - 0.35 );

		// Calculate another Q term, [MJ/hr]
		NetIncidentRadiation_MJhr = AbsorbedIncidentSolar_MJhrmin - QRAD_NL;

		// ?
		CN = 37.0;

		// Check whether there was sun
		if ( NetIncidentRadiation_MJhr < 0.0 ) {
			G_hr = 0.5 * NetIncidentRadiation_MJhr;
			Cd = 0.96;
		} else {
			G_hr = 0.1 * NetIncidentRadiation_MJhr;
			Cd = 0.24;
		}

		// Just For Check
		// Lu Xing Sep 22 2009

		Slope_S = 2503.0 * std::exp( 17.27 * PipingSystemDomains( DomainNum ).Cur.CurAirTemp / ( PipingSystemDomains( DomainNum ).Cur.CurAirTemp + 237.3 ) ) / pow_2( PipingSystemDomains( DomainNum ).Cur.CurAirTemp + 237.3 );
		Pressure = 98.0;
		PsychrometricConstant = 0.665e-3 * Pressure;

		// Evapotranspiration constant, [mm/hr]
		EvapotransFluidLoss_mmhr = ( GroundCoverCoefficient * Slope_S * ( NetIncidentRadiation_MJhr - G_hr ) + PsychrometricConstant * ( CN / CurAirTempK ) * PipingSystemDomains( DomainNum ).Cur.CurWindSpeed * ( VaporPressureSaturated_kPa - VaporPressureActual_kPa ) ) / ( Slope_S + PsychrometricConstant * ( 1 + Cd * PipingSystemDomains( DomainNum ).Cur.CurWindSpeed ) );

		// Convert units, [m/hr]
		EvapotransFluidLoss_mhr = EvapotransFluidLoss_mmhr / 1000.0;

		// Calculate latent heat, [MJ/kg]
		// Full formulation is cubic: L(T) = -0.0000614342 * T**3 + 0.00158927 * T**2 - 2.36418 * T + 2500.79[5]
		// In: Cubic fit to Table 2.1,p.16, Textbook: R.R.Rogers & M.K. Yau, A Short Course in Cloud Physics, 3e,(1989), Pergamon press
		// But a linear relation should suffice;
		// note-for now using the previous time step temperature as an approximation to help ensure stability
		LatentHeatVaporization = 2.501 - 2.361e-3 * cell.Temperature_PrevTimeStep;

		// Calculate evapotranspiration heat loss, [MJ/m2-hr]
		EvapotransHeatLoss_MJhrmin = Rho_water * EvapotransFluidLoss_mhr * LatentHeatVaporization;

		// Convert net incident solar units, [W/m2]
		NetIncidentRadiation_Wm2 = NetIncidentRadiation_MJhr * Convert_MJhrmin_To_Wm2;

		// Convert evapotranspiration units, [W/m2]
		EvapotransHeatLoss_Wm2 = EvapotransHeatLoss_MJhrmin * Convert_MJhrmin_To_Wm2;

		// Calculate overall net heat ?gain? into the cell, [W]
		IncidentHeatGain = ( NetIncidentRadiation_Wm2 - EvapotransHeatLoss_Wm2 ) * ThisNormalArea;

		// Add any solar/evapotranspiration heat gain here
		Numerator += Beta * IncidentHeatGain;

#ifdef CalcEnergyBalance
		energyFromThisSide = IncidentHeatGain * PipingSystemDomains( DomainNum ).Cur.CurSimTimeStepSize;
		cell.sumEnergyFromAllSides += energyFromThisSide;
		// Convert "CurDirection" to array index
		index = abs( Direction::PositiveY );
		cell.energyFromEachSide( index ) = energyFromThisSide;
#endif

		// Calculate the return temperature and leave
		return Numerator / Denominator;

	}

	Real64
	EvaluateBasementCellTemperature(
		int const DomainNum,
		CartesianCell & cell
	)
	{

		// FUNCTION INFORMATION:
		//       AUTHOR         Edwin Lee
		//       DATE WRITTEN   Summer 2011
		//       MODIFIED       na
		//       RE-ENGINEERED  na

		// FUNCTION LOCAL VARIABLE DECLARATIONS:
		Real64 Beta = 0.0;
		Real64 NeighborTemp = 0.0;
		Real64 HeatFlux = 0.0;
		Real64 Numerator = 0.0;
		Real64 Denominator = 0.0;
		Real64 Resistance = 0.0;
		Real64 AdiabaticMultiplier = 1.0;

#ifdef CalcEnergyBalance
		Real64 energyFromThisSide = 0.0;
		cell.sumEnergyFromAllSides = 0.0;
		cell.numberOfSidesCalculated = 0;
#endif
		{ auto const SELECT_CASE_var( cell.cellType );
		if ( ( SELECT_CASE_var == CellType::BasementWall ) || ( SELECT_CASE_var == CellType::BasementFloor ) ) {
			// This is actually only a half-cell since the basement wall slices right through the middle in one direction
			Beta = cell.Beta / 2.0;
		} else if ( SELECT_CASE_var == CellType::BasementCorner ) {
			// This is actually only a three-quarter-cell since the basement wall slices right through the middle in both directions
			Beta = cell.Beta * 3.0 / 4.0;
		}}

		// add effect from previous time step
		Numerator += cell.Temperature_PrevTimeStep;
		++Denominator;

		{ auto const SELECT_CASE_var( cell.cellType );
		if ( SELECT_CASE_var == CellType::BasementWall ) {

			// we will only have heat flux from the basement wall and heat conduction to the +x cell

			// get the average basement wall heat flux and add it to the tally
			HeatFlux = PipingSystemDomains( DomainNum ).GetBasementWallHeatFlux();
			Numerator += Beta * HeatFlux * cell.height();

#ifdef CalcEnergyBalance
			if ( PipingSystemDomains( DomainNum ).finalIteration ) {
				energyFromThisSide = HeatFlux * cell.height() * PipingSystemDomains( DomainNum ).Cur.CurSimTimeStepSize;
				cell.sumEnergyFromAllSides += energyFromThisSide;
				cell.numberOfSidesCalculated += 1;
			}
#endif
			// then get the +x conduction to continue the heat balance
			EvaluateNeighborCharacteristics( DomainNum, cell, Direction::PositiveX, NeighborTemp, Resistance, AdiabaticMultiplier );
			Numerator += AdiabaticMultiplier * ( Beta / Resistance ) * NeighborTemp;
			Denominator += AdiabaticMultiplier * ( Beta / Resistance );

#ifdef CalcEnergyBalance
			if ( PipingSystemDomains( DomainNum ).finalIteration ) {
				energyFromThisSide = ( NeighborTemp - cell.Temperature ) / ( Resistance ) * PipingSystemDomains( DomainNum ).Cur.CurSimTimeStepSize;
				cell.sumEnergyFromAllSides += energyFromThisSide;
				cell.numberOfSidesCalculated += 1;
			}
#endif
		} else if ( SELECT_CASE_var == CellType::BasementFloor ) {

			// we will only have heat flux from the basement floor and heat conduction to the lower cell

			// get the average basement floor heat flux and add it to the tally
			HeatFlux = PipingSystemDomains( DomainNum ).GetBasementFloorHeatFlux();
			Numerator += Beta * HeatFlux * cell.width();

#ifdef CalcEnergyBalance
			if ( PipingSystemDomains( DomainNum ).finalIteration ) {
				energyFromThisSide = HeatFlux * cell.width() * PipingSystemDomains( DomainNum ).Cur.CurSimTimeStepSize;
				cell.sumEnergyFromAllSides += energyFromThisSide;
				cell.numberOfSidesCalculated += 1;
			}
#endif
			// then get the -y conduction to continue the heat balance
			EvaluateNeighborCharacteristics( DomainNum, cell, Direction::NegativeY, NeighborTemp, Resistance, AdiabaticMultiplier );
			Numerator += AdiabaticMultiplier * ( Beta / Resistance ) * NeighborTemp;
			Denominator += AdiabaticMultiplier * ( Beta / Resistance );

#ifdef CalcEnergyBalance
			if ( PipingSystemDomains( DomainNum ).finalIteration ) {
				energyFromThisSide = ( NeighborTemp - cell.Temperature ) / ( Resistance ) * PipingSystemDomains( DomainNum ).Cur.CurSimTimeStepSize;
				cell.sumEnergyFromAllSides += energyFromThisSide;
				cell.numberOfSidesCalculated += 1;
			}
#endif
		} else if ( SELECT_CASE_var == CellType::BasementCorner ) {
<<<<<<< HEAD

			// we will only have heat conduction to the +x and -y cells
			EvaluateNeighborCharacteristics( DomainNum, cell, Direction::PositiveX, NeighborTemp, Resistance, AdiabaticMultiplier );
			Numerator += AdiabaticMultiplier * ( Beta / Resistance ) * NeighborTemp;
			Denominator += AdiabaticMultiplier * ( Beta / Resistance );

#ifdef CalcEnergyBalance
			if ( PipingSystemDomains( DomainNum ).finalIteration ) {
				energyFromThisSide = ( NeighborTemp - cell.Temperature ) / ( Resistance ) * PipingSystemDomains( DomainNum ).Cur.CurSimTimeStepSize;
				cell.sumEnergyFromAllSides += energyFromThisSide;
				cell.numberOfSidesCalculated += 1;
			}
#endif
			EvaluateNeighborCharacteristics( DomainNum, cell, Direction::NegativeY, NeighborTemp, Resistance, AdiabaticMultiplier );
			Numerator += AdiabaticMultiplier * ( Beta / Resistance ) * NeighborTemp;
			Denominator += AdiabaticMultiplier * ( Beta / Resistance );

#ifdef CalcEnergyBalance
			if ( PipingSystemDomains( DomainNum ).finalIteration ) {
				energyFromThisSide = ( NeighborTemp - cell.Temperature ) / ( Resistance ) * PipingSystemDomains( DomainNum ).Cur.CurSimTimeStepSize;
				cell.sumEnergyFromAllSides += energyFromThisSide;
				cell.numberOfSidesCalculated += 1;
			}
#endif
		}}

		return Numerator / Denominator;

	}

	Real64
	EvaluateFarfieldBoundaryTemperature(
		int const DomainNum,
		CartesianCell & cell
	)
	{

		// FUNCTION INFORMATION:
		//       AUTHOR         Edwin Lee
		//       DATE WRITTEN   Summer 2011
		//       MODIFIED       na
		//       RE-ENGINEERED  na

		// FUNCTION LOCAL VARIABLE DECLARATIONS:
		Real64 Numerator = 0.0;
		Real64 Denominator = 0.0;
		Real64 Resistance = 0.0;
		Real64 AdiabaticMultiplier = 1.0;
		Real64 Beta = cell.Beta;

#ifdef CalcEnergyBalance
		Real64 energyFromThisSide = 0.0;
		cell.sumEnergyFromAllSides = 0.0;
		cell.numberOfSidesCalculated = 0;
#endif

		// add effect from previous time step
		Numerator += cell.Temperature_PrevTimeStep;
		++Denominator;

		// now that we aren't infinitesimal, we need to determine the neighbor types based on cell location
		int NumFieldCells = 0, NumBoundaryCells = 0;
		EvaluateCellNeighborDirections( DomainNum, cell, NumFieldCells, NumBoundaryCells );

		// Do all neighbor cells
		for ( int DirectionCounter = 1; DirectionCounter <= NumFieldCells; ++DirectionCounter ) {
			Direction CurDirection = NeighborFieldCells( DirectionCounter );

			Real64 NeighborTemp = 0.0;
			EvaluateNeighborCharacteristics( DomainNum, cell, CurDirection, NeighborTemp, Resistance, AdiabaticMultiplier );

			Numerator += AdiabaticMultiplier * ( Beta / Resistance ) * NeighborTemp;
			Denominator += AdiabaticMultiplier * ( Beta / Resistance );

#ifdef CalcEnergyBalance
			if ( PipingSystemDomains( DomainNum ).finalIteration ) {
				energyFromThisSide = AdiabaticMultiplier * ( NeighborTemp - cell.Temperature ) / ( Resistance  ) * PipingSystemDomains( DomainNum ).Cur.CurSimTimeStepSize;
				cell.sumEnergyFromAllSides += energyFromThisSide;
				cell.numberOfSidesCalculated += int( AdiabaticMultiplier );
			}
#endif
		}

		// Then all farfield boundaries
		for ( int DirectionCounter = 1; DirectionCounter <= NumBoundaryCells; ++DirectionCounter ) {
			Direction CurDirection = NeighborBoundaryCells( DirectionCounter );

			Real64 NeighborTemp = 0.0;
			EvaluateFarfieldCharacteristics( DomainNum, cell, CurDirection, NeighborTemp, Resistance, AdiabaticMultiplier );

			//if ( PipingSystemDomains( DomainNum ).HasZoneCoupledSlab || PipingSystemDomains( DomainNum ).HasZoneCoupledBasement ) {
				//if ( CurDirection == Direction::PositiveX || CurDirection == Direction::PositiveZ ) {
					//AdiabaticMultiplier = 0.0; // Do nothing. This should only apply to lower corner cell at Xmax, Ymin, Zmax
				//}
			//}

=======

			// we will only have heat conduction to the +x and -y cells
			EvaluateNeighborCharacteristics( DomainNum, cell, Direction::PositiveX, NeighborTemp, Resistance, AdiabaticMultiplier );
			Numerator += AdiabaticMultiplier * ( Beta / Resistance ) * NeighborTemp;
			Denominator += AdiabaticMultiplier * ( Beta / Resistance );

#ifdef CalcEnergyBalance
			if ( PipingSystemDomains( DomainNum ).finalIteration ) {
				energyFromThisSide = ( NeighborTemp - cell.Temperature ) / ( Resistance ) * PipingSystemDomains( DomainNum ).Cur.CurSimTimeStepSize;
				cell.sumEnergyFromAllSides += energyFromThisSide;
				cell.numberOfSidesCalculated += 1;
			}
#endif
			EvaluateNeighborCharacteristics( DomainNum, cell, Direction::NegativeY, NeighborTemp, Resistance, AdiabaticMultiplier );
>>>>>>> 8f6a43ff
			Numerator += AdiabaticMultiplier * ( Beta / Resistance ) * NeighborTemp;
			Denominator += AdiabaticMultiplier * ( Beta / Resistance );

#ifdef CalcEnergyBalance
			if ( PipingSystemDomains( DomainNum ).finalIteration ) {
<<<<<<< HEAD
				energyFromThisSide = AdiabaticMultiplier * ( NeighborTemp - cell.Temperature ) / ( Resistance ) * PipingSystemDomains( DomainNum ).Cur.CurSimTimeStepSize;
				cell.sumEnergyFromAllSides += energyFromThisSide;
				cell.numberOfSidesCalculated += int( AdiabaticMultiplier );
			}
#endif
		}
=======
				energyFromThisSide = ( NeighborTemp - cell.Temperature ) / ( Resistance ) * PipingSystemDomains( DomainNum ).Cur.CurSimTimeStepSize;
				cell.sumEnergyFromAllSides += energyFromThisSide;
				cell.numberOfSidesCalculated += 1;
			}
#endif
		}}
>>>>>>> 8f6a43ff

		return Numerator / Denominator;

	}

	Real64
	EvaluateFarfieldBoundaryTemperature(
		int const DomainNum,
		CartesianCell & cell
	)
	{

		// FUNCTION INFORMATION:
		//       AUTHOR         Edwin Lee
		//       DATE WRITTEN   Summer 2011
		//       MODIFIED       na
		//       RE-ENGINEERED  na
<<<<<<< HEAD

		// FUNCTION LOCAL VARIABLE DECLARATIONS:
		Real64 HeatFlux = 0.0;
		Real64 ConductionArea = 0.0;
		Real64 Numerator = 0.0;
		Real64 Denominator = 0.0;
		Real64 Resistance = 0.0;
		Real64 AdiabaticMultiplier = 1.0;
		Real64 Beta = cell.Beta;

#ifdef CalcEnergyBalance
		Real64 energyFromThisSide = 0.0;
		cell.sumEnergyFromAllSides = 0.0;
		cell.numberOfSidesCalculated = 0;
#endif

		// add effect from previous time step
		Numerator += cell.Temperature_PrevTimeStep;
		++Denominator;

		// catch invalid types
		assert( std::set< CellType >( { CellType::BasementWall, CellType::BasementFloor, CellType::ZoneGroundInterface, CellType::BasementCorner } ).count( cell.cellType ) != 0 );

		if ( cell.cellType == CellType::BasementWall ) {
			// Get the average basement wall heat flux and add it to the tally
			HeatFlux = PipingSystemDomains( DomainNum ).WallHeatFlux;
			if ( cell.X_index == PipingSystemDomains( DomainNum ).XWallIndex ) {
				ConductionArea = cell.depth() * cell.height();
				Numerator += Beta * HeatFlux * ConductionArea;
			} else if ( cell.Z_index == PipingSystemDomains( DomainNum ).ZWallIndex ) {
				ConductionArea = cell.width() * cell.height();
				Numerator += Beta * HeatFlux * ConductionArea;
			}
		} else if ( cell.cellType == CellType::BasementFloor ) {
			// Get the average basement floor heat flux and add it to the tally
			HeatFlux = PipingSystemDomains( DomainNum ).FloorHeatFlux;
			ConductionArea = cell.width() * cell.depth();
			Numerator += Beta * HeatFlux * ConductionArea;
		} else if ( cell.cellType ==  CellType::ZoneGroundInterface ) {
			// Get the average slab heat flux and add it to the tally
			HeatFlux = PipingSystemDomains( DomainNum ).WeightedHeatFlux( cell.X_index, cell.Z_index );
			ConductionArea = cell.width() * cell.depth();
			Numerator += Beta * HeatFlux * ConductionArea;
		}

#ifdef CalcEnergyBalance
		if ( PipingSystemDomains( DomainNum ).finalIteration ) {
			energyFromThisSide = HeatFlux * ConductionArea * PipingSystemDomains( DomainNum ).Cur.CurSimTimeStepSize;
			cell.sumEnergyFromAllSides += energyFromThisSide;
			cell.numberOfSidesCalculated += 1;
		}
#endif
		//determine the neighbor types based on cell location
		int NumFieldCells = 0, NumBoundaryCells = 0;
		EvaluateCellNeighborDirections( DomainNum, cell, NumFieldCells, NumBoundaryCells );

		//loop across each direction in the simulation
		for ( int DirectionCounter = 1; DirectionCounter <= NumFieldCells; ++DirectionCounter ) {

			Real64 NeighborTemp = 0.0;
			Direction CurDirection = NeighborFieldCells( DirectionCounter );

			// Have to be careful here to make sure heat conduction happens only in the appropriate directions
			if ( cell.cellType == CellType::BasementWall ) {
				// No heat conduction from the X-side basement wall cell to the +x cell ( basement cutaway )
				if ( cell.X_index == PipingSystemDomains( DomainNum ).XWallIndex && CurDirection != Direction::PositiveX ) {
					// Evaluate the transient expression terms
					EvaluateNeighborCharacteristics( DomainNum, cell, CurDirection, NeighborTemp, Resistance, AdiabaticMultiplier );
					Numerator += AdiabaticMultiplier * ( Beta / Resistance ) * NeighborTemp;
					Denominator += AdiabaticMultiplier * ( Beta / Resistance );
				}
				// No heat conduction from the Z-side basement wall cell to the +z cell ( basement cutaway )
				if ( cell.Z_index == PipingSystemDomains( DomainNum ).ZWallIndex && CurDirection != Direction::PositiveZ ) {
					// Evaluate the transient expression terms
					EvaluateNeighborCharacteristics( DomainNum, cell, CurDirection, NeighborTemp, Resistance, AdiabaticMultiplier );
					Numerator += AdiabaticMultiplier * ( Beta / Resistance ) * NeighborTemp;
					Denominator += AdiabaticMultiplier * ( Beta / Resistance );
				}
			} else if ( cell.cellType == CellType::BasementFloor ) {
				// No heat conduction from the basement floor cell to the +y cell ( basement cutaway )
				if ( CurDirection != Direction::PositiveY ) {
					// Evaluate the transient expression terms
					EvaluateNeighborCharacteristics( DomainNum, cell, CurDirection, NeighborTemp, Resistance, AdiabaticMultiplier );
					Numerator += AdiabaticMultiplier * ( Beta / Resistance ) * NeighborTemp;
					Denominator += AdiabaticMultiplier * ( Beta / Resistance );
				}
			} else if ( cell.cellType == CellType::ZoneGroundInterface || cell.cellType == CellType::BasementCorner ) {
				// Heat conduction in all directions
				// Evaluate the transient expression terms
				EvaluateNeighborCharacteristics( DomainNum, cell, CurDirection, NeighborTemp, Resistance, AdiabaticMultiplier );
				Numerator += AdiabaticMultiplier * ( Beta / Resistance ) * NeighborTemp;
				Denominator += AdiabaticMultiplier * ( Beta / Resistance );
			}

#ifdef CalcEnergyBalance
			if ( PipingSystemDomains( DomainNum ).finalIteration ) {
				energyFromThisSide = AdiabaticMultiplier * ( NeighborTemp - cell.Temperature ) / ( Resistance ) * PipingSystemDomains( DomainNum ).Cur.CurSimTimeStepSize;
				cell.sumEnergyFromAllSides += energyFromThisSide;
				cell.numberOfSidesCalculated += int( AdiabaticMultiplier );
			}
=======

		// FUNCTION LOCAL VARIABLE DECLARATIONS:
		Real64 Numerator = 0.0;
		Real64 Denominator = 0.0;
		Real64 Resistance = 0.0;
		Real64 AdiabaticMultiplier = 1.0;
		Real64 Beta = cell.Beta;

#ifdef CalcEnergyBalance
		Real64 energyFromThisSide = 0.0;
		cell.sumEnergyFromAllSides = 0.0;
		cell.numberOfSidesCalculated = 0;
#endif

		// add effect from previous time step
		Numerator += cell.Temperature_PrevTimeStep;
		++Denominator;

		// now that we aren't infinitesimal, we need to determine the neighbor types based on cell location
		int NumFieldCells = 0, NumBoundaryCells = 0;
		EvaluateCellNeighborDirections( DomainNum, cell, NumFieldCells, NumBoundaryCells );

		// Do all neighbor cells
		for ( int DirectionCounter = 1; DirectionCounter <= NumFieldCells; ++DirectionCounter ) {
			Direction CurDirection = NeighborFieldCells( DirectionCounter );

			Real64 NeighborTemp = 0.0;
			EvaluateNeighborCharacteristics( DomainNum, cell, CurDirection, NeighborTemp, Resistance, AdiabaticMultiplier );

			Numerator += AdiabaticMultiplier * ( Beta / Resistance ) * NeighborTemp;
			Denominator += AdiabaticMultiplier * ( Beta / Resistance );

#ifdef CalcEnergyBalance
			if ( PipingSystemDomains( DomainNum ).finalIteration ) {
				energyFromThisSide = AdiabaticMultiplier * ( NeighborTemp - cell.Temperature ) / ( Resistance  ) * PipingSystemDomains( DomainNum ).Cur.CurSimTimeStepSize;
				cell.sumEnergyFromAllSides += energyFromThisSide;
				cell.numberOfSidesCalculated += int( AdiabaticMultiplier );
			}
#endif
		}

		// Then all farfield boundaries
		for ( int DirectionCounter = 1; DirectionCounter <= NumBoundaryCells; ++DirectionCounter ) {
			Direction CurDirection = NeighborBoundaryCells( DirectionCounter );

			Real64 NeighborTemp = 0.0;
			EvaluateFarfieldCharacteristics( DomainNum, cell, CurDirection, NeighborTemp, Resistance, AdiabaticMultiplier );

			//if ( PipingSystemDomains( DomainNum ).HasZoneCoupledSlab || PipingSystemDomains( DomainNum ).HasZoneCoupledBasement ) {
				//if ( CurDirection == Direction::PositiveX || CurDirection == Direction::PositiveZ ) {
					//AdiabaticMultiplier = 0.0; // Do nothing. This should only apply to lower corner cell at Xmax, Ymin, Zmax
				//}
			//}

			Numerator += AdiabaticMultiplier * ( Beta / Resistance ) * NeighborTemp;
			Denominator += AdiabaticMultiplier * ( Beta / Resistance );

#ifdef CalcEnergyBalance
			if ( PipingSystemDomains( DomainNum ).finalIteration ) {
				energyFromThisSide = AdiabaticMultiplier * ( NeighborTemp - cell.Temperature ) / ( Resistance ) * PipingSystemDomains( DomainNum ).Cur.CurSimTimeStepSize;
				cell.sumEnergyFromAllSides += energyFromThisSide;
				cell.numberOfSidesCalculated += int( AdiabaticMultiplier );
			}
>>>>>>> 8f6a43ff
#endif
		}

		return Numerator / Denominator;

	}

	Real64
<<<<<<< HEAD
	FullDomainStructureInfo::GetBasementWallHeatFlux()
=======
	EvaluateZoneInterfaceTemperature(
		int const DomainNum,
		CartesianCell & cell
	)
>>>>>>> 8f6a43ff
	{

		// FUNCTION INFORMATION:
		//       AUTHOR         Edwin Lee
		//       DATE WRITTEN   Summer 2011
		//       MODIFIED       na
		//       RE-ENGINEERED  na
<<<<<<< HEAD

		Real64 RunningSummation = 0.0;
		int NumSurfaces = size( this->BasementZone.WallSurfacePointers );
		for ( int SurfaceCounter = 1; SurfaceCounter <= NumSurfaces; ++SurfaceCounter ) {
			int SurfacePointer = this->BasementZone.WallSurfacePointers( SurfaceCounter );
			RunningSummation += DataHeatBalSurface::QdotConvOutRepPerArea( SurfacePointer );
		}
		return -RunningSummation / NumSurfaces; // heat flux is negative here

	}

	Real64
	FullDomainStructureInfo::GetBasementFloorHeatFlux()
	{

		// FUNCTION INFORMATION:
		//       AUTHOR         Edwin Lee
		//       DATE WRITTEN   Summer 2011
		//       MODIFIED       na
		//       RE-ENGINEERED  na

		Real64 RunningSummation = 0.0;
		int NumSurfaces = size( this->BasementZone.FloorSurfacePointers );
		for ( int SurfaceCounter = 1; SurfaceCounter <= NumSurfaces; ++SurfaceCounter ) {
			int SurfacePointer = this->BasementZone.FloorSurfacePointers( SurfaceCounter );
			RunningSummation += DataHeatBalSurface::QdotConvOutRepPerArea( SurfacePointer );
=======

		// FUNCTION LOCAL VARIABLE DECLARATIONS:
		Real64 HeatFlux = 0.0;
		Real64 ConductionArea = 0.0;
		Real64 Numerator = 0.0;
		Real64 Denominator = 0.0;
		Real64 Resistance = 0.0;
		Real64 AdiabaticMultiplier = 1.0;
		Real64 Beta = cell.Beta;

#ifdef CalcEnergyBalance
		Real64 energyFromThisSide = 0.0;
		cell.sumEnergyFromAllSides = 0.0;
		cell.numberOfSidesCalculated = 0;
#endif

		// add effect from previous time step
		Numerator += cell.Temperature_PrevTimeStep;
		++Denominator;

		// catch invalid types
		assert( std::set< CellType >( { CellType::BasementWall, CellType::BasementFloor, CellType::ZoneGroundInterface, CellType::BasementCorner } ).count( cell.cellType ) != 0 );

		if ( cell.cellType == CellType::BasementWall ) {
			// Get the average basement wall heat flux and add it to the tally
			HeatFlux = PipingSystemDomains( DomainNum ).WallHeatFlux;
			if ( cell.X_index == PipingSystemDomains( DomainNum ).XWallIndex ) {
				ConductionArea = cell.depth() * cell.height();
				Numerator += Beta * HeatFlux * ConductionArea;
			} else if ( cell.Z_index == PipingSystemDomains( DomainNum ).ZWallIndex ) {
				ConductionArea = cell.width() * cell.height();
				Numerator += Beta * HeatFlux * ConductionArea;
			}
		} else if ( cell.cellType == CellType::BasementFloor ) {
			// Get the average basement floor heat flux and add it to the tally
			HeatFlux = PipingSystemDomains( DomainNum ).FloorHeatFlux;
			ConductionArea = cell.width() * cell.depth();
			Numerator += Beta * HeatFlux * ConductionArea;
		} else if ( cell.cellType ==  CellType::ZoneGroundInterface ) {
			// Get the average slab heat flux and add it to the tally
			HeatFlux = PipingSystemDomains( DomainNum ).WeightedHeatFlux( cell.X_index, cell.Z_index );
			ConductionArea = cell.width() * cell.depth();
			Numerator += Beta * HeatFlux * ConductionArea;
		}

#ifdef CalcEnergyBalance
		if ( PipingSystemDomains( DomainNum ).finalIteration ) {
			energyFromThisSide = HeatFlux * ConductionArea * PipingSystemDomains( DomainNum ).Cur.CurSimTimeStepSize;
			cell.sumEnergyFromAllSides += energyFromThisSide;
			cell.numberOfSidesCalculated += 1;
		}
#endif
		//determine the neighbor types based on cell location
		int NumFieldCells = 0, NumBoundaryCells = 0;
		EvaluateCellNeighborDirections( DomainNum, cell, NumFieldCells, NumBoundaryCells );

		//loop across each direction in the simulation
		for ( int DirectionCounter = 1; DirectionCounter <= NumFieldCells; ++DirectionCounter ) {

			Real64 NeighborTemp = 0.0;
			Direction CurDirection = NeighborFieldCells( DirectionCounter );

			// Have to be careful here to make sure heat conduction happens only in the appropriate directions
			if ( cell.cellType == CellType::BasementWall ) {
				// No heat conduction from the X-side basement wall cell to the +x cell ( basement cutaway )
				if ( cell.X_index == PipingSystemDomains( DomainNum ).XWallIndex && CurDirection != Direction::PositiveX ) {
					// Evaluate the transient expression terms
					EvaluateNeighborCharacteristics( DomainNum, cell, CurDirection, NeighborTemp, Resistance, AdiabaticMultiplier );
					Numerator += AdiabaticMultiplier * ( Beta / Resistance ) * NeighborTemp;
					Denominator += AdiabaticMultiplier * ( Beta / Resistance );
				}
				// No heat conduction from the Z-side basement wall cell to the +z cell ( basement cutaway )
				if ( cell.Z_index == PipingSystemDomains( DomainNum ).ZWallIndex && CurDirection != Direction::PositiveZ ) {
					// Evaluate the transient expression terms
					EvaluateNeighborCharacteristics( DomainNum, cell, CurDirection, NeighborTemp, Resistance, AdiabaticMultiplier );
					Numerator += AdiabaticMultiplier * ( Beta / Resistance ) * NeighborTemp;
					Denominator += AdiabaticMultiplier * ( Beta / Resistance );
				}
			} else if ( cell.cellType == CellType::BasementFloor ) {
				// No heat conduction from the basement floor cell to the +y cell ( basement cutaway )
				if ( CurDirection != Direction::PositiveY ) {
					// Evaluate the transient expression terms
					EvaluateNeighborCharacteristics( DomainNum, cell, CurDirection, NeighborTemp, Resistance, AdiabaticMultiplier );
					Numerator += AdiabaticMultiplier * ( Beta / Resistance ) * NeighborTemp;
					Denominator += AdiabaticMultiplier * ( Beta / Resistance );
				}
			} else if ( cell.cellType == CellType::ZoneGroundInterface || cell.cellType == CellType::BasementCorner ) {
				// Heat conduction in all directions
				// Evaluate the transient expression terms
				EvaluateNeighborCharacteristics( DomainNum, cell, CurDirection, NeighborTemp, Resistance, AdiabaticMultiplier );
				Numerator += AdiabaticMultiplier * ( Beta / Resistance ) * NeighborTemp;
				Denominator += AdiabaticMultiplier * ( Beta / Resistance );
			}

#ifdef CalcEnergyBalance
			if ( PipingSystemDomains( DomainNum ).finalIteration ) {
				energyFromThisSide = AdiabaticMultiplier * ( NeighborTemp - cell.Temperature ) / ( Resistance ) * PipingSystemDomains( DomainNum ).Cur.CurSimTimeStepSize;
				cell.sumEnergyFromAllSides += energyFromThisSide;
				cell.numberOfSidesCalculated += int( AdiabaticMultiplier );
			}
#endif
>>>>>>> 8f6a43ff
		}
		return -RunningSummation / NumSurfaces; // heat flux is negative here

<<<<<<< HEAD
	}

	void
	FullDomainStructureInfo::UpdateBasementSurfaceTemperatures()
	{

=======
		return Numerator / Denominator;

	}

	Real64
	FullDomainStructureInfo::GetBasementWallHeatFlux()
	{

		// FUNCTION INFORMATION:
		//       AUTHOR         Edwin Lee
		//       DATE WRITTEN   Summer 2011
		//       MODIFIED       na
		//       RE-ENGINEERED  na

		Real64 RunningSummation = 0.0;
		int NumSurfaces = size( this->BasementZone.WallSurfacePointers );
		for ( int SurfaceCounter = 1; SurfaceCounter <= NumSurfaces; ++SurfaceCounter ) {
			int SurfacePointer = this->BasementZone.WallSurfacePointers( SurfaceCounter );
			RunningSummation += DataHeatBalSurface::QdotConvOutRepPerArea( SurfacePointer );
		}
		return -RunningSummation / NumSurfaces; // heat flux is negative here

	}

	Real64
	FullDomainStructureInfo::GetBasementFloorHeatFlux()
	{

		// FUNCTION INFORMATION:
		//       AUTHOR         Edwin Lee
		//       DATE WRITTEN   Summer 2011
		//       MODIFIED       na
		//       RE-ENGINEERED  na

		Real64 RunningSummation = 0.0;
		int NumSurfaces = size( this->BasementZone.FloorSurfacePointers );
		for ( int SurfaceCounter = 1; SurfaceCounter <= NumSurfaces; ++SurfaceCounter ) {
			int SurfacePointer = this->BasementZone.FloorSurfacePointers( SurfaceCounter );
			RunningSummation += DataHeatBalSurface::QdotConvOutRepPerArea( SurfacePointer );
		}
		return -RunningSummation / NumSurfaces; // heat flux is negative here

	}

	void
	FullDomainStructureInfo::UpdateBasementSurfaceTemperatures()
	{

>>>>>>> 8f6a43ff
		// SUBROUTINE INFORMATION:
		//       AUTHOR         Edwin Lee
		//       DATE WRITTEN   Summer 2011
		//       MODIFIED       na
		//       RE-ENGINEERED  na

		// SUBROUTINE PARAMETER DEFINITIONS:
		Real64 const BigNumber( 10000.0 );

		// First the wall
		this->BasementWallTemp = this->GetAverageTempByType( CellType::BasementWall );
		int OSCMIndex = this->BasementZone.WallBoundaryOSCMIndex;
		DataSurfaces::OSCM( OSCMIndex ).TConv = this->BasementWallTemp;
		DataSurfaces::OSCM( OSCMIndex ).HConv = BigNumber;
		DataSurfaces::OSCM( OSCMIndex ).TRad = this->BasementWallTemp;
		DataSurfaces::OSCM( OSCMIndex ).HRad = 0.0;

		// Then the floor
		this->BasementFloorTemp = this->GetAverageTempByType( CellType::BasementFloor );
		OSCMIndex = this->BasementZone.FloorBoundaryOSCMIndex;
		DataSurfaces::OSCM( OSCMIndex ).TConv = this->BasementFloorTemp;
		DataSurfaces::OSCM( OSCMIndex ).HConv = BigNumber;
		DataSurfaces::OSCM( OSCMIndex ).TRad = this->BasementFloorTemp;
		DataSurfaces::OSCM( OSCMIndex ).HRad = 0.0;

	}

	Real64
	FullDomainStructureInfo::GetZoneInterfaceHeatFlux()
	{

		// FUNCTION INFORMATION:
		//       AUTHOR         Edwin Lee
		//       DATE WRITTEN   Summer 2011
		//       MODIFIED       na
		//       RE-ENGINEERED  na

		Real64 RunningSummation = 0.0;
		int NumSurfaces = size( this->ZoneCoupledSurfaces );
		for ( int SurfaceCounter = 1; SurfaceCounter <= NumSurfaces; ++SurfaceCounter ) {
			int SurfacePointer = this->ZoneCoupledSurfaces( SurfaceCounter ).IndexInSurfaceArray;
			RunningSummation += DataHeatBalSurface::QdotConvOutRepPerArea( SurfacePointer );
		}
		return -RunningSummation / NumSurfaces; // heat flux is negative here

	}

	void
	FullDomainStructureInfo::UpdateZoneSurfaceTemperatures()
	{

		// SUBROUTINE INFORMATION:
		//       AUTHOR
		//       DATE WRITTEN
		//       MODIFIED       na
		//       RE-ENGINEERED  na

		// SUBROUTINE PARAMETER DEFINITIONS:
		Real64 const BigNumber( 10000.0 );

		this->ZoneCoupledSurfaceTemp = this->GetAverageTempByType( CellType::ZoneGroundInterface );
		int OSCMIndex = this->ZoneCoupledOSCMIndex;
		DataSurfaces::OSCM( OSCMIndex ).TConv = this->ZoneCoupledSurfaceTemp;
		DataSurfaces::OSCM( OSCMIndex ).HConv = BigNumber;
		DataSurfaces::OSCM( OSCMIndex ).TRad = this->ZoneCoupledSurfaceTemp;
		DataSurfaces::OSCM( OSCMIndex ).HRad = 0.0;

		// Reset the interface heat flux after iteration
		this->ResetHeatFluxFlag = true;

	}

	Real64
	FullDomainStructureInfo::GetAverageTempByType(
		CellType const cellType
	)
	{

		// FUNCTION INFORMATION:
		//       AUTHOR         Edwin Lee
		//       DATE WRITTEN   Summer 2011
		//       MODIFIED       na
		//       RE-ENGINEERED  na

		// FUNCTION LOCAL VARIABLE DECLARATIONS:
		Real64 RunningSummation = 0.0;
		Real64 RunningVolume = 0.0;
		Real64 AvgTemp = 0.0;
		int NumCells = 0;

		auto const & cells( Cells );
		for ( int X = 0, X_end = this->x_max_index; X <= X_end; ++X ) {
			for ( int Y = 0, Y_end = this->y_max_index; Y <= Y_end; ++Y ) {
				for ( int Z = 0, Z_end = this->z_max_index; Z <= Z_end; ++Z ) {
					auto const & cell( cells( X, Y, Z ) );
					if ( cell.cellType == cellType ) {
						Real64 CellVolume = cell.volume();
						RunningVolume += CellVolume;
						RunningSummation += CellVolume * cell.Temperature;
						AvgTemp += cell.Temperature;
						NumCells += 1;
					}
				}
			}
		}

#ifdef CalcEnergyBalance
		this->AvgUnweightedSurfTemp = AvgTemp / NumCells;
#endif

		if ( RunningVolume <= 0.0 ) {
			ShowFatalError( "FullDomainStructureInfo::GetAverageTempByType calculated zero volume, program aborts" );
		}

		return RunningSummation / RunningVolume;

	}

	void
	EvaluateFarfieldCharacteristics(
		int const DomainNum,
		CartesianCell & cell,
		Direction const direction,
		Real64 & neighbortemp,
		Real64 & resistance,
		Real64 & adiabaticMultiplier
	)
	{

		// SUBROUTINE INFORMATION:
		//       AUTHOR         Edwin Lee
		//       DATE WRITTEN   Summer 2011
		//       MODIFIED       na
		//       RE-ENGINEERED  na

		// SUBROUTINE LOCAL VARIABLE DECLARATIONS:
		Real64 distance( 0.0 );

		switch ( direction ) {
		case Direction::NegativeX:
		case Direction::PositiveX:
			distance = ( cell.width() / 2.0 );
			break;
		case Direction::NegativeY:
		case Direction::PositiveY:
			distance = ( cell.height() / 2.0 );
			break;
		case Direction::NegativeZ:
		case Direction::PositiveZ:
			distance = ( cell.depth() / 2.0 );
			break;
		}

		resistance = ( distance / 2.0 ) / ( cell.Properties.Conductivity * cell.normalArea( direction ) );
		neighbortemp = GetFarfieldTemp( DomainNum, cell );

		adiabaticMultiplier = cell.NeighborInfo[ direction ].adiabaticMultiplier;
	}

	Real64
	GetFarfieldTemp(
		int const DomainNum,
		CartesianCell const & cell
	)
	{

		// FUNCTION INFORMATION:
		//       AUTHOR         Edwin Lee
		//       DATE WRITTEN   Summer 2011
		//       MODIFIED       na
		//       RE-ENGINEERED  na

		Real64 CurTime = PipingSystemDomains( DomainNum ).Cur.CurSimTimeSeconds;
		Real64 z = PipingSystemDomains( DomainNum ).Extents.Ymax - cell.Centroid.Y;
		return PipingSystemDomains( DomainNum ).Farfield.groundTempModel->getGroundTempAtTimeInSeconds( z, CurTime );

	}

	void
	PreparePipeCircuitSimulation(
		int const DomainNum,
		int const CircuitNum
	)
	{

		// SUBROUTINE INFORMATION:
		//       AUTHOR         Edwin Lee
		//       DATE WRITTEN   Summer 2011
		//       MODIFIED       na
		//       RE-ENGINEERED  na

		// SUBROUTINE ARGUMENT DEFINITIONS:
		Real64 const StagnantFluidConvCoeff( 200.0 );

		// Setup circuit flow conditions -- convection coefficient
		int CellX = PipingSystemCircuits( CircuitNum ).CircuitInletCell.X;
		int CellY = PipingSystemCircuits( CircuitNum ).CircuitInletCell.Y;
		int CellZ = PipingSystemCircuits( CircuitNum ).CircuitInletCell.Z;

		// Look up current fluid properties
		Real64 Density = PipingSystemCircuits( CircuitNum ).CurFluidPropertySet.Density;
		Real64 Viscosity = PipingSystemCircuits( CircuitNum ).CurFluidPropertySet.Viscosity;
		Real64 Conductivity = PipingSystemCircuits( CircuitNum ).CurFluidPropertySet.Conductivity;
		Real64 Prandtl = PipingSystemCircuits( CircuitNum ).CurFluidPropertySet.Prandtl;

		// Flow calculations
		Real64 Area_c = ( Pi / 4.0 ) * pow_2( PipingSystemCircuits( CircuitNum ).PipeSize.InnerDia );
		Real64 Velocity = PipingSystemCircuits( CircuitNum ).CurCircuitFlowRate / ( Density * Area_c );

		// Determine convection coefficient based on flow conditions
		Real64 ConvCoefficient = 0.0;
		if ( Velocity > 0 ) {
			Real64 Reynolds = Density * PipingSystemCircuits( CircuitNum ).PipeSize.InnerDia * Velocity / Viscosity;
			Real64 ExponentTerm = 0.0;
			if ( PipingSystemDomains( DomainNum ).Cells( CellX, CellY, CellZ ).PipeCellData.Fluid.Temperature > PipingSystemDomains( DomainNum ).Cells( CellX, CellY, CellZ ).PipeCellData.Pipe.Temperature ) {
				ExponentTerm = 0.3;
			} else {
				ExponentTerm = 0.4;
			}
			Real64 Nusselt = 0.023 * std::pow( Reynolds, 4.0 / 5.0 ) * std::pow( Prandtl, ExponentTerm );
			ConvCoefficient = Nusselt * Conductivity / PipingSystemCircuits( DomainNum ).PipeSize.InnerDia;
		} else {
			ConvCoefficient = StagnantFluidConvCoeff;
		}

		// Assign the convection coefficient
		PipingSystemCircuits( CircuitNum ).CurCircuitConvectionCoefficient = ConvCoefficient;

	}

	void
	PerformPipeCircuitSimulation(
		int const DomainNum,
		int const CircuitNum
	)
	{

		// SUBROUTINE INFORMATION:
		//       AUTHOR         Edwin Lee
		//       DATE WRITTEN   Summer 2011
		//       MODIFIED       na
		//       RE-ENGINEERED  na

		// SUBROUTINE LOCAL VARIABLE DECLARATIONS:
		Real64 CircuitCrossTemp;

		// retrieve initial conditions from the data structure
		// these have been set either by the init routine or by the heat pump routine
		Real64 FlowRate = PipingSystemCircuits( CircuitNum ).CurCircuitFlowRate;
		Real64 EnteringTemp = PipingSystemCircuits( CircuitNum ).CurCircuitInletTemp;

		// initialize
		int SegmentCellCtr = 0;
		int StartingSegment = PipingSystemCircuits( CircuitNum ).PipeSegmentIndeces.l1();
		int EndingSegment = PipingSystemCircuits( CircuitNum ).PipeSegmentIndeces.u1();

		//'loop across all segments (pipes) of the circuit
		auto & dom( PipingSystemDomains( DomainNum ) );
		auto & cells( dom.Cells );
		for ( int SegmentCtr = StartingSegment; SegmentCtr <= EndingSegment; ++SegmentCtr ) {

			int SegmentIndex = PipingSystemCircuits( CircuitNum ).PipeSegmentIndeces( SegmentCtr );
			int StartingZ = 0;
			int EndingZ = 0;
			int Increment = 0;

			//'set simulation flow direction
			switch ( PipingSystemSegments( SegmentIndex ).FlowDirection ) {
			case SegmentFlow::IncreasingZ:
				StartingZ = 0;
				EndingZ = dom.z_max_index;
				Increment = 1;
				break;
			case SegmentFlow::DecreasingZ:
				StartingZ = dom.z_max_index;
				EndingZ = 0;
				Increment = -1;
				break;
			default:
				ShowFatalError( "Debug error: invalid flow direction on piping system segment" );
			}

			//'find the cell we are working on in order to retrieve cell and neighbor information
			int PipeX = PipingSystemSegments( SegmentIndex ).PipeCellCoordinates.X;
			int PipeY = PipingSystemSegments( SegmentIndex ).PipeCellCoordinates.Y;

			//'loop across all z-direction indeces
			int const Zindex_stop( floop_end( StartingZ, EndingZ, Increment ) );
			for ( int Zindex = StartingZ; Zindex != Zindex_stop; Zindex += Increment ) {

				//'overall cell segment counter
				++SegmentCellCtr;

				if ( SegmentCellCtr == 1 ) {
					//'we have the very first cell, need to pass in circuiting entering temperature
					PerformPipeCellSimulation( DomainNum, CircuitNum, cells( PipeX, PipeY, Zindex ), FlowRate, EnteringTemp );
				} else {
					//'we don't have the first cell so just normal simulation
					if ( Zindex == EndingZ ) {
						// simulate current cell using upstream as entering conditions
						PerformPipeCellSimulation( DomainNum, CircuitNum, cells( PipeX, PipeY, Zindex ), FlowRate, cells( PipeX, PipeY, Zindex - Increment ).PipeCellData.Fluid.Temperature );
						// store this outlet condition to be passed to the next segment
						CircuitCrossTemp = cells( PipeX, PipeY, Zindex ).PipeCellData.Fluid.Temperature;
					} else if ( Zindex == StartingZ ) {
						// we are starting another segment, use the previous cross temperature
						PerformPipeCellSimulation( DomainNum, CircuitNum, cells( PipeX, PipeY, Zindex ), FlowRate, CircuitCrossTemp );
					} else {
						// we are in an interior node, so just get the upstream cell and use the main simulation
						PerformPipeCellSimulation( DomainNum, CircuitNum, cells( PipeX, PipeY, Zindex ), FlowRate, cells( PipeX, PipeY, Zindex - Increment ).PipeCellData.Fluid.Temperature );
					}
				}

				// Bookkeeping: segment fluid temperature updates
				if ( Zindex == StartingZ ) {
					if ( SegmentCtr == StartingSegment ) {
						PipingSystemSegments( SegmentIndex ).InletTemperature = EnteringTemp;
					} else {
						PipingSystemSegments( SegmentIndex ).InletTemperature = CircuitCrossTemp;
					}
				} else if ( Zindex == EndingZ ) {
					PipingSystemSegments( SegmentIndex ).OutletTemperature = cells( PipeX, PipeY, Zindex ).PipeCellData.Fluid.Temperature;
					PipingSystemSegments( SegmentIndex ).FluidHeatLoss = FlowRate * PipingSystemCircuits( CircuitNum ).CurFluidPropertySet.SpecificHeat * ( PipingSystemSegments( SegmentIndex ).InletTemperature - PipingSystemSegments( SegmentIndex ).OutletTemperature );
				}

				// Bookkeeping: circuit fluid temperature updates
				if ( ( SegmentCtr == StartingSegment ) && ( Zindex == StartingZ ) ) {
					PipingSystemCircuits( CircuitNum ).InletTemperature = EnteringTemp;
				} else if ( ( SegmentCtr == EndingSegment ) && ( Zindex == EndingZ ) ) {
					PipingSystemCircuits( CircuitNum ).OutletTemperature = cells( PipeX, PipeY, Zindex ).PipeCellData.Fluid.Temperature;
					PipingSystemCircuits( CircuitNum ).FluidHeatLoss = FlowRate * PipingSystemCircuits( CircuitNum ).CurFluidPropertySet.SpecificHeat * ( PipingSystemCircuits( CircuitNum ).InletTemperature - PipingSystemCircuits( CircuitNum ).OutletTemperature );
				}

			}

		}

	}

	void
	PerformPipeCellSimulation(
		int const DomainNum,
		int const CircuitNum,
		CartesianCell & ThisCell,
		Real64 const FlowRate,
		Real64 const EnteringTemp
	)
	{

		// SUBROUTINE INFORMATION:
		//       AUTHOR         Edwin Lee
		//       DATE WRITTEN   Summer 2011
		//       MODIFIED       na
		//       RE-ENGINEERED  na

		for ( int Iter = 1; Iter <= PipingSystemCircuits( CircuitNum ).MaxIterationsPerTS; ++Iter ) {

			//'shift all the pipe related temperatures for the next internal pipe iteration
			ShiftPipeTemperaturesForNewIteration( ThisCell );

			//'simulate the funny interface soil cell between the radial and cartesian systems
			SimulateRadialToCartesianInterface( DomainNum, ThisCell );

			//'simulate the outermost radial slice
			SimulateOuterMostRadialSoilSlice( CircuitNum, ThisCell );

			//'we only need to simulate these if they actually exist!
			if ( size( ThisCell.PipeCellData.Soil ) > 1 ) {

				//'simulate all interior radial slices
				SimulateAllInteriorRadialSoilSlices( ThisCell );

				//'simulate the innermost radial soil slice
				SimulateInnerMostRadialSoilSlice( CircuitNum, ThisCell );

			}

			if ( PipingSystemCircuits( CircuitNum ).HasInsulation ) {
				SimulateRadialInsulationCell( ThisCell );
			}

			//'simulate the pipe cell
			SimulateRadialPipeCell( CircuitNum, ThisCell, PipingSystemCircuits( CircuitNum ).CurCircuitConvectionCoefficient );

			//'simulate the water cell
			SimulateFluidCell( ThisCell, FlowRate, PipingSystemCircuits( CircuitNum ).CurCircuitConvectionCoefficient, EnteringTemp );

			//'check convergence
			if ( IsConverged_PipeCurrentToPrevIteration( DomainNum, ThisCell ) ) break;

		}

	}

	void
	SimulateRadialToCartesianInterface(
		int const DomainNum,
		CartesianCell & cell
	)
	{

		// SUBROUTINE INFORMATION:
		//       AUTHOR         Edwin Lee
		//       DATE WRITTEN   Summer 2011
		//       MODIFIED       na
		//       RE-ENGINEERED  na

		// SUBROUTINE PARAMETER DEFINITIONS:
		static Array1D< Direction > const Directions( 4, { Direction::NegativeX, Direction::NegativeY, Direction::PositiveX, Direction::PositiveY } );

		// SUBROUTINE LOCAL VARIABLE DECLARATIONS:
		Real64 Resistance = 0.0;
		Real64 Numerator = 0.0;
		Real64 Denominator = 0.0;
		Real64 Beta = cell.Beta;

		//'add effects from this cell history
		Numerator += cell.Temperature_PrevTimeStep;
		++Denominator;

		//'add effects from outermost radial cell
		Real64 OutermostRadialCellOuterRadius = cell.PipeCellData.Soil( cell.PipeCellData.Soil.u1() ).OuterRadius;
		Real64 OutermostRadialCellRadialCentroid = cell.PipeCellData.Soil( cell.PipeCellData.Soil.u1() ).RadialCentroid;
		Real64 OutermostRadialCellTemperature = cell.PipeCellData.Soil( cell.PipeCellData.Soil.u1() ).Temperature;
		Resistance = std::log( OutermostRadialCellOuterRadius / OutermostRadialCellRadialCentroid ) / ( 2.0 * Pi * cell.depth() * cell.Properties.Conductivity );
		Numerator += ( Beta / Resistance ) * OutermostRadialCellTemperature;
		Denominator += ( Beta / Resistance );

		//'add effects from neighboring Cartesian cells
		for ( int DirectionCounter = Directions.l1(); DirectionCounter <= Directions.u1(); ++DirectionCounter ) {
			Direction CurDirection = Directions( DirectionCounter );
			Real64 AdiabaticMultiplier = 1.0;
			Real64 NeighborTemp = 0.0;
			EvaluateNeighborCharacteristics( DomainNum, cell, CurDirection, NeighborTemp, Resistance, AdiabaticMultiplier );
			Numerator += AdiabaticMultiplier * ( Beta / Resistance ) * NeighborTemp;
			Denominator += AdiabaticMultiplier * ( Beta / Resistance );
		}

		//'calculate the new temperature
		cell.Temperature = Numerator / Denominator;

	}

	void
	SimulateOuterMostRadialSoilSlice(
		int const CircuitNum,
		CartesianCell & cell
	)
	{

		// SUBROUTINE INFORMATION:
		//       AUTHOR         Edwin Lee
		//       DATE WRITTEN   Summer 2011
		//       MODIFIED       na
		//       RE-ENGINEERED  na

		// SUBROUTINE LOCAL VARIABLE DECLARATIONS:
		Real64 NextOuterRadialCellOuterRadius;
		Real64 NextOuterRadialCellRadialCentroid;
		Real64 NextOuterRadialCellConductivity;
		Real64 NextOuterRadialCellInnerRadius;
		Real64 NextOuterRadialCellTemperature;

		Real64 Numerator = 0.0;
		Real64 Denominator = 0.0;
		Real64 Resistance = 0.0;

		//'convenience variables
		int MaxRadialIndex = cell.PipeCellData.Soil.u1();
		Real64 ThisRadialCellOuterRadius = cell.PipeCellData.Soil( MaxRadialIndex ).OuterRadius;
		Real64 ThisRadialCellRadialCentroid = cell.PipeCellData.Soil( MaxRadialIndex ).RadialCentroid;
		Real64 ThisRadialCellConductivity = cell.PipeCellData.Soil( MaxRadialIndex ).Properties.Conductivity;
		Real64 ThisRadialCellInnerRadius = cell.PipeCellData.Soil( MaxRadialIndex ).InnerRadius;
		Real64 ThisRadialCellTemperature_PrevTimeStep = cell.PipeCellData.Soil( MaxRadialIndex ).Temperature_PrevTimeStep;
		if ( size( cell.PipeCellData.Soil ) == 1 ) {
			if ( PipingSystemCircuits( CircuitNum ).HasInsulation ) {
				NextOuterRadialCellOuterRadius = cell.PipeCellData.Insulation.OuterRadius;
				NextOuterRadialCellRadialCentroid = cell.PipeCellData.Insulation.RadialCentroid;
				NextOuterRadialCellConductivity = cell.PipeCellData.Insulation.Properties.Conductivity;
				NextOuterRadialCellInnerRadius = cell.PipeCellData.Insulation.InnerRadius;
				NextOuterRadialCellTemperature = cell.PipeCellData.Insulation.Temperature;
			} else {
				NextOuterRadialCellOuterRadius = cell.PipeCellData.Pipe.OuterRadius;
				NextOuterRadialCellRadialCentroid = cell.PipeCellData.Pipe.RadialCentroid;
				NextOuterRadialCellConductivity = cell.PipeCellData.Pipe.Properties.Conductivity;
				NextOuterRadialCellInnerRadius = cell.PipeCellData.Pipe.InnerRadius;
				NextOuterRadialCellTemperature = cell.PipeCellData.Pipe.Temperature;
			}
		} else {
			NextOuterRadialCellOuterRadius = cell.PipeCellData.Soil( MaxRadialIndex - 1 ).OuterRadius;
			NextOuterRadialCellRadialCentroid = cell.PipeCellData.Soil( MaxRadialIndex - 1 ).RadialCentroid;
			NextOuterRadialCellConductivity = cell.PipeCellData.Soil( MaxRadialIndex - 1 ).Properties.Conductivity;
			NextOuterRadialCellInnerRadius = cell.PipeCellData.Soil( MaxRadialIndex - 1 ).InnerRadius;
			NextOuterRadialCellTemperature = cell.PipeCellData.Soil( MaxRadialIndex - 1 ).Temperature;
		}

		//'any broadly defined variables
		Real64 Beta = cell.PipeCellData.Soil( MaxRadialIndex ).Beta;

		//'add effects from this cell history
		Numerator += ThisRadialCellTemperature_PrevTimeStep;
		++Denominator;

		//'add effects from interface cell
		Resistance = std::log( ThisRadialCellOuterRadius / ThisRadialCellRadialCentroid ) / ( 2 * Pi * cell.depth() * ThisRadialCellConductivity );
		Numerator += ( Beta / Resistance ) * cell.Temperature;
		Denominator += ( Beta / Resistance );

		//'add effects from inner radial cell
		Resistance = ( std::log( ThisRadialCellRadialCentroid / ThisRadialCellInnerRadius ) / ( 2 * Pi * cell.depth() * ThisRadialCellConductivity ) ) + ( std::log( NextOuterRadialCellOuterRadius / NextOuterRadialCellRadialCentroid ) / ( 2 * Pi * cell.depth() * NextOuterRadialCellConductivity ) );
		Numerator += ( Beta / Resistance ) * NextOuterRadialCellTemperature;
		Denominator += ( Beta / Resistance );

		//'calculate the new temperature
		cell.PipeCellData.Soil( MaxRadialIndex ).Temperature = Numerator / Denominator;

	}

	void
	SimulateAllInteriorRadialSoilSlices(
		CartesianCell & cell
	)
	{

		// SUBROUTINE INFORMATION:
		//       AUTHOR         Edwin Lee
		//       DATE WRITTEN   Summer 2011
		//       MODIFIED       na
		//       RE-ENGINEERED  na

		for ( int rCtr = cell.PipeCellData.Soil.u1() - 1; rCtr >= 1; --rCtr ) {

			Real64 Numerator = 0.0;
			Real64 Denominator = 0.0;
			Real64 Resistance = 0.0;

			//'convenience variables
			Real64 ThisRadialCellOuterRadius = cell.PipeCellData.Soil( rCtr ).OuterRadius;
			Real64 ThisRadialCellRadialCentroid = cell.PipeCellData.Soil( rCtr ).RadialCentroid;
			Real64 ThisRadialCellConductivity = cell.PipeCellData.Soil( rCtr ).Properties.Conductivity;
			Real64 ThisRadialCellInnerRadius = cell.PipeCellData.Soil( rCtr ).InnerRadius;
			Real64 ThisRadialCellTemperature_PrevTimeStep = cell.PipeCellData.Soil( rCtr ).Temperature_PrevTimeStep;

			Real64 InnerRadialCellOuterRadius = cell.PipeCellData.Soil( rCtr - 1 ).OuterRadius;
			Real64 InnerRadialCellRadialCentroid = cell.PipeCellData.Soil( rCtr - 1 ).RadialCentroid;
			Real64 InnerRadialCellConductivity = cell.PipeCellData.Soil( rCtr - 1 ).Properties.Conductivity;
			Real64 InnerRadialCellTemperature = cell.PipeCellData.Soil( rCtr - 1 ).Temperature;

			Real64 OuterRadialCellRadialCentroid = cell.PipeCellData.Soil( rCtr + 1 ).RadialCentroid;
			Real64 OuterRadialCellConductivity = cell.PipeCellData.Soil( rCtr + 1 ).Properties.Conductivity;
			Real64 OuterRadialCellInnerRadius = cell.PipeCellData.Soil( rCtr + 1 ).InnerRadius;
			Real64 OuterRadialCellTemperature = cell.PipeCellData.Soil( rCtr + 1 ).Temperature;

			//'any broadly defined variables
			Real64 Beta = cell.PipeCellData.Soil( rCtr ).Beta;

			//'add effects from this cell history
			Numerator += ThisRadialCellTemperature_PrevTimeStep;
			++Denominator;

			//'add effects from outer cell
			Resistance = ( std::log( OuterRadialCellRadialCentroid / OuterRadialCellInnerRadius ) / ( 2 * Pi * cell.depth() * OuterRadialCellConductivity ) ) + ( std::log( ThisRadialCellOuterRadius / ThisRadialCellRadialCentroid ) / ( 2 * Pi * cell.depth() * ThisRadialCellConductivity ) );
			Numerator += ( Beta / Resistance ) * OuterRadialCellTemperature;
			Denominator += ( Beta / Resistance );

			//'add effects from inner cell
			Resistance = ( std::log( ThisRadialCellRadialCentroid / ThisRadialCellInnerRadius ) / ( 2 * Pi * cell.depth() * ThisRadialCellConductivity ) ) + ( std::log( InnerRadialCellOuterRadius / InnerRadialCellRadialCentroid ) / ( 2 * Pi * cell.depth() * InnerRadialCellConductivity ) );
			Numerator += ( Beta / Resistance ) * InnerRadialCellTemperature;
			Denominator += ( Beta / Resistance );

			//'calculate the new temperature
			cell.PipeCellData.Soil( rCtr ).Temperature = Numerator / Denominator;

		}

	}

	void
	SimulateInnerMostRadialSoilSlice(
		int const CircuitNum,
		CartesianCell & cell
	)
	{

		// SUBROUTINE INFORMATION:
		//       AUTHOR         Edwin Lee
		//       DATE WRITTEN   Summer 2011
		//       MODIFIED       na
		//       RE-ENGINEERED  na

		// SUBROUTINE LOCAL VARIABLE DECLARATIONS:
		Real64 Resistance;
		Real64 InnerNeighborRadialCellOuterRadius;
		Real64 InnerNeighborRadialCellRadialCentroid;
		Real64 InnerNeighborRadialCellConductivity;
		Real64 InnerNeighborRadialCellInnerRadius;
		Real64 InnerNeighborRadialCellTemperature;

		Real64 Numerator = 0.0;
		Real64 Denominator = 0.0;

		//'convenience variables
		if ( PipingSystemCircuits( CircuitNum ).HasInsulation ) {
			InnerNeighborRadialCellOuterRadius = cell.PipeCellData.Insulation.OuterRadius;
			InnerNeighborRadialCellRadialCentroid = cell.PipeCellData.Insulation.RadialCentroid;
			InnerNeighborRadialCellConductivity = cell.PipeCellData.Insulation.Properties.Conductivity;
			InnerNeighborRadialCellInnerRadius = cell.PipeCellData.Insulation.InnerRadius;
			InnerNeighborRadialCellTemperature = cell.PipeCellData.Insulation.Temperature;
		} else {
			InnerNeighborRadialCellOuterRadius = cell.PipeCellData.Pipe.OuterRadius;
			InnerNeighborRadialCellRadialCentroid = cell.PipeCellData.Pipe.RadialCentroid;
			InnerNeighborRadialCellConductivity = cell.PipeCellData.Pipe.Properties.Conductivity;
			InnerNeighborRadialCellInnerRadius = cell.PipeCellData.Pipe.InnerRadius;
			InnerNeighborRadialCellTemperature = cell.PipeCellData.Pipe.Temperature;
		}

		Real64 ThisRadialCellOuterRadius = cell.PipeCellData.Soil( 0 ).OuterRadius;
		Real64 ThisRadialCellRadialCentroid = cell.PipeCellData.Soil( 0 ).RadialCentroid;
		Real64 ThisRadialCellConductivity = cell.PipeCellData.Soil( 0 ).Properties.Conductivity;
		Real64 ThisRadialCellInnerRadius = cell.PipeCellData.Soil( 0 ).InnerRadius;
		Real64 ThisRadialCellTemperature_PrevTimeStep = cell.PipeCellData.Soil( 0 ).Temperature_PrevTimeStep;

		Real64 OuterNeighborRadialCellRadialCentroid = cell.PipeCellData.Soil( 1 ).RadialCentroid;
		Real64 OuterNeighborRadialCellConductivity = cell.PipeCellData.Soil( 1 ).Properties.Conductivity;
		Real64 OuterNeighborRadialCellInnerRadius = cell.PipeCellData.Soil( 1 ).InnerRadius;
		Real64 OuterNeighborRadialCellTemperature = cell.PipeCellData.Soil( 1 ).Temperature;

		//'any broadly defined variables
		Real64 Beta = cell.PipeCellData.Soil( 0 ).Beta;

		//'add effects from this cell history
		Numerator += ThisRadialCellTemperature_PrevTimeStep;
		++Denominator;

		//'add effects from outer radial cell
		Resistance = ( std::log( OuterNeighborRadialCellRadialCentroid / OuterNeighborRadialCellInnerRadius ) / ( 2 * Pi * cell.depth() * OuterNeighborRadialCellConductivity ) ) + ( std::log( ThisRadialCellOuterRadius / ThisRadialCellRadialCentroid ) / ( 2 * Pi * cell.depth() * ThisRadialCellConductivity ) );
		Numerator += ( Beta / Resistance ) * OuterNeighborRadialCellTemperature;
		Denominator += ( Beta / Resistance );

		//'add effects from pipe cell
		Resistance = ( std::log( ThisRadialCellRadialCentroid / ThisRadialCellInnerRadius ) / ( 2 * Pi * cell.depth() * ThisRadialCellConductivity ) ) + ( std::log( InnerNeighborRadialCellOuterRadius / InnerNeighborRadialCellRadialCentroid ) / ( 2 * Pi * cell.depth() * InnerNeighborRadialCellConductivity ) );
		Numerator += ( Beta / Resistance ) * InnerNeighborRadialCellTemperature;
		Denominator += ( Beta / Resistance );

		//'calculate the new temperature
		cell.PipeCellData.Soil( 0 ).Temperature = Numerator / Denominator;

	}

	void
	SimulateRadialInsulationCell(
		CartesianCell & cell
	)
	{

		// SUBROUTINE INFORMATION:
		//       AUTHOR         Edwin Lee
		//       DATE WRITTEN   Summer 2011
		//       MODIFIED       na
		//       RE-ENGINEERED  na

		// SUBROUTINE LOCAL VARIABLE DECLARATIONS:
		Real64 Resistance = 0.0;
		Real64 Numerator = 0.0;
		Real64 Denominator = 0.0;

		//'convenience variables
		auto const & PipeCell = cell.PipeCellData.Pipe;
		auto const & ThisInsulationCell = cell.PipeCellData.Insulation;
		auto const & NextInnerRadialCell = cell.PipeCellData.Soil( 0 );

		//'any broadly defined variables
		Real64 Beta = ThisInsulationCell.Beta;

		//'add effects from this cell history
		Numerator += ThisInsulationCell.Temperature_PrevTimeStep;
		++Denominator;

		//'add effects from outer radial cell
		Resistance = ( std::log( NextInnerRadialCell.RadialCentroid / NextInnerRadialCell.InnerRadius ) / ( 2 * Pi * cell.depth() * NextInnerRadialCell.Properties.Conductivity ) ) + ( std::log( ThisInsulationCell.OuterRadius / ThisInsulationCell.RadialCentroid ) / ( 2 * Pi * cell.depth() * ThisInsulationCell.Properties.Conductivity ) );
		Numerator += ( Beta / Resistance ) * NextInnerRadialCell.Temperature;
		Denominator += ( Beta / Resistance );

		//'add effects from pipe cell
		Resistance = ( std::log( ThisInsulationCell.RadialCentroid / ThisInsulationCell.InnerRadius ) / ( 2 * Pi * cell.depth() * ThisInsulationCell.Properties.Conductivity ) ) + ( std::log( PipeCell.OuterRadius / PipeCell.RadialCentroid ) / ( 2 * Pi * cell.depth() * PipeCell.Properties.Conductivity ) );
		Numerator += ( Beta / Resistance ) * PipeCell.Temperature;
		Denominator += ( Beta / Resistance );

		//'calculate the new temperature
		cell.PipeCellData.Insulation.Temperature = Numerator / Denominator;

	}

	void
	SimulateRadialPipeCell(
		int const CircuitNum,
		CartesianCell & cell,
		Real64 const ConvectionCoefficient
	)
	{

		// SUBROUTINE INFORMATION:
		//       AUTHOR         Edwin Lee
		//       DATE WRITTEN   Summer 2011
		//       MODIFIED       na
		//       RE-ENGINEERED  na

		// SUBROUTINE LOCAL VARIABLE DECLARATIONS:
		Real64 OuterNeighborRadialCellOuterRadius;
		Real64 OuterNeighborRadialCellRadialCentroid;
		Real64 OuterNeighborRadialCellConductivity;
		Real64 OuterNeighborRadialCellInnerRadius;
		Real64 OuterNeighborRadialCellTemperature;

		Real64 Numerator = 0.0;
		Real64 Denominator = 0.0;
		Real64 Resistance = 0.0;

		//'convenience variables
		if ( PipingSystemCircuits( CircuitNum ).HasInsulation ) {
			OuterNeighborRadialCellOuterRadius = cell.PipeCellData.Insulation.OuterRadius;
			OuterNeighborRadialCellRadialCentroid = cell.PipeCellData.Insulation.RadialCentroid;
			OuterNeighborRadialCellConductivity = cell.PipeCellData.Insulation.Properties.Conductivity;
			OuterNeighborRadialCellInnerRadius = cell.PipeCellData.Insulation.InnerRadius;
			OuterNeighborRadialCellTemperature = cell.PipeCellData.Insulation.Temperature;
		} else {
			OuterNeighborRadialCellOuterRadius = cell.PipeCellData.Soil( 0 ).OuterRadius;
			OuterNeighborRadialCellRadialCentroid = cell.PipeCellData.Soil( 0 ).RadialCentroid;
			OuterNeighborRadialCellConductivity = cell.PipeCellData.Soil( 0 ).Properties.Conductivity;
			OuterNeighborRadialCellInnerRadius = cell.PipeCellData.Soil( 0 ).InnerRadius;
			OuterNeighborRadialCellTemperature = cell.PipeCellData.Soil( 0 ).Temperature;
		}

		Real64 ThisPipeCellOuterRadius = cell.PipeCellData.Pipe.OuterRadius;
		Real64 ThisPipeCellRadialCentroid = cell.PipeCellData.Pipe.RadialCentroid;
		Real64 ThisPipeCellConductivity = cell.PipeCellData.Pipe.Properties.Conductivity;
		Real64 ThisPipeCellInnerRadius = cell.PipeCellData.Pipe.InnerRadius;
		Real64 ThisPipeCellTemperature_PrevTimeStep = cell.PipeCellData.Pipe.Temperature_PrevTimeStep;

		Real64 FluidCellTemperature = cell.PipeCellData.Fluid.Temperature;

		//'any broadly defined variables
		Real64 Beta = cell.PipeCellData.Pipe.Beta;

		//'add effects from this cell history
		Numerator += ThisPipeCellTemperature_PrevTimeStep;
		++Denominator;

		//'add effects from outer radial cell
		Resistance = ( std::log( OuterNeighborRadialCellRadialCentroid / OuterNeighborRadialCellInnerRadius ) / ( 2 * Pi * cell.depth() * OuterNeighborRadialCellConductivity ) ) + ( std::log( ThisPipeCellOuterRadius / ThisPipeCellRadialCentroid ) / ( 2 * Pi * cell.depth() * ThisPipeCellConductivity ) );
		Numerator += ( Beta / Resistance ) * OuterNeighborRadialCellTemperature;
		Denominator += ( Beta / Resistance );

		//'add effects from water cell
		Real64 PipeConductionResistance = std::log( ThisPipeCellRadialCentroid / ThisPipeCellInnerRadius ) / ( 2 * Pi * cell.depth() * ThisPipeCellConductivity );
		Real64 ConvectiveResistance = 1.0 / ( ConvectionCoefficient * 2 * Pi * ThisPipeCellInnerRadius * cell.depth() );
		Resistance = PipeConductionResistance + ConvectiveResistance;
		Numerator += ( Beta / Resistance ) * FluidCellTemperature;
		Denominator += ( Beta / Resistance );

		//'calculate new temperature
		cell.PipeCellData.Pipe.Temperature = Numerator / Denominator;

	}

	void
	SimulateFluidCell(
		CartesianCell & cell,
		Real64 const FlowRate,
		Real64 const ConvectionCoefficient,
		Real64 const EnteringFluidTemp
	)
	{

		// SUBROUTINE INFORMATION:
		//       AUTHOR         Edwin Lee
		//       DATE WRITTEN   Summer 2011
		//       MODIFIED       na
		//       RE-ENGINEERED  na

		// SUBROUTINE LOCAL VARIABLE DECLARATIONS:
		Real64 Numerator = 0.0;
		Real64 Denominator = 0.0;

		//'convenience variables
		Real64 FluidCellTemperature_PrevTimeStep = cell.PipeCellData.Fluid.Temperature_PrevTimeStep;
		Real64 FluidCellSpecificHeat = cell.PipeCellData.Fluid.Properties.SpecificHeat;

		Real64 PipeCellRadialCentroid = cell.PipeCellData.Pipe.RadialCentroid;
		Real64 PipeCellConductivity = cell.PipeCellData.Pipe.Properties.Conductivity;
		Real64 PipeCellInnerRadius = cell.PipeCellData.Pipe.InnerRadius;
		Real64 PipeCellTemperature = cell.PipeCellData.Pipe.Temperature;

		Real64 Beta = cell.PipeCellData.Fluid.Beta;

		//'add effects from this cell history
		Numerator += FluidCellTemperature_PrevTimeStep;
		++Denominator;

		//'add effects from outer pipe cell
		Real64 PipeConductionResistance = std::log( PipeCellRadialCentroid / PipeCellInnerRadius ) / ( 2 * Pi * cell.depth() * PipeCellConductivity );
		Real64 ConvectiveResistance = 1.0 / ( ConvectionCoefficient * 2 * Pi * PipeCellInnerRadius * cell.depth() );
		Real64 TotalPipeResistance = PipeConductionResistance + ConvectiveResistance;
		Numerator += ( Beta / TotalPipeResistance ) * PipeCellTemperature;
		Denominator += ( Beta / TotalPipeResistance );

		//'add effects from upstream flow
		if ( FlowRate > 0.0 ) {
			Real64 UpstreamResistance = 1 / ( FlowRate * FluidCellSpecificHeat );
			Numerator += ( Beta / UpstreamResistance ) * EnteringFluidTemp;
			Denominator += ( Beta / UpstreamResistance );
		}

		//'calculate new temperature
		cell.PipeCellData.Fluid.Temperature = Numerator / Denominator;

	}

	void
	DoOneTimeInitializations(
		int const DomainNum,
		Optional < int const > CircuitNum
	)
	{

		// SUBROUTINE INFORMATION:
		//       AUTHOR         Edwin Lee
		//       DATE WRITTEN   Summer 2011
		//       MODIFIED       na
		//       RE-ENGINEERED  na

		//'initialize cell properties
		auto & dom( PipingSystemDomains( DomainNum ) );
		auto & cells( dom.Cells );
		for ( int X = 0, X_end = dom.x_max_index; X <= X_end; ++X ) {
			for ( int Y = 0, Y_end = dom.y_max_index; Y <= Y_end; ++Y ) {
				for ( int Z = 0, Z_end = dom.z_max_index; Z <= Z_end; ++Z ) {
					auto & cell( cells( X, Y, Z ) );
<<<<<<< HEAD

					{ auto const SELECT_CASE_var( cell.cellType );
					if ( SELECT_CASE_var == CellType::Pipe ) {
=======
					switch ( cell.cellType ) {
					case CellType::Pipe:
>>>>>>> 8f6a43ff
						cell.Properties = PipingSystemDomains( DomainNum ).GroundProperties;
						for ( int rCtr = 0; rCtr <= cell.PipeCellData.Soil.u1(); ++rCtr ) {
							cell.PipeCellData.Soil( rCtr ).Properties = PipingSystemDomains( DomainNum ).GroundProperties;
						}
						cell.PipeCellData.Pipe.Properties = PipingSystemCircuits( CircuitNum ).PipeProperties;
						if ( PipingSystemCircuits( CircuitNum ).HasInsulation ) {
							cell.PipeCellData.Insulation.Properties = PipingSystemCircuits( CircuitNum ).InsulationProperties;
						}
<<<<<<< HEAD
					} else if ( ( SELECT_CASE_var == CellType::GeneralField ) || ( SELECT_CASE_var == CellType::GroundSurface ) || ( SELECT_CASE_var == CellType::FarfieldBoundary ) ) {
						cell.Properties = PipingSystemDomains( DomainNum ).GroundProperties;
					} else if ( ( SELECT_CASE_var == CellType::BasementWall ) || ( SELECT_CASE_var == CellType::BasementFloor ) || ( SELECT_CASE_var == CellType::BasementCorner ) ) {
=======
						break;
					case CellType::GeneralField:
					case CellType::GroundSurface:
					case CellType::FarfieldBoundary:
						cell.Properties = PipingSystemDomains( DomainNum ).GroundProperties;
						break;
					case CellType::BasementWall:
					case CellType::BasementFloor:
					case CellType::BasementCorner:
>>>>>>> 8f6a43ff
						if ( PipingSystemDomains( DomainNum ).HasZoneCoupledBasement ) { // Basement interface layer
							cell.Properties = PipingSystemDomains( DomainNum ).BasementInterfaceProperties;
						} else { // Basement cells are partially ground, give them some props
							cell.Properties = PipingSystemDomains( DomainNum ).GroundProperties;
						}
<<<<<<< HEAD
					} else if ( SELECT_CASE_var == CellType::Slab ) {
						cell.Properties = PipingSystemDomains( DomainNum ).SlabProperties;
					} else if ( SELECT_CASE_var == CellType::HorizInsulation ) {
						cell.Properties = PipingSystemDomains( DomainNum ).HorizInsProperties;
					} else if ( SELECT_CASE_var == CellType::VertInsulation ) {
						cell.Properties = PipingSystemDomains( DomainNum ).VertInsProperties;
					} else if ( SELECT_CASE_var == CellType::SlabOnGradeEdgeInsu ) {//These cells insulate the slab sides. Give them some properties
						cell.Properties = PipingSystemDomains( DomainNum ).GroundProperties;
						cell.Properties.Conductivity = 0.000001; //Assign low conductivity
					} else if ( SELECT_CASE_var == CellType::ZoneGroundInterface ) {
							cell.Properties = PipingSystemDomains( DomainNum ).SlabProperties;
					}}
=======
						break;
					case CellType::Slab:
						cell.Properties = PipingSystemDomains( DomainNum ).SlabProperties;
						break;
					case CellType::HorizInsulation:
						cell.Properties = PipingSystemDomains( DomainNum ).HorizInsProperties;
						break;
					case CellType::VertInsulation:
						cell.Properties = PipingSystemDomains( DomainNum ).VertInsProperties;
						break;
					case CellType::SlabOnGradeEdgeInsu://These cells insulate the slab sides. Give them some properties
						cell.Properties = PipingSystemDomains( DomainNum ).GroundProperties;
						cell.Properties.Conductivity = 0.000001; //Assign low conductivity
						break;
					case CellType::ZoneGroundInterface:
						cell.Properties = PipingSystemDomains( DomainNum ).SlabProperties;
						break;
					case CellType::BasementCutaway:
						break;
					case CellType::Unknown:
						assert( false );
					}
>>>>>>> 8f6a43ff
				}
			}
		}

		//'calculate one-time resistance terms for cartesian cells
		for ( int X = 0, X_end = dom.x_max_index; X <= X_end; ++X ) {
			for ( int Y = 0, Y_end = dom.y_max_index; Y <= Y_end; ++Y ) {
				for ( int Z = 0, Z_end = dom.z_max_index; Z <= Z_end; ++Z ) {
					auto & cell( cells( X, Y, Z ) );
					int NumFieldCells = 0, NumBoundaryCells = 0;
					EvaluateCellNeighborDirections( DomainNum, cell, NumFieldCells, NumBoundaryCells );
					for ( int DirectionCtr = 1; DirectionCtr <= NumFieldCells; ++DirectionCtr ) {
						Direction CurDirection = NeighborFieldCells( DirectionCtr );
						Real64 AdiabaticMultiplier = 1.0, NeighborTemp = 0.0, Resistance = 0.0;
						EvaluateNeighborCharacteristics( DomainNum, cell, CurDirection, NeighborTemp, Resistance, AdiabaticMultiplier );
						int NX = 0, NY = 0, NZ = 0;
						EvaluateNeighborCoordinates( cell, CurDirection, NX, NY, NZ );
						SetAdditionalNeighborData( DomainNum, X, Y, Z, CurDirection, Resistance, cells( NX, NY, NZ ) );
					}
				}
			}
		}

		//'create circuit array for convenience

		if ( present ( CircuitNum ) ) {
			if ( !allocated( PipingSystemCircuits( CircuitNum ).ListOfCircuitPoints ) ) {

				int SegCtr2 = -1;

				int TotalSegments = size( cells, 3 ) * size( PipingSystemCircuits( CircuitNum ).PipeSegmentIndeces );
				PipingSystemCircuits( CircuitNum ).ListOfCircuitPoints.allocate( { 0, TotalSegments - 1 } );

				for ( int SegIndex = PipingSystemCircuits( CircuitNum ).PipeSegmentIndeces.l1(); SegIndex <= PipingSystemCircuits( CircuitNum ).PipeSegmentIndeces.u1(); ++SegIndex ) {

					//'set simulation flow direction
					int StartingZ = 0;
					int EndingZ = 0;
					int Increment = 0;
					switch ( PipingSystemSegments( PipingSystemCircuits( CircuitNum ).PipeSegmentIndeces( SegIndex ) ).FlowDirection ) {
					case SegmentFlow::IncreasingZ:
						StartingZ = 0;
						EndingZ = dom.z_max_index;
						Increment = 1;
						break;
					case SegmentFlow::DecreasingZ:
						StartingZ = dom.z_max_index;
						EndingZ = 0;
						Increment = -1;
						break;
					}

					int PipeX = PipingSystemSegments( PipingSystemCircuits( CircuitNum ).PipeSegmentIndeces( SegIndex ) ).PipeCellCoordinates.X;
					int PipeY = PipingSystemSegments( PipingSystemCircuits( CircuitNum ).PipeSegmentIndeces( SegIndex ) ).PipeCellCoordinates.Y;

					//'loop across all z-direction indeces
					int const Zindex_stop( floop_end( StartingZ, EndingZ, Increment ) );
					for ( int Zindex = StartingZ; Zindex != Zindex_stop; Zindex += Increment ) {
						++SegCtr2;
						PipingSystemCircuits( CircuitNum ).ListOfCircuitPoints( SegCtr2 ) = Point3DInteger( PipeX, PipeY, Zindex );
					}
				}
			}
		}

		//'initialize freezing calculation variables
		PipingSystemDomains( DomainNum ).InitializeSoilMoistureCalcs();

		//'we can also initialize the domain based on the farfield temperature here
		for ( int X = 0, X_end = dom.x_max_index; X <= X_end; ++X ) {
			for ( int Y = 0, Y_end = dom.y_max_index; Y <= Y_end; ++Y ) {
				for ( int Z = 0, Z_end = dom.z_max_index; Z <= Z_end; ++Z ) {
					auto & cell( cells( X, Y, Z ) );

					// On OneTimeInit, the cur sim time should be zero, so this will be OK
					Real64 ThisCellTemp = GetFarfieldTemp( DomainNum, cell );
					cell.Temperature = ThisCellTemp;
					cell.Temperature_PrevIteration = ThisCellTemp;
					cell.Temperature_PrevTimeStep = ThisCellTemp;


					if ( cell.cellType == CellType::Pipe ) {

						for ( int rCtr = 0; rCtr <= cell.PipeCellData.Soil.u1(); ++rCtr ) {
							cell.PipeCellData.Soil( rCtr ).Temperature = ThisCellTemp;
							cell.PipeCellData.Soil( rCtr ).Temperature_PrevIteration = ThisCellTemp;
							cell.PipeCellData.Soil( rCtr ).Temperature_PrevTimeStep = ThisCellTemp;
						}
						cell.PipeCellData.Pipe.Temperature = ThisCellTemp;
						cell.PipeCellData.Pipe.Temperature_PrevIteration = ThisCellTemp;
						cell.PipeCellData.Pipe.Temperature_PrevTimeStep = ThisCellTemp;
						if ( PipingSystemCircuits( CircuitNum ).HasInsulation ) {
							cell.PipeCellData.Insulation.Temperature = ThisCellTemp;
							cell.PipeCellData.Insulation.Temperature_PrevIteration = ThisCellTemp;
							cell.PipeCellData.Insulation.Temperature_PrevTimeStep = ThisCellTemp;
						}
						cell.PipeCellData.Fluid.Temperature = ThisCellTemp;
						cell.PipeCellData.Fluid.Temperature_PrevIteration = ThisCellTemp;
						cell.PipeCellData.Fluid.Temperature_PrevTimeStep = ThisCellTemp;

					}
				}
			}
		}

	}

	void
	DoStartOfTimeStepInitializations(
		int const DomainNum,
		Optional < int const > CircuitNum
	)
	{

		// SUBROUTINE INFORMATION:
		//       AUTHOR         Edwin Lee
		//       DATE WRITTEN   Summer 2011
		//       MODIFIED       na
		//       RE-ENGINEERED  na

		// SUBROUTINE LOCAL VARIABLE DECLARATIONS:
		static std::string const RoutineName( "PipingSystemCircuit::DoStartOfTimeStepInitializations" );
		Real64 Beta;
		Real64 CellTemp;
		Real64 CellRhoCp;
		int radialctr;
		int rCtr;
		Real64 FluidCp;
		Real64 FluidDensity;
		Real64 FluidConductivity;
		Real64 FluidViscosity;
		Real64 FluidPrandtl;

		// Update environmental conditions
		PipingSystemDomains( DomainNum ).Cur.CurAirTemp = DataEnvironment::OutDryBulbTemp;
		PipingSystemDomains( DomainNum ).Cur.CurWindSpeed = DataEnvironment::WindSpeed;
		PipingSystemDomains( DomainNum ).Cur.CurRelativeHumidity = DataEnvironment::OutRelHum;
		PipingSystemDomains( DomainNum ).Cur.CurIncidentSolar = DataEnvironment::BeamSolarRad;

		// If pipe circuit present
		if ( present( CircuitNum ) ) {
			// retrieve fluid properties based on the circuit inlet temperature -- which varies during the simulation
			// but need to verify the value of inlet temperature during warm up, etc.
			FluidCp = FluidProperties::GetSpecificHeatGlycol( DataPlant::PlantLoop( PipingSystemCircuits( CircuitNum ).LoopNum ).FluidName, PipingSystemCircuits( CircuitNum ).InletTemperature, DataPlant::PlantLoop( PipingSystemCircuits( CircuitNum ).LoopNum ).FluidIndex, RoutineName );
			FluidDensity = FluidProperties::GetDensityGlycol( DataPlant::PlantLoop( PipingSystemCircuits( CircuitNum ).LoopNum ).FluidName, PipingSystemCircuits( CircuitNum ).InletTemperature, DataPlant::PlantLoop( PipingSystemCircuits( CircuitNum ).LoopNum ).FluidIndex, RoutineName );
			FluidConductivity = FluidProperties::GetConductivityGlycol( DataPlant::PlantLoop( PipingSystemCircuits( CircuitNum ).LoopNum ).FluidName, PipingSystemCircuits( CircuitNum ).InletTemperature, DataPlant::PlantLoop( PipingSystemCircuits( CircuitNum ).LoopNum ).FluidIndex, RoutineName );
			FluidViscosity = FluidProperties::GetViscosityGlycol( DataPlant::PlantLoop( PipingSystemCircuits( CircuitNum ).LoopNum ).FluidName, PipingSystemCircuits( CircuitNum ).InletTemperature, DataPlant::PlantLoop( PipingSystemCircuits( CircuitNum ).LoopNum ).FluidIndex, RoutineName );

			// Doesn't anyone care about poor Ludwig Prandtl?
			FluidPrandtl = 3.0;

			// then assign these fluid properties to the current fluid property set for easy lookup as needed
			PipingSystemCircuits( CircuitNum ).CurFluidPropertySet = ExtendedFluidProperties( FluidConductivity, FluidDensity, FluidCp, FluidViscosity, FluidPrandtl );
		}

		//'now update cell properties
		auto & dom( PipingSystemDomains( DomainNum ) );
		auto & cells( dom.Cells );
		for ( int X = 0, X_end = dom.x_max_index; X <= X_end; ++X ) {
			for ( int Y = 0, Y_end = dom.y_max_index; Y <= Y_end; ++Y ) {
				for ( int Z = 0, Z_end = dom.z_max_index; Z <= Z_end; ++Z ) {
					auto & cell( cells( X, Y, Z ) );
<<<<<<< HEAD

					{ auto const SELECT_CASE_var( cell.cellType );
					if ( ( SELECT_CASE_var == CellType::GeneralField ) || ( SELECT_CASE_var == CellType::FarfieldBoundary ) || ( SELECT_CASE_var == CellType::GroundSurface ) || ( SELECT_CASE_var == CellType::BasementCorner ) || ( SELECT_CASE_var == CellType::BasementFloor ) || ( SELECT_CASE_var == CellType::BasementWall ) ) {
							// UPDATE CELL PROPERTY SETS
							//'main ground cells, update with soil properties
							CellTemp = cell.Temperature;
							PipingSystemDomains( DomainNum ).EvaluateSoilRhoCp( CellTemp, CellRhoCp );
							cell.Properties.SpecificHeat = CellRhoCp / cell.Properties.Density;

							// UPDATE BETA VALUE
							//'these are basic cartesian calculation cells
							Beta = PipingSystemDomains( DomainNum ).Cur.CurSimTimeStepSize / ( cell.Properties.Density * cell.volume() * cell.Properties.SpecificHeat );
							cell.Beta = Beta;

					} else if ( ( SELECT_CASE_var == CellType::HorizInsulation ) || ( SELECT_CASE_var == CellType::VertInsulation ) || ( SELECT_CASE_var == CellType::Slab ) || ( SELECT_CASE_var == CellType::ZoneGroundInterface ) || ( SELECT_CASE_var == CellType::SlabOnGradeEdgeInsu ) ) {

						Beta = PipingSystemDomains( DomainNum ).Cur.CurSimTimeStepSize / ( cell.Properties.Density * cell.volume() * cell.Properties.SpecificHeat );
						PipingSystemDomains ( DomainNum ).Cells ( X, Y, Z ).Beta = Beta;

					} else if ( SELECT_CASE_var == CellType::Pipe ) {
=======
					switch ( cell.cellType ) {
					case CellType::GeneralField:
					case CellType::FarfieldBoundary:
					case CellType::GroundSurface:
					case CellType::BasementCorner:
					case CellType::BasementFloor:
					case CellType::BasementWall:
						// UPDATE CELL PROPERTY SETS
						//'main ground cells, update with soil properties
						CellTemp = cell.Temperature;
						PipingSystemDomains( DomainNum ).EvaluateSoilRhoCp( CellTemp, CellRhoCp );
						cell.Properties.SpecificHeat = CellRhoCp / cell.Properties.Density;
						// UPDATE BETA VALUE
						//'these are basic cartesian calculation cells
						Beta = PipingSystemDomains( DomainNum ).Cur.CurSimTimeStepSize / ( cell.Properties.Density * cell.volume() * cell.Properties.SpecificHeat );
						cell.Beta = Beta;
						break;
					case CellType::HorizInsulation:
					case CellType::VertInsulation:
					case CellType::Slab:
					case CellType::ZoneGroundInterface:
					case CellType::SlabOnGradeEdgeInsu:
						Beta = PipingSystemDomains( DomainNum ).Cur.CurSimTimeStepSize / ( cell.Properties.Density * cell.volume() * cell.Properties.SpecificHeat );
						PipingSystemDomains ( DomainNum ).Cells ( X, Y, Z ).Beta = Beta;
						break;
					case CellType::Pipe:
>>>>>>> 8f6a43ff
						// If pipe circuit present
						if ( present( CircuitNum ) ) {
							// UPDATE CELL PROPERTY SETS
							//'first update the outer cell itself
							CellTemp = cell.Temperature;
							PipingSystemDomains( DomainNum ).EvaluateSoilRhoCp( CellTemp, CellRhoCp );
							cell.Properties.SpecificHeat = CellRhoCp / cell.Properties.Density;
							//'then update all the soil radial cells
							for ( radialctr = cell.PipeCellData.Soil.l1(); radialctr <= cell.PipeCellData.Soil.u1(); ++radialctr ) {
								CellTemp = cell.PipeCellData.Soil( radialctr ).Temperature;
								PipingSystemDomains( DomainNum ).EvaluateSoilRhoCp( CellTemp, CellRhoCp );
								cell.PipeCellData.Soil( radialctr ).Properties.SpecificHeat = CellRhoCp / cell.PipeCellData.Soil( radialctr ).Properties.Density;
							}

							// UPDATE BETA VALUES
							//'set the interface cell
							Beta = PipingSystemDomains( DomainNum ).Cur.CurSimTimeStepSize / ( cell.Properties.Density * cell.PipeCellData.InterfaceVolume * cell.Properties.SpecificHeat );
							cell.Beta = Beta;

							//'set the radial soil cells
							for ( rCtr = 0; rCtr <= cell.PipeCellData.Soil.u1(); ++rCtr ) {
								Beta = PipingSystemDomains( DomainNum ).Cur.CurSimTimeStepSize / ( cell.PipeCellData.Soil( rCtr ).Properties.Density * cell.PipeCellData.Soil( rCtr ).XY_CrossSectArea() * cell.depth() * cell.PipeCellData.Soil( rCtr ).Properties.SpecificHeat );
								cell.PipeCellData.Soil( rCtr ).Beta = Beta;
							}

							//'then insulation if it exists
							if ( PipingSystemCircuits( CircuitNum ).HasInsulation ) {
								Beta = PipingSystemDomains( DomainNum ).Cur.CurSimTimeStepSize / ( cell.PipeCellData.Insulation.Properties.Density * cell.PipeCellData.Insulation.XY_CrossSectArea() * cell.depth() * cell.PipeCellData.Insulation.Properties.SpecificHeat );
								cell.PipeCellData.Insulation.Beta = Beta;
							}

							//'set the pipe cell
							Beta = PipingSystemDomains( DomainNum ).Cur.CurSimTimeStepSize / ( cell.PipeCellData.Pipe.Properties.Density * cell.PipeCellData.Pipe.XY_CrossSectArea() * cell.depth() * cell.PipeCellData.Pipe.Properties.SpecificHeat );
							cell.PipeCellData.Pipe.Beta = Beta;

							// now the fluid cell also
							cell.PipeCellData.Fluid.Properties = PipingSystemCircuits( CircuitNum ).CurFluidPropertySet;
							cell.PipeCellData.Fluid.Beta = PipingSystemDomains( DomainNum ).Cur.CurSimTimeStepSize / ( cell.PipeCellData.Fluid.Properties.Density * cell.PipeCellData.Fluid.Volume * cell.PipeCellData.Fluid.Properties.SpecificHeat );
						}
						break;
					case CellType::BasementCutaway:
						break;
					case CellType::Unknown:
						assert( false );
					}
				}
			}
		}

#ifdef CalcEnergyBalance
		PipingSystemDomains( DomainNum ).finalIteration = false;
#endif

	}

	void
	DoEndOfIterationOperations(
		int const DomainNum,
		bool & Finished
	)
	{

		// SUBROUTINE INFORMATION:
		//       AUTHOR         Edwin Lee
		//       DATE WRITTEN   Summer 2011
		//       MODIFIED       na
		//       RE-ENGINEERED  na

		// SUBROUTINE PARAMETER DEFINITIONS:
		static std::string const RoutineName( "DoEndOfIterationOperations" );

		auto & thisDomain( PipingSystemDomains( DomainNum ) );

		//'check if we have converged for this iteration
		Finished = thisDomain.IsConverged_CurrentToPrevIteration();

#ifdef CalcEnergyBalance
		if ( Finished && !thisDomain.finalIteration ) {
			thisDomain.finalIteration = true;
			Finished = false;
		}
#endif

		//'check for out of range temperatures here so they aren't plotted
		//'this routine should be *much* more restrictive than the exceptions, so we should be safe with this location
		bool OutOfRange = thisDomain.CheckForOutOfRangeTemps();
		if ( OutOfRange ) {
			if ( thisDomain.HasZoneCoupledSlab ) {
				ShowSevereError( "Site:GroundDomain:Slab" + RoutineName + ": Out of range temperatures detected in the ground domain." );
				ShowContinueError( "This could be due to the size of the loads on the domain." );
				ShowContinueError( "Verify inputs are correct. If problem persists, notify EnergyPlus support." );
				ShowFatalError( "Preceding error(s) cause program termination" );
			} else if ( thisDomain.HasZoneCoupledBasement ) {
				ShowSevereError( "Site:GroundDomain:Basement" + RoutineName + ": Out of range temperatures detected in the ground domain." );
				ShowContinueError( "This could be due to the size of the loads on the domain." );
				ShowContinueError( "Verify inputs are correct. If problem persists, notify EnergyPlus support." );
				ShowFatalError( "Preceding error(s) cause program termination" );
			} else {
				ShowSevereError( "PipingSystems:" + RoutineName + ": Out of range temperatures detected in piping system simulation." );
				ShowContinueError( "This could be due to the size of the pipe circuit in relation to the loads being imposed." );
				ShowContinueError( "Try increasing the size of the pipe circuit and investigate sizing effects." );
				ShowFatalError( "Preceding error(s) cause program termination" );
			}
		}

	}

	void
	FullDomainStructureInfo::InitializeSoilMoistureCalcs()
	{

		// These vary by domain now, so we must be careful to retrieve them every time
		Real64 Theta_liq = this->Moisture.Theta_liq;
		Real64 Theta_sat = this->Moisture.Theta_sat;

		// Assumption
		Real64 Theta_ice = Theta_liq;

		//'Cp (freezing) calculations
		Real64 const rho_ice = 917.0; //'Kg / m3
		Real64 const rho_liq = 1000.0; //'kg / m3

		//'from( " An improved model for predicting soil thermal conductivity from water content at room temperature, Fig 4" )
		Real64 const CP_liq = 4180.0; //'J / KgK
		Real64 const CP_ice = 2066.0; //'J / KgK
		Real64 const Lat_fus = 334000.0; //'J / Kg
		Real64 const Cp_transient = Lat_fus / 0.4 + ( 0.5 * CP_ice - ( CP_liq + CP_ice ) / 2.0 * 0.1 ) / 0.4;

		//'from( " Numerical and experimental investigation of melting and freezing processes in phase change material storage" )
		this->Moisture.rhoCp_soil_liq_1 = 1225000.0 / ( 1.0 - Theta_sat ); //'J/m3K
		this->Moisture.rhoCP_soil_liq = this->Moisture.rhoCp_soil_liq_1 * ( 1.0 - Theta_sat ) + rho_liq * CP_liq * Theta_liq;
		this->Moisture.rhoCP_soil_transient = this->Moisture.rhoCp_soil_liq_1 * ( 1.0 - Theta_sat ) + ( ( rho_liq + rho_ice ) / 2.0 ) * Cp_transient * Theta_ice;
		this->Moisture.rhoCP_soil_ice = this->Moisture.rhoCp_soil_liq_1 * ( 1.0 - Theta_sat ) + rho_ice * CP_ice * Theta_ice; //'!J / m3K


	}

	void
	FullDomainStructureInfo::EvaluateSoilRhoCp(
		Real64 const CellTemp,
		Real64 & rhoCp
	)
	{

		// SUBROUTINE INFORMATION:
		//       AUTHOR         Edwin Lee
		//       DATE WRITTEN   Summer 2011
		//       MODIFIED       na
		//       RE-ENGINEERED  na

		//'set some temperatures here for generalization -- these could be set in the input file
		Real64 const frzAllIce = -0.5;
		Real64 const frzIceTrans = -0.4;
		Real64 const frzLiqTrans = -0.1;
		Real64 const frzAllLiq = 0.0;

		//'calculate this cell's new Cp value based on the cell temperature
		if ( CellTemp <= frzAllIce ) { // totally frozen
			rhoCp = this->Moisture.rhoCP_soil_ice;
		} else if ( ( CellTemp > frzAllIce ) && ( CellTemp < frzIceTrans ) ) { // in between totally frozen and ice transition
			rhoCp = this->Moisture.rhoCP_soil_ice + ( this->Moisture.rhoCP_soil_transient - this->Moisture.rhoCP_soil_ice ) / ( frzIceTrans - frzAllIce ) * ( CellTemp - frzAllIce );
		} else if ( ( CellTemp >= frzIceTrans ) && ( CellTemp <= frzLiqTrans ) ) { // in between ice transition and liquid transition
			rhoCp = this->Moisture.rhoCP_soil_transient;
		} else if ( ( CellTemp > frzLiqTrans ) && ( CellTemp < frzAllLiq ) ) { // in between liquid transition and all liquid
			rhoCp = this->Moisture.rhoCp_soil_liq_1 + ( this->Moisture.rhoCP_soil_transient - this->Moisture.rhoCP_soil_liq ) / ( frzAllLiq - frzLiqTrans ) * ( frzAllLiq - CellTemp );
		} else { // ( CellTemp >= frzAllLiq ) --- greater than or equal to all liquid
			rhoCp = this->Moisture.rhoCp_soil_liq_1;
		}

	}

	void
	SetAdditionalNeighborData(
		int const DomainNum,
		int const X,
		int const Y,
		int const Z,
		Direction const direction,
		Real64 const Resistance,
		CartesianCell const & NeighborCell
	)
	{

		// SUBROUTINE INFORMATION:
		//       AUTHOR         Edwin Lee
		//       DATE WRITTEN   Summer 2011
		//       MODIFIED       na
		//       RE-ENGINEERED  na

		auto & cell( PipingSystemDomains( DomainNum ).Cells( X, Y, Z ) );
		for( auto & neighborInfo : cell.NeighborInfo ) {
			if ( neighborInfo.first == direction ) {
				neighborInfo.second.ConductionResistance = Resistance;
				neighborInfo.second.NeighborCellIndeces = Point3DInteger( NeighborCell.X_index, NeighborCell.Y_index, NeighborCell.Z_index );
			}
		}

	}


	void
	EvaluateNeighborCoordinates(
		CartesianCell const & ThisCell,
		Direction const CurDirection,
		int & NX,
		int & NY,
		int & NZ
	)
	{

		// SUBROUTINE INFORMATION:
		//       AUTHOR         Edwin Lee
		//       DATE WRITTEN   Summer 2011
		//       MODIFIED       na
		//       RE-ENGINEERED  na

		int const X = ThisCell.X_index;
		int const Y = ThisCell.Y_index;
		int const Z = ThisCell.Z_index;

		switch ( CurDirection ) {
		case Direction::PositiveY:
			NX = X;
			NY = Y + 1;
			NZ = Z;
			break;
		case Direction::NegativeY:
			NX = X;
			NY = Y - 1;
			NZ = Z;
			break;
		case Direction::PositiveX:
			NX = X + 1;
			NY = Y;
			NZ = Z;
			break;
		case Direction::NegativeX:
			NX = X - 1;
			NY = Y;
			NZ = Z;
			break;
		case Direction::PositiveZ:
			NX = X;
			NY = Y;
			NZ = Z + 1;
			break;
		case Direction::NegativeZ:
			NX = X;
			NY = Y;
			NZ = Z - 1;
			break;
		default:
			assert( false );
		}

	}

	void
	EvaluateNeighborCharacteristics(
		int const DomainNum,
		CartesianCell & ThisCell,
		Direction const CurDirection,
		Real64 & NeighborTemp,
		Real64 & Resistance,
		Real64 & AdiabaticMultiplier
	)
	{

		// SUBROUTINE INFORMATION:
		//       AUTHOR         Edwin Lee
		//       DATE WRITTEN   Summer 2011
		//       MODIFIED       na
		//       RE-ENGINEERED  na

		int NX = 0, NY = 0, NZ = 0;
		EvaluateNeighborCoordinates( ThisCell, CurDirection, NX, NY, NZ );

		//'split effects between the two cells so we can carefully calculate resistance values
		Real64 ThisCellLength = 0.0;
		Real64 NeighborCellLength = 0.0;
		Real64 ThisCellConductivity = 10000.0;
		if ( ThisCell.Properties.Conductivity > 0.0 ) ThisCellConductivity = ThisCell.Properties.Conductivity;
		Real64 NeighborConductivity = 10000.0;
		auto const & cell( PipingSystemDomains( DomainNum ).Cells( NX, NY, NZ ) );
		if ( cell.Properties.Conductivity > 0.0 ) NeighborConductivity = cell.Properties.Conductivity;

		//'calculate normal surface area
		Real64 ThisNormalArea = ThisCell.normalArea( CurDirection );

		//'set distance based on cell types
		auto & TempNeighborInfo = ThisCell.NeighborInfo[ CurDirection ];
		if ( ThisCell.cellType == CellType::Pipe ) {
			//'we need to be a bit careful with pipes, as they are full centroid to centroid in the z direction,
			//' but only centroid to wall in the x and y directions
			if ( CurDirection == Direction::NegativeZ || CurDirection == Direction::PositiveZ ) {
				ThisCellLength = TempNeighborInfo.ThisCentroidToNeighborWall;
				NeighborCellLength = TempNeighborInfo.ThisWallToNeighborCentroid;
			} else {
				ThisCellLength = 0.0;
				NeighborCellLength = TempNeighborInfo.ThisWallToNeighborCentroid;
			}
		} else if ( cell.cellType == CellType::Pipe ) {
			ThisCellLength = TempNeighborInfo.ThisCentroidToNeighborWall;
			NeighborCellLength = 0.0;
		} else {
			ThisCellLength = TempNeighborInfo.ThisCentroidToNeighborWall;
			NeighborCellLength = TempNeighborInfo.ThisWallToNeighborCentroid;
		}

		//'calculate resistance based on different conductivities between the two cells
		Resistance = ( ThisCellLength / ( ThisNormalArea * ThisCellConductivity ) ) + ( NeighborCellLength / ( ThisNormalArea * NeighborConductivity ) );

		//'return proper temperature for the given simulation type
		NeighborTemp = cell.Temperature;

		//'return the adiabatic multiplier
		AdiabaticMultiplier = TempNeighborInfo.adiabaticMultiplier;

	}

	void
	EvaluateCellNeighborDirections(
		int const DomainNum,
		CartesianCell const & cell,
		int & NumFieldCells,
		int & NumBoundaryCells
	)
	{

		// SUBROUTINE INFORMATION:
		//       AUTHOR         Edwin Lee
		//       DATE WRITTEN   Summer 2011
		//       MODIFIED       na
		//       RE-ENGINEERED  na

		// SUBROUTINE LOCAL VARIABLE DECLARATIONS:
		auto const & dom( PipingSystemDomains( DomainNum ) );
		int Xmax = dom.x_max_index;
		int Ymax = dom.y_max_index;
		int Zmax = dom.z_max_index;
		int Xindex = cell.X_index;
		int Yindex = cell.Y_index;
		int Zindex = cell.Z_index;

		NumFieldCells = 0;
		NumBoundaryCells = 0;

		if ( Xindex < Xmax ) {
			++NumFieldCells;
			NeighborFieldCells( NumFieldCells ) = Direction::PositiveX;
		} else {
			++NumBoundaryCells;
			NeighborBoundaryCells( NumBoundaryCells ) = Direction::PositiveX;
		}

		if ( Xindex > 0 ) {
			++NumFieldCells;
			NeighborFieldCells( NumFieldCells ) = Direction::NegativeX;
		} else {
			++NumBoundaryCells;
			NeighborBoundaryCells( NumBoundaryCells ) = Direction::NegativeX;
		}

		if ( Yindex < Ymax ) {
			++NumFieldCells;
			NeighborFieldCells( NumFieldCells ) = Direction::PositiveY;
		} else {
			++NumBoundaryCells;
			NeighborBoundaryCells( NumBoundaryCells ) = Direction::PositiveY;
		}

		if ( Yindex > 0 ) {
			++NumFieldCells;
			NeighborFieldCells( NumFieldCells ) = Direction::NegativeY;
		} else {
			++NumBoundaryCells;
			NeighborBoundaryCells( NumBoundaryCells ) = Direction::NegativeY;
		}

		if ( Zindex < Zmax ) {
			++NumFieldCells;
			NeighborFieldCells( NumFieldCells ) = Direction::PositiveZ;
		} else {
			++NumBoundaryCells;
			NeighborBoundaryCells( NumBoundaryCells ) = Direction::PositiveZ;
		}

		if ( Zindex > 0 ) {
			++NumFieldCells;
			NeighborFieldCells( NumFieldCells ) = Direction::NegativeZ;
		} else {
			++NumBoundaryCells;
			NeighborBoundaryCells( NumBoundaryCells ) = Direction::NegativeZ;
		}

	}

#ifdef CalcEnergyBalance
	void
	UpdateMaxEnergyBalance(
		int const DomainNum
	)
	{
		PipingSystemDomains( DomainNum ).MaxEnergyImbalance = 0.0;
		PipingSystemDomains( DomainNum ).maxTempDiffDueToImbalance = 0.0;

		auto & cells( PipingSystemDomains( DomainNum ).Cells );
		for ( int X = cells.l1(), X_end = cells.u1(); X <= X_end; ++X ) {
			for ( int Y = cells.l2(), Y_end = cells.u2(); Y <= Y_end; ++Y ) {
				for ( int Z = cells.l3(), Z_end = cells.u3(); Z <= Z_end; ++Z ) {

					auto & cell( cells( X, Y, Z ) );

					// Max energy imbalance
					if ( cell.energyImbalance > PipingSystemDomains( DomainNum ).MaxEnergyImbalance ){
						PipingSystemDomains( DomainNum ).MaxEnergyImbalance = cell.energyImbalance;
						PipingSystemDomains( DomainNum ).MaxEnergyImbalance_XLocation = X;
						PipingSystemDomains( DomainNum ).MaxEnergyImbalance_YLocation = Y;
						PipingSystemDomains( DomainNum ).MaxEnergyImbalance_ZLocation = Z;
					}

					// Cell with min num sides calculated
					if ( cell.numberOfSidesCalculated < PipingSystemDomains( DomainNum ).minNumberOfSidesCalculated ) {
						PipingSystemDomains( DomainNum ).minNumberOfSidesCalculated = cell.numberOfSidesCalculated;
						PipingSystemDomains( DomainNum ).minNumberOfSidesCalculated_XLocation = X;
						PipingSystemDomains( DomainNum ).minNumberOfSidesCalculated_YLocation = Y;
						PipingSystemDomains( DomainNum ).minNumberOfSidesCalculated_ZLocation = Z;
					}

					// Cell with max num sides calculated
					if ( cell.numberOfSidesCalculated > PipingSystemDomains( DomainNum ).maxNumberOfSidesCalculated ) {
						PipingSystemDomains( DomainNum ).maxNumberOfSidesCalculated = cell.numberOfSidesCalculated;
						PipingSystemDomains( DomainNum ).maxNumberOfSidesCalculated_XLocation = X;
						PipingSystemDomains( DomainNum ).maxNumberOfSidesCalculated_YLocation = Y;
						PipingSystemDomains( DomainNum ).maxNumberOfSidesCalculated_ZLocation = Z;
					}

					// Cell with max temp difference do to energy imbalance
					if ( cell.tempDiffDueToImbalance > PipingSystemDomains( DomainNum ).maxTempDiffDueToImbalance ) {
						PipingSystemDomains( DomainNum ).maxTempDiffDueToImbalance = cell.tempDiffDueToImbalance;
						PipingSystemDomains( DomainNum ).maxTempDiffDueToImbalance_XLocation = X;
						PipingSystemDomains( DomainNum ).maxTempDiffDueToImbalance_YLocation = Y;
						PipingSystemDomains( DomainNum ).maxTempDiffDueToImbalance_ZLocation = Z;
					}
				}
			}
		}
	}
#endif

} // PlantPipingSystemsManager

} // EnergyPlus<|MERGE_RESOLUTION|>--- conflicted
+++ resolved
@@ -368,7 +368,6 @@
 
 				// Zone-coupled slab
 				if ( thisDomain.HasZoneCoupledSlab ) {
-<<<<<<< HEAD
 
 					thisDomain.HeatFlux = thisDomain.AggregateHeatFlux / thisDomain.NumHeatFlux;
 
@@ -404,43 +403,6 @@
 						}
 					}
 
-=======
-
-					thisDomain.HeatFlux = thisDomain.AggregateHeatFlux / thisDomain.NumHeatFlux;
-
-					Real64 ZoneTemp = 0.0;
-
-					//Set ZoneTemp equal to the average air temperature of the zones the coupled surfaces are part of.
-					for ( SurfCtr = 1; SurfCtr <= isize( thisDomain.ZoneCoupledSurfaces ); ++SurfCtr ) {
-						int ZoneNum = thisDomain.ZoneCoupledSurfaces( SurfCtr ).Zone;
-						ZoneTemp += ZTAV( ZoneNum );
-					}
-
-					ZoneTemp = ZoneTemp / ( SurfCtr - 1 );
-					Real64 AvgSlabTemp = thisDomain.GetAverageTempByType( CellType::ZoneGroundInterface );
-
-					int Ymax = ubound( thisDomain.Cells, 2 );
-
-					for ( int Z = lbound( thisDomain.Cells, 3 ); Z <= ubound( thisDomain.Cells, 3 ); ++Z ) {
-						for ( int X = lbound( thisDomain.Cells, 1 ); X <= ubound( thisDomain.Cells, 1 ); ++X ) {
-							// Zone interface cells
-							if ( thisDomain.Cells( X, Ymax, Z ).cellType == CellType::ZoneGroundInterface ){
-								thisDomain.WeightingFactor( X, Z ) = abs ( ( ZoneTemp - thisDomain.Cells( X, Ymax, Z ).Temperature_PrevTimeStep ) / ( ZoneTemp - AvgSlabTemp ) );
-							}
-						}
-					}
-
-					// Set initial weighted heat flux
-					for ( int Z = lbound( thisDomain.Cells, 3 ); Z <= ubound( thisDomain.Cells, 3 ); ++Z ) {
-						for ( int X = lbound( thisDomain.Cells, 1 ); X <= ubound( thisDomain.Cells, 1 ); ++X ) {
-							// Zone interface cells
-							if ( thisDomain.Cells( X, Ymax, Z ).cellType == CellType::ZoneGroundInterface ){
-								thisDomain.WeightedHeatFlux( X, Z ) = thisDomain.WeightingFactor( X, Z ) * thisDomain.HeatFlux;
-							}
-						}
-					}
-
->>>>>>> 8f6a43ff
 					// Weighted heat flux and uniform heat flux balance energy may not balance exactly
 					// Calculate difference and adjust
 					thisDomain.TotalEnergyUniformHeatFlux = thisDomain.HeatFlux * thisDomain.SlabArea * thisDomain.Cur.CurSimTimeStepSize;
@@ -2702,7 +2664,6 @@
 						for ( int RadCtr = cell.PipeCellData.Soil.l1(); RadCtr <= cell.PipeCellData.Soil.u1(); ++RadCtr ) {
 
 							cell.PipeCellData.Soil( RadCtr ).Temperature_PrevIteration = cell.PipeCellData.Soil( RadCtr ).Temperature;
-<<<<<<< HEAD
 
 						}
 
@@ -2718,23 +2679,6 @@
 			}
 		}
 
-=======
-
-						}
-
-						cell.PipeCellData.Fluid.Temperature_PrevIteration = cell.PipeCellData.Fluid.Temperature;
-
-						cell.PipeCellData.Pipe.Temperature_PrevIteration = cell.PipeCellData.Pipe.Temperature;
-
-						cell.PipeCellData.Insulation.Temperature_PrevIteration = cell.PipeCellData.Insulation.Temperature;
-
-					}
-
-				}
-			}
-		}
-
->>>>>>> 8f6a43ff
 	}
 
 	void
@@ -2843,19 +2787,11 @@
 		//'calculate pipe radius
 		Real64 PipeOuterRadius = PipeSizes.OuterDia / 2.0;
 		Real64 PipeInnerRadius = PipeSizes.InnerDia / 2.0;
-<<<<<<< HEAD
 
 		//'--we will work from inside out, calculating dimensions and instantiating variables--
 		//'first instantiate the water cell
 		c.Fluid = FluidCellInformation( PipeInnerRadius, CellDepth );
 
-=======
-
-		//'--we will work from inside out, calculating dimensions and instantiating variables--
-		//'first instantiate the water cell
-		c.Fluid = FluidCellInformation( PipeInnerRadius, CellDepth );
-
->>>>>>> 8f6a43ff
 		//'then the pipe cell
 		c.Pipe = RadialCellInformation( ( PipeOuterRadius + PipeInnerRadius ) / 2.0, PipeInnerRadius, PipeOuterRadius );
 
@@ -5241,7 +5177,6 @@
 			}
 #endif
 		} else if ( SELECT_CASE_var == CellType::BasementCorner ) {
-<<<<<<< HEAD
 
 			// we will only have heat conduction to the +x and -y cells
 			EvaluateNeighborCharacteristics( DomainNum, cell, Direction::PositiveX, NeighborTemp, Resistance, AdiabaticMultiplier );
@@ -5338,49 +5273,24 @@
 				//}
 			//}
 
-=======
-
-			// we will only have heat conduction to the +x and -y cells
-			EvaluateNeighborCharacteristics( DomainNum, cell, Direction::PositiveX, NeighborTemp, Resistance, AdiabaticMultiplier );
 			Numerator += AdiabaticMultiplier * ( Beta / Resistance ) * NeighborTemp;
 			Denominator += AdiabaticMultiplier * ( Beta / Resistance );
 
 #ifdef CalcEnergyBalance
 			if ( PipingSystemDomains( DomainNum ).finalIteration ) {
-				energyFromThisSide = ( NeighborTemp - cell.Temperature ) / ( Resistance ) * PipingSystemDomains( DomainNum ).Cur.CurSimTimeStepSize;
-				cell.sumEnergyFromAllSides += energyFromThisSide;
-				cell.numberOfSidesCalculated += 1;
-			}
-#endif
-			EvaluateNeighborCharacteristics( DomainNum, cell, Direction::NegativeY, NeighborTemp, Resistance, AdiabaticMultiplier );
->>>>>>> 8f6a43ff
-			Numerator += AdiabaticMultiplier * ( Beta / Resistance ) * NeighborTemp;
-			Denominator += AdiabaticMultiplier * ( Beta / Resistance );
-
-#ifdef CalcEnergyBalance
-			if ( PipingSystemDomains( DomainNum ).finalIteration ) {
-<<<<<<< HEAD
 				energyFromThisSide = AdiabaticMultiplier * ( NeighborTemp - cell.Temperature ) / ( Resistance ) * PipingSystemDomains( DomainNum ).Cur.CurSimTimeStepSize;
 				cell.sumEnergyFromAllSides += energyFromThisSide;
 				cell.numberOfSidesCalculated += int( AdiabaticMultiplier );
 			}
 #endif
 		}
-=======
-				energyFromThisSide = ( NeighborTemp - cell.Temperature ) / ( Resistance ) * PipingSystemDomains( DomainNum ).Cur.CurSimTimeStepSize;
-				cell.sumEnergyFromAllSides += energyFromThisSide;
-				cell.numberOfSidesCalculated += 1;
-			}
-#endif
-		}}
->>>>>>> 8f6a43ff
 
 		return Numerator / Denominator;
 
 	}
 
 	Real64
-	EvaluateFarfieldBoundaryTemperature(
+	EvaluateZoneInterfaceTemperature(
 		int const DomainNum,
 		CartesianCell & cell
 	)
@@ -5391,7 +5301,6 @@
 		//       DATE WRITTEN   Summer 2011
 		//       MODIFIED       na
 		//       RE-ENGINEERED  na
-<<<<<<< HEAD
 
 		// FUNCTION LOCAL VARIABLE DECLARATIONS:
 		Real64 HeatFlux = 0.0;
@@ -5492,72 +5401,7 @@
 				cell.sumEnergyFromAllSides += energyFromThisSide;
 				cell.numberOfSidesCalculated += int( AdiabaticMultiplier );
 			}
-=======
-
-		// FUNCTION LOCAL VARIABLE DECLARATIONS:
-		Real64 Numerator = 0.0;
-		Real64 Denominator = 0.0;
-		Real64 Resistance = 0.0;
-		Real64 AdiabaticMultiplier = 1.0;
-		Real64 Beta = cell.Beta;
-
-#ifdef CalcEnergyBalance
-		Real64 energyFromThisSide = 0.0;
-		cell.sumEnergyFromAllSides = 0.0;
-		cell.numberOfSidesCalculated = 0;
 #endif
-
-		// add effect from previous time step
-		Numerator += cell.Temperature_PrevTimeStep;
-		++Denominator;
-
-		// now that we aren't infinitesimal, we need to determine the neighbor types based on cell location
-		int NumFieldCells = 0, NumBoundaryCells = 0;
-		EvaluateCellNeighborDirections( DomainNum, cell, NumFieldCells, NumBoundaryCells );
-
-		// Do all neighbor cells
-		for ( int DirectionCounter = 1; DirectionCounter <= NumFieldCells; ++DirectionCounter ) {
-			Direction CurDirection = NeighborFieldCells( DirectionCounter );
-
-			Real64 NeighborTemp = 0.0;
-			EvaluateNeighborCharacteristics( DomainNum, cell, CurDirection, NeighborTemp, Resistance, AdiabaticMultiplier );
-
-			Numerator += AdiabaticMultiplier * ( Beta / Resistance ) * NeighborTemp;
-			Denominator += AdiabaticMultiplier * ( Beta / Resistance );
-
-#ifdef CalcEnergyBalance
-			if ( PipingSystemDomains( DomainNum ).finalIteration ) {
-				energyFromThisSide = AdiabaticMultiplier * ( NeighborTemp - cell.Temperature ) / ( Resistance  ) * PipingSystemDomains( DomainNum ).Cur.CurSimTimeStepSize;
-				cell.sumEnergyFromAllSides += energyFromThisSide;
-				cell.numberOfSidesCalculated += int( AdiabaticMultiplier );
-			}
-#endif
-		}
-
-		// Then all farfield boundaries
-		for ( int DirectionCounter = 1; DirectionCounter <= NumBoundaryCells; ++DirectionCounter ) {
-			Direction CurDirection = NeighborBoundaryCells( DirectionCounter );
-
-			Real64 NeighborTemp = 0.0;
-			EvaluateFarfieldCharacteristics( DomainNum, cell, CurDirection, NeighborTemp, Resistance, AdiabaticMultiplier );
-
-			//if ( PipingSystemDomains( DomainNum ).HasZoneCoupledSlab || PipingSystemDomains( DomainNum ).HasZoneCoupledBasement ) {
-				//if ( CurDirection == Direction::PositiveX || CurDirection == Direction::PositiveZ ) {
-					//AdiabaticMultiplier = 0.0; // Do nothing. This should only apply to lower corner cell at Xmax, Ymin, Zmax
-				//}
-			//}
-
-			Numerator += AdiabaticMultiplier * ( Beta / Resistance ) * NeighborTemp;
-			Denominator += AdiabaticMultiplier * ( Beta / Resistance );
-
-#ifdef CalcEnergyBalance
-			if ( PipingSystemDomains( DomainNum ).finalIteration ) {
-				energyFromThisSide = AdiabaticMultiplier * ( NeighborTemp - cell.Temperature ) / ( Resistance ) * PipingSystemDomains( DomainNum ).Cur.CurSimTimeStepSize;
-				cell.sumEnergyFromAllSides += energyFromThisSide;
-				cell.numberOfSidesCalculated += int( AdiabaticMultiplier );
-			}
->>>>>>> 8f6a43ff
-#endif
 		}
 
 		return Numerator / Denominator;
@@ -5565,14 +5409,7 @@
 	}
 
 	Real64
-<<<<<<< HEAD
 	FullDomainStructureInfo::GetBasementWallHeatFlux()
-=======
-	EvaluateZoneInterfaceTemperature(
-		int const DomainNum,
-		CartesianCell & cell
-	)
->>>>>>> 8f6a43ff
 	{
 
 		// FUNCTION INFORMATION:
@@ -5580,7 +5417,6 @@
 		//       DATE WRITTEN   Summer 2011
 		//       MODIFIED       na
 		//       RE-ENGINEERED  na
-<<<<<<< HEAD
 
 		Real64 RunningSummation = 0.0;
 		int NumSurfaces = size( this->BasementZone.WallSurfacePointers );
@@ -5607,169 +5443,15 @@
 		for ( int SurfaceCounter = 1; SurfaceCounter <= NumSurfaces; ++SurfaceCounter ) {
 			int SurfacePointer = this->BasementZone.FloorSurfacePointers( SurfaceCounter );
 			RunningSummation += DataHeatBalSurface::QdotConvOutRepPerArea( SurfacePointer );
-=======
-
-		// FUNCTION LOCAL VARIABLE DECLARATIONS:
-		Real64 HeatFlux = 0.0;
-		Real64 ConductionArea = 0.0;
-		Real64 Numerator = 0.0;
-		Real64 Denominator = 0.0;
-		Real64 Resistance = 0.0;
-		Real64 AdiabaticMultiplier = 1.0;
-		Real64 Beta = cell.Beta;
-
-#ifdef CalcEnergyBalance
-		Real64 energyFromThisSide = 0.0;
-		cell.sumEnergyFromAllSides = 0.0;
-		cell.numberOfSidesCalculated = 0;
-#endif
-
-		// add effect from previous time step
-		Numerator += cell.Temperature_PrevTimeStep;
-		++Denominator;
-
-		// catch invalid types
-		assert( std::set< CellType >( { CellType::BasementWall, CellType::BasementFloor, CellType::ZoneGroundInterface, CellType::BasementCorner } ).count( cell.cellType ) != 0 );
-
-		if ( cell.cellType == CellType::BasementWall ) {
-			// Get the average basement wall heat flux and add it to the tally
-			HeatFlux = PipingSystemDomains( DomainNum ).WallHeatFlux;
-			if ( cell.X_index == PipingSystemDomains( DomainNum ).XWallIndex ) {
-				ConductionArea = cell.depth() * cell.height();
-				Numerator += Beta * HeatFlux * ConductionArea;
-			} else if ( cell.Z_index == PipingSystemDomains( DomainNum ).ZWallIndex ) {
-				ConductionArea = cell.width() * cell.height();
-				Numerator += Beta * HeatFlux * ConductionArea;
-			}
-		} else if ( cell.cellType == CellType::BasementFloor ) {
-			// Get the average basement floor heat flux and add it to the tally
-			HeatFlux = PipingSystemDomains( DomainNum ).FloorHeatFlux;
-			ConductionArea = cell.width() * cell.depth();
-			Numerator += Beta * HeatFlux * ConductionArea;
-		} else if ( cell.cellType ==  CellType::ZoneGroundInterface ) {
-			// Get the average slab heat flux and add it to the tally
-			HeatFlux = PipingSystemDomains( DomainNum ).WeightedHeatFlux( cell.X_index, cell.Z_index );
-			ConductionArea = cell.width() * cell.depth();
-			Numerator += Beta * HeatFlux * ConductionArea;
-		}
-
-#ifdef CalcEnergyBalance
-		if ( PipingSystemDomains( DomainNum ).finalIteration ) {
-			energyFromThisSide = HeatFlux * ConductionArea * PipingSystemDomains( DomainNum ).Cur.CurSimTimeStepSize;
-			cell.sumEnergyFromAllSides += energyFromThisSide;
-			cell.numberOfSidesCalculated += 1;
-		}
-#endif
-		//determine the neighbor types based on cell location
-		int NumFieldCells = 0, NumBoundaryCells = 0;
-		EvaluateCellNeighborDirections( DomainNum, cell, NumFieldCells, NumBoundaryCells );
-
-		//loop across each direction in the simulation
-		for ( int DirectionCounter = 1; DirectionCounter <= NumFieldCells; ++DirectionCounter ) {
-
-			Real64 NeighborTemp = 0.0;
-			Direction CurDirection = NeighborFieldCells( DirectionCounter );
-
-			// Have to be careful here to make sure heat conduction happens only in the appropriate directions
-			if ( cell.cellType == CellType::BasementWall ) {
-				// No heat conduction from the X-side basement wall cell to the +x cell ( basement cutaway )
-				if ( cell.X_index == PipingSystemDomains( DomainNum ).XWallIndex && CurDirection != Direction::PositiveX ) {
-					// Evaluate the transient expression terms
-					EvaluateNeighborCharacteristics( DomainNum, cell, CurDirection, NeighborTemp, Resistance, AdiabaticMultiplier );
-					Numerator += AdiabaticMultiplier * ( Beta / Resistance ) * NeighborTemp;
-					Denominator += AdiabaticMultiplier * ( Beta / Resistance );
-				}
-				// No heat conduction from the Z-side basement wall cell to the +z cell ( basement cutaway )
-				if ( cell.Z_index == PipingSystemDomains( DomainNum ).ZWallIndex && CurDirection != Direction::PositiveZ ) {
-					// Evaluate the transient expression terms
-					EvaluateNeighborCharacteristics( DomainNum, cell, CurDirection, NeighborTemp, Resistance, AdiabaticMultiplier );
-					Numerator += AdiabaticMultiplier * ( Beta / Resistance ) * NeighborTemp;
-					Denominator += AdiabaticMultiplier * ( Beta / Resistance );
-				}
-			} else if ( cell.cellType == CellType::BasementFloor ) {
-				// No heat conduction from the basement floor cell to the +y cell ( basement cutaway )
-				if ( CurDirection != Direction::PositiveY ) {
-					// Evaluate the transient expression terms
-					EvaluateNeighborCharacteristics( DomainNum, cell, CurDirection, NeighborTemp, Resistance, AdiabaticMultiplier );
-					Numerator += AdiabaticMultiplier * ( Beta / Resistance ) * NeighborTemp;
-					Denominator += AdiabaticMultiplier * ( Beta / Resistance );
-				}
-			} else if ( cell.cellType == CellType::ZoneGroundInterface || cell.cellType == CellType::BasementCorner ) {
-				// Heat conduction in all directions
-				// Evaluate the transient expression terms
-				EvaluateNeighborCharacteristics( DomainNum, cell, CurDirection, NeighborTemp, Resistance, AdiabaticMultiplier );
-				Numerator += AdiabaticMultiplier * ( Beta / Resistance ) * NeighborTemp;
-				Denominator += AdiabaticMultiplier * ( Beta / Resistance );
-			}
-
-#ifdef CalcEnergyBalance
-			if ( PipingSystemDomains( DomainNum ).finalIteration ) {
-				energyFromThisSide = AdiabaticMultiplier * ( NeighborTemp - cell.Temperature ) / ( Resistance ) * PipingSystemDomains( DomainNum ).Cur.CurSimTimeStepSize;
-				cell.sumEnergyFromAllSides += energyFromThisSide;
-				cell.numberOfSidesCalculated += int( AdiabaticMultiplier );
-			}
-#endif
->>>>>>> 8f6a43ff
 		}
 		return -RunningSummation / NumSurfaces; // heat flux is negative here
 
-<<<<<<< HEAD
 	}
 
 	void
 	FullDomainStructureInfo::UpdateBasementSurfaceTemperatures()
 	{
 
-=======
-		return Numerator / Denominator;
-
-	}
-
-	Real64
-	FullDomainStructureInfo::GetBasementWallHeatFlux()
-	{
-
-		// FUNCTION INFORMATION:
-		//       AUTHOR         Edwin Lee
-		//       DATE WRITTEN   Summer 2011
-		//       MODIFIED       na
-		//       RE-ENGINEERED  na
-
-		Real64 RunningSummation = 0.0;
-		int NumSurfaces = size( this->BasementZone.WallSurfacePointers );
-		for ( int SurfaceCounter = 1; SurfaceCounter <= NumSurfaces; ++SurfaceCounter ) {
-			int SurfacePointer = this->BasementZone.WallSurfacePointers( SurfaceCounter );
-			RunningSummation += DataHeatBalSurface::QdotConvOutRepPerArea( SurfacePointer );
-		}
-		return -RunningSummation / NumSurfaces; // heat flux is negative here
-
-	}
-
-	Real64
-	FullDomainStructureInfo::GetBasementFloorHeatFlux()
-	{
-
-		// FUNCTION INFORMATION:
-		//       AUTHOR         Edwin Lee
-		//       DATE WRITTEN   Summer 2011
-		//       MODIFIED       na
-		//       RE-ENGINEERED  na
-
-		Real64 RunningSummation = 0.0;
-		int NumSurfaces = size( this->BasementZone.FloorSurfacePointers );
-		for ( int SurfaceCounter = 1; SurfaceCounter <= NumSurfaces; ++SurfaceCounter ) {
-			int SurfacePointer = this->BasementZone.FloorSurfacePointers( SurfaceCounter );
-			RunningSummation += DataHeatBalSurface::QdotConvOutRepPerArea( SurfacePointer );
-		}
-		return -RunningSummation / NumSurfaces; // heat flux is negative here
-
-	}
-
-	void
-	FullDomainStructureInfo::UpdateBasementSurfaceTemperatures()
-	{
-
->>>>>>> 8f6a43ff
 		// SUBROUTINE INFORMATION:
 		//       AUTHOR         Edwin Lee
 		//       DATE WRITTEN   Summer 2011
@@ -6607,14 +6289,8 @@
 			for ( int Y = 0, Y_end = dom.y_max_index; Y <= Y_end; ++Y ) {
 				for ( int Z = 0, Z_end = dom.z_max_index; Z <= Z_end; ++Z ) {
 					auto & cell( cells( X, Y, Z ) );
-<<<<<<< HEAD
-
-					{ auto const SELECT_CASE_var( cell.cellType );
-					if ( SELECT_CASE_var == CellType::Pipe ) {
-=======
 					switch ( cell.cellType ) {
 					case CellType::Pipe:
->>>>>>> 8f6a43ff
 						cell.Properties = PipingSystemDomains( DomainNum ).GroundProperties;
 						for ( int rCtr = 0; rCtr <= cell.PipeCellData.Soil.u1(); ++rCtr ) {
 							cell.PipeCellData.Soil( rCtr ).Properties = PipingSystemDomains( DomainNum ).GroundProperties;
@@ -6623,11 +6299,6 @@
 						if ( PipingSystemCircuits( CircuitNum ).HasInsulation ) {
 							cell.PipeCellData.Insulation.Properties = PipingSystemCircuits( CircuitNum ).InsulationProperties;
 						}
-<<<<<<< HEAD
-					} else if ( ( SELECT_CASE_var == CellType::GeneralField ) || ( SELECT_CASE_var == CellType::GroundSurface ) || ( SELECT_CASE_var == CellType::FarfieldBoundary ) ) {
-						cell.Properties = PipingSystemDomains( DomainNum ).GroundProperties;
-					} else if ( ( SELECT_CASE_var == CellType::BasementWall ) || ( SELECT_CASE_var == CellType::BasementFloor ) || ( SELECT_CASE_var == CellType::BasementCorner ) ) {
-=======
 						break;
 					case CellType::GeneralField:
 					case CellType::GroundSurface:
@@ -6637,26 +6308,11 @@
 					case CellType::BasementWall:
 					case CellType::BasementFloor:
 					case CellType::BasementCorner:
->>>>>>> 8f6a43ff
 						if ( PipingSystemDomains( DomainNum ).HasZoneCoupledBasement ) { // Basement interface layer
 							cell.Properties = PipingSystemDomains( DomainNum ).BasementInterfaceProperties;
 						} else { // Basement cells are partially ground, give them some props
 							cell.Properties = PipingSystemDomains( DomainNum ).GroundProperties;
 						}
-<<<<<<< HEAD
-					} else if ( SELECT_CASE_var == CellType::Slab ) {
-						cell.Properties = PipingSystemDomains( DomainNum ).SlabProperties;
-					} else if ( SELECT_CASE_var == CellType::HorizInsulation ) {
-						cell.Properties = PipingSystemDomains( DomainNum ).HorizInsProperties;
-					} else if ( SELECT_CASE_var == CellType::VertInsulation ) {
-						cell.Properties = PipingSystemDomains( DomainNum ).VertInsProperties;
-					} else if ( SELECT_CASE_var == CellType::SlabOnGradeEdgeInsu ) {//These cells insulate the slab sides. Give them some properties
-						cell.Properties = PipingSystemDomains( DomainNum ).GroundProperties;
-						cell.Properties.Conductivity = 0.000001; //Assign low conductivity
-					} else if ( SELECT_CASE_var == CellType::ZoneGroundInterface ) {
-							cell.Properties = PipingSystemDomains( DomainNum ).SlabProperties;
-					}}
-=======
 						break;
 					case CellType::Slab:
 						cell.Properties = PipingSystemDomains( DomainNum ).SlabProperties;
@@ -6679,7 +6335,6 @@
 					case CellType::Unknown:
 						assert( false );
 					}
->>>>>>> 8f6a43ff
 				}
 			}
 		}
@@ -6842,28 +6497,6 @@
 			for ( int Y = 0, Y_end = dom.y_max_index; Y <= Y_end; ++Y ) {
 				for ( int Z = 0, Z_end = dom.z_max_index; Z <= Z_end; ++Z ) {
 					auto & cell( cells( X, Y, Z ) );
-<<<<<<< HEAD
-
-					{ auto const SELECT_CASE_var( cell.cellType );
-					if ( ( SELECT_CASE_var == CellType::GeneralField ) || ( SELECT_CASE_var == CellType::FarfieldBoundary ) || ( SELECT_CASE_var == CellType::GroundSurface ) || ( SELECT_CASE_var == CellType::BasementCorner ) || ( SELECT_CASE_var == CellType::BasementFloor ) || ( SELECT_CASE_var == CellType::BasementWall ) ) {
-							// UPDATE CELL PROPERTY SETS
-							//'main ground cells, update with soil properties
-							CellTemp = cell.Temperature;
-							PipingSystemDomains( DomainNum ).EvaluateSoilRhoCp( CellTemp, CellRhoCp );
-							cell.Properties.SpecificHeat = CellRhoCp / cell.Properties.Density;
-
-							// UPDATE BETA VALUE
-							//'these are basic cartesian calculation cells
-							Beta = PipingSystemDomains( DomainNum ).Cur.CurSimTimeStepSize / ( cell.Properties.Density * cell.volume() * cell.Properties.SpecificHeat );
-							cell.Beta = Beta;
-
-					} else if ( ( SELECT_CASE_var == CellType::HorizInsulation ) || ( SELECT_CASE_var == CellType::VertInsulation ) || ( SELECT_CASE_var == CellType::Slab ) || ( SELECT_CASE_var == CellType::ZoneGroundInterface ) || ( SELECT_CASE_var == CellType::SlabOnGradeEdgeInsu ) ) {
-
-						Beta = PipingSystemDomains( DomainNum ).Cur.CurSimTimeStepSize / ( cell.Properties.Density * cell.volume() * cell.Properties.SpecificHeat );
-						PipingSystemDomains ( DomainNum ).Cells ( X, Y, Z ).Beta = Beta;
-
-					} else if ( SELECT_CASE_var == CellType::Pipe ) {
-=======
 					switch ( cell.cellType ) {
 					case CellType::GeneralField:
 					case CellType::FarfieldBoundary:
@@ -6890,7 +6523,6 @@
 						PipingSystemDomains ( DomainNum ).Cells ( X, Y, Z ).Beta = Beta;
 						break;
 					case CellType::Pipe:
->>>>>>> 8f6a43ff
 						// If pipe circuit present
 						if ( present( CircuitNum ) ) {
 							// UPDATE CELL PROPERTY SETS
