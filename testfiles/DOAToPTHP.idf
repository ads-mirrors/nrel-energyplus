--- conflicted
+++ resolved
@@ -2185,56 +2185,31 @@
     SPACE1-1 Contaminant Controller,  !- Name
     SPACE1-1,                !- Zone Name
     HVACTemplate-Always 1,   !- Carbon Dioxide Control Availability Schedule Name
-<<<<<<< HEAD
-    Zone Setpoint CO2 Concentration,  !- Carbon Dioxide Setpoint Schedule Name
-    ;  !- Minimum Carbon Dioxide Concentration Schedule Name
-=======
     Zone Setpoint CO2 Concentration;  !- Carbon Dioxide Setpoint Schedule Name
->>>>>>> b46ced64
 
   ZoneControl:ContaminantController,
     SPACE2-1 Contaminant Controller,  !- Name
     SPACE2-1,                !- Zone Name
     HVACTemplate-Always 1,   !- Carbon Dioxide Control Availability Schedule Name
-<<<<<<< HEAD
-    Zone Setpoint CO2 Concentration,  !- Carbon Dioxide Setpoint Schedule Name
-    ;  !- Minimum Carbon Dioxide Concentration Schedule Name
-=======
     Zone Setpoint CO2 Concentration;  !- Carbon Dioxide Setpoint Schedule Name
->>>>>>> b46ced64
 
   ZoneControl:ContaminantController,
     SPACE3-1 Contaminant Controller,  !- Name
     SPACE3-1,                !- Zone Name
     HVACTemplate-Always 1,   !- Carbon Dioxide Control Availability Schedule Name
-<<<<<<< HEAD
-    Zone Setpoint CO2 Concentration,  !- Carbon Dioxide Setpoint Schedule Name
-    ;  !- Minimum Carbon Dioxide Concentration Schedule Name
-=======
     Zone Setpoint CO2 Concentration;  !- Carbon Dioxide Setpoint Schedule Name
->>>>>>> b46ced64
 
   ZoneControl:ContaminantController,
     SPACE4-1 Contaminant Controller,  !- Name
     SPACE4-1,                !- Zone Name
     HVACTemplate-Always 1,   !- Carbon Dioxide Control Availability Schedule Name
-<<<<<<< HEAD
-    Zone Setpoint CO2 Concentration,  !- Carbon Dioxide Setpoint Schedule Name
-    ;  !- Minimum Carbon Dioxide Concentration Schedule Name
-=======
     Zone Setpoint CO2 Concentration;  !- Carbon Dioxide Setpoint Schedule Name
->>>>>>> b46ced64
 
   ZoneControl:ContaminantController,
     SPACE5-1 Contaminant Controller,  !- Name
     SPACE5-1,                !- Zone Name
     HVACTemplate-Always 1,   !- Carbon Dioxide Control Availability Schedule Name
-<<<<<<< HEAD
-    Zone Setpoint CO2 Concentration,  !- Carbon Dioxide Setpoint Schedule Name
-    ;  !- Minimum Carbon Dioxide Concentration Schedule Name
-=======
     Zone Setpoint CO2 Concentration;  !- Carbon Dioxide Setpoint Schedule Name
->>>>>>> b46ced64
 
 !-   ===========  ALL OBJECTS IN CLASS: THERMOSTATSETPOINT:DUALSETPOINT ===========
 
