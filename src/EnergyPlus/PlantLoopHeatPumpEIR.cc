// EnergyPlus, Copyright (c) 1996-2025, The Board of Trustees of the University of Illinois,
// The Regents of the University of California, through Lawrence Berkeley National Laboratory
// (subject to receipt of any required approvals from the U.S. Dept. of Energy), Oak Ridge
// National Laboratory, managed by UT-Battelle, Alliance for Sustainable Energy, LLC, and other
// contributors. All rights reserved.
//
// NOTICE: This Software was developed under funding from the U.S. Department of Energy and the
// U.S. Government consequently retains certain rights. As such, the U.S. Government has been
// granted for itself and others acting on its behalf a paid-up, nonexclusive, irrevocable,
// worldwide license in the Software to reproduce, distribute copies to the public, prepare
// derivative works, and perform publicly and display publicly, and to permit others to do so.
//
// Redistribution and use in source and binary forms, with or without modification, are permitted
// provided that the following conditions are met:
//
// (1) Redistributions of source code must retain the above copyright notice, this list of
//     conditions and the following disclaimer.
//
// (2) Redistributions in binary form must reproduce the above copyright notice, this list of
//     conditions and the following disclaimer in the documentation and/or other materials
//     provided with the distribution.
//
// (3) Neither the name of the University of California, Lawrence Berkeley National Laboratory,
//     the University of Illinois, U.S. Dept. of Energy nor the names of its contributors may be
//     used to endorse or promote products derived from this software without specific prior
//     written permission.
//
// (4) Use of EnergyPlus(TM) Name. If Licensee (i) distributes the software in stand-alone form
//     without changes from the version obtained under this License, or (ii) Licensee makes a
//     reference solely to the software portion of its product, Licensee must refer to the
//     software as "EnergyPlus version X" software, where "X" is the version number Licensee
//     obtained under this License and may not use a different name for the software. Except as
//     specifically required in this Section (4), Licensee shall not use in a company name, a
//     product name, in advertising, publicity, or other promotional activities any name, trade
//     name, trademark, logo, or other designation of "EnergyPlus", "E+", "e+" or confusingly
//     similar designation, without the U.S. Department of Energy's prior written consent.
//
// THIS SOFTWARE IS PROVIDED BY THE COPYRIGHT HOLDERS AND CONTRIBUTORS "AS IS" AND ANY EXPRESS OR
// IMPLIED WARRANTIES, INCLUDING, BUT NOT LIMITED TO, THE IMPLIED WARRANTIES OF MERCHANTABILITY
// AND FITNESS FOR A PARTICULAR PURPOSE ARE DISCLAIMED. IN NO EVENT SHALL THE COPYRIGHT OWNER OR
// CONTRIBUTORS BE LIABLE FOR ANY DIRECT, INDIRECT, INCIDENTAL, SPECIAL, EXEMPLARY, OR
// CONSEQUENTIAL DAMAGES (INCLUDING, BUT NOT LIMITED TO, PROCUREMENT OF SUBSTITUTE GOODS OR
// SERVICES; LOSS OF USE, DATA, OR PROFITS; OR BUSINESS INTERRUPTION) HOWEVER CAUSED AND ON ANY
// THEORY OF LIABILITY, WHETHER IN CONTRACT, STRICT LIABILITY, OR TORT (INCLUDING NEGLIGENCE OR
// OTHERWISE) ARISING IN ANY WAY OUT OF THE USE OF THIS SOFTWARE, EVEN IF ADVISED OF THE
// POSSIBILITY OF SUCH DAMAGE.

// C++ headers
#include <algorithm>
#include <string>
#include <utility>
#include <vector>

// EnergyPlus headers
#include <EnergyPlus/Autosizing/Base.hh>
#include <EnergyPlus/BranchNodeConnections.hh>
#include <EnergyPlus/CurveManager.hh>
#include <EnergyPlus/Data/EnergyPlusData.hh>
#include <EnergyPlus/DataEnvironment.hh>
#include <EnergyPlus/DataHVACGlobals.hh>
#include <EnergyPlus/DataIPShortCuts.hh>
#include <EnergyPlus/DataLoopNode.hh>
#include <EnergyPlus/DataPrecisionGlobals.hh>
#include <EnergyPlus/DataSizing.hh>
#include <EnergyPlus/FluidProperties.hh>
#include <EnergyPlus/General.hh>
#include <EnergyPlus/InputProcessing/InputProcessor.hh>
#include <EnergyPlus/NodeInputManager.hh>
#include <EnergyPlus/OutAirNodeManager.hh>
#include <EnergyPlus/OutputProcessor.hh>
#include <EnergyPlus/OutputReportPredefined.hh>
#include <EnergyPlus/Plant/DataPlant.hh>
#include <EnergyPlus/PlantComponent.hh>
#include <EnergyPlus/PlantLoopHeatPumpEIR.hh>
#include <EnergyPlus/PlantUtilities.hh>
#include <EnergyPlus/Psychrometrics.hh>
#include <EnergyPlus/UtilityRoutines.hh>

namespace EnergyPlus::EIRPlantLoopHeatPumps {

constexpr Real64 Fahrenheit2Celsius(Real64 F)
{
    return (F - 32.0) * 5.0 / 9.0;
}

void EIRPlantLoopHeatPump::simulate(
    EnergyPlusData &state, const EnergyPlus::PlantLocation &calledFromLocation, bool const FirstHVACIteration, Real64 &CurLoad, bool const RunFlag)
{

    // Call initialize to set flow rates, run flag, and entering temperatures
    this->running = RunFlag;

    this->loadSideInletTemp = state.dataLoopNodes->Node(this->loadSideNodes.inlet).Temp;
    this->sourceSideInletTemp = state.dataLoopNodes->Node(this->sourceSideNodes.inlet).Temp;
    if (this->heatRecoveryAvailable) {
        this->heatRecoveryInletTemp = state.dataLoopNodes->Node(this->heatRecoveryNodes.inlet).Temp;
    }

    if (this->waterSource) {
        this->setOperatingFlowRatesWSHP(state, FirstHVACIteration);
        if (calledFromLocation.loopNum == this->sourceSidePlantLoc.loopNum) { // condenser side
            Real64 sourceQdotArg = 0.0;                                       // pass negative if heat pump heating
            if (this->EIRHPType == DataPlant::PlantEquipmentType::HeatPumpEIRHeating) {
                sourceQdotArg = this->sourceSideHeatTransfer * DataPrecisionGlobals::constant_minusone;
            } else {
                sourceQdotArg = this->sourceSideHeatTransfer;
            }
            PlantUtilities::UpdateChillerComponentCondenserSide(state,
                                                                this->sourceSidePlantLoc.loopNum,
                                                                this->sourceSidePlantLoc.loopSideNum,
                                                                this->EIRHPType,
                                                                this->sourceSideNodes.inlet,
                                                                this->sourceSideNodes.outlet,
                                                                this->sourceSideHeatTransfer,
                                                                this->sourceSideInletTemp,
                                                                this->sourceSideOutletTemp,
                                                                this->sourceSideMassFlowRate,
                                                                FirstHVACIteration);
            return;
        }
    } else if (this->airSource) {
        this->setHeatRecoveryOperatingStatusASHP(state, FirstHVACIteration);
        this->setOperatingFlowRatesASHP(state, FirstHVACIteration, CurLoad);

        if (calledFromLocation.loopNum == this->heatRecoveryPlantLoc.loopNum) {
            if (this->heatRecoveryAvailable) {
                PlantUtilities::UpdateChillerComponentCondenserSide(state,
                                                                    this->heatRecoveryPlantLoc.loopNum,
                                                                    this->heatRecoveryPlantLoc.loopSideNum,
                                                                    this->EIRHPType,
                                                                    this->heatRecoveryNodes.inlet,
                                                                    this->heatRecoveryNodes.outlet,
                                                                    this->heatRecoveryRate,
                                                                    this->heatRecoveryInletTemp,
                                                                    this->heatRecoveryOutletTemp,
                                                                    this->heatRecoveryMassFlowRate,
                                                                    FirstHVACIteration);
            }
        }
    }

    if (this->running) {
        if (this->sysControlType == ControlType::Setpoint) {
            Real64 leavingSetpoint = state.dataLoopNodes->Node(this->loadSideNodes.outlet).TempSetPoint;
            Real64 CurSpecHeat = this->loadSidePlantLoc.loop->glycol->getSpecificHeat(state, loadSideInletTemp, "EIRPlantLoopHeatPump::simulate");
            Real64 controlLoad = this->loadSideMassFlowRate * CurSpecHeat * (leavingSetpoint - loadSideInletTemp);

            this->doPhysics(state, controlLoad);
        } else {
            this->doPhysics(state, CurLoad);
        }
    } else {
        this->resetReportingVariables();
    }

    // update report variables and nodes
    this->report(state);
}

Real64 EIRPlantLoopHeatPump::getLoadSideOutletSetPointTemp(EnergyPlusData &state) const
{
    if (this->loadSidePlantLoc.loop->LoopDemandCalcScheme == DataPlant::LoopDemandCalcScheme::SingleSetPoint) {
        if (this->loadSidePlantLoc.comp->CurOpSchemeType == DataPlant::OpScheme::CompSetPtBased) {
            // there will be a valid set-point on outlet
            return state.dataLoopNodes->Node(this->loadSideNodes.outlet).TempSetPoint;
        } else { // use plant loop overall set-point
            return state.dataLoopNodes->Node(this->loadSidePlantLoc.loop->TempSetPointNodeNum).TempSetPoint;
        }
    } else if (this->loadSidePlantLoc.loop->LoopDemandCalcScheme == DataPlant::LoopDemandCalcScheme::DualSetPointDeadBand) {
        if (this->loadSidePlantLoc.comp->CurOpSchemeType == DataPlant::OpScheme::CompSetPtBased) {
            // there will be a valid set-point on outlet
            if (this->EIRHPType == DataPlant::PlantEquipmentType::HeatPumpEIRCooling) {
                return state.dataLoopNodes->Node(this->loadSideNodes.outlet).TempSetPointHi;
            } else {
                return state.dataLoopNodes->Node(this->loadSideNodes.outlet).TempSetPointLo;
            }
        } else { // use plant loop overall set-point
            if (this->EIRHPType == DataPlant::PlantEquipmentType::HeatPumpEIRCooling) {
                return state.dataLoopNodes->Node(this->loadSidePlantLoc.loop->TempSetPointNodeNum).TempSetPointHi;
            } else {
                return state.dataLoopNodes->Node(this->loadSidePlantLoc.loop->TempSetPointNodeNum).TempSetPointLo;
            }
        }
    } else {
        // there's no other enums for loop demand calcs, so I don't have a reasonable unit test for these
        // lines, they simply should not be able to get here.  But a fatal is here anyway just in case,
        // and the lines are excluded from coverage.
        ShowFatalError(state, "Unsupported loop demand calculation scheme in EIR heat pump"); // LCOV_EXCL_LINE
        return -999; // not actually returned with Fatal Error call above  // LCOV_EXCL_LINE
    }
}

void EIRPlantLoopHeatPump::resetReportingVariables()
{
    this->loadSideHeatTransfer = 0.0;
    this->loadSideEnergy = 0.0;
    this->loadSideOutletTemp = this->loadSideInletTemp;
    this->powerUsage = 0.0;
    this->powerEnergy = 0.0;
    this->sourceSideHeatTransfer = 0.0;
    this->sourceSideOutletTemp = this->sourceSideInletTemp;
    this->sourceSideEnergy = 0.0;
    this->defrostEnergyRate = 0.0;
    this->defrostEnergy = 0.0;
    this->loadDueToDefrost = 0.0;
    this->fractionalDefrostTime = 0.0;
    this->partLoadRatio = 0.0;
    this->cyclingRatio = 0.0;
    this->defrostPowerMultiplier = 1.0;
    this->heatRecoveryRate = 0.0;
    this->heatRecoveryEnergy = 0.0;
    this->heatRecoveryMassFlowRate = 0.0;
    this->heatRecoveryOutletTemp = this->heatRecoveryInletTemp;
    this->heatRecoveryIsActive = false;
    this->heatRecoveryOperatingStatus = 0;
    this->thermosiphonStatus = 0;
}

void EIRPlantLoopHeatPump::setOperatingFlowRatesWSHP(EnergyPlusData &state, bool FirstHVACIteration)
{
    if (!this->running) {
        this->loadSideMassFlowRate = 0.0;
        this->sourceSideMassFlowRate = 0.0;

        PlantUtilities::SetComponentFlowRate(
            state, this->loadSideMassFlowRate, this->loadSideNodes.inlet, this->loadSideNodes.outlet, this->loadSidePlantLoc);
        PlantUtilities::SetComponentFlowRate(
            state, this->sourceSideMassFlowRate, this->sourceSideNodes.inlet, this->sourceSideNodes.outlet, this->sourceSidePlantLoc);
        PlantUtilities::PullCompInterconnectTrigger(state,
                                                    this->loadSidePlantLoc,
                                                    this->condMassFlowRateTriggerIndex,
                                                    this->sourceSidePlantLoc,
                                                    DataPlant::CriteriaType::MassFlowRate,
                                                    this->sourceSideMassFlowRate);
        // Set flows if the heat pump is running
    } else { // the heat pump must run
        // apply min/max operating limits based on source side entering fluid temperature
        if (this->minSourceTempLimit > this->sourceSideInletTemp || this->maxSourceTempLimit < this->sourceSideInletTemp) {
            this->loadSideMassFlowRate = (this->heatRecoveryHeatPump) ? state.dataLoopNodes->Node(this->loadSideNodes.inlet).MassFlowRate : 0.0;
            this->sourceSideMassFlowRate = (this->heatRecoveryHeatPump) ? state.dataLoopNodes->Node(this->sourceSideNodes.inlet).MassFlowRate : 0.0;
            this->running = false;
        } else {
            this->loadSideMassFlowRate =
                (this->heatRecoveryHeatPump) ? state.dataLoopNodes->Node(this->loadSideNodes.inlet).MassFlowRate : this->loadSideDesignMassFlowRate;
            this->sourceSideMassFlowRate = (this->heatRecoveryHeatPump) ? state.dataLoopNodes->Node(this->sourceSideNodes.inlet).MassFlowRate
                                                                        : this->sourceSideDesignMassFlowRate;

            if (!FirstHVACIteration && this->flowMode == DataPlant::FlowMode::VariableSpeedPump) {
                if ((this->loadVSBranchPump || this->loadVSLoopPump) && !this->heatRecoveryHeatPump) {
                    this->loadSideMassFlowRate *= std::max(this->partLoadRatio, this->minimumPLR);
                    if (this->loadVSBranchPump) {
                        this->loadSideMassFlowRate = std::max(this->loadSideMassFlowRate, this->loadVSPumpMinLimitMassFlow);
                    }
                }
                if ((this->sourceVSBranchPump || this->sourceVSLoopPump) && !this->heatRecoveryHeatPump) {
                    this->sourceSideMassFlowRate *= std::max(this->partLoadRatio, this->minimumPLR);
                    if (this->sourceVSBranchPump) {
                        this->sourceSideMassFlowRate = std::max(this->sourceSideMassFlowRate, this->sourceVSPumpMinLimitMassFlow);
                    }
                }
            }

            PlantUtilities::SetComponentFlowRate(
                state, this->loadSideMassFlowRate, this->loadSideNodes.inlet, this->loadSideNodes.outlet, this->loadSidePlantLoc);
            PlantUtilities::SetComponentFlowRate(
                state, this->sourceSideMassFlowRate, this->sourceSideNodes.inlet, this->sourceSideNodes.outlet, this->sourceSidePlantLoc);
        }

        // if there's no flow in one, try to turn the entire heat pump off
        if (this->loadSideMassFlowRate <= 0.0 || this->sourceSideMassFlowRate <= 0.0) {
            this->loadSideMassFlowRate = 0.0;
            this->sourceSideMassFlowRate = 0.0;
            this->running = false;
            PlantUtilities::SetComponentFlowRate(
                state, this->loadSideMassFlowRate, this->loadSideNodes.inlet, this->loadSideNodes.outlet, this->loadSidePlantLoc);
            PlantUtilities::SetComponentFlowRate(
                state, this->sourceSideMassFlowRate, this->sourceSideNodes.inlet, this->sourceSideNodes.outlet, this->sourceSidePlantLoc);
        }
        PlantUtilities::PullCompInterconnectTrigger(state,
                                                    this->loadSidePlantLoc,
                                                    this->condMassFlowRateTriggerIndex,
                                                    this->sourceSidePlantLoc,
                                                    DataPlant::CriteriaType::MassFlowRate,
                                                    this->sourceSideMassFlowRate);
    }
}

void EIRPlantLoopHeatPump::setOperatingFlowRatesASHP(EnergyPlusData &state, bool FirstHVACIteration, Real64 const currentLoad)
{
    if (!this->running) {
        this->loadSideMassFlowRate = 0.0;
        this->sourceSideMassFlowRate = 0.0;
        PlantUtilities::SetComponentFlowRate(
            state, this->loadSideMassFlowRate, this->loadSideNodes.inlet, this->loadSideNodes.outlet, this->loadSidePlantLoc);
        if (this->heatRecoveryAvailable) {
            // set the HR flow to zero if the heat pump is off
            this->heatRecoveryMassFlowRate = 0.0;
            PlantUtilities::SetComponentFlowRate(
                state, this->heatRecoveryMassFlowRate, this->heatRecoveryNodes.inlet, this->heatRecoveryNodes.outlet, this->heatRecoveryPlantLoc);
        }
        // Set flows if the heat pump is running
    } else { // the heat pump must run
        // apply min/max operating limits based on source side entering fluid temperature
        if ((this->minSourceTempLimit > this->sourceSideInletTemp || this->maxSourceTempLimit < this->sourceSideInletTemp) &&
            !this->heatRecoveryIsActive) {
            this->loadSideMassFlowRate = 0.0;
            this->sourceSideMassFlowRate = 0.0;
            this->running = false;
            PlantUtilities::SetComponentFlowRate(
                state, this->loadSideMassFlowRate, this->loadSideNodes.inlet, this->loadSideNodes.outlet, this->loadSidePlantLoc);
            if (this->heatRecoveryAvailable) {
                this->heatRecoveryMassFlowRate = 0.0;
                PlantUtilities::SetComponentFlowRate(
                    state, this->heatRecoveryMassFlowRate, this->heatRecoveryNodes.inlet, this->heatRecoveryNodes.outlet, this->heatRecoveryPlantLoc);
            }
        } else {
            this->loadSideMassFlowRate = this->loadSideDesignMassFlowRate;
            this->sourceSideMassFlowRate = this->sourceSideDesignMassFlowRate;

            if (!FirstHVACIteration && this->flowMode == DataPlant::FlowMode::VariableSpeedPump) {
                if (this->loadVSBranchPump || this->loadVSLoopPump) {
                    this->loadSideMassFlowRate *= std::max(this->partLoadRatio, this->minimumPLR);
                    if (this->loadVSBranchPump) {
                        this->loadSideMassFlowRate = std::max(this->loadSideMassFlowRate, this->loadVSPumpMinLimitMassFlow);
                    }
                }
            }

            PlantUtilities::SetComponentFlowRate(
                state, this->loadSideMassFlowRate, this->loadSideNodes.inlet, this->loadSideNodes.outlet, this->loadSidePlantLoc);

            if (this->heatRecoveryIsActive) {
                this->heatRecoveryMassFlowRate = this->heatRecoveryDesignMassFlowRate;
                PlantUtilities::SetComponentFlowRate(
                    state, this->heatRecoveryMassFlowRate, this->heatRecoveryNodes.inlet, this->heatRecoveryNodes.outlet, this->heatRecoveryPlantLoc);
            }
        }

        // if there's no flow in one, try to turn the entire heat pump off
        if (this->loadSideMassFlowRate <= 0.0) {
            this->loadSideMassFlowRate = 0.0;
            this->sourceSideMassFlowRate = 0.0;
            this->running = false;
            PlantUtilities::SetComponentFlowRate(
                state, this->loadSideMassFlowRate, this->loadSideNodes.inlet, this->loadSideNodes.outlet, this->loadSidePlantLoc);
            // if heat recovery is connected to plant loop
            if (this->heatRecoveryAvailable) {
                this->heatRecoveryMassFlowRate = 0.0;
                PlantUtilities::SetComponentFlowRate(
                    state, this->heatRecoveryMassFlowRate, this->heatRecoveryNodes.inlet, this->heatRecoveryNodes.outlet, this->heatRecoveryPlantLoc);
            }
        }
        if (this->heatRecoveryAvailable) {
            PlantUtilities::PullCompInterconnectTrigger(state,
                                                        this->loadSidePlantLoc,
                                                        this->condMassFlowRateTriggerIndex,
                                                        this->heatRecoveryPlantLoc,
                                                        DataPlant::CriteriaType::MassFlowRate,
                                                        this->heatRecoveryMassFlowRate);
        }
    }
}

void EIRFuelFiredHeatPump::setOperatingFlowRatesASHP(EnergyPlusData &state, bool FirstHVACIteration, Real64 const currentLoad)
{
    if (!this->running) {
        this->loadSideMassFlowRate = 0.0;
        this->sourceSideMassFlowRate = 0.0;
        PlantUtilities::SetComponentFlowRate(
            state, this->loadSideMassFlowRate, this->loadSideNodes.inlet, this->loadSideNodes.outlet, this->loadSidePlantLoc);
        if (this->heatRecoveryAvailable) {
            // set the HR flow to zero if the heat pump is off
            this->heatRecoveryMassFlowRate = 0.0;
            PlantUtilities::SetComponentFlowRate(
                state, this->heatRecoveryMassFlowRate, this->heatRecoveryNodes.inlet, this->heatRecoveryNodes.outlet, this->heatRecoveryPlantLoc);
        }
    } else { // the heat pump must run
        this->loadSideMassFlowRate = this->loadSideDesignMassFlowRate;
        this->sourceSideMassFlowRate = this->sourceSideDesignMassFlowRate;

        if (!FirstHVACIteration && this->flowMode == DataPlant::FlowMode::LeavingSetpointModulated) {
            auto &thisInletNode = state.dataLoopNodes->Node(this->loadSideNodes.inlet);
            auto &thisOutletNode = state.dataLoopNodes->Node(this->loadSideNodes.outlet);
            Real64 FFHPDeltaTemp = 0.0;
            Real64 CpLoad = this->loadSidePlantLoc.loop->glycol->getSpecificHeat(state, thisInletNode.Temp, "PLFFHPEIR::simulate()");
            if (this->EIRHPType == DataPlant::PlantEquipmentType::HeatPumpFuelFiredHeating) {
                if (this->loadSidePlantLoc.loop->LoopDemandCalcScheme == DataPlant::LoopDemandCalcScheme::SingleSetPoint) {
                    FFHPDeltaTemp = thisOutletNode.TempSetPoint - thisInletNode.Temp;
                } else { // DataPlant::LoopDemandCalcScheme::DualSetPointDeadBand
                    FFHPDeltaTemp = thisOutletNode.TempSetPointLo - thisInletNode.Temp;
                }
                this->loadSideOutletTemp = FFHPDeltaTemp + thisInletNode.Temp;
                if ((FFHPDeltaTemp > 0.0) && currentLoad > 0.0) {
                    this->loadSideMassFlowRate = currentLoad / (CpLoad * FFHPDeltaTemp);
                    this->loadSideMassFlowRate = min(this->loadSideDesignMassFlowRate, this->loadSideMassFlowRate);
                } else {
                    this->loadSideOutletTemp = thisInletNode.Temp;
                    this->loadSideMassFlowRate = 0.0;
                }
            } else if (this->EIRHPType == DataPlant::PlantEquipmentType::HeatPumpFuelFiredCooling) {
                if (this->loadSidePlantLoc.loop->LoopDemandCalcScheme == DataPlant::LoopDemandCalcScheme::SingleSetPoint) {
                    FFHPDeltaTemp = thisInletNode.Temp - thisOutletNode.TempSetPoint;
                } else { // DataPlant::LoopDemandCalcScheme::DualSetPointDeadBand
                    FFHPDeltaTemp = thisInletNode.Temp - thisOutletNode.TempSetPointHi;
                }
                this->loadSideOutletTemp = thisInletNode.Temp - FFHPDeltaTemp;
                if ((FFHPDeltaTemp > 0.0) && std::abs(currentLoad) > 0.0) {
                    this->loadSideMassFlowRate = std::abs(currentLoad) / (CpLoad * FFHPDeltaTemp);
                    this->loadSideMassFlowRate = min(this->loadSideDesignMassFlowRate, this->loadSideMassFlowRate);
                } else {
                    this->loadSideOutletTemp = thisInletNode.Temp;
                    this->loadSideMassFlowRate = 0.0;
                }
            }
        }
        PlantUtilities::SetComponentFlowRate(
            state, this->loadSideMassFlowRate, this->loadSideNodes.inlet, this->loadSideNodes.outlet, this->loadSidePlantLoc);

        // if there's no flow in one, try to turn the entire heat pump off
        if (this->loadSideMassFlowRate <= 0.0) {
            this->loadSideMassFlowRate = 0.0;
            this->sourceSideMassFlowRate = 0.0;
            this->running = false;
            PlantUtilities::SetComponentFlowRate(
                state, this->loadSideMassFlowRate, this->loadSideNodes.inlet, this->loadSideNodes.outlet, this->loadSidePlantLoc);
        }
    }
}

void EIRPlantLoopHeatPump::doPhysics(EnergyPlusData &state, Real64 currentLoad)
{
    // ideally the plant is going to ensure that we don't have a runflag=true when the load is invalid, but
    // I'm not sure we can count on that so we will do one check here to make sure we don't calculate things badly
    if ((this->EIRHPType == DataPlant::PlantEquipmentType::HeatPumpEIRCooling && currentLoad >= 0.0) ||
        (this->EIRHPType == DataPlant::PlantEquipmentType::HeatPumpEIRHeating && currentLoad <= 0.0)) {
        this->resetReportingVariables();
        return;
    }

    // dispatch to specific physics calculations based on the heat pump type
    if (this->waterSource) {
        this->doPhysicsWSHP(state, currentLoad);
    } else if (this->airSource) {
        this->doPhysicsASHP(state, currentLoad);
    }
}

void EIRPlantLoopHeatPump::doPhysicsWSHP(EnergyPlusData &state, Real64 currentLoad)
{

    // add free cooling at some point, compressor is off during free cooling, temp limits restrict free cooling range

    Real64 availableCapacity = this->referenceCapacity;
    Real64 partLoadRatio = 0.0;

    this->calcAvailableCapacity(state, currentLoad, availableCapacity, partLoadRatio);
    this->setPartLoadAndCyclingRatio(state, partLoadRatio);

    // evaluate the actual current operating load side heat transfer rate
    this->calcLoadSideHeatTransfer(state, availableCapacity);

    // no defrost calculation for WSHP
    // calculate power usage from EIR curves
    this->calcPowerUsage(state);

    // evaluate the source side heat transfer rate
    this->calcSourceSideHeatTransferWSHP(state);
}

void EIRPlantLoopHeatPump::doPhysicsASHP(EnergyPlusData &state, Real64 currentLoad)
{
    // add free cooling at some point, compressor is off during free cooling, temp limits restrict free cooling range

    Real64 availableCapacity = this->referenceCapacity;
    Real64 partLoadRatio = 0.0;

    this->calcAvailableCapacity(state, currentLoad, availableCapacity, partLoadRatio);
    this->setPartLoadAndCyclingRatio(state, partLoadRatio);

    // do defrost calculation if applicable
    this->doDefrost(state, availableCapacity);

    // evaluate the actual current operating load side heat transfer rate
    this->calcLoadSideHeatTransfer(state, availableCapacity);

    //  calculate power usage from EIR curves
    this->calcPowerUsage(state);

    if (this->heatRecoveryIsActive) {
        // evaluate the heat recovery side heat transfer rate
        this->calcHeatRecoveryHeatTransferASHP(state);
    } else {
        // evaluate the source side heat transfer rate
        this->calcSourceSideHeatTransferASHP(state);
    }
}

void EIRPlantLoopHeatPump::calcAvailableCapacity(EnergyPlusData &state, Real64 const currentLoad, Real64 &availableCapacity, Real64 &partLoadRatio)
{
    // get setpoint on the load side outlet
    Real64 loadSideOutletSetpointTemp = this->getLoadSideOutletSetPointTemp(state);
    Real64 originalLoadSideOutletSPTemp = loadSideOutletSetpointTemp;

    // add free cooling at some point, compressor is off during free cooling, temp limits restrict free cooling range

    Real64 capacityModifierFuncTemp = 1.0;
    bool waterTempExceeded = false;

    // evaluate capacity modifier curve and determine load side heat transfer
    // any adjustment to outlet water temp set point requires some form of iteration
    for (int loop = 0; loop < 2; ++loop) {

        if (this->heatRecoveryIsActive) {
            if (this->heatRecoveryCapFTempCurveIndex > 0) {
                capacityModifierFuncTemp =
                    Curve::CurveValue(state, this->heatRecoveryCapFTempCurveIndex, loadSideOutletSetpointTemp, this->heatRecoveryInletTemp);
            } else {
                capacityModifierFuncTemp =
                    Curve::CurveValue(state, this->capFuncTempCurveIndex, loadSideOutletSetpointTemp, this->heatRecoveryInletTemp);
            }
            availableCapacity = this->referenceCapacity * capacityModifierFuncTemp;
        } else {
            capacityModifierFuncTemp = Curve::CurveValue(state, this->capFuncTempCurveIndex, loadSideOutletSetpointTemp, this->sourceSideInletTemp);
            availableCapacity = this->referenceCapacity * capacityModifierFuncTemp;
            // apply air source HP dry air heating capacity correction
            availableCapacity *= heatingCapacityModifierASHP(state);
        }

        if (availableCapacity > 0) {
            partLoadRatio = std::clamp(std::abs(currentLoad) / availableCapacity, 0.0, 1.0);
        }

        if (this->minSupplyWaterTempCurveIndex > 0) {
            Real64 minWaterTemp = Curve::CurveValue(state, this->minSupplyWaterTempCurveIndex, state.dataEnvrn->OutDryBulbTemp);
            if (loadSideOutletSetpointTemp < minWaterTemp) {
                loadSideOutletSetpointTemp = originalLoadSideOutletSPTemp + (1.0 - partLoadRatio) * (minWaterTemp - originalLoadSideOutletSPTemp);
                waterTempExceeded = true;
            }
        }
        if (this->maxSupplyWaterTempCurveIndex > 0) {
            Real64 maxWaterTemp = Curve::CurveValue(state, this->maxSupplyWaterTempCurveIndex, state.dataEnvrn->OutDryBulbTemp);
            if (loadSideOutletSetpointTemp > maxWaterTemp) {
                loadSideOutletSetpointTemp = maxWaterTemp + (1.0 - partLoadRatio) * (originalLoadSideOutletSPTemp - maxWaterTemp);
                waterTempExceeded = true;
            }
        }
        if (this->heatRecoveryHeatPump) {
            this->calcLoadSideHeatTransfer(state, availableCapacity);
            this->calcPowerUsage(state);
            Real64 sourceSideHeatTransfer = this->calcQsource(availableCapacity * partLoadRatio, this->powerUsage);
            // check to see if souce side outlet temp exceeds limit and reduce PLR if necessary
            Real64 const CpSrc = this->sourceSidePlantLoc.loop->glycol->getSpecificHeat(
                state, this->sourceSideInletTemp, "EIRPlantLoopHeatPump::calcLoadSideHeatTransfer()");
            Real64 const sourceMCp = this->sourceSideMassFlowRate * CpSrc;
            Real64 const tempSourceOutletTemp = this->calcSourceOutletTemp(this->sourceSideInletTemp, sourceSideHeatTransfer / sourceMCp);
            if (this->EIRHPType == DataPlant::PlantEquipmentType::HeatPumpEIRHeating && tempSourceOutletTemp < this->minSourceTempLimit) {
                partLoadRatio *= (this->sourceSideInletTemp - this->minSourceTempLimit) / (this->sourceSideInletTemp - tempSourceOutletTemp);
            } else if (tempSourceOutletTemp > this->maxSourceTempLimit) {
                partLoadRatio *= (this->maxSourceTempLimit - this->sourceSideInletTemp) / (tempSourceOutletTemp - this->sourceSideInletTemp);
            }
        }
        if (!waterTempExceeded) {
            break;
        }
    }

    // check the curve values, reset to zero if negative
    if (this->heatRecoveryIsActive && this->heatRecoveryCapFTempCurveIndex > 0) {
        this->heatRecoveryCapModFTCurveCheck(state, loadSideOutletSetpointTemp, capacityModifierFuncTemp);
    } else {
        this->capModFTCurveCheck(state, loadSideOutletSetpointTemp, capacityModifierFuncTemp);
    }
}

Real64 EIRPlantLoopHeatPump::heatingCapacityModifierASHP(EnergyPlusData &state) const
{
    Real64 constexpr RH90 = 90.0;
    Real64 constexpr RH60 = 60.0;
    Real64 constexpr rangeRH = 30.0;

    // apply heating mode dry outdoor (evaporator) coil correction factor for air-cooled equipment
    if (this->capacityDryAirCurveIndex > 0 && this->airSource && state.dataEnvrn->OutRelHum < RH90) { // above 90% RH yields full capacity
        Real64 dryCorrectionFactor = std::min(1.0, Curve::CurveValue(state, this->capacityDryAirCurveIndex, state.dataEnvrn->OutDryBulbTemp));
        if (state.dataEnvrn->OutRelHum <= RH60) {
            // dry heating capacity correction factor is a function of outdoor dry-bulb temperature
            return dryCorrectionFactor;
        } else {
            // interpolation of heating capacity between wet and dry is based on outdoor relative humidity over 60%-90% range
            Real64 semiDryFactor = dryCorrectionFactor + (1.0 - dryCorrectionFactor) * (1.0 - ((RH90 - state.dataEnvrn->OutRelHum) / rangeRH));
            return semiDryFactor;
        }
    } else {
        // no correction needed, use full capacity
        return 1.0;
    }
}

void EIRPlantLoopHeatPump::setPartLoadAndCyclingRatio([[maybe_unused]] EnergyPlusData &state, Real64 &partLoadRatio)
{
    // Initialize cycling ratio to 1.0
    Real64 cyclingRatio = 1.0;

    // Check if part load ratio is below the minimum threshold
    if (partLoadRatio < this->minimumPLR) {
        // Adjust cycling ratio and set part load ratio to minimum
        cyclingRatio = partLoadRatio / this->minimumPLR;
        partLoadRatio = this->minimumPLR;
    }

    // update class member variables
    this->partLoadRatio = partLoadRatio;
    this->cyclingRatio = cyclingRatio;
}

void EIRPlantLoopHeatPump::calcLoadSideHeatTransfer(EnergyPlusData &state, Real64 const availableCapacity)
{
    // evaluate the actual current operating load side heat transfer rate
    Real64 CpLoad = this->loadSidePlantLoc.loop->glycol->getSpecificHeat(
        state, state.dataLoopNodes->Node(this->loadSideNodes.inlet).Temp, "EIRPlantLoopHeatPump::calcLoadSideHeatTransfer()");

    Real64 const operatingPLR = this->partLoadRatio * this->cyclingRatio;
    this->loadSideHeatTransfer = availableCapacity * operatingPLR;

    // calculate load side outlet conditions
    Real64 const loadMCp = this->loadSideMassFlowRate * CpLoad;
    this->loadSideOutletTemp = this->calcLoadOutletTemp(this->loadSideInletTemp, this->loadSideHeatTransfer / loadMCp);

    // now what to do here if outlet water temp exceeds limit based on HW supply temp limit curves?
    // currentLoad will be met and there should? be some adjustment based on outlet water temp limit?
}

void EIRPlantLoopHeatPump::calcPowerUsage(EnergyPlusData &state)
{
    // calculate power usage from EIR curves
    Real64 eirModifierFuncTemp = 0.0;
    if (this->airSource && this->heatRecoveryIsActive) {
        if (this->heatRecoveryEIRFTempCurveIndex > 0) {
            eirModifierFuncTemp =
                Curve::CurveValue(state, this->heatRecoveryEIRFTempCurveIndex, this->loadSideOutletTemp, this->heatRecoveryInletTemp);
            // check cap func of temp curve value and reset to zero if negative
            this->heatRecoveryEIRModCurveCheck(state, eirModifierFuncTemp);
        } else {
            eirModifierFuncTemp = Curve::CurveValue(state, this->powerRatioFuncTempCurveIndex, this->loadSideOutletTemp, this->sourceSideInletTemp);
            // check cap func of temp curve value and reset to zero if negative
            this->eirModCurveCheck(state, eirModifierFuncTemp);
        }
    } else {
        eirModifierFuncTemp = Curve::CurveValue(state, this->powerRatioFuncTempCurveIndex, this->loadSideOutletTemp, this->sourceSideInletTemp);
        // check curves value and resets to zero if negative
        this->eirModCurveCheck(state, eirModifierFuncTemp);
    }
    Real64 eirModifierFuncPLR = Curve::CurveValue(state, this->powerRatioFuncPLRCurveIndex, this->partLoadRatio);
    // check EIR func of PLR curve value and resets to zero if negative
    this->eirModFPLRCurveCheck(state, eirModifierFuncPLR);

    // compute power usage
    if (this->thermosiphonDisabled(state)) {
        this->powerUsage = (this->loadSideHeatTransfer / this->referenceCOP) * eirModifierFuncPLR * eirModifierFuncTemp *
                           this->defrostPowerMultiplier * this->cyclingRatio;
    }
}

void EIRPlantLoopHeatPump::calcSourceSideHeatTransferWSHP(EnergyPlusData &state)
{

    // energy balance on heat pump
    this->sourceSideHeatTransfer = this->calcQsource(this->loadSideHeatTransfer, this->powerUsage);

    // calculate source side outlet conditions
    Real64 const CpSrc = this->sourceSidePlantLoc.loop->glycol->getSpecificHeat(
        state, this->sourceSideInletTemp, "EIRPlantLoopHeatPump::calcSourceSideHeatTransferWSHP()");
    Real64 const sourceMCp = this->sourceSideMassFlowRate * CpSrc;
    this->sourceSideOutletTemp = this->calcSourceOutletTemp(this->sourceSideInletTemp, this->sourceSideHeatTransfer / sourceMCp);

    if (this->waterSource && abs(this->sourceSideOutletTemp - this->sourceSideInletTemp) > 100.0) { // whoaa out of range happenings on water loop
        //
        // TODO setup recurring error warning?
        // lets do something different than fatal the simulation
        if ((this->sourceSideMassFlowRate / this->sourceSideDesignMassFlowRate) < 0.01) { // current source side flow is 1% of design max
            // just send it all to skin losses and leave the fluid temperature alone
            this->sourceSideOutletTemp = this->sourceSideInletTemp;
        } else if (this->sourceSideOutletTemp > this->sourceSideInletTemp) {
            this->sourceSideOutletTemp = this->sourceSideInletTemp + 100.0; // cap it at 100C delta

        } else if (this->sourceSideOutletTemp < this->sourceSideInletTemp) {
            this->sourceSideOutletTemp = this->sourceSideInletTemp - 100.0; // cap it at 100C delta
        }
    }
}

void EIRPlantLoopHeatPump::calcSourceSideHeatTransferASHP(EnergyPlusData &state)
{
    // energy balance on heat pump
    this->sourceSideHeatTransfer = this->calcQsource(this->loadSideHeatTransfer, this->powerUsage);

    // calculate source side outlet conditions
    Real64 const CpSrc = Psychrometrics::PsyCpAirFnW(state.dataEnvrn->OutHumRat);
    Real64 const sourceMCp = this->sourceSideMassFlowRate * CpSrc;
    this->sourceSideOutletTemp = this->calcSourceOutletTemp(this->sourceSideInletTemp, this->sourceSideHeatTransfer / sourceMCp);
    if (this->heatRecoveryAvailable && !this->heatRecoveryIsActive) {
        // reset the HR report variables
        this->heatRecoveryRate = 0.0;
        this->heatRecoveryOutletTemp = this->heatRecoveryInletTemp;
    }
}

void EIRPlantLoopHeatPump::calcHeatRecoveryHeatTransferASHP(EnergyPlusData &state)
{
    // energy balance on heat pump
    this->heatRecoveryRate = this->calcQheatRecovery(this->loadSideHeatTransfer, this->powerUsage);
    Real64 heatRecoverRateTot = this->heatRecoveryRate;

    // calculate heat recovery side outlet conditions
    Real64 const CpHR = this->heatRecoveryPlantLoc.loop->glycol->getSpecificHeat(
        state, this->heatRecoveryInletTemp, "EIRPlantLoopHeatPump::calcHeatRecoveryHeatTransferASHP()");
    Real64 const hRecoveryMCp = this->heatRecoveryMassFlowRate * CpHR;
    if (this->heatRecoveryMassFlowRate > 0.0) {
        this->heatRecoveryOutletTemp = this->calcHROutletTemp(this->heatRecoveryInletTemp, this->heatRecoveryRate / hRecoveryMCp);
    } else {
        this->heatRecoveryOutletTemp = this->heatRecoveryInletTemp;
        this->heatRecoveryRate = 0.0;
    }
    // limit the HR HW outlet temperature to the maximum allowed (HW Recovery)
    if (this->heatRecoveryOutletTemp > this->maxHeatRecoveryTempLimit) {
        if (this->heatRecoveryInletTemp < this->maxHeatRecoveryTempLimit) {
            this->heatRecoveryOutletTemp = this->maxHeatRecoveryTempLimit;
            this->heatRecoveryRate = hRecoveryMCp * (this->heatRecoveryOutletTemp - this->heatRecoveryInletTemp);
        } else {
            this->heatRecoveryRate = 0.0;
            this->heatRecoveryOutletTemp = this->heatRecoveryInletTemp;
        }
    }
    // limit the HR CW outlet temp to the minimum allowed (CW Recovery)
    if (this->heatRecoveryOutletTemp < this->minHeatRecoveryTempLimit) {
        if (this->heatRecoveryInletTemp > this->minHeatRecoveryTempLimit) {
            this->heatRecoveryOutletTemp = this->minHeatRecoveryTempLimit;
            this->heatRecoveryRate = hRecoveryMCp * (this->heatRecoveryInletTemp - this->heatRecoveryOutletTemp);
        } else {
            this->heatRecoveryRate = 0.0;
            this->heatRecoveryOutletTemp = this->heatRecoveryInletTemp;
        }
    }
    // report the net heat balance as source side heat transfer
    Real64 heatReoveryRateUnused = std::max(0.0, (heatRecoverRateTot - this->heatRecoveryRate));
    if (heatReoveryRateUnused > 0.0) {
        this->sourceSideHeatTransfer = heatReoveryRateUnused;
        // calculate source side outlet conditions
        Real64 const CpSrc = Psychrometrics::PsyCpAirFnW(state.dataEnvrn->OutHumRat);
        Real64 const sourceMCp = this->sourceSideMassFlowRate * CpSrc;
        this->sourceSideOutletTemp = this->calcSourceOutletTemp(this->sourceSideInletTemp, this->sourceSideHeatTransfer / sourceMCp);
    } else {
        // reset the source side report variables
        this->sourceSideHeatTransfer = 0.0;
        this->sourceSideOutletTemp = this->sourceSideInletTemp;
    }
}

void EIRPlantLoopHeatPump::setHeatRecoveryOperatingStatusASHP([[maybe_unused]] EnergyPlusData &state, [[maybe_unused]] bool FirstHVACIteration)
{
    if (!this->running) {
        if (this->heatRecoveryAvailable) {
            // set the HR operation off
            this->heatRecoveryIsActive = false;
            this->heatRecoveryOperatingStatus = 0;
        }
    } else { // the heat pump must be running
        if (this->heatRecoveryAvailable) {
            // apply min/max HR operating limits based on heat recovery entering fluid temperature
            if (this->minHeatRecoveryTempLimit > this->heatRecoveryInletTemp || this->maxHeatRecoveryTempLimit < this->heatRecoveryInletTemp) {
                // set the HR operation off
                this->heatRecoveryIsActive = false;
                this->heatRecoveryOperatingStatus = 0;
            } else {
                // set the HR operation on
                this->heatRecoveryIsActive = true;
                this->heatRecoveryOperatingStatus = 1;
            }
        }
    }
}

void EIRPlantLoopHeatPump::capModFTCurveCheck(EnergyPlusData &state, const Real64 loadSideOutletSetpointTemp, Real64 &capacityModifierFuncTemp)
{
    if (capacityModifierFuncTemp < 0.0) {
        if (this->capModFTErrorIndex == 0) {
            ShowSevereMessage(state, format("{} \"{}\":", DataPlant::PlantEquipTypeNames[static_cast<int>(this->EIRHPType)], this->name));
            ShowContinueError(state,
                              format(" Capacity Modifier curve (function of Temperatures) output is negative ({:.3T}).", capacityModifierFuncTemp));
            ShowContinueError(state,
                              format(" Negative value occurs using a water temperature of {:.2T}C and an outdoor air temperature of {:.2T}C.",
                                     loadSideOutletSetpointTemp,
                                     this->sourceSideInletTemp));
            ShowContinueErrorTimeStamp(state, " Resetting curve output to zero and continuing simulation.");
        }
        ShowRecurringWarningErrorAtEnd(state,
                                       format("{} \"{}\": Capacity Modifier curve (function of Temperatures) output is negative warning continues...",
                                              DataPlant::PlantEquipTypeNames[static_cast<int>(this->EIRHPType)],
                                              this->name),
                                       this->capModFTErrorIndex,
                                       capacityModifierFuncTemp,
                                       capacityModifierFuncTemp);
        capacityModifierFuncTemp = 0.0;
    }
}

void EIRPlantLoopHeatPump::heatRecoveryCapModFTCurveCheck(EnergyPlusData &state,
                                                          const Real64 loadSideOutletSetpointTemp,
                                                          Real64 &capacityModifierFuncTemp)
{
    if (capacityModifierFuncTemp < 0.0) {
        if (this->heatRecCapModFTErrorIndex == 0) {
            ShowSevereMessage(state, format("{} \"{}\":", DataPlant::PlantEquipTypeNames[static_cast<int>(this->EIRHPType)], this->name));
            ShowContinueError(state,
                              format(" Heat Recovery mode Capacity Modifier curve (function of Temperatures) output is negative ({:.3T}).",
                                     capacityModifierFuncTemp));
            ShowContinueError(
                state,
                format(
                    " Negative value occurs using a load side water temperature of {:.2T}C and heat recovery entering water temperature of {:.2T}C.",
                    loadSideOutletSetpointTemp,
                    this->heatRecoveryInletTemp));
            ShowContinueErrorTimeStamp(state, " Resetting curve output to zero and continuing simulation.");
        }
        ShowRecurringWarningErrorAtEnd(
            state,
            format("{} \"{}\": Heat Recovery mode Capacity Modifier curve (function of Temperatures) output is negative warning continues...",
                   DataPlant::PlantEquipTypeNames[static_cast<int>(this->EIRHPType)],
                   this->name),
            this->heatRecCapModFTErrorIndex,
            capacityModifierFuncTemp,
            capacityModifierFuncTemp);
        capacityModifierFuncTemp = 0.0;
    }
}

void EIRPlantLoopHeatPump::eirModCurveCheck(EnergyPlusData &state, Real64 &eirModifierFuncTemp)
{
    if (eirModifierFuncTemp < 0.0) {
        if (this->eirModFTErrorIndex == 0) {
            ShowSevereMessage(state, format("{} \"{}\":", DataPlant::PlantEquipTypeNames[static_cast<int>(this->EIRHPType)], this->name));
            ShowContinueError(state, format(" EIR Modifier curve (function of Temperatures) output is negative ({:.3T}).", eirModifierFuncTemp));
            ShowContinueError(state,
                              format(" Negative value occurs using a water temperature of {:.2T}C and an outdoor air temperature of {:.2T}C.",
                                     this->loadSideOutletTemp,
                                     this->sourceSideInletTemp));
            ShowContinueErrorTimeStamp(state, " Resetting curve output to zero and continuing simulation.");
        }
        ShowRecurringWarningErrorAtEnd(state,
                                       format("{} \"{}\": EIR Modifier curve (function of Temperatures) output is negative warning continues...",
                                              DataPlant::PlantEquipTypeNames[static_cast<int>(this->EIRHPType)],
                                              this->name),
                                       this->eirModFTErrorIndex,
                                       eirModifierFuncTemp,
                                       eirModifierFuncTemp);
        eirModifierFuncTemp = 0.0;
    }
}

void EIRPlantLoopHeatPump::heatRecoveryEIRModCurveCheck(EnergyPlusData &state, Real64 &eirModifierFuncTemp)
{
    if (eirModifierFuncTemp < 0.0) {
        if (this->heatRecEIRModFTErrorIndex == 0 && heatRecoveryEIRFTempCurveIndex > 0) {
            ShowSevereMessage(state, format("{} \"{}\":", DataPlant::PlantEquipTypeNames[static_cast<int>(this->EIRHPType)], this->name));
            ShowContinueError(
                state, format(" Heat Recovery mode EIR Modifier curve (function of Temperatures) output is negative ({:.3T}).", eirModifierFuncTemp));
            ShowContinueError(
                state,
                format(
                    " Negative value occurs using a load side water temperature of {:.2T}C and heat recovery entering water temperature of {:.2T}C.",
                    this->loadSideOutletTemp,
                    this->heatRecoveryInletTemp));
            ShowContinueErrorTimeStamp(state, " Resetting curve output to zero and continuing simulation.");
        }
        ShowRecurringWarningErrorAtEnd(
            state,
            format("{} \"{}\": Heat Recovery mode EIR Modifier curve (function of Temperatures) output is negative warning continues...",
                   DataPlant::PlantEquipTypeNames[static_cast<int>(this->EIRHPType)],
                   this->name),
            this->eirModFTErrorIndex,
            eirModifierFuncTemp,
            eirModifierFuncTemp);
        eirModifierFuncTemp = 0.0;
    }
}

void EIRPlantLoopHeatPump::eirModFPLRCurveCheck(EnergyPlusData &state, Real64 &eirModifierFuncPLR)
{
    if (eirModifierFuncPLR < 0.0) {
        if (this->eirModFPLRErrorIndex == 0) {
            ShowSevereMessage(state, format("{} \"{}\":", DataPlant::PlantEquipTypeNames[static_cast<int>(this->EIRHPType)], this->name));
            ShowContinueError(state, format(" EIR Modifier curve (function of PLR) output is negative ({:.3T}).", eirModifierFuncPLR));
            ShowContinueError(state, format(" Negative value occurs using a Part Load Ratio of {:.2T}", this->partLoadRatio));
            ShowContinueErrorTimeStamp(state, " Resetting curve output to zero and continuing simulation.");
        }
        ShowRecurringWarningErrorAtEnd(state,
                                       format("{} \"{}\": EIR Modifier curve (function of PLR) output is negative warning continues...",
                                              DataPlant::PlantEquipTypeNames[static_cast<int>(this->EIRHPType)],
                                              this->name),
                                       this->eirModFPLRErrorIndex,
                                       eirModifierFuncPLR,
                                       eirModifierFuncPLR);
        eirModifierFuncPLR = 0.0;
    }
}

void EIRPlantLoopHeatPump::doDefrost(EnergyPlusData &state, Real64 &availableCapacity)
{
    // Initializing defrost adjustment factors
    Real64 InputPowerMultiplier = 1.0;
    Real64 HeatingCapacityMultiplier = 1.0;

    // Check outdoor temperature to determine of defrost is active
    if (this->defrostAvailable && state.dataEnvrn->OutDryBulbTemp <= this->maxOutdoorTemperatureDefrost) {
        // Calculate defrost adjustment factors depending on defrost control type
        // Calculate delta w through outdoor coil by assuming a coil temp of 0.82*DBT-9.7(F) per DOE2.1E
        Real64 OutdoorCoilT = 0.82 * state.dataEnvrn->OutDryBulbTemp - 8.589;
        Real64 OutdoorCoildw =
            max(1.0e-6, (state.dataEnvrn->OutHumRat - Psychrometrics::PsyWFnTdpPb(state, OutdoorCoilT, state.dataEnvrn->OutBaroPress)));
        if (this->defrostStrategy == DefrostControl::Timed) {
            if (this->defrostTime > 0.0) {
                this->fractionalDefrostTime = this->defrostTime; // DefrostTime in hours
                HeatingCapacityMultiplier = 0.909 - 107.33 * OutdoorCoildw;
                InputPowerMultiplier = 0.90 - 36.45 * OutdoorCoildw;
                this->loadDueToDefrost =
                    (0.01 * this->fractionalDefrostTime) * (7.222 - state.dataEnvrn->OutDryBulbTemp) * (this->referenceCapacity / 1.01667);
                Real64 defrostEIRFT = 1.0 / this->referenceCOP;
                if (defrostEIRFTIndex > 0) {
                    defrostEIRFT = Curve::CurveValue(
                        state, this->defrostEIRFTIndex, max(15.555, state.dataEnvrn->OutWetBulbTemp), max(15.555, state.dataEnvrn->OutDryBulbTemp));
                }
                this->defrostEnergyRate = defrostEIRFT * (this->referenceCapacity / 1.01667) * this->fractionalDefrostTime;
            } else {
                this->loadDueToDefrost = 0.0;
                this->defrostEnergyRate = 0.0;
                this->fractionalDefrostTime = 0.0;
            }
        } else if (this->defrostStrategy == DefrostControl::OnDemand) {
            this->fractionalDefrostTime = 1.0 / (1.0 + 0.01446 / OutdoorCoildw);
            HeatingCapacityMultiplier = 0.875 * (1.0 - this->fractionalDefrostTime);
            InputPowerMultiplier = 0.954 * (1.0 - this->fractionalDefrostTime);
            this->loadDueToDefrost =
                (0.01 * this->fractionalDefrostTime) * (7.222 - state.dataEnvrn->OutDryBulbTemp) * (this->referenceCapacity / 1.01667);
            Real64 defrostEIRFT = 0.0;
            if (defrostEIRFTIndex > 0) {
                defrostEIRFT = Curve::CurveValue(
                    state, this->defrostEIRFTIndex, max(15.555, state.dataEnvrn->OutWetBulbTemp), max(15.555, state.dataEnvrn->OutDryBulbTemp));
            }
            this->defrostEnergyRate = defrostEIRFT * (this->referenceCapacity / 1.01667) * this->fractionalDefrostTime;
        } else if (this->defrostStrategy == DefrostControl::TimedEmpirical) {
            // cycles of defrost per hour
            Real64 thisHourDefrostCycles = Curve::CurveValue(state, this->defrostFreqCurveIndex, state.dataEnvrn->OutDryBulbTemp);
            // is directly proportional to the ratio of capacity used for that hour (PLR)
            Real64 const operatingPLR = this->partLoadRatio * this->cyclingRatio;
            thisHourDefrostCycles *= operatingPLR;
            // fraction of heat load per cycle of defrost
            Real64 thisHourDefrostHeatLoad = 0.0;
            if (this->defrostLoadCurveDims == 2) { // BiQuadratic
                thisHourDefrostHeatLoad =
                    Curve::CurveValue(state, this->defrostHeatLoadCurveIndex, state.dataEnvrn->OutWetBulbTemp, state.dataEnvrn->OutDryBulbTemp);
            } else {
                thisHourDefrostHeatLoad = Curve::CurveValue(state, this->defrostHeatLoadCurveIndex, state.dataEnvrn->OutDryBulbTemp);
            }
            // heat load is applied to full load (not rated) and is proportional to defrost cycles per hour
            this->loadDueToDefrost = availableCapacity * thisHourDefrostHeatLoad * thisHourDefrostCycles;
            // electric input fraction due to defrost
            Real64 defrostHeatEnergyFraction = 0.0;
            if (this->defrostEnergyCurveDims == 2) { // BiQuadratic
                defrostHeatEnergyFraction =
                    Curve::CurveValue(state, this->defrostHeatEnergyCurveIndex, state.dataEnvrn->OutWetBulbTemp, state.dataEnvrn->OutDryBulbTemp);
            } else {
                defrostHeatEnergyFraction = Curve::CurveValue(state, this->defrostHeatEnergyCurveIndex, state.dataEnvrn->OutDryBulbTemp);
            }
            // defrost energy rate is applied to rated power and is proportional to defrost cycles per hour
            this->defrostEnergyRate = (this->referenceCapacity / this->referenceCOP) * defrostHeatEnergyFraction * thisHourDefrostCycles;

            // question on how these multipliers are accounted for with capacity and power (e.g., 1+ or 1-)
            InputPowerMultiplier = 1.0 + thisHourDefrostHeatLoad;
            HeatingCapacityMultiplier = 1.0 + (thisHourDefrostHeatLoad * thisHourDefrostCycles);
            this->fractionalDefrostTime = thisHourDefrostCycles * this->fractionalDefrostTime;
        }
    } else {
        this->defrostEnergyRate = 0.0;
        this->loadDueToDefrost = 0.0;
        this->fractionalDefrostTime = 0.0;
    }
    availableCapacity *= HeatingCapacityMultiplier;
    // update class member variables
    this->defrostPowerMultiplier = InputPowerMultiplier;
}

void EIRPlantLoopHeatPump::onInitLoopEquip(EnergyPlusData &state, [[maybe_unused]] const PlantLocation &calledFromLocation)
{
    // This function does all one-time and begin-environment initialization
    std::string static const routineName = std::string("EIRPlantLoopHeatPump :") + __FUNCTION__;

    this->oneTimeInit(state);          // plant setup
    this->isPlantInletOrOutlet(state); // check location

    if (calledFromLocation.loopNum == this->loadSidePlantLoc.loopNum) {
        this->sizeLoadSide(state);
        if (this->waterSource) {
            this->sizeSrcSideWSHP(state);
        } else if (this->airSource) {
            this->sizeSrcSideASHP(state);
            this->sizeHeatRecoveryASHP(state);
        }
    }

    if (state.dataGlobal->BeginEnvrnFlag && this->envrnInit && state.dataPlnt->PlantFirstSizesOkayToFinalize) {

        Real64 rho = this->loadSidePlantLoc.loop->glycol->getDensity(state, Constant::InitConvTemp, routineName);
        this->loadSideDesignMassFlowRate = rho * this->loadSideDesignVolFlowRate;
        PlantUtilities::InitComponentNodes(state, 0.0, this->loadSideDesignMassFlowRate, this->loadSideNodes.inlet, this->loadSideNodes.outlet);

        if (this->waterSource) {
            rho = this->sourceSidePlantLoc.loop->glycol->getDensity(state, Constant::InitConvTemp, routineName);
            this->sourceSideDesignMassFlowRate = rho * this->sourceSideDesignVolFlowRate;
            PlantUtilities::InitComponentNodes(
                state, 0.0, this->sourceSideDesignMassFlowRate, this->sourceSideNodes.inlet, this->sourceSideNodes.outlet);
        } else if (this->airSource) {
            rho = Psychrometrics::PsyRhoAirFnPbTdbW(state, state.dataEnvrn->StdBaroPress, state.dataEnvrn->OutDryBulbTemp, 0.0, routineName);
            this->sourceSideDesignMassFlowRate = rho * this->sourceSideDesignVolFlowRate;
            // heat recovery
            if (this->heatRecoveryAvailable) {
                rho = this->heatRecoveryPlantLoc.loop->glycol->getDensity(state, Constant::InitConvTemp, routineName);
                this->heatRecoveryDesignMassFlowRate = rho * this->heatRecoveryDesignVolFlowRate;
                PlantUtilities::InitComponentNodes(
                    state, 0.0, this->heatRecoveryDesignMassFlowRate, this->heatRecoveryNodes.inlet, this->heatRecoveryNodes.outlet);
            }
        }

        if (this->flowMode == DataPlant::FlowMode::VariableSpeedPump) {
            this->loadVSPumpMinLimitMassFlow =
                PlantUtilities::MinFlowIfBranchHasVSPump(state, this->loadSidePlantLoc, this->loadVSBranchPump, this->loadVSLoopPump, true);
            if (this->waterSource) {
                this->sourceVSPumpMinLimitMassFlow = PlantUtilities::MinFlowIfBranchHasVSPump(
                    state, this->sourceSidePlantLoc, this->sourceVSBranchPump, this->sourceVSLoopPump, false);
            }
        }

        if (state.dataPlnt->PlantFinalSizesOkayToReport) {
            this->envrnInit = false;
        }
    }
    if (!state.dataGlobal->BeginEnvrnFlag) {
        this->envrnInit = true;
    }
}

void EIRPlantLoopHeatPump::getDesignCapacities(
    [[maybe_unused]] EnergyPlusData &state, const PlantLocation &calledFromLocation, Real64 &MaxLoad, Real64 &MinLoad, Real64 &OptLoad)
{
    if (calledFromLocation.loopNum == this->loadSidePlantLoc.loopNum) {
        MinLoad = 0.0;
        MaxLoad = this->referenceCapacity;
        OptLoad = this->referenceCapacity;
    } else {
        MinLoad = 0.0;
        MaxLoad = 0.0;
        OptLoad = 0.0;
    }
}

void EIRPlantLoopHeatPump::sizeLoadSide(EnergyPlusData &state)
{
    // Tries to size the load side flow rate and capacity, source side flow, and the rated power usage
    // There are two major sections to this function, one if plant sizing is available, and one if not
    // If plant sizing is available, then we can generate sizes for the equipment.  This is done for not-only
    //   autosized fields, but also hard-sized fields so that we can report out significant deviations between
    //   the two values.
    // If plant sizing is not available, it tries to use a companion heat pump coil to do sizing

    bool errorsFound = false;

    // these variables will be used throughout this function as a temporary value of that physical state
    Real64 tmpCapacity = this->referenceCapacity;
    Real64 tmpLoadVolFlow = this->loadSideDesignVolFlowRate;
    HeatSizingType heatingSizingMethod = this->heatSizingMethod;

    std::string_view const typeName = DataPlant::PlantEquipTypeNames[static_cast<int>(this->EIRHPType)];
    Real64 loadSideInitTemp =
        (this->EIRHPType == DataPlant::PlantEquipmentType::HeatPumpEIRHeating) ? Constant::HWInitConvTemp : Constant::CWInitConvTemp;
    // I guess I can assume the plant fluids are the same for HW and CW. So only the sizing type is an issue on which to use.

    Real64 rho = this->loadSidePlantLoc.loop->glycol->getDensity(state, loadSideInitTemp, "EIRPlantLoopHeatPump::sizeLoadSide()");
    Real64 Cp = this->loadSidePlantLoc.loop->glycol->getSpecificHeat(state, loadSideInitTemp, "EIRPlantLoopHeatPump::sizeLoadSide()");

    int pltLoadSizNum = this->loadSidePlantLoc.loop->PlantSizNum;
    if (pltLoadSizNum > 0) {
        // this first IF block is really just about calculating the local tmpCapacity and tmpLoadVolFlow values
        // these represent what the unit would size those to, whether it is doing auto-sizing or not
        if (state.dataSize->PlantSizData(pltLoadSizNum).DesVolFlowRate > HVAC::SmallWaterVolFlow) {
            tmpLoadVolFlow = state.dataSize->PlantSizData(pltLoadSizNum).DesVolFlowRate * this->sizingFactor;
            Real64 deltaT = state.dataSize->PlantSizData(pltLoadSizNum).DeltaT;
            if (this->companionHeatPumpCoil) {
                if (this->companionHeatPumpCoil->EIRHPType == DataPlant::PlantEquipmentType::HeatPumpEIRHeating) {
                    heatingSizingMethod = this->companionHeatPumpCoil->heatSizingMethod;
                }
                Real64 companionVolFlowRate = this->companionHeatPumpCoil->loadSideDesignVolFlowRate;
                int compLoopNum = this->companionHeatPumpCoil->loadSidePlantLoc.loopNum;
                if (compLoopNum > 0) {
                    companionVolFlowRate = state.dataSize->PlantSizData(compLoopNum).DesVolFlowRate * this->companionHeatPumpCoil->sizingFactor;
                }
                Real64 compRefCapacity = this->companionHeatPumpCoil->referenceCapacity;
                Real64 compRho = rho;
                Real64 compCp = Cp;
                Real64 compDeltaT = deltaT;
                if (compLoopNum > 0) {
                    compRho = state.dataPlnt->PlantLoop(compLoopNum)
                                  .glycol->getDensity(state,
                                                      this->EIRHPType == DataPlant::PlantEquipmentType::HeatPumpEIRCooling ? Constant::HWInitConvTemp
                                                                                                                           : Constant::CWInitConvTemp,
                                                      "EIRPlantLoopHeatPump::sizeLoadSide()");
                    compCp =
                        state.dataPlnt->PlantLoop(compLoopNum)
                            .glycol->getSpecificHeat(state,
                                                     this->EIRHPType == DataPlant::PlantEquipmentType::HeatPumpEIRCooling ? Constant::HWInitConvTemp
                                                                                                                          : Constant::CWInitConvTemp,
                                                     "EIRPlantLoopHeatPump::sizeLoadSide()");
                    compDeltaT = state.dataSize->PlantSizData(compLoopNum).DeltaT;
                }
                if (this->EIRHPType == DataPlant::PlantEquipmentType::HeatPumpEIRCooling) {
                    tmpCapacity = Cp * rho * deltaT * tmpLoadVolFlow;
                    if (heatingSizingMethod == HeatSizingType::Heating) {
                        tmpCapacity = (compCp * compRho * compDeltaT * companionVolFlowRate) / this->companionHeatPumpCoil->heatSizingRatio;
                    } else if (heatingSizingMethod == HeatSizingType::GreaterOfCoolingOrHeating) {
                        compRefCapacity = compCp * compRho * compDeltaT * companionVolFlowRate;
                        if (compRefCapacity > tmpCapacity) {
                            rho = compRho;
                            tmpLoadVolFlow = companionVolFlowRate;
                            tmpCapacity = compRefCapacity / this->companionHeatPumpCoil->heatSizingRatio;
                        }
                    }
                } else { // size heating side based on sizing method
                    if (heatingSizingMethod == HeatSizingType::Heating) {
                        tmpCapacity = Cp * rho * deltaT * tmpLoadVolFlow;
                    } else {
                        compRefCapacity = compCp * compRho * compDeltaT * companionVolFlowRate;
                        if (heatingSizingMethod == HeatSizingType::Cooling) {
                            tmpCapacity = compRefCapacity * this->heatSizingRatio;
                            rho = compRho;
                            tmpLoadVolFlow = companionVolFlowRate;
                        } else { // else GreaterOfHeatingOrCooling
                            tmpCapacity = Cp * rho * deltaT * tmpLoadVolFlow;
                            if (compRefCapacity > tmpCapacity) {
                                tmpCapacity = compRefCapacity * this->heatSizingRatio;
                                rho = compRho;
                                tmpLoadVolFlow = companionVolFlowRate;
                            }
                        }
                    }
                }
            } else {
                tmpCapacity = Cp * rho * deltaT * tmpLoadVolFlow * this->heatSizingRatio;
            }
        } else if (this->companionHeatPumpCoil && this->companionHeatPumpCoil->loadSideDesignVolFlowRate > 0.0) {
            tmpLoadVolFlow = this->companionHeatPumpCoil->loadSideDesignVolFlowRate;
            if (this->companionHeatPumpCoil->referenceCapacity == DataSizing::AutoSize) {
                // use reverse init temp, e.g., if this is cooling use HWInitConvTemp
                Real64 compLoadSideInitTemp =
                    (this->EIRHPType == DataPlant::PlantEquipmentType::HeatPumpEIRCooling) ? Constant::HWInitConvTemp : Constant::CWInitConvTemp;
                int compLoopNum = this->companionHeatPumpCoil->loadSidePlantLoc.loopNum;
                if (compLoopNum > 0) {
                    Real64 const compRho = state.dataPlnt->PlantLoop(compLoopNum)
                                               .glycol->getDensity(state, compLoadSideInitTemp, "EIRPlantLoopHeatPump::sizeLoadSide()");
                    Real64 const compCp = state.dataPlnt->PlantLoop(compLoopNum)
                                              .glycol->getSpecificHeat(state, Constant::CWInitConvTemp, "EIRPlantLoopHeatPump::sizeLoadSide()");
                    rho = compRho;
                    Cp = compCp;
                }
                tmpCapacity = Cp * rho * state.dataSize->PlantSizData(pltLoadSizNum).DeltaT * tmpLoadVolFlow * this->heatSizingRatio;
            } else {
                tmpCapacity = this->companionHeatPumpCoil->referenceCapacity;
            }
        } else {
            if (this->referenceCapacityWasAutoSized) {
                tmpCapacity = 0.0;
            }
            if (this->loadSideDesignVolFlowRateWasAutoSized) {
                tmpLoadVolFlow = 0.0;
            }
        }
        if (this->heatRecoveryHeatPump) {
            tmpLoadVolFlow = state.dataSize->PlantSizData(pltLoadSizNum).DesVolFlowRate;
        }
        if (this->loadSideDesignVolFlowRateWasAutoSized) {
            this->loadSideDesignVolFlowRate = tmpLoadVolFlow;
        }
        if (this->referenceCapacityWasAutoSized) {
            this->referenceCapacity = tmpCapacity;
        }
        // now we actually need to store and report out the values
        if (state.dataPlnt->PlantFirstSizesOkayToFinalize) {
            // handle the auto-sizable reference capacity
            if (this->referenceCapacityWasAutoSized) {
                // if auto-sized, we just need to store the sized value and then report out the capacity when plant is ready
                this->referenceCapacity = tmpCapacity;
                if (state.dataPlnt->PlantFinalSizesOkayToReport) {
                    BaseSizer::reportSizerOutput(state, typeName, this->name, "Design Size Nominal Capacity [W]", tmpCapacity);
                }
                if (state.dataPlnt->PlantFirstSizesOkayToReport) {
                    BaseSizer::reportSizerOutput(state, typeName, this->name, "Initial Design Size Nominal Capacity [W]", tmpCapacity);
                }
            } else {
                // this blocks means the capacity value was hard-sized
                if (this->referenceCapacity > 0.0 && tmpCapacity > 0.0) {
                    // then the capacity was hard-sized to a good value and the tmpCapacity was calculated to a good value too
                    Real64 hardSizedCapacity = this->referenceCapacity;
                    if (state.dataPlnt->PlantFinalSizesOkayToReport) {
                        if (state.dataGlobal->DoPlantSizing) {
                            BaseSizer::reportSizerOutput(state,
                                                         typeName,
                                                         this->name,
                                                         "Design Size Nominal Capacity [W]",
                                                         tmpCapacity,
                                                         "User-Specified Nominal Capacity [W]",
                                                         hardSizedCapacity);
                        } else {
                            BaseSizer::reportSizerOutput(state, typeName, this->name, "User-Specified Nominal Capacity [W]", hardSizedCapacity);
                        }
                        // we can warn here if there is a bit mismatch between hard- and auto-sized
                        if (state.dataGlobal->DisplayExtraWarnings) {
                            if ((std::abs(tmpCapacity - hardSizedCapacity) / hardSizedCapacity) > state.dataSize->AutoVsHardSizingThreshold) {
                                ShowWarningMessage(state,
                                                   format("EIRPlantLoopHeatPump::size(): Potential issue with equipment sizing for {}", this->name));
                                ShowContinueError(state, format("User-Specified Nominal Capacity of {:.2R} [W]", hardSizedCapacity));
                                ShowContinueError(state, format("differs from Design Size Nominal Capacity of {:.2R} [W]", tmpCapacity));
                                ShowContinueError(state, "This may, or may not, indicate mismatched component sizes.");
                                ShowContinueError(state, "Verify that the value entered is intended and is consistent with other components.");
                            }
                        }
                    }
                    // moving forward with more calculations, we need to update the 'tmp' capacity to the hard-sized value
                    tmpCapacity = hardSizedCapacity;
                }
            }
            // now handle the auto-sizable load side flow rate
            if (this->loadSideDesignVolFlowRateWasAutoSized) {
                this->loadSideDesignVolFlowRate = tmpLoadVolFlow;
                this->loadSideDesignMassFlowRate = rho * this->loadSideDesignVolFlowRate;
                if (state.dataPlnt->PlantFinalSizesOkayToReport) {
                    BaseSizer::reportSizerOutput(state, typeName, this->name, "Design Size Load Side Volume Flow Rate [m3/s]", tmpLoadVolFlow);
                }
                if (state.dataPlnt->PlantFirstSizesOkayToReport) {
                    BaseSizer::reportSizerOutput(
                        state, typeName, this->name, "Initial Design Size Load Side Volume Flow Rate [m3/s]", tmpLoadVolFlow);
                }
            } else {
                if (this->loadSideDesignVolFlowRate > 0.0 && tmpLoadVolFlow > 0.0) {
                    Real64 hardSizedLoadSideFlow = this->loadSideDesignVolFlowRate;
                    if (state.dataPlnt->PlantFinalSizesOkayToReport) {
                        if (state.dataGlobal->DoPlantSizing) {
                            BaseSizer::reportSizerOutput(state,
                                                         typeName,
                                                         this->name,
                                                         "Design Size Load Side Volume Flow Rate [m3/s]",
                                                         tmpLoadVolFlow,
                                                         "User-Specified Load Side Volume Flow Rate [m3/s]",
                                                         hardSizedLoadSideFlow);
                        } else {
                            BaseSizer::reportSizerOutput(
                                state, typeName, this->name, "User-Specified Load Side Volume Flow Rate [m3/s]", hardSizedLoadSideFlow);
                        }
                        if (state.dataGlobal->DisplayExtraWarnings) {
                            if ((std::abs(tmpLoadVolFlow - hardSizedLoadSideFlow) / hardSizedLoadSideFlow) >
                                state.dataSize->AutoVsHardSizingThreshold) {
                                ShowMessage(state, format("EIRPlantLoopHeatPump::size(): Potential issue with equipment sizing for {}", this->name));
                                ShowContinueError(state, format("User-Specified Load Side Volume Flow Rate of {:.2R} [m3/s]", hardSizedLoadSideFlow));
                                ShowContinueError(state,
                                                  format("differs from Design Size Load Side Volume Flow Rate of {:.2R} [m3/s]", tmpLoadVolFlow));
                                ShowContinueError(state, "This may, or may not, indicate mismatched component sizes.");
                                ShowContinueError(state, "Verify that the value entered is intended and is consistent with other components.");
                            }
                        }
                    }
                    tmpLoadVolFlow = hardSizedLoadSideFlow;
                }
            }
        }
    } else {
        // no plant sizing available...try to use the companion coil
        if (this->companionHeatPumpCoil) {
            if (this->companionHeatPumpCoil->loadSideDesignVolFlowRateWasAutoSized && this->companionHeatPumpCoil->loadSideDesignVolFlowRate > 0.0) {
                tmpLoadVolFlow = this->companionHeatPumpCoil->loadSideDesignVolFlowRate;
                if (state.dataPlnt->PlantFirstSizesOkayToFinalize) {
                    this->loadSideDesignVolFlowRate = tmpLoadVolFlow;
                    if (state.dataPlnt->PlantFinalSizesOkayToReport) {
                        BaseSizer::reportSizerOutput(state, typeName, this->name, "Design Size Load Side Volume Flow Rate [m3/s]", tmpLoadVolFlow);
                    }
                    if (state.dataPlnt->PlantFirstSizesOkayToReport) {
                        BaseSizer::reportSizerOutput(
                            state, typeName, this->name, "Initial Design Size Load Side Volume Flow Rate [m3/s]", tmpLoadVolFlow);
                    }
                }
            }
            if (this->companionHeatPumpCoil->referenceCapacityWasAutoSized && this->companionHeatPumpCoil->referenceCapacity > 0.0) {
                tmpCapacity = this->companionHeatPumpCoil->referenceCapacity;
                if (state.dataPlnt->PlantFirstSizesOkayToFinalize) {
                    this->referenceCapacity = tmpCapacity;
                    if (state.dataPlnt->PlantFinalSizesOkayToReport) {
                        BaseSizer::reportSizerOutput(state, typeName, this->name, "Design Size Nominal Capacity [W]", tmpCapacity);
                    }
                    if (state.dataPlnt->PlantFirstSizesOkayToReport) {
                        BaseSizer::reportSizerOutput(state, typeName, this->name, "Initial Design Size Nominal Capacity [W]", tmpCapacity);
                    }
                }
            }
        } else {
            // no companion coil, and no plant sizing, so can't do anything
            if ((this->loadSideDesignVolFlowRateWasAutoSized || this->referenceCapacityWasAutoSized) &&
                state.dataPlnt->PlantFirstSizesOkayToFinalize) {
                ShowSevereError(state, "EIRPlantLoopHeatPump::size(): Autosizing requires a loop Sizing:Plant object.");
                ShowContinueError(state, format("Occurs in HeatPump:PlantLoop:EquationFit:Cooling object = {}", this->name));
                errorsFound = true;
            }
        }
        if (!this->loadSideDesignVolFlowRateWasAutoSized && state.dataPlnt->PlantFinalSizesOkayToReport) {
            BaseSizer::reportSizerOutput(state, typeName, this->name, "User-Specified Load Side Flow Rate [m3/s]", this->loadSideDesignVolFlowRate);
        }
        if (!this->referenceCapacityWasAutoSized && state.dataPlnt->PlantFinalSizesOkayToReport) {
            BaseSizer::reportSizerOutput(state, typeName, this->name, "User-Specified Nominal Capacity [W]", this->referenceCapacity);
        }
    }
    if (errorsFound) {
        ShowFatalError(state, "Preceding sizing errors cause program termination");
    }
}

void EIRPlantLoopHeatPump::sizeSrcSideWSHP(EnergyPlusData &state)
{
    // size the source-side for the water-source HP
    bool errorsFound = false;

    // these variables will be used throughout this function as a temporary value of that physical state
    Real64 tmpCapacity = this->referenceCapacity;
    Real64 tmpLoadVolFlow = this->loadSideDesignVolFlowRate;
    Real64 tmpSourceVolFlow;

    std::string_view const typeName = DataPlant::PlantEquipTypeNames[static_cast<int>(this->EIRHPType)];
    Real64 sourceSideInitTemp =
        (this->EIRHPType == DataPlant::PlantEquipmentType::HeatPumpEIRCooling) ? Constant::CWInitConvTemp : Constant::HWInitConvTemp;

    Real64 const rhoSrc = this->loadSidePlantLoc.loop->glycol->getDensity(state, sourceSideInitTemp, "EIRPlantLoopHeatPump::sizeSrcSideWSHP()");
    Real64 const CpSrc = this->loadSidePlantLoc.loop->glycol->getSpecificHeat(state, sourceSideInitTemp, "EIRPlantLoopHeatPump::sizeSrcSideWSHP()");

    // To start we need to override the calculated load side flow
    // rate if it was actually hard-sized
    if (!this->loadSideDesignVolFlowRateWasAutoSized) {
        tmpLoadVolFlow = this->loadSideDesignVolFlowRate;
    }

    // calculate an auto-sized value for source design flow regardless of whether it was auto-sized or not
    int plantSourceSizingIndex = this->sourceSidePlantLoc.loop->PlantSizNum;
    if (plantSourceSizingIndex > 0) {
        // to get the source flow, we first must calculate the required heat impact on the source side
        // First the definition of COP: COP = Qload/Power, therefore Power = Qload/COP
        // Then the energy balance:     Qsrc = Qload + Power
        // Substituting for Power:      Qsrc = Qload + Qload/COP, therefore Qsrc = Qload (1 + 1/COP)
        Real64 designSourceSideHeatTransfer = 0.0;
        if (this->EIRHPType == DataPlant::PlantEquipmentType::HeatPumpEIRHeating) {
            designSourceSideHeatTransfer = tmpCapacity * (1 - 1 / this->referenceCOP);
        } else {
            designSourceSideHeatTransfer = tmpCapacity * (1 + 1 / this->referenceCOP);
        }
        // To get the design source flow rate, just apply the sensible heat rate equation:
        //                              Qsrc = rho_src * Vdot_src * Cp_src * DeltaT_src
        //                              Vdot_src = Q_src / (rho_src * Cp_src * DeltaT_src)
        tmpSourceVolFlow = designSourceSideHeatTransfer / (state.dataSize->PlantSizData(plantSourceSizingIndex).DeltaT * CpSrc * rhoSrc);
        if (this->waterSource && this->heatRecoveryHeatPump) {
            // If component is on plant outlet branch, use plant flow rate.
            tmpSourceVolFlow = state.dataSize->PlantSizData(plantSourceSizingIndex).DesVolFlowRate;
        }
    } else {
        // just assume it's the same as the load side if we don't have any sizing information
        tmpSourceVolFlow = tmpLoadVolFlow;
    }
    if (this->sourceSideDesignVolFlowRateWasAutoSized) {
        this->sourceSideDesignVolFlowRate = tmpSourceVolFlow;
        if (state.dataPlnt->PlantFinalSizesOkayToReport) {
            BaseSizer::reportSizerOutput(state, typeName, this->name, "Design Size Source Side Volume Flow Rate [m3/s]", tmpSourceVolFlow);
        }
        if (state.dataPlnt->PlantFirstSizesOkayToReport) {
            BaseSizer::reportSizerOutput(state, typeName, this->name, "Initial Design Size Source Side Volume Flow Rate [m3/s]", tmpSourceVolFlow);
        }
    } else {
        // source design flow was hard-sized
        if (this->sourceSideDesignVolFlowRate > 0.0 && tmpSourceVolFlow > 0.0) {
            Real64 const hardSizedSourceSideFlow = this->sourceSideDesignVolFlowRate;
            if (state.dataPlnt->PlantFinalSizesOkayToReport) {
                if (state.dataGlobal->DoPlantSizing) {
                    BaseSizer::reportSizerOutput(state,
                                                 typeName,
                                                 this->name,
                                                 "Design Size Source Side Volume Flow Rate [m3/s]",
                                                 tmpSourceVolFlow,
                                                 "User-Specified Source Side Volume Flow Rate [m3/s]",
                                                 hardSizedSourceSideFlow);
                } else {
                    BaseSizer::reportSizerOutput(
                        state, typeName, this->name, "User-Specified Source Side Volume Flow Rate [m3/s]", hardSizedSourceSideFlow);
                }
                if (state.dataGlobal->DisplayExtraWarnings) {
                    if ((std::abs(tmpSourceVolFlow - hardSizedSourceSideFlow) / hardSizedSourceSideFlow) >
                        state.dataSize->AutoVsHardSizingThreshold) {
                        ShowMessage(state, format("EIRPlantLoopHeatPump::size(): Potential issue with equipment sizing for {}", this->name));
                        ShowContinueError(state, format("User-Specified Source Side Volume Flow Rate of {:.2R} [m3/s]", hardSizedSourceSideFlow));
                        ShowContinueError(state, format("differs from Design Size Source Side Volume Flow Rate of {:.2R} [m3/s]", tmpSourceVolFlow));
                        ShowContinueError(state, "This may, or may not, indicate mismatched component sizes.");
                        ShowContinueError(state, "Verify that the value entered is intended and is consistent with other components.");
                    }
                }
            }
            tmpSourceVolFlow = hardSizedSourceSideFlow;
        }
    }
    if (this->companionHeatPumpCoil) {
        tmpSourceVolFlow *= this->companionHeatPumpCoil->heatSizingRatio;
    } else {
        tmpSourceVolFlow *= this->heatSizingRatio;
    }

    // skipping autosized power section

    // register the design volume flows with the plant, only doing half of source because the companion
    // is generally on the same loop
    if (!this->heatRecoveryHeatPump) {
        PlantUtilities::RegisterPlantCompDesignFlow(state, this->loadSideNodes.inlet, tmpLoadVolFlow);
    }
    if (!this->heatRecoveryHeatPump) {
        PlantUtilities::RegisterPlantCompDesignFlow(state, this->sourceSideNodes.inlet, tmpSourceVolFlow / 0.5);
    }

    if (state.dataPlnt->PlantFinalSizesOkayToReport) {
        // create predefined report
        OutputReportPredefined::PreDefTableEntry(state, state.dataOutRptPredefined->pdchMechType, this->name, typeName);
        OutputReportPredefined::PreDefTableEntry(state, state.dataOutRptPredefined->pdchMechNomEff, this->name, this->referenceCOP);
        OutputReportPredefined::PreDefTableEntry(state, state.dataOutRptPredefined->pdchMechNomCap, this->name, this->referenceCapacity);
    }

    if (errorsFound) {
        ShowFatalError(state, "Preceding sizing errors cause program termination");
    }
}

void EIRPlantLoopHeatPump::sizeSrcSideASHP(EnergyPlusData &state)
{
    // size the source-side for the air-source HP
    bool errorsFound = false;

    // these variables will be used throughout this function as a temporary value of that physical state
    Real64 tmpCapacity = this->referenceCapacity;
    Real64 tmpLoadVolFlow = this->loadSideDesignVolFlowRate;
    Real64 tmpSourceVolFlow = 0.0;

    // will leave like this for now
    // need to update these to better values later
    Real64 sourceSideInitTemp = 20;
    Real64 sourceSideHumRat = 0.0;
    if (this->EIRHPType == DataPlant::PlantEquipmentType::HeatPumpEIRHeating) {
        // same here; update later
        sourceSideInitTemp = 20;
    }

    Real64 const rhoSrc = Psychrometrics::PsyRhoAirFnPbTdbW(state, state.dataEnvrn->StdBaroPress, sourceSideInitTemp, sourceSideHumRat);
    Real64 const CpSrc = Psychrometrics::PsyCpAirFnW(sourceSideHumRat);

    // set the source-side flow rate
    if (this->sourceSideDesignVolFlowRateWasAutoSized) {
        // load-side capacity should already be set, so unless the flow rate is specified, we can set
        // an assumed reasonable flow rate since this doesn't affect downstream components
        Real64 DeltaT_src = 10;
        // to get the source flow, we first must calculate the required heat impact on the source side
        // First the definition of COP: COP = Qload/Power, therefore Power = Qload/COP
        // Then the energy balance:     Qsrc = Qload + Power
        // Substituting for Power:      Qsrc = Qload + Qload/COP, therefore Qsrc = Qload (1 + 1/COP)
        Real64 designSourceSideHeatTransfer = 0.0;
        if (this->EIRHPType == DataPlant::PlantEquipmentType::HeatPumpEIRHeating) {
            designSourceSideHeatTransfer = tmpCapacity * (1 - 1 / this->referenceCOP);
        } else {
            designSourceSideHeatTransfer = tmpCapacity * (1 + 1 / this->referenceCOP);
        }
        // To get the design source flow rate, just apply the sensible heat rate equation:
        //                              Qsrc = rho_src * Vdot_src * Cp_src * DeltaT_src
        //                              Vdot_src = Q_src / (rho_src * Cp_src * DeltaT_src)
        tmpSourceVolFlow = designSourceSideHeatTransfer / (rhoSrc * CpSrc * DeltaT_src);
    } else if (!this->sourceSideDesignVolFlowRateWasAutoSized && this->sourceSideDesignVolFlowRate > 0) {
        // given the value by the user
        // set it directly
        tmpSourceVolFlow = this->sourceSideDesignVolFlowRate;
    } else if (!this->sourceSideDesignVolFlowRateWasAutoSized && this->sourceSideDesignVolFlowRate == 0) { // LCOV_EXCL_LINE
        // user gave a flow rate of 0
        // protected by the input processor to be >0.0
        // fatal out just in case
        errorsFound = true; // LCOV_EXCL_LINE
        ShowSevereError(state,
                        format("Invalid condenser flow rate for EIR PLHP (name={}; entered value: {}",
                               this->name,
                               this->sourceSideDesignVolFlowRate)); // LCOV_EXCL_LINE
    } else {
        // can't imagine how it would ever get to this point
        // just assume it's the same as the load side if we don't have any sizing information
        tmpSourceVolFlow = tmpLoadVolFlow; // LCOV_EXCL_LINE
    }

    if (this->companionHeatPumpCoil) {
        tmpSourceVolFlow *= this->companionHeatPumpCoil->heatSizingRatio;
    } else {
        tmpSourceVolFlow *= this->heatSizingRatio;
    }
    this->sourceSideDesignVolFlowRate = tmpSourceVolFlow;
    this->sourceSideDesignMassFlowRate = rhoSrc * this->sourceSideDesignVolFlowRate;

    std::string_view const typeName = DataPlant::PlantEquipTypeNames[static_cast<int>(this->EIRHPType)];
    if (this->sourceSideDesignVolFlowRateWasAutoSized) {
        this->sourceSideDesignVolFlowRate = tmpSourceVolFlow;
        if (state.dataPlnt->PlantFinalSizesOkayToReport) {
            BaseSizer::reportSizerOutput(state, typeName, this->name, "Design Size Source Side Volume Flow Rate [m3/s]", tmpSourceVolFlow);
        }
        if (state.dataPlnt->PlantFirstSizesOkayToReport) {
            BaseSizer::reportSizerOutput(state, typeName, this->name, "Initial Design Size Source Side Volume Flow Rate [m3/s]", tmpSourceVolFlow);
        }
    } else {
        // source design flow was hard-sized
        if (this->sourceSideDesignVolFlowRate > 0.0) {
            if (state.dataPlnt->PlantFinalSizesOkayToReport) {
                if (state.dataGlobal->DoPlantSizing) {
                    BaseSizer::reportSizerOutput(state,
                                                 typeName,
                                                 this->name,
                                                 "Design Size Source Side Volume Flow Rate [m3/s]",
                                                 tmpSourceVolFlow,
                                                 "User-Specified Source Side Volume Flow Rate [m3/s]",
                                                 this->sourceSideDesignVolFlowRate);
                } else {
                    BaseSizer::reportSizerOutput(
                        state, typeName, this->name, "User-Specified Source Side Volume Flow Rate [m3/s]", this->sourceSideDesignVolFlowRate);
                }
            }
        }
    }

    if (errorsFound) {
        ShowFatalError(state, "Preceding sizing errors cause program termination"); // LCOV_EXCL_LINE
    }
}

void EIRPlantLoopHeatPump::sizeHeatRecoveryASHP(EnergyPlusData &state)
{
    // size heat recovery side volume flow rate for air-source HP
    if (!this->heatRecoveryAvailable) {
        return;
    }

    // these variables will be used throughout this function as a temporary value
    Real64 tmpCapacity = this->referenceCapacity;
    Real64 tmpLoadVolFlow = this->loadSideDesignVolFlowRate;
    Real64 tmpHeatRecoveryVolFlow = 0.0;
    // size the heat-recovery flow rate
    std::string_view const typeName = DataPlant::PlantEquipTypeNames[static_cast<int>(this->EIRHPType)];
    Real64 heatRecoveryInitTemp =
        (this->EIRHPType == DataPlant::PlantEquipmentType::HeatPumpEIRCooling) ? Constant::HWInitConvTemp : Constant::CWInitConvTemp;
    Real64 const rhoHR =
        this->heatRecoveryPlantLoc.loop->glycol->getDensity(state, heatRecoveryInitTemp, "EIRPlantLoopHeatPump::sizeHeatRecoveryASHP()");
    Real64 const CpHR =
        this->heatRecoveryPlantLoc.loop->glycol->getSpecificHeat(state, heatRecoveryInitTemp, "EIRPlantLoopHeatPump::sizeHeatRecoveryASHP()");

    // calculate an auto-sized value for heat recovery design flow regardless of whether it was auto-sized or not
    int plantHRSizingIndex = this->heatRecoveryPlantLoc.loop->PlantSizNum;
    if (plantHRSizingIndex > 0) {
        // Definition of COP:           COP = Qload/Power, therefore Power = Qload/COP
        // Energy balance:              Qhr = Qload + Power = Qload(1 + 1/COP), cooling mode (recovers hot water)
        //                              Qhr = Qload - Power = Qload(1 - 1/COP), heating mode (recovers chilled water)
        Real64 designHeatRecoveryHeatTransfer = 0.0;
        if (this->EIRHPType == DataPlant::PlantEquipmentType::HeatPumpEIRHeating) {
            designHeatRecoveryHeatTransfer = tmpCapacity * (1 - 1 / this->referenceCOP);
        } else {
            designHeatRecoveryHeatTransfer = tmpCapacity * (1 + 1 / this->referenceCOP);
        }
        // calculate the design heat recovery flow rate, by applying the sensible heat rate equation:
        tmpHeatRecoveryVolFlow = designHeatRecoveryHeatTransfer / (state.dataSize->PlantSizData(plantHRSizingIndex).DeltaT * CpHR * rhoHR);
        // not sure about this
        // if (this->airSource && this->heatRecoveryHeatPump) {
        //    // If component is on plant outlet branch, use plant flow rate
        //    tmpHeatRecoveryVolFlow = state.dataSize->PlantSizData(plantHRSizingIndex).DesVolFlowRate;
        //}
    } else {
        // set it to the load side if there is plant sizing information
        tmpHeatRecoveryVolFlow = tmpLoadVolFlow;
    }
    // check if the sizing ratio is based on the this->EIRHPType
    if (this->companionHeatPumpCoil) {
        tmpHeatRecoveryVolFlow *= this->companionHeatPumpCoil->heatSizingRatio;
    } else {
        tmpHeatRecoveryVolFlow *= this->heatSizingRatio;
    }
    this->heatRecoveryDesignMassFlowRate = rhoHR * this->heatRecoveryDesignVolFlowRate;

    if (this->heatRecoveryDesignVolFlowRateWasAutoSized) {
        this->heatRecoveryDesignVolFlowRate = tmpHeatRecoveryVolFlow;
        if (state.dataPlnt->PlantFinalSizesOkayToReport) {
            BaseSizer::reportSizerOutput(
                state, typeName, this->name, "Design Size Heat Recovery Side Volume Flow Rate [m3/s]", tmpHeatRecoveryVolFlow);
        }
        if (state.dataPlnt->PlantFirstSizesOkayToReport) {
            BaseSizer::reportSizerOutput(
                state, typeName, this->name, "Initial Design Size Heat Recovery Side Volume Flow Rate [m3/s]", tmpHeatRecoveryVolFlow);
        }
    } else {
        // heat recovery design volume flow rate was hard-sized
        if (this->heatRecoveryDesignVolFlowRate > 0.0 && tmpHeatRecoveryVolFlow > 0.0) {
            Real64 const hardSizedHeatRecoveryFlow = this->heatRecoveryDesignVolFlowRate;
            if (state.dataPlnt->PlantFinalSizesOkayToReport) {
                if (state.dataGlobal->DoPlantSizing) {
                    BaseSizer::reportSizerOutput(state,
                                                 typeName,
                                                 this->name,
                                                 "Design Size Heat Recovery Side Volume Flow Rate [m3/s]",
                                                 tmpHeatRecoveryVolFlow,
                                                 "User-Specified Heat Recovery Side Volume Flow Rate [m3/s]",
                                                 hardSizedHeatRecoveryFlow);
                } else {
                    BaseSizer::reportSizerOutput(
                        state, typeName, this->name, "User-Specified Heat Recovery Side Volume Flow Rate [m3/s]", hardSizedHeatRecoveryFlow);
                }
                if (state.dataGlobal->DisplayExtraWarnings) {
                    if ((std::abs(tmpHeatRecoveryVolFlow - hardSizedHeatRecoveryFlow) / hardSizedHeatRecoveryFlow) >
                        state.dataSize->AutoVsHardSizingThreshold) {
                        ShowMessage(state, format("EIRPlantLoopHeatPump::size(): Potential issue with equipment sizing for {}", this->name));
                        ShowContinueError(state,
                                          format("User-Specified Heat Recovery Side Volume Flow Rate of {:.2R} [m3/s]", hardSizedHeatRecoveryFlow));
                        ShowContinueError(
                            state, format("differs from Design Size Heat Recovery Side Volume Flow Rate of {:.2R} [m3/s]", tmpHeatRecoveryVolFlow));
                        ShowContinueError(state, "This may, or may not, indicate mismatched component sizes.");
                        ShowContinueError(state, "Verify that the value entered is intended and is consistent with other components.");
                    }
                }
            }
        }
    }
}

PlantComponent *EIRPlantLoopHeatPump::factory(EnergyPlusData &state, DataPlant::PlantEquipmentType hp_type, const std::string &hp_name)
{
    if (state.dataEIRPlantLoopHeatPump->getInputsPLHP) {
        EIRPlantLoopHeatPump::processInputForEIRPLHP(state);
        EIRPlantLoopHeatPump::pairUpCompanionCoils(state);
        state.dataEIRPlantLoopHeatPump->getInputsPLHP = false;
    }

    for (auto &plhp : state.dataEIRPlantLoopHeatPump->heatPumps) {
        if (plhp.name == Util::makeUPPER(hp_name) && plhp.EIRHPType == hp_type) {
            return &plhp;
        }
    }

    ShowFatalError(state, format("EIR Plant Loop Heat Pump factory: Error getting inputs for PLHP named: {}", hp_name));
    return nullptr; // LCOV_EXCL_LINE
}

void EIRPlantLoopHeatPump::pairUpCompanionCoils(EnergyPlusData &state)
{
    for (auto &thisHP : state.dataEIRPlantLoopHeatPump->heatPumps) {
        if (!thisHP.companionCoilName.empty()) {
            std::string const thisCoilName = Util::makeUPPER(thisHP.name);
            DataPlant::PlantEquipmentType thisCoilType = thisHP.EIRHPType;
            std::string const targetCompanionName = Util::makeUPPER(thisHP.companionCoilName);
            for (auto &potentialCompanionCoil : state.dataEIRPlantLoopHeatPump->heatPumps) {
                DataPlant::PlantEquipmentType potentialCompanionType = potentialCompanionCoil.EIRHPType;
                std::string potentialCompanionName = Util::makeUPPER(potentialCompanionCoil.name);
                if (potentialCompanionName == thisCoilName) {
                    // skip the current coil
                    continue;
                }
                if (potentialCompanionName == targetCompanionName) {
                    if (thisCoilType == potentialCompanionType) {
                        ShowSevereError(state, format("Invalid companion specification for EIR Plant Loop Heat Pump named \"{}\"", thisCoilName));
                        ShowContinueError(state, "For heating objects, the companion must be a cooling object, and vice-versa");
                        ShowFatalError(state, "Invalid companion object causes program termination");
                    }
                    thisHP.companionHeatPumpCoil = &potentialCompanionCoil;
                    break;
                }
            }
            if (!thisHP.companionHeatPumpCoil) {
                ShowSevereError(state, "Could not find matching companion heat pump coil.");
                ShowContinueError(state, format("Base coil: {}", thisCoilName));
                ShowContinueError(state, format("Looking for companion coil named: {}", targetCompanionName));
                ShowFatalError(state, "Simulation aborts due to previous severe error");
            }
        }
    }
}

void EIRPlantLoopHeatPump::processInputForEIRPLHP(EnergyPlusData &state)
{

    struct ClassType
    {
        DataPlant::PlantEquipmentType thisType;
        std::string nodesType;
        std::function<Real64(Real64, Real64)> calcLoadOutletTemp;
        std::function<Real64(Real64, Real64)> calcQsource;
        std::function<Real64(Real64, Real64)> calcSourceOutletTemp;
        std::function<Real64(Real64, Real64)> calcQheatRecovery;
        std::function<Real64(Real64, Real64)> calcHROutletTemp;

        ClassType(DataPlant::PlantEquipmentType _thisType,
                  std::string _nodesType,
                  std::function<Real64(Real64, Real64)> _tLoadOutFunc,
                  std::function<Real64(Real64, Real64)> _qSrcFunc,
                  std::function<Real64(Real64, Real64)> _tSrcOutFunc,
                  std::function<Real64(Real64, Real64)> _qHeatRecovery,
                  std::function<Real64(Real64, Real64)> _tHROutFunc)
            : thisType(_thisType), nodesType(std::move(_nodesType)), calcLoadOutletTemp(_tLoadOutFunc), calcQsource(_qSrcFunc),
              calcSourceOutletTemp(_tSrcOutFunc), calcQheatRecovery(_qHeatRecovery), calcHROutletTemp(_tHROutFunc)
        {
        }
    };
    std::array<ClassType, 2> classesToInput = {ClassType{DataPlant::PlantEquipmentType::HeatPumpEIRCooling,
                                                         "Chilled Water Nodes",
                                                         EIRPlantLoopHeatPumps::EIRPlantLoopHeatPump::subtract,
                                                         EIRPlantLoopHeatPumps::EIRPlantLoopHeatPump::add,
                                                         EIRPlantLoopHeatPumps::EIRPlantLoopHeatPump::add,
                                                         EIRPlantLoopHeatPumps::EIRPlantLoopHeatPump::add,
                                                         EIRPlantLoopHeatPumps::EIRPlantLoopHeatPump::add},
                                               ClassType{DataPlant::PlantEquipmentType::HeatPumpEIRHeating,
                                                         "Hot Water Nodes",
                                                         EIRPlantLoopHeatPumps::EIRPlantLoopHeatPump::add,
                                                         EIRPlantLoopHeatPumps::EIRPlantLoopHeatPump::subtract,
                                                         EIRPlantLoopHeatPumps::EIRPlantLoopHeatPump::subtract,
                                                         EIRPlantLoopHeatPumps::EIRPlantLoopHeatPump::subtract,
                                                         EIRPlantLoopHeatPumps::EIRPlantLoopHeatPump::subtract}};

    bool errorsFound = false;
    std::string &cCurrentModuleObject = state.dataIPShortCut->cCurrentModuleObject;
    for (auto const &classToInput : classesToInput) {
        cCurrentModuleObject = DataPlant::PlantEquipTypeNames[static_cast<int>(classToInput.thisType)];
        DataLoopNode::ConnectionObjectType objType = static_cast<DataLoopNode::ConnectionObjectType>(
            getEnumValue(BranchNodeConnections::ConnectionObjectTypeNamesUC, Util::makeUPPER(cCurrentModuleObject)));
        int numPLHP = state.dataInputProcessing->inputProcessor->getNumObjectsFound(state, cCurrentModuleObject);
        if (numPLHP > 0) {
            auto const instances = state.dataInputProcessing->inputProcessor->epJSON.find(cCurrentModuleObject);
            if (instances == state.dataInputProcessing->inputProcessor->epJSON.end()) {
                continue;
            }
            auto &instancesValue = instances.value();
            auto const &schemaProps = state.dataInputProcessing->inputProcessor->getObjectSchemaProps(state, cCurrentModuleObject);
            for (auto instance = instancesValue.begin(); instance != instancesValue.end(); ++instance) {
                auto const &fields = instance.value();
                std::string const &thisObjectName = instance.key();
                state.dataInputProcessing->inputProcessor->markObjectAsUsed(cCurrentModuleObject, thisObjectName);

                EIRPlantLoopHeatPump thisPLHP;
                thisPLHP.EIRHPType = classToInput.thisType;
                thisPLHP.name = Util::makeUPPER(thisObjectName);
                std::string loadSideInletNodeName = Util::makeUPPER(fields.at("load_side_inlet_node_name").get<std::string>());
                std::string loadSideOutletNodeName = Util::makeUPPER(fields.at("load_side_outlet_node_name").get<std::string>());
                std::string condenserType = Util::makeUPPER(fields.at("condenser_type").get<std::string>());
                std::string sourceSideInletNodeName = Util::makeUPPER(fields.at("source_side_inlet_node_name").get<std::string>());
                std::string sourceSideOutletNodeName = Util::makeUPPER(fields.at("source_side_outlet_node_name").get<std::string>());
                thisPLHP.companionCoilName =
                    Util::makeUPPER(state.dataInputProcessing->inputProcessor->getAlphaFieldValue(fields, schemaProps, "companion_heat_pump_name"));

                thisPLHP.loadSideDesignVolFlowRate =
                    state.dataInputProcessing->inputProcessor->getRealFieldValue(fields, schemaProps, "load_side_reference_flow_rate");
                if (thisPLHP.loadSideDesignVolFlowRate == DataSizing::AutoSize) {
                    thisPLHP.loadSideDesignVolFlowRateWasAutoSized = true;
                }

                thisPLHP.sourceSideDesignVolFlowRate =
                    state.dataInputProcessing->inputProcessor->getRealFieldValue(fields, schemaProps, "source_side_reference_flow_rate");
                if (thisPLHP.sourceSideDesignVolFlowRate == DataSizing::AutoSize) {
                    thisPLHP.sourceSideDesignVolFlowRateWasAutoSized = true;
                }

                thisPLHP.referenceCapacity = state.dataInputProcessing->inputProcessor->getRealFieldValue(fields, schemaProps, "reference_capacity");
                if (thisPLHP.referenceCapacity == DataSizing::AutoSize) {
                    thisPLHP.referenceCapacityWasAutoSized = true;
                }

                thisPLHP.referenceCOP =
                    state.dataInputProcessing->inputProcessor->getRealFieldValue(fields, schemaProps, "reference_coefficient_of_performance");

                thisPLHP.sizingFactor = state.dataInputProcessing->inputProcessor->getRealFieldValue(fields, schemaProps, "sizing_factor");

                std::string const capFtName = Util::makeUPPER(fields.at("capacity_modifier_function_of_temperature_curve_name").get<std::string>());
                thisPLHP.capFuncTempCurveIndex = Curve::GetCurveIndex(state, capFtName);
                if (thisPLHP.capFuncTempCurveIndex == 0) {
                    ShowSevereError(state, format("Invalid curve name for EIR PLHP (name={}; entered curve name: {}", thisPLHP.name, capFtName));
                    errorsFound = true;
                }

                std::string const eirFtName =
                    Util::makeUPPER(fields.at("electric_input_to_output_ratio_modifier_function_of_temperature_curve_name").get<std::string>());
                thisPLHP.powerRatioFuncTempCurveIndex = Curve::GetCurveIndex(state, eirFtName);
                if (thisPLHP.powerRatioFuncTempCurveIndex == 0) {
                    ShowSevereError(state, format("Invalid curve name for EIR PLHP (name={}; entered curve name: {}", thisPLHP.name, eirFtName));
                    errorsFound = true;
                }

                std::string const eirFplrName =
                    Util::makeUPPER(fields.at("electric_input_to_output_ratio_modifier_function_of_part_load_ratio_curve_name").get<std::string>());
                thisPLHP.powerRatioFuncPLRCurveIndex = Curve::GetCurveIndex(state, eirFplrName);
                if (thisPLHP.powerRatioFuncPLRCurveIndex == 0) {
                    ShowSevereError(state, format("Invalid curve name for EIR PLHP (name={}; entered curve name: {}", thisPLHP.name, eirFplrName));
                    errorsFound = true;
                }

                // inputs are past min-fields
                // fields common to both objects
                thisPLHP.minimumPLR = state.dataInputProcessing->inputProcessor->getRealFieldValue(fields, schemaProps, "minimum_part_load_ratio");
                thisPLHP.minSourceTempLimit =
                    state.dataInputProcessing->inputProcessor->getRealFieldValue(fields, schemaProps, "minimum_source_inlet_temperature");
                thisPLHP.maxSourceTempLimit =
                    state.dataInputProcessing->inputProcessor->getRealFieldValue(fields, schemaProps, "maximum_source_inlet_temperature");

                auto const minimumSupplyWaterTempCurveName = fields.find("minimum_supply_water_temperature_curve_name");
                if (minimumSupplyWaterTempCurveName != fields.end()) {
                    thisPLHP.minSupplyWaterTempCurveIndex =
                        Curve::GetCurveIndex(state, Util::makeUPPER(minimumSupplyWaterTempCurveName.value().get<std::string>()));
                }

                auto const maximumSupplyWaterTempCurveName = fields.find("maximum_supply_water_temperature_curve_name");
                if (maximumSupplyWaterTempCurveName != fields.end()) {
                    thisPLHP.maxSupplyWaterTempCurveIndex =
                        Curve::GetCurveIndex(state, Util::makeUPPER(maximumSupplyWaterTempCurveName.value().get<std::string>()));
                }
                // fields only in cooling object
                if (thisPLHP.EIRHPType == DataPlant::PlantEquipmentType::HeatPumpEIRCooling) {
                    auto const thermosiphonTempCurveName = fields.find("thermosiphon_capacity_fraction_curve_name");
                    if (thermosiphonTempCurveName != fields.end()) {
                        thisPLHP.thermosiphonTempCurveIndex =
                            Curve::GetCurveIndex(state, Util::makeUPPER(thermosiphonTempCurveName.value().get<std::string>()));
                        if (thisPLHP.thermosiphonTempCurveIndex == 0) {
                            ShowSevereError(state, format("{} =\"{}\"", state.dataIPShortCut->cCurrentModuleObject, thisPLHP.name));
                            ShowContinueError(state,
                                              format("Invalid Thermosiphon Capacity Fraction Curve Name = {}",
                                                     thermosiphonTempCurveName.value().get<std::string>()));
                            errorsFound = true;
                        }
                    }
                    thisPLHP.thermosiphonMinTempDiff = state.dataInputProcessing->inputProcessor->getRealFieldValue(
                        fields, schemaProps, "thermosiphon_minimum_temperature_difference");
                }

                std::string flowModeTypeName =
                    Util::makeUPPER(state.dataInputProcessing->inputProcessor->getAlphaFieldValue(fields, schemaProps, "flow_mode"));
                thisPLHP.flowMode = static_cast<DataPlant::FlowMode>(getEnumValue(DataPlant::FlowModeNamesUC, flowModeTypeName));

                // fields only in heating object
                if (thisPLHP.EIRHPType == DataPlant::PlantEquipmentType::HeatPumpEIRHeating) {
                    thisPLHP.heatSizingRatio =
                        state.dataInputProcessing->inputProcessor->getRealFieldValue(fields, schemaProps, "heating_to_cooling_capacity_sizing_ratio");
                    thisPLHP.maxOutdoorTemperatureDefrost = state.dataInputProcessing->inputProcessor->getRealFieldValue(
                        fields, schemaProps, "maximum_outdoor_dry_bulb_temperature_for_defrost_operation");
                }

                constexpr std::array<std::string_view, static_cast<int>(HeatSizingType::Num)> PLHPHeatSizTypeNamesUC = {
                    "HEATINGCAPACITY", "COOLINGCAPACITY", "GREATEROFHEATINGORCOOLING"};
                auto const heatSizingType = fields.find("heat_pump_sizing_method");
                if (heatSizingType != fields.end()) {
                    thisPLHP.heatSizingMethod =
                        static_cast<HeatSizingType>(getEnumValue(PLHPHeatSizTypeNamesUC, Util::makeUPPER(heatSizingType.value().get<std::string>())));
                } else {
                    // revert to legacy sizing method, if no companion coil and this coil type is heating, set to heating
                    if (thisPLHP.companionCoilName.empty() && thisPLHP.EIRHPType == DataPlant::PlantEquipmentType::HeatPumpEIRHeating) {
                        thisPLHP.heatSizingMethod = HeatSizingType::Heating;
                    } else {
                        thisPLHP.heatSizingMethod = HeatSizingType::Cooling;
                    }
                }

                constexpr std::array<std::string_view, static_cast<int>(ControlType::Num)> PLHPCtrlTypeNamesUC = {"SETPOINT", "LOAD"};
                auto const controlType = fields.find("control_type");
                if (controlType != fields.end()) {
                    thisPLHP.sysControlType =
                        static_cast<ControlType>(getEnumValue(PLHPCtrlTypeNamesUC, Util::makeUPPER(controlType.value().get<std::string>())));
                } else {
                    thisPLHP.sysControlType = ControlType::Load;
                }
                auto const capacityDryAirCurveName = fields.find("dry_outdoor_correction_factor_curve_name");
                if (capacityDryAirCurveName != fields.end()) {
                    thisPLHP.capacityDryAirCurveIndex =
                        Curve::GetCurveIndex(state, Util::makeUPPER(capacityDryAirCurveName.value().get<std::string>()));
                }

                constexpr std::array<std::string_view, static_cast<int>(DefrostControl::Num)> PLHPDefrostTypeNamesUC = {
                    "NONE", "TIMED", "ONDEMAND", "TIMEDEMPIRICAL"};
                auto const defrostControlStrategy = fields.find("heat_pump_defrost_control");
                if (defrostControlStrategy != fields.end()) {
                    thisPLHP.defrostStrategy = static_cast<DefrostControl>(
                        getEnumValue(PLHPDefrostTypeNamesUC, Util::makeUPPER(defrostControlStrategy.value().get<std::string>())));
                } else {
                    thisPLHP.defrostStrategy = DefrostControl::None;
                }

                if (thisPLHP.EIRHPType == DataPlant::PlantEquipmentType::HeatPumpEIRHeating &&
                    (thisPLHP.defrostStrategy == DefrostControl::Timed || thisPLHP.defrostStrategy == DefrostControl::TimedEmpirical)) {
                    auto const timePeriod = fields.find("heat_pump_defrost_time_period_fraction");
                    if (timePeriod != fields.end()) {
                        thisPLHP.defrostTime = timePeriod.value().get<Real64>();
                    } else {
                        Real64 defaultVal = 0.0;
                        if (!state.dataInputProcessing->inputProcessor->getDefaultValue(
                                state, cCurrentModuleObject, "heat_pump_defrost_time_period_fraction", defaultVal)) {
                            // excluding from coverage
                            ShowSevereError(state, // LCOV_EXCL_LINE
                                            format("EIR PLHP \"{}\": Heat Pump Defrost Time Period Fraction not entered and default value not found.",
                                                   thisPLHP.name)); // LCOV_EXCL_LINE
                            errorsFound = true;                     // LCOV_EXCL_LINE
                        } else {
                            thisPLHP.defrostTime = defaultVal;
                        }
                    }
                }

                if (thisPLHP.defrostStrategy == DefrostControl::TimedEmpirical) {
                    auto const timedEmpiricalDefFreqStratCurveName = fields.find("timed_empirical_defrost_frequency_curve_name");
                    if (timedEmpiricalDefFreqStratCurveName != fields.end()) {
                        thisPLHP.defrostFreqCurveIndex =
                            Curve::GetCurveIndex(state, Util::makeUPPER(timedEmpiricalDefFreqStratCurveName.value().get<std::string>()));
                    }
                    auto const timedEmpiricalDefHeatLoadPenaltyCurveName = fields.find("timed_empirical_defrost_heat_load_penalty_curve_name");
                    if (timedEmpiricalDefHeatLoadPenaltyCurveName != fields.end()) {
                        thisPLHP.defrostHeatLoadCurveIndex =
                            Curve::GetCurveIndex(state, Util::makeUPPER(timedEmpiricalDefHeatLoadPenaltyCurveName.value().get<std::string>()));
                        thisPLHP.defrostLoadCurveDims = state.dataCurveManager->curves(thisPLHP.defrostHeatLoadCurveIndex)->numDims;
                    }
                    auto const defrostHeatEnergyCurveIndexCurveName = fields.find("timed_empirical_defrost_heat_input_energy_fraction_curve_name");
                    if (defrostHeatEnergyCurveIndexCurveName != fields.end()) {
                        thisPLHP.defrostHeatEnergyCurveIndex =
                            Curve::GetCurveIndex(state, Util::makeUPPER(defrostHeatEnergyCurveIndexCurveName.value().get<std::string>()));
                        thisPLHP.defrostEnergyCurveDims = state.dataCurveManager->curves(thisPLHP.defrostHeatEnergyCurveIndex)->numDims;
                    }
                } else if (thisPLHP.EIRHPType == DataPlant::PlantEquipmentType::HeatPumpEIRHeating) { // used for Timed or OnDemand
                    auto const defEIRFTCurveName = fields.find("defrost_energy_input_ratio_function_of_temperature_curve_name");
                    if (defEIRFTCurveName != fields.end()) {
                        thisPLHP.defrostEIRFTIndex = Curve::GetCurveIndex(state, Util::makeUPPER(defEIRFTCurveName.value().get<std::string>()));
                    }
                }

                bool nodeErrorsFound = false;
                thisPLHP.loadSideNodes.inlet = NodeInputManager::GetOnlySingleNode(state,
                                                                                   loadSideInletNodeName,
                                                                                   nodeErrorsFound,
                                                                                   objType,
                                                                                   thisPLHP.name,
                                                                                   DataLoopNode::NodeFluidType::Water,
                                                                                   DataLoopNode::ConnectionType::Inlet,
                                                                                   NodeInputManager::CompFluidStream::Primary,
                                                                                   DataLoopNode::ObjectIsNotParent);
                thisPLHP.loadSideNodes.outlet = NodeInputManager::GetOnlySingleNode(state,
                                                                                    loadSideOutletNodeName,
                                                                                    nodeErrorsFound,
                                                                                    objType,
                                                                                    thisPLHP.name,
                                                                                    DataLoopNode::NodeFluidType::Water,
                                                                                    DataLoopNode::ConnectionType::Outlet,
                                                                                    NodeInputManager::CompFluidStream::Primary,
                                                                                    DataLoopNode::ObjectIsNotParent);
                DataLoopNode::NodeFluidType condenserNodeType = DataLoopNode::NodeFluidType::Blank;
                DataLoopNode::ConnectionType condenserNodeConnectionType_Inlet = DataLoopNode::ConnectionType::Blank;
                DataLoopNode::ConnectionType condenserNodeConnectionType_Outlet = DataLoopNode::ConnectionType::Blank;
                if (condenserType == "WATERSOURCE") {
                    thisPLHP.waterSource = true;
                    condenserNodeType = DataLoopNode::NodeFluidType::Water;
                    condenserNodeConnectionType_Inlet = DataLoopNode::ConnectionType::Inlet;
                    condenserNodeConnectionType_Outlet = DataLoopNode::ConnectionType::Outlet;
                } else if (condenserType == "AIRSOURCE") {
                    thisPLHP.airSource = true;
                    condenserNodeType = DataLoopNode::NodeFluidType::Air;
                    condenserNodeConnectionType_Inlet = DataLoopNode::ConnectionType::Inlet;
                    condenserNodeConnectionType_Outlet = DataLoopNode::ConnectionType::Outlet;
                    if (sourceSideInletNodeName == sourceSideOutletNodeName) {
                        ShowSevereError(state, format("PlantLoopHeatPump {} has the same inlet and outlet node.", thisObjectName));
                        ShowContinueError(state, format("Node Name: {}", sourceSideInletNodeName));
                        errorsFound = true;
                    }
                } else {
                    // Again, this should be protected by the input processor
                    ShowErrorMessage(
                        state, format("Invalid heat pump condenser type (name={}; entered type: {}", thisPLHP.name, condenserType)); // LCOV_EXCL_LINE
                    errorsFound = true;                                                                                              // LCOV_EXCL_LINE
                }
                thisPLHP.sourceSideNodes.inlet = NodeInputManager::GetOnlySingleNode(state,
                                                                                     sourceSideInletNodeName,
                                                                                     nodeErrorsFound,
                                                                                     objType,
                                                                                     thisPLHP.name,
                                                                                     condenserNodeType,
                                                                                     condenserNodeConnectionType_Inlet,
                                                                                     NodeInputManager::CompFluidStream::Secondary,
                                                                                     DataLoopNode::ObjectIsNotParent);
                thisPLHP.sourceSideNodes.outlet = NodeInputManager::GetOnlySingleNode(state,
                                                                                      sourceSideOutletNodeName,
                                                                                      nodeErrorsFound,
                                                                                      objType,
                                                                                      thisPLHP.name,
                                                                                      condenserNodeType,
                                                                                      condenserNodeConnectionType_Outlet,
                                                                                      NodeInputManager::CompFluidStream::Secondary,
                                                                                      DataLoopNode::ObjectIsNotParent);

                // heat recovery inputs
                std::string heatRecoveryInletNodeName;
                std::string heatRecoveryOutletNodeName;
                auto const hrInletNodeName = fields.find("heat_recovery_inlet_node_name");
                auto const hrOutletNodeName = fields.find("heat_recovery_outlet_node_name");
                if (hrInletNodeName != fields.end() && hrOutletNodeName != fields.end()) {
                    heatRecoveryInletNodeName = Util::makeUPPER(fields.at("heat_recovery_inlet_node_name").get<std::string>());
                    heatRecoveryOutletNodeName = Util::makeUPPER(fields.at("heat_recovery_outlet_node_name").get<std::string>());
                    thisPLHP.heatRecoveryAvailable = true;
                } else {
                    thisPLHP.heatRecoveryAvailable = false;
                }

                if (thisPLHP.airSource && thisPLHP.heatRecoveryAvailable) {
                    thisPLHP.heatRecoveryNodes.inlet = NodeInputManager::GetOnlySingleNode(state,
                                                                                           heatRecoveryInletNodeName,
                                                                                           nodeErrorsFound,
                                                                                           objType,
                                                                                           thisPLHP.name,
                                                                                           DataLoopNode::NodeFluidType::Water,
                                                                                           DataLoopNode::ConnectionType::Inlet,
                                                                                           NodeInputManager::CompFluidStream::Tertiary,
                                                                                           DataLoopNode::ObjectIsNotParent);
                    thisPLHP.heatRecoveryNodes.outlet = NodeInputManager::GetOnlySingleNode(state,
                                                                                            heatRecoveryOutletNodeName,
                                                                                            nodeErrorsFound,
                                                                                            objType,
                                                                                            thisPLHP.name,
                                                                                            DataLoopNode::NodeFluidType::Water,
                                                                                            DataLoopNode::ConnectionType::Outlet,
                                                                                            NodeInputManager::CompFluidStream::Tertiary,
                                                                                            DataLoopNode::ObjectIsNotParent);

                    thisPLHP.heatRecoveryDesignVolFlowRate =
                        state.dataInputProcessing->inputProcessor->getRealFieldValue(fields, schemaProps, "heat_recovery_reference_flow_rate");
                    if (thisPLHP.heatRecoveryDesignVolFlowRate == DataSizing::AutoSize) {
                        thisPLHP.heatRecoveryDesignVolFlowRateWasAutoSized = true;
                    }

                    // fields only in cooling object
                    if (thisPLHP.heatRecoveryAvailable && thisPLHP.EIRHPType == DataPlant::PlantEquipmentType::HeatPumpEIRCooling) {
                        thisPLHP.maxHeatRecoveryTempLimit = state.dataInputProcessing->inputProcessor->getRealFieldValue(
                            fields, schemaProps, "maximum_heat_recovery_outlet_temperature");
                    }
                    // fields only in heating object
                    if (thisPLHP.heatRecoveryAvailable && thisPLHP.EIRHPType == DataPlant::PlantEquipmentType::HeatPumpEIRHeating) {
                        thisPLHP.minHeatRecoveryTempLimit = state.dataInputProcessing->inputProcessor->getRealFieldValue(
                            fields, schemaProps, "minimum_heat_recovery_outlet_temperature");
                    }
                }

                if (nodeErrorsFound) {
                    errorsFound = true;
                }
                BranchNodeConnections::TestCompSet(
                    state, cCurrentModuleObject, thisPLHP.name, loadSideInletNodeName, loadSideOutletNodeName, classToInput.nodesType);

                if (thisPLHP.waterSource) {
                    BranchNodeConnections::TestCompSet(
                        state, cCurrentModuleObject, thisPLHP.name, sourceSideInletNodeName, sourceSideOutletNodeName, "Condenser Water Nodes");
                }

                if (thisPLHP.airSource && thisPLHP.heatRecoveryAvailable) {
                    BranchNodeConnections::TestCompSet(state,
                                                       cCurrentModuleObject,
                                                       thisPLHP.name,
                                                       heatRecoveryInletNodeName,
                                                       heatRecoveryOutletNodeName,
                                                       "Heat Recovery Water Nodes");

                    auto const heatRecoveryCapFTempCurveName = fields.find("heat_recovery_capacity_modifier_function_of_temperature_curve_name");
                    if (heatRecoveryCapFTempCurveName != fields.end()) {
                        thisPLHP.heatRecoveryCapFTempCurveIndex =
                            Curve::GetCurveIndex(state, Util::makeUPPER(heatRecoveryCapFTempCurveName.value().get<std::string>()));
                    }
                    auto const heatRecoveryEIRFTempCurveName =
                        fields.find("heat_recovery_electric_input_to_output_ratio_modifier_function_of_temperature_curve_name");
                    if (heatRecoveryEIRFTempCurveName != fields.end()) {
                        thisPLHP.heatRecoveryEIRFTempCurveIndex =
                            Curve::GetCurveIndex(state, Util::makeUPPER(heatRecoveryEIRFTempCurveName.value().get<std::string>()));
                    }
                }

                if (thisPLHP.airSource && thisPLHP.EIRHPType == DataPlant::PlantEquipmentType::HeatPumpEIRHeating &&
                    thisPLHP.defrostStrategy != DefrostControl::None) {
                    thisPLHP.defrostAvailable = true;
                }
                // store the worker functions that generalized the heating/cooling sides
                thisPLHP.calcLoadOutletTemp = classToInput.calcLoadOutletTemp;
                thisPLHP.calcQsource = classToInput.calcQsource;
                thisPLHP.calcSourceOutletTemp = classToInput.calcSourceOutletTemp;
                // heat recovery
                thisPLHP.calcQheatRecovery = classToInput.calcQheatRecovery;
                thisPLHP.calcHROutletTemp = classToInput.calcHROutletTemp;

                if (!errorsFound) {
                    state.dataEIRPlantLoopHeatPump->heatPumps.push_back(thisPLHP);
                }
            }
        }
    }
    if (errorsFound) {
        // currently there are no straightforward unit tests possible to get here
        // all curves are required and inputs are validated by the input processor
        // obviously this will stay here but I don't feel like counting it against coverage
        ShowFatalError(state, "Previous EIR PLHP errors cause program termination"); // LCOV_EXCL_LINE
    }
}

void EIRPlantLoopHeatPump::checkConcurrentOperation(EnergyPlusData &state)
{
    // This will do a recurring warning for concurrent companion operation.
    // This function should be called at the end of the time-step to ensure any iteration-level operation
    //  is worked out and the results are final.
    // This function does not try to be intelligent about only reporting for one of the companions.  The only
    //  way I could think of was to have a vector, either static here or in the namespace, that would hold
    //  companion index values as I warn against their partner, so then I would have to add the values to the
    //  vector each pass, and check then each loop.  This seemed really bulky and inefficient, so I chose to
    //  leave a tight loop here of just reporting for each coil if it and the companion are running.
    for (auto &thisPLHP : state.dataEIRPlantLoopHeatPump->heatPumps) {
        if (!thisPLHP.companionHeatPumpCoil) {
            continue;
        }
        if (thisPLHP.running && thisPLHP.companionHeatPumpCoil->running && !thisPLHP.companionHeatPumpCoil->heatRecoveryAvailable) {
            ShowRecurringWarningErrorAtEnd(state,
                                           "Companion heat pump objects running concurrently, check operation.  Base object name: " + thisPLHP.name,
                                           thisPLHP.recurringConcurrentOperationWarningIndex);
        }
    }
}

void EIRPlantLoopHeatPump::isPlantInletOrOutlet(EnergyPlusData &state)
{
    // check to see if component is on a plant inlet or outlet branch to determine if flow should be registered
    // only components on plant parallel component branches should be registered
    // this check for the load side on a plant inlet branch and source side on a plant outlet branch
    // likely will need more checking here but this works for now with existing test file
    bool loadSideIsPlantInlet = false;
    bool sourceSideIsPlantOutlet = false;
    for (auto thisPlant : state.dataPlnt->PlantLoop) {
        for (auto thisLoopSide : thisPlant.LoopSide) {
            if (this->loadSideNodes.inlet == thisLoopSide.NodeNumIn) {
                loadSideIsPlantInlet = true;
            }
            if (this->sourceSideNodes.outlet == thisLoopSide.NodeNumOut) {
                sourceSideIsPlantOutlet = true;
            }
            if (loadSideIsPlantInlet && sourceSideIsPlantOutlet) {
                this->heatRecoveryHeatPump = true;
                break;
            }
        }
        if (this->heatRecoveryHeatPump) {
            break;
        }
    }
}

void EIRPlantLoopHeatPump::oneTimeInit(EnergyPlusData &state)
{
    // This function does all the one-time initialization
    constexpr std::string_view routineName = "EIRPlantLoopHeatPump : oneTimeInit"; // + __FUNCTION__;

    if (this->oneTimeInitFlag) {
        bool errFlag = false;

        // setup output variables
        SetupOutputVariable(state,
                            "Heat Pump Part Load Ratio",
                            Constant::Units::None,
                            this->partLoadRatio,
                            OutputProcessor::TimeStepType::System,
                            OutputProcessor::StoreType::Average,
                            this->name);
        SetupOutputVariable(state,
                            "Heat Pump Cycling Ratio",
                            Constant::Units::None,
                            this->cyclingRatio,
                            OutputProcessor::TimeStepType::System,
                            OutputProcessor::StoreType::Average,
                            this->name);
        SetupOutputVariable(state,
                            "Heat Pump Load Side Heat Transfer Rate",
                            Constant::Units::W,
                            this->loadSideHeatTransfer,
                            OutputProcessor::TimeStepType::System,
                            OutputProcessor::StoreType::Average,
                            this->name);
        SetupOutputVariable(state,
                            "Heat Pump Load Side Heat Transfer Energy",
                            Constant::Units::J,
                            this->loadSideEnergy,
                            OutputProcessor::TimeStepType::System,
                            OutputProcessor::StoreType::Sum,
                            this->name,
                            Constant::eResource::EnergyTransfer,
                            OutputProcessor::Group::Plant);
        SetupOutputVariable(state,
                            "Heat Pump Source Side Heat Transfer Rate",
                            Constant::Units::W,
                            this->sourceSideHeatTransfer,
                            OutputProcessor::TimeStepType::System,
                            OutputProcessor::StoreType::Average,
                            this->name);
        SetupOutputVariable(state,
                            "Heat Pump Source Side Heat Transfer Energy",
                            Constant::Units::J,
                            this->sourceSideEnergy,
                            OutputProcessor::TimeStepType::System,
                            OutputProcessor::StoreType::Sum,
                            this->name);
        SetupOutputVariable(state,
                            "Heat Pump Load Side Inlet Temperature",
                            Constant::Units::C,
                            this->loadSideInletTemp,
                            OutputProcessor::TimeStepType::System,
                            OutputProcessor::StoreType::Average,
                            this->name);
        SetupOutputVariable(state,
                            "Heat Pump Load Side Outlet Temperature",
                            Constant::Units::C,
                            this->loadSideOutletTemp,
                            OutputProcessor::TimeStepType::System,
                            OutputProcessor::StoreType::Average,
                            this->name);
        SetupOutputVariable(state,
                            "Heat Pump Source Side Inlet Temperature",
                            Constant::Units::C,
                            this->sourceSideInletTemp,
                            OutputProcessor::TimeStepType::System,
                            OutputProcessor::StoreType::Average,
                            this->name);
        SetupOutputVariable(state,
                            "Heat Pump Source Side Outlet Temperature",
                            Constant::Units::C,
                            this->sourceSideOutletTemp,
                            OutputProcessor::TimeStepType::System,
                            OutputProcessor::StoreType::Average,
                            this->name);
        SetupOutputVariable(state,
                            "Heat Pump Electricity Rate",
                            Constant::Units::W,
                            this->powerUsage,
                            OutputProcessor::TimeStepType::System,
                            OutputProcessor::StoreType::Average,
                            this->name);
        if (this->EIRHPType == DataPlant::PlantEquipmentType::HeatPumpEIRCooling) { // energy from HeatPump:PlantLoop:EIR:Cooling object
            SetupOutputVariable(state,
                                "Heat Pump Electricity Energy",
                                Constant::Units::J,
                                this->powerEnergy,
                                OutputProcessor::TimeStepType::System,
                                OutputProcessor::StoreType::Sum,
                                this->name,
                                Constant::eResource::Electricity,
                                OutputProcessor::Group::Plant,
                                OutputProcessor::EndUseCat::Cooling,
                                "Heat Pump");
            SetupOutputVariable(state,
                                "Thermosiphon Status",
                                Constant::Units::None,
                                this->thermosiphonStatus,
                                OutputProcessor::TimeStepType::System,
                                OutputProcessor::StoreType::Average,
                                this->name);
        } else if (this->EIRHPType == DataPlant::PlantEquipmentType::HeatPumpEIRHeating) { // energy from HeatPump:PlantLoop:EIR:Heating object
            SetupOutputVariable(state,
                                "Heat Pump Electricity Energy",
                                Constant::Units::J,
                                this->powerEnergy,
                                OutputProcessor::TimeStepType::System,
                                OutputProcessor::StoreType::Sum,
                                this->name,
                                Constant::eResource::Electricity,
                                OutputProcessor::Group::Plant,
                                OutputProcessor::EndUseCat::Heating,
                                "Heat Pump");
            if (this->defrostAvailable) {
                SetupOutputVariable(state,
                                    "Heat Pump Load Due To Defrost",
                                    Constant::Units::W,
                                    this->loadDueToDefrost,
                                    OutputProcessor::TimeStepType::System,
                                    OutputProcessor::StoreType::Average,
                                    this->name);
                SetupOutputVariable(state,
                                    "Heat Pump Fractioal Defrost Time",
                                    Constant::Units::W,
                                    this->fractionalDefrostTime,
                                    OutputProcessor::TimeStepType::System,
                                    OutputProcessor::StoreType::Average,
                                    this->name);
                SetupOutputVariable(state,
                                    "Heat Pump Defrost Electricity Rate",
                                    Constant::Units::W,
                                    this->defrostEnergyRate,
                                    OutputProcessor::TimeStepType::System,
                                    OutputProcessor::StoreType::Average,
                                    this->name);
                SetupOutputVariable(state,
                                    "Heat Pump Defrost Electricity Energy",
                                    Constant::Units::J,
                                    this->defrostEnergy,
                                    OutputProcessor::TimeStepType::System,
                                    OutputProcessor::StoreType::Sum,
                                    this->name,
                                    Constant::eResource::Electricity,
                                    OutputProcessor::Group::Plant,
                                    OutputProcessor::EndUseCat::Heating,
                                    "Heat Pump");
            }
        }
        SetupOutputVariable(state,
                            "Heat Pump Load Side Mass Flow Rate",
                            Constant::Units::kg_s,
                            this->loadSideMassFlowRate,
                            OutputProcessor::TimeStepType::System,
                            OutputProcessor::StoreType::Average,
                            this->name);
        SetupOutputVariable(state,
                            "Heat Pump Source Side Mass Flow Rate",
                            Constant::Units::kg_s,
                            this->sourceSideMassFlowRate,
                            OutputProcessor::TimeStepType::System,
                            OutputProcessor::StoreType::Average,
                            this->name);
        // report variable used for debugging, System Node Specific Heat can also report the node Cp
        // added spaces to SetupOutputVariable to avoid issue with variable parsing script
        // Setup Output Variable(state,
        //                   "Heat Pump Source Side Specific Heat",
        //                   Constant::Units::J_kgK,
        //                   this->sourceSideCp,
        //                   OutputProcessor::TimeStepType::System,
        //                   OutputProcessor::StoreType::Average,
        //                   this->name);

        if (this->heatRecoveryAvailable) {
            SetupOutputVariable(state,
                                "Heat Pump Heat Recovery Heat Transfer Rate",
                                Constant::Units::W,
                                this->heatRecoveryRate,
                                OutputProcessor::TimeStepType::System,
                                OutputProcessor::StoreType::Average,
                                this->name);
            SetupOutputVariable(state,
                                "Heat Pump Heat Recovery Heat Transfer Energy",
                                Constant::Units::J,
                                this->heatRecoveryEnergy,
                                OutputProcessor::TimeStepType::System,
                                OutputProcessor::StoreType::Sum,
                                this->name);

            SetupOutputVariable(state,
                                "Heat Pump Heat Recovery Inlet Temperature",
                                Constant::Units::C,
                                this->heatRecoveryInletTemp,
                                OutputProcessor::TimeStepType::System,
                                OutputProcessor::StoreType::Average,
                                this->name);
            SetupOutputVariable(state,
                                "Heat Pump Heat Recovery Outlet Temperature",
                                Constant::Units::C,
                                this->heatRecoveryOutletTemp,
                                OutputProcessor::TimeStepType::System,
                                OutputProcessor::StoreType::Average,
                                this->name);
            SetupOutputVariable(state,
                                "Heat Pump Heat Recovery Mass Flow Rate",
                                Constant::Units::kg_s,
                                this->heatRecoveryMassFlowRate,
                                OutputProcessor::TimeStepType::System,
                                OutputProcessor::StoreType::Average,
                                this->name);
            SetupOutputVariable(state,
                                "Heat Pump Heat Recovery Operation Status",
                                Constant::Units::None,
                                this->heatRecoveryOperatingStatus,
                                OutputProcessor::TimeStepType::System,
                                OutputProcessor::StoreType::Average,
                                this->name);
        }

        // find this component on the plant
        bool thisErrFlag = false;
        PlantUtilities::ScanPlantLoopsForObject(
            state, this->name, this->EIRHPType, this->loadSidePlantLoc, thisErrFlag, _, _, _, this->loadSideNodes.inlet, _);

        if (thisErrFlag) {
            ShowSevereError(state,
                            format("{}: Plant topology problem for {} name = \"{}\"",
                                   routineName,
                                   DataPlant::PlantEquipTypeNames[static_cast<int>(this->EIRHPType)],
                                   this->name));
            ShowContinueError(state, "Could not locate component's load side connections on a plant loop");
            errFlag = true;
        } else if (this->loadSidePlantLoc.loopSideNum != DataPlant::LoopSideLocation::Supply) { // only check if !thisErrFlag
            ShowSevereError(state,
                            format("{}: Invalid connections for {} name = \"{}\"",
                                   routineName,
                                   DataPlant::PlantEquipTypeNames[static_cast<int>(this->EIRHPType)],
                                   this->name));
            ShowContinueError(state, "The load side connections are not on the Supply Side of a plant loop");
            errFlag = true;
        }

        thisErrFlag = false;
        if (this->waterSource) {
            PlantUtilities::ScanPlantLoopsForObject(
                state, this->name, this->EIRHPType, this->sourceSidePlantLoc, thisErrFlag, _, _, _, this->sourceSideNodes.inlet, _);

            if (thisErrFlag) {
                ShowSevereError(state,
                                format("{}: Plant topology problem for {} name = \"{}\"",
                                       routineName,
                                       DataPlant::PlantEquipTypeNames[static_cast<int>(this->EIRHPType)],
                                       this->name));
                ShowContinueError(state, "Could not locate component's source side connections on a plant loop");
                errFlag = true;
            } else if (this->sourceSidePlantLoc.loopSideNum != DataPlant::LoopSideLocation::Demand) { // only check if !thisErrFlag
                ShowSevereError(state,
                                format("{}: Invalid connections for {} name = \"{}\"",
                                       routineName,
                                       DataPlant::PlantEquipTypeNames[static_cast<int>(this->EIRHPType)],
                                       this->name));
                ShowContinueError(state, "The source side connections are not on the Demand Side of a plant loop");
                errFlag = true;
            }

            // make sure it is not the same loop on both sides.
            if (this->loadSidePlantLoc.loopNum == this->sourceSidePlantLoc.loopNum) { // user is being too tricky, don't allow
                ShowSevereError(state,
                                format("{}: Invalid connections for {} name = \"{}\"",
                                       routineName,
                                       DataPlant::PlantEquipTypeNames[static_cast<int>(this->EIRHPType)],
                                       this->name));
                ShowContinueError(state, "The load and source sides need to be on different loops.");
                errFlag = true;
            } else {

                PlantUtilities::InterConnectTwoPlantLoopSides(state, this->loadSidePlantLoc, this->sourceSidePlantLoc, this->EIRHPType, true);
            }
        } else if (this->airSource) {
            // nothing to do here ? not any more
            if (this->heatRecoveryAvailable) {
                PlantUtilities::ScanPlantLoopsForObject(
                    state, this->name, this->EIRHPType, this->heatRecoveryPlantLoc, thisErrFlag, _, _, _, this->heatRecoveryNodes.inlet, _);

                if (thisErrFlag) {
                    ShowSevereError(state,
                                    format("{}: Plant topology problem for {} name = \"{}\"",
                                           routineName,
                                           DataPlant::PlantEquipTypeNames[static_cast<int>(this->EIRHPType)],
                                           this->name));
                    ShowContinueError(state, "Could not locate component's heat recovery side connections on a plant loop.");
                    errFlag = true;
                } else if (this->heatRecoveryPlantLoc.loopSideNum != DataPlant::LoopSideLocation::Demand) { // only check if !thisErrFlag
                    ShowSevereError(state,
                                    format("{}: Invalid connections for {} name = \"{}\"",
                                           routineName,
                                           DataPlant::PlantEquipTypeNames[static_cast<int>(this->EIRHPType)],
                                           this->name));
                    ShowContinueError(state, "The heat recovery side connections are not on the Demand Side of a plant loop.");
                    errFlag = true;
                }

                // make sure it is not the same loop on both sides.
                if (this->loadSidePlantLoc.loopNum == this->heatRecoveryPlantLoc.loopNum) { // user is being too tricky, don't allow
                    ShowSevereError(state,
                                    format("{}: Invalid connections for {} name = \"{}\"",
                                           routineName,
                                           DataPlant::PlantEquipTypeNames[static_cast<int>(this->EIRHPType)],
                                           this->name));
                    ShowContinueError(state, "The load and heat recovery sides need to be on different loops.");
                    errFlag = true;
                } else {

                    PlantUtilities::InterConnectTwoPlantLoopSides(state, this->loadSidePlantLoc, this->heatRecoveryPlantLoc, this->EIRHPType, true);
                }
            }
        }

        if (errFlag) {
            ShowFatalError(state, format("{}: Program terminated due to previous condition(s).", routineName));
        }
        this->oneTimeInitFlag = false;
    }
}

bool EIRPlantLoopHeatPump::thermosiphonDisabled(EnergyPlusData &state)
{
    if (this->thermosiphonTempCurveIndex > 0) {
        this->thermosiphonStatus = 0;
        Real64 dT = this->loadSideOutletTemp - this->sourceSideInletTemp;
        if (dT < this->thermosiphonMinTempDiff) {
            return true;
        }
        Real64 thermosiphonCapFrac = Curve::CurveValue(state, this->thermosiphonTempCurveIndex, dT);
        Real64 capFrac = this->partLoadRatio * this->cyclingRatio;
        if (thermosiphonCapFrac >= capFrac) {
            this->thermosiphonStatus = 1;
            this->powerUsage = 0.0;
            return false;
        }
        return true;
    } else {
        return true;
    }
}

Real64 EIRPlantLoopHeatPump::getDynamicMaxCapacity(EnergyPlusData &state)
{
    Real64 sourceInletTemp = state.dataLoopNodes->Node(this->sourceSideNodes.inlet).Temp;
    Real64 loadSideOutletSetpointTemp = this->getLoadSideOutletSetPointTemp(state);
    // evaluate capacity modifier curve and determine load side heat transfer
    Real64 capacityModifierFuncTemp = Curve::CurveValue(state, this->capFuncTempCurveIndex, loadSideOutletSetpointTemp, sourceInletTemp);
    return this->referenceCapacity * capacityModifierFuncTemp * heatingCapacityModifierASHP(state);
}

void EIRPlantLoopHeatPump::report(EnergyPlusData &state)
{

    Real64 const reportingInterval = state.dataHVACGlobal->TimeStepSysSec;

    this->defrostEnergy = this->defrostEnergyRate * reportingInterval;
    this->loadSideEnergy = this->loadSideHeatTransfer * reportingInterval;
    this->powerEnergy = this->powerUsage * reportingInterval;
    this->sourceSideEnergy = this->sourceSideHeatTransfer * reportingInterval;
    this->heatRecoveryEnergy = this->heatRecoveryRate * reportingInterval;

    // update nodes
    PlantUtilities::SafeCopyPlantNode(state, this->loadSideNodes.inlet, this->loadSideNodes.outlet);
    state.dataLoopNodes->Node(this->loadSideNodes.outlet).Temp = this->loadSideOutletTemp;
    if (this->waterSource) {
        PlantUtilities::SafeCopyPlantNode(state, this->sourceSideNodes.inlet, this->sourceSideNodes.outlet);
    }
    state.dataLoopNodes->Node(this->sourceSideNodes.outlet).Temp = this->sourceSideOutletTemp;
    if (this->heatRecoveryAvailable) {
        PlantUtilities::SafeCopyPlantNode(state, this->heatRecoveryNodes.inlet, this->heatRecoveryNodes.outlet);
        state.dataLoopNodes->Node(this->heatRecoveryNodes.outlet).Temp = this->heatRecoveryOutletTemp;
    }
}

// From here on, the Fuel Fired Heat Pump module EIRFuelFiredHeatPump
// Enum string definitions
static constexpr std::array<std::string_view, static_cast<int>(EIRFuelFiredHeatPump::OATempCurveVar::Num)> OATempCurveVarNamesUC = {"DRYBULB",
                                                                                                                                    "WETBULB"};
static constexpr std::array<std::string_view, static_cast<int>(EIRFuelFiredHeatPump::WaterTempCurveVar::Num)> WaterTempCurveVarNamesUC = {
    "ENTERINGCONDENSER", "LEAVINGCONDENSER", "ENTERINGEVAPORATOR", "LEAVINGEVAPORATOR"};
static constexpr std::array<std::string_view, static_cast<int>(EIRFuelFiredHeatPump::DefrostType::Num)> DefrostTypeNamesUC = {"TIMED", "ONDEMAND"};

void EIRFuelFiredHeatPump::doPhysics(EnergyPlusData &state, Real64 currentLoad)
{
    Real64 const reportingInterval = state.dataHVACGlobal->TimeStepSysSec;

    // ideally the plant is going to ensure that we don't have a runflag=true when the load is invalid, but
    // I'm not sure we can count on that so we will do one check here to make sure we don't calculate things badly
    if ((this->EIRHPType == DataPlant::PlantEquipmentType::HeatPumpFuelFiredCooling && currentLoad >= 0.0) ||
        (this->EIRHPType == DataPlant::PlantEquipmentType::HeatPumpFuelFiredHeating && currentLoad <= 0.0)) {
        this->resetReportingVariables();
        return;
    }

    // get setpoint on the load side outlet
    // Real64 loadSideOutletSetpointTemp = this->getLoadSideOutletSetPointTemp(state);

    // Use a logic similar to that for a boilder: If the specified load is 0.0 or the boiler should not run
    // then we leave this subroutine. Before leaving
    // if the component control is SERIESACTIVE we set the component flow to inlet flow so that flow resolver
    // will not shut down the branch
    auto &thisInletNode = state.dataLoopNodes->Node(this->loadSideNodes.inlet);
    auto &thisOutletNode = state.dataLoopNodes->Node(this->loadSideNodes.outlet);
    auto &thisSourceSideInletNode = state.dataLoopNodes->Node(this->sourceSideNodes.inlet); // OA Intake node
    auto &sim_component = DataPlant::CompData::getPlantComponent(state, this->loadSidePlantLoc);
    if ((this->EIRHPType == DataPlant::PlantEquipmentType::HeatPumpFuelFiredHeating && currentLoad <= 0.0)) {
        if (sim_component.FlowCtrl == DataBranchAirLoopPlant::ControlType::SeriesActive) {
            this->loadSideMassFlowRate = thisInletNode.MassFlowRate;
        }
        this->resetReportingVariables();
        return;
    }

    Real64 CpLoad = this->loadSidePlantLoc.loop->glycol->getSpecificHeat(state, thisInletNode.Temp, "PLFFHPEIR::simulate()");

    // Set the current load equal to the FFHP load
    Real64 FFHPloadSideLoad = currentLoad; // this->loadSidePlantLoad = MyLoad;

<<<<<<< HEAD
=======
    if (this->EIRHPType == DataPlant::PlantEquipmentType::HeatPumpFuelFiredHeating) {

        // Initialize the delta temperature to zero
        Real64 FFHPDeltaTemp = 0.0; // C - FFHP inlet to outlet temperature difference, set in all necessary code paths so no initialization required

        if (this->loadSidePlantLoc.side->FlowLock == DataPlant::FlowLock::Unlocked) {
            // Either set the flow to the Constant value or calculate the flow for the variable volume
            if (this->flowMode == DataPlant::FlowMode::Constant) {
                // Then find the flow rate and outlet temp
                this->loadSideMassFlowRate = this->loadSideDesignMassFlowRate;
                PlantUtilities::SetComponentFlowRate(
                    state, this->loadSideMassFlowRate, this->loadSideNodes.inlet, this->loadSideNodes.outlet, this->loadSidePlantLoc);

                if ((this->loadSideMassFlowRate != 0.0) &&
                    ((this->EIRHPType == DataPlant::PlantEquipmentType::HeatPumpFuelFiredHeating && currentLoad > 0.0))) {
                    FFHPDeltaTemp = currentLoad / (this->loadSideMassFlowRate * CpLoad);
                } else {
                    FFHPDeltaTemp = 0.0;
                }
                this->loadSideOutletTemp = FFHPDeltaTemp + thisInletNode.Temp;

            } else if (this->flowMode == DataPlant::FlowMode::LeavingSetpointModulated) {
                // Calculate the Delta Temp from the inlet temp to the FFHP outlet setpoint
                // Then find the flow rate and outlet temp

                if (this->loadSidePlantLoc.loop->LoopDemandCalcScheme == DataPlant::LoopDemandCalcScheme::SingleSetPoint) {
                    FFHPDeltaTemp = thisOutletNode.TempSetPoint - thisInletNode.Temp;
                } else { // DataPlant::LoopDemandCalcScheme::DualSetPointDeadBand
                    FFHPDeltaTemp = thisOutletNode.TempSetPointLo - thisInletNode.Temp;
                }

                this->loadSideOutletTemp = FFHPDeltaTemp + thisInletNode.Temp;

                if ((FFHPDeltaTemp > 0.0) && ((this->EIRHPType == DataPlant::PlantEquipmentType::HeatPumpFuelFiredHeating && currentLoad > 0.0))) {
                    this->loadSideMassFlowRate = currentLoad / (CpLoad * FFHPDeltaTemp);
                    this->loadSideMassFlowRate = min(this->loadSideDesignMassFlowRate, this->loadSideMassFlowRate);
                } else {
                    this->loadSideMassFlowRate = 0.0;
                }
                PlantUtilities::SetComponentFlowRate(
                    state, this->loadSideMassFlowRate, this->loadSideNodes.inlet, this->loadSideNodes.outlet, this->loadSidePlantLoc);

            } // End of Constant/Variable Flow If Block
        } else { // If FlowLock is True
            // Set the boiler flow rate from inlet node and then check performance
            this->loadSideMassFlowRate = thisInletNode.MassFlowRate;

            if ((this->loadSideMassFlowRate > 0.0) &&
                ((this->EIRHPType == DataPlant::PlantEquipmentType::HeatPumpFuelFiredHeating && currentLoad > 0.0))) { // this FFHP has a heat load
                // FFHPloadSideLoad = currentLoad;
                // if (FFHPloadSideLoad > this->referenceCapacity * this->maxPLR) FFHPloadSideLoad = this->referenceCapacity * this->maxPLR;
                // if (FFHPloadSideLoad < this->referenceCapacity * this->minPLR) FFHPloadSideLoad = this->referenceCapacity * this->minPLR;
                FFHPloadSideLoad = std::clamp(FFHPloadSideLoad, this->referenceCapacity * this->minPLR, this->referenceCapacity * this->maxPLR);
                this->loadSideOutletTemp = thisInletNode.Temp + FFHPloadSideLoad / (this->loadSideMassFlowRate * CpLoad);
            } else {
                FFHPloadSideLoad = 0.0;
                this->loadSideOutletTemp = thisInletNode.Temp;
            }
        }
    } else if (this->EIRHPType == DataPlant::PlantEquipmentType::HeatPumpFuelFiredCooling) {
        if (this->loadSidePlantLoc.side->FlowLock == DataPlant::FlowLock::Unlocked) {
            // this->PossibleSubcooling =
            //    !(state.dataPlnt->PlantLoop(PlantLoopNum).LoopSide(LoopSideNum).Branch(BranchNum).Comp(CompNum).CurOpSchemeType ==
            //      DataPlant::OpScheme::CompSetPtBased);
            Real64 evapDeltaTemp = 0.0; // Evaporator temperature difference [C]

            // Either set the flow to the Constant value or calculate the flow for the variable volume case
            if (this->flowMode == DataPlant::FlowMode::Constant) {
                // Set the evaporator mass flow rate to design
                // Start by assuming max (design) flow
                this->loadSideMassFlowRate = this->loadSideDesignMassFlowRate;
                // Use PlantUtilities::SetComponentFlowRate to decide actual flow
                PlantUtilities::SetComponentFlowRate(
                    state, this->loadSideMassFlowRate, this->loadSideNodes.inlet, this->loadSideNodes.outlet, this->loadSidePlantLoc);
                if (this->loadSideMassFlowRate != 0.0) {
                    evapDeltaTemp = std::abs(currentLoad) / (this->loadSideMassFlowRate * CpLoad); // MyLoad = net evaporator capacity, QEvaporator
                } else {
                    evapDeltaTemp = 0.0;
                }
                this->loadSideOutletTemp = thisInletNode.Temp - evapDeltaTemp;
            } else if (this->flowMode == DataPlant::FlowMode::LeavingSetpointModulated) {
                switch (this->loadSidePlantLoc.loop->LoopDemandCalcScheme) {
                case DataPlant::LoopDemandCalcScheme::SingleSetPoint: {
                    // Calculate the Delta Temp from the inlet temp to the chiller outlet setpoint
                    evapDeltaTemp = thisInletNode.Temp - thisOutletNode.TempSetPoint;
                } break;
                case DataPlant::LoopDemandCalcScheme::DualSetPointDeadBand: {
                    evapDeltaTemp = thisInletNode.Temp - thisOutletNode.TempSetPointHi;
                } break;
                default: {
                    assert(false);
                } break;
                }

                if (evapDeltaTemp != 0) {
                    this->loadSideMassFlowRate = max(0.0, (std::abs(currentLoad) / (CpLoad * evapDeltaTemp)));
                    // Check to see if the Maximum is exceeded, if so set to maximum
                    this->loadSideMassFlowRate = min(this->loadSideDesignMassFlowRate, this->loadSideMassFlowRate);
                    // Use PlantUtilities::SetComponentFlowRate to decide actual flow
                    PlantUtilities::SetComponentFlowRate(
                        state, this->loadSideMassFlowRate, this->loadSideNodes.inlet, this->loadSideNodes.outlet, this->loadSidePlantLoc);
                    // Should we recalculate this with the corrected setpoint?
                    switch (this->loadSidePlantLoc.loop->LoopDemandCalcScheme) {
                    case DataPlant::LoopDemandCalcScheme::SingleSetPoint: {
                        this->loadSideOutletTemp = thisOutletNode.TempSetPoint;
                    } break;
                    case DataPlant::LoopDemandCalcScheme::DualSetPointDeadBand: {
                        this->loadSideOutletTemp = thisOutletNode.TempSetPointHi;
                    } break;
                    default:
                        break;
                    }
                } else {
                    // Try to request zero flow
                    this->loadSideMassFlowRate = 0.0;
                    // Use PlantUtilities::SetComponentFlowRate to decide actual flow
                    PlantUtilities::SetComponentFlowRate(
                        state, this->loadSideMassFlowRate, this->loadSideNodes.inlet, this->loadSideNodes.outlet, this->loadSidePlantLoc);
                    // No deltaT since component is not running
                    this->loadSideOutletTemp = thisInletNode.Temp;
                    // this->QEvaporator = 0.0;
                    // PartLoadRat = 0.0;
                    // this->ChillerPartLoadRatio = 0.0;

                    // if (this->DeltaTErrCount < 1 && !state.dataGlobal->WarmupFlag) {
                    if (!state.dataGlobal->WarmupFlag) {
                        // ++this->DeltaTErrCount;
                        ShowWarningError(state, "FFHP evaporator DeltaTemp = 0 in mass flow calculation (Tevapin = Tevapout setpoint temp).");
                        ShowContinueErrorTimeStamp(state, "");
                        // } else if (!state.dataGlobal->WarmupFlag) {
                        // ++this->ChillerCapFTError;
                        ShowWarningError( // RecurringWarningErrorAtEnd(
                            state,
                            format("{} \"{}\": FFHP evaporator DeltaTemp = 0 in mass flow calculation warning continues...",
                                   DataPlant::PlantEquipTypeNames[static_cast<int>(this->EIRHPType)],
                                   this->name));
                        // this->DeltaTErrCountIndex,
                        // evapDeltaTemp,
                        // evapDeltaTemp);
                    }
                }
            }
        } else { // If FlowLock is True
            this->loadSideMassFlowRate = thisInletNode.MassFlowRate;
            PlantUtilities::SetComponentFlowRate(
                state, this->loadSideMassFlowRate, this->loadSideNodes.inlet, this->loadSideNodes.outlet, this->loadSidePlantLoc);
            //       Some other component set the flow to 0. No reason to continue with calculations.
            if (this->loadSideMassFlowRate == 0.0) {
                FFHPloadSideLoad = 0.0;
                // return;
            }
        } // This is the end of the FlowLock Block
    }

>>>>>>> c94e83c5
    // Determine which air variable to use for GAHP:
    // Source (air) side variable to use
    // auto &thisloadsideinletnode = state.dataLoopNodes->Node(this->loadSideNodes.inlet);
    Real64 oaTempforCurve = this->sourceSideInletTemp; // state.dataLoopNodes->Node(this->loadSideNodes.inlet).Temp;
    if (this->oaTempCurveInputVar == OATempCurveVar::WetBulb) {
        oaTempforCurve = Psychrometrics::PsyTwbFnTdbWPb(
            state, thisSourceSideInletNode.Temp, thisSourceSideInletNode.HumRat, thisSourceSideInletNode.Press, "PLFFHPEIR::doPhysics()");
    }

    // Load (water) side temperature variable
    Real64 waterTempforCurve = this->loadSideInletTemp;
    if (this->waterTempCurveInputVar == WaterTempCurveVar::LeavingCondenser || this->waterTempCurveInputVar == WaterTempCurveVar::LeavingEvaporator) {
        waterTempforCurve = this->loadSideOutletTemp;
    }

    // evaluate capacity modifier curve and determine load side heat transfer
    Real64 capacityModifierFuncTemp = Curve::CurveValue(state, this->capFuncTempCurveIndex, waterTempforCurve, oaTempforCurve);

    if (capacityModifierFuncTemp < 0.0) {
        if (this->capModFTErrorIndex == 0) {
            ShowSevereMessage(state, format("{} \"{}\":", DataPlant::PlantEquipTypeNames[static_cast<int>(this->EIRHPType)], this->name));
            ShowContinueError(state,
                              format(" Capacity Modifier curve (function of Temperatures) output is negative ({:.3T}).", capacityModifierFuncTemp));
            ShowContinueError(state,
                              format(" Negative value occurs using a water temperature of {:.2T}C and an outdoor air temperature of {:.2T}C.",
                                     waterTempforCurve,
                                     oaTempforCurve));
            ShowContinueErrorTimeStamp(state, " Resetting curve output to zero and continuing simulation.");
        }
        ShowRecurringWarningErrorAtEnd(state,
                                       format("{} \"{}\": Capacity Modifier curve (function of Temperatures) output is negative warning continues...",
                                              DataPlant::PlantEquipTypeNames[static_cast<int>(this->EIRHPType)],
                                              this->name),
                                       this->capModFTErrorIndex,
                                       capacityModifierFuncTemp,
                                       capacityModifierFuncTemp);
        capacityModifierFuncTemp = 0.0;
    }

    Real64 availableCapacity = this->referenceCapacity * capacityModifierFuncTemp;
    Real64 partLoadRatio = 0.0;
    if (availableCapacity > 0) {
        partLoadRatio = std::clamp(
            std::abs(FFHPloadSideLoad) / availableCapacity, 0.0, 1.0); // max(0.0, min(std::abs(FFHPloadSideLoad) / availableCapacity, 1.0));
    }

    // evaluate the actual current operating load side heat transfer rate

    // this->loadSideHeatTransfer = availableCapacity * partLoadRatio;
    this->loadSideHeatTransfer = availableCapacity * partLoadRatio; // (partLoadRatio >= this->minPLR ? partLoadRatio : 0.0);

    // calculate load side outlet conditions
    Real64 const loadMCp = this->loadSideMassFlowRate * CpLoad;
    this->loadSideOutletTemp = this->calcLoadOutletTemp(this->loadSideInletTemp, this->loadSideHeatTransfer / loadMCp);

    // calculate power usage from EIR curves
    Real64 eirModifierFuncTemp = Curve::CurveValue(state,
                                                   this->powerRatioFuncTempCurveIndex,
                                                   waterTempforCurve,
                                                   oaTempforCurve); // CurveManager::CurveValue(state, this->powerRatioFuncTempCurveIndex,
                                                                    // this->loadSideOutletTemp, this->sourceSideInletTemp);

    if (eirModifierFuncTemp < 0.0) {
        if (this->eirModFTErrorIndex == 0) {
            ShowSevereMessage(state, format("{} \"{}\":", DataPlant::PlantEquipTypeNames[static_cast<int>(this->EIRHPType)], this->name));
            ShowContinueError(state, format(" EIR Modifier curve (function of Temperatures) output is negative ({:.3T}).", eirModifierFuncTemp));
            ShowContinueError(state,
                              format(" Negative value occurs using a water temperature of {:.2T}C and an outdoor air temperature of {:.2T}C.",
                                     waterTempforCurve,
                                     oaTempforCurve));
            ShowContinueErrorTimeStamp(state, " Resetting curve output to zero and continuing simulation.");
        }
        ShowRecurringWarningErrorAtEnd(state,
                                       format("{} \"{}\": EIR Modifier curve (function of Temperatures) output is negative warning continues...",
                                              DataPlant::PlantEquipTypeNames[static_cast<int>(this->EIRHPType)],
                                              this->name),
                                       this->eirModFTErrorIndex,
                                       eirModifierFuncTemp,
                                       eirModifierFuncTemp);
        eirModifierFuncTemp = 0.0;
    }

    Real64 miniPLR_mod = this->minPLR;
    Real64 PLFf = max(miniPLR_mod, partLoadRatio);

    Real64 eirModifierFuncPLR = Curve::CurveValue(state, this->powerRatioFuncPLRCurveIndex, PLFf);
    // this->powerUsage = (this->loadSideHeatTransfer / this->referenceCOP) * eirModifierFuncPLR * eirModifierFuncTemp;
    // this->powerEnergy = this->powerUsage * reportingInterval;

    if (eirModifierFuncPLR < 0.0) {
        if (this->eirModFPLRErrorIndex == 0) {
            ShowSevereMessage(state, format("{} \"{}\":", DataPlant::PlantEquipTypeNames[static_cast<int>(this->EIRHPType)], this->name));
            ShowContinueError(state, format(" EIR Modifier curve (function of PLR) output is negative ({:.3T}).", eirModifierFuncPLR));
            ShowContinueError(state, format(" Negative value occurs using a Part Load Ratio of {:.2T}", PLFf));
            ShowContinueErrorTimeStamp(state, " Resetting curve output to zero and continuing simulation.");
        }
        ShowRecurringWarningErrorAtEnd(state,
                                       format("{} \"{}\": EIR Modifier curve (function of PLR) output is negative warning continues...",
                                              DataPlant::PlantEquipTypeNames[static_cast<int>(this->EIRHPType)],
                                              this->name),
                                       this->eirModFPLRErrorIndex,
                                       eirModifierFuncPLR,
                                       eirModifierFuncPLR);
        eirModifierFuncPLR = 0.0;
    }

    constexpr Real64 minDefrostT = Fahrenheit2Celsius(16.0); // (16.0 - 32.0) * 5.0 / 9.0; // 16F
    constexpr Real64 maxDefrostT = Fahrenheit2Celsius(38.0); // (38.0 - 32.0) * 5.0 / 9.0; // 38F

    Real64 oaTemp2 = std::clamp(oaTempforCurve, minDefrostT, maxDefrostT); // max(minDefrostT, min(maxDefrostT, oaTempforCurve));
    Real64 eirDefrost = 1.0;

    if ((state.dataEnvrn->OutDryBulbTemp <= this->defrostMaxOADBT) && this->defrostType == DefrostType::OnDemand) {
        if (this->defrostEIRCurveIndex > 0) {
            eirDefrost = Curve::CurveValue(state, this->defrostEIRCurveIndex, oaTemp2);
        }

        if (eirDefrost < 1.0) {
            if (this->eirDefrostFTErrorIndex == 0) {
                ShowSevereMessage(state, format("{} \"{}\":", DataPlant::PlantEquipTypeNames[static_cast<int>(this->EIRHPType)], this->name));
                ShowContinueError(state,
                                  format(" EIR defrost Modifier curve (function of Temperature) output is less than 1.0 ({:.3T}).", eirDefrost));
                ShowContinueError(state, format(" Negative value occurs using an outdoor air temperature of {:.2T}", oaTemp2));
                ShowContinueErrorTimeStamp(state, " Resetting curve output to 1.0 and continuing simulation.");
            }
            ShowRecurringWarningErrorAtEnd(state,
                                           format("{} \"{}\": EIR Modifier curve (function of PLR) output out of range warning continues...",
                                                  DataPlant::PlantEquipTypeNames[static_cast<int>(this->EIRHPType)],
                                                  this->name),
                                           this->eirDefrostFTErrorIndex,
                                           eirDefrost,
                                           eirDefrost);
            eirDefrost = 1.0;
        }
    }

    // Cycling Ratio
    constexpr Real64 CR_min = 0.0;
    constexpr Real64 CR_max = 1.0;
    Real64 CR = std::clamp(max(this->minPLR, partLoadRatio) / miniPLR_mod,
                           CR_min,
                           CR_max); // min(max(0.0, max(this->minPLR, partLoadRatio) / miniPLR_mod), 1.0); // partLoadRatio / this->minPLR;

    constexpr Real64 CRF_Slope = 0.4167;
    constexpr Real64 CRF_Intercept = 0.5833;
    Real64 CRF = CRF_Slope * CR + CRF_Intercept; // Use the the fixed eqn in the paper as the default curve (or maybe choose constant 1 as default)
    if (this->cycRatioCurveIndex > 0) {
        CRF = Curve::CurveValue(state, this->cycRatioCurveIndex, CR);
    }
    if (CRF <= Constant::rTinyValue) {
        CRF = CRF_Intercept; // What could a proper default for too tiny CRF?
    }

    // aux elec
    Real64 eirAuxElecFuncTemp = 0.0;
    if (this->auxElecEIRFoTempCurveIndex > 0) {
        eirAuxElecFuncTemp = Curve::CurveValue(state, this->auxElecEIRFoTempCurveIndex, waterTempforCurve, oaTempforCurve);
    }

    if (eirAuxElecFuncTemp < 0.0) {
        if (this->eirAuxElecFTErrorIndex == 0) {
            ShowSevereMessage(state, format("{} \"{}\":", DataPlant::PlantEquipTypeNames[static_cast<int>(this->EIRHPType)], this->name));
            ShowContinueError(state,
                              format(" Auxillary EIR Modifier curve (function of Temperatures) output is negative ({:.3T}).", eirAuxElecFuncTemp));
            ShowContinueError(state,
                              format(" Negative value occurs using a water temperature of {:.2T}C and an outdoor air temperature of {:.2T}C.",
                                     waterTempforCurve,
                                     oaTempforCurve));
            ShowContinueErrorTimeStamp(state, " Resetting curve output to zero and continuing simulation.");
        }
        ShowRecurringWarningErrorAtEnd(
            state,
            format("{} \"{}\": Auxillary EIR Modifier curve (function of Temperatures) output is negative warning continues...",
                   DataPlant::PlantEquipTypeNames[static_cast<int>(this->EIRHPType)],
                   this->name),
            this->eirAuxElecFTErrorIndex,
            eirAuxElecFuncTemp,
            eirAuxElecFuncTemp);
        eirAuxElecFuncTemp = 0.0;
    }

    Real64 eirAuxElecFuncPLR = 0.0;
    if (this->auxElecEIRFoPLRCurveIndex > 0) {
        eirAuxElecFuncPLR = Curve::CurveValue(state, this->auxElecEIRFoPLRCurveIndex, partLoadRatio);
    }

    if (eirAuxElecFuncPLR < 0.0) {
        if (this->eirAuxElecFPLRErrorIndex == 0) {
            ShowSevereMessage(state, format("{} \"{}\":", DataPlant::PlantEquipTypeNames[static_cast<int>(this->EIRHPType)], this->name));
            ShowContinueError(state,
                              format(" Auxillary EIR Modifier curve (function of Temperatures) output is negative ({:.3T}).", eirAuxElecFuncPLR));
            ShowContinueError(state, format(" Negative value occurs using a Part Load Ratio of {:.2T}.", partLoadRatio));
            ShowContinueErrorTimeStamp(state, " Resetting curve output to zero and continuing simulation.");
        }
        ShowRecurringWarningErrorAtEnd(state,
                                       format("{} \"{}\": Auxillary EIR Modifier curve (function of PLR) output is negative warning continues...",
                                              DataPlant::PlantEquipTypeNames[static_cast<int>(this->EIRHPType)],
                                              this->name),
                                       this->eirAuxElecFPLRErrorIndex,
                                       eirAuxElecFuncPLR,
                                       eirAuxElecFuncPLR);
        eirAuxElecFuncPLR = 0.0;
    }

    this->fuelRate = this->loadSideHeatTransfer / (this->referenceCOP * CRF) * eirModifierFuncPLR * eirModifierFuncTemp * eirDefrost;

    this->powerUsage = this->nominalAuxElecPower * eirAuxElecFuncTemp * eirAuxElecFuncPLR;
    if (this->defrostType == DefrostType::Timed) {
        this->powerUsage += this->defrostResistiveHeaterCap * this->defrostOpTimeFrac * reportingInterval;
    }

    this->powerUsage += this->standbyElecPower;

    // energy balance on heat pump
    // this->sourceSideHeatTransfer = this->calcQsource(this->loadSideHeatTransfer, this->powerUsage);
    this->sourceSideHeatTransfer = this->calcQsource(this->loadSideHeatTransfer, this->fuelRate + this->powerUsage - this->standbyElecPower);

    // calculate source side outlet conditions
    Real64 CpSrc = 0.0;
    if (this->waterSource) {
        auto &thisSourcePlantLoop = state.dataPlnt->PlantLoop(this->sourceSidePlantLoc.loopNum);
        CpSrc = thisSourcePlantLoop.glycol->getSpecificHeat(state, this->sourceSideInletTemp, "PLFFHPEIR::simulate()");
    } else if (this->airSource) {
        CpSrc = Psychrometrics::PsyCpAirFnW(state.dataEnvrn->OutHumRat);
    }
    // this->sourceSideCp = CpSrc; // debuging variable
    // Real64 const sourceMCp = this->sourceSideMassFlowRate * CpSrc;
    Real64 const sourceMCp = (this->sourceSideMassFlowRate < 1e-6 ? 1.0 : this->sourceSideMassFlowRate) * CpSrc;
    this->sourceSideOutletTemp = this->calcSourceOutletTemp(this->sourceSideInletTemp, this->sourceSideHeatTransfer / sourceMCp);
}

void EIRFuelFiredHeatPump::sizeSrcSideASHP(EnergyPlusData &state)
{
    // size the source-side for the air-source HP
    bool errorsFound = false;

    // these variables will be used throughout this function as a temporary value of that physical state
    Real64 tmpCapacity = this->referenceCapacity;
    Real64 tmpLoadVolFlow = this->loadSideDesignVolFlowRate;
    Real64 tmpSourceVolFlow = 0.0;

    // will leave like this for now
    // need to update these to better values later
    Real64 sourceSideInitTemp = 20.0;
    Real64 sourceSideHumRat = 0.0;
    if (this->EIRHPType == DataPlant::PlantEquipmentType::HeatPumpEIRHeating) {
        // same here; update later
        sourceSideInitTemp = 20.0;
    }

    Real64 const rhoSrc = Psychrometrics::PsyRhoAirFnPbTdbW(state, state.dataEnvrn->StdBaroPress, sourceSideInitTemp, sourceSideHumRat);
    Real64 const CpSrc = Psychrometrics::PsyCpAirFnW(sourceSideHumRat);

    // set the source-side flow rate
    if (this->sourceSideDesignVolFlowRateWasAutoSized) {
        // load-side capacity should already be set, so unless the flow rate is specified, we can set
        // an assumed reasonable flow rate since this doesn't affect downstream components
        Real64 DeltaT_src = 10.0;
        // to get the source flow, we first must calculate the required heat impact on the source side
        // First the definition of COP: COP = Qload/Power, therefore Power = Qload/COP
        // Then the energy balance:     Qsrc = Qload + Power
        // Substituting for Power:      Qsrc = Qload + Qload/COP, therefore Qsrc = Qload (1 + 1/COP)
        Real64 const designSourceSideHeatTransfer = tmpCapacity * (1.0 + 1.0 / this->referenceCOP);
        // To get the design source flow rate, just apply the sensible heat rate equation:
        //                              Qsrc = rho_src * Vdot_src * Cp_src * DeltaT_src
        //                              Vdot_src = Q_src / (rho_src * Cp_src * DeltaT_src)
        tmpSourceVolFlow = designSourceSideHeatTransfer / (rhoSrc * CpSrc * DeltaT_src);
    } else if (!this->sourceSideDesignVolFlowRateWasAutoSized && this->sourceSideDesignVolFlowRate > 0.0) {
        // given the value by the user
        // set it directly
        tmpSourceVolFlow = this->sourceSideDesignVolFlowRate;
    } else if (!this->sourceSideDesignVolFlowRateWasAutoSized && this->sourceSideDesignVolFlowRate == 0.0) { // LCOV_EXCL_LINE
        // user gave a flow rate of 0
        // protected by the input processor to be >0.0
        // fatal out just in case
        errorsFound = true; // LCOV_EXCL_LINE
        ShowSevereError(state,
                        format("Invalid condenser flow rate for EIR PLHP (name={}; entered value: {}",
                               this->name,
                               this->sourceSideDesignVolFlowRate)); // LCOV_EXCL_LINE
    } else {
        // can't imagine how it would ever get to this point
        // just assume it's the same as the load side if we don't have any sizing information
        tmpSourceVolFlow = tmpLoadVolFlow; // LCOV_EXCL_LINE
    }

    this->sourceSideDesignVolFlowRate = tmpSourceVolFlow;

    if (errorsFound) {
        ShowFatalError(state, "Preceding sizing errors cause program termination"); // LCOV_EXCL_LINE
    }
}

void EIRFuelFiredHeatPump::resetReportingVariables()
{
    this->loadSideHeatTransfer = 0.0;
    this->loadSideEnergy = 0.0;
    this->loadSideOutletTemp = this->loadSideInletTemp;
    this->fuelRate = 0.0;
    this->fuelEnergy = 0.0;
    this->powerUsage = 0.0;
    this->powerEnergy = 0.0;
    this->sourceSideHeatTransfer = 0.0;
    this->sourceSideOutletTemp = this->sourceSideInletTemp;
    this->sourceSideEnergy = 0.0;
}

PlantComponent *EIRFuelFiredHeatPump::factory(EnergyPlusData &state, DataPlant::PlantEquipmentType hp_type, const std::string &hp_name)
{
    if (state.dataEIRFuelFiredHeatPump->getInputsFFHP) {
        EIRFuelFiredHeatPump::processInputForEIRPLHP(state);
        EIRFuelFiredHeatPump::pairUpCompanionCoils(state);
        state.dataEIRFuelFiredHeatPump->getInputsFFHP = false;
    }

    for (auto &plhp : state.dataEIRFuelFiredHeatPump->heatPumps) {
        if (plhp.name == Util::makeUPPER(hp_name) && plhp.EIRHPType == hp_type) {
            return &plhp;
        }
    }

    ShowFatalError(state, format("EIR Fuel-Fired Heat Pump factory: Error getting inputs for PLFFHP named: {}.", hp_name));
    return nullptr; // LCOV_EXCL_LINE
}

void EIRFuelFiredHeatPump::pairUpCompanionCoils(EnergyPlusData &state)
{
    for (auto &thisHP : state.dataEIRFuelFiredHeatPump->heatPumps) {
        if (!thisHP.companionCoilName.empty()) {
            std::string thisCoilName = Util::makeUPPER(thisHP.name);
            DataPlant::PlantEquipmentType thisCoilType = thisHP.EIRHPType;
            std::string targetCompanionName = Util::makeUPPER(thisHP.companionCoilName);
            for (auto &potentialCompanionCoil : state.dataEIRFuelFiredHeatPump->heatPumps) {
                DataPlant::PlantEquipmentType potentialCompanionType = potentialCompanionCoil.EIRHPType;
                std::string potentialCompanionName = Util::makeUPPER(potentialCompanionCoil.name);
                if (potentialCompanionName == thisCoilName) {
                    // skip the current coil
                    continue;
                }
                if (potentialCompanionName == targetCompanionName) {
                    if (thisCoilType == potentialCompanionType) {
                        ShowSevereError(state,
                                        format("Invalid companion specification for EIR Plant Loop Fuel-Fired Heat Pump named \"{}\"", thisCoilName));
                        ShowContinueError(state, "For heating objects, the companion must be a cooling object, and vice-versa");
                        ShowFatalError(state, "Invalid companion object causes program termination");
                    }
                    thisHP.companionHeatPumpCoil = &potentialCompanionCoil;
                    break;
                }
            }
            if (!thisHP.companionHeatPumpCoil) {
                ShowSevereError(state, "Could not find matching companion heat pump coil.");
                ShowContinueError(state, format("Base coil: {}", thisCoilName));
                ShowContinueError(state, format("Looking for companion coil named: {}", targetCompanionName));
                ShowFatalError(state, "Simulation aborts due to previous severe error");
            }
        }
    }
}

void EIRFuelFiredHeatPump::processInputForEIRPLHP(EnergyPlusData &state)
{
    struct ClassType
    {
        DataPlant::PlantEquipmentType thisType;
        std::string nodesType;
        std::function<Real64(Real64, Real64)> calcLoadOutletTemp;
        std::function<Real64(Real64, Real64)> calcQsource;
        std::function<Real64(Real64, Real64)> calcSourceOutletTemp;

        ClassType(DataPlant::PlantEquipmentType _thisType,
                  std::string _nodesType,
                  std::function<Real64(Real64, Real64)> _tLoadOutFunc,
                  std::function<Real64(Real64, Real64)> _qSrcFunc,
                  std::function<Real64(Real64, Real64)> _tSrcOutFunc)
            : thisType(_thisType), nodesType(std::move(_nodesType)), calcLoadOutletTemp(_tLoadOutFunc), calcQsource(_qSrcFunc),
              calcSourceOutletTemp(_tSrcOutFunc)
        {
        }
    };
    std::array<ClassType, 2> classesToInput = {
        ClassType{DataPlant::PlantEquipmentType::HeatPumpFuelFiredCooling,
                  "Chilled Water Nodes",
                  EIRPlantLoopHeatPumps::EIRFuelFiredHeatPump::subtract,
                  EIRPlantLoopHeatPumps::EIRFuelFiredHeatPump::add,
                  EIRPlantLoopHeatPumps::EIRFuelFiredHeatPump::add},
        ClassType{DataPlant::PlantEquipmentType::HeatPumpFuelFiredHeating,
                  "Hot Water Nodes",
                  EIRPlantLoopHeatPumps::EIRFuelFiredHeatPump::add,
                  EIRPlantLoopHeatPumps::EIRFuelFiredHeatPump::subtract,
                  EIRPlantLoopHeatPumps::EIRFuelFiredHeatPump::subtract},
    };

    bool errorsFound = false;
    std::string &cCurrentModuleObject = state.dataIPShortCut->cCurrentModuleObject;
    for (auto &classToInput : classesToInput) {
        cCurrentModuleObject = DataPlant::PlantEquipTypeNames[static_cast<int>(classToInput.thisType)];

        DataLoopNode::ConnectionObjectType objType = static_cast<DataLoopNode::ConnectionObjectType>(
            getEnumValue(BranchNodeConnections::ConnectionObjectTypeNamesUC, Util::makeUPPER(cCurrentModuleObject)));

        auto const instances = state.dataInputProcessing->inputProcessor->epJSON.find(cCurrentModuleObject);
        if (instances == state.dataInputProcessing->inputProcessor->epJSON.end()) {
            continue;
        }
        auto &instancesValue = instances.value();
        for (auto instance = instancesValue.begin(); instance != instancesValue.end(); ++instance) {
            auto const &fields = instance.value();
            auto const &thisObjectName = instance.key();
            state.dataInputProcessing->inputProcessor->markObjectAsUsed(cCurrentModuleObject, thisObjectName);

            EIRFuelFiredHeatPump thisPLHP;

            thisPLHP.EIRHPType = classToInput.thisType;
            std::string companionCoilFieldTag = "companion_heating_heat_pump_name";
            std::string refCapFieldTag = "nominal_cooling_capacity";
            if (thisPLHP.EIRHPType == DataPlant::PlantEquipmentType::HeatPumpFuelFiredHeating) {
                companionCoilFieldTag = "companion_cooling_heat_pump_name";
                refCapFieldTag = "nominal_heating_capacity";
            }

            // A1-A3
            thisPLHP.name = Util::makeUPPER(thisObjectName);
            std::string loadSideInletNodeName = Util::makeUPPER(fields.at("water_inlet_node_name").get<std::string>());
            std::string loadSideOutletNodeName = Util::makeUPPER(fields.at("water_outlet_node_name").get<std::string>());
            // Implicit
            // std::string condenserType = "AIRSOURCE"; // Util::makeUPPER(fields.at("condenser_type").get<std::string>());
            thisPLHP.airSource = true;
            thisPLHP.waterSource = false;

            // A4
            std::string sourceSideInletNodeName = Util::makeUPPER(fields.at("air_source_node_name").get<std::string>());
            // Util::makeUPPER(fields.at("source_side_outlet_node_name").get<std::string>());
            std::string sourceSideOutletNodeName = format("{}_SOURCE_SIDE_OUTLET_NODE", thisPLHP.name);

            // A5
            auto compCoilFound = fields.find(companionCoilFieldTag);
            if (compCoilFound != fields.end()) { // optional field
                thisPLHP.companionCoilName = Util::makeUPPER(compCoilFound.value().get<std::string>());
            }

            // A6 Fuel Type
            std::string tempRsrStr = Util::makeUPPER(fields.at("fuel_type").get<std::string>());
            thisPLHP.fuelType = static_cast<Constant::eFuel>(getEnumValue(Constant::eFuelNamesUC, tempRsrStr));
            // Validate fuel type input
            static constexpr std::string_view RoutineName("processInputForEIRPLHP: ");
            if (thisPLHP.fuelType == Constant::eFuel::Invalid) {
                ShowSevereError(state, format("{}{}=\"{}\",", RoutineName, cCurrentModuleObject, thisPLHP.name));
                ShowContinueError(state, format("Invalid Fuel Type = {}", tempRsrStr));
                ShowContinueError(state, "Reset the Fuel Type to \"NaturalGas\".");
                thisPLHP.fuelType = Constant::eFuel::NaturalGas;
                errorsFound = true;
            }

            // A7 End use category
            thisPLHP.endUseSubcat = Util::makeUPPER(fields.at("end_use_subcategory").get<std::string>());
            if (thisPLHP.endUseSubcat == "") {
                thisPLHP.endUseSubcat = "Heat Pump Fuel Fired"; // or "General"?
            }

            // N1 Nominal heating capacity
            auto &tmpRefCapacity = fields.at(refCapFieldTag);

            if (tmpRefCapacity == "Autosize") {
                thisPLHP.referenceCapacity = DataSizing::AutoSize;
                thisPLHP.referenceCapacityWasAutoSized = true;
            } else {
                thisPLHP.referenceCapacity = tmpRefCapacity.get<Real64>();
            }

            // N2 Nominal heating capacity
            thisPLHP.referenceCOP = fields.at("nominal_cop").get<Real64>();
            if (thisPLHP.referenceCOP <= 0.0) {
                thisPLHP.referenceCOP = 1.0;
            }

            // N3 Design flow rate
            auto &tmpFlowRate = fields.at("design_flow_rate");
            if (tmpFlowRate == "Autosize") {
                thisPLHP.loadSideDesignVolFlowRate = DataSizing::AutoSize;
                thisPLHP.loadSideDesignVolFlowRateWasAutoSized = true;
            } else {
                thisPLHP.loadSideDesignVolFlowRate = tmpFlowRate.get<Real64>();
            }

            // GAHP: Add a default source side flow rate, not from input
            Real64 defDummyASDesVolFlowRate = 1.0;
            thisPLHP.sourceSideDesignVolFlowRate = defDummyASDesVolFlowRate;

            // N4 Design supply temperature
            auto &tmpDesSupTemp = fields.at("design_supply_temperature");
            if (tmpDesSupTemp == "Autosize") {
                // sizing
            } else {
                thisPLHP.desSupplyTemp = tmpDesSupTemp.get<Real64>();
            }

            // N5 Design temperature lift
            auto &tmpDesTempLift = fields.at("design_temperature_lift");
            if (tmpDesTempLift == "Autosize") {
                // sizing
            } else {
                thisPLHP.desTempLift = tmpDesTempLift.get<Real64>();
            }

            // N6 Sizing factor
            auto sizeFactorFound = fields.find("sizing_factor");
            if (sizeFactorFound != fields.end()) {
                thisPLHP.sizingFactor = sizeFactorFound.value().get<Real64>();
                if (thisPLHP.sizingFactor <= 0.0) {
                    thisPLHP.sizingFactor = 1.0;
                }
            } else {
                Real64 defaultVal_sizeFactor = 1.0;
                if (!state.dataInputProcessing->inputProcessor->getDefaultValue(
                        state, cCurrentModuleObject, "sizing_factor", defaultVal_sizeFactor)) {
                    ShowSevereError(state, "EIR FFHP: Sizing factor not entered and could not get default value");
                    errorsFound = true;
                } else {
                    thisPLHP.sizingFactor = defaultVal_sizeFactor;
                }
            }

            // A8 flow mode
            thisPLHP.flowMode = static_cast<DataPlant::FlowMode>(
                getEnumValue(DataPlant::FlowModeNamesUC, Util::makeUPPER(fields.at("flow_mode").get<std::string>())));

            // A9 outdoor_air_temperature_curve_input_variable
            std::string oaTempCurveInputVar = Util::makeUPPER(fields.at("outdoor_air_temperature_curve_input_variable").get<std::string>());
            thisPLHP.oaTempCurveInputVar = static_cast<OATempCurveVar>(getEnumValue(OATempCurveVarNamesUC, oaTempCurveInputVar));

            // A10 water_temperature_curve_input_variable
            std::string waterTempCurveInputVar = Util::makeUPPER(fields.at("water_temperature_curve_input_variable").get<std::string>());
            thisPLHP.waterTempCurveInputVar = static_cast<WaterTempCurveVar>(getEnumValue(WaterTempCurveVarNamesUC, waterTempCurveInputVar));

            // A11 normalized_capacity_function_of_temperature_curve_name
            std::string const &capFtName = Util::makeUPPER(fields.at("normalized_capacity_function_of_temperature_curve_name").get<std::string>());

            thisPLHP.capFuncTempCurveIndex = Curve::GetCurveIndex(state, capFtName);
            if (thisPLHP.capFuncTempCurveIndex == 0) {
                ShowSevereError(state, format("Invalid curve name for EIR PLFFHP (name={}; entered curve name: {}", thisPLHP.name, capFtName));
                errorsFound = true;
            }

            // A12 fuel_energy_input_ratio_function_of_temperature_curve_name
            std::string const &eirFtName =
                Util::makeUPPER(fields.at("fuel_energy_input_ratio_function_of_temperature_curve_name").get<std::string>());
            thisPLHP.powerRatioFuncTempCurveIndex = Curve::GetCurveIndex(state, eirFtName);
            if (thisPLHP.capFuncTempCurveIndex == 0) {
                ShowSevereError(state, format("Invalid curve name for EIR PLFFHP (name={}; entered curve name: {}", thisPLHP.name, eirFtName));
                errorsFound = true;
            }
            // A13 fuel_energy_input_ratio_function_of_plr_curve_name
            std::string const &eirFplrName = Util::makeUPPER(fields.at("fuel_energy_input_ratio_function_of_plr_curve_name").get<std::string>());
            thisPLHP.powerRatioFuncPLRCurveIndex = Curve::GetCurveIndex(state, eirFplrName);
            if (thisPLHP.capFuncTempCurveIndex == 0) {
                ShowSevereError(state, format("Invalid curve name for EIR PLFFHP (name={}; entered curve name: {}", thisPLHP.name, eirFplrName));
                errorsFound = true;
            }

            // N7 min PLR
            auto minPLRFound = fields.find("minimum_part_load_ratio");
            if (minPLRFound != fields.end()) {
                thisPLHP.minPLR = minPLRFound.value().get<Real64>();
            } else {
                Real64 defaultVal = 0.1;
                if (!state.dataInputProcessing->inputProcessor->getDefaultValue(state, cCurrentModuleObject, "minimum_part_load_ratio", defaultVal)) {
                    ShowSevereError(state, "EIR PLFFHP: minimum PLR not entered and could not get default value.");
                    errorsFound = true;
                } else {
                    thisPLHP.minPLR = defaultVal;
                }
            }

            // N8 max PLR
            auto maxPLRFound = fields.find("maximum_part_load_ratio");
            if (maxPLRFound != fields.end()) {
                thisPLHP.maxPLR = maxPLRFound.value().get<Real64>();
            } else {
                Real64 defaultVal = 1.0;
                if (!state.dataInputProcessing->inputProcessor->getDefaultValue(state, cCurrentModuleObject, "maximum_part_load_ratio", defaultVal)) {
                    ShowSevereError(state, "EIR PLFFHP: maximum PLR not entered and could not get default value.");
                    errorsFound = true;
                } else {
                    thisPLHP.maxPLR = defaultVal;
                }
            }

            // A14 fuel_energy_input_ratio_defrost_adjustment_curve_name
            if (thisPLHP.EIRHPType == DataPlant::PlantEquipmentType::HeatPumpFuelFiredCooling) {
                thisPLHP.defrostEIRCurveIndex = 0;
            } else {
                auto eirDefrostCurveFound = fields.find("fuel_energy_input_ratio_defrost_adjustment_curve_name");
                if (eirDefrostCurveFound != fields.end()) {
                    std::string const eirDefrostCurveName = Util::makeUPPER(eirDefrostCurveFound.value().get<std::string>());
                    thisPLHP.defrostEIRCurveIndex = Curve::GetCurveIndex(state, eirDefrostCurveName);
                    if (thisPLHP.defrostEIRCurveIndex == 0) {
                        ShowSevereError(
                            state, format("Invalid curve name for EIR FFHP (name={}; entered curve name: {}", thisPLHP.name, eirDefrostCurveName));
                        errorsFound = true;
                    }
                } else {
                    thisPLHP.defrostEIRCurveIndex = 0;
                }
            }

            // A15 defrost_control_type
            if (thisPLHP.EIRHPType == DataPlant::PlantEquipmentType::HeatPumpFuelFiredCooling) {
                thisPLHP.defrostType = DefrostType::Invalid;
            } else {
                thisPLHP.defrostType =
                    static_cast<DefrostType>(getEnumValue(DefrostTypeNamesUC, Util::makeUPPER(fields.at("defrost_control_type").get<std::string>())));
                if (thisPLHP.defrostType == DefrostType::Invalid) {
                    thisPLHP.defrostType = DefrostType::OnDemand; // set to default
                    thisPLHP.defrostOpTimeFrac = 0.0;
                    ShowWarningError(state, format("Invalid Defrost Control Type for EIR PLFFHP ({} name={})", cCurrentModuleObject, thisPLHP.name));
                    ShowContinueError(state,
                                      format("The Input Variable is reset to: {}", DefrostTypeNamesUC[static_cast<int>(thisPLHP.defrostType)]));
                }
            }

            // N9 defrost_operation_time_fraction
            if (thisPLHP.EIRHPType == DataPlant::PlantEquipmentType::HeatPumpFuelFiredCooling) {
                thisPLHP.defrostOpTimeFrac = 0.0;
            } else {
                auto defrostOpTimeFracFound = fields.find("defrost_operation_time_fraction");
                if (defrostOpTimeFracFound != fields.end()) {
                    thisPLHP.defrostOpTimeFrac = defrostOpTimeFracFound.value().get<Real64>();
                } else {
                    Real64 defaultVal = 0.0;
                    if (!state.dataInputProcessing->inputProcessor->getDefaultValue(
                            state, cCurrentModuleObject, "defrost_operation_time_fraction", defaultVal)) {
                        ShowSevereError(state, "EIR PLFFHP: defrost time fraction not entered and could not get default value.");
                        errorsFound = true;
                    } else {
                        thisPLHP.defrostOpTimeFrac = defaultVal;
                    }
                }
            }

            // N10 Resistive Defrost Heater Capacity
            if (thisPLHP.EIRHPType == DataPlant::PlantEquipmentType::HeatPumpFuelFiredCooling) {
                thisPLHP.defrostResistiveHeaterCap = 0.0;
            } else {
                auto resDefrostHeaterCapFound = fields.find("resistive_defrost_heater_capacity");
                if (resDefrostHeaterCapFound != fields.end()) {
                    thisPLHP.defrostResistiveHeaterCap = resDefrostHeaterCapFound.value().get<Real64>();
                } else {
                    Real64 defaultVal = 0.0;
                    if (!state.dataInputProcessing->inputProcessor->getDefaultValue(
                            state, cCurrentModuleObject, "resistive_defrost_heater_capacity", defaultVal)) {
                        ShowSevereError(state, "EIR PLFFHP: Resistive Defrost Heater Capacity not entered and could not get default value.");
                        errorsFound = true;
                    } else {
                        thisPLHP.defrostResistiveHeaterCap = defaultVal;
                    }
                }
            }

            // N11 maximum_outdoor_dry_bulb_temperature_for_defrost_operation
            if (thisPLHP.EIRHPType == DataPlant::PlantEquipmentType::HeatPumpFuelFiredCooling) {
                thisPLHP.defrostMaxOADBT = -99.0;
            } else {
                auto maxOADBTFound = fields.find("maximum_outdoor_dry_bulb_temperature_for_defrost_operation");
                if (maxOADBTFound != fields.end()) {
                    thisPLHP.defrostMaxOADBT = maxOADBTFound.value().get<Real64>();
                } else {
                    Real64 defaultVal = 5.0;
                    if (!state.dataInputProcessing->inputProcessor->getDefaultValue(
                            state, cCurrentModuleObject, "maximum_outdoor_dry_bulb_temperature_for_defrost_operation", defaultVal)) {
                        ShowSevereError(state, "EIR PLFFHP: max defrost operation OA temperature not entered and could not get default value.");
                        errorsFound = true;
                    } else {
                        thisPLHP.defrostMaxOADBT = defaultVal;
                    }
                }
            }

            // A16 cycling_ratio_factor_curve_name
            auto crfCurveFound = fields.find("cycling_ratio_factor_curve_name");
            if (crfCurveFound != fields.end()) {
                std::string const cycRatioCurveName = Util::makeUPPER(crfCurveFound.value().get<std::string>());
                thisPLHP.cycRatioCurveIndex = Curve::GetCurveIndex(state, cycRatioCurveName);
                if (thisPLHP.cycRatioCurveIndex == 0) {
                    ShowSevereError(state,
                                    format("Invalid curve name for EIR PLFFHP (name={}; entered curve name: {})", thisPLHP.name, cycRatioCurveName));
                    errorsFound = true;
                }
            } else {
                thisPLHP.cycRatioCurveIndex = 0;
            }

            // N12 nominal_auxiliary_electric_power
            auto nomAuxElecPowerFound = fields.find("nominal_auxiliary_electric_power");
            if (nomAuxElecPowerFound != fields.end()) {
                thisPLHP.nominalAuxElecPower = nomAuxElecPowerFound.value().get<Real64>();
            } else {
                Real64 defaultVal = 0.0;
                if (!state.dataInputProcessing->inputProcessor->getDefaultValue(
                        state, cCurrentModuleObject, "nominal_auxiliary_electric_power", defaultVal)) {
                    ShowSevereError(state, "EIR PLFFHP: nominal auxiliary electric power not entered and could not get default value.");
                    errorsFound = true;
                } else {
                    thisPLHP.nominalAuxElecPower = defaultVal;
                }
            }

            // A17 auxiliary_electric_energy_input_ratio_function_of_temperature_curve_name
            auto auxElecEIRFTCurveFound = fields.find("auxiliary_electric_energy_input_ratio_function_of_temperature_curve_name");
            if (auxElecEIRFTCurveFound != fields.end()) {
                std::string const &auxEIRFTName = Util::makeUPPER(auxElecEIRFTCurveFound.value().get<std::string>());
                thisPLHP.auxElecEIRFoTempCurveIndex = Curve::GetCurveIndex(state, auxEIRFTName);
                if (thisPLHP.auxElecEIRFoTempCurveIndex == 0) {
                    ShowSevereError(state, format("Invalid curve name for EIR FFHP (name={}; entered curve name: {}", thisPLHP.name, auxEIRFTName));
                    errorsFound = true;
                }
            } else {
                thisPLHP.auxElecEIRFoTempCurveIndex = 0;
            }

            // A18 auxiliary_electric_energy_input_ratio_function_of_plr_curve_name
            auto auxElecEIRFPLRCurveFound = fields.find("auxiliary_electric_energy_input_ratio_function_of_plr_curve_name");
            if (auxElecEIRFPLRCurveFound != fields.end()) {
                std::string const &auxEIRFPLRName = Util::makeUPPER(auxElecEIRFPLRCurveFound.value().get<std::string>());
                thisPLHP.auxElecEIRFoPLRCurveIndex = Curve::GetCurveIndex(state, auxEIRFPLRName);
                if (thisPLHP.auxElecEIRFoPLRCurveIndex == 0) {
                    ShowSevereError(state, format("Invalid curve name for EIR FFHP (name={}; entered curve name: {}", thisPLHP.name, auxEIRFPLRName));
                    errorsFound = true;
                }
            } else {
                thisPLHP.auxElecEIRFoPLRCurveIndex = 0;
            }

            // N13 standby_electric_power
            auto stdElecPwrFound = fields.find("standby_electric_power");
            if (stdElecPwrFound != fields.end()) {
                thisPLHP.standbyElecPower = stdElecPwrFound.value().get<Real64>();
            } else {
                Real64 defaultVal = 0.0;
                if (!state.dataInputProcessing->inputProcessor->getDefaultValue(state, cCurrentModuleObject, "standby_electric_power", defaultVal)) {
                    ShowSevereError(state, "EIR FFHP: standby electric power not entered and could not get default value.");
                    errorsFound = true;
                } else {
                    thisPLHP.standbyElecPower = defaultVal;
                }
            }

            bool nodeErrorsFound = false;
            thisPLHP.loadSideNodes.inlet = NodeInputManager::GetOnlySingleNode(state,
                                                                               loadSideInletNodeName,
                                                                               nodeErrorsFound,
                                                                               objType,
                                                                               thisPLHP.name,
                                                                               DataLoopNode::NodeFluidType::Water,
                                                                               DataLoopNode::ConnectionType::Inlet,
                                                                               NodeInputManager::CompFluidStream::Primary,
                                                                               DataLoopNode::ObjectIsNotParent);
            thisPLHP.loadSideNodes.outlet = NodeInputManager::GetOnlySingleNode(state,
                                                                                loadSideOutletNodeName,
                                                                                nodeErrorsFound,
                                                                                objType,
                                                                                thisPLHP.name,
                                                                                DataLoopNode::NodeFluidType::Water,
                                                                                DataLoopNode::ConnectionType::Outlet,
                                                                                NodeInputManager::CompFluidStream::Primary,
                                                                                DataLoopNode::ObjectIsNotParent);

            thisPLHP.airSource = true;    // this is always true, at least for now, for Fuel-Fired PlantLoop Heat Pump
            thisPLHP.waterSource = false; // this is always false, at least for now, for Fuel-Fired PlantLoop Heat Pump
            thisPLHP.sourceSideNodes.inlet = NodeInputManager::GetOnlySingleNode(state,
                                                                                 sourceSideInletNodeName,
                                                                                 nodeErrorsFound,
                                                                                 objType,
                                                                                 thisPLHP.name,
                                                                                 DataLoopNode::NodeFluidType::Air,
                                                                                 DataLoopNode::ConnectionType::OutsideAir,
                                                                                 NodeInputManager::CompFluidStream::Secondary,
                                                                                 DataLoopNode::ObjectIsNotParent);
            thisPLHP.sourceSideNodes.outlet = NodeInputManager::GetOnlySingleNode(state,
                                                                                  sourceSideOutletNodeName,
                                                                                  nodeErrorsFound,
                                                                                  objType,
                                                                                  thisPLHP.name,
                                                                                  DataLoopNode::NodeFluidType::Air,
                                                                                  DataLoopNode::ConnectionType::OutsideAir,
                                                                                  NodeInputManager::CompFluidStream::Secondary,
                                                                                  DataLoopNode::ObjectIsNotParent);

            if (nodeErrorsFound) {
                errorsFound = true;
            }
            BranchNodeConnections::TestCompSet(
                state, cCurrentModuleObject, thisPLHP.name, loadSideInletNodeName, loadSideOutletNodeName, classToInput.nodesType);

            // store the worker functions that generalized the heating/cooling sides
            thisPLHP.calcLoadOutletTemp = classToInput.calcLoadOutletTemp;
            thisPLHP.calcQsource = classToInput.calcQsource;
            thisPLHP.calcSourceOutletTemp = classToInput.calcSourceOutletTemp;

            if (!errorsFound) {
                state.dataEIRFuelFiredHeatPump->heatPumps.push_back(thisPLHP);
            }
        }
    }
    if (errorsFound) {
        ShowFatalError(state, "Previous EIR PLFFHP errors cause program termination."); // LCOV_EXCL_LINE
    }
}

void EIRFuelFiredHeatPump::oneTimeInit(EnergyPlusData &state)
{
    // This function does all the one-time initialization
    constexpr std::string_view routineName = "EIRFuelFiredHeatPump : oneTimeInit"; // + __FUNCTION__;

    if (this->oneTimeInitFlag) {
        bool errFlag = false;

        // setup output variables
        SetupOutputVariable(state,
                            "Fuel-fired Absorption HeatPump Load Side Heat Transfer Rate",
                            Constant::Units::W,
                            this->loadSideHeatTransfer,
                            OutputProcessor::TimeStepType::System,
                            OutputProcessor::StoreType::Average,
                            this->name);
        SetupOutputVariable(state,
                            "Fuel-fired Absorption HeatPump Load Side Heat Transfer Energy",
                            Constant::Units::J,
                            this->loadSideEnergy,
                            OutputProcessor::TimeStepType::System,
                            OutputProcessor::StoreType::Sum,
                            this->name,
                            Constant::eResource::EnergyTransfer,
                            OutputProcessor::Group::Plant);
        // Setup Output Variable(state,
        //                    "Fuel-fired Absorption Heat Pump Source Side Heat Transfer Rate",
        //                    Constant::Units::W,
        //                    this->sourceSideHeatTransfer,
        //                    OutputProcessor::TimeStepType::System,
        //                    OutputProcessor::StoreType::Average,
        //                    this->name);
        // Setup Output Variable(state,
        //                    "Fuel-fired Absorption Heat Pump Source Side Heat Transfer Energy",
        //                    Constant::Units::J,
        //                    this->sourceSideEnergy,
        //                    OutputProcessor::TimeStepType::System,
        //                    OutputProcessor::StoreType::Sum,
        //                    this->name);
        SetupOutputVariable(state,
                            "Fuel-fired Absorption HeatPump Inlet Temperature", // "Heat Pump Load Side Inlet Temperature",
                            Constant::Units::C,
                            this->loadSideInletTemp,
                            OutputProcessor::TimeStepType::System,
                            OutputProcessor::StoreType::Average,
                            this->name);
        SetupOutputVariable(state,
                            "Fuel-fired Absorption HeatPump Outlet Temperature", // "Heat Pump Load Side Outlet Temperature",
                            Constant::Units::C,
                            this->loadSideOutletTemp,
                            OutputProcessor::TimeStepType::System,
                            OutputProcessor::StoreType::Average,
                            this->name);
        // Setup Output Variable(state,
        //                    "Fuel-fired Absorption Heat Pump Source Side Inlet Temperature",
        //                    Constant::Units::C,
        //                    this->sourceSideInletTemp,
        //                    OutputProcessor::TimeStepType::System,
        //                    OutputProcessor::StoreType::Average,
        //                    this->name);
        // Setup Output Variable(state,
        //                    "Heat Pump Source Side Outlet Temperature",
        //                    Constant::Units::C,
        //                    this->sourceSideOutletTemp,
        //                    OutputProcessor::TimeStepType::System,
        //                    OutputProcessor::StoreType::Average,
        //                    this->name);
        SetupOutputVariable(state,
                            "Fuel-fired Absorption HeatPump Fuel Rate",
                            Constant::Units::W,
                            this->fuelRate,
                            OutputProcessor::TimeStepType::System,
                            OutputProcessor::StoreType::Average,
                            this->name);
        SetupOutputVariable(state,
                            "Fuel-fired Absorption HeatPump Electricity Rate",
                            Constant::Units::W,
                            this->powerUsage,
                            OutputProcessor::TimeStepType::System,
                            OutputProcessor::StoreType::Average,
                            this->name);
        if (this->EIRHPType == DataPlant::PlantEquipmentType::HeatPumpFuelFiredCooling) { // energy from HeatPump:AirToWater:FuelFired:Cooling object
            SetupOutputVariable(state,
                                "Fuel-fired Absorption HeatPump Fuel Energy",
                                Constant::Units::J,
                                this->fuelEnergy,
                                OutputProcessor::TimeStepType::System,
                                OutputProcessor::StoreType::Sum,
                                this->name,
                                Constant::eFuel2eResource[(int)this->fuelType],
                                OutputProcessor::Group::Plant,
                                OutputProcessor::EndUseCat::Cooling,
                                this->endUseSubcat); //"Heat Pump",
            SetupOutputVariable(state,
                                "Fuel-fired Absorption HeatPump Electricity Energy",
                                Constant::Units::J,
                                this->powerEnergy,
                                OutputProcessor::TimeStepType::System,
                                OutputProcessor::StoreType::Sum,
                                this->name,
                                Constant::eResource::Electricity,
                                OutputProcessor::Group::Plant,
                                OutputProcessor::EndUseCat::Cooling,
                                this->endUseSubcat); // "Heat Pump",
        } else if (this->EIRHPType ==
                   DataPlant::PlantEquipmentType::HeatPumpFuelFiredHeating) { // energy from HeatPump:AirToWater:FuelFired:Heating object
            SetupOutputVariable(state,
                                "Fuel-fired Absorption HeatPump Fuel Energy",
                                Constant::Units::J,
                                this->fuelEnergy,
                                OutputProcessor::TimeStepType::System,
                                OutputProcessor::StoreType::Sum,
                                this->name,
                                Constant::eFuel2eResource[(int)this->fuelType],
                                OutputProcessor::Group::Plant,
                                OutputProcessor::EndUseCat::Heating,
                                this->endUseSubcat); // "Heat Pump",
            SetupOutputVariable(state,
                                "Fuel-fired Absorption HeatPump Electricity Energy",
                                Constant::Units::J,
                                this->powerEnergy,
                                OutputProcessor::TimeStepType::System,
                                OutputProcessor::StoreType::Sum,
                                this->name,
                                Constant::eResource::Electricity,
                                OutputProcessor::Group::Plant,
                                OutputProcessor::EndUseCat::Heating,
                                this->endUseSubcat); // "Heat Pump",
        }
        SetupOutputVariable(state,
                            "Fuel-fired Absorption HeatPump Mass Flow Rate",
                            Constant::Units::kg_s,
                            this->loadSideMassFlowRate,
                            OutputProcessor::TimeStepType::System,
                            OutputProcessor::StoreType::Average,
                            this->name);
        SetupOutputVariable(state,
                            "Fuel-fired Absorption HeatPump Volumetric Flow Rate",
                            Constant::Units::m3_s,
                            this->loadSideVolumeFlowRate,
                            OutputProcessor::TimeStepType::System,
                            OutputProcessor::StoreType::Average,
                            this->name);

        // find this component on the plant
        bool thisErrFlag = false;
        PlantUtilities::ScanPlantLoopsForObject(
            state, this->name, this->EIRHPType, this->loadSidePlantLoc, thisErrFlag, _, _, _, this->loadSideNodes.inlet, _);

        if (thisErrFlag) {
            ShowSevereError(state,
                            format("{}: Plant topology problem for {} name = \"{}\"",
                                   routineName,
                                   DataPlant::PlantEquipTypeNames[static_cast<int>(this->EIRHPType)],
                                   this->name));
            ShowContinueError(state, "Could not locate component's load side connections on a plant loop");
            errFlag = true;
        } else if (this->loadSidePlantLoc.loopSideNum != DataPlant::LoopSideLocation::Supply) { // only check if !thisErrFlag
            ShowSevereError(state,
                            format("{}: Invalid connections for {} name = \"{}\"",
                                   routineName,
                                   DataPlant::PlantEquipTypeNames[static_cast<int>(this->EIRHPType)],
                                   this->name));
            ShowContinueError(state, "The load side connections are not on the Supply Side of a plant loop");
            errFlag = true;
        }

        thisErrFlag = false;
        if (this->waterSource) {
            PlantUtilities::ScanPlantLoopsForObject(
                state, this->name, this->EIRHPType, this->sourceSidePlantLoc, thisErrFlag, _, _, _, this->sourceSideNodes.inlet, _);

            if (thisErrFlag) {
                ShowSevereError(state,
                                format("{}: Plant topology problem for {} name = \"{}\"",
                                       routineName,
                                       DataPlant::PlantEquipTypeNames[static_cast<int>(this->EIRHPType)],
                                       this->name));
                ShowContinueError(state, "Could not locate component's source side connections on a plant loop.");
                errFlag = true;
            } else if (this->sourceSidePlantLoc.loopSideNum != DataPlant::LoopSideLocation::Demand) { // only check if !thisErrFlag
                ShowSevereError(state,
                                format("{}: Invalid connections for {} name = \"{}\"",
                                       routineName,
                                       DataPlant::PlantEquipTypeNames[static_cast<int>(this->EIRHPType)],
                                       this->name));
                ShowContinueError(state, "The source side connections are not on the Demand Side of a plant loop.");
                errFlag = true;
            }

            // make sure it is not the same loop on both sides.
            if (this->loadSidePlantLoc.loopNum == this->sourceSidePlantLoc.loopNum) { // user is being too tricky, don't allow
                ShowSevereError(state,
                                format("{}: Invalid connections for {} name = \"{}\"",
                                       routineName,
                                       DataPlant::PlantEquipTypeNames[static_cast<int>(this->EIRHPType)],
                                       this->name));
                ShowContinueError(state, "The load and source sides need to be on different loops.");
                errFlag = true;
            } else {

                PlantUtilities::InterConnectTwoPlantLoopSides(state, this->loadSidePlantLoc, this->sourceSidePlantLoc, this->EIRHPType, true);
            }
        } else if (this->airSource) {
            // nothing to do here ?
        }

        if (errFlag) {
            ShowFatalError(state, format("{}: Program terminated due to previous condition(s).", routineName));
        }
        this->oneTimeInitFlag = false;
    }
}

void EIRFuelFiredHeatPump::report(EnergyPlusData &state)
{
    Real64 const reportingInterval = state.dataHVACGlobal->TimeStepSysSec;

    this->fuelEnergy = this->fuelRate * reportingInterval;
    this->loadSideEnergy = this->loadSideHeatTransfer * reportingInterval;
    this->powerEnergy = this->powerUsage * reportingInterval;
    this->sourceSideEnergy = this->sourceSideHeatTransfer * reportingInterval;

    // update nodes
    PlantUtilities::SafeCopyPlantNode(state, this->loadSideNodes.inlet, this->loadSideNodes.outlet);
    state.dataLoopNodes->Node(this->loadSideNodes.outlet).Temp = this->loadSideOutletTemp;
    state.dataLoopNodes->Node(this->sourceSideNodes.outlet).Temp = this->sourceSideOutletTemp;
}

Real64 EIRFuelFiredHeatPump::getDynamicMaxCapacity(EnergyPlusData &state)
{
    // Source (air) side temperature variable
    auto &thisSourceSideInletNode = state.dataLoopNodes->Node(this->sourceSideNodes.inlet);
    Real64 oaTempforCurve =
        (this->oaTempCurveInputVar == OATempCurveVar::WetBulb)
            ? Psychrometrics::PsyTwbFnTdbWPb(
                  state, thisSourceSideInletNode.Temp, thisSourceSideInletNode.HumRat, thisSourceSideInletNode.Press, "PLFFHPEIR::doPhysics()")
            : thisSourceSideInletNode.Temp;

    // Load (water) side temperature variable
    Real64 waterTempforCurve = state.dataLoopNodes->Node(this->loadSideNodes.inlet).Temp;
    if (this->waterTempCurveInputVar == WaterTempCurveVar::LeavingCondenser || this->waterTempCurveInputVar == WaterTempCurveVar::LeavingEvaporator) {
        if (this->flowMode == DataPlant::FlowMode::LeavingSetpointModulated) {
            auto &thisLoadSideOutletNode = state.dataLoopNodes->Node(this->loadSideNodes.outlet);
            if (this->loadSidePlantLoc.loop->LoopDemandCalcScheme == DataPlant::LoopDemandCalcScheme::SingleSetPoint) {
                waterTempforCurve = thisLoadSideOutletNode.TempSetPoint;
            } else {
                if (this->EIRHPType == DataPlant::PlantEquipmentType::HeatPumpFuelFiredCooling) {
                    waterTempforCurve = thisLoadSideOutletNode.TempSetPointHi;
                } else {
                    waterTempforCurve = thisLoadSideOutletNode.TempSetPointLo;
                }
            }
        } else {
            // If not SP modulated then use actual outlet temp from last iteration?
            waterTempforCurve = state.dataLoopNodes->Node(this->loadSideNodes.outlet).Temp;
        }
    }

    // evaluate capacity modifier curve and determine load side heat transfer
    Real64 capacityModifierFuncTemp = Curve::CurveValue(state, this->capFuncTempCurveIndex, waterTempforCurve, oaTempforCurve);
    return this->referenceCapacity * capacityModifierFuncTemp;
}

} // namespace EnergyPlus::EIRPlantLoopHeatPumps<|MERGE_RESOLUTION|>--- conflicted
+++ resolved
@@ -2587,163 +2587,6 @@
     // Set the current load equal to the FFHP load
     Real64 FFHPloadSideLoad = currentLoad; // this->loadSidePlantLoad = MyLoad;
 
-<<<<<<< HEAD
-=======
-    if (this->EIRHPType == DataPlant::PlantEquipmentType::HeatPumpFuelFiredHeating) {
-
-        // Initialize the delta temperature to zero
-        Real64 FFHPDeltaTemp = 0.0; // C - FFHP inlet to outlet temperature difference, set in all necessary code paths so no initialization required
-
-        if (this->loadSidePlantLoc.side->FlowLock == DataPlant::FlowLock::Unlocked) {
-            // Either set the flow to the Constant value or calculate the flow for the variable volume
-            if (this->flowMode == DataPlant::FlowMode::Constant) {
-                // Then find the flow rate and outlet temp
-                this->loadSideMassFlowRate = this->loadSideDesignMassFlowRate;
-                PlantUtilities::SetComponentFlowRate(
-                    state, this->loadSideMassFlowRate, this->loadSideNodes.inlet, this->loadSideNodes.outlet, this->loadSidePlantLoc);
-
-                if ((this->loadSideMassFlowRate != 0.0) &&
-                    ((this->EIRHPType == DataPlant::PlantEquipmentType::HeatPumpFuelFiredHeating && currentLoad > 0.0))) {
-                    FFHPDeltaTemp = currentLoad / (this->loadSideMassFlowRate * CpLoad);
-                } else {
-                    FFHPDeltaTemp = 0.0;
-                }
-                this->loadSideOutletTemp = FFHPDeltaTemp + thisInletNode.Temp;
-
-            } else if (this->flowMode == DataPlant::FlowMode::LeavingSetpointModulated) {
-                // Calculate the Delta Temp from the inlet temp to the FFHP outlet setpoint
-                // Then find the flow rate and outlet temp
-
-                if (this->loadSidePlantLoc.loop->LoopDemandCalcScheme == DataPlant::LoopDemandCalcScheme::SingleSetPoint) {
-                    FFHPDeltaTemp = thisOutletNode.TempSetPoint - thisInletNode.Temp;
-                } else { // DataPlant::LoopDemandCalcScheme::DualSetPointDeadBand
-                    FFHPDeltaTemp = thisOutletNode.TempSetPointLo - thisInletNode.Temp;
-                }
-
-                this->loadSideOutletTemp = FFHPDeltaTemp + thisInletNode.Temp;
-
-                if ((FFHPDeltaTemp > 0.0) && ((this->EIRHPType == DataPlant::PlantEquipmentType::HeatPumpFuelFiredHeating && currentLoad > 0.0))) {
-                    this->loadSideMassFlowRate = currentLoad / (CpLoad * FFHPDeltaTemp);
-                    this->loadSideMassFlowRate = min(this->loadSideDesignMassFlowRate, this->loadSideMassFlowRate);
-                } else {
-                    this->loadSideMassFlowRate = 0.0;
-                }
-                PlantUtilities::SetComponentFlowRate(
-                    state, this->loadSideMassFlowRate, this->loadSideNodes.inlet, this->loadSideNodes.outlet, this->loadSidePlantLoc);
-
-            } // End of Constant/Variable Flow If Block
-        } else { // If FlowLock is True
-            // Set the boiler flow rate from inlet node and then check performance
-            this->loadSideMassFlowRate = thisInletNode.MassFlowRate;
-
-            if ((this->loadSideMassFlowRate > 0.0) &&
-                ((this->EIRHPType == DataPlant::PlantEquipmentType::HeatPumpFuelFiredHeating && currentLoad > 0.0))) { // this FFHP has a heat load
-                // FFHPloadSideLoad = currentLoad;
-                // if (FFHPloadSideLoad > this->referenceCapacity * this->maxPLR) FFHPloadSideLoad = this->referenceCapacity * this->maxPLR;
-                // if (FFHPloadSideLoad < this->referenceCapacity * this->minPLR) FFHPloadSideLoad = this->referenceCapacity * this->minPLR;
-                FFHPloadSideLoad = std::clamp(FFHPloadSideLoad, this->referenceCapacity * this->minPLR, this->referenceCapacity * this->maxPLR);
-                this->loadSideOutletTemp = thisInletNode.Temp + FFHPloadSideLoad / (this->loadSideMassFlowRate * CpLoad);
-            } else {
-                FFHPloadSideLoad = 0.0;
-                this->loadSideOutletTemp = thisInletNode.Temp;
-            }
-        }
-    } else if (this->EIRHPType == DataPlant::PlantEquipmentType::HeatPumpFuelFiredCooling) {
-        if (this->loadSidePlantLoc.side->FlowLock == DataPlant::FlowLock::Unlocked) {
-            // this->PossibleSubcooling =
-            //    !(state.dataPlnt->PlantLoop(PlantLoopNum).LoopSide(LoopSideNum).Branch(BranchNum).Comp(CompNum).CurOpSchemeType ==
-            //      DataPlant::OpScheme::CompSetPtBased);
-            Real64 evapDeltaTemp = 0.0; // Evaporator temperature difference [C]
-
-            // Either set the flow to the Constant value or calculate the flow for the variable volume case
-            if (this->flowMode == DataPlant::FlowMode::Constant) {
-                // Set the evaporator mass flow rate to design
-                // Start by assuming max (design) flow
-                this->loadSideMassFlowRate = this->loadSideDesignMassFlowRate;
-                // Use PlantUtilities::SetComponentFlowRate to decide actual flow
-                PlantUtilities::SetComponentFlowRate(
-                    state, this->loadSideMassFlowRate, this->loadSideNodes.inlet, this->loadSideNodes.outlet, this->loadSidePlantLoc);
-                if (this->loadSideMassFlowRate != 0.0) {
-                    evapDeltaTemp = std::abs(currentLoad) / (this->loadSideMassFlowRate * CpLoad); // MyLoad = net evaporator capacity, QEvaporator
-                } else {
-                    evapDeltaTemp = 0.0;
-                }
-                this->loadSideOutletTemp = thisInletNode.Temp - evapDeltaTemp;
-            } else if (this->flowMode == DataPlant::FlowMode::LeavingSetpointModulated) {
-                switch (this->loadSidePlantLoc.loop->LoopDemandCalcScheme) {
-                case DataPlant::LoopDemandCalcScheme::SingleSetPoint: {
-                    // Calculate the Delta Temp from the inlet temp to the chiller outlet setpoint
-                    evapDeltaTemp = thisInletNode.Temp - thisOutletNode.TempSetPoint;
-                } break;
-                case DataPlant::LoopDemandCalcScheme::DualSetPointDeadBand: {
-                    evapDeltaTemp = thisInletNode.Temp - thisOutletNode.TempSetPointHi;
-                } break;
-                default: {
-                    assert(false);
-                } break;
-                }
-
-                if (evapDeltaTemp != 0) {
-                    this->loadSideMassFlowRate = max(0.0, (std::abs(currentLoad) / (CpLoad * evapDeltaTemp)));
-                    // Check to see if the Maximum is exceeded, if so set to maximum
-                    this->loadSideMassFlowRate = min(this->loadSideDesignMassFlowRate, this->loadSideMassFlowRate);
-                    // Use PlantUtilities::SetComponentFlowRate to decide actual flow
-                    PlantUtilities::SetComponentFlowRate(
-                        state, this->loadSideMassFlowRate, this->loadSideNodes.inlet, this->loadSideNodes.outlet, this->loadSidePlantLoc);
-                    // Should we recalculate this with the corrected setpoint?
-                    switch (this->loadSidePlantLoc.loop->LoopDemandCalcScheme) {
-                    case DataPlant::LoopDemandCalcScheme::SingleSetPoint: {
-                        this->loadSideOutletTemp = thisOutletNode.TempSetPoint;
-                    } break;
-                    case DataPlant::LoopDemandCalcScheme::DualSetPointDeadBand: {
-                        this->loadSideOutletTemp = thisOutletNode.TempSetPointHi;
-                    } break;
-                    default:
-                        break;
-                    }
-                } else {
-                    // Try to request zero flow
-                    this->loadSideMassFlowRate = 0.0;
-                    // Use PlantUtilities::SetComponentFlowRate to decide actual flow
-                    PlantUtilities::SetComponentFlowRate(
-                        state, this->loadSideMassFlowRate, this->loadSideNodes.inlet, this->loadSideNodes.outlet, this->loadSidePlantLoc);
-                    // No deltaT since component is not running
-                    this->loadSideOutletTemp = thisInletNode.Temp;
-                    // this->QEvaporator = 0.0;
-                    // PartLoadRat = 0.0;
-                    // this->ChillerPartLoadRatio = 0.0;
-
-                    // if (this->DeltaTErrCount < 1 && !state.dataGlobal->WarmupFlag) {
-                    if (!state.dataGlobal->WarmupFlag) {
-                        // ++this->DeltaTErrCount;
-                        ShowWarningError(state, "FFHP evaporator DeltaTemp = 0 in mass flow calculation (Tevapin = Tevapout setpoint temp).");
-                        ShowContinueErrorTimeStamp(state, "");
-                        // } else if (!state.dataGlobal->WarmupFlag) {
-                        // ++this->ChillerCapFTError;
-                        ShowWarningError( // RecurringWarningErrorAtEnd(
-                            state,
-                            format("{} \"{}\": FFHP evaporator DeltaTemp = 0 in mass flow calculation warning continues...",
-                                   DataPlant::PlantEquipTypeNames[static_cast<int>(this->EIRHPType)],
-                                   this->name));
-                        // this->DeltaTErrCountIndex,
-                        // evapDeltaTemp,
-                        // evapDeltaTemp);
-                    }
-                }
-            }
-        } else { // If FlowLock is True
-            this->loadSideMassFlowRate = thisInletNode.MassFlowRate;
-            PlantUtilities::SetComponentFlowRate(
-                state, this->loadSideMassFlowRate, this->loadSideNodes.inlet, this->loadSideNodes.outlet, this->loadSidePlantLoc);
-            //       Some other component set the flow to 0. No reason to continue with calculations.
-            if (this->loadSideMassFlowRate == 0.0) {
-                FFHPloadSideLoad = 0.0;
-                // return;
-            }
-        } // This is the end of the FlowLock Block
-    }
-
->>>>>>> c94e83c5
     // Determine which air variable to use for GAHP:
     // Source (air) side variable to use
     // auto &thisloadsideinletnode = state.dataLoopNodes->Node(this->loadSideNodes.inlet);
