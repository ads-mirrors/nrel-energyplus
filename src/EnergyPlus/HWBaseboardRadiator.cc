// EnergyPlus, Copyright (c) 1996-2023, The Board of Trustees of the University of Illinois,
// The Regents of the University of California, through Lawrence Berkeley National Laboratory
// (subject to receipt of any required approvals from the U.S. Dept. of Energy), Oak Ridge
// National Laboratory, managed by UT-Battelle, Alliance for Sustainable Energy, LLC, and other
// contributors. All rights reserved.
//
// NOTICE: This Software was developed under funding from the U.S. Department of Energy and the
// U.S. Government consequently retains certain rights. As such, the U.S. Government has been
// granted for itself and others acting on its behalf a paid-up, nonexclusive, irrevocable,
// worldwide license in the Software to reproduce, distribute copies to the public, prepare
// derivative works, and perform publicly and display publicly, and to permit others to do so.
//
// Redistribution and use in source and binary forms, with or without modification, are permitted
// provided that the following conditions are met:
//
// (1) Redistributions of source code must retain the above copyright notice, this list of
//     conditions and the following disclaimer.
//
// (2) Redistributions in binary form must reproduce the above copyright notice, this list of
//     conditions and the following disclaimer in the documentation and/or other materials
//     provided with the distribution.
//
// (3) Neither the name of the University of California, Lawrence Berkeley National Laboratory,
//     the University of Illinois, U.S. Dept. of Energy nor the names of its contributors may be
//     used to endorse or promote products derived from this software without specific prior
//     written permission.
//
// (4) Use of EnergyPlus(TM) Name. If Licensee (i) distributes the software in stand-alone form
//     without changes from the version obtained under this License, or (ii) Licensee makes a
//     reference solely to the software portion of its product, Licensee must refer to the
//     software as "EnergyPlus version X" software, where "X" is the version number Licensee
//     obtained under this License and may not use a different name for the software. Except as
//     specifically required in this Section (4), Licensee shall not use in a company name, a
//     product name, in advertising, publicity, or other promotional activities any name, trade
//     name, trademark, logo, or other designation of "EnergyPlus", "E+", "e+" or confusingly
//     similar designation, without the U.S. Department of Energy's prior written consent.
//
// THIS SOFTWARE IS PROVIDED BY THE COPYRIGHT HOLDERS AND CONTRIBUTORS "AS IS" AND ANY EXPRESS OR
// IMPLIED WARRANTIES, INCLUDING, BUT NOT LIMITED TO, THE IMPLIED WARRANTIES OF MERCHANTABILITY
// AND FITNESS FOR A PARTICULAR PURPOSE ARE DISCLAIMED. IN NO EVENT SHALL THE COPYRIGHT OWNER OR
// CONTRIBUTORS BE LIABLE FOR ANY DIRECT, INDIRECT, INCIDENTAL, SPECIAL, EXEMPLARY, OR
// CONSEQUENTIAL DAMAGES (INCLUDING, BUT NOT LIMITED TO, PROCUREMENT OF SUBSTITUTE GOODS OR
// SERVICES; LOSS OF USE, DATA, OR PROFITS; OR BUSINESS INTERRUPTION) HOWEVER CAUSED AND ON ANY
// THEORY OF LIABILITY, WHETHER IN CONTRACT, STRICT LIABILITY, OR TORT (INCLUDING NEGLIGENCE OR
// OTHERWISE) ARISING IN ANY WAY OUT OF THE USE OF THIS SOFTWARE, EVEN IF ADVISED OF THE
// POSSIBILITY OF SUCH DAMAGE.

// C++ Headers
#include <cmath>

// ObjexxFCL Headers
#include <ObjexxFCL/Array.functions.hh>
#include <ObjexxFCL/Fmath.hh>

// EnergyPlus Headers
#include <EnergyPlus/Autosizing/HeatingCapacitySizing.hh>
#include <EnergyPlus/BranchNodeConnections.hh>
#include <EnergyPlus/Data/EnergyPlusData.hh>
#include <EnergyPlus/DataEnvironment.hh>
#include <EnergyPlus/DataHVACGlobals.hh>
#include <EnergyPlus/DataHeatBalFanSys.hh>
#include <EnergyPlus/DataHeatBalSurface.hh>
#include <EnergyPlus/DataHeatBalance.hh>
#include <EnergyPlus/DataIPShortCuts.hh>
#include <EnergyPlus/DataLoopNode.hh>
#include <EnergyPlus/DataSurfaces.hh>
#include <EnergyPlus/DataZoneEnergyDemands.hh>
#include <EnergyPlus/DataZoneEquipment.hh>
#include <EnergyPlus/FluidProperties.hh>
#include <EnergyPlus/General.hh>
#include <EnergyPlus/GeneralRoutines.hh>
#include <EnergyPlus/GlobalNames.hh>
#include <EnergyPlus/HWBaseboardRadiator.hh>
#include <EnergyPlus/HeatBalanceIntRadExchange.hh>
#include <EnergyPlus/HeatBalanceSurfaceManager.hh>
#include <EnergyPlus/InputProcessing/InputProcessor.hh>
#include <EnergyPlus/NodeInputManager.hh>
#include <EnergyPlus/OutputProcessor.hh>
#include <EnergyPlus/Plant/DataPlant.hh>
#include <EnergyPlus/PlantUtilities.hh>
#include <EnergyPlus/Psychrometrics.hh>
#include <EnergyPlus/ScheduleManager.hh>
#include <EnergyPlus/UtilityRoutines.hh>

namespace EnergyPlus {

namespace HWBaseboardRadiator {

    // Module -- (ref: Object: ZoneHVAC:Baseboard:RadiantConvective:Water)

    // Module containing the routines dealing with the hot water baseboard heaters

    // MODULE INFORMATION:
    //       AUTHOR         Daeho Kang
    //       DATE WRITTEN   Aug 2007

    // PURPOSE OF THIS MODULE:
    // The purpose of this module is to simulate hot water baseboard heaters.

    // REFERENCES:
    // 1. I=B=R Ratings for Baseboards, Baseboard Radiation,
    //   Finned Tube (Commercial) Radiation, and Indirect Fired Water Heaters, January 2007 Edition
    // 2. Incropera and DeWitt, Fundamentals of Heat and Mass Transfer, Chapter 11.3 and 11.4,
    //   eq. 11.15, 11.17, and 11.33

    std::string const cCMO_BBRadiator_Water("ZoneHVAC:Baseboard:RadiantConvective:Water");
    std::string const cCMO_BBRadiator_Water_Design("ZoneHVAC:Baseboard:RadiantConvective:Water:Design");

    void SimHWBaseboard(EnergyPlusData &state,
                        std::string const &EquipName,
                        int const ControlledZoneNum,
                        bool const FirstHVACIteration,
                        Real64 &PowerMet,
                        int &CompIndex)
    {

        // SUBROUTINE INFORMATION:
        //       AUTHOR         Russ Taylor
        //       DATE WRITTEN   Nov 1997

        // PURPOSE OF THIS SUBROUTINE:
        // This subroutine simulates the Baseboard Radiators.

        // SUBROUTINE LOCAL VARIABLE DECLARATIONS:
        int BaseboardNum; // Index of unit in baseboard array
        Real64 QZnReq;    // Zone load not yet satisfied
        Real64 MaxWaterFlow;
        Real64 MinWaterFlow;

        if (state.dataHWBaseboardRad->GetInputFlag) {
            GetHWBaseboardInput(state);
            state.dataHWBaseboardRad->GetInputFlag = false;
        }

        int const NumHWBaseboards = state.dataHWBaseboardRad->NumHWBaseboards;

        // Find the correct Baseboard Equipment
        if (CompIndex == 0) {
            BaseboardNum = UtilityRoutines::FindItemInList(EquipName, state.dataHWBaseboardRad->HWBaseboard, &HWBaseboardParams::Name);
            if (BaseboardNum == 0) {
                ShowFatalError(state, format("SimHWBaseboard: Unit not found={}", EquipName));
            }
            CompIndex = BaseboardNum;
        } else {
            BaseboardNum = CompIndex;
            if (BaseboardNum > NumHWBaseboards || BaseboardNum < 1) {
                ShowFatalError(state,
                               format("SimHWBaseboard:  Invalid CompIndex passed={}, Number of Units={}, Entered Unit name={}",
                                      BaseboardNum,
                                      NumHWBaseboards,
                                      EquipName));
            }
            if (state.dataHWBaseboardRad->CheckEquipName(BaseboardNum)) {
                if (EquipName != state.dataHWBaseboardRad->HWBaseboard(BaseboardNum).Name) {
                    ShowFatalError(state,
                                   format("SimHWBaseboard: Invalid CompIndex passed={}, Unit name={}, stored Unit Name for that index={}",
                                          BaseboardNum,
                                          EquipName,
                                          state.dataHWBaseboardRad->HWBaseboard(BaseboardNum).Name));
                }
                state.dataHWBaseboardRad->CheckEquipName(BaseboardNum) = false;
            }
        }

        if (CompIndex > 0) {
            auto &HWBaseboard = state.dataHWBaseboardRad->HWBaseboard(BaseboardNum);

            HWBaseboardDesignData const &HWBaseboardDesignDataObject = state.dataHWBaseboardRad->HWBaseboardDesignObject(
                HWBaseboard.DesignObjectPtr); // Contains the data for variable flow hydronic systems

            InitHWBaseboard(state, BaseboardNum, ControlledZoneNum, FirstHVACIteration);

            QZnReq = state.dataZoneEnergyDemand->ZoneSysEnergyDemand(ControlledZoneNum).RemainingOutputReqToHeatSP;

            // On the first HVAC iteration the system values are given to the controller, but after that
            // the demand limits are in place and there needs to be feedback to the Zone Equipment
            if (FirstHVACIteration) {
                MaxWaterFlow = HWBaseboard.WaterMassFlowRateMax;
                MinWaterFlow = 0.0;
            } else {
                MaxWaterFlow = state.dataLoopNodes->Node(HWBaseboard.WaterInletNode).MassFlowRateMaxAvail;
                MinWaterFlow = state.dataLoopNodes->Node(HWBaseboard.WaterInletNode).MassFlowRateMinAvail;
            }

            switch (HWBaseboard.EquipType) {
            case DataPlant::PlantEquipmentType::Baseboard_Rad_Conv_Water: { // 'ZoneHVAC:Baseboard:RadiantConvective:Water'
                ControlCompOutput(state,
                                  HWBaseboard.Name,
                                  cCMO_BBRadiator_Water,
                                  BaseboardNum,
                                  FirstHVACIteration,
                                  QZnReq,
                                  HWBaseboard.WaterInletNode,
                                  MaxWaterFlow,
                                  MinWaterFlow,
                                  HWBaseboardDesignDataObject.Offset,
                                  HWBaseboard.ControlCompTypeNum,
                                  HWBaseboard.CompErrIndex,
                                  _,
                                  _,
                                  _,
                                  _,
                                  _,
                                  HWBaseboard.plantLoc);
            } break;
            default: {
                ShowSevereError(state, format("SimBaseboard: Errors in Baseboard={}", HWBaseboard.Name));
                ShowContinueError(state, format("Invalid or unimplemented equipment type={}", HWBaseboard.EquipType));
                ShowFatalError(state, "Preceding condition causes termination.");
            } break;
            }

            PowerMet = HWBaseboard.TotPower;

            UpdateHWBaseboard(state, BaseboardNum);

            ReportHWBaseboard(state, BaseboardNum);

        } else {
            ShowFatalError(state, format("SimHWBaseboard: Unit not found={}", EquipName));
        }
    }

    void GetHWBaseboardInput(EnergyPlusData &state)
    {

        // SUBROUTINE INFORMATION:
        //       AUTHOR         Daeho Kang
        //       DATE WRITTEN   Aug 2007

        // PURPOSE OF THIS SUBROUTINE:
        // This subroutine gets the input for the baseboard units.

        // METHODOLOGY EMPLOYED:
        // Standard input processor calls.

        // SUBROUTINE PARAMETER DEFINITIONS:
        static constexpr std::string_view RoutineName("GetHWBaseboardInput:");
        Real64 constexpr MaxFraction(1.0);
        Real64 constexpr MinFraction(0.0);
        Real64 constexpr MaxWaterTempAvg(150.0);              // Maximum limit of average water temperature in degree C
        Real64 constexpr MinWaterTempAvg(20.0);               // Minimum limit of average water temperature in degree C
        Real64 constexpr HighWaterMassFlowRate(10.0);         // Maximum limit of water mass flow rate in kg/s
        Real64 constexpr LowWaterMassFlowRate(0.00001);       // Minimum limit of water mass flow rate in kg/s
        Real64 constexpr MaxWaterFlowRate(10.0);              // Maximum limit of water volume flow rate in m3/s
        Real64 constexpr MinWaterFlowRate(0.00001);           // Minimum limit of water volume flow rate in m3/s
        Real64 constexpr WaterMassFlowDefault(0.063);         // Default water mass flow rate in kg/s
        int constexpr MinDistribSurfaces(1);                  // Minimum number of surfaces that a baseboard heater can radiate to
        int constexpr iHeatCAPMAlphaNum(2);                   // get input index to HW baseboard heating capacity sizing method
        int constexpr iHeatDesignCapacityNumericNum(3);       // get input index to HW baseboard heating capacity
        int constexpr iHeatCapacityPerFloorAreaNumericNum(1); // get input index to HW baseboard heating capacity per floor area sizing
        int constexpr iHeatFracOfAutosizedCapacityNumericNum(
            2); //  get input index to HW baseboard heating capacity sizing as fraction of autozized heating capacity

        // SUBROUTINE LOCAL VARIABLE DECLARATIONS:
        Real64 AllFracsSummed; // Sum of the fractions radiant
        int BaseboardNum;      // Baseboard number
        int BaseboardDesignNum;
        int NumAlphas;  // Number of Alphas for each GetobjectItem call
        int NumNumbers; // Number of Numbers for each GetobjectItem call
        int SurfNum;    // Surface number Do loop counter
        int IOStat;
        bool ErrorsFound(false); // If errors detected in input

        // Update Nums in state and make local convenience copies
        int NumHWBaseboards = state.dataHWBaseboardRad->NumHWBaseboards =
            state.dataInputProcessing->inputProcessor->getNumObjectsFound(state, cCMO_BBRadiator_Water);
        int NumHWBaseboardDesignObjs = state.dataHWBaseboardRad->NumHWBaseboardDesignObjs =
            state.dataInputProcessing->inputProcessor->getNumObjectsFound(state, cCMO_BBRadiator_Water_Design);

        // Count total number of baseboard units

        state.dataHWBaseboardRad->HWBaseboard.allocate(NumHWBaseboards);
        state.dataHWBaseboardRad->HWBaseboardDesignObject.allocate(NumHWBaseboardDesignObjs);
        state.dataHWBaseboardRad->CheckEquipName.allocate(NumHWBaseboards);
        state.dataHWBaseboardRad->HWBaseboardNumericFields.allocate(NumHWBaseboards);
        Array1D_string HWBaseboardDesignNames;
        HWBaseboardDesignNames.allocate(NumHWBaseboardDesignObjs);
        state.dataHWBaseboardRad->CheckEquipName = true;

        // Get the data from the user input related to design data for baseboard heaters
        for (BaseboardDesignNum = 1; BaseboardDesignNum <= NumHWBaseboardDesignObjs; ++BaseboardDesignNum) {
            auto &thisHWBaseboardDesign = state.dataHWBaseboardRad->HWBaseboardDesignObject(BaseboardDesignNum);

            state.dataInputProcessing->inputProcessor->getObjectItem(state,
                                                                     cCMO_BBRadiator_Water_Design,
                                                                     BaseboardDesignNum,
                                                                     state.dataIPShortCut->cAlphaArgs,
                                                                     NumAlphas,
                                                                     state.dataIPShortCut->rNumericArgs,
                                                                     NumNumbers,
                                                                     IOStat,
                                                                     state.dataIPShortCut->lNumericFieldBlanks,
                                                                     state.dataIPShortCut->lAlphaFieldBlanks,
                                                                     state.dataIPShortCut->cAlphaFieldNames,
                                                                     state.dataIPShortCut->cNumericFieldNames);

            // ErrorsFound will be set to True if problem was found, left untouched otherwise
            GlobalNames::VerifyUniqueBaseboardName(
                state, cCMO_BBRadiator_Water_Design, state.dataIPShortCut->cAlphaArgs(1), ErrorsFound, cCMO_BBRadiator_Water_Design + " Name");

            thisHWBaseboardDesign.designName = state.dataIPShortCut->cAlphaArgs(1); // Name of this baseboard design object
            HWBaseboardDesignNames(BaseboardDesignNum) = thisHWBaseboardDesign.designName;

            // Determine HW radiant baseboard heating design capacity sizing method
            thisHWBaseboardDesign.HeatingCapMethod = static_cast<DataSizing::DesignSizingType>(
                getEnumerationValue(DataSizing::DesignSizingTypeNamesUC, state.dataIPShortCut->cAlphaArgs(iHeatCAPMAlphaNum)));
            if (thisHWBaseboardDesign.HeatingCapMethod == DataSizing::DesignSizingType::CapacityPerFloorArea) {
                if (!state.dataIPShortCut->lNumericFieldBlanks(iHeatCapacityPerFloorAreaNumericNum)) {
                    thisHWBaseboardDesign.ScaledHeatingCapacity = state.dataIPShortCut->rNumericArgs(iHeatCapacityPerFloorAreaNumericNum);
                    if (thisHWBaseboardDesign.ScaledHeatingCapacity <= 0.0) {
                        ShowSevereError(state, format("{} = {}", state.dataIPShortCut->cCurrentModuleObject, thisHWBaseboardDesign.designName));
                        ShowContinueError(state,
                                          format("Input for {} = {}",
                                                 state.dataIPShortCut->cAlphaFieldNames(iHeatCAPMAlphaNum),
                                                 state.dataIPShortCut->cAlphaArgs(iHeatCAPMAlphaNum)));
                        ShowContinueError(state,
                                          format("Illegal {} = {:.7T}",
                                                 state.dataIPShortCut->cNumericFieldNames(iHeatCapacityPerFloorAreaNumericNum),
                                                 state.dataIPShortCut->rNumericArgs(iHeatCapacityPerFloorAreaNumericNum)));
                        ErrorsFound = true;
                    } else if (thisHWBaseboardDesign.ScaledHeatingCapacity == DataSizing::AutoSize) {
                        ShowSevereError(state, format("{} = {}", state.dataIPShortCut->cCurrentModuleObject, thisHWBaseboardDesign.designName));
                        ShowContinueError(state,
                                          format("Input for {} = {}",
                                                 state.dataIPShortCut->cAlphaFieldNames(iHeatCAPMAlphaNum),
                                                 state.dataIPShortCut->cAlphaArgs(iHeatCAPMAlphaNum)));
                        ShowContinueError(
                            state, format("Illegal {} = Autosize", state.dataIPShortCut->cNumericFieldNames(iHeatCapacityPerFloorAreaNumericNum)));
                        ErrorsFound = true;
                    }
                } else {
                    ShowSevereError(state, format("{} = {}", state.dataIPShortCut->cCurrentModuleObject, thisHWBaseboardDesign.designName));
                    ShowContinueError(state,
                                      format("Input for {} = {}",
                                             state.dataIPShortCut->cAlphaFieldNames(iHeatCAPMAlphaNum),
                                             state.dataIPShortCut->cAlphaArgs(iHeatCAPMAlphaNum)));
                    ShowContinueError(
                        state,
                        format("Blank field not allowed for {}", state.dataIPShortCut->cNumericFieldNames(iHeatCapacityPerFloorAreaNumericNum)));
                    ErrorsFound = true;
                }
            } else if (thisHWBaseboardDesign.HeatingCapMethod == DataSizing::DesignSizingType::FractionOfAutosizedHeatingCapacity) {
                if (!state.dataIPShortCut->lNumericFieldBlanks(iHeatFracOfAutosizedCapacityNumericNum)) {
                    thisHWBaseboardDesign.ScaledHeatingCapacity = state.dataIPShortCut->rNumericArgs(iHeatFracOfAutosizedCapacityNumericNum);
                    if (thisHWBaseboardDesign.ScaledHeatingCapacity < 0.0) {
                        ShowSevereError(state, format("{} = {}", state.dataIPShortCut->cCurrentModuleObject, thisHWBaseboardDesign.designName));
                        ShowContinueError(state,
                                          format("Illegal {} = {:.7T}",
                                                 state.dataIPShortCut->cNumericFieldNames(iHeatFracOfAutosizedCapacityNumericNum),
                                                 state.dataIPShortCut->rNumericArgs(iHeatFracOfAutosizedCapacityNumericNum)));
                        ErrorsFound = true;
                    }
                } else {
                    ShowSevereError(state, format("{} = {}", state.dataIPShortCut->cCurrentModuleObject, thisHWBaseboardDesign.designName));
                    ShowContinueError(state,
                                      format("Input for {} = {}",
                                             state.dataIPShortCut->cAlphaFieldNames(iHeatCAPMAlphaNum),
                                             state.dataIPShortCut->cAlphaArgs(iHeatCAPMAlphaNum)));
                    ShowContinueError(
                        state,
                        format("Blank field not allowed for {}", state.dataIPShortCut->cNumericFieldNames(iHeatFracOfAutosizedCapacityNumericNum)));
                    ErrorsFound = true;
                }
            }

            thisHWBaseboardDesign.Offset = state.dataIPShortCut->rNumericArgs(3);
            // Set default convergence tolerance
            if (thisHWBaseboardDesign.Offset <= 0.0) {
                ShowWarningError(state,
                                 format("{}{}=\"{}\", {} was less than the allowable minimum.",
                                        RoutineName,
                                        cCMO_BBRadiator_Water_Design,
                                        thisHWBaseboardDesign.designName,
                                        state.dataIPShortCut->cNumericFieldNames(3)));
                ShowContinueError(state, format("...reset to a default value=[{:.2R}].", MaxFraction));
                thisHWBaseboardDesign.Offset = 0.001;
            }

            thisHWBaseboardDesign.FracRadiant = state.dataIPShortCut->rNumericArgs(4);
            if (thisHWBaseboardDesign.FracRadiant < MinFraction) {
                ShowWarningError(state,
                                 format("{}{}=\"{}\", {} was lower than the allowable minimum.",
                                        RoutineName,
                                        cCMO_BBRadiator_Water,
                                        thisHWBaseboardDesign.designName,
                                        state.dataIPShortCut->cNumericFieldNames(4)));
                ShowContinueError(state, format("...reset to minimum value=[{:.2R}].", MinFraction));
                thisHWBaseboardDesign.FracRadiant = MinFraction;
            }
            if (thisHWBaseboardDesign.FracRadiant > MaxFraction) {
                ShowWarningError(state,
                                 format("{}{}=\"{}\", {} was higher than the allowable maximum.",
                                        RoutineName,
                                        cCMO_BBRadiator_Water,
                                        thisHWBaseboardDesign.designName,
                                        state.dataIPShortCut->cNumericFieldNames(4)));
                ShowContinueError(state, format("...reset to maximum value=[{:.2R}].", MaxFraction));
                thisHWBaseboardDesign.FracRadiant = MaxFraction;
            }

            thisHWBaseboardDesign.FracDistribPerson = state.dataIPShortCut->rNumericArgs(5);
            if (thisHWBaseboardDesign.FracDistribPerson < MinFraction) {
                ShowWarningError(state,
                                 format("{}{}=\"{}\", {} was lower than the allowable minimum.",
                                        RoutineName,
                                        cCMO_BBRadiator_Water,
                                        thisHWBaseboardDesign.designName,
                                        state.dataIPShortCut->cNumericFieldNames(5)));
                ShowContinueError(state, format("...reset to minimum value=[{:.3R}].", MinFraction));
                thisHWBaseboardDesign.FracDistribPerson = MinFraction;
            }
            if (thisHWBaseboardDesign.FracDistribPerson > MaxFraction) {
                ShowWarningError(state,
                                 format("{}{}=\"{}\", {} was higher than the allowable maximum.",
                                        RoutineName,
                                        cCMO_BBRadiator_Water,
                                        thisHWBaseboardDesign.designName,
                                        state.dataIPShortCut->cNumericFieldNames(5)));
                ShowContinueError(state, format("...reset to maximum value=[{:.3R}].", MaxFraction));
                thisHWBaseboardDesign.FracDistribPerson = MaxFraction;
            }
        }

        // Get the data from the user input related to baseboard heaters
        for (BaseboardNum = 1; BaseboardNum <= NumHWBaseboards; ++BaseboardNum) {
            auto &thisHWBaseboard = state.dataHWBaseboardRad->HWBaseboard(BaseboardNum);
            auto &HWBaseboardNumericFields = state.dataHWBaseboardRad->HWBaseboardNumericFields(BaseboardNum);

            state.dataInputProcessing->inputProcessor->getObjectItem(state,
                                                                     cCMO_BBRadiator_Water,
                                                                     BaseboardNum,
                                                                     state.dataIPShortCut->cAlphaArgs,
                                                                     NumAlphas,
                                                                     state.dataIPShortCut->rNumericArgs,
                                                                     NumNumbers,
                                                                     IOStat,
                                                                     state.dataIPShortCut->lNumericFieldBlanks,
                                                                     state.dataIPShortCut->lAlphaFieldBlanks,
                                                                     state.dataIPShortCut->cAlphaFieldNames,
                                                                     state.dataIPShortCut->cNumericFieldNames);

            HWBaseboardNumericFields.FieldNames.allocate(NumNumbers);
            HWBaseboardNumericFields.FieldNames = "";
            HWBaseboardNumericFields.FieldNames = state.dataIPShortCut->cNumericFieldNames;

            // ErrorsFound will be set to True if problem was found, left untouched otherwise
            GlobalNames::VerifyUniqueBaseboardName(
                state, cCMO_BBRadiator_Water, state.dataIPShortCut->cAlphaArgs(1), ErrorsFound, cCMO_BBRadiator_Water + " Name");

            thisHWBaseboard.Name = state.dataIPShortCut->cAlphaArgs(1);                          // Name of this baseboard
            thisHWBaseboard.EquipType = DataPlant::PlantEquipmentType::Baseboard_Rad_Conv_Water; //'ZoneHVAC:Baseboard:RadiantConvective:Water'

            thisHWBaseboard.designObjectName = state.dataIPShortCut->cAlphaArgs(2); // Name of the design object for this baseboard
            thisHWBaseboard.DesignObjectPtr = UtilityRoutines::FindItemInList(thisHWBaseboard.designObjectName, HWBaseboardDesignNames);
            HWBaseboardDesignData &HWBaseboardDesignDataObject =
                state.dataHWBaseboardRad->HWBaseboardDesignObject(thisHWBaseboard.DesignObjectPtr); // Contains the data for the design object

            // Get schedule
            if (state.dataIPShortCut->lAlphaFieldBlanks(3)) {
                thisHWBaseboard.SchedPtr = ScheduleManager::ScheduleAlwaysOn;
            } else {
                thisHWBaseboard.SchedPtr = ScheduleManager::GetScheduleIndex(state, state.dataIPShortCut->cAlphaArgs(3));
                if (thisHWBaseboard.SchedPtr == 0) {
                    ShowSevereError(state,
                                    format("{}{}=\"{}\", {}=\"{}\" not found.",
                                           RoutineName,
                                           cCMO_BBRadiator_Water,
                                           state.dataIPShortCut->cAlphaArgs(1),
                                           state.dataIPShortCut->cAlphaFieldNames(3),
                                           state.dataIPShortCut->cAlphaArgs(3)));
                    ErrorsFound = true;
                }
            }

            // Get inlet node number
            thisHWBaseboard.WaterInletNode = GetOnlySingleNode(state,
                                                               state.dataIPShortCut->cAlphaArgs(4),
                                                               ErrorsFound,
                                                               DataLoopNode::ConnectionObjectType::ZoneHVACBaseboardRadiantConvectiveWater,
                                                               state.dataIPShortCut->cAlphaArgs(1),
                                                               DataLoopNode::NodeFluidType::Water,
                                                               DataLoopNode::ConnectionType::Inlet,
                                                               NodeInputManager::CompFluidStream::Primary,
                                                               DataLoopNode::ObjectIsNotParent);

            // Get outlet node number
            thisHWBaseboard.WaterOutletNode = GetOnlySingleNode(state,
                                                                state.dataIPShortCut->cAlphaArgs(5),
                                                                ErrorsFound,
                                                                DataLoopNode::ConnectionObjectType::ZoneHVACBaseboardRadiantConvectiveWater,
                                                                state.dataIPShortCut->cAlphaArgs(1),
                                                                DataLoopNode::NodeFluidType::Water,
                                                                DataLoopNode::ConnectionType::Outlet,
                                                                NodeInputManager::CompFluidStream::Primary,
                                                                DataLoopNode::ObjectIsNotParent);
            BranchNodeConnections::TestCompSet(state,
                                               cCMO_BBRadiator_Water,
                                               state.dataIPShortCut->cAlphaArgs(1),
                                               state.dataIPShortCut->cAlphaArgs(4),
                                               state.dataIPShortCut->cAlphaArgs(5),
                                               "Hot Water Nodes");

            thisHWBaseboard.WaterTempAvg = state.dataIPShortCut->rNumericArgs(1);
            if (thisHWBaseboard.WaterTempAvg > MaxWaterTempAvg + 0.001) {
                ShowWarningError(state,
                                 format("{}{}=\"{}\", {} was higher than the allowable maximum.",
                                        RoutineName,
                                        cCMO_BBRadiator_Water,
                                        state.dataIPShortCut->cAlphaArgs(1),
                                        state.dataIPShortCut->cNumericFieldNames(1)));
                ShowContinueError(state, format("...reset to maximum value=[{:.2R}].", MaxWaterTempAvg));
                thisHWBaseboard.WaterTempAvg = MaxWaterTempAvg;
            } else if (thisHWBaseboard.WaterTempAvg < MinWaterTempAvg - 0.001) {
                ShowWarningError(state,
                                 format("{}{}=\"{}\", {} was lower than the allowable minimum.",
                                        RoutineName,
                                        cCMO_BBRadiator_Water,
                                        state.dataIPShortCut->cAlphaArgs(1),
                                        state.dataIPShortCut->cNumericFieldNames(1)));
                ShowContinueError(state, format("...reset to minimum value=[{:.2R}].", MinWaterTempAvg));
                thisHWBaseboard.WaterTempAvg = MinWaterTempAvg;
            }

            thisHWBaseboard.WaterMassFlowRateStd = state.dataIPShortCut->rNumericArgs(2);
            if (thisHWBaseboard.WaterMassFlowRateStd < LowWaterMassFlowRate - 0.0001 ||
                thisHWBaseboard.WaterMassFlowRateStd > HighWaterMassFlowRate + 0.0001) {
                ShowWarningError(state,
                                 format("{}{}=\"{}\", {} is an invalid Standard Water mass flow rate.",
                                        RoutineName,
                                        cCMO_BBRadiator_Water,
                                        state.dataIPShortCut->cAlphaArgs(1),
                                        state.dataIPShortCut->cNumericFieldNames(2)));
                ShowContinueError(state, format("...reset to a default value=[{:.1R}].", WaterMassFlowDefault));
                thisHWBaseboard.WaterMassFlowRateStd = WaterMassFlowDefault;
            }

            // Determine HW radiant baseboard heating design capacity sizing method
            thisHWBaseboard.HeatingCapMethod = static_cast<int>(HWBaseboardDesignDataObject.HeatingCapMethod);
            if (thisHWBaseboard.HeatingCapMethod == DataSizing::HeatingDesignCapacity) {
                if (!state.dataIPShortCut->lNumericFieldBlanks(iHeatDesignCapacityNumericNum)) {
                    thisHWBaseboard.ScaledHeatingCapacity = state.dataIPShortCut->rNumericArgs(iHeatDesignCapacityNumericNum);
                    if (thisHWBaseboard.ScaledHeatingCapacity < 0.0 && thisHWBaseboard.ScaledHeatingCapacity != DataSizing::AutoSize) {
                        ShowSevereError(state, format("{} = {}", state.dataIPShortCut->cCurrentModuleObject, thisHWBaseboard.Name));
                        ShowContinueError(state,
                                          format("Illegal {} = {:.7T}",
                                                 state.dataIPShortCut->cNumericFieldNames(iHeatDesignCapacityNumericNum),
                                                 state.dataIPShortCut->rNumericArgs(iHeatDesignCapacityNumericNum)));
                        ErrorsFound = true;
                    }
                } else {
                    ShowSevereError(state, format("{} = {}", state.dataIPShortCut->cCurrentModuleObject, thisHWBaseboard.Name));
                    ShowContinueError(state,
                                      format("Input for {} = {}",
                                             state.dataIPShortCut->cAlphaFieldNames(iHeatCAPMAlphaNum),
                                             state.dataIPShortCut->cAlphaArgs(iHeatCAPMAlphaNum)));
                    ShowContinueError(
                        state, format("Blank field not allowed for {}", state.dataIPShortCut->cNumericFieldNames(iHeatDesignCapacityNumericNum)));
                    ErrorsFound = true;
                }
            } else if (thisHWBaseboard.HeatingCapMethod == DataSizing::CapacityPerFloorArea) {
                thisHWBaseboard.ScaledHeatingCapacity = HWBaseboardDesignDataObject.ScaledHeatingCapacity;

            } else if (thisHWBaseboard.HeatingCapMethod == DataSizing::FractionOfAutosizedHeatingCapacity) {
                thisHWBaseboard.ScaledHeatingCapacity = HWBaseboardDesignDataObject.ScaledHeatingCapacity;

            } else {
                ShowSevereError(state, format("{} = {}", state.dataIPShortCut->cCurrentModuleObject, thisHWBaseboard.Name));
                ShowContinueError(state,
                                  format("Illegal {} = {}",
                                         state.dataIPShortCut->cAlphaFieldNames(iHeatCAPMAlphaNum),
                                         state.dataIPShortCut->cAlphaArgs(iHeatCAPMAlphaNum)));
                ErrorsFound = true;
            }

            thisHWBaseboard.WaterVolFlowRateMax = state.dataIPShortCut->rNumericArgs(4);
            if (std::abs(thisHWBaseboard.WaterVolFlowRateMax) <= MinWaterFlowRate) {
                ShowWarningError(state,
                                 format("{}{}=\"{}\", {} was less than the allowable minimum.",
                                        RoutineName,
                                        cCMO_BBRadiator_Water,
                                        state.dataIPShortCut->cAlphaArgs(1),
                                        state.dataIPShortCut->cNumericFieldNames(4)));
                ShowContinueError(state, format("...reset to minimum value=[{:.2R}].", MinWaterFlowRate));
                thisHWBaseboard.WaterVolFlowRateMax = MinWaterFlowRate;
            } else if (thisHWBaseboard.WaterVolFlowRateMax > MaxWaterFlowRate) {
                ShowWarningError(state,
                                 format("{}{}=\"{}\", {} was higher than the allowable maximum.",
                                        RoutineName,
                                        cCMO_BBRadiator_Water,
                                        state.dataIPShortCut->cAlphaArgs(1),
                                        state.dataIPShortCut->cNumericFieldNames(4)));
                ShowContinueError(state, format("...reset to maximum value=[{:.2R}].", MaxWaterFlowRate));
                thisHWBaseboard.WaterVolFlowRateMax = MaxWaterFlowRate;
            }

            // Remaining fraction is added to the zone as convective heat transfer
            AllFracsSummed = HWBaseboardDesignDataObject.FracDistribPerson;
            if (AllFracsSummed > MaxFraction) {
                ShowWarningError(state,
                                 format("{}{}=\"{}\", Fraction Radiant was higher than the allowable maximum.",
                                        RoutineName,
                                        cCMO_BBRadiator_Water,
                                        state.dataIPShortCut->cAlphaArgs(1)));
                HWBaseboardDesignDataObject.FracRadiant = MaxFraction;
                thisHWBaseboard.FracConvect = 0.0;
            } else {
                thisHWBaseboard.FracConvect = 1.0 - AllFracsSummed;
            }

            thisHWBaseboard.TotSurfToDistrib = NumNumbers - 4;
            //      IF (thisHWBaseboard%TotSurfToDistrib > MaxDistribSurfaces) THEN
            //        CALL ShowWarningError(state, RoutineName//cCMO_BBRadiator_Water//'="'//TRIM(state.dataIPShortCut->cAlphaArgs(1))// &
            //          '", the number of surface/radiant fraction groups entered was higher than the allowable maximum.')
            //        CALL ShowContinueError(state, '...only the maximum value=['//TRIM(RoundSigDigits(MaxDistribSurfaces))// &
            //           '] will be processed.')
            //        thisHWBaseboard%TotSurfToDistrib = MaxDistribSurfaces
            //      END IF
            if ((thisHWBaseboard.TotSurfToDistrib < MinDistribSurfaces) && (HWBaseboardDesignDataObject.FracRadiant > MinFraction)) {
                ShowSevereError(state,
                                std::string{RoutineName} + cCMO_BBRadiator_Water + "=\"" + state.dataIPShortCut->cAlphaArgs(1) +
                                    "\", the number of surface/radiant fraction groups entered was less than the allowable minimum.");
                ShowContinueError(state, format("...the minimum that must be entered=[{}].", MinDistribSurfaces));
                ErrorsFound = true;
                thisHWBaseboard.TotSurfToDistrib = 0; // error
            }

            thisHWBaseboard.SurfacePtr.allocate(thisHWBaseboard.TotSurfToDistrib);
            thisHWBaseboard.SurfacePtr = 0;
            thisHWBaseboard.FracDistribToSurf.allocate(thisHWBaseboard.TotSurfToDistrib);
            thisHWBaseboard.FracDistribToSurf = 0.0;

            thisHWBaseboard.ZonePtr =
                DataZoneEquipment::GetZoneEquipControlledZoneNum(state, DataZoneEquipment::ZoneEquip::BBWater, thisHWBaseboard.Name);

            AllFracsSummed = HWBaseboardDesignDataObject.FracDistribPerson;
            for (SurfNum = 1; SurfNum <= thisHWBaseboard.TotSurfToDistrib; ++SurfNum) {
                thisHWBaseboard.SurfacePtr(SurfNum) =
                    HeatBalanceIntRadExchange::GetRadiantSystemSurface(state,
                                                                       cCMO_BBRadiator_Water,
                                                                       thisHWBaseboard.Name,
                                                                       thisHWBaseboard.ZonePtr,
                                                                       state.dataIPShortCut->cAlphaArgs(SurfNum + 5),
                                                                       ErrorsFound);
                thisHWBaseboard.FracDistribToSurf(SurfNum) = state.dataIPShortCut->rNumericArgs(SurfNum + 4);
                if (thisHWBaseboard.FracDistribToSurf(SurfNum) > MaxFraction) {
                    ShowWarningError(state,
                                     format("{}{}=\"{}\", {}was greater than the allowable maximum.",
                                            RoutineName,
                                            cCMO_BBRadiator_Water,
                                            state.dataIPShortCut->cAlphaArgs(1),
                                            state.dataIPShortCut->cNumericFieldNames(SurfNum + 4)));
                    ShowContinueError(state, format("...reset to maximum value=[{:.2R}].", MaxFraction));
                    thisHWBaseboard.TotSurfToDistrib = MaxFraction;
                }
                if (thisHWBaseboard.FracDistribToSurf(SurfNum) < MinFraction) {
                    ShowWarningError(state,
                                     format("{}{}=\"{}\", {}was less than the allowable minimum.",
                                            RoutineName,
                                            cCMO_BBRadiator_Water,
                                            state.dataIPShortCut->cAlphaArgs(1),
                                            state.dataIPShortCut->cNumericFieldNames(SurfNum + 4)));
                    ShowContinueError(state, format("...reset to maximum value=[{:.2R}].", MinFraction));
                    thisHWBaseboard.TotSurfToDistrib = MinFraction;
                }
                if (thisHWBaseboard.SurfacePtr(SurfNum) != 0) {
                    state.dataSurface->SurfIntConvSurfGetsRadiantHeat(thisHWBaseboard.SurfacePtr(SurfNum)) = true;
                }

                AllFracsSummed += thisHWBaseboard.FracDistribToSurf(SurfNum);
            } // Surfaces

            if (AllFracsSummed > (MaxFraction + 0.01)) {
                ShowSevereError(state,
                                format("{}{}=\"{}\", Summed radiant fractions for people + surface groups > 1.0",
                                       RoutineName,
                                       cCMO_BBRadiator_Water,
                                       state.dataIPShortCut->cAlphaArgs(1)));
                ErrorsFound = true;
            }
            if ((AllFracsSummed < (MaxFraction - 0.01)) &&
                (HWBaseboardDesignDataObject.FracRadiant >
                 MinFraction)) { // User didn't distribute all of the | radiation warn that some will be lost
                ShowWarningError(state,
                                 format("{}{}=\"{}\", Summed radiant fractions for people + surface groups < 1.0",
                                        RoutineName,
                                        cCMO_BBRadiator_Water,
                                        state.dataIPShortCut->cAlphaArgs(1)));
                ShowContinueError(state, "The rest of the radiant energy delivered by the baseboard heater will be lost");
            }
        }

        if (ErrorsFound) {
            ShowFatalError(state, format("{}{}Errors found getting input. Program terminates.", RoutineName, cCMO_BBRadiator_Water));
        }

        // Setup Report variables for the Coils
        for (BaseboardNum = 1; BaseboardNum <= NumHWBaseboards; ++BaseboardNum) {
            // CurrentModuleObject='ZoneHVAC:Baseboard:RadiantConvective:Water'
            auto &thisHWBaseboard = state.dataHWBaseboardRad->HWBaseboard(BaseboardNum);
            SetupOutputVariable(state,
                                "Baseboard Total Heating Rate",
                                OutputProcessor::Unit::W,
                                thisHWBaseboard.TotPower,
                                OutputProcessor::SOVTimeStepType::System,
                                OutputProcessor::SOVStoreType::Average,
                                thisHWBaseboard.Name);

            SetupOutputVariable(state,
                                "Baseboard Convective Heating Rate",
                                OutputProcessor::Unit::W,
                                thisHWBaseboard.ConvPower,
                                OutputProcessor::SOVTimeStepType::System,
                                OutputProcessor::SOVStoreType::Average,
                                thisHWBaseboard.Name);
            SetupOutputVariable(state,
                                "Baseboard Radiant Heating Rate",
                                OutputProcessor::Unit::W,
                                thisHWBaseboard.RadPower,
                                OutputProcessor::SOVTimeStepType::System,
                                OutputProcessor::SOVStoreType::Average,
                                thisHWBaseboard.Name);
            SetupOutputVariable(state,
                                "Baseboard Total Heating Energy",
                                OutputProcessor::Unit::J,
                                thisHWBaseboard.TotEnergy,
                                OutputProcessor::SOVTimeStepType::System,
                                OutputProcessor::SOVStoreType::Summed,
                                thisHWBaseboard.Name,
                                {},
                                "ENERGYTRANSFER",
                                "BASEBOARD",
                                {},
                                "System");

            SetupOutputVariable(state,
                                "Baseboard Convective Heating Energy",
                                OutputProcessor::Unit::J,
                                thisHWBaseboard.ConvEnergy,
                                OutputProcessor::SOVTimeStepType::System,
                                OutputProcessor::SOVStoreType::Summed,
                                thisHWBaseboard.Name);
            SetupOutputVariable(state,
                                "Baseboard Radiant Heating Energy",
                                OutputProcessor::Unit::J,
                                thisHWBaseboard.RadEnergy,
                                OutputProcessor::SOVTimeStepType::System,
                                OutputProcessor::SOVStoreType::Summed,
                                thisHWBaseboard.Name);
            SetupOutputVariable(state,
                                "Baseboard Hot Water Energy",
                                OutputProcessor::Unit::J,
                                thisHWBaseboard.Energy,
                                OutputProcessor::SOVTimeStepType::System,
                                OutputProcessor::SOVStoreType::Summed,
                                thisHWBaseboard.Name,
                                {},
                                "PLANTLOOPHEATINGDEMAND",
                                "BASEBOARD",
                                {},
                                "System");
            SetupOutputVariable(state,
                                "Baseboard Hot Water Mass Flow Rate",
                                OutputProcessor::Unit::kg_s,
                                thisHWBaseboard.WaterMassFlowRate,
                                OutputProcessor::SOVTimeStepType::System,
                                OutputProcessor::SOVStoreType::Average,
                                thisHWBaseboard.Name);
            SetupOutputVariable(state,
                                "Baseboard Air Mass Flow Rate",
                                OutputProcessor::Unit::kg_s,
                                thisHWBaseboard.AirMassFlowRate,
                                OutputProcessor::SOVTimeStepType::System,
                                OutputProcessor::SOVStoreType::Average,
                                thisHWBaseboard.Name);
            SetupOutputVariable(state,
                                "Baseboard Air Inlet Temperature",
                                OutputProcessor::Unit::C,
                                thisHWBaseboard.AirInletTemp,
                                OutputProcessor::SOVTimeStepType::System,
                                OutputProcessor::SOVStoreType::Average,
                                thisHWBaseboard.Name);
            SetupOutputVariable(state,
                                "Baseboard Air Outlet Temperature",
                                OutputProcessor::Unit::C,
                                thisHWBaseboard.AirOutletTemp,
                                OutputProcessor::SOVTimeStepType::System,
                                OutputProcessor::SOVStoreType::Average,
                                thisHWBaseboard.Name);
            SetupOutputVariable(state,
                                "Baseboard Water Inlet Temperature",
                                OutputProcessor::Unit::C,
                                thisHWBaseboard.WaterInletTemp,
                                OutputProcessor::SOVTimeStepType::System,
                                OutputProcessor::SOVStoreType::Average,
                                thisHWBaseboard.Name);
            SetupOutputVariable(state,
                                "Baseboard Water Outlet Temperature",
                                OutputProcessor::Unit::C,
                                thisHWBaseboard.WaterOutletTemp,
                                OutputProcessor::SOVTimeStepType::System,
                                OutputProcessor::SOVStoreType::Average,
                                thisHWBaseboard.Name);
        }
    }

    void InitHWBaseboard(EnergyPlusData &state, int const BaseboardNum, int const ControlledZoneNum, bool const FirstHVACIteration)
    {

        // SUBROUTINE INFORMATION:
        //       AUTHOR         Russ Taylor
        //                      Rick Strand
        //       DATE WRITTEN   Nov 1997
        //                      Feb 2001
        //       MODIFIED       Aug 2007 Daeho Kang (Add radiant component)
        //                      Sept 2010 Brent Griffith (plant interactions)

        // PURPOSE OF THIS SUBROUTINE:
        // This subroutine initializes the baseboard units, and determines the UA values during simulation.

        // METHODOLOGY EMPLOYED:
        // The initialization subrotines both in high temperature radiant radiator
        // and convective only baseboard radiator are combined and modified. In addition,
        // an UA value calculation by LMTD method is added.
        // The heater is assumed to be crossflow with both fluids unmixed.

        // REFERENCES:
        // 1. Incropera and DeWitt, Fundamentals of Heat and Mass Transfer
        // Chapter 11.3, p. 510, eq. 11.15 and 11.17
        // 2. I=B=R Ratings for Baseboards, Baseboard Radiation, Finned Tube (Commercial) Radiation,
        // and Indirect Fired Water Heaters, January 2007 Edition

        Real64 constexpr Constant(0.0062); // Constant of linear equation for air mass flow rate
        Real64 constexpr Coeff(0.0000275); // Correlation coefficient to capacity
        static constexpr std::string_view RoutineName("BaseboardRadiatorWater:InitHWBaseboard");

        int WaterInletNode;
        Real64 RhoAirStdInit;
        Real64 rho; // local fluid density
        Real64 Cp;  // local fluid specific heat
<<<<<<< HEAD
        bool errFlag;
=======
>>>>>>> d5cec917

        int NumHWBaseboards = state.dataHWBaseboardRad->NumHWBaseboards;
        auto &HWBaseboard = state.dataHWBaseboardRad->HWBaseboard(BaseboardNum);

        // Do the one time initializations
        if (state.dataHWBaseboardRad->MyOneTimeFlag) {

            // Initialize the environment and sizing flags
            state.dataHWBaseboardRad->MyEnvrnFlag.dimension(NumHWBaseboards, true);
            state.dataHWBaseboardRad->MySizeFlag.dimension(NumHWBaseboards, true);
<<<<<<< HEAD
=======
            state.dataHWBaseboardRad->ZeroSourceSumHATsurf.dimension(state.dataGlobal->NumOfZones, 0.0);
            state.dataHWBaseboardRad->QBBRadSource.dimension(NumHWBaseboards, 0.0);
            state.dataHWBaseboardRad->QBBRadSrcAvg.dimension(NumHWBaseboards, 0.0);
>>>>>>> d5cec917
            state.dataHWBaseboardRad->SetLoopIndexFlag.dimension(NumHWBaseboards, true);
            state.dataHWBaseboardRad->MyOneTimeFlag = false;

            for (int Loop = 1; Loop <= NumHWBaseboards; ++Loop) {
                // Air mass flow rate is obtained from the following linear equation (reset if autosize is used)
                // m_dot = 0.0062 + 2.75e-05*q
<<<<<<< HEAD
                HWBaseboard(Loop).AirMassFlowRateStd = Constant + Coeff * HWBaseboard(Loop).RatedCapacity;
                HWBaseboard(Loop).ZeroBBSourceSumHATsurf = 0.0;
                HWBaseboard(Loop).QBBRadSource = 0.0;
                HWBaseboard(Loop).QBBRadSrcAvg = 0.0;
                HWBaseboard(Loop).LastQBBRadSrc = 0.0;
                HWBaseboard(Loop).LastSysTimeElapsed = 0.0;
                HWBaseboard(Loop).LastTimeStepSys = 0.0;
=======
                state.dataHWBaseboardRad->HWBaseboard(Loop).AirMassFlowRateStd =
                    Constant + Coeff * state.dataHWBaseboardRad->HWBaseboard(Loop).RatedCapacity;
>>>>>>> d5cec917
            }
        }

        if (state.dataHWBaseboardRad->SetLoopIndexFlag(BaseboardNum)) {
            if (allocated(state.dataPlnt->PlantLoop)) {
                bool errFlag = false;
                PlantUtilities::ScanPlantLoopsForObject(state, HWBaseboard.Name, HWBaseboard.EquipType, HWBaseboard.plantLoc, errFlag, _, _, _, _, _);
                if (errFlag) {
                    ShowFatalError(state, "InitHWBaseboard: Program terminated for previous conditions.");
                }
                state.dataHWBaseboardRad->SetLoopIndexFlag(BaseboardNum) = false;
            }
        }

        if (!state.dataGlobal->SysSizingCalc && state.dataHWBaseboardRad->MySizeFlag(BaseboardNum) &&
            !state.dataHWBaseboardRad->SetLoopIndexFlag(BaseboardNum)) {
            // For each coil, do the sizing once
            SizeHWBaseboard(state, BaseboardNum);
            state.dataHWBaseboardRad->MySizeFlag(BaseboardNum) = false;
        }

        // Do the Begin Environment initializations
        if (state.dataGlobal->BeginEnvrnFlag && state.dataHWBaseboardRad->MyEnvrnFlag(BaseboardNum)) {
            // Initialize
            RhoAirStdInit = state.dataEnvrn->StdRhoAir;
            WaterInletNode = HWBaseboard.WaterInletNode;

            rho = FluidProperties::GetDensityGlycol(state,
                                                    state.dataPlnt->PlantLoop(HWBaseboard.plantLoc.loopNum).FluidName,
                                                    Constant::HWInitConvTemp,
                                                    state.dataPlnt->PlantLoop(HWBaseboard.plantLoc.loopNum).FluidIndex,
                                                    RoutineName);

            HWBaseboard.WaterMassFlowRateMax = rho * HWBaseboard.WaterVolFlowRateMax;

            PlantUtilities::InitComponentNodes(state, 0.0, HWBaseboard.WaterMassFlowRateMax, HWBaseboard.WaterInletNode, HWBaseboard.WaterOutletNode);

            state.dataLoopNodes->Node(WaterInletNode).Temp = 60.0;

            Cp = FluidProperties::GetSpecificHeatGlycol(state,
                                                        state.dataPlnt->PlantLoop(HWBaseboard.plantLoc.loopNum).FluidName,
                                                        state.dataLoopNodes->Node(WaterInletNode).Temp,
                                                        state.dataPlnt->PlantLoop(HWBaseboard.plantLoc.loopNum).FluidIndex,
                                                        RoutineName);

            state.dataLoopNodes->Node(WaterInletNode).Enthalpy = Cp * state.dataLoopNodes->Node(WaterInletNode).Temp;
            state.dataLoopNodes->Node(WaterInletNode).Quality = 0.0;
            state.dataLoopNodes->Node(WaterInletNode).Press = 0.0;
            state.dataLoopNodes->Node(WaterInletNode).HumRat = 0.0;

<<<<<<< HEAD
            HWBaseboard(BaseboardNum).ZeroBBSourceSumHATsurf = 0.0;
            HWBaseboard(BaseboardNum).QBBRadSource = 0.0;
            HWBaseboard(BaseboardNum).QBBRadSrcAvg = 0.0;
            HWBaseboard(BaseboardNum).LastQBBRadSrc = 0.0;
            HWBaseboard(BaseboardNum).LastSysTimeElapsed = 0.0;
            HWBaseboard(BaseboardNum).LastTimeStepSys = 0.0;
=======
            state.dataHWBaseboardRad->ZeroSourceSumHATsurf = 0.0;
            state.dataHWBaseboardRad->QBBRadSource = 0.0;
            state.dataHWBaseboardRad->QBBRadSrcAvg = 0.0;
            HWBaseboard.Accounting.LastQBBRadSrc = 0.0;
            HWBaseboard.Accounting.LastSysTimeElapsed = 0.0;
            HWBaseboard.Accounting.LastTimeStepSys = 0.0;
>>>>>>> d5cec917

            state.dataHWBaseboardRad->MyEnvrnFlag(BaseboardNum) = false;
        }

        if (!state.dataGlobal->BeginEnvrnFlag) {
            state.dataHWBaseboardRad->MyEnvrnFlag(BaseboardNum) = true;
        }

        if (state.dataGlobal->BeginTimeStepFlag && FirstHVACIteration) {
<<<<<<< HEAD
            int ZoneNum = HWBaseboard(BaseboardNum).ZonePtr;
            HWBaseboard(BaseboardNum).ZeroBBSourceSumHATsurf = state.dataHeatBal->Zone(ZoneNum).sumHATsurf(state);
            HWBaseboard(BaseboardNum).QBBRadSrcAvg = 0.0;
            HWBaseboard(BaseboardNum).LastQBBRadSrc = 0.0;
            HWBaseboard(BaseboardNum).LastSysTimeElapsed = 0.0;
            HWBaseboard(BaseboardNum).LastTimeStepSys = 0.0;
=======
            int ZoneNum = HWBaseboard.ZonePtr;
            state.dataHWBaseboardRad->ZeroSourceSumHATsurf(ZoneNum) = state.dataHeatBal->Zone(ZoneNum).sumHATsurf(state);
            state.dataHWBaseboardRad->QBBRadSrcAvg(BaseboardNum) = 0.0;
            HWBaseboard.Accounting.LastQBBRadSrc = 0.0;
            HWBaseboard.Accounting.LastSysTimeElapsed = 0.0;
            HWBaseboard.Accounting.LastTimeStepSys = 0.0;
>>>>>>> d5cec917
        }

        // Do the every time step initializations
        WaterInletNode = HWBaseboard.WaterInletNode;
        int ZoneNode = state.dataZoneEquip->ZoneEquipConfig(ControlledZoneNum).ZoneNode;
        HWBaseboard.WaterMassFlowRate = state.dataLoopNodes->Node(WaterInletNode).MassFlowRate;
        HWBaseboard.WaterInletTemp = state.dataLoopNodes->Node(WaterInletNode).Temp;
        HWBaseboard.WaterInletEnthalpy = state.dataLoopNodes->Node(WaterInletNode).Enthalpy;
        HWBaseboard.AirInletTemp = state.dataLoopNodes->Node(ZoneNode).Temp;
        HWBaseboard.AirInletHumRat = state.dataLoopNodes->Node(ZoneNode).HumRat;

        HWBaseboard.TotPower = 0.0;
        HWBaseboard.Power = 0.0;
        HWBaseboard.ConvPower = 0.0;
        HWBaseboard.RadPower = 0.0;
        HWBaseboard.TotEnergy = 0.0;
        HWBaseboard.Energy = 0.0;
        HWBaseboard.ConvEnergy = 0.0;
        HWBaseboard.RadEnergy = 0.0;
    }

    void SizeHWBaseboard(EnergyPlusData &state, int const BaseboardNum)
    {

        // SUBROUTINE INFORMATION:
        //       AUTHOR         Fred Buhl
        //       DATE WRITTEN   February 2002
        //       MODIFIED       August 2009 Daeho Kang (Add UA autosizing by LMTD)
        //                      Aug 2013 Daeho Kang, add component sizing table entries
        //                      July 2014, B.Nigusse, added scalable sizing

        // PURPOSE OF THIS SUBROUTINE:
        // This subroutine is for sizing hot water baseboard components

        // METHODOLOGY EMPLOYED:
        // Obtains flow rates from the zone sizing arrays and plant sizing data.

        // SUBROUTINE PARAMETER DEFINITIONS:
        Real64 constexpr AirInletTempStd(18.0); // I=B=R rating document
        Real64 constexpr CPAirStd(1005.0);      // Average specific heat of air at between 25C and 40C in J/kg-k
        Real64 constexpr Constant(0.0062);      // Constant of linear equation for air mass flow rate
        Real64 constexpr Coeff(0.0000275);      // Correlation coefficient to capacity
        static constexpr std::string_view RoutineName("SizeHWBaseboard");
        static constexpr std::string_view RoutineNameFull("BaseboardRadiatorWater:SizeHWBaseboard");

        // SUBROUTINE LOCAL VARIABLE DECLARATIONS:
        Real64 WaterInletTempStd;
        Real64 WaterOutletTempStd;
        Real64 AirOutletTempStd;
        Real64 DeltaT1;
        Real64 DeltaT2;
        Real64 LMTD;
        Real64 AirMassFlowRate;
        Real64 WaterMassFlowRateStd;
        Real64 rho;      // local fluid density
        Real64 Cp;       // local fluid specific heat
        Real64 TempSize; // autosized value of coil input field

        int PltSizHeatNum = 0;
        Real64 DesCoilLoad = 0.0;
        bool ErrorsFound = false;
        Real64 WaterVolFlowRateMaxDes = 0.0;
        Real64 WaterVolFlowRateMaxUser = 0.0;
        Real64 RatedCapacityDes = 0.0;
        state.dataSize->DataScalableCapSizingON = false;

        auto &hWBaseboard = state.dataHWBaseboardRad->HWBaseboard(BaseboardNum);
        if (state.dataSize->CurZoneEqNum > 0) {
            auto &zoneEqSizing = state.dataSize->ZoneEqSizing(state.dataSize->CurZoneEqNum);

            std::string CompType = cCMO_BBRadiator_Water;
            std::string CompName = hWBaseboard.Name;
            state.dataSize->DataHeatSizeRatio = 1.0;
            state.dataSize->DataFracOfAutosizedHeatingCapacity = 1.0;
            state.dataSize->DataZoneNumber = hWBaseboard.ZonePtr;
            int SizingMethod = DataHVACGlobals::HeatingCapacitySizing;
            int FieldNum = 3; // IDD numeric field number where input field description is found
            std::string SizingString = state.dataHWBaseboardRad->HWBaseboardNumericFields(BaseboardNum).FieldNames(FieldNum) + " [W]";
            int CapSizingMethod = hWBaseboard.HeatingCapMethod;
            zoneEqSizing.SizingMethod(SizingMethod) = CapSizingMethod;
            if (CapSizingMethod == DataSizing::HeatingDesignCapacity || CapSizingMethod == DataSizing::CapacityPerFloorArea ||
                CapSizingMethod == DataSizing::FractionOfAutosizedHeatingCapacity) {
                if (CapSizingMethod == DataSizing::HeatingDesignCapacity) {
                    if (hWBaseboard.ScaledHeatingCapacity == DataSizing::AutoSize) {
                        CheckZoneSizing(state, CompType, CompName);
                        zoneEqSizing.HeatingCapacity = true;
                        zoneEqSizing.DesHeatingLoad = state.dataSize->FinalZoneSizing(state.dataSize->CurZoneEqNum).NonAirSysDesHeatLoad;
                    }
                    TempSize = hWBaseboard.ScaledHeatingCapacity;

                } else if (CapSizingMethod == DataSizing::CapacityPerFloorArea) {
                    zoneEqSizing.HeatingCapacity = true;
                    zoneEqSizing.DesHeatingLoad =
                        hWBaseboard.ScaledHeatingCapacity * state.dataHeatBal->Zone(state.dataSize->DataZoneNumber).FloorArea;
                    TempSize = zoneEqSizing.DesHeatingLoad;
                    state.dataSize->DataScalableCapSizingON = true;
                } else if (CapSizingMethod == DataSizing::FractionOfAutosizedHeatingCapacity) {
                    CheckZoneSizing(state, CompType, CompName);
                    zoneEqSizing.HeatingCapacity = true;
                    state.dataSize->DataFracOfAutosizedHeatingCapacity = hWBaseboard.ScaledHeatingCapacity;
                    zoneEqSizing.DesHeatingLoad = state.dataSize->FinalZoneSizing(state.dataSize->CurZoneEqNum).NonAirSysDesHeatLoad;
                    TempSize = DataSizing::AutoSize;
                    state.dataSize->DataScalableCapSizingON = true;
                } else {
                    TempSize = hWBaseboard.ScaledHeatingCapacity;
                }
                bool PrintFlag = false;
                bool errorsFound = false;
                HeatingCapacitySizer sizerHeatingCapacity;
                sizerHeatingCapacity.overrideSizingString(SizingString);
                sizerHeatingCapacity.initializeWithinEP(state, CompType, CompName, PrintFlag, RoutineName);
                TempSize = sizerHeatingCapacity.size(state, TempSize, errorsFound);
                if (hWBaseboard.ScaledHeatingCapacity == DataSizing::AutoSize) {
                    hWBaseboard.RatedCapacity = DataSizing::AutoSize;
                } else {
                    hWBaseboard.RatedCapacity = TempSize;
                }
                RatedCapacityDes = TempSize;
                state.dataSize->DataScalableCapSizingON = false;
            }
        }

        // find the appropriate heating Plant Sizing object
        PltSizHeatNum = state.dataPlnt->PlantLoop(hWBaseboard.plantLoc.loopNum).PlantSizNum;

        if (PltSizHeatNum > 0) {
            if (state.dataSize->CurZoneEqNum > 0) {
                bool FlowAutoSize = false;

                if (hWBaseboard.WaterVolFlowRateMax == DataSizing::AutoSize) {
                    FlowAutoSize = true;
                }
                if (!FlowAutoSize && !state.dataSize->ZoneSizingRunDone) { // Simulation continue
                    if (hWBaseboard.WaterVolFlowRateMax > 0.0) {
                        BaseSizer::reportSizerOutput(state,
                                                     cCMO_BBRadiator_Water,
                                                     hWBaseboard.Name,
                                                     "User-Specified Maximum Water Flow Rate [m3/s]",
                                                     hWBaseboard.WaterVolFlowRateMax);
                    }
                } else {
                    CheckZoneSizing(state, cCMO_BBRadiator_Water, hWBaseboard.Name);
                    DesCoilLoad = RatedCapacityDes;
                    if (DesCoilLoad >= DataHVACGlobals::SmallLoad) {
                        Cp = FluidProperties::GetSpecificHeatGlycol(state,
                                                                    state.dataPlnt->PlantLoop(hWBaseboard.plantLoc.loopNum).FluidName,
                                                                    Constant::HWInitConvTemp,
                                                                    state.dataPlnt->PlantLoop(hWBaseboard.plantLoc.loopNum).FluidIndex,
                                                                    RoutineName);
                        rho = FluidProperties::GetDensityGlycol(state,
                                                                state.dataPlnt->PlantLoop(hWBaseboard.plantLoc.loopNum).FluidName,
                                                                Constant::HWInitConvTemp,
                                                                state.dataPlnt->PlantLoop(hWBaseboard.plantLoc.loopNum).FluidIndex,
                                                                RoutineName);
                        WaterVolFlowRateMaxDes = DesCoilLoad / (state.dataSize->PlantSizData(PltSizHeatNum).DeltaT * Cp * rho);
                    } else {
                        WaterVolFlowRateMaxDes = 0.0;
                    }

                    if (FlowAutoSize) {
                        hWBaseboard.WaterVolFlowRateMax = WaterVolFlowRateMaxDes;
                        BaseSizer::reportSizerOutput(
                            state, cCMO_BBRadiator_Water, hWBaseboard.Name, "Design Size Maximum Water Flow Rate [m3/s]", WaterVolFlowRateMaxDes);
                    } else { // Hard-sized with sizing data
                        if (hWBaseboard.WaterVolFlowRateMax > 0.0 && WaterVolFlowRateMaxDes > 0.0) {
                            WaterVolFlowRateMaxUser = hWBaseboard.WaterVolFlowRateMax;
                            BaseSizer::reportSizerOutput(state,
                                                         cCMO_BBRadiator_Water,
                                                         hWBaseboard.Name,
                                                         "Design Size Maximum Water Flow Rate [m3/s]",
                                                         WaterVolFlowRateMaxDes,
                                                         "User-Specified Maximum Water Flow Rate [m3/s]",
                                                         WaterVolFlowRateMaxUser);
                            if (state.dataGlobal->DisplayExtraWarnings) {
                                if ((std::abs(WaterVolFlowRateMaxDes - WaterVolFlowRateMaxUser) / WaterVolFlowRateMaxUser) >
                                    state.dataSize->AutoVsHardSizingThreshold) {
                                    ShowMessage(state,
                                                format("SizeHWBaseboard: Potential issue with equipment sizing for "
                                                       "ZoneHVAC:Baseboard:RadiantConvective:Water=\"{}\".",
                                                       hWBaseboard.Name));
                                    ShowContinueError(state,
                                                      format("User-Specified Maximum Water Flow Rate of {:.5R} [m3/s]", WaterVolFlowRateMaxUser));
                                    ShowContinueError(
                                        state, format("differs from Design Size Maximum Water Flow Rate of {:.5R} [m3/s]", WaterVolFlowRateMaxDes));
                                    ShowContinueError(state, "This may, or may not, indicate mismatched component sizes.");
                                    ShowContinueError(state, "Verify that the value entered is intended and is consistent with other components.");
                                }
                            }
                        }
                    }
                }
                if (hWBaseboard.WaterTempAvg > 0.0 && hWBaseboard.WaterMassFlowRateStd > 0.0 && hWBaseboard.RatedCapacity > 0.0) {
                    DesCoilLoad = hWBaseboard.RatedCapacity;
                    WaterMassFlowRateStd = hWBaseboard.WaterMassFlowRateStd;
                } else if (hWBaseboard.RatedCapacity == DataSizing::AutoSize || hWBaseboard.RatedCapacity == 0.0) {
                    DesCoilLoad = RatedCapacityDes;
                    rho = FluidProperties::GetDensityGlycol(state,
                                                            state.dataPlnt->PlantLoop(hWBaseboard.plantLoc.loopNum).FluidName,
                                                            Constant::HWInitConvTemp,
                                                            state.dataPlnt->PlantLoop(hWBaseboard.plantLoc.loopNum).FluidIndex,
                                                            RoutineNameFull);
                    WaterMassFlowRateStd = hWBaseboard.WaterVolFlowRateMax * rho;
                }
                if (DesCoilLoad >= DataHVACGlobals::SmallLoad) {
                    // Calculate UA value
                    // Air mass flow rate is obtained from the following linear equation
                    // m_dot = 0.0062 + 2.75e-05*q
                    AirMassFlowRate = Constant + Coeff * DesCoilLoad;
                    Cp = FluidProperties::GetSpecificHeatGlycol(state,
                                                                state.dataPlnt->PlantLoop(hWBaseboard.plantLoc.loopNum).FluidName,
                                                                hWBaseboard.WaterTempAvg,
                                                                state.dataPlnt->PlantLoop(hWBaseboard.plantLoc.loopNum).FluidIndex,
                                                                RoutineName);
                    WaterInletTempStd = (DesCoilLoad / (2.0 * WaterMassFlowRateStd * Cp)) + hWBaseboard.WaterTempAvg;
                    WaterOutletTempStd = std::abs((2.0 * hWBaseboard.WaterTempAvg) - WaterInletTempStd);
                    AirOutletTempStd = (DesCoilLoad / (AirMassFlowRate * CPAirStd)) + AirInletTempStd;
                    hWBaseboard.AirMassFlowRateStd = AirMassFlowRate;
                    // Check Ta,out < Tw,in
                    if (AirOutletTempStd >= WaterInletTempStd) {
                        ShowSevereError(state, format("SizeHWBaseboard: ZoneHVAC:Baseboard:RadiantConvective:Water=\"{}\".", hWBaseboard.Name));
                        ShowContinueError(state, "...Air Outlet temperature must be below the Water Inlet temperature");
                        ShowContinueError(
                            state,
                            format("...Air Outlet Temperature=[{:.2R}], Water Inlet Temperature=[{:.2R}].", AirOutletTempStd, WaterInletTempStd));
                        AirOutletTempStd = WaterInletTempStd - 0.01;
                        ShowContinueError(state, format("...Air Outlet Temperature set to [{:.2R}].", AirOutletTempStd));
                    }
                    // Check Tw,out < Ta,in
                    if (AirInletTempStd >= WaterOutletTempStd) {
                        ShowSevereError(state, format("SizeHWBaseboard: ZoneHVAC:Baseboard:RadiantConvective:Water=\"{}\".", hWBaseboard.Name));
                        ShowContinueError(state, "...Water Outlet temperature must be below the Air Inlet temperature");
                        ShowContinueError(
                            state,
                            format("...Air Inlet Temperature=[{:.2R}], Water Outlet Temperature=[{:.2R}].", AirInletTempStd, WaterOutletTempStd));
                        WaterOutletTempStd = AirInletTempStd + 0.01;
                        ShowContinueError(state, format("...Water Outlet Temperature set to [{:.2R}].", WaterOutletTempStd));
                    }
                    // LMTD calculation
                    DeltaT1 = WaterInletTempStd - AirOutletTempStd;
                    DeltaT2 = WaterOutletTempStd - AirInletTempStd;
                    LMTD = (DeltaT1 - DeltaT2) / (std::log(DeltaT1 / DeltaT2));
                    hWBaseboard.UA = DesCoilLoad / LMTD;
                } else {
                    hWBaseboard.UA = 0.0;
                }
                // Report an UA value
                BaseSizer::reportSizerOutput(state, cCMO_BBRadiator_Water, hWBaseboard.Name, "U-Factor times Area [W/C]", hWBaseboard.UA);
            }
        } else {
            // if there is no heating Sizing:Plant object and autosizng was requested, issue an error message
            if (hWBaseboard.WaterVolFlowRateMax == DataSizing::AutoSize || hWBaseboard.RatedCapacity == DataSizing::AutoSize ||
                hWBaseboard.RatedCapacity == 0.0) {
                ShowSevereError(state, "Autosizing of hot water baseboard requires a heating loop Sizing:Plant object");
                ShowContinueError(state, format("Occurs in Hot Water Baseboard Heater={}", hWBaseboard.Name));
                ErrorsFound = true;
            }
            // calculate UA from rated capacities
            hWBaseboard.RatedCapacity = RatedCapacityDes;
            DesCoilLoad = RatedCapacityDes;

            if (DesCoilLoad >= DataHVACGlobals::SmallLoad) {
                WaterMassFlowRateStd = hWBaseboard.WaterMassFlowRateStd;
                // m_dot = 0.0062 + 2.75e-05*q
                AirMassFlowRate = Constant + Coeff * DesCoilLoad;
                Cp = FluidProperties::GetSpecificHeatGlycol(state,
                                                            state.dataPlnt->PlantLoop(hWBaseboard.plantLoc.loopNum).FluidName,
                                                            hWBaseboard.WaterTempAvg,
                                                            state.dataPlnt->PlantLoop(hWBaseboard.plantLoc.loopNum).FluidIndex,
                                                            RoutineName);
                WaterInletTempStd = (DesCoilLoad / (2.0 * WaterMassFlowRateStd * Cp)) + hWBaseboard.WaterTempAvg;
                WaterOutletTempStd = std::abs((2.0 * hWBaseboard.WaterTempAvg) - WaterInletTempStd);
                AirOutletTempStd = (DesCoilLoad / (AirMassFlowRate * CPAirStd)) + AirInletTempStd;
                hWBaseboard.AirMassFlowRateStd = AirMassFlowRate;

                // Check Ta,out < Tw,in
                if (AirOutletTempStd >= WaterInletTempStd) {
                    ShowSevereError(state, format("SizeHWBaseboard: ZoneHVAC:Baseboard:RadiantConvective:Water=\"{}\".", hWBaseboard.Name));
                    ShowContinueError(state, "...Air Outlet temperature must be below the Water Inlet temperature");
                    ShowContinueError(
                        state, format("...Air Outlet Temperature=[{:.2R}], Water Inlet Temperature=[{:.2R}].", AirOutletTempStd, WaterInletTempStd));
                    AirOutletTempStd = WaterInletTempStd - 0.01;
                    ShowContinueError(state, format("...Air Outlet Temperature set to [{:.2R}].", AirOutletTempStd));
                }
                // Check Tw,out < Ta,in
                if (AirInletTempStd >= WaterOutletTempStd) {
                    ShowSevereError(state, format("SizeHWBaseboard: ZoneHVAC:Baseboard:RadiantConvective:Water=\"{}\".", hWBaseboard.Name));
                    ShowContinueError(state, "...Water Outlet temperature must be below the Air Inlet temperature");
                    ShowContinueError(
                        state, format("...Air Inlet Temperature=[{:.2R}], Water Outlet Temperature=[{:.2R}].", AirInletTempStd, WaterOutletTempStd));
                    WaterOutletTempStd = AirInletTempStd + 0.01;
                    ShowContinueError(state, format("...Water Outlet Temperature set to [{:.2R}].", WaterOutletTempStd));
                }
                // LMTD calculation
                DeltaT1 = WaterInletTempStd - AirOutletTempStd;
                DeltaT2 = WaterOutletTempStd - AirInletTempStd;
                LMTD = (DeltaT1 - DeltaT2) / (std::log(DeltaT1 / DeltaT2));
                hWBaseboard.UA = DesCoilLoad / LMTD;
            } else {
                hWBaseboard.UA = 0.0;
            }
            // Report an UA value
            BaseSizer::reportSizerOutput(state, cCMO_BBRadiator_Water, hWBaseboard.Name, "U-Factor times Area [W/C]", hWBaseboard.UA);
        }
        // save the design water flow rate for use by the water loop sizing algorithms
        PlantUtilities::RegisterPlantCompDesignFlow(state, hWBaseboard.WaterInletNode, hWBaseboard.WaterVolFlowRateMax);

        if (ErrorsFound) {
            ShowFatalError(state, "Preceding sizing errors cause program termination");
        }
    }

    void CalcHWBaseboard(EnergyPlusData &state, int &BaseboardNum, Real64 &LoadMet)
    {
        // SUBROUTINE INFORMATION:
        //       AUTHOR         Russ Taylor
        //       DATE WRITTEN   Nov 1997
        //       MODIFIED       May 2000 Fred Buhl
        //                      Aug 2007 Daeho Kang (Add the calculation of radiant heat source)
        //                      Sep 2011 LKL/BG - resimulate only zones needing it for Radiant systems

        // PURPOSE OF THIS SUBROUTINE:
        // This subroutine calculates both the convective and radiant heat transfer rate
        // in a hot water baseboard heater.  The heater is assumed to be crossflowwith
        // both fluids unmixed.  The air flow is buoyancy driven and a constant airflow
        // and a constant airflow velocity of 0.5m/s is assumed.

        // REFERENCES:
        // Incropera and DeWitt, Fundamentals of Heat and Mass Transfer
        // Chapter 11.4, p. 523, eq. 11.33

        // SUBROUTINE PARAMETER DEFINITIONS:
        Real64 constexpr MinFrac(0.0005); // Minimum fraction that delivers radiant heats to surfaces
        static constexpr std::string_view RoutineName("CalcHWBaseboard");

        // SUBROUTINE LOCAL VARIABLE DECLARATIONS:
        Real64 RadHeat;
        Real64 BBHeat;
        Real64 AirOutletTemp;
        Real64 WaterOutletTemp;
        Real64 AirMassFlowRate;
        Real64 CapacitanceAir;
        Real64 CapacitanceWater;
        Real64 CapacitanceMax;
        Real64 CapacitanceMin;
        Real64 CapacityRatio;
        Real64 NTU;
        Real64 Effectiveness;
        Real64 AA;
        Real64 BB;
        Real64 CC;
        Real64 Cp;
<<<<<<< HEAD
        auto &HWBaseboard = state.dataHWBaseboardRad->HWBaseboard;
        auto &HWBaseboardDesignObject = state.dataHWBaseboardRad->HWBaseboardDesignObject;

        ZoneNum = HWBaseboard(BaseboardNum).ZonePtr;
        QZnReq = state.dataZoneEnergyDemand->ZoneSysEnergyDemand(ZoneNum).RemainingOutputReqToHeatSP;
        AirInletTemp = HWBaseboard(BaseboardNum).AirInletTemp;
        AirOutletTemp = AirInletTemp;
        WaterInletTemp = HWBaseboard(BaseboardNum).WaterInletTemp;
        WaterOutletTemp = WaterInletTemp;
        WaterMassFlowRate = state.dataLoopNodes->Node(HWBaseboard(BaseboardNum).WaterInletNode).MassFlowRate;
        HWBaseboardDesignData HWBaseboardDesignDataObject{
            HWBaseboardDesignObject(HWBaseboard(BaseboardNum).DesignObjectPtr)}; // Contains the data for the design object

        if (QZnReq > SmallLoad && !state.dataZoneEnergyDemand->CurDeadBandOrSetback(ZoneNum) &&
            (GetCurrentScheduleValue(state, HWBaseboard(BaseboardNum).SchedPtr) > 0) && (WaterMassFlowRate > 0.0)) {
=======
        auto &hWBaseboard = state.dataHWBaseboardRad->HWBaseboard(BaseboardNum);

        int const ZoneNum = hWBaseboard.ZonePtr;
        Real64 QZnReq = state.dataZoneEnergyDemand->ZoneSysEnergyDemand(ZoneNum).RemainingOutputReqToHeatSP;
        Real64 AirInletTemp = hWBaseboard.AirInletTemp;
        Real64 WaterInletTemp = hWBaseboard.WaterInletTemp;
        Real64 WaterMassFlowRate = state.dataLoopNodes->Node(hWBaseboard.WaterInletNode).MassFlowRate;

        if (QZnReq > DataHVACGlobals::SmallLoad && !state.dataZoneEnergyDemand->CurDeadBandOrSetback(ZoneNum) &&
            (ScheduleManager::GetCurrentScheduleValue(state, hWBaseboard.SchedPtr) > 0) && (WaterMassFlowRate > 0.0)) {

            HWBaseboardDesignData const &HWBaseboardDesignDataObject{
                state.dataHWBaseboardRad->HWBaseboardDesignObject(hWBaseboard.DesignObjectPtr)}; // Contains the data for the design object

>>>>>>> d5cec917
            // Calculate air mass flow rate
            AirMassFlowRate = hWBaseboard.AirMassFlowRateStd * (WaterMassFlowRate / hWBaseboard.WaterMassFlowRateMax);
            CapacitanceAir = Psychrometrics::PsyCpAirFnW(hWBaseboard.AirInletHumRat) * AirMassFlowRate;
            Cp = FluidProperties::GetSpecificHeatGlycol(state,
                                                        state.dataPlnt->PlantLoop(hWBaseboard.plantLoc.loopNum).FluidName,
                                                        WaterInletTemp,
                                                        state.dataPlnt->PlantLoop(hWBaseboard.plantLoc.loopNum).FluidIndex,
                                                        RoutineName);

            CapacitanceWater = Cp * WaterMassFlowRate;
            CapacitanceMax = max(CapacitanceAir, CapacitanceWater);
            CapacitanceMin = min(CapacitanceAir, CapacitanceWater);
            CapacityRatio = CapacitanceMin / CapacitanceMax;
            NTU = hWBaseboard.UA / CapacitanceMin;

            // The effectiveness is given by the following formula:
            // Effectiveness = 1. - EXP((1./CapacityRatio)*(NTU)**0.22*(EXP(-CapacityRatio*(NTU)**0.78)-1.))
            // To prevent possible underflows (numbers smaller than the computer can handle) we must break
            // the calculation up into steps and check the size of the exponential arguments.
            AA = -CapacityRatio * std::pow(NTU, 0.78);
            if (AA < -20.0) {
                BB = 0.0;
            } else {
                BB = std::exp(AA);
            }
            CC = (1.0 / CapacityRatio) * std::pow(NTU, 0.22) * (BB - 1.0);
            if (CC < -20.0) {
                Effectiveness = 1.0;
            } else {
                Effectiveness = 1.0 - std::exp(CC);
            }

            AirOutletTemp = AirInletTemp + Effectiveness * CapacitanceMin * (WaterInletTemp - AirInletTemp) / CapacitanceAir;
            WaterOutletTemp = WaterInletTemp - CapacitanceAir * (AirOutletTemp - AirInletTemp) / CapacitanceWater;
            BBHeat = CapacitanceWater * (WaterInletTemp - WaterOutletTemp);
            RadHeat = BBHeat * HWBaseboardDesignDataObject.FracRadiant;
<<<<<<< HEAD
            HWBaseboard(BaseboardNum).QBBRadSource = RadHeat;
=======
            state.dataHWBaseboardRad->QBBRadSource(BaseboardNum) = RadHeat;
>>>>>>> d5cec917

            if (HWBaseboardDesignDataObject.FracRadiant <= MinFrac) {
                LoadMet = BBHeat;
            } else {

                // Now, distribute the radiant energy of all systems to the appropriate surfaces, to people, and the air
                DistributeBBRadGains(state);
                // Now "simulate" the system by recalculating the heat balances
                HeatBalanceSurfaceManager::CalcHeatBalanceOutsideSurf(state, ZoneNum);

                HeatBalanceSurfaceManager::CalcHeatBalanceInsideSurf(state, ZoneNum);

                // Here an assumption is made regarding radiant heat transfer to people.
                // While the radiant heat transfer to people array will be used by the thermal comfort
                // routines, the energy transfer to people would get lost from the perspective
                // of the heat balance.  So, to avoid this net loss of energy which clearly
                // gets added to the zones, we must account for it somehow.  This assumption
                // that all energy radiated to people is converted to convective energy is
                // not very precise, but at least it conserves energy. The system impact to heat balance
                // should include this.
<<<<<<< HEAD
                LoadMet = (state.dataHeatBal->Zone(ZoneNum).sumHATsurf(state) - HWBaseboard(BaseboardNum).ZeroBBSourceSumHATsurf) +
                          (BBHeat * HWBaseboard(BaseboardNum).FracConvect) + (RadHeat * HWBaseboardDesignDataObject.FracDistribPerson);
=======
                auto const &zeroSourceSumHATsurf = state.dataHWBaseboardRad->ZeroSourceSumHATsurf(ZoneNum);
                LoadMet = (state.dataHeatBal->Zone(ZoneNum).sumHATsurf(state) - zeroSourceSumHATsurf) + (BBHeat * hWBaseboard.FracConvect) +
                          (RadHeat * HWBaseboardDesignDataObject.FracDistribPerson);
>>>>>>> d5cec917
            }
            hWBaseboard.WaterOutletEnthalpy = hWBaseboard.WaterInletEnthalpy - BBHeat / WaterMassFlowRate;
        } else {
            CapacitanceWater = 0.0;
            CapacitanceMax = 0.0;
            CapacitanceMin = 0.0;
            NTU = 0.0;
            Effectiveness = 0.0;
            AirOutletTemp = AirInletTemp;
            WaterOutletTemp = WaterInletTemp;
            BBHeat = 0.0;
            LoadMet = 0.0;
            RadHeat = 0.0;
            WaterMassFlowRate = 0.0;
            AirMassFlowRate = 0.0;
<<<<<<< HEAD
            HWBaseboard(BaseboardNum).QBBRadSource = 0.0;
            HWBaseboard(BaseboardNum).WaterOutletEnthalpy = HWBaseboard(BaseboardNum).WaterInletEnthalpy;
            SetActuatedBranchFlowRate(state, WaterMassFlowRate, HWBaseboard(BaseboardNum).WaterInletNode, HWBaseboard(BaseboardNum).plantLoc, false);
=======
            state.dataHWBaseboardRad->QBBRadSource(BaseboardNum) = 0.0;
            hWBaseboard.WaterOutletEnthalpy = hWBaseboard.WaterInletEnthalpy;
            PlantUtilities::SetActuatedBranchFlowRate(state, WaterMassFlowRate, hWBaseboard.WaterInletNode, hWBaseboard.plantLoc, false);
>>>>>>> d5cec917
        }

        hWBaseboard.WaterOutletTemp = WaterOutletTemp;
        hWBaseboard.AirOutletTemp = AirOutletTemp;
        hWBaseboard.WaterMassFlowRate = WaterMassFlowRate;
        hWBaseboard.AirMassFlowRate = AirMassFlowRate;
        hWBaseboard.TotPower = LoadMet;
        hWBaseboard.Power = BBHeat;
        hWBaseboard.ConvPower = BBHeat - RadHeat;
        hWBaseboard.RadPower = RadHeat;
    }

    void UpdateHWBaseboard(EnergyPlusData &state, int const BaseboardNum)
    {

        // SUBROUTINE INFORMATION:
        //       AUTHOR         Russ Taylor
        //                      Rick Strand
        //       DATE WRITTEN   Nov 1997
        //                      February 2001
        //       MODIFIED       Aug 2007 Daeho Kang (Add the update of radiant source)

        // METHODOLOGY EMPLOYED:
        // The update subrotines both in high temperature radiant radiator
        // and convective only baseboard radiator are combined and modified.

        // SUBROUTINE LOCAL VARIABLE DECLARATIONS:
        int WaterInletNode;
        int WaterOutletNode;
<<<<<<< HEAD
        auto &thisHWBB = state.dataHWBaseboardRad->HWBaseboard(BaseboardNum);
=======
        auto &hWBaseboard = state.dataHWBaseboardRad->HWBaseboard(BaseboardNum);
        Real64 const qBBRadSource = state.dataHWBaseboardRad->QBBRadSource(BaseboardNum);
>>>>>>> d5cec917

        if (state.dataGlobal->BeginEnvrnFlag && state.dataHWBaseboardRad->MyEnvrnFlag2) {
            state.dataHWBaseboardRad->Iter = 0;
            state.dataHWBaseboardRad->MyEnvrnFlag2 = false;
        }
        if (!state.dataGlobal->BeginEnvrnFlag) {
            state.dataHWBaseboardRad->MyEnvrnFlag2 = true;
        }

        // First, update the running average if necessary...
<<<<<<< HEAD
        if (thisHWBB.LastSysTimeElapsed == state.dataHVACGlobal->SysTimeElapsed) {
            thisHWBB.QBBRadSrcAvg -= thisHWBB.LastQBBRadSrc * thisHWBB.LastTimeStepSys / state.dataGlobal->TimeStepZone;
        }
        // Update the running average and the "last" values with the current values of the appropriate variables
        thisHWBB.QBBRadSrcAvg += thisHWBB.QBBRadSource * state.dataHVACGlobal->TimeStepSys / state.dataGlobal->TimeStepZone;

        thisHWBB.LastQBBRadSrc = thisHWBB.QBBRadSource;
        thisHWBB.LastSysTimeElapsed = state.dataHVACGlobal->SysTimeElapsed;
        thisHWBB.LastTimeStepSys = state.dataHVACGlobal->TimeStepSys;

        WaterInletNode = thisHWBB.WaterInletNode;
        WaterOutletNode = thisHWBB.WaterOutletNode;

        // Set the outlet air nodes of the Baseboard
        // Set the outlet water nodes for the Coil
        SafeCopyPlantNode(state, WaterInletNode, WaterOutletNode);
        state.dataLoopNodes->Node(WaterOutletNode).Temp = thisHWBB.WaterOutletTemp;
        state.dataLoopNodes->Node(WaterOutletNode).Enthalpy = thisHWBB.WaterOutletEnthalpy;
=======
        if (hWBaseboard.Accounting.LastSysTimeElapsed == state.dataHVACGlobal->SysTimeElapsed) {
            state.dataHWBaseboardRad->QBBRadSrcAvg(BaseboardNum) -=
                hWBaseboard.Accounting.LastQBBRadSrc * hWBaseboard.Accounting.LastTimeStepSys / state.dataGlobal->TimeStepZone;
        }
        // Update the running average and the "last" values with the current values of the appropriate variables
        state.dataHWBaseboardRad->QBBRadSrcAvg(BaseboardNum) += qBBRadSource * state.dataHVACGlobal->TimeStepSys / state.dataGlobal->TimeStepZone;

        hWBaseboard.Accounting.LastQBBRadSrc = qBBRadSource;
        hWBaseboard.Accounting.LastSysTimeElapsed = state.dataHVACGlobal->SysTimeElapsed;
        hWBaseboard.Accounting.LastTimeStepSys = state.dataHVACGlobal->TimeStepSys;

        WaterInletNode = hWBaseboard.WaterInletNode;
        WaterOutletNode = hWBaseboard.WaterOutletNode;

        // Set the outlet air nodes of the Baseboard
        // Set the outlet water nodes for the Coil
        PlantUtilities::SafeCopyPlantNode(state, WaterInletNode, WaterOutletNode);
        state.dataLoopNodes->Node(WaterOutletNode).Temp = hWBaseboard.WaterOutletTemp;
        state.dataLoopNodes->Node(WaterOutletNode).Enthalpy = hWBaseboard.WaterOutletEnthalpy;
>>>>>>> d5cec917
    }

    void UpdateBBRadSourceValAvg(EnergyPlusData &state, bool &HWBaseboardSysOn) // .TRUE. if the radiant system has run this zone time step
    {

        // SUBROUTINE INFORMATION:
        //       AUTHOR         Rick Strand
        //       DATE WRITTEN   February 2001
        //       MODIFIED       Aug 2007 Daeho Kang (Modification only for baseboard)

        // PURPOSE OF THIS SUBROUTINE:
        // To transfer the average value of the heat source over the entire
        // zone time step back to the heat balance routines so that the heat
        // balance algorithms can simulate one last time with the average source
        // to maintain some reasonable amount of continuity and energy balance
        // in the temperature and flux histories.

        // METHODOLOGY EMPLOYED:
        // All of the record keeping for the average term is done in the Update
        // routine so the only other thing that this subroutine does is check to
        // see if the system was even on.  If any average term is non-zero, then
        // one or more of the radiant systems was running.

        HWBaseboardSysOn = false;
        auto &HWBaseboard = state.dataHWBaseboardRad->HWBaseboard;

        // If there are no baseboards in this input file, just RETURN
        if (state.dataHWBaseboardRad->NumHWBaseboards == 0) return;

<<<<<<< HEAD
        // If there are baseboards, then we have to check to see if this was running at all...
        for (int BaseboardNum = 1; BaseboardNum <= state.dataHWBaseboardRad->NumHWBaseboards; ++BaseboardNum) {
            HWBaseboard(BaseboardNum).QBBRadSource = HWBaseboard(BaseboardNum).QBBRadSrcAvg;
            if (HWBaseboard(BaseboardNum).QBBRadSrcAvg != 0.0) HWBaseboardSysOn = true;
=======
        // If it was allocated, then we have to check to see if this was running at all...
        for (int BaseboardNum = 1; BaseboardNum <= state.dataHWBaseboardRad->NumHWBaseboards; ++BaseboardNum) {
            if (state.dataHWBaseboardRad->QBBRadSrcAvg(BaseboardNum) != 0.0) {
                HWBaseboardSysOn = true;
                break;
            }
>>>>>>> d5cec917
        }

        DistributeBBRadGains(state); // QBBRadSource has been modified so we need to redistribute gains
    }

    void DistributeBBRadGains(EnergyPlusData &state)
    {

        // SUBROUTINE INFORMATION:
        //       AUTHOR         Rick Strand
        //       DATE WRITTEN   February 2001
        //       MODIFIED       Aug. 2007 Daeho Kang (Modification only for baseboard)
        //                      April 2010 Brent Griffith, max limit to protect surface temperature calcs

        // PURPOSE OF THIS SUBROUTINE:
        // To distribute the gains from the hot water basebaord heater
        // as specified in the user input file.  This includes distribution
        // of long wavelength radiant gains to surfaces and "people."

        // METHODOLOGY EMPLOYED:
        // We must cycle through all of the radiant systems because each
        // surface could feel the effect of more than one radiant system.
        // Note that the energy radiated to people is assumed to affect them
        // but them it is assumed to be convected to the air.

        // SUBROUTINE PARAMETER DEFINITIONS:
        Real64 constexpr SmallestArea(0.001); // Smallest area in meters squared (to avoid a divide by zero)

        // SUBROUTINE LOCAL VARIABLE DECLARATIONS:
        int RadSurfNum;           // Counter for surfaces receiving radiation from radiant heater
        int BaseboardNum;         // Counter for the baseboard
        int SurfNum;              // Pointer to the Surface derived type
        Real64 ThisSurfIntensity; // temporary for W/m2 term for rad on a surface

<<<<<<< HEAD
=======
        int const NumHWBaseboards = state.dataHWBaseboardRad->NumHWBaseboards;

>>>>>>> d5cec917
        // Initialize arrays
        state.dataHeatBalFanSys->SurfQHWBaseboard = 0.0;
        state.dataHeatBalFanSys->ZoneQHWBaseboardToPerson = 0.0;

<<<<<<< HEAD
        for (BaseboardNum = 1; BaseboardNum <= state.dataHWBaseboardRad->NumHWBaseboards; ++BaseboardNum) {

            auto &thisHWBB = state.dataHWBaseboardRad->HWBaseboard(BaseboardNum);
            HWBaseboardDesignData HWBaseboardDesignDataObject{
                state.dataHWBaseboardRad->HWBaseboardDesignObject(thisHWBB.DesignObjectPtr)}; // Contains the data for the design object
            ZoneNum = thisHWBB.ZonePtr;
            if (ZoneNum <= 0) continue;
            state.dataHeatBalFanSys->ZoneQHWBaseboardToPerson(ZoneNum) += thisHWBB.QBBRadSource * HWBaseboardDesignDataObject.FracDistribPerson;

            for (RadSurfNum = 1; RadSurfNum <= thisHWBB.TotSurfToDistrib; ++RadSurfNum) {
                SurfNum = thisHWBB.SurfacePtr(RadSurfNum);
                if (state.dataSurface->Surface(SurfNum).Area > SmallestArea) {
                    ThisSurfIntensity = (thisHWBB.QBBRadSource * thisHWBB.FracDistribToSurf(RadSurfNum) / state.dataSurface->Surface(SurfNum).Area);
=======
        for (BaseboardNum = 1; BaseboardNum <= NumHWBaseboards; ++BaseboardNum) {
            auto &HWBaseboard = state.dataHWBaseboardRad->HWBaseboard(BaseboardNum);

            HWBaseboardDesignData const &HWBaseboardDesignDataObject =
                state.dataHWBaseboardRad->HWBaseboardDesignObject(HWBaseboard.DesignObjectPtr); // Contains the data for the design object
            int ZoneNum = HWBaseboard.ZonePtr;
            if (ZoneNum <= 0) continue;
            state.dataHeatBalFanSys->ZoneQHWBaseboardToPerson(ZoneNum) +=
                state.dataHWBaseboardRad->QBBRadSource(BaseboardNum) * HWBaseboardDesignDataObject.FracDistribPerson;

            for (RadSurfNum = 1; RadSurfNum <= HWBaseboard.TotSurfToDistrib; ++RadSurfNum) {
                SurfNum = HWBaseboard.SurfacePtr(RadSurfNum);
                if (state.dataSurface->Surface(SurfNum).Area > SmallestArea) {
                    ThisSurfIntensity = (state.dataHWBaseboardRad->QBBRadSource(BaseboardNum) * HWBaseboard.FracDistribToSurf(RadSurfNum) /
                                         state.dataSurface->Surface(SurfNum).Area);
>>>>>>> d5cec917
                    state.dataHeatBalFanSys->SurfQHWBaseboard(SurfNum) += ThisSurfIntensity;
                    state.dataHeatBalSurf->AnyRadiantSystems = true;
                    // CR 8074, trap for excessive intensity (throws off surface balance )
                    if (ThisSurfIntensity > DataHeatBalFanSys::MaxRadHeatFlux) {
                        ShowSevereError(state, "DistributeBBRadGains:  excessive thermal radiation heat flux intensity detected");
                        ShowContinueError(state, format("Surface = {}", state.dataSurface->Surface(SurfNum).Name));
                        ShowContinueError(state, format("Surface area = {:.3R} [m2]", state.dataSurface->Surface(SurfNum).Area));
<<<<<<< HEAD
                        ShowContinueError(state, format("Occurs in {} = {}", cCMO_BBRadiator_Water, thisHWBB.EquipID));
=======
                        ShowContinueError(state, format("Occurs in {} = {}", cCMO_BBRadiator_Water, HWBaseboard.Name));
>>>>>>> d5cec917
                        ShowContinueError(state, format("Radiation intensity = {:.2R} [W/m2]", ThisSurfIntensity));
                        ShowContinueError(state, format("Assign a larger surface area or more surfaces in {}", cCMO_BBRadiator_Water));
                        ShowFatalError(state, "DistributeBBRadGains:  excessive thermal radiation heat flux intensity detected");
                    }
                } else {
                    ShowSevereError(state, "DistributeBBRadGains:  surface not large enough to receive thermal radiation heat flux");
                    ShowContinueError(state, format("Surface = {}", state.dataSurface->Surface(SurfNum).Name));
                    ShowContinueError(state, format("Surface area = {:.3R} [m2]", state.dataSurface->Surface(SurfNum).Area));
<<<<<<< HEAD
                    ShowContinueError(state, format("Occurs in {} = {}", cCMO_BBRadiator_Water, thisHWBB.EquipID));
=======
                    ShowContinueError(state, format("Occurs in {} = {}", cCMO_BBRadiator_Water, HWBaseboard.Name));
>>>>>>> d5cec917
                    ShowContinueError(state, format("Assign a larger surface area or more surfaces in {}", cCMO_BBRadiator_Water));
                    ShowFatalError(state, "DistributeBBRadGains:  surface not large enough to receive thermal radiation heat flux");
                }
            }
        }
    }

    void ReportHWBaseboard(EnergyPlusData &state, int const BaseboardNum)
    {

        // SUBROUTINE INFORMATION:
        //       AUTHOR         Daeho Kang
        //       DATE WRITTEN   Aug 2007
<<<<<<< HEAD
        //       MODIFIED       na
        //       RE-ENGINEERED  na
        auto &thisHWBB = state.dataHWBaseboardRad->HWBaseboard(BaseboardNum);

        thisHWBB.TotEnergy = thisHWBB.TotPower * state.dataHVACGlobal->TimeStepSysSec;
        thisHWBB.Energy = thisHWBB.Power * state.dataHVACGlobal->TimeStepSysSec;
        thisHWBB.ConvEnergy = thisHWBB.ConvPower * state.dataHVACGlobal->TimeStepSysSec;
        thisHWBB.RadEnergy = thisHWBB.RadPower * state.dataHVACGlobal->TimeStepSysSec;
=======

        auto &HWBaseboard = state.dataHWBaseboardRad->HWBaseboard(BaseboardNum);
        Real64 const timeStepSysSec = state.dataHVACGlobal->TimeStepSysSec;

        HWBaseboard.TotEnergy = HWBaseboard.TotPower * timeStepSysSec;
        HWBaseboard.Energy = HWBaseboard.Power * timeStepSysSec;
        HWBaseboard.ConvEnergy = HWBaseboard.ConvPower * timeStepSysSec;
        HWBaseboard.RadEnergy = HWBaseboard.RadPower * timeStepSysSec;
>>>>>>> d5cec917
    }

    void UpdateHWBaseboardPlantConnection(EnergyPlusData &state,
                                          int const BaseboardTypeNum,                                  // type index
                                          std::string const &BaseboardName,                            // component name
                                          [[maybe_unused]] int const EquipFlowCtrl,                    // Flow control mode for the equipment
                                          [[maybe_unused]] int const LoopNum,                          // Plant loop index for where called from
                                          [[maybe_unused]] const DataPlant::LoopSideLocation LoopSide, // Plant loop side index for where called from
                                          int &CompIndex,                                              // Chiller number pointer
                                          [[maybe_unused]] bool const FirstHVACIteration,
                                          bool &InitLoopEquip // If not zero, calculate the max load for operating conditions
    )
    {

        // SUBROUTINE INFORMATION:
        //       AUTHOR         Brent Griffith
        //       DATE WRITTEN   Sept. 2010

        // PURPOSE OF THIS SUBROUTINE:
        // update sim routine called from plant

        // METHODOLOGY EMPLOYED:
        // check input, provide comp index, call utility routines

        // SUBROUTINE LOCAL VARIABLE DECLARATIONS:
        int const NumHWBaseboards = state.dataHWBaseboardRad->NumHWBaseboards;
        int BaseboardNum;

        // Find the correct baseboard
        if (CompIndex == 0) {
            BaseboardNum = UtilityRoutines::FindItemInList(BaseboardName, state.dataHWBaseboardRad->HWBaseboard, &HWBaseboardParams::Name);
            if (BaseboardNum == 0) {
                ShowFatalError(state, format("UpdateHWBaseboardPlantConnection: Specified baseboard not valid ={}", BaseboardName));
            }
            CompIndex = BaseboardNum;
        } else {
            BaseboardNum = CompIndex;
            if (BaseboardNum > NumHWBaseboards || BaseboardNum < 1) {
                ShowFatalError(
                    state,
                    format("UpdateHWBaseboardPlantConnection:  Invalid CompIndex passed={}, Number of baseboards={}, Entered baseboard name={}",
                           BaseboardNum,
                           NumHWBaseboards,
                           BaseboardName));
            }
            if (state.dataGlobal->KickOffSimulation) {
                if (BaseboardName != state.dataHWBaseboardRad->HWBaseboard(BaseboardNum).Name) {
                    ShowFatalError(state,
                                   format("UpdateHWBaseboardPlantConnection: Invalid CompIndex passed={}, baseboard name={}, stored baseboard Name "
                                          "for that index={}",
                                          BaseboardNum,
                                          BaseboardName,
                                          state.dataHWBaseboardRad->HWBaseboard(BaseboardNum).Name));
                }
                if (BaseboardTypeNum != static_cast<int>(DataPlant::PlantEquipmentType::Baseboard_Rad_Conv_Water)) {
                    ShowFatalError(state,
                                   format("UpdateHWBaseboardPlantConnection: Invalid CompIndex passed={}, baseboard name={}, stored baseboard Name "
                                          "for that index={}",
                                          BaseboardNum,
                                          BaseboardName,
                                          DataPlant::PlantEquipTypeNames[BaseboardTypeNum]));
                }
            }
        }

        if (InitLoopEquip) {
            return;
        }

        auto &thisHWBaseboard = state.dataHWBaseboardRad->HWBaseboard(BaseboardNum);
        PlantUtilities::PullCompInterconnectTrigger(state,
                                                    thisHWBaseboard.plantLoc,
                                                    thisHWBaseboard.BBLoadReSimIndex,
                                                    thisHWBaseboard.plantLoc,
                                                    DataPlant::CriteriaType::HeatTransferRate,
                                                    thisHWBaseboard.Power);

        PlantUtilities::PullCompInterconnectTrigger(state,
                                                    thisHWBaseboard.plantLoc,
                                                    thisHWBaseboard.BBMassFlowReSimIndex,
                                                    thisHWBaseboard.plantLoc,
                                                    DataPlant::CriteriaType::MassFlowRate,
                                                    thisHWBaseboard.WaterMassFlowRate);

        PlantUtilities::PullCompInterconnectTrigger(state,
                                                    thisHWBaseboard.plantLoc,
                                                    thisHWBaseboard.BBInletTempFlowReSimIndex,
                                                    thisHWBaseboard.plantLoc,
                                                    DataPlant::CriteriaType::Temperature,
                                                    thisHWBaseboard.WaterOutletTemp);
    }

    //*****************************************************************************************

} // namespace HWBaseboardRadiator

} // namespace EnergyPlus<|MERGE_RESOLUTION|>--- conflicted
+++ resolved
@@ -838,10 +838,7 @@
         Real64 RhoAirStdInit;
         Real64 rho; // local fluid density
         Real64 Cp;  // local fluid specific heat
-<<<<<<< HEAD
         bool errFlag;
-=======
->>>>>>> d5cec917
 
         int NumHWBaseboards = state.dataHWBaseboardRad->NumHWBaseboards;
         auto &HWBaseboard = state.dataHWBaseboardRad->HWBaseboard(BaseboardNum);
@@ -852,19 +849,12 @@
             // Initialize the environment and sizing flags
             state.dataHWBaseboardRad->MyEnvrnFlag.dimension(NumHWBaseboards, true);
             state.dataHWBaseboardRad->MySizeFlag.dimension(NumHWBaseboards, true);
-<<<<<<< HEAD
-=======
-            state.dataHWBaseboardRad->ZeroSourceSumHATsurf.dimension(state.dataGlobal->NumOfZones, 0.0);
-            state.dataHWBaseboardRad->QBBRadSource.dimension(NumHWBaseboards, 0.0);
-            state.dataHWBaseboardRad->QBBRadSrcAvg.dimension(NumHWBaseboards, 0.0);
->>>>>>> d5cec917
             state.dataHWBaseboardRad->SetLoopIndexFlag.dimension(NumHWBaseboards, true);
             state.dataHWBaseboardRad->MyOneTimeFlag = false;
 
             for (int Loop = 1; Loop <= NumHWBaseboards; ++Loop) {
                 // Air mass flow rate is obtained from the following linear equation (reset if autosize is used)
                 // m_dot = 0.0062 + 2.75e-05*q
-<<<<<<< HEAD
                 HWBaseboard(Loop).AirMassFlowRateStd = Constant + Coeff * HWBaseboard(Loop).RatedCapacity;
                 HWBaseboard(Loop).ZeroBBSourceSumHATsurf = 0.0;
                 HWBaseboard(Loop).QBBRadSource = 0.0;
@@ -872,10 +862,8 @@
                 HWBaseboard(Loop).LastQBBRadSrc = 0.0;
                 HWBaseboard(Loop).LastSysTimeElapsed = 0.0;
                 HWBaseboard(Loop).LastTimeStepSys = 0.0;
-=======
                 state.dataHWBaseboardRad->HWBaseboard(Loop).AirMassFlowRateStd =
                     Constant + Coeff * state.dataHWBaseboardRad->HWBaseboard(Loop).RatedCapacity;
->>>>>>> d5cec917
             }
         }
 
@@ -926,21 +914,12 @@
             state.dataLoopNodes->Node(WaterInletNode).Press = 0.0;
             state.dataLoopNodes->Node(WaterInletNode).HumRat = 0.0;
 
-<<<<<<< HEAD
             HWBaseboard(BaseboardNum).ZeroBBSourceSumHATsurf = 0.0;
             HWBaseboard(BaseboardNum).QBBRadSource = 0.0;
             HWBaseboard(BaseboardNum).QBBRadSrcAvg = 0.0;
             HWBaseboard(BaseboardNum).LastQBBRadSrc = 0.0;
             HWBaseboard(BaseboardNum).LastSysTimeElapsed = 0.0;
             HWBaseboard(BaseboardNum).LastTimeStepSys = 0.0;
-=======
-            state.dataHWBaseboardRad->ZeroSourceSumHATsurf = 0.0;
-            state.dataHWBaseboardRad->QBBRadSource = 0.0;
-            state.dataHWBaseboardRad->QBBRadSrcAvg = 0.0;
-            HWBaseboard.Accounting.LastQBBRadSrc = 0.0;
-            HWBaseboard.Accounting.LastSysTimeElapsed = 0.0;
-            HWBaseboard.Accounting.LastTimeStepSys = 0.0;
->>>>>>> d5cec917
 
             state.dataHWBaseboardRad->MyEnvrnFlag(BaseboardNum) = false;
         }
@@ -950,21 +929,12 @@
         }
 
         if (state.dataGlobal->BeginTimeStepFlag && FirstHVACIteration) {
-<<<<<<< HEAD
             int ZoneNum = HWBaseboard(BaseboardNum).ZonePtr;
             HWBaseboard(BaseboardNum).ZeroBBSourceSumHATsurf = state.dataHeatBal->Zone(ZoneNum).sumHATsurf(state);
             HWBaseboard(BaseboardNum).QBBRadSrcAvg = 0.0;
             HWBaseboard(BaseboardNum).LastQBBRadSrc = 0.0;
             HWBaseboard(BaseboardNum).LastSysTimeElapsed = 0.0;
             HWBaseboard(BaseboardNum).LastTimeStepSys = 0.0;
-=======
-            int ZoneNum = HWBaseboard.ZonePtr;
-            state.dataHWBaseboardRad->ZeroSourceSumHATsurf(ZoneNum) = state.dataHeatBal->Zone(ZoneNum).sumHATsurf(state);
-            state.dataHWBaseboardRad->QBBRadSrcAvg(BaseboardNum) = 0.0;
-            HWBaseboard.Accounting.LastQBBRadSrc = 0.0;
-            HWBaseboard.Accounting.LastSysTimeElapsed = 0.0;
-            HWBaseboard.Accounting.LastTimeStepSys = 0.0;
->>>>>>> d5cec917
         }
 
         // Do the every time step initializations
@@ -1316,23 +1286,7 @@
         Real64 BB;
         Real64 CC;
         Real64 Cp;
-<<<<<<< HEAD
-        auto &HWBaseboard = state.dataHWBaseboardRad->HWBaseboard;
-        auto &HWBaseboardDesignObject = state.dataHWBaseboardRad->HWBaseboardDesignObject;
-
-        ZoneNum = HWBaseboard(BaseboardNum).ZonePtr;
-        QZnReq = state.dataZoneEnergyDemand->ZoneSysEnergyDemand(ZoneNum).RemainingOutputReqToHeatSP;
-        AirInletTemp = HWBaseboard(BaseboardNum).AirInletTemp;
-        AirOutletTemp = AirInletTemp;
-        WaterInletTemp = HWBaseboard(BaseboardNum).WaterInletTemp;
-        WaterOutletTemp = WaterInletTemp;
-        WaterMassFlowRate = state.dataLoopNodes->Node(HWBaseboard(BaseboardNum).WaterInletNode).MassFlowRate;
-        HWBaseboardDesignData HWBaseboardDesignDataObject{
-            HWBaseboardDesignObject(HWBaseboard(BaseboardNum).DesignObjectPtr)}; // Contains the data for the design object
-
-        if (QZnReq > SmallLoad && !state.dataZoneEnergyDemand->CurDeadBandOrSetback(ZoneNum) &&
-            (GetCurrentScheduleValue(state, HWBaseboard(BaseboardNum).SchedPtr) > 0) && (WaterMassFlowRate > 0.0)) {
-=======
+
         auto &hWBaseboard = state.dataHWBaseboardRad->HWBaseboard(BaseboardNum);
 
         int const ZoneNum = hWBaseboard.ZonePtr;
@@ -1347,7 +1301,6 @@
             HWBaseboardDesignData const &HWBaseboardDesignDataObject{
                 state.dataHWBaseboardRad->HWBaseboardDesignObject(hWBaseboard.DesignObjectPtr)}; // Contains the data for the design object
 
->>>>>>> d5cec917
             // Calculate air mass flow rate
             AirMassFlowRate = hWBaseboard.AirMassFlowRateStd * (WaterMassFlowRate / hWBaseboard.WaterMassFlowRateMax);
             CapacitanceAir = Psychrometrics::PsyCpAirFnW(hWBaseboard.AirInletHumRat) * AirMassFlowRate;
@@ -1384,11 +1337,7 @@
             WaterOutletTemp = WaterInletTemp - CapacitanceAir * (AirOutletTemp - AirInletTemp) / CapacitanceWater;
             BBHeat = CapacitanceWater * (WaterInletTemp - WaterOutletTemp);
             RadHeat = BBHeat * HWBaseboardDesignDataObject.FracRadiant;
-<<<<<<< HEAD
             HWBaseboard(BaseboardNum).QBBRadSource = RadHeat;
-=======
-            state.dataHWBaseboardRad->QBBRadSource(BaseboardNum) = RadHeat;
->>>>>>> d5cec917
 
             if (HWBaseboardDesignDataObject.FracRadiant <= MinFrac) {
                 LoadMet = BBHeat;
@@ -1409,14 +1358,9 @@
                 // that all energy radiated to people is converted to convective energy is
                 // not very precise, but at least it conserves energy. The system impact to heat balance
                 // should include this.
-<<<<<<< HEAD
+
                 LoadMet = (state.dataHeatBal->Zone(ZoneNum).sumHATsurf(state) - HWBaseboard(BaseboardNum).ZeroBBSourceSumHATsurf) +
                           (BBHeat * HWBaseboard(BaseboardNum).FracConvect) + (RadHeat * HWBaseboardDesignDataObject.FracDistribPerson);
-=======
-                auto const &zeroSourceSumHATsurf = state.dataHWBaseboardRad->ZeroSourceSumHATsurf(ZoneNum);
-                LoadMet = (state.dataHeatBal->Zone(ZoneNum).sumHATsurf(state) - zeroSourceSumHATsurf) + (BBHeat * hWBaseboard.FracConvect) +
-                          (RadHeat * HWBaseboardDesignDataObject.FracDistribPerson);
->>>>>>> d5cec917
             }
             hWBaseboard.WaterOutletEnthalpy = hWBaseboard.WaterInletEnthalpy - BBHeat / WaterMassFlowRate;
         } else {
@@ -1432,15 +1376,9 @@
             RadHeat = 0.0;
             WaterMassFlowRate = 0.0;
             AirMassFlowRate = 0.0;
-<<<<<<< HEAD
             HWBaseboard(BaseboardNum).QBBRadSource = 0.0;
-            HWBaseboard(BaseboardNum).WaterOutletEnthalpy = HWBaseboard(BaseboardNum).WaterInletEnthalpy;
-            SetActuatedBranchFlowRate(state, WaterMassFlowRate, HWBaseboard(BaseboardNum).WaterInletNode, HWBaseboard(BaseboardNum).plantLoc, false);
-=======
-            state.dataHWBaseboardRad->QBBRadSource(BaseboardNum) = 0.0;
             hWBaseboard.WaterOutletEnthalpy = hWBaseboard.WaterInletEnthalpy;
             PlantUtilities::SetActuatedBranchFlowRate(state, WaterMassFlowRate, hWBaseboard.WaterInletNode, hWBaseboard.plantLoc, false);
->>>>>>> d5cec917
         }
 
         hWBaseboard.WaterOutletTemp = WaterOutletTemp;
@@ -1470,12 +1408,8 @@
         // SUBROUTINE LOCAL VARIABLE DECLARATIONS:
         int WaterInletNode;
         int WaterOutletNode;
-<<<<<<< HEAD
         auto &thisHWBB = state.dataHWBaseboardRad->HWBaseboard(BaseboardNum);
-=======
-        auto &hWBaseboard = state.dataHWBaseboardRad->HWBaseboard(BaseboardNum);
-        Real64 const qBBRadSource = state.dataHWBaseboardRad->QBBRadSource(BaseboardNum);
->>>>>>> d5cec917
+        Real64 const qBBRadSource = thisHWBB.QBBRadSource;
 
         if (state.dataGlobal->BeginEnvrnFlag && state.dataHWBaseboardRad->MyEnvrnFlag2) {
             state.dataHWBaseboardRad->Iter = 0;
@@ -1486,7 +1420,6 @@
         }
 
         // First, update the running average if necessary...
-<<<<<<< HEAD
         if (thisHWBB.LastSysTimeElapsed == state.dataHVACGlobal->SysTimeElapsed) {
             thisHWBB.QBBRadSrcAvg -= thisHWBB.LastQBBRadSrc * thisHWBB.LastTimeStepSys / state.dataGlobal->TimeStepZone;
         }
@@ -1502,30 +1435,9 @@
 
         // Set the outlet air nodes of the Baseboard
         // Set the outlet water nodes for the Coil
-        SafeCopyPlantNode(state, WaterInletNode, WaterOutletNode);
+        PlantUtilities::SafeCopyPlantNode(state, WaterInletNode, WaterOutletNode);
         state.dataLoopNodes->Node(WaterOutletNode).Temp = thisHWBB.WaterOutletTemp;
         state.dataLoopNodes->Node(WaterOutletNode).Enthalpy = thisHWBB.WaterOutletEnthalpy;
-=======
-        if (hWBaseboard.Accounting.LastSysTimeElapsed == state.dataHVACGlobal->SysTimeElapsed) {
-            state.dataHWBaseboardRad->QBBRadSrcAvg(BaseboardNum) -=
-                hWBaseboard.Accounting.LastQBBRadSrc * hWBaseboard.Accounting.LastTimeStepSys / state.dataGlobal->TimeStepZone;
-        }
-        // Update the running average and the "last" values with the current values of the appropriate variables
-        state.dataHWBaseboardRad->QBBRadSrcAvg(BaseboardNum) += qBBRadSource * state.dataHVACGlobal->TimeStepSys / state.dataGlobal->TimeStepZone;
-
-        hWBaseboard.Accounting.LastQBBRadSrc = qBBRadSource;
-        hWBaseboard.Accounting.LastSysTimeElapsed = state.dataHVACGlobal->SysTimeElapsed;
-        hWBaseboard.Accounting.LastTimeStepSys = state.dataHVACGlobal->TimeStepSys;
-
-        WaterInletNode = hWBaseboard.WaterInletNode;
-        WaterOutletNode = hWBaseboard.WaterOutletNode;
-
-        // Set the outlet air nodes of the Baseboard
-        // Set the outlet water nodes for the Coil
-        PlantUtilities::SafeCopyPlantNode(state, WaterInletNode, WaterOutletNode);
-        state.dataLoopNodes->Node(WaterOutletNode).Temp = hWBaseboard.WaterOutletTemp;
-        state.dataLoopNodes->Node(WaterOutletNode).Enthalpy = hWBaseboard.WaterOutletEnthalpy;
->>>>>>> d5cec917
     }
 
     void UpdateBBRadSourceValAvg(EnergyPlusData &state, bool &HWBaseboardSysOn) // .TRUE. if the radiant system has run this zone time step
@@ -1555,19 +1467,10 @@
         // If there are no baseboards in this input file, just RETURN
         if (state.dataHWBaseboardRad->NumHWBaseboards == 0) return;
 
-<<<<<<< HEAD
         // If there are baseboards, then we have to check to see if this was running at all...
         for (int BaseboardNum = 1; BaseboardNum <= state.dataHWBaseboardRad->NumHWBaseboards; ++BaseboardNum) {
             HWBaseboard(BaseboardNum).QBBRadSource = HWBaseboard(BaseboardNum).QBBRadSrcAvg;
             if (HWBaseboard(BaseboardNum).QBBRadSrcAvg != 0.0) HWBaseboardSysOn = true;
-=======
-        // If it was allocated, then we have to check to see if this was running at all...
-        for (int BaseboardNum = 1; BaseboardNum <= state.dataHWBaseboardRad->NumHWBaseboards; ++BaseboardNum) {
-            if (state.dataHWBaseboardRad->QBBRadSrcAvg(BaseboardNum) != 0.0) {
-                HWBaseboardSysOn = true;
-                break;
-            }
->>>>>>> d5cec917
         }
 
         DistributeBBRadGains(state); // QBBRadSource has been modified so we need to redistribute gains
@@ -1602,22 +1505,16 @@
         int SurfNum;              // Pointer to the Surface derived type
         Real64 ThisSurfIntensity; // temporary for W/m2 term for rad on a surface
 
-<<<<<<< HEAD
-=======
-        int const NumHWBaseboards = state.dataHWBaseboardRad->NumHWBaseboards;
-
->>>>>>> d5cec917
         // Initialize arrays
         state.dataHeatBalFanSys->SurfQHWBaseboard = 0.0;
         state.dataHeatBalFanSys->ZoneQHWBaseboardToPerson = 0.0;
 
-<<<<<<< HEAD
         for (BaseboardNum = 1; BaseboardNum <= state.dataHWBaseboardRad->NumHWBaseboards; ++BaseboardNum) {
 
             auto &thisHWBB = state.dataHWBaseboardRad->HWBaseboard(BaseboardNum);
-            HWBaseboardDesignData HWBaseboardDesignDataObject{
-                state.dataHWBaseboardRad->HWBaseboardDesignObject(thisHWBB.DesignObjectPtr)}; // Contains the data for the design object
-            ZoneNum = thisHWBB.ZonePtr;
+            HWBaseboardDesignData const &HWBaseboardDesignDataObject =
+                state.dataHWBaseboardRad->HWBaseboardDesignObject(HWBaseboard.DesignObjectPtr); // Contains the data for the design object
+            int ZoneNum = thisHWBB.ZonePtr;
             if (ZoneNum <= 0) continue;
             state.dataHeatBalFanSys->ZoneQHWBaseboardToPerson(ZoneNum) += thisHWBB.QBBRadSource * HWBaseboardDesignDataObject.FracDistribPerson;
 
@@ -1625,23 +1522,6 @@
                 SurfNum = thisHWBB.SurfacePtr(RadSurfNum);
                 if (state.dataSurface->Surface(SurfNum).Area > SmallestArea) {
                     ThisSurfIntensity = (thisHWBB.QBBRadSource * thisHWBB.FracDistribToSurf(RadSurfNum) / state.dataSurface->Surface(SurfNum).Area);
-=======
-        for (BaseboardNum = 1; BaseboardNum <= NumHWBaseboards; ++BaseboardNum) {
-            auto &HWBaseboard = state.dataHWBaseboardRad->HWBaseboard(BaseboardNum);
-
-            HWBaseboardDesignData const &HWBaseboardDesignDataObject =
-                state.dataHWBaseboardRad->HWBaseboardDesignObject(HWBaseboard.DesignObjectPtr); // Contains the data for the design object
-            int ZoneNum = HWBaseboard.ZonePtr;
-            if (ZoneNum <= 0) continue;
-            state.dataHeatBalFanSys->ZoneQHWBaseboardToPerson(ZoneNum) +=
-                state.dataHWBaseboardRad->QBBRadSource(BaseboardNum) * HWBaseboardDesignDataObject.FracDistribPerson;
-
-            for (RadSurfNum = 1; RadSurfNum <= HWBaseboard.TotSurfToDistrib; ++RadSurfNum) {
-                SurfNum = HWBaseboard.SurfacePtr(RadSurfNum);
-                if (state.dataSurface->Surface(SurfNum).Area > SmallestArea) {
-                    ThisSurfIntensity = (state.dataHWBaseboardRad->QBBRadSource(BaseboardNum) * HWBaseboard.FracDistribToSurf(RadSurfNum) /
-                                         state.dataSurface->Surface(SurfNum).Area);
->>>>>>> d5cec917
                     state.dataHeatBalFanSys->SurfQHWBaseboard(SurfNum) += ThisSurfIntensity;
                     state.dataHeatBalSurf->AnyRadiantSystems = true;
                     // CR 8074, trap for excessive intensity (throws off surface balance )
@@ -1649,11 +1529,7 @@
                         ShowSevereError(state, "DistributeBBRadGains:  excessive thermal radiation heat flux intensity detected");
                         ShowContinueError(state, format("Surface = {}", state.dataSurface->Surface(SurfNum).Name));
                         ShowContinueError(state, format("Surface area = {:.3R} [m2]", state.dataSurface->Surface(SurfNum).Area));
-<<<<<<< HEAD
                         ShowContinueError(state, format("Occurs in {} = {}", cCMO_BBRadiator_Water, thisHWBB.EquipID));
-=======
-                        ShowContinueError(state, format("Occurs in {} = {}", cCMO_BBRadiator_Water, HWBaseboard.Name));
->>>>>>> d5cec917
                         ShowContinueError(state, format("Radiation intensity = {:.2R} [W/m2]", ThisSurfIntensity));
                         ShowContinueError(state, format("Assign a larger surface area or more surfaces in {}", cCMO_BBRadiator_Water));
                         ShowFatalError(state, "DistributeBBRadGains:  excessive thermal radiation heat flux intensity detected");
@@ -1662,11 +1538,7 @@
                     ShowSevereError(state, "DistributeBBRadGains:  surface not large enough to receive thermal radiation heat flux");
                     ShowContinueError(state, format("Surface = {}", state.dataSurface->Surface(SurfNum).Name));
                     ShowContinueError(state, format("Surface area = {:.3R} [m2]", state.dataSurface->Surface(SurfNum).Area));
-<<<<<<< HEAD
                     ShowContinueError(state, format("Occurs in {} = {}", cCMO_BBRadiator_Water, thisHWBB.EquipID));
-=======
-                    ShowContinueError(state, format("Occurs in {} = {}", cCMO_BBRadiator_Water, HWBaseboard.Name));
->>>>>>> d5cec917
                     ShowContinueError(state, format("Assign a larger surface area or more surfaces in {}", cCMO_BBRadiator_Water));
                     ShowFatalError(state, "DistributeBBRadGains:  surface not large enough to receive thermal radiation heat flux");
                 }
@@ -1680,25 +1552,14 @@
         // SUBROUTINE INFORMATION:
         //       AUTHOR         Daeho Kang
         //       DATE WRITTEN   Aug 2007
-<<<<<<< HEAD
-        //       MODIFIED       na
-        //       RE-ENGINEERED  na
+
         auto &thisHWBB = state.dataHWBaseboardRad->HWBaseboard(BaseboardNum);
-
-        thisHWBB.TotEnergy = thisHWBB.TotPower * state.dataHVACGlobal->TimeStepSysSec;
-        thisHWBB.Energy = thisHWBB.Power * state.dataHVACGlobal->TimeStepSysSec;
-        thisHWBB.ConvEnergy = thisHWBB.ConvPower * state.dataHVACGlobal->TimeStepSysSec;
-        thisHWBB.RadEnergy = thisHWBB.RadPower * state.dataHVACGlobal->TimeStepSysSec;
-=======
-
-        auto &HWBaseboard = state.dataHWBaseboardRad->HWBaseboard(BaseboardNum);
         Real64 const timeStepSysSec = state.dataHVACGlobal->TimeStepSysSec;
 
-        HWBaseboard.TotEnergy = HWBaseboard.TotPower * timeStepSysSec;
-        HWBaseboard.Energy = HWBaseboard.Power * timeStepSysSec;
-        HWBaseboard.ConvEnergy = HWBaseboard.ConvPower * timeStepSysSec;
-        HWBaseboard.RadEnergy = HWBaseboard.RadPower * timeStepSysSec;
->>>>>>> d5cec917
+        thisHWBB.TotEnergy = thisHWBB.TotPower * timeStepSysSec;
+        thisHWBB.Energy = thisHWBB.Power * timeStepSysSec;
+        thisHWBB.ConvEnergy = thisHWBB.ConvPower * timeStepSysSec;
+        thisHWBB.RadEnergy = thisHWBB.RadPower * timeStepSysSec;
     }
 
     void UpdateHWBaseboardPlantConnection(EnergyPlusData &state,
