--- conflicted
+++ resolved
@@ -73,7 +73,7 @@
 #include <EnergyPlus/FileSystem.hh>
 #include <EnergyPlus/General.hh>
 #include <EnergyPlus/GlobalNames.hh>
-#include <EnergyPlus/GroundTemperatureModeling/GroundTemperatureModelManager.hh>
+#include <EnergyPlus/GroundTemperatureModeling/BaseGroundTemperatureModel.hh>
 #include <EnergyPlus/InputProcessing/InputProcessor.hh>
 #include <EnergyPlus/OutputProcessor.hh>
 #include <EnergyPlus/OutputReportPredefined.hh>
@@ -3620,15 +3620,9 @@
             WBRange = desDayInput.DailyWBRange;
         }
 
-<<<<<<< HEAD
         auto const &desDayModsEnvrn = state.dataWeather->desDayMods(EnvrnNum);
         for (int hour = 1; hour <= Constant::iHoursInDay; ++hour) {
             for (int ts = 1; ts <= state.dataGlobal->TimeStepsInHour; ++ts) {
-=======
-        auto &desDayModsEnvrn = state.dataWeather->desDayMods(EnvrnNum);
-        for (int hour = 1; hour <= Constant::HoursInDay; ++hour) {
-            for (int ts = 1; ts <= state.dataGlobal->NumOfTimeStepInHour; ++ts) {
->>>>>>> acda84e3
                 auto const &desDayModsTS = desDayModsEnvrn(ts, hour);
                 auto &tomorrowTs = state.dataWeather->wvarsHrTsTomorrow(ts, hour);
                 if (desDayInput.dryBulbRangeType != DesDayDryBulbRangeType::Profile) {
@@ -3808,27 +3802,17 @@
 
             switch (state.dataWeather->WPSkyTemperature(envCurr.WP_Type1).skyTempModel) {
             case SkyTempModel::ScheduleValue: {
-<<<<<<< HEAD
                 Array2D<Real64> tmp = Array2D<Real64>(state.dataGlobal->TimeStepsInHour, Constant::iHoursInDay);
                 state.dataWeather->WPSkyTemperature(envCurr.WP_Type1).sched->getDayVals(state, tmp);
                 auto &desDayModsEnvrn = state.dataWeather->desDayMods(EnvrnNum);
-=======
-                Array2D<Real64> tmp = Array2D<Real64>(state.dataGlobal->NumOfTimeStepInHour, Constant::HoursInDay);
-                ScheduleManager::GetSingleDayScheduleValues(state, state.dataWeather->WPSkyTemperature(envCurr.WP_Type1).SchedulePtr, tmp);
->>>>>>> acda84e3
                 ForAllHrTs(state, [&state, &tmp, &desDayModsEnvrn](int iHr, int iTS) {
                     state.dataWeather->wvarsHrTsTomorrow(iTS, iHr).SkyTemp = desDayModsEnvrn(iTS, iHr).SkyTemp = tmp(iTS, iHr);
                 });
             } break;
             case SkyTempModel::DryBulbDelta: {
-<<<<<<< HEAD
                 Array2D<Real64> tmp = Array2D<Real64>(state.dataGlobal->TimeStepsInHour, Constant::iHoursInDay);
                 state.dataWeather->WPSkyTemperature(envCurr.WP_Type1).sched->getDayVals(state, tmp);
                 auto &desDayModsEnvrn = state.dataWeather->desDayMods(EnvrnNum);
-=======
-                Array2D<Real64> tmp = Array2D<Real64>(state.dataGlobal->NumOfTimeStepInHour, Constant::HoursInDay);
-                ScheduleManager::GetSingleDayScheduleValues(state, state.dataWeather->WPSkyTemperature(envCurr.WP_Type1).SchedulePtr, tmp);
->>>>>>> acda84e3
                 ForAllHrTs(state, [&state, &tmp, &desDayModsEnvrn](int iHr, int iTS) {
                     auto &tomorrowTS = state.dataWeather->wvarsHrTsTomorrow(iTS, iHr);
                     desDayModsEnvrn(iTS, iHr).SkyTemp = tmp(iTS, iHr);
@@ -3836,14 +3820,9 @@
                 });
             } break;
             case SkyTempModel::DewPointDelta: {
-<<<<<<< HEAD
                 Array2D<Real64> tmp = Array2D<Real64>(state.dataGlobal->TimeStepsInHour, Constant::iHoursInDay);
                 state.dataWeather->WPSkyTemperature(envCurr.WP_Type1).sched->getDayVals(state, tmp);
                 auto &desDayModsEnvrn = state.dataWeather->desDayMods(EnvrnNum);
-=======
-                Array2D<Real64> tmp = Array2D<Real64>(state.dataGlobal->NumOfTimeStepInHour, Constant::HoursInDay);
-                ScheduleManager::GetSingleDayScheduleValues(state, state.dataWeather->WPSkyTemperature(envCurr.WP_Type1).SchedulePtr, tmp);
->>>>>>> acda84e3
                 ForAllHrTs(state, [&state, &tmp, &desDayModsEnvrn](int iHr, int iTS) {
                     auto &tomorrowTS = state.dataWeather->wvarsHrTsTomorrow(iTS, iHr);
                     desDayModsEnvrn(iTS, iHr).SkyTemp = tmp(iTS, iHr);
@@ -6724,20 +6703,16 @@
         //  in a new variable.
 
         // Initialize Site:GroundTemperature:BuildingSurface object
-        state.dataWeather->siteBuildingSurfaceGroundTempsPtr = GroundTemperatureManager::GetGroundTempModelAndInit(
-            state, groundTempModelNamesUC[(int)GroundTempObjType::SiteBuildingSurfaceGroundTemp], "");
+        state.dataWeather->siteBuildingSurfaceGroundTempsPtr = GroundTemp::GetGroundTempModelAndInit(state, GroundTemp::ModelType::SiteBuildingSurface, "");
 
         // Initialize Site:GroundTemperature:FCFactorMethod object
-        state.dataWeather->siteFCFactorMethodGroundTempsPtr = GroundTemperatureManager::GetGroundTempModelAndInit(
-            state, groundTempModelNamesUC[static_cast<int>(GroundTempObjType::SiteFCFactorMethodGroundTemp)], "");
+        state.dataWeather->siteFCFactorMethodGroundTempsPtr = GroundTemp::GetGroundTempModelAndInit(state, GroundTemp::ModelType::SiteFCFactorMethod, "");
 
         // Initialize Site:GroundTemperature:Shallow object
-        state.dataWeather->siteShallowGroundTempsPtr = GroundTemperatureManager::GetGroundTempModelAndInit(
-            state, groundTempModelNamesUC[static_cast<int>(GroundTempObjType::SiteShallowGroundTemp)], "");
+        state.dataWeather->siteShallowGroundTempsPtr = GroundTemp::GetGroundTempModelAndInit(state, GroundTemp::ModelType::SiteShallow, "");
 
         // Initialize Site:GroundTemperature:Deep object
-        state.dataWeather->siteDeepGroundTempsPtr = GroundTemperatureManager::GetGroundTempModelAndInit(
-            state, groundTempModelNamesUC[static_cast<int>(GroundTempObjType::SiteDeepGroundTemp)], "");
+        state.dataWeather->siteDeepGroundTempsPtr = GroundTemp::GetGroundTempModelAndInit(state, GroundTemp::ModelType::SiteDeep, "");
     }
 
     void GetGroundReflectances(EnergyPlusData &state, bool &ErrorsFound)
@@ -7176,13 +7151,8 @@
         state.dataEnvrn->SkyClearness =
             ((state.dataEnvrn->DifSolarRad + state.dataEnvrn->BeamSolarRad) / (state.dataEnvrn->DifSolarRad + 0.0001) + Zeta) / (1.0 + Zeta);
         // Relative optical air mass
-<<<<<<< HEAD
-        Real64 const AirMass = (1.0 - 0.1 * state.dataEnvrn->Elevation / 1000.0) /
-                               (SinSunAltitude + 0.15 / std::pow(SunAltitude / Constant::DegToRad + 3.885, 1.253));
-=======
         Real64 const relAirMass = (1.0 - 0.1 * state.dataEnvrn->Elevation / 1000.0) /
-                                  (SinSunAltitude + 0.15 / std::pow(SunAltitude / Constant::DegToRadians + 3.885, 1.253));
->>>>>>> acda84e3
+                                  (SinSunAltitude + 0.15 / std::pow(SunAltitude / Constant::DegToRad + 3.885, 1.253));
         // In the following, 93.73 is the extraterrestrial luminous efficacy
         state.dataEnvrn->SkyBrightness = (state.dataEnvrn->DifSolarRad * 93.73) * relAirMass / ExtraDirNormIll[state.dataEnvrn->Month - 1];
         int ISkyClearness; // Sky clearness bin
@@ -8102,15 +8072,8 @@
         // Create arrays (InterpolationValues, SolarInterpolationValues) dependent on
         // Number of Time Steps in Hour.  This will be used in the "SetCurrentWeather" procedure.
 
-<<<<<<< HEAD
-        int halfpoint = 0;
-
         state.dataWeather->Interpolation.allocate(state.dataGlobal->TimeStepsInHour);
         state.dataWeather->SolarInterpolation.allocate(state.dataGlobal->TimeStepsInHour);
-=======
-        state.dataWeather->Interpolation.allocate(state.dataGlobal->NumOfTimeStepInHour);
-        state.dataWeather->SolarInterpolation.allocate(state.dataGlobal->NumOfTimeStepInHour);
->>>>>>> acda84e3
         state.dataWeather->Interpolation = 0.0;
         state.dataWeather->SolarInterpolation = 0.0;
 
@@ -8121,11 +8084,8 @@
 
         if (mod(state.dataGlobal->TimeStepsInHour, 2) == 0) {
             // even number of time steps.
-<<<<<<< HEAD
-            halfpoint = state.dataGlobal->TimeStepsInHour / 2;
-=======
-            int halfpoint = state.dataGlobal->NumOfTimeStepInHour / 2;
->>>>>>> acda84e3
+            int halfpoint = state.dataGlobal->TimeStepsInHour / 2;
+
             state.dataWeather->SolarInterpolation(halfpoint) = 1.0;
             Real64 tweight = 1.0 / double(state.dataGlobal->TimeStepsInHour);
             for (int tloop = halfpoint + 1, hpoint = 1; tloop <= state.dataGlobal->TimeStepsInHour; ++tloop, ++hpoint) {
@@ -8142,13 +8102,8 @@
                 state.dataWeather->SolarInterpolation(2) = 5.0 / 6.0;
                 state.dataWeather->SolarInterpolation(3) = 0.5;
             } else {
-<<<<<<< HEAD
                 Real64 tweight = 1.0 / double(state.dataGlobal->TimeStepsInHour);
-                halfpoint = state.dataGlobal->TimeStepsInHour / 2;
-=======
-                Real64 tweight = 1.0 / double(state.dataGlobal->NumOfTimeStepInHour);
-                int halfpoint = state.dataGlobal->NumOfTimeStepInHour / 2;
->>>>>>> acda84e3
+                int halfpoint = state.dataGlobal->TimeStepsInHour / 2;
                 Real64 tweight1 = 1.0 - tweight / 2.0;
                 state.dataWeather->SolarInterpolation(halfpoint) = tweight1;
                 state.dataWeather->SolarInterpolation(halfpoint + 1) = tweight1;
