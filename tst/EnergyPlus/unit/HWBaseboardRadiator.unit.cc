--- conflicted
+++ resolved
@@ -84,10 +84,6 @@
     state->dataZoneEnergyDemand->ZoneSysEnergyDemand.allocate(1);
     state->dataZoneEnergyDemand->CurDeadBandOrSetback.allocate(1);
     state->dataPlnt->PlantLoop.allocate(1);
-<<<<<<< HEAD
-=======
-    state->dataHWBaseboardRad->QBBRadSource.allocate(1);
->>>>>>> d5cec917
     HWBaseboardDesignObject.allocate(1);
 
     state->dataLoopNodes->Node(1).MassFlowRate = 0.40;
@@ -109,10 +105,6 @@
     state->dataPlnt->PlantLoop(1).FluidName = "Water";
     state->dataPlnt->PlantLoop(1).FluidIndex = 1;
     state->dataPlnt->PlantLoop(1).FluidType = DataLoopNode::NodeFluidType::Water;
-<<<<<<< HEAD
-=======
-    state->dataHWBaseboardRad->QBBRadSource(1) = 0.0;
->>>>>>> d5cec917
 
     CalcHWBaseboard(*state, BBNum, LoadMet);
 
@@ -120,15 +112,12 @@
     EXPECT_NEAR(50.349854486072232, HWBaseboard(1).AirOutletTemp, 0.000001);
     EXPECT_NEAR(73.224991258180438, HWBaseboard(1).WaterOutletTemp, 0.000001);
     EXPECT_NEAR(0.5, HWBaseboard(1).AirMassFlowRate, 0.000001);
-<<<<<<< HEAD
 
     state->dataLoopNodes->Node.deallocate();
     HWBaseboard.deallocate();
     state->dataZoneEnergyDemand->ZoneSysEnergyDemand.deallocate();
     state->dataZoneEnergyDemand->CurDeadBandOrSetback.deallocate();
     state->dataPlnt->PlantLoop.deallocate();
-=======
->>>>>>> d5cec917
 }
 
 TEST_F(EnergyPlusFixture, HWBaseboardRadiator_HWBaseboardWaterFlowResetTest)
@@ -146,10 +135,6 @@
     state->dataZoneEnergyDemand->ZoneSysEnergyDemand.allocate(1);
     state->dataZoneEnergyDemand->CurDeadBandOrSetback.allocate(1);
     state->dataPlnt->PlantLoop.allocate(1);
-<<<<<<< HEAD
-=======
-    state->dataHWBaseboardRad->QBBRadSource.allocate(1);
->>>>>>> d5cec917
     HWBaseboardDesignObject.allocate(1);
 
     state->dataZoneEnergyDemand->CurDeadBandOrSetback(1) = false;
@@ -174,10 +159,6 @@
     state->dataPlnt->PlantLoop(1).FluidName = "Water";
     state->dataPlnt->PlantLoop(1).FluidIndex = 1;
     state->dataPlnt->PlantLoop(1).FluidType = DataLoopNode::NodeFluidType::Water;
-<<<<<<< HEAD
-=======
-    state->dataHWBaseboardRad->QBBRadSource(1) = 0.0;
->>>>>>> d5cec917
 
     state->dataLoopNodes->Node(HWBaseboard(1).WaterInletNode).MassFlowRate = 0.2;
     state->dataLoopNodes->Node(HWBaseboard(1).WaterInletNode).MassFlowRateMax = 0.4;
@@ -212,7 +193,6 @@
     EXPECT_EQ(HWBaseboard(1).AirInletTemp, HWBaseboard(1).AirOutletTemp);
     EXPECT_EQ(HWBaseboard(1).WaterInletTemp, HWBaseboard(1).WaterOutletTemp);
     EXPECT_EQ(0.0, HWBaseboard(1).AirMassFlowRate);
-<<<<<<< HEAD
 
     // clear
     state->dataLoopNodes->Node.deallocate();
@@ -220,6 +200,4 @@
     state->dataZoneEnergyDemand->ZoneSysEnergyDemand.deallocate();
     state->dataZoneEnergyDemand->CurDeadBandOrSetback.deallocate();
     state->dataPlnt->PlantLoop.deallocate();
-=======
->>>>>>> d5cec917
 }