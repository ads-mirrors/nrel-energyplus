--- conflicted
+++ resolved
@@ -458,297 +458,7 @@
     constexpr Real64 SurfInitialTemp(23.0);       // Surface temperature for initialization
     constexpr Real64 SurfInitialConvCoeff(3.076); // Surface convective coefficient for initialization
 
-<<<<<<< HEAD
-    // SiteData aka building data
-    extern Real64 LowHConvLimit; // Lowest allowed convection coefficient for detailed model
-    // before reverting to the simple model.  This avoids a
-    // divide by zero elsewhere.  Not based on any physical
-    // reasoning, just the number that was picked.  It corresponds
-    // to a delta T for a vertical surface of 0.000444C.
-    // REAL(r64), PARAMETER :: LowHConvLimit = 1.0 !W/m2-K  Lowest allowed natural convection coefficient
-    //                           ! A lower limit is needed to avoid numerical problems
-    //                           ! Natural convection correlations are a function of temperature difference,
-    //                           !   there are many times when those temp differences pass through zero leading to non-physical results
-    //                           ! Value of 1.0 chosen here is somewhat arbitrary, but based on the following reasons:
-    //                           !  1) Low values of HconvIn indicate a layer of high thermal resistance, however
-    //                           !       the R-value of a convection film layer should be relatively low (compared to building surfaces)
-    //                           !  2) The value of 1.0 corresponds to the thermal resistance of 0.05 m of batt insulation
-    //                           !  3) Limit on the order of 1.0 is suggested by the abrupt changes in an inverse relationship
-    //                           !  4) A conduction-only analysis can model a limit by considering the thermal performance of
-    //                           !       boundary layer to be pure conduction (with no movement to enhance heat transfer);
-    //                           !       Taking the still gas thermal conductivity for air at 0.0267 W/m-K (at 300K), then
-    //                           !       this limit of 1.0 corresponds to a completely still layer of air that is around 0.025 m thick
-    //                           !  5) The previous limit of 0.1 (before ver. 3.1) caused loads initialization problems in test files
-    extern Real64 HighHConvLimit;          // upper limit for HConv, mostly used for user input limits in practice. !W/m2-K
-    extern Real64 MaxAllowedDelTemp;       // Convergence criteria for inside surface temperatures
-    extern Real64 MaxAllowedDelTempCondFD; // Convergence criteria for inside surface temperatures for CondFD
-
-    extern std::string BuildingName;        // Name of building
-    extern Real64 BuildingAzimuth;          // North Axis of Building
-    extern Real64 LoadsConvergTol;          // Tolerance value for Loads Convergence
-    extern Real64 TempConvergTol;           // Tolerance value for Temperature Convergence
-    extern int DefaultInsideConvectionAlgo; // 1 = simple (ASHRAE); 2 = detailed (ASHRAE); 3 = ceiling diffuser;
-    // 4 = trombe wall
-    extern int DefaultOutsideConvectionAlgo;    // 1 = simple (ASHRAE); 2 = detailed; etc (BLAST, TARP, MOWITT, DOE-2)
-    extern int SolarDistribution;               // Solar Distribution Algorithm
-    extern int InsideSurfIterations;            // Counts inside surface iterations
-    extern int OverallHeatTransferSolutionAlgo; // UseCTF Solution, UseEMPD moisture solution, UseCondFD solution
-
-   // Flags for HeatTransfer Algorithms Used
-    extern bool AllCTF;                     // CTF used for everything - no EMPD, no CondFD, No HAMT, No Kiva
-    extern bool AnyCTF;                     // CTF used
-    extern bool AnyEMPD;                    // EMPD used
-    extern bool AnyCondFD;                  // CondFD used
-    extern bool AnyHAMT;                    // HAMT used
-    extern bool AnyKiva;                    // Kiva used
-    extern bool AnyAirBoundary;             // Construction:AirBoundary used (implies grouped solar and radiant is present)
-    extern bool AnyBSDF;                    // True if any WindowModelType == WindowBSDFModel
-
-    extern int MaxNumberOfWarmupDays;     // Maximum number of warmup days allowed
-    extern int MinNumberOfWarmupDays;     // Minimum number of warmup days allowed
-    extern Real64 CondFDRelaxFactor;      // Relaxation factor, for looping across all the surfaces.
-    extern Real64 CondFDRelaxFactorInput; // Relaxation factor, for looping across all the surfaces, user input value
-
-    extern int ZoneAirSolutionAlgo;              // ThirdOrderBackwardDifference, AnalyticalSolution, and EulerMethod
-    extern bool OverrideZoneAirSolutionAlgo;
-    extern Real64 BuildingRotationAppendixG;     // Building Rotation for Appendix G
-    extern bool ZoneAirMassBalanceSimulation;    // if true, then enforces zone mass flow conservation
-    extern Real64 ZoneTotalExfiltrationHeatLoss; // Building total heat emission through zone exfiltration
-    extern Real64 ZoneTotalExhaustHeatLoss;      // Building total heat emission through zone air exhaust
-    extern Real64 SysTotalHVACReliefHeatLoss;    // Building total heat emission through HVAC system relief air
-    extern Real64 SysTotalHVACRejectHeatLoss;    // Building total heat emission through HVAC system heat rejection
-    // END SiteData
-
-    extern int NumOfZoneLists;             // Total number of zone lists
-    extern int NumOfZoneGroups;            // Total number of zone groups
-    extern int NumPeopleStatements;        // Number of People objects in input - possibly global assignments
-    extern int NumLightsStatements;        // Number of Lights objects in input - possibly global assignments
-    extern int NumZoneElectricStatements;  // Number of ZoneElectric objects in input - possibly global assignments
-    extern int NumZoneGasStatements;       // Number of ZoneGas objects in input - possibly global assignments
-    extern int NumInfiltrationStatements;  // Number of Design Flow Infiltration objects in input - possibly global assignments
-    extern int NumVentilationStatements;   // Number of Design Flow Ventilation objects in input - possibly global assignments
-    extern int NumHotWaterEqStatements;    // number of Hot Water Equipment objects in input. - possibly global assignments
-    extern int NumSteamEqStatements;       // number of Steam Equipment objects in input. - possibly global assignments
-    extern int NumOtherEqStatements;       // number of Other Equipment objects in input. - possibly global assignments
-    extern int NumZoneITEqStatements;      // Number of ElectricEquipment:ITE:AirCooled objects in input (ZoneList not supported for this object)
-    extern int TotPeople;                  // Total People Statements in input and extrapolated from global assignments
-    extern int TotLights;                  // Total Lights Statements in input and extrapolated from global assignments
-    extern int TotElecEquip;               // Total Electric Equipment Statements in input and extrapolated from global assignments
-    extern int TotGasEquip;                // Total Gas Equipment Statements in input
-    extern int TotOthEquip;                // Total Other Equipment Statements in input
-    extern int TotHWEquip;                 // Total Hot Water Equipment Statements in input
-    extern int TotStmEquip;                // Total Steam Equipment Statements in input
-    extern int TotInfiltration;            // Total Infiltration Statements in input and extrapolated from global assignments
-    extern int TotDesignFlowInfiltration;  // number of Design Flow rate ZoneInfiltration in input
-    extern int TotShermGrimsInfiltration;  // number of Sherman Grimsrud (ZoneInfiltration:ResidentialBasic) in input
-    extern int TotAIM2Infiltration;        // number of AIM2 (ZoneInfiltration:ResidentialEnhanced) in input
-    extern int TotVentilation;             // Total Ventilation Statements in input
-    extern int TotDesignFlowVentilation;   // number of Design Flow rate ZoneVentilation in input
-    extern int TotWindAndStackVentilation; // number of wind and stack open area ZoneVentilation in input
-    extern int TotMixing;                  // Total Mixing Statements in input
-    extern int TotCrossMixing;             // Total Cross Mixing Statements in input
-    extern int TotRefDoorMixing;           // Total RefrigerationDoor Mixing Statements in input
-    extern int TotBBHeat;                  // Total BBHeat Statements in input
-    extern int TotMaterials;               // Total number of unique materials (layers) in this simulation
-    extern int TotConstructs;              // Total number of unique constructions in this simulation
-    extern int TotSpectralData;            // Total window glass spectral data sets
-    extern int W5GlsMat;                   // Window5 Glass Materials, specified by transmittance and front and back reflectance
-    extern int W5GlsMatAlt;                // Window5 Glass Materials, specified by index of refraction and extinction coeff
-    extern int W5GasMat;                   // Window5 Single-Gas Materials
-    extern int W5GasMatMixture;            // Window5 Gas Mixtures
-    extern int W7SupportPillars;           // Complex fenestration support pillars
-    extern int W7DeflectionStates;         // Complex fenestration deflection states
-    extern int W7MaterialGaps;             // Complex fenestration material gaps
-    extern int TotBlinds;                  // Total number of blind materials
-    extern int TotScreens;                 // Total number of exterior window screen materials
-    extern int TotTCGlazings;              // Number of TC glazing object - WindowMaterial:Glazing:Thermochromic found in the idf file
-    extern int NumSurfaceScreens;          // Total number of screens on exterior windows
-    extern int TotShades;                  // Total number of shade materials
-    extern int TotComplexShades;           // Total number of shading materials for complex fenestrations
-    extern int TotComplexGaps;             // Total number of window gaps for complex fenestrations
-    extern int TotSimpleWindow;            // number of simple window systems.
-
-    extern int W5GlsMatEQL;   // Window5 Single-Gas Materials for Equivalent Layer window model
-    extern int TotShadesEQL;  // Total number of shade materials for Equivalent Layer window model
-    extern int TotDrapesEQL;  // Total number of drape materials for Equivalent Layer window model
-    extern int TotBlindsEQL;  // Total number of blind materials for Equivalent Layer window model
-    extern int TotScreensEQL; // Total number of exterior window screen materials for Equivalent Layer window model
-    extern int W5GapMatEQL;   // Window5 Equivalent Layer Single-Gas Materials
-
-    extern int TotZoneAirBalance; // Total Zone Air Balance Statements in input
-    extern int TotFrameDivider;   // Total number of window frame/divider objects
-    extern int AirFlowFlag;
-    extern int TotCO2Gen;                   // Total CO2 source and sink statements in input
-    extern bool CalcWindowRevealReflection; // True if window reveal reflection is to be calculated
-    // for at least one exterior window
-    extern bool StormWinChangeThisDay; // True if a storm window has been added or removed from any
-    // window during the current day; can only be true for first
-    // time step of the day.
-    extern bool AnyInternalHeatSourceInInput; // true if the user has entered any constructions with internal sources
-    extern bool AdaptiveComfortRequested_CEN15251; // true if people objects have adaptive comfort requests. CEN15251
-    extern bool AdaptiveComfortRequested_ASH55;    // true if people objects have adaptive comfort requests. ASH55
-
-    extern bool NoFfactorConstructionsUsed;
-    extern bool NoCfactorConstructionsUsed;
-    extern bool NoRegularMaterialsUsed;
-
-    extern int NumRefrigeratedRacks; // Total number of refrigerated case compressor racks in input
-    extern int NumRefrigSystems;     // Total number of detailed refrigeration systems in input
-    extern int NumRefrigCondensers;  // Total number of detailed refrigeration condensers in input
-    extern int NumRefrigChillerSets; // Total number of refrigerated warehouse coils in input
-    extern Array1D<Real64> SNLoadHeatEnergy;
-    extern Array1D<Real64> SNLoadCoolEnergy;
-    extern Array1D<Real64> SNLoadHeatRate;
-    extern Array1D<Real64> SNLoadCoolRate;
-    extern Array1D<Real64> SNLoadPredictedRate;
-    extern Array1D<Real64> SNLoadPredictedHSPRate; // Predicted load to heating setpoint (unmultiplied)
-    extern Array1D<Real64> SNLoadPredictedCSPRate; // Predicted load to cooling setpoint (unmultiplied)
-    extern Array1D<Real64> MoisturePredictedRate;
-    extern Array1D<Real64> MoisturePredictedHumSPRate;   // Predicted latent load to humidification setpoint (unmultiplied)
-    extern Array1D<Real64> MoisturePredictedDehumSPRate; // Predicted latent load to dehumidification setpoint (unmultiplied)
-
-    extern Array1D<Real64> ListSNLoadHeatEnergy;
-    extern Array1D<Real64> ListSNLoadCoolEnergy;
-    extern Array1D<Real64> ListSNLoadHeatRate;
-    extern Array1D<Real64> ListSNLoadCoolRate;
-
-    extern Array1D<Real64> GroupSNLoadHeatEnergy;
-    extern Array1D<Real64> GroupSNLoadCoolEnergy;
-    extern Array1D<Real64> GroupSNLoadHeatRate;
-    extern Array1D<Real64> GroupSNLoadCoolRate;
-
-    extern Array1D<Real64> MRT;            // MEAN RADIANT TEMPERATURE (C)
-    extern Array1D<Real64> SUMAI;          // 1 over the Sum of zone areas or 1/SumA
-    extern Array1D<Real64> ZoneTransSolar; // Exterior beam plus diffuse solar entering zone;
-    //   sum of WinTransSolar for exterior windows in zone (W)
-    extern Array1D<Real64> ZoneWinHeatGain; // Heat gain to zone from all exterior windows (includes
-    //   ZoneTransSolar); sum of WinHeatGain for exterior
-    //   windows in zone (W)
-    extern Array1D<Real64> ZoneWinHeatGainRep;     // = ZoneWinHeatGain when ZoneWinHeatGain >= 0
-    extern Array1D<Real64> ZoneWinHeatLossRep;     // = -ZoneWinHeatGain when ZoneWinHeatGain < 0
-    extern Array1D<Real64> ZoneBmSolFrExtWinsRep;  // Beam solar into zone from exterior windows [W]
-    extern Array1D<Real64> ZoneBmSolFrIntWinsRep;  // Beam solar into zone from interior windows [W]
-    extern Array1D<Real64> InitialZoneDifSolReflW; // Initial diffuse solar in zone from ext and int windows
-    // reflected from interior surfaces [W]
-    extern Array1D<Real64> ZoneDifSolFrExtWinsRep;         // Diffuse solar into zone from exterior windows [W]
-    extern Array1D<Real64> ZoneDifSolFrIntWinsRep;         // Diffuse solar into zone from interior windows [W]
-    extern Array1D<Real64> ZoneOpaqSurfInsFaceCond;        // Zone inside face opaque surface conduction (W)
-    extern Array1D<Real64> ZoneOpaqSurfInsFaceCondGainRep; // = Zone inside face opaque surface conduction when >= 0
-    extern Array1D<Real64> ZoneOpaqSurfInsFaceCondLossRep; // = -Zone inside face opaque surface conduction when < 0
-    extern Array1D<Real64> ZoneOpaqSurfExtFaceCond;        // Zone outside face opaque surface conduction (W)
-    extern Array1D<Real64> ZoneOpaqSurfExtFaceCondGainRep; // = Zone outside face opaque surface conduction when >= 0
-    extern Array1D<Real64> ZoneOpaqSurfExtFaceCondLossRep; // = -Zone outside face opaque surface conduction when < 0
-
-    extern Array1D<Real64> ZoneTransSolarEnergy;           // Energy of ZoneTransSolar [J]
-    extern Array1D<Real64> ZoneWinHeatGainRepEnergy;       // Energy of ZoneWinHeatGainRep [J]
-    extern Array1D<Real64> ZoneWinHeatLossRepEnergy;       // Energy of ZoneWinHeatLossRep [J]
-    extern Array1D<Real64> ZoneBmSolFrExtWinsRepEnergy;    // Energy of ZoneBmSolFrExtWinsRep [J]
-    extern Array1D<Real64> ZoneBmSolFrIntWinsRepEnergy;    // Energy of ZoneBmSolFrIntWinsRep [J]
-    extern Array1D<Real64> ZoneDifSolFrExtWinsRepEnergy;   // Energy of ZoneDifSolFrExtWinsRep [J]
-    extern Array1D<Real64> ZoneDifSolFrIntWinsRepEnergy;   // Energy of ZoneDifSolFrIntWinsRep [J]
-    extern Array1D<Real64> ZnOpqSurfInsFaceCondGnRepEnrg;  // Energy of ZoneOpaqSurfInsFaceCondGainRep [J]
-    extern Array1D<Real64> ZnOpqSurfInsFaceCondLsRepEnrg;  // Energy of ZoneOpaqSurfInsFaceCondLossRep [J]
-    extern Array1D<Real64> ZnOpqSurfExtFaceCondGnRepEnrg;  // Energy of ZoneOpaqSurfInsFaceCondGainRep [J]
-    extern Array1D<Real64> ZnOpqSurfExtFaceCondLsRepEnrg;  // Energy of ZoneOpaqSurfInsFaceCondLossRep [J]
-
-    extern Array1D<Real64> SurfQRadThermInAbs;                 // Thermal radiation absorbed on inside surfaces
-    extern Array1D<Real64> SurfQRadSWOutIncident;              // Exterior beam plus diffuse solar incident on surface (W/m2)
-    extern Array1D<Real64> SurfQRadSWOutIncidentBeam;          // Exterior beam solar incident on surface (W/m2)
-    extern Array1D<Real64> SurfBmIncInsSurfIntensRep;          // Beam sol irrad from ext wins on inside of surface (W/m2)
-    extern Array1D<Real64> SurfBmIncInsSurfAmountRep;          // Beam sol amount from ext wins incident on inside of surface (W)
-    extern Array1D<Real64> SurfIntBmIncInsSurfIntensRep;       // Beam sol irrad from int wins on inside of surface (W/m2)
-    extern Array1D<Real64> SurfIntBmIncInsSurfAmountRep;       // Beam sol amount from int wins incident on inside of surface (W)
-    extern Array1D<Real64> SurfQRadSWOutIncidentSkyDiffuse;    // Exterior sky diffuse solar incident on surface (W/m2)
-    extern Array1D<Real64> SurfQRadSWOutIncidentGndDiffuse;    // Exterior ground diffuse solar incident on surface (W/m2)
-    extern Array1D<Real64> SurfQRadSWOutIncBmToDiffReflGnd;    // Exterior diffuse solar incident from beam to diffuse reflection from ground (W/m2)
-    extern Array1D<Real64> SurfQRadSWOutIncSkyDiffReflGnd;     // Exterior diffuse solar incident from sky diffuse reflection from ground (W/m2)
-    extern Array1D<Real64> SurfQRadSWOutIncBmToBmReflObs;      // Exterior beam solar incident from beam-to-beam reflection from obstructions (W/m2)
-    extern Array1D<Real64> SurfQRadSWOutIncBmToDiffReflObs;    // Exterior diffuse solar incident from beam-to-diffuse reflection from obstructions (W/m2)
-    extern Array1D<Real64> SurfQRadSWOutIncSkyDiffReflObs;     // Exterior diffuse solar incident from sky diffuse reflection from obstructions (W/m2)
-    extern Array1D<Real64> SurfCosIncidenceAngle;              // Cosine of beam solar incidence angle (for reporting)
-
-    extern Array1D<Real64> SurfSWInAbsTotalReport;                // Report - Total interior/exterior shortwave absorbed on inside of surface (W)
-    extern Array1D<Real64> SurfBmIncInsSurfAmountRepEnergy;       // energy of BmIncInsSurfAmountRep [J]
-    extern Array1D<Real64> SurfIntBmIncInsSurfAmountRepEnergy;     // energy of IntBmIncInsSurfAmountRep [J]
-    extern Array1D<Real64> SurfInitialDifSolInAbsReport;      // Report - Initial transmitted diffuse solar absorbed on inside of surface (W)
-
-    extern Array1D_int SurfWinBSDFBeamDirectionRep;               // BSDF beam direction number for given complex fenestration state (for reporting) []
-    extern Array1D<Real64> SurfWinBSDFBeamThetaRep;               // BSDF beam Theta angle (for reporting) [rad]
-    extern Array1D<Real64> SurfWinBSDFBeamPhiRep;                 // BSDF beam Phi angle (for reporting) [rad]
-    extern Array1D<Real64> SurfWinQRadSWwinAbsTot;                // Exterior beam plus diffuse solar absorbed in glass layers of window (W)
-    extern Array2D<Real64> SurfWinQRadSWwinAbsLayer;              // Exterior beam plus diffuse solar absorbed in glass layers of window (W)
-    extern Array2D<Real64> SurfWinFenLaySurfTempFront;            // Front surface temperatures of fenestration layers
-    extern Array2D<Real64> SurfWinFenLaySurfTempBack;             // Back surface temperatures of fenestration layers
-    extern Array1D<Real64> SurfWinQRadSWwinAbsTotEnergy;          // Energy of QRadSWwinAbsTot [J]
-    extern Array1D<Real64> SurfWinSWwinAbsTotalReport;            // Report - Total interior/exterior shortwave absorbed in all glass layers of window (W)
-    extern Array1D<Real64> SurfWinInitialDifSolInTransReport;     // Report - Initial transmitted diffuse solar transmitted out through inside of window surface (W)
-    extern Array2D<Real64> SurfWinQRadSWwinAbs;                   // Short wave radiation absorbed in window glass layers
-    extern Array2D<Real64> SurfWinInitialDifSolwinAbs;            // Initial diffuse solar absorbed in window glass layers from inside(W/m2)
-
-    extern Array1D<Real64> SurfOpaqSWOutAbsTotalReport;           // Report - Total exterior shortwave/solar absorbed on outside of surface (W)
-    extern Array1D<Real64> SurfOpaqSWOutAbsEnergyReport;          // Report - Total exterior shortwave/solar absorbed on outside of surface (j)
-
-
-    extern Array1D<Real64> NominalR;                       // Nominal R value of each material -- used in matching interzone surfaces
-    extern Array1D<Real64> NominalRforNominalUCalculation; // Nominal R values are summed to calculate NominalU values for constructions
-    extern Array1D<Real64> NominalU;                       // Nominal U value for each construction -- used in matching interzone surfaces
-
-    // removed variables (these were all arrays):
-    // REAL(r64), ALLOCATABLE, :: DifIncInsSurfIntensRep    !Diffuse sol irradiance from ext wins on inside of surface (W/m2)
-    // REAL(r64), ALLOCATABLE, :: DifIncInsSurfAmountRep    !Diffuse sol amount from ext wins on inside of surface (W)
-    // REAL(r64), ALLOCATABLE, :: IntDifIncInsSurfIntensRep    !Diffuse sol irradiance from int wins on inside of surface (W/m2)
-    // REAL(r64), ALLOCATABLE, :: IntDifIncInsSurfAmountRep    !Diffuse sol amount from int wins on inside of surface (W)
-    // REAL(r64), ALLOCATABLE, :: DifIncInsSurfAmountRepEnergy    !energy of DifIncInsSurfAmountRep [J]
-    // REAL(r64), ALLOCATABLE, :: IntDifIncInsSurfAmountRepEnergy    !energy of IntDifIncInsSurfAmountRep [J]
-
-    // Variables moved from HeatBalanceSurfaceManager and SolarShading
-    // to avoid conflict with their use in WindowManager
-
-    extern Array1D<Real64> TempEffBulkAir; // air temperature adjacent to the surface used for
-    // inside surface heat balances
-    extern Array1D<Real64> HConvIn;      // INSIDE CONVECTION COEFFICIENT
-    extern Array1D<Real64> AnisoSkyMult; // Multiplier on exterior-surface sky view factor to
-    // account for anisotropy of sky radiance; = 1.0 for
-    // for isotropic sky
-
-    // Moved from SolarShading to avoid conflicts in DaylightingDevices
-    extern Array1D<Real64> DifShdgRatioIsoSky;     // Diffuse shading ratio (WithShdgIsoSky/WoShdgIsoSky)
-    extern Array3D<Real64> DifShdgRatioIsoSkyHRTS; // Diffuse shading ratio (WithShdgIsoSky/WoShdgIsoSky)
-    extern Array1D<Real64> curDifShdgRatioIsoSky;  // Diffuse shading ratio (WithShdgIsoSky/WoShdgIsoSky)
-    extern Array1D<Real64> DifShdgRatioHoriz;      // Horizon shading ratio (WithShdgHoriz/WoShdgHoriz)
-    extern Array3D<Real64> DifShdgRatioHorizHRTS;  // Horizon shading ratio (WithShdgHoriz/WoShdgHoriz)
-    extern Array1D<Real64> WithShdgIsoSky;         // Diffuse solar irradiance from sky on surface, with shading
-    extern Array1D<Real64> WoShdgIsoSky;           // Diffuse solar from sky on surface, without shading
-    extern Array1D<Real64> WithShdgHoriz;          // Diffuse solar irradiance from horizon portion of sky on surface,
-    // with shading
-    extern Array1D<Real64> WoShdgHoriz; // Diffuse solar irradiance from horizon portion of sky on surface,
-    // without shading
-    extern Array1D<Real64> MultIsoSky;        // Contribution to eff sky view factor from isotropic sky
-    extern Array1D<Real64> MultCircumSolar;   // Contribution to eff sky view factor from circumsolar brightening
-    extern Array1D<Real64> MultHorizonZenith; // Contribution to eff sky view factor from horizon or zenith brightening
-
-    extern Array1D<Real64> QS; // Zone short-wave flux density; used to calculate short-wave
-    //     radiation absorbed on inside surfaces of zone
-    extern Array1D<Real64> QSLights; // Like QS, but Lights short-wave only.
-
-    extern Array1D<Real64> QSDifSol;                // Like QS, but diffuse solar short-wave only.
-    extern Array1D<Real64> ITABSF;                  // FRACTION OF THERMAL FLUX ABSORBED (PER UNIT AREA)
-    extern Array1D<Real64> TMULT;                   // TMULT  - MULTIPLIER TO COMPUTE 'ITABSF'
-    extern Array1D<Real64> QL;                      // TOTAL THERMAL RADIATION ADDED TO ZONE or Radiant Enclosure (group of zones)
-    extern Array2D<Real64> SunlitFracHR;            // Hourly fraction of heat transfer surface that is sunlit
-    extern Array2D<Real64> CosIncAngHR;             // Hourly cosine of beam radiation incidence angle on surface
-    extern Array3D<Real64> SunlitFrac;              // TimeStep fraction of heat transfer surface that is sunlit
-    extern Array3D<Real64> SunlitFracWithoutReveal; // For a window with reveal, the sunlit fraction
-    // without shadowing by the reveal
-    extern Array3D<Real64> CosIncAng; // TimeStep cosine of beam radiation incidence angle on surface
-    extern Array4D_int BackSurfaces;  // For a given hour and timestep, a list of up to 20 surfaces receiving
-    // beam solar radiation from a given exterior window
-    extern Array4D<Real64> OverlapAreas; // For a given hour and timestep, the areas of the exterior window sending
-    // beam solar radiation to the surfaces listed in BackSurfaces
-    //                       Air       Argon     Krypton   Xenon
-=======
     // Air       Argon     Krypton   Xenon
->>>>>>> 0eb3e9c1
     extern Array2D<Real64> const GasCoeffsCon; // Gas conductivity coefficients for gases in a mixture
 
     // Air       Argon     Krypton   Xenon
