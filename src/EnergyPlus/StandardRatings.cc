// EnergyPlus, Copyright (c) 1996-2022, The Board of Trustees of the University of Illinois,
// EnergyPlus, Copyright (c) 1996-2022, The Board of Trustees of the University of Illinois,
// The Regents of the University of California, through Lawrence Berkeley National Laboratory
// (subject to receipt of any required approvals from the U.S. Dept. of Energy), Oak Ridge
// National Laboratory, managed by UT-Battelle, Alliance for Sustainable Energy, LLC, and other
// contributors. All rights reserved.
//
// NOTICE: This Software was developed under funding from the U.S. Department of Energy and the
// U.S. Government consequently retains certain rights. As such, the U.S. Government has been
// granted for itself and others acting on its behalf a paid-up, nonexclusive, irrevocable,
// worldwide license in the Software to reproduce, distribute copies to the public, prepare
// derivative works, and perform publicly and display publicly, and to permit others to do so.
//
// Redistribution and use in source and binary forms, with or without modification, are permitted
// provided that the following conditions are met:
//
// (1) Redistributions of source code must retain the above copyright notice, this list of
//     conditions and the following disclaimer.
//
// (2) Redistributions in binary form must reproduce the above copyright notice, this list of
//     conditions and the following disclaimer in the documentation and/or other materials
//     provided with the distribution.
//
// (3) Neither the name of the University of California, Lawrence Berkeley National Laboratory,
//     the University of Illinois, U.S. Dept. of Energy nor the names of its contributors may be
//     used to endorse or promote products derived from this software without specific prior
//     written permission.
//
// (4) Use of EnergyPlus(TM) Name. If Licensee (i) distributes the software in stand-alone form
//     without changes from the version obtained under this License, or (ii) Licensee makes a
//     reference solely to the software portion of its product, Licensee must refer to the
//     software as "EnergyPlus version X" software, where "X" is the version number Licensee
//     obtained under this License and may not use a different name for the software. Except as
//     specifically required in this Section (4), Licensee shall not use in a company name, a
//     product name, in advertising, publicity, or other promotional activities any name, trade
//     name, trademark, logo, or other designation of "EnergyPlus", "E+", "e+" or confusingly
//     similar designation, without the U.S. Department of Energy's prior written consent.
//
// THIS SOFTWARE IS PROVIDED BY THE COPYRIGHT HOLDERS AND CONTRIBUTORS "AS IS" AND ANY EXPRESS OR
// IMPLIED WARRANTIES, INCLUDING, BUT NOT LIMITED TO, THE IMPLIED WARRANTIES OF MERCHANTABILITY
// AND FITNESS FOR A PARTICULAR PURPOSE ARE DISCLAIMED. IN NO EVENT SHALL THE COPYRIGHT OWNER OR
// CONTRIBUTORS BE LIABLE FOR ANY DIRECT, INDIRECT, INCIDENTAL, SPECIAL, EXEMPLARY, OR
// CONSEQUENTIAL DAMAGES (INCLUDING, BUT NOT LIMITED TO, PROCUREMENT OF SUBSTITUTE GOODS OR
// SERVICES; LOSS OF USE, DATA, OR PROFITS; OR BUSINESS INTERRUPTION) HOWEVER CAUSED AND ON ANY
// THEORY OF LIABILITY, WHETHER IN CONTRACT, STRICT LIABILITY, OR TORT (INCLUDING NEGLIGENCE OR
// OTHERWISE) ARISING IN ANY WAY OUT OF THE USE OF THIS SOFTWARE, EVEN IF ADVISED OF THE
// POSSIBILITY OF SUCH DAMAGE.

// C++ Headers
#include <string>

// ObjexxFCL Headers
#include <ObjexxFCL/Fmath.hh>

// EnergyPlus Headers
#include <EnergyPlus/CurveManager.hh>
#include <EnergyPlus/Data/EnergyPlusData.hh>
#include <EnergyPlus/DataBranchAirLoopPlant.hh>
#include <EnergyPlus/DataEnvironment.hh>
#include <EnergyPlus/DataHVACGlobals.hh>
#include <EnergyPlus/FluidProperties.hh>
#include <EnergyPlus/General.hh>
#include <EnergyPlus/OutputReportPredefined.hh>
#include <EnergyPlus/Plant/DataPlant.hh>
#include <EnergyPlus/Psychrometrics.hh>
#include <EnergyPlus/StandardRatings.hh>
#include <EnergyPlus/UtilityRoutines.hh>
#include <EnergyPlus/CurveManager.hh>

namespace EnergyPlus {

namespace StandardRatings {

    // MODULE INFORMATION:
    //       AUTHOR         Chandan Sharma
    //       DATE WRITTEN   February 2012
    //       MODIFIED       February 2013, Bereket Nigusse
    //       RE-ENGINEERED  na

    // PURPOSE OF THIS MODULE:
    // This module contains the subroutines required to calculate the following standard ratings of HVAC equipment
    // 1) Integrated Part Load Value (IPLV) rating for EIR and Reformulated EIR chillers
    // 2) a) Standard Rated (net) Cooling Capacity
    //    b) Seasonal Energy Efficiency Ratio (SEER)
    //    c) Energy Efficiency Ratio (EER),
    //    d) Integrated Energy Efficiency Ratio (IEER)
    //       for Air-to-Air Direct Expansion Air Conditioner and Heat Pumps having a single-speed compressor,
    //       fixed speed indoor supply air fan, and air-cooled condensers.
    // 3) Heating Seasonal Performance Factor (HSPF) for Air-Source Direct Expansion Heat Pumps having a single-speed compressor,
    //       fixed speed indoor supply air fan
    // 4) Seasonal Energy Efficiency Ratio (SEER) for Air-Source Direct Expansion multi-speed compressor Heat Pumps
    // 5) Heating Seasonal Performance Factor (HSPF) for Air-Source Direct Expansion multi-speed compressor Heat Pumps
    // METHODOLOGY EMPLOYED:
    // Using the user specified reference capacity, reference COP and performance curves, the chiller or DX coil models are executed
    // for standard test conditions as specified in ANSI/AHRI 550/590, 210/240 and 340/360. Then results of the simulated test points
    // are processed into standard ratings according to standard's procedures.

    // REFERENCES:
    // (1) AHRI Standard 550/590-2011:  Standard for Performance Rating of Water-Chilling Packages using the Vapor
    //                                  Compression Cycle. Arlington, VA:  Air-Conditioning, Heating,
    //                                  and Refrigeration Institute.
    // (2) ANSI/AHRI Standard 210/240-2008:  Standard for Performance Rating of Unitary Air-Conditioning and
    //                                       Air-Source Heat Pumps. Arlington, VA:  Air-Conditioning, Heating
    //                                       , and Refrigeration Institute.
    // (3) ANSI/AHRI Standard 340/360-2007:  Standard for Performance Rating of Commercial and Industrial
    //                                       Unitary Air-Conditioning and Heat Pump Equipment.  Arlington,
    //                                       VA:  Air-Conditioning, Heating, and Refrigeration Institute.

    // OTHER NOTES: none

    // Data
    Real64 constexpr IndoorCoilInletAirWetBulbTempRated(19.44);     // 19.44C (67F)  Tests A2, B2, B1, and F1
    Real64 constexpr OutdoorCoilInletAirDryBulbTempRated(35.0);     // 35.00C (95F)  Tests A2, B2, B1, and F1
    Real64 constexpr OutdoorCoilInletAirDryBulbTempTestA2(35.0);    // 35.00C (95F)  Test A2 (high speed)
    Real64 constexpr OutdoorCoilInletAirDryBulbTempTestB2(27.78);   // 27.78C (82F)  Test B2 (high speed)
    Real64 constexpr OutdoorCoilInletAirDryBulbTempTestB1(27.78);   // 27.78C (82F)  Test B1 (Low speed)
    Real64 constexpr OutdoorCoilInletAirDryBulbTempTestF1(19.44);   // 19.44C (67F)  Test B1 (Low speed)
    Real64 constexpr OutdoorCoilInletAirDryBulbTempTestEint(30.55); // 30.55 (87F) Test Eint

    // AHRI Standard 210/240-2008 Performance Test Conditions for Unitary Air-to-Air Air-Conditioning and Heat Pump Equipment
    // AHRI STANDARD 210/240 - 2023
    Real64 constexpr CoolingCoilInletAirWetBulbTempRated(19.44); // 19.44C (67F)  Tests A and B
    // AHRI STANDARD 210/240 - 2023
    Real64 constexpr OutdoorUnitInletAirDryBulbTempRated(35.0); // 35.00C (95F)  Test A (rated capacity)

    Real64 constexpr OutdoorUnitInletAirDryBulbTemp(27.78); // 27.78C (82F)  Test B (for SEER)
    Real64 constexpr AirMassFlowRatioRated(1.0);            // AHRI test is at the design flow rate and hence AirMassFlowRatio is 1.0
    // AHRI STANDARD 210/240 - 2017
    Real64 constexpr DefaultFanPowerPerEvapAirFlowRate(773.3); // 365 W/1000 scfm or 773.3 W/(m3/s). The AHRI standard
    // AHRI STANDARD 210/240 - 2023
    Real64 constexpr DefaultFanPowerPerEvapAirFlowRateSEER2(934.4); // 441 W/1000 scfm or 934.4 W/(m3/s). The AHRI standard
    // specifies a nominal/default fan electric power consumption per rated air
    // volume flow rate to account for indoor fan electric power consumption
    // when the standard tests are conducted on units that do not have an
    // indoor air circulating fan. Used if user doesn't enter a specific value.

    // AHRI STANDARD 210/240 - 2023
    Real64 constexpr PLRforSEER(0.5); // Part-load ratio for SEER calculation (single speed DX cooling coils)

    static constexpr std::array<Real64, 4> ReducedPLR = {1.0, 0.75, 0.50, 0.25};               // Reduced Capacity part-load conditions
    static constexpr std::array<Real64, 4> IEERWeightingFactor = {0.020, 0.617, 0.238, 0.125}; // EER Weighting factors (IEER)
    Real64 constexpr OADBTempLowReducedCapacityTest(18.3);                                     // Outdoor air dry-bulb temp in degrees C (65F)
    // Std. AHRI AHRI 340/360 Dry-bulb Temp at reduced capacity, <= 0.444

    // HSPF AHRI STANDARD 210/240 - 2017
    int constexpr TotalNumOfStandardDHRs(16);                                                  // Total number of standard design heating requirements
    static constexpr std::array<Real64, 6> TotalNumOfTemperatureBins = {9, 10, 13, 15, 18, 9}; // Total number of temperature bins for a region
    static constexpr std::array<Real64, 16> StandardDesignHeatingRequirement = {1465.36,
                                                                                2930.71,
                                                                                4396.07,
                                                                                5861.42,
                                                                                7326.78,
                                                                                8792.14,
                                                                                10257.49,
                                                                                11722.85,
                                                                                14653.56,
                                                                                17584.27,
                                                                                20514.98,
                                                                                23445.70,
                                                                                26376.41,
                                                                                29307.12,
                                                                                32237.83,
                                                                                38099.26};

    // HSPF2 AHRI STANDARD 210/240 - 2023
    // BPS: As Fractional Bin hours are not summing up to 1 we using an adjusted array of total number of Temperature Bins per region.
    // static constexpr std::array<Real64, 6> TotalNumOfTemperatureBinsHSPF2 = {8, 8, 11, 13, 16, 7}; // Total number of temperature bins for each
    // region
    static constexpr std::array<Real64, 6> TotalNumOfTemperatureBinsHSPF2 = {9, 10, 13, 15, 18, 9};

    // Standardized DHRs from ANSI/AHRI 210/240 - 2017
    Real64 constexpr CorrectionFactor(0.77); // A correction factor which tends to improve the agreement
    // Slope Adjustment Factor (Cx)  from ANSI/AHRI 210/240 - 2023 (Section 11.2.2 - Table 14)
    // 1. Variable Speed Load Factor (Cvs) | Variable Speed  Equipment
    static constexpr std::array<Real64, 6> VariableSpeedLoadFactor = {1.03, 0.99, 1.21, 1.07, 1.08, 1.03};
    // 2. Heating Load Line Equation Slope Factor (C) | other Equipment types
    static constexpr std::array<Real64, 6> SpeedLoadFactor = {1.10, 1.06, 1.30, 1.15, 1.16, 1.11};

    // between calculated and measured building loads, dimensionless.
    Real64 constexpr CyclicDegradationCoeff(0.25);
    // For Single Stage Systems, if the optional CFull and DFull tests are not performed, a
    // default value of 0.20 shall be used for the cooling Degradation Coefficient
    Real64 constexpr CyclicDegradationCoeffSEER2(0.20); // ANSI/AHRI 210/240 2023 Section 6.1.3.1

    // Default Heating Degradation Coefficient | HSPF2
    // ANSI/AHRI Standard 2023 Section 6.1.3.2.1 -> For Single Stage Systems, if the optional H1CFull test or H1CLow is not performed, a default value
    // of 0.25 shall be used for the heating Degradation Coefficient
    Real64 constexpr CyclicHeatingDegradationCoeffHSPF2(0.25);

    // AHRI STANDARD 210/240 - 2017 & 2023
    static constexpr std::array<Real64, 6> OutdoorDesignTemperature = {2.78, -2.78, -8.33, -15.0, -23.33, -1.11};

    // (Tzl)the zero-load temperature variation by climate region ANSI/AHRI 210/240 - 2023 (Section 11.2.2 - Table 14)
    // [ 58 57 56 55 55 57 ] in Fahrenheit
    static constexpr std::array<Real64, 6> ZoneLoadTemperature = {14.44, 13.89, 13.33, 12.78, 12.78, 13.89};

    // Outdoor design temperature for a region from ANSI/AHRI 210/240 - 2017 & 2023
    static constexpr std::array<Real64, 18> OutdoorBinTemperature = {
        16.67, 13.89, 11.11, 8.33, 5.56, 2.78, 0.00, -2.78, -5.56, -8.33, -11.11, -13.89, -16.67, -19.44, -22.22, -25.00, -27.78, -30.56};
    int constexpr NumberOfRegions{6};
    int constexpr NumberOfBins{18};
    // Fractional bin hours for different bin temperatures from ANSI/AHRI 210/240 - 2017
    static constexpr std::array<std::array<Real64, NumberOfBins>, NumberOfRegions> FracBinHoursAtOutdoorBinTemp = {
        {{0.291, 0.239, 0.194, 0.129, 0.081, 0.041, 0.019, 0.005, 0.001, 0.0, 0.0, 0.0, 0.0, 0.0, 0.0, 0.0, 0.0, 0.0},
         {0.215, 0.189, 0.163, 0.143, 0.112, 0.088, 0.056, 0.024, 0.008, 0.002, 0.0, 0.0, 0.0, 0.0, 0.0, 0.0, 0.0, 0.0},
         {0.153, 0.142, 0.138, 0.137, 0.135, 0.118, 0.092, 0.047, 0.021, 0.009, 0.005, 0.002, 0.001, 0.0, 0.0, 0.0, 0.0, 0.0},
         {0.132, 0.111, 0.103, 0.093, 0.1, 0.109, 0.126, 0.087, 0.055, 0.036, 0.026, 0.013, 0.006, 0.002, 0.001, 0.0, 0.0, 0.0},
         {0.106, 0.092, 0.086, 0.076, 0.078, 0.087, 0.102, 0.094, 0.074, 0.055, 0.047, 0.038, 0.029, 0.018, 0.01, 0.005, 0.002, 0.001},
         {0.113, 0.206, 0.215, 0.204, 0.141, 0.076, 0.034, 0.008, 0.003, 0.0, 0.0, 0.0, 0.0, 0.0, 0.0, 0.0, 0.0, 0.0}}};

    // Fractional bin hours for different bin temperatures from ANSI/AHRI 210/240 - 2023 (Section 11.2.2 - Table 14)
    // As the Fractional Bin Hours for each region is not summing up to 1 we're using the adjusted one down below
    // static constexpr std::array<std::array<Real64, NumberOfBins>, NumberOfRegions> FracBinHoursAtOutdoorBinTempHSPF2 = {
    //{{0.0, 0.239, 0.194, 0.129, 0.081, 0.041, 0.019, 0.005, 0.001, 0.0, 0.0, 0.0, 0.0, 0.0, 0.0, 0.0, 0.0, 0.0},
    // {0.0, 0.0, 0.163, 0.143, 0.112, 0.088, 0.056, 0.024, 0.008, 0.002, 0.0, 0.0, 0.0, 0.0, 0.0, 0.0, 0.0, 0.0},
    // {0.0, 0.0, 0.138, 0.137, 0.135, 0.118, 0.092, 0.047, 0.021, 0.009, 0.005, 0.002, 0.001, 0.0, 0.0, 0.0, 0.0, 0.0},
    // {0.0, 0.0, 0.103, 0.093, 0.1, 0.109, 0.126, 0.087, 0.055, 0.036, 0.026, 0.013, 0.006, 0.002, 0.001, 0.0, 0.0, 0.0},
    // {0.0, 0.0, 0.086, 0.076, 0.078, 0.087, 0.102, 0.094, 0.074, 0.055, 0.047, 0.038, 0.029, 0.018, 0.01, 0.005, 0.002, 0.001},
    // {0.0, 0.0, 0.215, 0.204, 0.141, 0.076, 0.034, 0.008, 0.003, 0.0, 0.0, 0.0, 0.0, 0.0, 0.0, 0.0, 0.0, 0.0}}};
    // Adjusted to sum up to 1
    static constexpr std::array<std::array<Real64, NumberOfBins>, NumberOfRegions> FracBinHoursAtOutdoorBinTempHSPF2 = {{{0.0,
                                                                                                                          0.337094499,
                                                                                                                          0.273624824,
                                                                                                                          0.181946403,
                                                                                                                          0.114245416,
                                                                                                                          0.057827927,
                                                                                                                          0.026798307,
                                                                                                                          0.007052186,
                                                                                                                          0.001410437,
                                                                                                                          0.0,
                                                                                                                          0.0,
                                                                                                                          0.0,
                                                                                                                          0.0,
                                                                                                                          0.0,
                                                                                                                          0.0,
                                                                                                                          0.0,
                                                                                                                          0.0,
                                                                                                                          0.0},
                                                                                                                         {0.0,
                                                                                                                          0.0,
                                                                                                                          0.273489933,
                                                                                                                          0.239932886,
                                                                                                                          0.187919463,
                                                                                                                          0.147651007,
                                                                                                                          0.093959732,
                                                                                                                          0.040268456,
                                                                                                                          0.013422819,
                                                                                                                          0.003355705,
                                                                                                                          0.0,
                                                                                                                          0.0,
                                                                                                                          0.0,
                                                                                                                          0.0,
                                                                                                                          0.0,
                                                                                                                          0.0,
                                                                                                                          0.0,
                                                                                                                          0.0},
                                                                                                                         {0.0,
                                                                                                                          0.0,
                                                                                                                          0.195744681,
                                                                                                                          0.194326241,
                                                                                                                          0.191489362,
                                                                                                                          0.167375887,
                                                                                                                          0.130496454,
                                                                                                                          0.066666667,
                                                                                                                          0.029787234,
                                                                                                                          0.012765957,
                                                                                                                          0.007092199,
                                                                                                                          0.002836879,
                                                                                                                          0.00141844,
                                                                                                                          0.0,
                                                                                                                          0.0,
                                                                                                                          0.0,
                                                                                                                          0.0,
                                                                                                                          0.0},
                                                                                                                         {0.0,
                                                                                                                          0.0,
                                                                                                                          0.136063408,
                                                                                                                          0.122853369,
                                                                                                                          0.132100396,
                                                                                                                          0.143989432,
                                                                                                                          0.166446499,
                                                                                                                          0.114927345,
                                                                                                                          0.072655218,
                                                                                                                          0.047556143,
                                                                                                                          0.034346103,
                                                                                                                          0.017173052,
                                                                                                                          0.007926024,
                                                                                                                          0.002642008,
                                                                                                                          0.001321004,
                                                                                                                          0.0,
                                                                                                                          0.0,
                                                                                                                          0.0},
                                                                                                                         {0.0,
                                                                                                                          0.0,
                                                                                                                          0.10723192,
                                                                                                                          0.094763092,
                                                                                                                          0.097256858,
                                                                                                                          0.108478803,
                                                                                                                          0.127182045,
                                                                                                                          0.117206983,
                                                                                                                          0.092269327,
                                                                                                                          0.068578554,
                                                                                                                          0.058603491,
                                                                                                                          0.047381546,
                                                                                                                          0.036159601,
                                                                                                                          0.02244389,
                                                                                                                          0.012468828,
                                                                                                                          0.006234414,
                                                                                                                          0.002493766,
                                                                                                                          0.001246883},
                                                                                                                         {0.0,
                                                                                                                          0.0,
                                                                                                                          0.315712188,
                                                                                                                          0.299559471,
                                                                                                                          0.207048458,
                                                                                                                          0.111600587,
                                                                                                                          0.049926579,
                                                                                                                          0.01174743,
                                                                                                                          0.004405286,
                                                                                                                          0.0,
                                                                                                                          0.0,
                                                                                                                          0.0,
                                                                                                                          0.0,
                                                                                                                          0.0,
                                                                                                                          0.0,
                                                                                                                          0.0,
                                                                                                                          0.0,
                                                                                                                          0.0}}};

    // Representative cooling season Outdoor air temperature bin from ANSI/AHRI 210/240-2008
    int constexpr NumOfOATempBins(8); // number of outdoor temperature bins for cooling season
    static constexpr std::array<Real64, NumOfOATempBins> OutdoorBinTemperatureSEER = {19.44, 22.22, 25.00, 27.78, 30.56, 33.33, 36.11, 38.89};
    // Fractional bin hours for different bin temperatures for cooling, from ANSI/AHRI 210/240 - 2008
    // AHRI STANDARD 210/240 - 2023 | This does sum up to 1
    static constexpr std::array<Real64, NumOfOATempBins> CoolFracBinHoursAtOutdoorBinTemp = {0.214, 0.231, 0.216, 0.161, 0.104, 0.052, 0.018, 0.004};

    Real64 constexpr HeatingIndoorCoilInletAirDBTempRated(21.11); // Heating coil entering air dry-bulb temperature in
    // degrees C (70F) Test H1, H2 and H3
    // (low and High Speed) Std. AHRI 210/240
    Real64 constexpr HeatingOutdoorCoilInletAirDBTempH0Test(16.67); // Outdoor air dry-bulb temp in degrees C (47F)
    // Test H0 (low and High Speed) Std. AHRI 210/240

    // ANSI/ASHRAE Standard 127-2012 -- Method of Testing for Rating Computer and Data Processing Room Unitary Air Conditioners
    //  Class 1 23.9C( 75.0F ) 23.9C( 75.0F ) 23.9C( 75.0F ) 23.9C( 75.0F )
    //  Class 2 29.4C( 85.0F ) 29.4C( 85.0F ) 29.4C( 85.0F ) 29.4C( 85.0F )
    //  Class 3 35.0C( 95.0F ) 35.0C( 95.0F ) 35.0C( 95.0F ) 35.0C( 95.0F )
    //  Class 4 40.5C( 105F ) 40.5C( 105F ) 40.5C( 105F ) 40.5C( 105F )
    static constexpr std::array<Real64, 4> IndoorDBTempClassI2IV = {23.9, 29.4, 35.0, 40.5};
    Real64 constexpr IndoorTDPA2D(11.1);
    // 35.0C( 95.0F ) 26.7C( 80.0F ) 18.3C( 65.0F ) 4.4C( 40.0F )
    static constexpr std::array<Real64, 4> OutdoorDBTempAllClassA2D = {35.0, 26.7, 18.3, 4.4};

    // Functions

    void CalcChillerIPLV(EnergyPlusData &state,
                         std::string const &ChillerName,               // Name of Chiller for which IPLV is calculated
                         DataPlant::PlantEquipmentType ChillerType,    // Type of Chiller - EIR or Reformulated EIR
                         Real64 const RefCap,                          // Reference capacity of chiller [W]
                         Real64 const RefCOP,                          // Reference coefficient of performance [W/W]
                         DataPlant::CondenserType const CondenserType, // Type of Condenser - Air Cooled, Water Cooled or Evap Cooled
                         int const CapFTempCurveIndex,                 // Index for the total cooling capacity modifier curve
                         int const EIRFTempCurveIndex,                 // Index for the energy input ratio modifier curve
                         int const EIRFPLRCurveIndex,                  // Index for the EIR vs part-load ratio curve
                         Real64 const MinUnloadRat,                    // Minimum unloading ratio
                         Real64 &IPLV,
                         Optional<Real64 const> EvapVolFlowRate,
                         Optional_int_const CondLoopNum,
                         Optional<Real64 const> OpenMotorEff)
    {

        // SUBROUTINE INFORMATION:
        //       AUTHOR         Chandan Sharma, FSEC
        //       DATE WRITTEN   January 2012
        //       Modified       na
        //       RE-ENGINEERED  na

        // PURPOSE OF THIS SUBROUTINE:
        //     Calculates Integrated Part Load Value (IPLV) for EIR and reformulated EIR chillers.
        //     Writes the result to EIO file.
        // METHODOLOGY EMPLOYED:
        // (1) Obtains the reference cooling capacity, reference COP and performance curves of the chiller
        // (2) Evaluates the cooling capacity at AHRI test conditions (Per AHRI 551/591,2011 Table 3)
        // (3) Evaluates the EIR at AHRI test conditions (Per AHRI 551/591,2011 Table 3)
        // (4) The EER is evaluated from the total cooling capacity and total electric power
        //     evaluated at the standard rated test conditions.  The IPLV is a weighted value of the COP evaluated
        //     at four different capacities of 100%, 75%, 50% and 25%.  The reduced capacity COPs are evaluated
        //     at different outdoor coil entering temperatures.
        // REFERENCES:
        // (1) AHRI Standard 551/591-2011:  Standard for Performance Rating of Water-Chilling Packages using the Vapor
        //                                  Compression Cycle. Arlington, VA:  Air-Conditioning, Heating,
        //                                  and Refrigeration Institute.

        // Using/Aliasing
        using namespace OutputReportPredefined;
        using CurveManager::CurveValue;
        using CurveManager::GetCurveName;
        using FluidProperties::GetDensityGlycol;
        using FluidProperties::GetSpecificHeatGlycol;
        using General::SolveRoot;

        Real64 constexpr EvapOutletTemp(6.67); // (44F)
        Real64 constexpr Acc(0.0001);          // Accuracy of result
        int constexpr NumOfReducedCap(4);      // Number of reduced capacity test conditions (100%,75%,50%,and 25%)
        int constexpr IterMax(500);            // Maximum number of iterations
        static constexpr std::array<Real64, 4> IPLVWeightingFactor = {0.010, 0.42, 0.45, 0.12}; // EER Weighting factors (IPLV)
        static constexpr std::string_view RoutineName("CalcChillerIPLV");

        // INTERFACE BLOCK SPECIFICATIONS
        // na

        // DERIVED TYPE DEFINITIONS
        // na

        // SUBROUTINE LOCAL VARIABLE DECLARATIONS:
        Real64 AvailChillerCap(0.0);               // Chiller available capacity at current operating conditions [W]
        Real64 EnteringWaterTempReduced(0.0);      // Entering Condenser Water Temperature at reduced conditions [C]
        Real64 EnteringAirDryBulbTempReduced(0.0); // Outdoor unit entering air dry-bulb temperature
        // at reduced capacity [C]
        Real64 EnteringAirWetBulbTempReduced(0.0); // Outdoor unit entering air wet-bulb temperature
        // at reduced capacity [C]
        Real64 CondenserInletTemp(0.0);   // Entering Condenser Temperature at reduced conditions [C]
        Real64 CondenserOutletTemp0(0.0); // Lower bound for condenser outlet temperature [C]
        Real64 CondenserOutletTemp1(0.0); // Upper bound for condenser outlet temperature [C]
        Real64 CondenserOutletTemp(0.0);  // Calculated condenser outlet temperature which corresponds
        // to EnteringWaterTempReduced above [C]
        Real64 Cp(0.0);         // Water specific heat [J/(kg*C)]
        Real64 Rho(0.0);        // Water density [kg/m3]
        Real64 EIR(0.0);        // Inverse of COP at reduced capacity test conditions (100%, 75%, 50%, and 25%)
        Real64 Power(0.0);      // Power at reduced capacity test conditions (100%, 75%, 50%, and 25%)
        Real64 COPReduced(0.0); // COP at reduced capacity test conditions (100%, 75%, 50%, and 25%)
        Real64 LoadFactor(0.0); // Fractional "on" time for last stage at the desired reduced capacity,
        // (dimensionless)
        Real64 DegradationCoeff(0.0);   // Degradation coeficient, (dimenssionless)
        Real64 ChillerCapFT_rated(0.0); // Chiller capacity fraction at AHRI rated conditions (evaluated as a function of temperature)
        Real64 ChillerCapFT(0.0);       // Chiller capacity fraction (evaluated as a function of temperature)
        Real64 ChillerEIRFT_rated(0.0); // Chiller electric input ratio (EIR = 1 / COP) at AHRI rated conditions as a function of temperature
        Real64 ChillerEIRFT(0.0);       // Chiller electric input ratio (EIR = 1 / COP) as a function of temperature
        Real64 ChillerEIRFPLR(0.0);     // Chiller EIR as a function of part-load ratio (PLR)
        Real64 PartLoadRatio(0.0);      // Part load ratio (PLR) at which chiller is operatign at reduced capacity
        int RedCapNum;                  // Integer counter for reduced capacity
        int SolFla;                     // Flag of solver
        Array1D<Real64> Par(11);        // Parameter array need for RegulaFalsi routine

        // Initialize local variables
        AvailChillerCap = 0.0;
        EnteringWaterTempReduced = 0.0;
        EnteringAirDryBulbTempReduced = 0.0;
        EnteringAirWetBulbTempReduced = 0.0;
        CondenserInletTemp = 0.0;
        CondenserOutletTemp0 = 0.0;
        CondenserOutletTemp1 = 0.0;
        CondenserOutletTemp = 0.0;
        Cp = 0.0;
        Rho = 0.0;
        IPLV = 0.0;
        EIR = 0.0;
        Power = 0.0;
        COPReduced = 0.0;
        LoadFactor = 0.0;
        DegradationCoeff = 0.0;
        ChillerCapFT_rated = 0.0;
        ChillerCapFT = 0.0;
        ChillerEIRFT_rated = 0.0;
        ChillerEIRFT = 0.0;
        ChillerEIRFPLR = 0.0;
        PartLoadRatio = 0.0;

        CheckCurveLimitsForIPLV(state, ChillerName, ChillerType, CondenserType, CapFTempCurveIndex, EIRFTempCurveIndex);

        // IPLV calculations:
        for (RedCapNum = 0; RedCapNum < NumOfReducedCap; ++RedCapNum) {
            if (CondenserType == DataPlant::CondenserType::WaterCooled) {
                // get the entering water temperature for the reduced capacity test conditions
                if (ReducedPLR[RedCapNum] > 0.50) {
                    EnteringWaterTempReduced = 8.0 + 22.0 * ReducedPLR[RedCapNum];
                } else {
                    EnteringWaterTempReduced = 19.0;
                }
                CondenserInletTemp = EnteringWaterTempReduced;
            } else if (CondenserType == DataPlant::CondenserType::AirCooled) {
                // get the outdoor air dry bulb temperature for the reduced capacity test conditions
                if (ReducedPLR[RedCapNum] > 0.3125) {
                    EnteringAirDryBulbTempReduced = 3.0 + 32.0 * ReducedPLR[RedCapNum];
                } else {
                    EnteringAirDryBulbTempReduced = 13.0;
                }
                CondenserInletTemp = EnteringAirDryBulbTempReduced;
            } else { // EvaporativelyCooled Condenser
                // get the outdoor air wet bulb temperature for the reduced capacity test conditions
                EnteringAirWetBulbTempReduced = 10.0 + 14.0 * ReducedPLR[RedCapNum];
                CondenserInletTemp = EnteringAirWetBulbTempReduced;
            }

            if (ChillerType == DataPlant::PlantEquipmentType::Chiller_ElectricEIR) {
                if (RedCapNum == 0) {
                    // Get curve modifier values at rated conditions (load = 100%)
                    ChillerCapFT_rated = CurveValue(state, CapFTempCurveIndex, EvapOutletTemp, CondenserInletTemp);
                    ChillerEIRFT_rated = CurveValue(state, EIRFTempCurveIndex, EvapOutletTemp, CondenserInletTemp);

                    // Report rated capacity and chiller COP
                    PreDefTableEntry(state, state.dataOutRptPredefined->pdchMechRatCap, ChillerName, RefCap * ChillerCapFT_rated);
                    PreDefTableEntry(state, state.dataOutRptPredefined->pdchMechRatEff, ChillerName, RefCOP / ChillerEIRFT_rated);
                }

                // Get capacity curve info with respect to CW setpoint and entering condenser temps
                ChillerCapFT = CurveValue(state, CapFTempCurveIndex, EvapOutletTemp, CondenserInletTemp);

                ChillerEIRFT = CurveValue(state, EIRFTempCurveIndex, EvapOutletTemp, CondenserInletTemp);

                PartLoadRatio = ReducedPLR[RedCapNum] * ChillerCapFT_rated / ChillerCapFT;

                if (PartLoadRatio >= MinUnloadRat) {
                    ChillerEIRFPLR = CurveValue(state, EIRFPLRCurveIndex, PartLoadRatio);
                } else {
                    ChillerEIRFPLR = CurveValue(state, EIRFPLRCurveIndex, MinUnloadRat);
                    PartLoadRatio = MinUnloadRat;
                }

            } else if (ChillerType == DataPlant::PlantEquipmentType::Chiller_ElectricReformEIR) {
                Cp = GetSpecificHeatGlycol(state,
                                           state.dataPlnt->PlantLoop(CondLoopNum).FluidName,
                                           EnteringWaterTempReduced,
                                           state.dataPlnt->PlantLoop(CondLoopNum).FluidIndex,
                                           RoutineName);

                Rho = GetDensityGlycol(state,
                                       state.dataPlnt->PlantLoop(CondLoopNum).FluidName,
                                       EnteringWaterTempReduced,
                                       state.dataPlnt->PlantLoop(CondLoopNum).FluidIndex,
                                       RoutineName);

                Par(1) = EnteringWaterTempReduced;
                Par(2) = EvapOutletTemp;
                Par(3) = Cp;
                Par(4) = ReducedPLR[RedCapNum];
                Par(5) = EvapVolFlowRate * Rho;
                Par(6) = CapFTempCurveIndex;
                Par(7) = EIRFTempCurveIndex;
                Par(8) = EIRFPLRCurveIndex;
                Par(9) = RefCap;
                Par(10) = RefCOP;
                Par(11) = OpenMotorEff;
                CondenserOutletTemp0 = EnteringWaterTempReduced + 0.1;
                CondenserOutletTemp1 = EnteringWaterTempReduced + 10.0;
                General::SolveRoot(state,
                                   Acc,
                                   IterMax,
                                   SolFla,
                                   CondenserOutletTemp,
                                   ReformEIRChillerCondInletTempResidual,
                                   CondenserOutletTemp0,
                                   CondenserOutletTemp1,
                                   Par);
                if (SolFla == -1) {
                    ShowWarningError(state, "Iteration limit exceeded in calculating Reform Chiller IPLV");
                    ShowContinueError(state, "Reformulated Chiller IPLV calculation failed for " + ChillerName);
                } else if (SolFla == -2) {
                    ShowWarningError(state, "Bad starting values for calculating Reform Chiller IPLV");
                    ShowContinueError(state, "Reformulated Chiller IPLV calculation failed for " + ChillerName);
                }

                if (RedCapNum == 0) {
                    // Get curve modifier values at rated conditions (load = 100%)
                    ChillerCapFT_rated = CurveValue(state, CapFTempCurveIndex, EvapOutletTemp, CondenserOutletTemp);
                    ChillerEIRFT_rated = CurveValue(state, EIRFTempCurveIndex, EvapOutletTemp, CondenserOutletTemp);

                    // Report rated capacity and chiller COP
                    PreDefTableEntry(state, state.dataOutRptPredefined->pdchMechRatCap, ChillerName, RefCap * ChillerCapFT_rated);
                    PreDefTableEntry(state, state.dataOutRptPredefined->pdchMechRatEff, ChillerName, RefCOP / ChillerEIRFT_rated);
                }

                ChillerCapFT = CurveValue(state, CapFTempCurveIndex, EvapOutletTemp, CondenserOutletTemp);

                ChillerEIRFT = CurveValue(state, EIRFTempCurveIndex, EvapOutletTemp, CondenserOutletTemp);

                PartLoadRatio = ReducedPLR[RedCapNum] * ChillerCapFT_rated / ChillerCapFT;

                if (PartLoadRatio >= MinUnloadRat) {
                    ChillerEIRFPLR = CurveValue(state, EIRFPLRCurveIndex, CondenserOutletTemp, PartLoadRatio);
                } else {
                    ChillerEIRFPLR = CurveValue(state, EIRFPLRCurveIndex, CondenserOutletTemp, MinUnloadRat);
                    PartLoadRatio = MinUnloadRat;
                }
            } else {
                // should not come here, do nothing
            }

            // Available chiller capacity as a function of temperature
            if (RefCap > 0.0 && RefCOP > 0.0 && ChillerCapFT > 0.0 && ChillerEIRFT > 0.0) {
                AvailChillerCap = RefCap * ChillerCapFT;
                Power = (AvailChillerCap / RefCOP) * ChillerEIRFPLR * ChillerEIRFT;
                EIR = Power / (PartLoadRatio * AvailChillerCap);

                if (ReducedPLR[RedCapNum] >= MinUnloadRat) {
                    COPReduced = 1.0 / EIR;
                } else {
                    LoadFactor = (ReducedPLR[RedCapNum] * RefCap) / (MinUnloadRat * AvailChillerCap);
                    DegradationCoeff = 1.130 - 0.130 * LoadFactor;
                    COPReduced = 1.0 / (DegradationCoeff * EIR);
                }
                IPLV += IPLVWeightingFactor[RedCapNum] * COPReduced;
            } else {
                {
                    if (ChillerType == DataPlant::PlantEquipmentType::Chiller_ElectricEIR) {
                        ShowWarningError(state,
                                         "Chiller:Electric:EIR = " + ChillerName + ":  Integrated Part Load Value (IPLV) cannot be calculated.");
                    } else if (ChillerType == DataPlant::PlantEquipmentType::Chiller_ElectricReformEIR) {

                        ShowWarningError(state,
                                         "Chiller:Electric:ReformulatedEIR = " + ChillerName +
                                             ":  Integrated Part Load Value (IPLV) cannot be calculated.");
                    }
                }
                if (RefCap <= 0.0) {
                    ShowContinueError(
                        state,
                        format(" Check the chiller autosized or user specified capacity. Autosized or specified chiller capacity = {:.2R}", RefCap));
                }
                if (RefCOP <= 0.0) {
                    ShowContinueError(state, format(" Check the chiller reference or rated COP specified. Specified COP = {:.2R}", RefCOP));
                }
                if (ChillerCapFT <= 0.0) {
                    ShowContinueError(state,
                                      " Check limits in Cooling Capacity Function of Temperature Curve, Curve Type = " +
                                          state.dataCurveManager->PerfCurve(CapFTempCurveIndex).ObjectType +
                                          ", Curve Name = " + GetCurveName(state, CapFTempCurveIndex) + '.');
                    ShowContinueError(state, format(" ..ChillerCapFT value at standard test condition = {:.2R}", ChillerCapFT));
                }
                if (ChillerEIRFT <= 0.0) {
                    ShowContinueError(state,
                                      " Check limits in EIR Function of Temperature Curve, Curve Type = " +
                                          state.dataCurveManager->PerfCurve(EIRFTempCurveIndex).ObjectType +
                                          ", Curve Name = " + GetCurveName(state, EIRFTempCurveIndex) + '.');
                    ShowContinueError(state, format(" ..ChillerEIRFT value at standard test condition = {:.2R}", ChillerEIRFT));
                }
                IPLV = 0.0;
                break;
            }
        }

        // Writes the IPLV value to the EIO file and standard tabular output tables
        ReportChillerIPLV(state, ChillerName, ChillerType, IPLV, IPLV * ConvFromSIToIP);
    }

    Real64
    ReformEIRChillerCondInletTempResidual(EnergyPlusData &state,
                                          Real64 const CondenserOutletTemp, // Condenser outlet temperature (boundary condition or guess value) [C]
                                          Array1<Real64> const &Par         // par(1)  = Condenser inlet temperature at AHRI Standard
    )
    {
        // FUNCTION INFORMATION:
        //       AUTHOR         Chandan Sharma
        //       DATE WRITTEN   February 2012
        //       MODIFIED       na
        //       RE-ENGINEERED  na

        // PURPOSE OF THIS FUNCTION:
        // Calculates residual function as described below
        // Residuum = (CondenserInletTempAtAHRIConditions - CondenserInletTemp) / CondenserInletTempAtAHRIConditions.
        // CondenserInletTemp here depends on the CondenserOutletTemp which is being varied to zero the residual.

        // METHODOLOGY EMPLOYED:
        // Varies CondenserOutletTemp until a balance point exists where the model output corresponds to the desired
        // independent variable (i.e. CondenserInletTemp is within tolerance of CondenserInletTempAtAHRIConditions)

        // REFERENCES:

        // Using/Aliasing
        using CurveManager::CurveValue;

        // Return value
        Real64 Residuum; // Residual to be minimized to zero

        // Argument array dimensioning

        // Locals
        // SUBROUTINE ARGUMENT DEFINITIONS:
        //           551/591 conditons[C]
        // par(2)  = Evaporator outlet temperature [C]
        // par(3)  = Water specific heat [J/(kg*C)]
        // par(4)  = Part load ratio
        // par(5)  = Evaporator mass flow rate [kg/s]
        // par(6)  = Index for the total cooling capacity modifier curve
        // par(7)  = Index for the energy input ratio modifier curve
        // par(8)  = Index for the EIR vs part-load ratio curve
        // par(9)  = Reference capacity of chiller [W]
        // par(10) = Reference coefficient of performance [W/W]
        // par(11) = Open chiller motor efficiency [fraction, 0 to 1]

        // FUNCTION PARAMETER DEFINITIONS:
        // na

        // INTERFACE BLOCK SPECIFICATIONS
        // na

        // DERIVED TYPE DEFINITIONS
        // na

        // FUNCTION LOCAL VARIABLE DECLARATIONS:
        Real64 AvailChillerCap(0.0);         // Chiller available capacity at current operating conditions [W]
        Real64 CondenserInletTemp(0.0);      // Calculated condenser inlet temperature [C]
        Real64 EvapOutletTemp(0.0);          // Evaporator outlet temperature temperature [C]
        Real64 QEvap(0.0);                   // Rate of heat transfer to the evaporator coil [W]
        Real64 QCond(0.0);                   // Rate of heat transfer to the condenser coil [W]
        Real64 Power(0.0);                   // Power at reduced capacity test conditions (100%, 75%, 50%, and 25%)
        Real64 ReformEIRChillerCapFT(0.0);   // Chiller capacity fraction (evaluated as a function of temperature)
        Real64 ReformEIRChillerEIRFT(0.0);   // Chiller electric input ratio (EIR = 1 / COP) as a function of temperature
        Real64 ReformEIRChillerEIRFPLR(0.0); // Chiller EIR as a function of part-load ratio (PLR)

        EvapOutletTemp = Par(2);

        ReformEIRChillerCapFT = CurveValue(state, int(Par(6)), EvapOutletTemp, CondenserOutletTemp);

        ReformEIRChillerEIRFT = CurveValue(state, int(Par(7)), EvapOutletTemp, CondenserOutletTemp);

        // Available chiller capacity as a function of temperature
        AvailChillerCap = Par(9) * ReformEIRChillerCapFT;

        ReformEIRChillerEIRFPLR = CurveValue(state, int(Par(8)), CondenserOutletTemp, Par(4));

        Power = (AvailChillerCap / Par(10)) * ReformEIRChillerEIRFPLR * ReformEIRChillerEIRFT;

        QEvap = AvailChillerCap * Par(4);

        QCond = Power * Par(11) + QEvap;

        if (Par(6) > DataBranchAirLoopPlant::MassFlowTolerance) {
            CondenserInletTemp = CondenserOutletTemp - QCond / Par(5) / Par(3);
        }

        Residuum = (Par(1) - CondenserInletTemp) / Par(1);

        return Residuum;
    }

    void ReportChillerIPLV(EnergyPlusData &state,
                           std::string const &ChillerName,            // Name of Chiller for which IPLV is calculated
                           DataPlant::PlantEquipmentType ChillerType, // Type of Chiller - EIR or Reformulated EIR
                           Real64 const IPLVValueSI,                  // IPLV value in SI units {W/W}
                           Real64 const IPLVValueIP                   // IPLV value in IP units {Btu/W-h}
    )
    {

        // SUBROUTINE INFORMATION:
        //       AUTHOR         Chandan Sharma
        //       DATE WRITTEN   January 2012
        //       MODIFIED       na
        //       RE-ENGINEERED  na

        // PURPOSE OF THIS SUBROUTINE:
        // This subroutine writes the IPLV values in SI and IP units to
        // the "eio" and tabular output files for EIR Chillers.

        // Using/Aliasing
        using namespace OutputReportPredefined;

        // SUBROUTINE LOCAL VARIABLE DECLARATIONS:
        auto &StandardRatingsMyOneTimeFlag = state.dataHVACGlobal->StandardRatingsMyOneTimeFlag;

        // Formats

        if (StandardRatingsMyOneTimeFlag) {
            print(state.files.eio,
                  "{}\n",
                  "! <Chiller Standard Rating Information>, Component Type, Component Name, IPLV in SI Units {W/W}, IPLV in IP Units {Btu/W-h}");
            StandardRatingsMyOneTimeFlag = false;
        }

        {
            static constexpr std::string_view Format_991(" Chiller Standard Rating Information, {}, {}, {:.2R}, {:.2R}\n");
            if (ChillerType == DataPlant::PlantEquipmentType::Chiller_ElectricEIR) {

                print(state.files.eio, Format_991, "Chiller:Electric:EIR", ChillerName, IPLVValueSI, IPLVValueIP);
                PreDefTableEntry(state, state.dataOutRptPredefined->pdchMechType, ChillerName, "Chiller:Electric:EIR");

            } else if (ChillerType == DataPlant::PlantEquipmentType::Chiller_ElectricReformEIR) {

                print(state.files.eio, Format_991, "Chiller:Electric:ReformulatedEIR", ChillerName, IPLVValueSI, IPLVValueIP);
                PreDefTableEntry(state, state.dataOutRptPredefined->pdchMechType, ChillerName, "Chiller:Electric:ReformulatedEIR");
            }
        }

        // Note: We don't want unit conversio, here, but it's ok since W/W will convert to itself since the column heading has "SI" as a hint
        PreDefTableEntry(state, state.dataOutRptPredefined->pdchMechIPLVSI, ChillerName, IPLVValueSI, 2);
        PreDefTableEntry(state, state.dataOutRptPredefined->pdchMechIPLVIP, ChillerName, IPLVValueIP, 2);
    }

    void CheckCurveLimitsForIPLV(EnergyPlusData &state,
                                 std::string const &ChillerName,               // Name of Chiller
                                 DataPlant::PlantEquipmentType ChillerType,    // Type of Chiller - EIR or ReformulatedEIR
                                 DataPlant::CondenserType const CondenserType, // Type of Condenser - Air Cooled, Water Cooled or Evap Cooled
                                 int const CapFTempCurveIndex,                 // Index for the total cooling capacity modifier curve
                                 int const EIRFTempCurveIndex                  // Index for the energy input ratio modifier curve
    )
    {

        // SUBROUTINE INFORMATION:
        //       AUTHOR            Chandan Sharma, FSEC
        //       DATE WRITTEN      January 2012
        //       MODIFIED          na
        //       RE-ENGINEERED     na

        // PURPOSE OF THIS SUBROUTINE:
        // Checks the limits of the various curves used in EIR chiller and returns .FALSE. if the limits do not include
        // the standard test condition(s).

        // Using/Aliasing
        using CurveManager::GetCurveMinMaxValues;
        using CurveManager::GetCurveName;

        // Following parameters are taken from AHRI 551/591,2011 Table 3
        Real64 constexpr HighEWTemp(30.0);       // Entering water temp in degrees C at full load capacity (85F)
        Real64 constexpr LowEWTemp(19.0);        // Entering water temp in degrees C at minimum reduced capacity (65F)
        Real64 constexpr OAHighEDBTemp(35.0);    // Outdoor air dry-bulb temp in degrees C at full load capacity (95F)
        Real64 constexpr OAHighEWBTemp(24.0);    // Outdoor air wet-bulb temp in degrees C at full load capacity (75F)
        Real64 constexpr LeavingWaterTemp(6.67); // Evaporator leaving water temperature in degrees C [44 F]

        //  Minimum and Maximum independent variable limits from Total Cooling Capacity Function of Temperature Curve
        Real64 CapacityLWTempMin(0.0);           // Capacity modifier Min value (leaving water temp), from the Curve:BiQuadratic object
        Real64 CapacityLWTempMax(0.0);           // Capacity modifier Max value (leaving water temp), from the Curve:BiQuadratic object
        Real64 CapacityEnteringCondTempMin(0.0); // Capacity modifier Min value (entering cond temp), from the Curve:BiQuadratic object
        Real64 CapacityEnteringCondTempMax(0.0); // Capacity modifier Max value (entering cond temp), from the Curve:BiQuadratic object

        //  Minimum and Maximum independent variable limits from Energy Input Ratio (EIR) Function of Temperature Curve
        Real64 EIRLWTempMin(0.0);           // EIR modifier Min value (leaving water temp), from the Curve:BiQuadratic object
        Real64 EIRLWTempMax(0.0);           // EIR modifier Max value (leaving water temp), from the Curve:BiQuadratic object
        Real64 EIREnteringCondTempMin(0.0); // EIR modifier Min value (entering cond temp), from the Curve:BiQuadratic object
        Real64 EIREnteringCondTempMax(0.0); // EIR modifier Max value (entering cond temp), from the Curve:BiQuadratic object

        Real64 HighCondenserEnteringTempLimit(0.0); // High limit of entering condenser temperature
        Real64 LowCondenserEnteringTempLimit(0.0);  // Low limit of entering condenser temperature

        bool CapCurveIPLVLimitsExceeded(false); // Logical for capacity curve temperature limits being exceeded (IPLV calcs)
        bool EIRCurveIPLVLimitsExceeded(false); // Logical for EIR temperature limits being exceeded (IPLV calcs)

        GetCurveMinMaxValues(
            state, CapFTempCurveIndex, CapacityLWTempMin, CapacityLWTempMax, CapacityEnteringCondTempMin, CapacityEnteringCondTempMax);
        GetCurveMinMaxValues(state, EIRFTempCurveIndex, EIRLWTempMin, EIRLWTempMax, EIREnteringCondTempMin, EIREnteringCondTempMax);

        if (CondenserType == DataPlant::CondenserType::WaterCooled) {
            HighCondenserEnteringTempLimit = HighEWTemp;
            LowCondenserEnteringTempLimit = LowEWTemp;
        } else if (CondenserType == DataPlant::CondenserType::AirCooled) {
            HighCondenserEnteringTempLimit = OAHighEDBTemp;
            LowCondenserEnteringTempLimit = OAHighEDBTemp;
        } else { // Evaporatively Cooled Condenser
            HighCondenserEnteringTempLimit = OAHighEWBTemp;
            LowCondenserEnteringTempLimit = OAHighEWBTemp;
        }

        // Checking the limits of capacity modifying curve for temperatures (IPLV high and low test conditions)
        if (CapacityEnteringCondTempMax < HighCondenserEnteringTempLimit || CapacityEnteringCondTempMin > LowCondenserEnteringTempLimit ||
            CapacityLWTempMax < LeavingWaterTemp || CapacityLWTempMin > LeavingWaterTemp) {
            CapCurveIPLVLimitsExceeded = true;
        }
        // Checking the limits of EIR modifying curve for temperatures (IPLV high and low test conditions)
        if (EIREnteringCondTempMax < HighCondenserEnteringTempLimit || EIREnteringCondTempMin > LowCondenserEnteringTempLimit ||
            EIRLWTempMax < LeavingWaterTemp || EIRLWTempMin > LeavingWaterTemp) {
            EIRCurveIPLVLimitsExceeded = true;
        }

        // For IPLV:
        if (CapCurveIPLVLimitsExceeded || EIRCurveIPLVLimitsExceeded) {
            if (state.dataGlobal->DisplayExtraWarnings) {

                if (ChillerType == DataPlant::PlantEquipmentType::Chiller_ElectricEIR) {

                    ShowWarningError(state,
                                     "Chiller:Electric:EIR = " + ChillerName +
                                         ":  Integrated Part Load Value (IPLV) calculated is not at the AHRI test condition.");
                } else if (ChillerType == DataPlant::PlantEquipmentType::Chiller_ElectricReformEIR) {

                    ShowWarningError(state,
                                     "Chiller:Electric:ReformulatedEIR = " + ChillerName +
                                         ":  Integrated Part Load Value (IPLV) calculated is not at the AHRI test condition.");
                }
                if (CapCurveIPLVLimitsExceeded) {
                    ShowContinueError(state,
                                      " Check limits in Cooling Capacity Function of Temperature Curve, Curve Type = " +
                                          state.dataCurveManager->PerfCurve(CapFTempCurveIndex).ObjectType +
                                          ", Curve Name = " + GetCurveName(state, CapFTempCurveIndex));
                }
                if (EIRCurveIPLVLimitsExceeded) {
                    ShowContinueError(state,
                                      " Check limits in EIR Function of Temperature Curve, Curve Type = " +
                                          state.dataCurveManager->PerfCurve(EIRFTempCurveIndex).ObjectType +
                                          ", Curve Name = " + GetCurveName(state, EIRFTempCurveIndex));
                }
            }
        }
    }

    void CalcDXCoilStandardRating(
        EnergyPlusData &state,
        std::string const &DXCoilName,                             // Name of DX coil for which HSPF is calculated
        std::string const &DXCoilType,                             // Type of DX coil for which HSPF is calculated
        int const DXCoilType_Num,                                  // Integer Type of DX coil - heating or cooling
        int const ns,                                              // Number of compressor speeds
        Array1A<Real64> const RatedTotalCapacity,                  // Reference capacity of DX coil [W]
        Array1A<Real64> const RatedCOP,                            // Reference coefficient of performance [W/W]
        Array1A_int const CapFFlowCurveIndex,                      // Index for the capacity as a function of flow fraction modifier curve
        Array1A_int const CapFTempCurveIndex,                      // Index for the capacity as a function of temperature modifier curve
        Array1A_int const EIRFFlowCurveIndex,                      // Index for the EIR as a function of flow fraction modifier curve
        Array1A_int const EIRFTempCurveIndex,                      // Index for the EIR as a function of temperature modifier curve
        Array1A_int const PLFFPLRCurveIndex,                       // Index for the PLF vs part-load ratio curve
        Array1A<Real64> const RatedAirVolFlowRate,                 // Reference air flow rate of DX coil [m3/s]
        Array1A<Real64> const FanPowerPerEvapAirFlowRateFromInput, // Reference fan power per evap air flow rate [W/(m3/s)]
        Array1A<Real64> const FanPowerPerEvapAirFlowRateFromInput_2023,
        Optional_int_const
            RegionNum, // Region number for calculating HSPF of single speed DX heating coil //Autodesk:OPTIONAL Used without PRESENT check
        Optional<Real64 const> MinOATCompressor, // Minimum OAT for heat pump compressor operation [C] //Autodesk:OPTIONAL Used without PRESENT check
        Optional<Real64 const>
            OATempCompressorOn, // The outdoor temperature when the compressor is automatically turned //Autodesk:OPTIONAL Used without PRESENT check
        Optional_bool_const
            OATempCompressorOnOffBlank, // Flag used to determine low temperature cut out factor //Autodesk:OPTIONAL Used without PRESENT check
        Optional<HPdefrostControl const> DefrostControl, // defrost control; 1=timed, 2=on-demand //Autodesk:OPTIONAL Used without PRESENT check
        Optional_bool_const ASHRAE127StdRprt             // true if user wishes to report ASHRAE 127 standard ratings
    )
    {

        // SUBROUTINE INFORMATION:
        //       AUTHOR         Bereket Nigusse, Chandan Sharma FSEC
        //       DATE WRITTEN   February 2010,
        //                      B. Nigusse, May 2010  Added EER and IEER Calculation
        //                      C. Sharma, March 2012  Added HSPF Calculation for single speed HP
        //                      B. Nigusse, August 2012 Added SEER Calculation for Multi-speed HP
        //                      B. Nigusse, November 2012 Added HSPF Calculation for Multi-speed HP

        //       RE-ENGINEERED  na

        // PURPOSE OF THIS SUBROUTINE:
        //     Calculates:
        //                 (1) Standard Rated (net) Cooling Capacity
        //                 (2) Seasonal Energy Efficiency Ratio (SEER)
        //                 (3) Energy Efficiency Ratio (EER),
        //                 (4) Integrated Energy Efficiency Ratio (IEER)
        //                 for Air-to-Air Direct Expansion Air Conditioner and Heat Pumps having a single-speed compressor,
        //                 fixed speed indoor supply air fan, and air-cooled condensers. Writes the result to EIO file.
        //                 (5) Heating Seasonal Performance Factor (HSPF) for Air-Source Direct Expansion Heat Pumps having
        //                  a single-speed compressor, fixed speed indoor supply air fan
        //                 (6) Standard Rated (net) Cooling Capacity; and
        //                 (7) Seasonal Energy Efficiency Ratio (SEER) for Air-to-Air Heat Pumps having multi-speed
        //                     compressor.
        //                 (8) Heating Seasonal Performance Factor (HSPF) for Air-to-Air Heat Pumps having multi-speed
        //                     compressor.
        // METHODOLOGY EMPLOYED:
        // (A) Methodology for calculating standard ratings for DX air conditioners
        //     (1) Obtains the rated condition parameters:
        //         Cooling capacity (User specified or Autosized Value)
        //         Rated Air volume flow rate through the DX Cooling Coil (User specified or autosized value)
        //     (2) Evaluates the total cooling coil capacity at AHRI test conditions 26.7C/19.4C/27.8C. Then net
        //         cooling capacity is determined from the total cooling capacity of the DX coil at the AHRI test
        //         conditions and accounting for the INDOOR supply air fan heat.
        //     (3) Calculates the electric power consumed by the DX Coil Unit (compressor + outdoor condenser fan).
        //         Evaluates the EIR capacity and flow fraction modifiers at 26.7C/19.4C/27.8C. The net electric
        //         power consumption is determined by adding the indoor fan electric power to the electric power
        //         consumption by the DX Coil Condenser Fan and Compressor at the AHRI test conditions.
        //     (4) The EER is evaluated from the total net cooling capacity and total electric power
        //         evaluated at the standard rated test conditions.  The IEER is a weighted value of the EER evaluated
        //         at four different capacities of 100%, 75%, 50% and 25%.  The reduced capacity EERs are evaluated
        //         at different outdoor coil entering air dry-bulb temperatures.
        // (B) Methodology for calculating standard ratings for DX air air source heat pumps
        //     (1) Obtains the rated condition parameters:
        //         heating capacity (User specified or Autosized Value), COP,  Rated Air volume flow rate through the
        //         DX Cooling Coil (User specified or autosized value) and Fan power per rated air flow rate
        //     (2) Evaluates the heating coil capacities for AHRI tests H1, H2 and H3 using the performance cuves and
        //         input values specified at (1) above. Then net heating capacity is determined from the total heating capacity
        //         of the DX coil at the AHRI test conditions and accounting for the INDOOR supply air fan heat.
        //     (3) Calculates the electric power consumed by the DX Coil Unit (compressor + outdoor condenser fan).
        //         The net electric power consumption is determined by adding the indoor fan electric power to the
        //         electric power consumption by the DX Coil Condenser Fan and Compressor at the AHRI test conditions.
        //     (4) High Temperature Heating Standard (Net) Rating Capacity and Low Temperature Heating Standard (Net)
        //         Rating Capacity capacity are determined using tests H1 adn H3 per ANSI/AHRI 210/240 2008.
        //     (5) The HSPF is evaluated from the total net heating capacity and total electric power
        //         evaluated at the standard rated test conditions. For user specified region number, the outdoor temperatures
        //         are Binned (grouped) and fractioanl bin hours for each bin over the entire heating season are taken
        //         from AHRI 210/240. Then for each bin, building load, heat pump energy adn resistance space heating enegry are
        //         calculated. The sum of building load divided by sum of heat pump and resistance space heating over the
        //         entire heating season gives the HSPF. The detailed calculation algorithms of calculating HSPF
        //         are described in Engineering Reference.
        // (C) Methodology for calculating standard ratings for Multi-Speed Heat Pumps
        //     Net Total Cooling Capacity and SEER
        //     (1) Obtains the rated condition parameters:
        //         Cooling capacity (User specified or Autosized Value)
        //         Rated Air volume flow rate through the DX Cooling Coil (User specified or autosized value)
        //     (2) Evaluates the total cooling coil capacity at AHRI A2 test conditions 26.7C/19.4C/35.0C. Then net
        //         cooling capacity is determined from the total cooling capacity of the DX coil at the AHRI A2 test
        //         conditions and accounting for the INDOOR supply air fan effect.  The net total cooling capacity
        //         is reported at the high (maximum) speed only.
        //     (3) Calculates the electric power consumed by the DX Coil Unit (compressor + outdoor condenser fan).
        //         Evaluates the EIR capacity and flow fraction modifiers at A2, B2, B1, and F1 test coditions per
        //         AHRI/ANSI Std. 210/240 test procedure for multi-speed compressor.  For any inter-
        //         mediate operating conditions (speed), the successive lower and the higher speed performnace are
        //         weighed per the standard.  Electric Power consumption is determined by adding the indoor fan
        //         electric power to the electric power consumption by the outdoor DX Coil Fan and Compressor Power
        //         at the AHRI test conditions.  The net total cooling capacity is also corrected for the fan heat
        //         effect for SEER calculation.
        //     Net Heatingg Capacity and HSPF
        //     (4) Obtains the rated condition parameters:
        //         Heating capacity (User specified or Autosized Value)
        //         Rated Air volume flow rate through the DX Heating Coil (User specified or autosized value)
        //     (5) Evaluates the heating coil capacity at AHRI H12 test conditions 21.1C/15.6C/8.33C. Then net
        //         heating capacity is determined from the total heating capacity of the DX coil at the AHRI H12
        //         test conditions and accounting for the supply supply air fan effect.  The net heating capacity
        //         is reported at the high (maximum) speed only.
        //     (6) Calculates the electric power consumed by the DX Coil Unit (compressor + outdoor condenser fan).
        //         Evaluates the EIR capacity and flow fraction modifiers per AHRI/ANSI Std. 210/240 test procedures
        //         for two speed compressor (H01, H11, H21, H31, H12, H22, and H32 ). This procedure was modified
        //         for multispeed heat pumps. For any inter-mediate operating conditions (speed), the successive
        //         lower and the higher speed performnace are weighed per the standard.
        //         Electric Power consumption is determined by adding the supply fan electric power to the electric
        //         power consumption by the outdoor DX Coil Fan and Compressor Power at the AHRI test conditions.
        //         The net heating capacity is also corrected for the fan heat effect for SEER calculation.
        // REFERENCES:
        // (1) ANSI/AHRI Standard 210/240-2008:  Standard for Performance Rating of Unitary Air-Conditioning and
        //                                       Air-Source Heat Pumps. Arlington, VA:  Air-Conditioning, Heating
        //                                       , and Refrigeration Institute.
        // (2) ANSI/AHRI Standard 340/360-2007:  Standard for Performance Rating of Commercial and Industrial
        //                                       Unitary Air-Conditioning and Heat Pump Equipment.  Arlington,
        //                                       VA:  Air-Conditioning, Heating, and Refrigeration Institute.

        // USE STATEMENTS:

        // Using/Aliasing
        using CurveManager::CurveValue;
        using CurveManager::GetCurveMinMaxValues;
        using DataHVACGlobals::CoilDX_CoolingSingleSpeed;
        using DataHVACGlobals::CoilDX_HeatingEmpirical;
        using DataHVACGlobals::CoilDX_MultiSpeedCooling;
        using DataHVACGlobals::CoilDX_MultiSpeedHeating;

        // Argument array dimensioning
        RatedTotalCapacity.dim(ns);
        RatedCOP.dim(ns);
        CapFFlowCurveIndex.dim(ns);
        CapFTempCurveIndex.dim(ns);
        EIRFFlowCurveIndex.dim(ns);
        EIRFTempCurveIndex.dim(ns);
        PLFFPLRCurveIndex.dim(ns);
        RatedAirVolFlowRate.dim(ns);
        FanPowerPerEvapAirFlowRateFromInput.dim(ns);

        ////TODO: this will be passed as argument in this method later on
        // Array1A<Real64> const FanPowerPerEvapAirFlowRateFromInputSEER2;
        FanPowerPerEvapAirFlowRateFromInput_2023.dim(ns);

        // Locals
        // SUBROUTINE ARGUMENT DEFINITIONS:

        // back on, if applicable, following automatic shut off. This field is
        // used only for HSPF calculation. [C]

        // SUBROUTINE PARAMETER DEFINITIONS:

        // INTERFACE BLOCK SPECIFICATIONS
        // na

        // DERIVED TYPE DEFINITIONS
        // na

        // SUBROUTINE LOCAL VARIABLE DECLARATIONS:
        Array1D<Real64> FanPowerPerEvapAirFlowRate(ns); // Fan power per air volume flow rate through the evaporator coil [W/(m3/s)]

        // Intermediate values calculated from the inputs in the idf file
        int spnum; // compressor speed number

        // Calculated and reported to the EIO file
        Real64 SEER_User(0.0);     // Seasonal Energy Efficiency Ratio using user PLF curve in SI [W/W]
        Real64 SEER_Standard(0.0); // Seasonal Energy Efficiency Ratio using AHRI 210/240 PLF default curve & C_D in SI [W/W]
        Real64 EER(0.0);           // Energy Efficiency Ratio in SI [W/W]
        Real64 IEER(0.0);          // Integerated Energy Efficiency Ratio in SI [W/W]

        // SEER2 ANSI/AHRI 210/240 Standard 2023 Ratings
        Real64 SEER2_User(0.0);     // Seasonal Energy Efficiency Ratio using user PLF curve in SI [W/W]
        Real64 SEER2_Standard(0.0); // Seasonal Energy Efficiency Ratio using AHRI 210/240 PLF default curve & C_D in SI [W/W]
        Real64 EER_2023(0.0);       // Energy Efficiency Ratio in SI [W/W]
        Real64 IEER_2023(0.0);      // Integerated Energy Efficiency Ratio in SI [W/W]

        Real64 HSPF(0.0);                       // Heating Seasonal Performance Factor in SI [W/W]
        Real64 NetHeatingCapRatedHighTemp(0.0); // Net Rated heating capacity at high temp [W]
        Real64 NetHeatingCapRatedLowTemp(0.0);  // Net Rated heating capacity at low temp [W]

        // HSPF2 ANSI/AHRI 210/240 Standard 2023 Ratings
        Real64 HSPF2_2023(0.0);                      // Heating Seasonal Performance Factor in SI [W/W]
        Real64 NetHeatingCapRatedHighTemp_2023(0.0); // Net Rated heating capacity at high temp [W]
        Real64 NetHeatingCapRatedLowTemp_2023(0.0);  // Net Rated heating capacity at low temp [W]

        Array1D<Real64> NetCoolingCapRated(ns);    // Net Cooling Coil capacity at Rated conditions, accounting for supply fan heat [W]
        Array1D<Real64> NetTotCoolingCapRated(16); // net total cooling capacity of DX Coils for the sixteen ASHRAE Std 127 Test conditions
        Array1D<Real64> TotElectricPowerRated(16); // total electric power of DX Coils for the sixteen ASHRAE Std 127 Test conditions

        Array1D<Real64> NetCoolingCapRated_2023(ns);    // Net Cooling Coil capacity at Rated conditions, accounting for supply fan heat [W]
        Array1D<Real64> NetTotCoolingCapRated_2023(16); // net total cooling capacity of DX Coils for the sixteen ASHRAE Std 127 Test conditions
        Array1D<Real64> TotElectricPowerRated_2023(16); // total electric power of DX Coils for the sixteen ASHRAE Std 127 Test conditions

        NetCoolingCapRated = 0.0;

        switch (DXCoilType_Num) {

        case CoilDX_CoolingSingleSpeed: { // Coil:Cooling:DX:SingleSpeed

            CheckCurveLimitsForStandardRatings(state,
                                               DXCoilName,
                                               DXCoilType,
                                               DXCoilType_Num,
                                               CapFTempCurveIndex(1),
                                               CapFFlowCurveIndex(1),
                                               EIRFTempCurveIndex(1),
                                               EIRFFlowCurveIndex(1),
                                               PLFFPLRCurveIndex(1));

            // Calculated Net Cooling Capacity, SEER, SEER Default, EER, and IEER of single speed DX cooling coils
            std::map<std::string, Real64> StandarRatingResults = SingleSpeedDXCoolingCoilStandardRatings(state,
                                                                                                         DXCoilName,
                                                                                                         DXCoilType,
                                                                                                         CapFTempCurveIndex(1),
                                                                                                         CapFFlowCurveIndex(1),
                                                                                                         EIRFTempCurveIndex(1),
                                                                                                         EIRFFlowCurveIndex(1),
                                                                                                         PLFFPLRCurveIndex(1),
                                                                                                         RatedTotalCapacity(1),
                                                                                                         RatedCOP(1),
                                                                                                         RatedAirVolFlowRate(1),
                                                                                                         FanPowerPerEvapAirFlowRateFromInput(1),
                                                                                                         FanPowerPerEvapAirFlowRateFromInput_2023(1));
            NetCoolingCapRated(1) = StandarRatingResults["NetCoolingCapRated"];
            SEER_User = StandarRatingResults["SEER_User"];
            SEER_Standard = StandarRatingResults["SEER_Standard"];
            EER = StandarRatingResults["EER"];
            IEER = StandarRatingResults["IEER"];

            NetCoolingCapRated_2023(1) = StandarRatingResults["NetCoolingCapRated2023"];
            SEER2_User = StandarRatingResults["SEER2_User"];
            SEER2_Standard = StandarRatingResults["SEER2_Standard"];
            EER_2023 = StandarRatingResults["EER_2023"];
            IEER_2023 = StandarRatingResults["IEER_2023"];

            // Writes the net rated cooling capacity, SEER, SEER Default, EER and IEER values to the EIO file and standard tabular output tables
            ReportDXCoilRating(state,
                               DXCoilType,
                               DXCoilName,
                               DXCoilType_Num,
                               NetCoolingCapRated(1),
                               SEER_User * ConvFromSIToIP,
                               SEER_Standard * ConvFromSIToIP,
                               EER,
                               EER * ConvFromSIToIP,
                               IEER * ConvFromSIToIP,
                               NetHeatingCapRatedHighTemp,
                               NetHeatingCapRatedLowTemp,
                               HSPF * ConvFromSIToIP,
                               RegionNum,
                               false);

            // ANSI/AHRI 210/240 Std. 2023 Ratings
            // Writes the net rated cooling capacity, SEER2_USER, SEER2_Standard, EER and IEER values to the EIO file and standard tabular output
            // tables
            ReportDXCoilRating(state,
                               DXCoilType,
                               DXCoilName,
                               DXCoilType_Num,
                               NetCoolingCapRated_2023(1),
                               SEER2_User * ConvFromSIToIP,
                               SEER2_Standard * ConvFromSIToIP,
                               EER_2023,
                               EER_2023 * ConvFromSIToIP,
                               IEER_2023 * ConvFromSIToIP,
                               NetHeatingCapRatedHighTemp_2023,
                               NetHeatingCapRatedLowTemp_2023,
                               HSPF2_2023 * ConvFromSIToIP,
                               RegionNum,
                               true);

            if (ASHRAE127StdRprt) {
                DXCoolingCoilDataCenterStandardRatings(state,
                                                       DXCoilName,
                                                       DXCoilType,
                                                       CapFTempCurveIndex(1),
                                                       CapFFlowCurveIndex(1),
                                                       EIRFTempCurveIndex(1),
                                                       EIRFFlowCurveIndex(1),
                                                       PLFFPLRCurveIndex(1),
                                                       RatedTotalCapacity(1),
                                                       RatedCOP(1),
                                                       RatedAirVolFlowRate(1),
                                                       FanPowerPerEvapAirFlowRateFromInput(1),
                                                       NetTotCoolingCapRated,
                                                       TotElectricPowerRated);
                ReportDXCoolCoilDataCenterApplication(state, DXCoilType, DXCoilName, DXCoilType_Num, NetTotCoolingCapRated, TotElectricPowerRated);
            }
            break;
        }
        case CoilDX_HeatingEmpirical: { // Coil:Heating:DX:SingleSpeed

            CheckCurveLimitsForStandardRatings(state,
                                               DXCoilName,
                                               DXCoilType,
                                               DXCoilType_Num,
                                               CapFTempCurveIndex(1),
                                               CapFFlowCurveIndex(1),
                                               EIRFTempCurveIndex(1),
                                               EIRFFlowCurveIndex(1),
                                               PLFFPLRCurveIndex(1));
            // Calculate the standard ratings for single speed DX heating coil
            std::map<std::string, Real64> StandardRatingsResults =
                SingleSpeedDXHeatingCoilStandardRatings(state,
                                                        RatedTotalCapacity(1),
                                                        RatedCOP(1),
                                                        CapFFlowCurveIndex(1),
                                                        CapFTempCurveIndex(1),
                                                        EIRFFlowCurveIndex(1),
                                                        EIRFTempCurveIndex(1),
                                                        RatedAirVolFlowRate(1),
                                                        FanPowerPerEvapAirFlowRateFromInput(1),
                                                        FanPowerPerEvapAirFlowRateFromInput_2023(1),
                                                        RegionNum,
                                                        MinOATCompressor,
                                                        OATempCompressorOn,
                                                        OATempCompressorOnOffBlank,
                                                        DefrostControl);
            NetHeatingCapRatedHighTemp = StandardRatingsResults["NetHeatingCapRated"];
            NetHeatingCapRatedLowTemp = StandardRatingsResults["NetHeatingCapH3Test"];
            HSPF = StandardRatingsResults["HSPF"];

            NetHeatingCapRatedHighTemp_2023 = StandardRatingsResults["NetHeatingCapRated_2023"];
            NetHeatingCapRatedLowTemp_2023 = StandardRatingsResults["NetHeatingCapH3Test_2023"];
            HSPF2_2023 = StandardRatingsResults["HSPF2_2023"];

            // Writes the HSPF value to the EIO file and standard tabular output tables
            ReportDXCoilRating(state,
                               DXCoilType,
                               DXCoilName,
                               DXCoilType_Num,
                               NetCoolingCapRated(1),
                               SEER_User * ConvFromSIToIP,
                               SEER_Standard * ConvFromSIToIP,
                               EER,
                               EER * ConvFromSIToIP,
                               IEER * ConvFromSIToIP,
                               NetHeatingCapRatedHighTemp,
                               NetHeatingCapRatedLowTemp,
                               HSPF * ConvFromSIToIP,
                               RegionNum,
                               false);

            // ANSI/AHRI 210/240 Std. 2023 Ratings
            // Writes the HSPF2 value to the EIO file and standard tabular output tables
            ReportDXCoilRating(state,
                               DXCoilType,
                               DXCoilName,
                               DXCoilType_Num,
                               NetCoolingCapRated_2023(1),
                               SEER2_User * ConvFromSIToIP,
                               SEER2_Standard * ConvFromSIToIP,
                               EER_2023,
                               EER_2023 * ConvFromSIToIP,
                               IEER_2023 * ConvFromSIToIP,
                               NetHeatingCapRatedHighTemp_2023,
                               NetHeatingCapRatedLowTemp_2023,
                               HSPF2_2023 * ConvFromSIToIP,
                               RegionNum,
                               true);
            break;
        }
        case CoilDX_MultiSpeedCooling: { // Coil:Cooling:DX:MultiSpeed,

            for (spnum = 1; spnum <= ns; ++spnum) {
                CheckCurveLimitsForStandardRatings(state,
                                                   DXCoilName,
                                                   DXCoilType,
                                                   DXCoilType_Num,
                                                   CapFTempCurveIndex(spnum),
                                                   CapFFlowCurveIndex(spnum),
                                                   EIRFTempCurveIndex(spnum),
                                                   EIRFFlowCurveIndex(spnum),
                                                   PLFFPLRCurveIndex(spnum));
            }
            // Calculate the standard ratings for multispeed DX cooling coil
            std::map<std::string, Real64> StandardRatingsResult = MultiSpeedDXCoolingCoilStandardRatings(state,
                                                                                                         CapFTempCurveIndex,
                                                                                                         CapFFlowCurveIndex,
                                                                                                         EIRFTempCurveIndex,
                                                                                                         EIRFFlowCurveIndex,
                                                                                                         PLFFPLRCurveIndex,
                                                                                                         RatedTotalCapacity,
                                                                                                         RatedCOP,
                                                                                                         RatedAirVolFlowRate,
                                                                                                         FanPowerPerEvapAirFlowRateFromInput,
                                                                                                         FanPowerPerEvapAirFlowRateFromInput_2023,
                                                                                                         ns);
            NetCoolingCapRated(ns) = StandardRatingsResult["NetCoolingCapRatedMaxSpeed"];
            SEER_User = StandardRatingsResult["SEER_User"];
            SEER_Standard = StandardRatingsResult["SEER_Standard"];

            NetCoolingCapRated_2023(ns) = StandardRatingsResult["NetCoolingCapRatedMaxSpeed2023"];
            SEER2_User = StandardRatingsResult["SEER2_User"];
            SEER2_Standard = StandardRatingsResult["SEER2_Standard"];

            // Writes the SEER value to the EIO file and standard tabular output tables
            ReportDXCoilRating(state,
                               DXCoilType,
                               DXCoilName,
                               DXCoilType_Num,
                               NetCoolingCapRated(ns),
                               SEER_User * ConvFromSIToIP,
                               SEER_Standard * ConvFromSIToIP,
                               0.0,
                               0.0,
                               0.0,
                               0.0,
                               0.0,
                               0.0,
                               0,
                               false);

            // Writes the SEER value to the EIO file and standard tabular output tables
            ReportDXCoilRating(state,
                               DXCoilType,
                               DXCoilName,
                               DXCoilType_Num,
                               NetCoolingCapRated_2023(ns),
                               SEER2_User * ConvFromSIToIP,
                               SEER2_Standard * ConvFromSIToIP,
                               0.0,
                               0.0,
                               0.0,
                               0.0,
                               0.0,
                               0.0,
                               0,
                               true);

            break;
        }
        case CoilDX_MultiSpeedHeating: { // Coil:Heating:DX:MultiSpeed

            for (spnum = 1; spnum <= ns; ++spnum) {
                CheckCurveLimitsForStandardRatings(state,
                                                   DXCoilName,
                                                   DXCoilType,
                                                   DXCoilType_Num,
                                                   CapFTempCurveIndex(spnum),
                                                   CapFFlowCurveIndex(spnum),
                                                   EIRFTempCurveIndex(spnum),
                                                   EIRFFlowCurveIndex(spnum),
                                                   PLFFPLRCurveIndex(spnum));
            }
            // Calculate Net heatig capacity and HSPF & HSPF2 of multispeed DX heating coils
            std::map<std::string, Real64> StandardRatingsResult = MultiSpeedDXHeatingCoilStandardRatings(state,
                                                                                                         DXCoilName,
                                                                                                         DXCoilType,
                                                                                                         CapFTempCurveIndex,
                                                                                                         CapFFlowCurveIndex,
                                                                                                         EIRFTempCurveIndex,
                                                                                                         EIRFFlowCurveIndex,
                                                                                                         PLFFPLRCurveIndex,
                                                                                                         RatedTotalCapacity,
                                                                                                         RatedCOP,
                                                                                                         RatedAirVolFlowRate,
                                                                                                         FanPowerPerEvapAirFlowRateFromInput,
                                                                                                         FanPowerPerEvapAirFlowRateFromInput_2023,
                                                                                                         ns,
                                                                                                         RegionNum,
                                                                                                         MinOATCompressor,
                                                                                                         OATempCompressorOn,
                                                                                                         OATempCompressorOnOffBlank,
                                                                                                         DefrostControl);

            NetHeatingCapRatedHighTemp = StandardRatingsResult["NetHeatingCapRatedHighTemp"];
            NetHeatingCapRatedLowTemp = StandardRatingsResult["NetHeatingCapRatedLowTemp"];
            HSPF = StandardRatingsResult["HSPF"];

            NetHeatingCapRatedHighTemp_2023 = StandardRatingsResult["NetHeatingCapRatedHighTemp_2023"];
            NetHeatingCapRatedLowTemp_2023 = StandardRatingsResult["NetHeatingCapRatedLowTemp_2023"];
            HSPF2_2023 = StandardRatingsResult["HSPF2_2023"];

            // ANSI/AHRI Std. 2017 Ratings
            // Writes the HSPF value to the EIO file and standard tabular output tables
            ReportDXCoilRating(state,
                               DXCoilType,
                               DXCoilName,
                               DXCoilType_Num,
                               NetCoolingCapRated(ns),
                               SEER_User * ConvFromSIToIP,
                               SEER_Standard * ConvFromSIToIP,
                               EER,
                               EER * ConvFromSIToIP,
                               IEER * ConvFromSIToIP,
                               NetHeatingCapRatedHighTemp,
                               NetHeatingCapRatedLowTemp,
                               HSPF * ConvFromSIToIP,
                               RegionNum,
                               false);

            // ANSI/AHRI 210/240 Std. 2023 Ratings
            // Writes the HSPF2 value to the EIO file and standard tabular output tables
            ReportDXCoilRating(state,
                               DXCoilType,
                               DXCoilName,
                               DXCoilType_Num,
                               NetCoolingCapRated(ns),
                               SEER_User * ConvFromSIToIP,
                               SEER_Standard * ConvFromSIToIP,
                               EER,
                               EER * ConvFromSIToIP,
                               IEER * ConvFromSIToIP,
                               NetHeatingCapRatedHighTemp_2023,
                               NetHeatingCapRatedLowTemp_2023,
                               HSPF2_2023 * ConvFromSIToIP,
                               RegionNum,
                               true);

            break;
        }
        default:
            break; //... other DX Coil types will follow here
        }
    }

<<<<<<< HEAD

    void SingleSpeedDXHeatingCoilStandardRatings(
=======
    Real64 SingleSpeedHeatingHSPF(const Real64 NetHeatingCapRated,
                                  Optional_int_const RegionNum,
                                  const Real64 NetHeatingCapH3Test,
                                  const Real64 ElecPowerH3Test,
                                  const Real64 ElecPowerRated,
                                  const Real64 NetHeatingCapH2Test,
                                  const Real64 ElecPowerH2Test,
                                  Optional<Real64 const> MinOATCompressor,
                                  Optional_bool_const OATempCompressorOnOffBlank,
                                  Optional<Real64 const> OATempCompressorOn,
                                  Optional<const HPdefrostControl> DefrostControl)
    {
        int BinNum;                           // bin number counter
        Int64 StandardDHRNum;                 // Integer counter for standardized DHRs
        Real64 CheckCOP(0.0);                 // Checking COP at an outdoor bin temperature against unity [-]
        Real64 DesignHeatingRequirement(0.0); // The amount of heating required to maintain a given indoor temperature
        // at a particular outdoor design temperature.  [W]
        Real64 DesignHeatingRequirementMin(0.0); // minimum design heating requirement [W]
        Real64 FractionalBinHours(0.0);          // Fractional bin hours for the heating season  [-]
        Real64 BuildingLoad(0.0);                // Building space conditioning load corresponding to an outdoor bin temperature [W]

        Real64 HeatingModeLoadFactor(0.0); // Heating mode load factor corresponding to an outdoor bin temperature  [-]
        Real64 NetHeatingCapReduced(0.0);  // Net Heating Coil capacity corresponding to an outdoor bin temperature [W]
        Real64 TotalBuildingLoad(0.0);     // Sum of building load over the entire heating season [W]

        Real64 TotalElectricalEnergy(0.0); // Sum of electrical energy consumed by the heatpump over the heating season [W]
        Real64 DemandDeforstCredit(1.0);   // A factor to adjust HSPF if coil has demand defrost control  [-]

        Real64 ElectricalPowerConsumption(0.0);            // Electrical power corresponding to an outdoor bin temperature [W]
        Real64 HeatPumpElectricalEnergy(0.0);              // Heatpump electrical energy corresponding to an outdoor bin temperature [W]
        Real64 TotalHeatPumpElectricalEnergy(0.0);         // Sum of Heatpump electrical energy over the entire heating season [W]
        Real64 ResistiveSpaceHeatingElectricalEnergy(0.0); // resistance heating electrical energy corresponding to an
        // outdoor bin temperature [W]
        Real64 TotalResistiveSpaceHeatingElectricalEnergy(0.0); // Sum of resistance heating electrical energy over the
        // entire heating season [W]
        Real64 PartLoadFactor;
        Real64 LowTempCutOutFactor(0.0); // Factor which corresponds to compressor operation depending on outdoor temperature
        Real64 OATempCompressorOff(0.0); // Minimum outdoor air temperature to turn the commpressor off, [C]
        Real64 HSPF(0.0);

        if (RegionNum == 5) {
            DesignHeatingRequirementMin = NetHeatingCapRated;
        } else {
            DesignHeatingRequirementMin = NetHeatingCapRated * 1.8 * (18.33 - OutdoorDesignTemperature[static_cast<int64_t>(RegionNum) - 1]) / 60.0;
        }

        for (StandardDHRNum = 0; StandardDHRNum < TotalNumOfStandardDHRs - 1; ++StandardDHRNum) {
            if (StandardDesignHeatingRequirement[StandardDHRNum] <= DesignHeatingRequirementMin &&
                StandardDesignHeatingRequirement[StandardDHRNum + 1] >= DesignHeatingRequirementMin) {
                if ((DesignHeatingRequirementMin - StandardDesignHeatingRequirement[StandardDHRNum]) >
                    (StandardDesignHeatingRequirement[StandardDHRNum + 1] - DesignHeatingRequirementMin)) {
                    DesignHeatingRequirementMin = StandardDesignHeatingRequirement[StandardDHRNum + 1];
                } else {
                    DesignHeatingRequirementMin = StandardDesignHeatingRequirement[StandardDHRNum];
                }
            }
        }
        if (StandardDesignHeatingRequirement[0] >= DesignHeatingRequirementMin) {
            DesignHeatingRequirement = StandardDesignHeatingRequirement[0];
        } else if (StandardDesignHeatingRequirement[TotalNumOfStandardDHRs - 1] <= DesignHeatingRequirementMin) {
            DesignHeatingRequirement = StandardDesignHeatingRequirement[TotalNumOfStandardDHRs - 1];
        } else {
            DesignHeatingRequirement = DesignHeatingRequirementMin;
        }

        for (BinNum = 0; BinNum < TotalNumOfTemperatureBins[static_cast<int64_t>(RegionNum) - 1]; ++BinNum) {

            FractionalBinHours = FracBinHoursAtOutdoorBinTemp[static_cast<int64_t>(RegionNum) - 1][BinNum];

            BuildingLoad = (18.33 - OutdoorBinTemperature[BinNum]) / (18.33 - OutdoorDesignTemperature[static_cast<int64_t>(RegionNum) - 1]) *
                           CorrectionFactor * DesignHeatingRequirement;

            if ((OutdoorBinTemperature[BinNum] <= -8.33) || (OutdoorBinTemperature[BinNum] >= 7.22)) {
                NetHeatingCapReduced =
                    NetHeatingCapH3Test + (NetHeatingCapRated - NetHeatingCapH3Test) * (OutdoorBinTemperature[BinNum] + 8.33) / (16.67);
                ElectricalPowerConsumption = ElecPowerH3Test + (ElecPowerRated - ElecPowerH3Test) * (OutdoorBinTemperature[BinNum] + 8.33) / (16.67);
            } else {
                NetHeatingCapReduced =
                    NetHeatingCapH3Test + (NetHeatingCapH2Test - NetHeatingCapH3Test) * (OutdoorBinTemperature[BinNum] + 8.33) / (10.0);
                ElectricalPowerConsumption = ElecPowerH3Test + (ElecPowerH2Test - ElecPowerH3Test) * (OutdoorBinTemperature[BinNum] + 8.33) / (10.0);
            }

            if (NetHeatingCapReduced != 0.0) {
                HeatingModeLoadFactor = BuildingLoad / NetHeatingCapReduced;
            }

            if (HeatingModeLoadFactor > 1.0) {
                HeatingModeLoadFactor = 1.0;
            }

            PartLoadFactor = 1 - CyclicDegradationCoeff * (1 - HeatingModeLoadFactor);

            if (ElectricalPowerConsumption != 0.0) {
                CheckCOP = NetHeatingCapReduced / ElectricalPowerConsumption;
            }

            OATempCompressorOff = MinOATCompressor;

            if (CheckCOP < 1.0) {
                LowTempCutOutFactor = 0.0;
            } else {
                if (!OATempCompressorOnOffBlank) {
                    if (OutdoorBinTemperature[BinNum] <= OATempCompressorOff) {
                        LowTempCutOutFactor = 0.0;
                    } else if (OutdoorBinTemperature[BinNum] > OATempCompressorOff && OutdoorBinTemperature[BinNum] <= OATempCompressorOn) {
                        LowTempCutOutFactor = 0.5;
                    } else {
                        LowTempCutOutFactor = 1.0;
                    }
                } else {
                    LowTempCutOutFactor = 1.0;
                }
            }

            if (PartLoadFactor != 0.0) {
                HeatPumpElectricalEnergy =
                    (HeatingModeLoadFactor * ElectricalPowerConsumption * LowTempCutOutFactor) * FractionalBinHours / PartLoadFactor;
            }

            ResistiveSpaceHeatingElectricalEnergy =
                (BuildingLoad - HeatingModeLoadFactor * NetHeatingCapReduced * LowTempCutOutFactor) * FractionalBinHours;

            TotalBuildingLoad += (BuildingLoad * FractionalBinHours);

            TotalHeatPumpElectricalEnergy += HeatPumpElectricalEnergy;

            TotalResistiveSpaceHeatingElectricalEnergy += ResistiveSpaceHeatingElectricalEnergy;
        }

        TotalElectricalEnergy = TotalHeatPumpElectricalEnergy + TotalResistiveSpaceHeatingElectricalEnergy;

        if (DefrostControl == HPdefrostControl::Timed) {
            DemandDeforstCredit = 1.0; // Timed defrost control
        } else {
            DemandDeforstCredit = 1.03; // Demand defrost control
        }

        if (TotalElectricalEnergy != 0.0) {
            HSPF = TotalBuildingLoad * DemandDeforstCredit / TotalElectricalEnergy;
        }
        return HSPF;
    }

    Real64 SingleSpeedHeatingHSPF2(const Real64 NetHeatingCapRated_2023,
                                   Optional_int_const RegionNum,
                                   const Real64 NetHeatingCapH3Test_2023,
                                   const Real64 ElecPowerH3Test2023,
                                   const Real64 ElecPowerRated2023,
                                   const Real64 NetHeatingCapH2Test2023,
                                   const Real64 ElecPowerH2Test2023,
                                   Optional<Real64 const> MinOATCompressor,
                                   Optional_bool_const OATempCompressorOnOffBlank,
                                   Optional<Real64 const> OATempCompressorOn,
                                   Optional<const HPdefrostControl> DefrostControl)
    {
        Real64 DesignHeatingRequirement2023(0.0);   // HSPF2 minimum design heating requirement [W]
        int BinNum2023;                             // HSPF2 bin number counter
        Real64 FractionalBinHours2023(0.0);         // HSPF2 Fractional bin hours for the heating season  [-]
        Real64 BuildingLoad2023(0.0);               // HSPF2 Building space conditioning load corresponding to an outdoor bin temperature [W]
        Real64 NetHeatingCapReduced2023(0.0);       // HSPF2 Net Heating Coil capacity corresponding to an outdoor bin temperature [W]
        Real64 ElectricalPowerConsumption2023(0.0); // HSPF2 Electrical power corresponding to an outdoor bin temperature [W]
        Real64 HeatingModeLoadFactor2023(0.0);      // HSPF2 Heating mode load factor corresponding to an outdoor bin temperature  [-]
        Real64 PartLoadFactor2023;
        Real64 CheckCOP2023(0.0);                              // HSPF2 Checking COP at an outdoor bin temperature against unity [-]
        Real64 OATempCompressorOff2023(0.0);                   // HSPF2 Minimum outdoor air temperature to turn the commpressor off, [C]
        Real64 LowTempCutOutFactor2023(0.0);                   // Factor which corresponds to compressor operation depending on outdoor temperature
        Real64 HeatPumpElectricalEnergy2023(0.0);              // HSPF2 Heatpump electrical energy corresponding to an outdoor bin temperature [W]
        Real64 ResistiveSpaceHeatingElectricalEnergy2023(0.0); // HSPF2 resistance heating electrical energy corresponding to an
        // outdoor bin temperature [W]
        Real64 TotalBuildingLoad2023(0.0);                          // Sum of building load over the entire heating season [W]
        Real64 TotalHeatPumpElectricalEnergy2023(0.0);              // HSPF2 Sum of Heatpump electrical energy over the entire heating season [W]
        Real64 TotalResistiveSpaceHeatingElectricalEnergy2023(0.0); // Sum of resistance heating electrical energy over the
        // entire heating season [W]
        Real64 TotalElectricalEnergy2023(0.0); // HSPF2 Sum of electrical energy consumed by the heatpump over the heating season [W]
        Real64 DemandDeforstCredit2023(1.0);   // A factor to adjust HSPF2 if coil has demand defrost control  [-]
        Real64 HSPF2_2023(0.0);

        // For ANSI/AHRI 210/240 Standard 2023 | Concept of DHRI min and max is removed
        // Section 11.2.2.1 Equation 11.104  which suggests QAFull is used instead of DHRI min
        DesignHeatingRequirement2023 = NetHeatingCapRated_2023;
        Int64 RN = static_cast<int64_t>(RegionNum);

        for (BinNum2023 = 0; BinNum2023 < TotalNumOfTemperatureBinsHSPF2[RN - 1]; ++BinNum2023) {

            FractionalBinHours2023 = FracBinHoursAtOutdoorBinTempHSPF2[RN - 1][BinNum2023];

            BuildingLoad2023 = (ZoneLoadTemperature[RN - 1] - OutdoorBinTemperature[BinNum2023]) /
                               (ZoneLoadTemperature[RN - 1] - OutdoorDesignTemperature[RN - 1]) * SpeedLoadFactor[RN - 1] *
                               DesignHeatingRequirement2023;
            if ((OutdoorBinTemperature[BinNum2023] <= -8.33) || (OutdoorBinTemperature[BinNum2023] >= 7.22)) {
                NetHeatingCapReduced2023 = NetHeatingCapH3Test_2023 + (NetHeatingCapRated_2023 - NetHeatingCapH3Test_2023) *
                                                                          (OutdoorBinTemperature[BinNum2023] + 8.33) / (16.67);
                ElectricalPowerConsumption2023 =
                    ElecPowerH3Test2023 + (ElecPowerRated2023 - ElecPowerH3Test2023) * (OutdoorBinTemperature[BinNum2023] + 8.33) / (16.67);
            } else {
                NetHeatingCapReduced2023 = NetHeatingCapH3Test_2023 +
                                           (NetHeatingCapH2Test2023 - NetHeatingCapH3Test_2023) * (OutdoorBinTemperature[BinNum2023] + 8.33) / (10.0);
                ElectricalPowerConsumption2023 =
                    ElecPowerH3Test2023 + (ElecPowerH2Test2023 - ElecPowerH3Test2023) * (OutdoorBinTemperature[BinNum2023] + 8.33) / (10.0);
            }
            if (NetHeatingCapReduced2023 != 0.0) {
                HeatingModeLoadFactor2023 = BuildingLoad2023 / NetHeatingCapReduced2023;
            }

            if (HeatingModeLoadFactor2023 > 1.0) {
                HeatingModeLoadFactor2023 = 1.0;
            }
            PartLoadFactor2023 = 1 - CyclicHeatingDegradationCoeffHSPF2 * (1 - HeatingModeLoadFactor2023);
            if (ElectricalPowerConsumption2023 != 0.0) {
                CheckCOP2023 = NetHeatingCapReduced2023 / ElectricalPowerConsumption2023;
            }
            OATempCompressorOff2023 = MinOATCompressor;
            if (CheckCOP2023 < 1.0) {
                LowTempCutOutFactor2023 = 0.0;
            } else {
                if (!OATempCompressorOnOffBlank) {
                    if (OutdoorBinTemperature[BinNum2023] <= OATempCompressorOff2023) {
                        LowTempCutOutFactor2023 = 0.0;
                    } else if (OutdoorBinTemperature[BinNum2023] > OATempCompressorOff2023 &&
                               OutdoorBinTemperature[BinNum2023] <= OATempCompressorOn) {
                        LowTempCutOutFactor2023 = 0.5;
                    } else {
                        LowTempCutOutFactor2023 = 1.0;
                    }
                } else {
                    LowTempCutOutFactor2023 = 1.0;
                }
            }

            if (PartLoadFactor2023 != 0.0) {
                HeatPumpElectricalEnergy2023 = (HeatingModeLoadFactor2023 * ElectricalPowerConsumption2023 * LowTempCutOutFactor2023) *
                                               FractionalBinHours2023 / PartLoadFactor2023;
            }

            ResistiveSpaceHeatingElectricalEnergy2023 =
                (BuildingLoad2023 - HeatingModeLoadFactor2023 * NetHeatingCapReduced2023 * LowTempCutOutFactor2023) * FractionalBinHours2023;

            TotalBuildingLoad2023 += (BuildingLoad2023 * FractionalBinHours2023);

            TotalHeatPumpElectricalEnergy2023 += HeatPumpElectricalEnergy2023;

            TotalResistiveSpaceHeatingElectricalEnergy2023 += ResistiveSpaceHeatingElectricalEnergy2023;
        }
        TotalElectricalEnergy2023 = TotalHeatPumpElectricalEnergy2023 + TotalResistiveSpaceHeatingElectricalEnergy2023;

        if (DefrostControl == HPdefrostControl::Timed) {
            DemandDeforstCredit2023 = 1.0; // Timed defrost control
        } else {
            DemandDeforstCredit2023 = 1.03; // Demand defrost control
        }

        if (TotalElectricalEnergy2023 != 0.0) {
            HSPF2_2023 = TotalBuildingLoad2023 * DemandDeforstCredit2023 / TotalElectricalEnergy2023;
        }
        return HSPF2_2023;
    }

    std::map<std::string, Real64> SingleSpeedDXHeatingCoilStandardRatings(
>>>>>>> 8402df25
        EnergyPlusData &state,
        Real64 const RatedTotalCapacity,                       // Reference capacity of DX coil [W]
        Real64 const RatedCOP,                                 // Reference coefficient of performance [W/W]
        int const CapFFlowCurveIndex,                          // Index for the capacity as a function of flow fraction modifier curve
        int const CapFTempCurveIndex,                          // Index for the capacity as a function of temperature modifier curve
        int const EIRFFlowCurveIndex,                          // Index for the EIR as a function of flow fraction modifier curve
        int const EIRFTempCurveIndex,                          // Index for the EIR as a function of temperature modifier curve
        Real64 const RatedAirVolFlowRate,                      // Rated air volume flow rate [m3/s]
        Real64 const FanPowerPerEvapAirFlowRateFromInput,      // 2017 Fan power per air volume flow rate [W/(m3/s)]
        Real64 const FanPowerPerEvapAirFlowRateFromInput_2023, // 2023 Fan power per air volume flow rate [W/(m3/s)]
        Optional_int_const RegionNum,                          // Region number for calculating HSPF of single speed DX heating coil
        Optional<Real64 const> MinOATCompressor,               // Minimum OAT for heat pump compressor operation [C]
        Optional<Real64 const> OATempCompressorOn,             // The outdoor temperature when the compressor is automatically turned
        Optional_bool_const OATempCompressorOnOffBlank,        // Flag used to determine low temperature cut out factor
        Optional<HPdefrostControl const> DefrostControl        // defrost control; 1=timed, 2=on-demand

    )
    {
        Real64 NetHeatingCapRated(0.0);  // Net Heating Coil capacity at Rated conditions,
        Real64 NetHeatingCapH3Test(0.0); // Net Heating Coil capacity at H3 test conditions
        Real64 HSPF(0.0);                // seasonale energy efficiency ratio of multi speed DX cooling coil

        // ANSI/AHRI 210/240 Standard 2023
        Real64 NetHeatingCapRated_2023(0.0);  // Net Heating Coil capacity at Rated conditions,
        Real64 NetHeatingCapH3Test_2023(0.0); // Net Heating Coil capacity at H3 test conditions
        Real64 HSPF2_2023(0.0);               // seasonale energy efficiency ratio of multi speed DX cooling coil
        std::map<std::string, Real64> StandardRatingsResults;
        // SUBROUTINE INFORMATION:
        //       AUTHOR         Chandan Sharma
        //       DATE WRITTEN   February 2012
        //       MODIFIED       B Nigusse, December 2012
        //       RE-ENGINEERED  na

        // PURPOSE OF THIS SUBROUTINE:
        // na

        // METHODOLOGY EMPLOYED:
        // na

        // REFERENCES:
        // na

        // Using/Aliasing
        using CurveManager::CurveValue;
        using CurveManager::GetCurveMinMaxValues;
        using CurveManager::GetCurveName;

        // Locals
        // SUBROUTINE ARGUMENT DEFINITIONS:

        // back on, if applicable, following automatic shut off. This field is
        // used only for HSPF calculation. [C]
        // accounting for supply fan heat [W]
        // accounting for supply fan heat [W]

        // SUBROUTINE PARAMETER DEFINITIONS:
        // na
        // INTERFACE BLOCK SPECIFICATIONS
        // na

        // DERIVED TYPE DEFINITIONS
        // na

        // SUBROUTINE LOCAL VARIABLE DECLARATIONS:
        Real64 TotalHeatingCapRated(0.0);            // Heating Coil capacity at Rated conditions, without accounting supply fan heat [W]
        Real64 EIRRated(0.0);                        // EIR at Rated conditions [-]
        Real64 TotCapTempModFacRated(0.0);           // Total capacity as a function of temerature modifier at rated conditions [-]
        Real64 EIRTempModFacRated(0.0);              // EIR as a function of temerature modifier at rated conditions [-]
        Real64 TotalHeatingCapH2Test(0.0);           // Heating Coil capacity at H2 test conditions, without accounting supply fan heat [W]
        Real64 TotalHeatingCapH3Test(0.0);           // Heating Coil capacity at H3 test conditions, without accounting supply fan heat [W]
        Real64 CapTempModFacH2Test(0.0);             // Total capacity as a function of temerature modifier at H2 test conditions [-]
        Real64 EIRTempModFacH2Test(0.0);             // EIR as a function of temerature modifier at H2 test conditions [-]
        Real64 EIRH2Test(0.0);                       // EIR at H2 test conditions [-]
        Real64 CapTempModFacH3Test(0.0);             // Total capacity as a function of temerature modifier at H3 test conditions [-]
        Real64 EIRTempModFacH3Test(0.0);             // EIR as a function of temerature modifier at H3 test conditions [-]
        Real64 EIRH3Test(0.0);                       // EIR at H3 test conditions [-]
        Real64 TotCapFlowModFac(0.0);                // Total capacity modifier (function of actual supply air flow vs rated flow)
        Real64 EIRFlowModFac(0.0);                   // EIR modifier (function of actual supply air flow vs rated flow)
        Real64 FanPowerPerEvapAirFlowRate(0.0);      // 2017 Fan power per air volume flow rate [W/(m3/s)]
        Real64 FanPowerPerEvapAirFlowRate_2023(0.0); // 2023 Fan power per air volume flow rate [W/(m3/s)]

        Real64 ElecPowerRated;  // Total system power at Rated conditions accounting for supply fan heat [W]
        Real64 ElecPowerH2Test; // Total system power at H2 test conditions accounting for supply fan heat [W]
        Real64 ElecPowerH3Test; // Total system power at H3 test conditions accounting for supply fan heat [W]

        // For ANSI/AHRI 210/240 Standard 2023
        Real64 ElecPowerRated2023;  // Total system power at Rated conditions accounting for supply fan heat [W]
        Real64 ElecPowerH2Test2023; // Total system power at H2 test conditions accounting for supply fan heat [W]
        Real64 ElecPowerH3Test2023; // Total system power at H3 test conditions accounting for supply fan heat [W]

        Real64 NetHeatingCapH2Test;     // Net Heating Coil capacity at H2 test conditions accounting for supply fan heat [W]
        Real64 NetHeatingCapH2Test2023; // (for 2023 Standard) Net Heating Coil capacity at H2 test conditions accounting for supply fan heat [W]

        // Calculate the supply air fan electric power consumption.  The electric power consumption is estimated
        // using either user supplied or AHRI default value for fan power per air volume flow rate
        if (FanPowerPerEvapAirFlowRateFromInput <= 0.0) {
            FanPowerPerEvapAirFlowRate = DefaultFanPowerPerEvapAirFlowRate;
        } else {
            FanPowerPerEvapAirFlowRate = FanPowerPerEvapAirFlowRateFromInput;
        }
        if (FanPowerPerEvapAirFlowRateFromInput_2023 <= 0.0) {
            FanPowerPerEvapAirFlowRate_2023 = DefaultFanPowerPerEvapAirFlowRateSEER2;
        } else {
            FanPowerPerEvapAirFlowRate_2023 = FanPowerPerEvapAirFlowRateFromInput_2023;
        }

        TotCapFlowModFac = CurveValue(state, CapFFlowCurveIndex, AirMassFlowRatioRated);
        EIRFlowModFac = CurveValue(state, EIRFFlowCurveIndex, AirMassFlowRatioRated);

        {
            if (state.dataCurveManager->PerfCurve(CapFTempCurveIndex).NumDims == 1) {
                TotCapTempModFacRated = CurveValue(state, CapFTempCurveIndex, HeatingOutdoorCoilInletAirDBTempRated);

                CapTempModFacH2Test = CurveValue(state, CapFTempCurveIndex, HeatingOutdoorCoilInletAirDBTempH2Test);

                CapTempModFacH3Test = CurveValue(state, CapFTempCurveIndex, HeatingOutdoorCoilInletAirDBTempH3Test);
            } else {
                TotCapTempModFacRated =
                    CurveValue(state, CapFTempCurveIndex, HeatingIndoorCoilInletAirDBTempRated, HeatingOutdoorCoilInletAirDBTempRated);

                CapTempModFacH2Test =
                    CurveValue(state, CapFTempCurveIndex, HeatingIndoorCoilInletAirDBTempRated, HeatingOutdoorCoilInletAirDBTempH2Test);

                CapTempModFacH3Test =
                    CurveValue(state, CapFTempCurveIndex, HeatingIndoorCoilInletAirDBTempRated, HeatingOutdoorCoilInletAirDBTempH3Test);
            }
        }

        {
            if (state.dataCurveManager->PerfCurve(EIRFTempCurveIndex).NumDims == 1) {
                EIRTempModFacRated = CurveValue(state, EIRFTempCurveIndex, HeatingOutdoorCoilInletAirDBTempRated);

                EIRTempModFacH2Test = CurveValue(state, EIRFTempCurveIndex, HeatingOutdoorCoilInletAirDBTempH2Test);

                EIRTempModFacH3Test = CurveValue(state, EIRFTempCurveIndex, HeatingOutdoorCoilInletAirDBTempH3Test);
            } else {
                EIRTempModFacRated =
                    CurveValue(state, EIRFTempCurveIndex, HeatingIndoorCoilInletAirDBTempRated, HeatingOutdoorCoilInletAirDBTempRated);

                EIRTempModFacH2Test =
                    CurveValue(state, EIRFTempCurveIndex, HeatingIndoorCoilInletAirDBTempRated, HeatingOutdoorCoilInletAirDBTempH2Test);

                EIRTempModFacH3Test =
                    CurveValue(state, EIRFTempCurveIndex, HeatingIndoorCoilInletAirDBTempRated, HeatingOutdoorCoilInletAirDBTempH3Test);
            }
        }

        TotalHeatingCapRated = RatedTotalCapacity * TotCapTempModFacRated * TotCapFlowModFac;
        NetHeatingCapRated = TotalHeatingCapRated + FanPowerPerEvapAirFlowRate * RatedAirVolFlowRate;
        NetHeatingCapRated_2023 = TotalHeatingCapRated + FanPowerPerEvapAirFlowRate_2023 * RatedAirVolFlowRate;

        TotalHeatingCapH2Test = RatedTotalCapacity * CapTempModFacH2Test * TotCapFlowModFac;
        NetHeatingCapH2Test = TotalHeatingCapH2Test + FanPowerPerEvapAirFlowRate * RatedAirVolFlowRate;
        NetHeatingCapH2Test2023 = TotalHeatingCapH2Test + FanPowerPerEvapAirFlowRate_2023 * RatedAirVolFlowRate;

        TotalHeatingCapH3Test = RatedTotalCapacity * CapTempModFacH3Test * TotCapFlowModFac;
        NetHeatingCapH3Test = TotalHeatingCapH3Test + FanPowerPerEvapAirFlowRate * RatedAirVolFlowRate;
        NetHeatingCapH3Test_2023 = TotalHeatingCapH3Test + FanPowerPerEvapAirFlowRate_2023 * RatedAirVolFlowRate;

        // check curves value
        if (TotCapTempModFacRated < 0.0 || CapTempModFacH2Test < 0.0 || CapTempModFacH3Test < 0.0 || EIRTempModFacRated < 0.0 ||
            EIRTempModFacH2Test < 0.0 || EIRTempModFacH3Test < 0.0) {
            if (TotCapTempModFacRated < 0.0) {
                ShowSevereError(
                    state,
                    format(" Invalid Total Heating Capacity Function of Temperature Curve value = {:.2R}, Curve Type = {}, Curve Name = {}",
                           TotCapTempModFacRated,
                           state.dataCurveManager->PerfCurve(CapFTempCurveIndex).ObjectType,
                           GetCurveName(state, CapFTempCurveIndex)));
                ShowContinueError(state,
                                  " ...Net heating capacity at high temperature is set to zero. The curve value must be > 0. Check the curve.");
                NetHeatingCapRated = 0.0;
                NetHeatingCapRated_2023 = 0.0;
            }
            if (CapTempModFacH3Test < 0.0) {
                ShowSevereError(
                    state,
                    format(" Invalid Total Heating Capacity Function of Temperature Curve value = {:.2R}, Curve Type = {}, Curve Name = {}",
                           CapTempModFacH3Test,
                           state.dataCurveManager->PerfCurve(CapFTempCurveIndex).ObjectType,
                           GetCurveName(state, CapFTempCurveIndex)));
                ShowContinueError(state, " ...Net heating capacity at low temperature is set to zero. The curve value must be > 0. Check the curve.");
                NetHeatingCapH3Test = 0.0;
                NetHeatingCapH3Test_2023 = 0.0;
            }
            if (CapTempModFacH2Test < 0.0) {
                ShowSevereError(
                    state,
                    format(" Invalid Total Heating Capacity Function of Temperature Curve value = {:.2R}, Curve Type = {}, Curve Name = {}",
                           CapTempModFacH2Test,
                           state.dataCurveManager->PerfCurve(CapFTempCurveIndex).ObjectType,
                           GetCurveName(state, CapFTempCurveIndex)));
                ShowContinueError(state, " ...HSPF calculation is incorrect. The curve value must be > 0. Check the curve.");
                NetHeatingCapH3Test = 0.0;
                NetHeatingCapH3Test_2023 = 0.0;
            }
            // check EIR curve values
            if (EIRTempModFacRated < 0.0) {
                ShowSevereError(state,
                                format(" Invalid EIR Function of Temperature Curve value = {:.2R}, Curve Type = {}, Curve Name = {}",
                                       EIRTempModFacRated,
                                       state.dataCurveManager->PerfCurve(EIRFTempCurveIndex).ObjectType,
                                       GetCurveName(state, EIRFTempCurveIndex)));
                ShowContinueError(state, " ...HSPF calculation is incorrect. The curve value must be > 0. Check the curve.");
            }
            if (EIRTempModFacH2Test < 0.0) {
                ShowSevereError(state,
                                format(" Invalid EIR Function of Temperature Curve value = {:.2R}, Curve Type = {}, Curve Name = {}",
                                       EIRTempModFacH2Test,
                                       state.dataCurveManager->PerfCurve(EIRFTempCurveIndex).ObjectType,
                                       GetCurveName(state, EIRFTempCurveIndex)));
                ShowContinueError(state, " ...HSPF calculation is incorrect. The curve value must be > 0. Check the curve.");
            }
            if (EIRTempModFacH3Test < 0.0) {
                ShowSevereError(state,
                                format(" Invalid EIR Function of Temperature Curve value = {:.2R}, Curve Type = {}, Curve Name = {}",
                                       EIRTempModFacH3Test,
                                       state.dataCurveManager->PerfCurve(EIRFTempCurveIndex).ObjectType,
                                       GetCurveName(state, EIRFTempCurveIndex)));
                ShowContinueError(state, " ...HSPF calculation is incorrect. The curve value must be > 0. Check the curve.");
            }
            ShowContinueError(state, " ...HSPF value has been reset to 0.0 and simulation is continuing.");
            HSPF = 0.0;
            HSPF2_2023 = 0.0;

            StandardRatingsResults["NetHeatingCapRated"] = NetHeatingCapRated;
            StandardRatingsResults["NetHeatingCapH3Test"] = NetHeatingCapH3Test;
            StandardRatingsResults["HSPF"] = HSPF;
            StandardRatingsResults["NetHeatingCapRated_2023"] = NetHeatingCapRated_2023;
            StandardRatingsResults["NetHeatingCapH3Test_2023"] = NetHeatingCapH3Test_2023;
            StandardRatingsResults["HSPF2_2023"] = HSPF2_2023;
            return StandardRatingsResults;
        }

        if (RatedCOP > 0.0) { // RatedCOP <= 0.0 is trapped in GetInput, but keep this as "safety"

            EIRRated = EIRTempModFacRated * EIRFlowModFac / RatedCOP;
            EIRH2Test = EIRTempModFacH2Test * EIRFlowModFac / RatedCOP;
            EIRH3Test = EIRTempModFacH3Test * EIRFlowModFac / RatedCOP;
        }

        ElecPowerRated = EIRRated * TotalHeatingCapRated + FanPowerPerEvapAirFlowRate * RatedAirVolFlowRate;
        ElecPowerH2Test = EIRH2Test * TotalHeatingCapH2Test + FanPowerPerEvapAirFlowRate * RatedAirVolFlowRate;
        ElecPowerH3Test = EIRH3Test * TotalHeatingCapH3Test + FanPowerPerEvapAirFlowRate * RatedAirVolFlowRate;

        ElecPowerRated2023 = EIRRated * TotalHeatingCapRated + FanPowerPerEvapAirFlowRate_2023 * RatedAirVolFlowRate;
        ElecPowerH2Test2023 = EIRH2Test * TotalHeatingCapH2Test + FanPowerPerEvapAirFlowRate_2023 * RatedAirVolFlowRate;
        ElecPowerH3Test2023 = EIRH3Test * TotalHeatingCapH3Test + FanPowerPerEvapAirFlowRate_2023 * RatedAirVolFlowRate;

        HSPF2_2023 = SingleSpeedHeatingHSPF2(NetHeatingCapRated_2023,
                                             RegionNum,
                                             NetHeatingCapH3Test_2023,
                                             ElecPowerH3Test2023,
                                             ElecPowerRated2023,
                                             NetHeatingCapH2Test2023,
                                             ElecPowerH2Test2023,
                                             MinOATCompressor,
                                             OATempCompressorOnOffBlank,
                                             OATempCompressorOn,
                                             DefrostControl);

        HSPF = SingleSpeedHeatingHSPF(NetHeatingCapRated,
                                      RegionNum,
                                      NetHeatingCapH3Test,
                                      ElecPowerH3Test,
                                      ElecPowerRated,
                                      NetHeatingCapH2Test,
                                      ElecPowerH2Test,
                                      MinOATCompressor,
                                      OATempCompressorOnOffBlank,
                                      OATempCompressorOn,
                                      DefrostControl);

        StandardRatingsResults["NetHeatingCapRated"] = NetHeatingCapRated;
        StandardRatingsResults["NetHeatingCapH3Test"] = NetHeatingCapH3Test;
        StandardRatingsResults["HSPF"] = HSPF;
        StandardRatingsResults["NetHeatingCapRated_2023"] = NetHeatingCapRated_2023;
        StandardRatingsResults["NetHeatingCapH3Test_2023"] = NetHeatingCapH3Test_2023;
        StandardRatingsResults["HSPF2_2023"] = HSPF2_2023;
        return StandardRatingsResults;
    }

    std::tuple<Real64, Real64> IEERSingleSpeedCooling(EnergyPlus::EnergyPlusData &state,
                                                      const int CapFTempCurveIndex,
                                                      const Real64 RatedTotalCapacity,
                                                      const Real64 TotCapFlowModFac,
                                                      const Real64 FanPowerPerEvapAirFlowRate,
                                                      const Real64 RatedAirVolFlowRate,
                                                      const int EIRFTempCurveIndex,
                                                      const Real64 RatedCOP,
                                                      const Real64 EIRFlowModFac)
    {
        // SUBROUTINE LOCAL VARIABLE DECLARATIONS:
        int constexpr NumOfReducedCap(4);                  // Number of reduced capacity test conditions (100%,75%,50%,and 25%)
        Real64 TotCapTempModFac(0.0);                      // Total capacity modifier (function of entering wetbulb, outside drybulb) [-]
        Real64 OutdoorUnitInletAirDryBulbTempReduced(0.0); // Outdoor unit entering air dry-bulb temperature at reduced capacity [C]
        Real64 NetCoolingCapReduced(0.0);                  // Net Cooling Coil capacity at reduced conditions, accounting for supply fan heat [W]
        Real64 EIRTempModFac(0.0);                         // EIR modifier (function of entering wetbulb, outside drybulb) [-]
        Real64 EIR(0.0);                                   // Energy Efficiency Ratio at AHRI test conditions for SEER [-]
        Real64 LoadFactor(0.0);                            // Fractional "on" time for last stage at the desired reduced capacity, (dimensionless)
        Real64 DegradationCoeff(0.0);                      // Degradation coeficient, (dimenssionless)
        Real64 ElecPowerReducedCap(0.0);                   // Net power consumption (Cond Fan+Compressor) at reduced test condition [W]
        Real64 EERReduced(0.0);                            // EER at reduced capacity test conditions (100%, 75%, 50%, and 25%)
        Real64 IEER = 0.0;                                 // Integareted energy efficiency ratio of single speed DX cooling coil
        Real64 NetCoolingCapRated = 0.0;                   // net cooling capacity of single speed DX cooling coil

        // Calculate the net cooling capacity at the rated conditions (19.44C WB and 35.0C DB )
        TotCapTempModFac =
            CurveManager::CurveValue(state, CapFTempCurveIndex, CoolingCoilInletAirWetBulbTempRated, OutdoorUnitInletAirDryBulbTempRated);
        NetCoolingCapRated = RatedTotalCapacity * TotCapTempModFac * TotCapFlowModFac - FanPowerPerEvapAirFlowRate * RatedAirVolFlowRate;
        // RedCapNum : Integer counter for reduced capacity
        for (int RedCapNum = 0; RedCapNum < NumOfReducedCap; ++RedCapNum) {
            // get the outdoor air dry bulb temperature for the reduced capacity test conditions
            if (ReducedPLR[RedCapNum] > 0.444) {
                OutdoorUnitInletAirDryBulbTempReduced = 5.0 + 30.0 * ReducedPLR[RedCapNum];
            } else {
                OutdoorUnitInletAirDryBulbTempReduced = OADBTempLowReducedCapacityTest;
            }
            TotCapTempModFac =
                CurveManager::CurveValue(state, CapFTempCurveIndex, CoolingCoilInletAirWetBulbTempRated, OutdoorUnitInletAirDryBulbTempReduced);
            NetCoolingCapReduced = RatedTotalCapacity * TotCapTempModFac * TotCapFlowModFac - FanPowerPerEvapAirFlowRate * RatedAirVolFlowRate;
            EIRTempModFac =
                CurveManager::CurveValue(state, EIRFTempCurveIndex, CoolingCoilInletAirWetBulbTempRated, OutdoorUnitInletAirDryBulbTempReduced);
            if (RatedCOP > 0.0) {
                EIR = EIRTempModFac * EIRFlowModFac / RatedCOP;
            } else {
                EIR = 0.0;
            }
            if (NetCoolingCapReduced > 0.0) {
                LoadFactor = ReducedPLR[RedCapNum] * NetCoolingCapRated / NetCoolingCapReduced;
            } else {
                LoadFactor = 1.0;
            }
            DegradationCoeff = 1.130 - 0.130 * LoadFactor;
            ElecPowerReducedCap = DegradationCoeff * EIR * (RatedTotalCapacity * TotCapTempModFac * TotCapFlowModFac);
            EERReduced = (LoadFactor * NetCoolingCapReduced) / (LoadFactor * ElecPowerReducedCap + FanPowerPerEvapAirFlowRate * RatedAirVolFlowRate);
            IEER += IEERWeightingFactor[RedCapNum] * EERReduced;
        }
        return std::make_tuple(IEER, NetCoolingCapRated);
    }

    Real64 EERSingleSpeedCooling(EnergyPlus::EnergyPlusData &state,
                                 const int CapFTempCurveIndex,
                                 const Real64 RatedTotalCapacity,
                                 const Real64 TotCapFlowModFac,
                                 const Real64 FanPowerPerEvapAirFlowRate,
                                 const Real64 RatedAirVolFlowRate,
                                 const int EIRFTempCurveIndex,
                                 const Real64 RatedCOP,
                                 const Real64 EIRFlowModFac)
    {
        // SUBROUTINE LOCAL VARIABLE DECLARATIONS:
        Real64 EER = 0.0;                // energy efficiency ratio of single speed DX cooling coil
        Real64 TotCapTempModFac(0.0);    // Total capacity modifier (function of entering wetbulb, outside drybulb) [-]
        Real64 NetCoolingCapRated(0.0);  // net cooling capacity of single speed DX cooling coil
        Real64 EIRTempModFac(0.0);       // EIR modifier (function of entering wetbulb, outside drybulb) [-]
        Real64 EIR(0.0);                 // Energy Efficiency Ratio at AHRI test conditions for SEER [-]
        Real64 TotalElecPowerRated(0.0); // Net power consumption (Cond Fan+Compressor+Indoor Fan) at Rated test conditions [W]
        // Calculate the net cooling capacity at the rated conditions (19.44C WB and 35.0C DB )
        TotCapTempModFac =
            CurveManager::CurveValue(state, CapFTempCurveIndex, CoolingCoilInletAirWetBulbTempRated, OutdoorUnitInletAirDryBulbTempRated);
        NetCoolingCapRated = RatedTotalCapacity * TotCapTempModFac * TotCapFlowModFac - FanPowerPerEvapAirFlowRate * RatedAirVolFlowRate;
        // Calculate Energy Efficiency Ratio (EER) at (19.44C WB and 35.0C DB ), ANSI/AHRI Std. 340/360
        EIRTempModFac = CurveManager::CurveValue(state, EIRFTempCurveIndex, CoolingCoilInletAirWetBulbTempRated, OutdoorUnitInletAirDryBulbTempRated);
        if (RatedCOP > 0.0) {
            // RatedCOP <= 0.0 is trapped in GetInput, but keep this as "safety"
            EIR = EIRTempModFac * EIRFlowModFac / RatedCOP;
        } else {
            EIR = 0.0;
        }
        TotalElecPowerRated = EIR * (RatedTotalCapacity * TotCapTempModFac * TotCapFlowModFac) + FanPowerPerEvapAirFlowRate * RatedAirVolFlowRate;
        if (TotalElecPowerRated > 0.0) {
            EER = NetCoolingCapRated / TotalElecPowerRated;
        } else {
            EER = 0.0;
        }
        return EER;
    }

    std::tuple<Real64, Real64> SEERSingleStageCalculation(EnergyPlusData &state,
                                                          int CapFTempCurveIndex,
                                                          Real64 RatedTotalCapacity,
                                                          Real64 TotCapFlowModFac,
                                                          int EIRFTempCurveIndex,
                                                          Real64 EIRFlowModFac,
                                                          int EIRFFlowCurveIndex,
                                                          Real64 RatedCOP,
                                                          Real64 FanPowerPerEvapAirFlowRate,
                                                          Real64 RatedAirVolFlowRate,
                                                          int PLFFPLRCurveIndex,
                                                          Real64 const CyclicDegradationCoefficient)
    {
        // SUBROUTINE INFORMATION:
        //       AUTHOR         B. Nigusse, FSEC
        //       DATE WRITTEN   December 2012
        //       MODIFIED
        //       RE-ENGINEERED  Brijendra Singh

        // PURPOSE OF THIS SUBROUTINE:
        // Calculates the SEER values for single speed based on AHRI 210/230 2017 & 2023

        // METHODOLOGY EMPLOYED:
        // na

        // REFERENCES:
        // na

        // Locals
        // SUBROUTINE ARGUMENT DEFINITIONS:

        // SUBROUTINE PARAMETER DEFINITIONS:

        // SUBROUTINE LOCAL VARIABLE DECLARATIONS:
        // SEER calculations:
        Real64 TotCapTempModFac(0.0);  // Total capacity modifier (function of entering wetbulb, outside drybulb) [-]
        Real64 TotCoolingCapAHRI(0.0); // Total Cooling Coil capacity (gross) at AHRI test conditions [W]
        Real64 EIRTempModFac(0.0);     // EIR modifier (function of entering wetbulb, outside drybulb) [-]
        Real64 NetCoolingCapAHRI(0.0); // Net Cooling Coil capacity at AHRI TestB conditions, accounting for fan heat [W]
        Real64 EIR(0.0);               // Energy Efficiency Ratio at AHRI test conditions for SEER [-]
        Real64 TotalElecPower(0.0);    // Net power consumption (Cond Fan+Compressor+Indoor Fan) at AHRI test conditions [W]
        Real64 PartLoadFactorUser(
            0.0); // Part load factor based on user-input PLF curve and C_D value that accounts for thermal lag at compressor startup [-]
        Real64 PartLoadFactorStandard(
            0.0); // part-load factor that accounts for the cyclic degradation from AHRI Standard 210/240-2008 default PLF curve and C_D value, [-]
        Real64 SEER_User = 0.0;     // seasonal energy efficiency ratio of single speed DX cooling coil, from user-input PLF curve and C_D value
        Real64 SEER_Standard = 0.0; // seasonal energy efficiency ratio of single speed DX cooling coil, from user-input PLF curve and C_D value

        TotCapTempModFac = CurveManager::CurveValue(state, CapFTempCurveIndex, CoolingCoilInletAirWetBulbTempRated, OutdoorUnitInletAirDryBulbTemp);
        TotCoolingCapAHRI = RatedTotalCapacity * TotCapTempModFac * TotCapFlowModFac;
        EIRTempModFac = CurveManager::CurveValue(state, EIRFTempCurveIndex, CoolingCoilInletAirWetBulbTempRated, OutdoorUnitInletAirDryBulbTemp);
        EIR = (RatedCOP > 0.0) ? EIRTempModFac * EIRFlowModFac / RatedCOP : 0.0;

        // Calculate net cooling capacity
        NetCoolingCapAHRI = TotCoolingCapAHRI - FanPowerPerEvapAirFlowRate * RatedAirVolFlowRate;
        TotalElecPower = EIR * TotCoolingCapAHRI + FanPowerPerEvapAirFlowRate * RatedAirVolFlowRate;
        // Calculate SEER value from the Energy Efficiency Ratio (EER) at the AHRI test conditions and the part load factor.
        // First evaluate the Part Load Factor curve at PLR = 0.5 (AHRI Standard 210/240)
        PartLoadFactorUser = CurveManager::CurveValue(state, PLFFPLRCurveIndex, PLRforSEER);
        PartLoadFactorStandard = 1.0 - (1 - PLRforSEER) * CyclicDegradationCoefficient;

        if (TotalElecPower > 0.0) {
            SEER_User = (NetCoolingCapAHRI / TotalElecPower) * PartLoadFactorUser;
            SEER_Standard = (NetCoolingCapAHRI / TotalElecPower) * PartLoadFactorStandard;
        }
        return std::make_tuple(SEER_User, SEER_Standard);
    }

    std::map<std::string, Real64> SingleSpeedDXCoolingCoilStandardRatings(
        EnergyPlusData &state,
        std::string const &DXCoilName,                        // Name of DX coil for which HSPF is calculated
        std::string const &DXCoilType,                        // Type of DX coil - heating or cooling
        int const CapFTempCurveIndex,                         // Index for the capacity as a function of temperature modifier curve
        int const CapFFlowCurveIndex,                         // Index for the capacity as a function of flow fraction modifier curve
        int const EIRFTempCurveIndex,                         // Index for the EIR as a function of temperature modifier curve
        int const EIRFFlowCurveIndex,                         // Index for the EIR as a function of flow fraction modifier curve
        int const PLFFPLRCurveIndex,                          // Index for the EIR vs part-load ratio curve
        Real64 const RatedTotalCapacity,                      // Rated gross total cooling capacity
        Real64 const RatedCOP,                                // Rated gross COP
        Real64 const RatedAirVolFlowRate,                     // air flow rate through the coil at rated condition
        Real64 const FanPowerPerEvapAirFlowRateFromInput,     // 2017 Fan power per air volume flow rate through the evaporator coil
        Real64 const FanPowerPerEvapAirFlowRateFromInput_2023 // 2023 Fan power per air volume flow rate through the evaportor coil
    )
    {
        // SUBROUTINE INFORMATION:
        //       AUTHOR         B. Nigusse, FSEC
        //       DATE WRITTEN   December 2012
        //       MODIFIED
        //       RE-ENGINEERED  na

        // PURPOSE OF THIS SUBROUTINE:
        // Calculates the standard ratings net cooling capacity and, SEER, EER and IEER values for single speed
        // DX cooling coils at the AHRI standard test condition(s).

        // METHODOLOGY EMPLOYED:
        // na

        // REFERENCES:
        // na

        // Using/Aliasing
        using CurveManager::CurveValue;

        // Locals
        // SUBROUTINE ARGUMENT DEFINITIONS:

        // SUBROUTINE PARAMETER DEFINITIONS:

        // INTERFACE BLOCK SPECIFICATIONS
        // na

        // DERIVED TYPE DEFINITIONS
        // na

        // SUBROUTINE LOCAL VARIABLE DECLARATIONS:
        Real64 TotCapFlowModFac(0.0);           // Total capacity modifier f(actual flow vs rated flow) for each speed [-]
        Real64 EIRFlowModFac(0.0);              // EIR modifier f(actual supply air flow vs rated flow) for each speed [-]
        Real64 TotCapTempModFac(0.0);           // Total capacity modifier (function of entering wetbulb, outside drybulb) [-]
        Real64 FanPowerPerEvapAirFlowRate;      // 2017 Fan power per air volume flow rate through the evaporator coil [W/(m3/s)]
        Real64 FanPowerPerEvapAirFlowRate_2023; // 2023 Fan power per air volume flow rate through the evaporator coil [W/(m3/s)]

        Real64 NetCoolingCapRated(0.0); // net cooling capacity of single speed DX cooling coil
        Real64 SEER_User(0.0);          // seasonal energy efficiency ratio of single speed DX cooling coil, from user-input PLF curve and C_D value
        Real64 SEER_Standard(0.0);      // seasonal energy efficiency ratio of single speed DX cooling coil, from user-input PLF curve and C_D value
        Real64 EER(0.0);                // energy efficiency ratio of single speed DX cooling coil
        Real64 IEER(0.0);               // Integareted energy efficiency ratio of single speed DX cooling coil

        Real64 NetCoolingCapRated2023(0.0); // net cooling capacity of single speed DX cooling coil
        Real64 SEER2_User(0.0);     // seasonal energy efficiency ratio of single speed DX cooling coil, from user-input PLF curve and C_D value
        Real64 SEER2_Standard(0.0); // seasonal energy efficiency ratio of single speed DX cooling coil, from user-input PLF curve and C_D value
        Real64 EER_2023(0.0);       // energy efficiency ratio of single speed DX cooling coil
        Real64 IEER_2023(0.0);      // Integareted energy efficiency ratio of single speed DX cooling coil

        std::map<std::string, Real64> StandarRatingResults;
        // StandarRatingResults["NetCoolingCapRated"] = NetCoolingCapRated;
        // StandarRatingResults["SEER_User"] = SEER_User;
        // StandarRatingResults["SEER_Standard"] = SEER_Standard;
        // StandarRatingResults["EER"] = EER;
        // StandarRatingResults["IEER"] = IEER;
        // StandarRatingResults["NetCoolingCapRated2023"] = NetCoolingCapRated2023;
        // StandarRatingResults["SEER2_User"] = SEER2_User;
        // StandarRatingResults["SEER2_Standard"] = SEER2_Standard;
        // StandarRatingResults["EER_2023"] = EER_2023;
        // StandarRatingResults["IEER_2023"] = IEER_2023;

        if (FanPowerPerEvapAirFlowRateFromInput <= 0.0) {
            FanPowerPerEvapAirFlowRate = DefaultFanPowerPerEvapAirFlowRate;
        } else {
            FanPowerPerEvapAirFlowRate = FanPowerPerEvapAirFlowRateFromInput;
        }

        if (FanPowerPerEvapAirFlowRateFromInput_2023 <= 0.0) {
            FanPowerPerEvapAirFlowRate_2023 = DefaultFanPowerPerEvapAirFlowRateSEER2;
        } else {
            FanPowerPerEvapAirFlowRate_2023 = FanPowerPerEvapAirFlowRateFromInput_2023;
        }

        if (RatedTotalCapacity > 0.0) {

            // Standard Rating Cooling (net) Capacity calculations:
            TotCapFlowModFac = CurveValue(state, CapFFlowCurveIndex, AirMassFlowRatioRated);
            TotCapTempModFac = CurveValue(state, CapFTempCurveIndex, CoolingCoilInletAirWetBulbTempRated, OutdoorUnitInletAirDryBulbTempRated);
            NetCoolingCapRated = RatedTotalCapacity * TotCapTempModFac * TotCapFlowModFac - FanPowerPerEvapAirFlowRate * RatedAirVolFlowRate;
<<<<<<< HEAD

            SEERSingleStageCalculation(state,
                            TotCapTempModFac,
                            CapFTempCurveIndex,
                            TotCoolingCapAHRI,
                            RatedTotalCapacity,
                            TotCapFlowModFac,
                            EIRTempModFac,
                            EIRFTempCurveIndex,
                            EIRFlowModFac,
                            EIRFFlowCurveIndex,
                            RatedCOP,
                            EIR,
                            NetCoolingCapAHRI,
                            FanPowerPerEvapAirFlowRate,
                            RatedAirVolFlowRate,
                            TotalElecPower,
                            PartLoadFactorUser,
                            PLFFPLRCurveIndex,
                            PartLoadFactorStandard,
                            SEER_User,
                            SEER_Standard);
=======
            NetCoolingCapRated2023 = RatedTotalCapacity * TotCapTempModFac * TotCapFlowModFac - FanPowerPerEvapAirFlowRate_2023 * RatedAirVolFlowRate;
            EIRFlowModFac = CurveManager::CurveValue(state, EIRFFlowCurveIndex, AirMassFlowRatioRated);

            std::tie(SEER_User, SEER_Standard) = SEERSingleStageCalculation(state,
                                                                            CapFTempCurveIndex,
                                                                            RatedTotalCapacity,
                                                                            TotCapFlowModFac,
                                                                            EIRFTempCurveIndex,
                                                                            EIRFlowModFac,
                                                                            EIRFFlowCurveIndex,
                                                                            RatedCOP,
                                                                            FanPowerPerEvapAirFlowRate,
                                                                            RatedAirVolFlowRate,
                                                                            PLFFPLRCurveIndex,
                                                                            CyclicDegradationCoeff);
            StandarRatingResults["SEER_User"] = SEER_User;
            StandarRatingResults["SEER_Standard"] = SEER_Standard;

            std::tie(SEER2_User, SEER2_Standard) = SEERSingleStageCalculation(state,
                                                                              CapFTempCurveIndex,
                                                                              RatedTotalCapacity,
                                                                              TotCapFlowModFac,
                                                                              EIRFTempCurveIndex,
                                                                              EIRFlowModFac,
                                                                              EIRFFlowCurveIndex,
                                                                              RatedCOP,
                                                                              FanPowerPerEvapAirFlowRate_2023,
                                                                              RatedAirVolFlowRate,
                                                                              PLFFPLRCurveIndex,
                                                                              CyclicDegradationCoeffSEER2);
            StandarRatingResults["SEER2_User"] = SEER2_User;
            StandarRatingResults["SEER2_Standard"] = SEER2_Standard;
>>>>>>> 8402df25

            // EER calculations:
            EER = EERSingleSpeedCooling(state,
                                        CapFTempCurveIndex,
                                        RatedTotalCapacity,
                                        TotCapFlowModFac,
                                        FanPowerPerEvapAirFlowRate,
                                        RatedAirVolFlowRate,
                                        EIRFTempCurveIndex,
                                        RatedCOP,
                                        EIRFlowModFac);
            StandarRatingResults["EER"] = EER;

            // EER2 calculations:
            EER_2023 = EERSingleSpeedCooling(state,
                                             CapFTempCurveIndex,
                                             RatedTotalCapacity,
                                             TotCapFlowModFac,
                                             FanPowerPerEvapAirFlowRate_2023,
                                             RatedAirVolFlowRate,
                                             EIRFTempCurveIndex,
                                             RatedCOP,
                                             EIRFlowModFac);
            StandarRatingResults["EER_2023"] = EER_2023;

            // IEER calculations
            std::tie(IEER, NetCoolingCapRated) = IEERSingleSpeedCooling(state,
                                                                        CapFTempCurveIndex,
                                                                        RatedTotalCapacity,
                                                                        TotCapFlowModFac,
                                                                        FanPowerPerEvapAirFlowRate,
                                                                        RatedAirVolFlowRate,
                                                                        EIRFTempCurveIndex,
                                                                        RatedCOP,
                                                                        EIRFlowModFac);
            StandarRatingResults["IEER"] = IEER;
            StandarRatingResults["NetCoolingCapRated"] = NetCoolingCapRated;

            // IEER2 Calculations
            std::tie(IEER_2023, NetCoolingCapRated2023) = IEERSingleSpeedCooling(state,
                                                                                 CapFTempCurveIndex,
                                                                                 RatedTotalCapacity,
                                                                                 TotCapFlowModFac,
                                                                                 FanPowerPerEvapAirFlowRate_2023,
                                                                                 RatedAirVolFlowRate,
                                                                                 EIRFTempCurveIndex,
                                                                                 RatedCOP,
                                                                                 EIRFlowModFac);
            StandarRatingResults["IEER_2023"] = IEER_2023;
            StandarRatingResults["NetCoolingCapRated2023"] = NetCoolingCapRated2023;

        } else {
            ShowSevereError(state,
                            "Standard Ratings: " + DXCoilType + ' ' + DXCoilName +
                                " has zero rated total cooling capacity. Standard ratings cannot be calculated.");
        }
        return StandarRatingResults;
    }

    void SEERSingleStageCalculation(EnergyPlusData &state,
                         Real64 TotCapTempModFac,
                         int CapFTempCurveIndex,
                         Real64 TotCoolingCapAHRI,
                         Real64 RatedTotalCapacity,
                         Real64 TotCapFlowModFac,
                         Real64 EIRTempModFac,
                         int EIRFTempCurveIndex,
                         Real64 EIRFlowModFac,
                         int EIRFFlowCurveIndex,
                         Real64 RatedCOP,
                         Real64 EIR,
                         Real64 NetCoolingCapAHRI,
                         Real64 FanPowerPerEvapAirFlowRate,
                         Real64 RatedAirVolFlowRate,
                         Real64 TotalElecPower,
                         Real64 PartLoadFactorUser,
                         int PLFFPLRCurveIndex,
                         Real64 PartLoadFactorStandard,
                         Real64 &SEER_User,
                         Real64 &SEER_Standard)
    {
        // SUBROUTINE INFORMATION:
        //       AUTHOR         B. Nigusse, FSEC
        //       DATE WRITTEN   December 2012
        //       MODIFIED
        //       RE-ENGINEERED  Brijendra Singh

        // PURPOSE OF THIS SUBROUTINE:
        // Calculates the SEER values for single speed based on AHRI 210/230 2008

        // METHODOLOGY EMPLOYED:
        // na

        // REFERENCES:
        // na

        // Locals
        // SUBROUTINE ARGUMENT DEFINITIONS:

        // SUBROUTINE PARAMETER DEFINITIONS:


        // SUBROUTINE LOCAL VARIABLE DECLARATIONS:
        // SEER calculations:
        TotCapTempModFac = CurveManager::CurveValue(state, CapFTempCurveIndex, CoolingCoilInletAirWetBulbTempRated, OutdoorUnitInletAirDryBulbTemp);
        TotCoolingCapAHRI = RatedTotalCapacity * TotCapTempModFac * TotCapFlowModFac;
        EIRTempModFac = CurveManager::CurveValue(state, EIRFTempCurveIndex, CoolingCoilInletAirWetBulbTempRated, OutdoorUnitInletAirDryBulbTemp);
        EIRFlowModFac = CurveManager::CurveValue(state, EIRFFlowCurveIndex, AirMassFlowRatioRated);
        EIR = (RatedCOP > 0.0) ? EIRTempModFac * EIRFlowModFac / RatedCOP : 0.0;
        
        // Calculate net cooling capacity
        NetCoolingCapAHRI = TotCoolingCapAHRI - FanPowerPerEvapAirFlowRate * RatedAirVolFlowRate;
        TotalElecPower = EIR * TotCoolingCapAHRI + FanPowerPerEvapAirFlowRate * RatedAirVolFlowRate;
        // Calculate SEER value from the Energy Efficiency Ratio (EER) at the AHRI test conditions and the part load factor.
        // First evaluate the Part Load Factor curve at PLR = 0.5 (AHRI Standard 210/240)
        PartLoadFactorUser = CurveManager::CurveValue(state, PLFFPLRCurveIndex, PLRforSEER);
        PartLoadFactorStandard = 1.0 - CyclicDegradationCoeff * (1.0 - PLRforSEER);
        SEER_User = 0.0;
        SEER_Standard = 0.0;
        if (TotalElecPower > 0.0) {
            SEER_User = (NetCoolingCapAHRI / TotalElecPower) * PartLoadFactorUser;
            SEER_Standard = (NetCoolingCapAHRI / TotalElecPower) * PartLoadFactorStandard;
        }
    }

    void DXCoolingCoilDataCenterStandardRatings(
        EnergyPlusData &state,
        std::string const &DXCoilName,                    // Name of DX coil for which HSPF is calculated
        std::string const &DXCoilType,                    // Type of DX coil - heating or cooling
        int const CapFTempCurveIndex,                     // Index for the capacity as a function of temperature modifier curve
        int const CapFFlowCurveIndex,                     // Index for the capacity as a function of flow fraction modifier curve
        int const EIRFTempCurveIndex,                     // Index for the EIR as a function of temperature modifier curve
        int const EIRFFlowCurveIndex,                     // Index for the EIR as a function of flow fraction modifier curve
        [[maybe_unused]] int const PLFFPLRCurveIndex,     // Index for the EIR vs part-load ratio curve
        Real64 const RatedTotalCapacity,                  // Rated gross total cooling capacity
        Real64 const RatedCOP,                            // Rated gross COP
        Real64 const RatedAirVolFlowRate,                 // air flow rate through the coil at rated condition
        Real64 const FanPowerPerEvapAirFlowRateFromInput, // Fan power per air volume flow rate through the evaporator coil
        Array1D<Real64> &NetCoolingCapRated,              // net cooling capacity of single speed DX cooling coil
        Array1D<Real64> &TotElectricPowerRated            // total electric power including supply fan
    )
    {

        // SUBROUTINE INFORMATION:
        //       AUTHOR         B. Nigusse, FSEC
        //       DATE WRITTEN   October 2014
        //       MODIFIED
        //       RE-ENGINEERED  na

        // PURPOSE OF THIS SUBROUTINE:
        // Calculates the standard ratings net cooling capacity and total electric power
        // for room unitary air conditioners single speed DX cooling coils.

        // METHODOLOGY EMPLOYED:
        // na

        // REFERENCES:
        // ANSI/ASHRAE Standard 127-2012 - Method of Testing for Rating Computer and Data Processing
        //                                 Room Unitary Air Conditioners

        // Using/Aliasing
        using CurveManager::CurveValue;
        using Psychrometrics::PsyTwbFnTdbWPb;
        using Psychrometrics::PsyWFnTdpPb;

        // Locals
        // SUBROUTINE ARGUMENT DEFINITIONS:
        // na

        // SUBROUTINE PARAMETER DEFINITIONS:
        // na

        // INTERFACE BLOCK SPECIFICATIONS
        // na

        // DERIVED TYPE DEFINITIONS
        // na

        // SUBROUTINE LOCAL VARIABLE DECLARATIONS:
        Real64 TotCapFlowModFac(0.0);      // Total capacity modifier f(actual flow vs rated flow) for each speed [-]
        Real64 EIRFlowModFac(0.0);         // EIR modifier f(actual supply air flow vs rated flow) for each speed [-]
        Real64 TotCapTempModFac(0.0);      // Total capacity modifier (function of entering wetbulb, outside drybulb) [-]
        Real64 EIRTempModFac(0.0);         // EIR modifier (function of entering wetbulb, outside drybulb) [-]
        Real64 TotCoolingCapRated(0.0);    // Total Cooling Coil capacity (gross) at one of the rated test conditions [W]
        Real64 EIR(0.0);                   // Energy Efficiency Ratio at AHRI test conditions for SEER [-]
        Real64 FanPowerPerEvapAirFlowRate; // Fan power per air volume flow rate through the evaporator coil [W/(m3/s)]

        Real64 TWBIndoor;  // indoor air dry bulb temperature
        Real64 TDBOutdoor; // outdor air dry bulb temperature
        int ClassNum;      // class number (Class I, II, II, IV)
        int TestNum;       // test number (Test A, B, C, D)
        int Num;           // text number counter

        if (FanPowerPerEvapAirFlowRateFromInput <= 0.0) {
            FanPowerPerEvapAirFlowRate = DefaultFanPowerPerEvapAirFlowRate;
        } else {
            FanPowerPerEvapAirFlowRate = FanPowerPerEvapAirFlowRateFromInput;
        }
        if (RatedTotalCapacity > 0.0) {

            for (ClassNum = 1; ClassNum <= 4; ++ClassNum) {
                TWBIndoor = PsyTwbFnTdbWPb(state,
                                           IndoorDBTempClassI2IV[ClassNum - 1],
                                           PsyWFnTdpPb(state, IndoorTDPA2D, state.dataEnvrn->StdBaroPress),
                                           state.dataEnvrn->StdBaroPress);
                for (TestNum = 1; TestNum <= 4; ++TestNum) {
                    TDBOutdoor = OutdoorDBTempAllClassA2D[TestNum - 1];
                    Num = (ClassNum - 1) * 4 + TestNum;
                    // Standard Rating Net Cooling Capacity at Test A:
                    TotCapFlowModFac = CurveValue(state, CapFFlowCurveIndex, AirMassFlowRatioRated);
                    TotCapTempModFac = CurveValue(state, CapFTempCurveIndex, TWBIndoor, TDBOutdoor);
                    TotCoolingCapRated = RatedTotalCapacity * TotCapTempModFac * TotCapFlowModFac;
                    NetCoolingCapRated(Num) = TotCoolingCapRated - FanPowerPerEvapAirFlowRate * RatedAirVolFlowRate;
                    // Standard Rating total electric power at Test A:
                    EIRTempModFac = CurveValue(state, EIRFTempCurveIndex, TWBIndoor, TDBOutdoor);
                    EIRFlowModFac = CurveValue(state, EIRFFlowCurveIndex, AirMassFlowRatioRated);
                    EIR = 0.0;
                    if (RatedCOP > 0.0) {
                        EIR = EIRTempModFac * EIRFlowModFac / RatedCOP;
                    }
                    // Calculate net cooling capacity at Test A:
                    TotElectricPowerRated(Num) = EIR * TotCoolingCapRated + FanPowerPerEvapAirFlowRate * RatedAirVolFlowRate;
                }
            }
        } else {
            ShowSevereError(state,
                            "Standard Ratings: " + DXCoilType + ' ' + DXCoilName +
                                " has zero rated total cooling capacity. Capacity and Power cannot be calculated.");
        }
    }

    std::tuple<Real64, Real64, Real64> MultiSpeedDXCoolingCoilSEER(EnergyPlusData &state,
                                                                   int const nsp,
                                                                   Array1A_int const CapFFlowCurveIndex,
                                                                   Array1A<Real64> const RatedTotalCapacity,
                                                                   Array1A_int const CapFTempCurveIndex,
                                                                   Array1A<Real64> const FanPowerPerEvapAirFlowRateFromInput,
                                                                   Array1A<Real64> const RatedAirVolFlowRate,
                                                                   Array1A_int const EIRFFlowCurveIndex,
                                                                   Array1A<Real64> const RatedCOP,
                                                                   Array1A_int EIRFTempCurveIndex,
                                                                   Array1A_int const PLFFPLRCurveIndex)
    {
        // Intermediate values calculated from the inputs in the idf file
        Array1D<Real64> FanPowerPerEvapAirFlowRate(nsp); // 2017 Fan power per air volume flow rate through the evaporator coil [W/(m3/s)]
        Array1D<Real64> TotCoolCapTestA2(nsp);           // Total cooling capacity at A2 test condition (High speed)
        Array1D<Real64> TotCoolCapTestB2(nsp);           // Total cooling capacity at B2 test condition (High speed)
        Array1D<Real64> TotCoolCapTestB1(nsp);           // Total cooling capacity at B1 test condition (Low speed)
        Array1D<Real64> TotCoolCapTestF1(nsp);           // Total cooling capacity at F1 test condition (Low speed)
        Array1D<Real64> OutdoorUnitPowerTestA2(nsp);     // Outdoor Unit electric power at A2 test condition (High speed)
        Array1D<Real64> OutdoorUnitPowerTestB2(nsp);     // Outdoor Unit electric power at B2 test condition (High speed)
        Array1D<Real64> OutdoorUnitPowerTestB1(nsp);     // Outdoor Unit electric power at B1 test condition (Low speed)
        Array1D<Real64> OutdoorUnitPowerTestF1(nsp);     // Outdoor Unit electric power at F1 test condition

        Real64 PartLoadRatio(0.0);      // compressor cycling ratio between successive speeds, [-]
        Real64 PartLoadFactorUser(0.0); // part-load factor based on user-input PLF curve and C_D value that accounts for the cyclic degradation, [-]
        Real64 PartLoadFactorStandard(
            0.0); // part-load factorn that accounts for the cyclic degradation from AHRI standard 210/240 default PLF curve and C_D value, [-]
        Real64 NetCoolingCapWeighted(0.0);              // net tot cooling cap weighted by the fraction of the binned cooling hours [W]
        Real64 TotCoolingElecPowerWeighted(0.0);        // net total cooling electric power input weighted by the fraction of the temperature bins
        Real64 TotCoolingElecPowerWeightedDefault(0.0); // net total cooling electric power input weighted by the fraction of the temperature bins
                                                        // from AHRI 201/240 default PLF curve and C_D value,

        // binned cooling hours
        Real64 BuildingCoolingLoad(0.0);    // Building space cooling load corresponding to an outdoor bin temperature [W]
        Real64 NetTotCoolCapBinned(0.0);    // Net tot cooling cap corresponding to an outdoor bin temperature [W]
        Real64 TotCoolElecPowerBinned(0.0); // Total cooling electric power corresponding to an outdoor bin temperature [W]
        Real64 TotCoolElecPowerBinnedDefault(
            0.0); // Total cooling electric power corresponding to an outdoor bin temperature from AHRI 201/240 default PLF curve and C_D value, [W]
        Real64 LoadFactor(0.0); // "on" time for last stage at the desired reduced capacity, (dimensionless)

        int BinNum;                              // bin number counter
        int spnum;                               // compressor speed number
        Array1D<Real64> NetCoolingCapRated(nsp); // net cooling capacity at each speed
        Array1D<Real64> TotCapFlowModFac(nsp);   // Total capacity modifier f(actual flow vs rated flow) for each speed [-]
        Array1D<Real64> EIRFlowModFac(nsp);      // EIR modifier f(actual supply air flow vs rated flow) for each speed [-]
        Real64 CoolingCapacityLS(0.0);           // cooling capacity of Mult-speed DX coil at lower speed, [W]
        Real64 CoolingCapacityHS(0.0);           // cooling capacity of Mult-speed DX coil at higher speed, [W]
        Real64 CoolingElecPowerLS(0.0);          // outdoor unit electric power input at low speed, [W]
        Real64 CoolingElecPowerHS(0.0);          // outdoor unit electric power input at high speed, [W]
        Real64 CoolingCapacityMax(0.0);          // cooling capacity of Mult-speed DX coil at max speed, [W]
        Real64 CoolingElecPowerMax(0.0);         // outdoor unit electric power input at Max speed, [W]

        Real64 constexpr SizingFactor(1.10); // sizing factor per AHRI Std 210/240-2008

        Real64 NetCoolingCapRatedMaxSpeed = 0.0;
        Real64 SEER_User = 0.0;
        Real64 SEER_Standard = 0.0;

        NetCoolingCapWeighted = 0.0;
        TotCoolingElecPowerWeighted = 0.0;
        TotCoolingElecPowerWeightedDefault = 0.0;

        for (int spnum = 1; spnum <= nsp; ++spnum) {
            FanPowerPerEvapAirFlowRate(spnum) = 0.0;
            if (FanPowerPerEvapAirFlowRateFromInput(spnum) <= 0.0) {
                FanPowerPerEvapAirFlowRate(spnum) = DefaultFanPowerPerEvapAirFlowRate;
            } else {
                FanPowerPerEvapAirFlowRate(spnum) = FanPowerPerEvapAirFlowRateFromInput(spnum);
            }
        }

        // Calculate the capacity and power for each speed
        for (spnum = 1; spnum <= nsp; ++spnum) {
            TotCapFlowModFac(spnum) = CurveManager::CurveValue(state, static_cast<int64_t>(CapFFlowCurveIndex(spnum)), AirMassFlowRatioRated);
            TotCoolCapTestA2(spnum) =
                RatedTotalCapacity(spnum) *
                    CurveManager::CurveValue(
                        state, CapFTempCurveIndex(spnum), IndoorCoilInletAirWetBulbTempRated, OutdoorCoilInletAirDryBulbTempTestA2) *
                    TotCapFlowModFac(spnum) -
                FanPowerPerEvapAirFlowRate(spnum) * RatedAirVolFlowRate(spnum);

            TotCoolCapTestB2(spnum) =
                RatedTotalCapacity(spnum) *
                    CurveManager::CurveValue(
                        state, CapFTempCurveIndex(spnum), IndoorCoilInletAirWetBulbTempRated, OutdoorCoilInletAirDryBulbTempTestB2) *
                    TotCapFlowModFac(spnum) -
                FanPowerPerEvapAirFlowRate(spnum) * RatedAirVolFlowRate(spnum);

            TotCoolCapTestB1(spnum) =
                RatedTotalCapacity(spnum) *
                    CurveManager::CurveValue(
                        state, CapFTempCurveIndex(spnum), IndoorCoilInletAirWetBulbTempRated, OutdoorCoilInletAirDryBulbTempTestB1) *
                    TotCapFlowModFac(spnum) -
                FanPowerPerEvapAirFlowRate(spnum) * RatedAirVolFlowRate(spnum);

            TotCoolCapTestF1(spnum) =
                RatedTotalCapacity(spnum) *
                    CurveManager::CurveValue(
                        state, CapFTempCurveIndex(spnum), IndoorCoilInletAirWetBulbTempRated, OutdoorCoilInletAirDryBulbTempTestF1) *
                    TotCapFlowModFac(spnum) -
                FanPowerPerEvapAirFlowRate(spnum) * RatedAirVolFlowRate(spnum);

            EIRFlowModFac(spnum) = CurveManager::CurveValue(state, EIRFFlowCurveIndex(spnum), AirMassFlowRatioRated);
            if (RatedCOP(spnum) > 0.0) {
                OutdoorUnitPowerTestA2(spnum) =
                    TotCoolCapTestA2(spnum) * EIRFlowModFac(spnum) *
                        CurveManager::CurveValue(
                            state, EIRFTempCurveIndex(spnum), IndoorCoilInletAirWetBulbTempRated, OutdoorCoilInletAirDryBulbTempTestA2) /
                        RatedCOP(spnum) +
                    FanPowerPerEvapAirFlowRate(spnum) * RatedAirVolFlowRate(spnum);

                OutdoorUnitPowerTestB2(spnum) =
                    TotCoolCapTestB2(spnum) * EIRFlowModFac(spnum) *
                        CurveManager::CurveValue(
                            state, EIRFTempCurveIndex(spnum), IndoorCoilInletAirWetBulbTempRated, OutdoorCoilInletAirDryBulbTempTestB2) /
                        RatedCOP(spnum) +
                    FanPowerPerEvapAirFlowRate(spnum) * RatedAirVolFlowRate(spnum);

                OutdoorUnitPowerTestB1(spnum) =
                    TotCoolCapTestB1(spnum) * EIRFlowModFac(spnum) *
                        CurveManager::CurveValue(
                            state, EIRFTempCurveIndex(spnum), IndoorCoilInletAirWetBulbTempRated, OutdoorCoilInletAirDryBulbTempTestB1) /
                        RatedCOP(spnum) +
                    FanPowerPerEvapAirFlowRate(spnum) * RatedAirVolFlowRate(spnum);

                OutdoorUnitPowerTestF1(spnum) =
                    TotCoolCapTestF1(spnum) * EIRFlowModFac(spnum) *
                        CurveManager::CurveValue(
                            state, EIRFTempCurveIndex(spnum), IndoorCoilInletAirWetBulbTempRated, OutdoorCoilInletAirDryBulbTempTestF1) /
                        RatedCOP(spnum) +
                    FanPowerPerEvapAirFlowRate(spnum) * RatedAirVolFlowRate(spnum);
            }
        }
        // Standard Rating cooling (net) capacity calculations:
        NetCoolingCapRated(nsp) = TotCoolCapTestA2(nsp);
        NetCoolingCapRatedMaxSpeed = NetCoolingCapRated(nsp);

        // Calculate the SEER value based on contribution of each outdoor air bin temperature
        for (BinNum = 0; BinNum < NumOfOATempBins; ++BinNum) {
            // Equation 11.60 (AHRI-2017)
            BuildingCoolingLoad = (OutdoorBinTemperatureSEER[BinNum] - 18.3) / (35.0 - 18.3) * (TotCoolCapTestA2(nsp) / SizingFactor);
            // determine the speed number
            CoolingCapacityMax = TotCoolCapTestB2(nsp) + ((TotCoolCapTestA2(nsp) - TotCoolCapTestB2(nsp)) /
                                                          (OutdoorCoilInletAirDryBulbTempTestA2 - OutdoorCoilInletAirDryBulbTempTestB2)) *
                                                             (OutdoorBinTemperatureSEER[BinNum] - OutdoorCoilInletAirDryBulbTempTestB2);
            CoolingElecPowerMax = OutdoorUnitPowerTestB2(nsp) + ((OutdoorUnitPowerTestA2(nsp) - OutdoorUnitPowerTestB2(nsp)) /
                                                                 (OutdoorCoilInletAirDryBulbTempTestA2 - OutdoorCoilInletAirDryBulbTempTestB2)) *
                                                                    (OutdoorBinTemperatureSEER[BinNum] - OutdoorCoilInletAirDryBulbTempTestB2);

            for (spnum = 1; spnum <= nsp - 1; ++spnum) {
                CoolingCapacityLS = TotCoolCapTestF1(spnum) + ((TotCoolCapTestB1(spnum) - TotCoolCapTestF1(spnum)) /
                                                               (OutdoorCoilInletAirDryBulbTempTestB1 - OutdoorCoilInletAirDryBulbTempTestF1)) *
                                                                  (OutdoorBinTemperatureSEER[BinNum] - OutdoorCoilInletAirDryBulbTempTestF1);
                CoolingElecPowerLS = OutdoorUnitPowerTestF1(spnum) + ((OutdoorUnitPowerTestB1(spnum) - OutdoorUnitPowerTestF1(spnum)) /
                                                                      (OutdoorCoilInletAirDryBulbTempTestB1 - OutdoorCoilInletAirDryBulbTempTestF1)) *
                                                                         (OutdoorBinTemperatureSEER[BinNum] - OutdoorCoilInletAirDryBulbTempTestF1);
                CoolingCapacityHS = TotCoolCapTestB2(spnum + 1) + ((TotCoolCapTestA2(spnum + 1) - TotCoolCapTestB2(spnum + 1)) /
                                                                   (OutdoorCoilInletAirDryBulbTempTestA2 - OutdoorCoilInletAirDryBulbTempTestB2)) *
                                                                      (OutdoorBinTemperatureSEER[BinNum] - OutdoorCoilInletAirDryBulbTempTestB2);
                CoolingElecPowerHS =
                    OutdoorUnitPowerTestB2(spnum + 1) + ((OutdoorUnitPowerTestA2(spnum + 1) - OutdoorUnitPowerTestB2(spnum + 1)) /
                                                         (OutdoorCoilInletAirDryBulbTempTestA2 - OutdoorCoilInletAirDryBulbTempTestB2)) *
                                                            (OutdoorBinTemperatureSEER[BinNum] - OutdoorCoilInletAirDryBulbTempTestB2);

                if (BuildingCoolingLoad <= CoolingCapacityLS) {
                    PartLoadRatio = min(1.0, BuildingCoolingLoad / CoolingCapacityLS);
                    NetTotCoolCapBinned = PartLoadRatio * CoolingCapacityLS;
                    PartLoadFactorUser = CurveManager::CurveValue(state, PLFFPLRCurveIndex(spnum), PartLoadRatio);
                    PartLoadFactorStandard = 1.0 - CyclicDegradationCoeff * (1.0 - PartLoadRatio);
                    TotCoolElecPowerBinned = (PartLoadRatio / PartLoadFactorUser) * CoolingElecPowerLS;
                    TotCoolElecPowerBinnedDefault = (PartLoadRatio / PartLoadFactorStandard) * CoolingElecPowerLS;
                    goto SpeedLoop_exit;
                } else if ((BuildingCoolingLoad > CoolingCapacityLS) && (BuildingCoolingLoad < CoolingCapacityHS)) {
                    // cycle between speed "spnum" and "spnum + 1"
                    LoadFactor = min(1.0, (CoolingCapacityHS - BuildingCoolingLoad) / (CoolingCapacityHS - CoolingCapacityLS));
                    LoadFactor = max(0.0, LoadFactor);
                    NetTotCoolCapBinned = LoadFactor * CoolingCapacityLS + (1.0 - LoadFactor) * CoolingCapacityHS;
                    TotCoolElecPowerBinned = LoadFactor * CoolingElecPowerLS + (1.0 - LoadFactor) * CoolingElecPowerHS;
                    TotCoolElecPowerBinnedDefault = TotCoolElecPowerBinned;

                    // TBD:  // Suggestion for improvement as per 2017 Standard MCQ & MCE are differently calculated
                    // and so does the load factor for Cooling and Power
                    // Real64 LoadFactorQEnt_2023 =
                    //     min(1.0, (TotCoolCapTestEint(spnum2023) - CoolingCapacityLS_2023) / (CoolingCapacityHS_2023 - CoolingCapacityLS_2023));
                    // LoadFactorQEnt_2023 = max(0.0, LoadFactorQEnt_2023);
                    // Real64 LoadFactorPEnt_2023 = min(
                    //     1.0, (OutdoorUnitPowerTestEint(spnum2023) - CoolingElecPowerLS_2023) / (CoolingElecPowerHS_2023 -
                    //     CoolingElecPowerLS_2023));
                    // LoadFactorPEnt_2023 = max(0.0, LoadFactorPEnt_2023);

                    // NetTotCoolCapBinned_2023 = LoadFactorQEnt_2023 * CoolingCapacityHS_2023 + (1.0 - LoadFactorQEnt_2023) * CoolingCapacityLS_2023;
                    // TotCoolElecPowerBinned_2023 =
                    //     LoadFactorPEnt_2023 * CoolingElecPowerHS_2023 + (1.0 - LoadFactorPEnt_2023) * CoolingElecPowerLS_2023;
                    // TotCoolElecPowerBinnedDefault_2023 = TotCoolElecPowerBinned_2023;
                    goto SpeedLoop_exit;
                } else if (BuildingCoolingLoad >= CoolingCapacityMax) {
                    NetTotCoolCapBinned = CoolingCapacityMax;
                    TotCoolElecPowerBinned = CoolingElecPowerMax;
                    TotCoolElecPowerBinnedDefault = CoolingElecPowerMax;
                    goto SpeedLoop_exit;
                }
            }
        SpeedLoop_exit:;

            NetCoolingCapWeighted += NetTotCoolCapBinned * CoolFracBinHoursAtOutdoorBinTemp[BinNum];
            TotCoolingElecPowerWeighted += TotCoolElecPowerBinned * CoolFracBinHoursAtOutdoorBinTemp[BinNum];
            TotCoolingElecPowerWeightedDefault += TotCoolElecPowerBinnedDefault * CoolFracBinHoursAtOutdoorBinTemp[BinNum];
        }
        SEER_User = 0.0;
        SEER_Standard = 0.0;
        if (TotCoolingElecPowerWeighted > 0.0) {
            SEER_User = NetCoolingCapWeighted / TotCoolingElecPowerWeighted;
            SEER_Standard = NetCoolingCapWeighted / TotCoolingElecPowerWeightedDefault;
        }

        return std::make_tuple(NetCoolingCapRatedMaxSpeed, SEER_User, SEER_Standard);
    }

    std::tuple<Real64, Real64, Real64> MultiSpeedDXCoolingCoilSEER2(EnergyPlusData &state,
                                                                    int const nsp,
                                                                    Array1A_int const CapFFlowCurveIndex,
                                                                    Array1A<Real64> const RatedTotalCapacity,
                                                                    Array1A_int const CapFTempCurveIndex,
                                                                    Array1A<Real64> const FanPowerPerEvapAirFlowRateFromInput_2023,
                                                                    Array1A<Real64> const RatedAirVolFlowRate,
                                                                    Array1A_int const EIRFFlowCurveIndex,
                                                                    Array1A<Real64> const RatedCOP,
                                                                    Array1A_int EIRFTempCurveIndex,
                                                                    Array1A_int const PLFFPLRCurveIndex)
    {
        // Intermediate values calculated from the inputs in the idf file
        // ANSI/AHRI 210/240 Std. 2023
        Array1D<Real64> FanPowerPerEvapAirFlowRate_2023(nsp); // 2023 Fan power per air volume flow rate through the evaporator coil [W/(m3/s)]
        Array1D<Real64> Q_A_Full(nsp);                        // Total cooling capacity at A2 test condition (High speed) | q_A_Full
        Array1D<Real64> Q_B_Full(nsp);                        // Total cooling capacity at B2 test condition (High speed) | q_B_Full
        Array1D<Real64> Q_B_Low(nsp);                         // Total cooling capacity at B1 test condition (Low speed) | q_B_Low
        Array1D<Real64> Q_F_Low(nsp);                         // Total cooling capacity at F1 test condition (Low speed) | q_F_Low
        Array1D<Real64> Q_E_Int(nsp);                         // Total cooling capacity at Eint (Ev) test condition | q_E_Int
        Array1D<Real64> P_A_Full(nsp);                        // Outdoor Unit electric power at A2 test condition (High speed) | p_A_Full
        Array1D<Real64> P_B_Full(nsp);                        // Outdoor Unit electric power at B2 test condition (High speed) | p_B_Full
        Array1D<Real64> P_B_Low(nsp);                         // Outdoor Unit electric power at B1 test condition (Low speed) | p_B_Low
        Array1D<Real64> P_F_Low(nsp);                         // Outdoor Unit electric power at F1 test condition | p_F_Low
        Array1D<Real64> P_E_Int(nsp);                         // Outdoor Unit electric power at Eint (Ev) test conditon | p_E_Int

        Real64 PartLoadRatio_2023(0.0); // compressor cycling ratio between successive speeds, [-]
        Real64 PartLoadFactorUser_2023(
            0.0); // part-load factor based on user-input PLF curve and C_D value that accounts for the cyclic degradation, [-]
        Real64 PartLoadFactorStandard_2023(
            0.0); // part-load factorn that accounts for the cyclic degradation from AHRI standard 210/240 default PLF curve and C_D value, [-]

        Real64 NetCoolingCapWeighted_2023(0.0);         // net tot cooling cap weighted by the fraction of the binned cooling hours [W]
        Real64 TotCoolingElecPowerWeighted_2023(0.0);   // net total cooling electric power input weighted by the fraction of the temperature bins
        Real64 TotCoolingElecPowerWeightedDefault(0.0); // net total cooling electric power input weighted by the fraction of the temperature bins
                                                        // from AHRI 201/240 default PLF curve and C_D value,

        // binned cooling hours
        Real64 BuildingCoolingLoad_2023(0.0);    // Building space cooling load corresponding to an outdoor bin temperature [W]
        Real64 NetTotCoolCapBinned_2023(0.0);    // Net tot cooling cap corresponding to an outdoor bin temperature [W]
        Real64 TotCoolElecPowerBinned_2023(0.0); // Total cooling electric power corresponding to an outdoor bin temperature [W]
        Real64 TotCoolElecPowerBinnedDefault_2023(
            0.0); // Total cooling electric power corresponding to an outdoor bin temperature from AHRI 201/240 default PLF curve and C_D value, [W]
        Real64 LoadFactor2023(0.0); // "on" time for last stage at the desired reduced capacity, (dimensionless)

        int BinNum;                                   // bin number counter
        int spnum;                                    // compressor speed number
        Array1D<Real64> TotCapFlowModFac(nsp);        // Total capacity modifier f(actual flow vs rated flow) for each speed [-]
        Array1D<Real64> EIRFlowModFac(nsp);           // EIR modifier f(actual supply air flow vs rated flow) for each speed [-]
        Array1D<Real64> NetCoolingCapRated_2023(nsp); // net cooling capacity at each speed
        Real64 q_low(0.0);                            // cooling capacity of Mult-speed DX coil at lower speed, [W]
        Real64 q_full(0.0);                           // cooling capacity of Mult-speed DX coil at higher speed, [W]
        Real64 p_low(0.0);                            // outdoor unit electric power input at low speed, [W]
        Real64 p_full(0.0);                           // outdoor unit electric power input at high speed, [W]
        Real64 CoolingCapacityMax_2023(0.0);          // cooling capacity of Mult-speed DX coil at max speed, [W]
        Real64 CoolingElecPowerMax_2023(0.0);         // outdoor unit electric power input at Max speed, [W]

        Real64 constexpr SF(1.10); // Sizing Factor as per AHRI Std 210/240-2023 | equation 11.68
        Real64 constexpr V(1);     // V = 0.93 for Variable Speed Heat Pumps, otherwise V = 1.0

        Real64 NetCoolingCapRatedMaxSpeed2023 = 0.0;
        Real64 SEER2_User = 0.0;
        Real64 SEER2_Standard = 0.0;

        NetCoolingCapWeighted_2023 = 0.0;
        TotCoolingElecPowerWeighted_2023 = 0.0;
        TotCoolingElecPowerWeightedDefault = 0.0;

        for (int spnum = 1; spnum <= nsp; ++spnum) {
            FanPowerPerEvapAirFlowRate_2023(spnum) = 0.0;
            if (FanPowerPerEvapAirFlowRateFromInput_2023(spnum) <= 0.0) {
                FanPowerPerEvapAirFlowRate_2023(spnum) = DefaultFanPowerPerEvapAirFlowRateSEER2;
            } else {
                FanPowerPerEvapAirFlowRate_2023(spnum) = FanPowerPerEvapAirFlowRateFromInput_2023(spnum);
            }
        }

        // Calculate the capacity and power for each speed
        for (spnum = 1; spnum <= nsp; ++spnum) {
            TotCapFlowModFac(spnum) = CurveManager::CurveValue(state, CapFFlowCurveIndex(spnum), AirMassFlowRatioRated);

            Q_A_Full(spnum) = RatedTotalCapacity(spnum) *
                                  CurveManager::CurveValue(
                                      state, CapFTempCurveIndex(spnum), IndoorCoilInletAirWetBulbTempRated, OutdoorCoilInletAirDryBulbTempTestA2) *
                                  TotCapFlowModFac(spnum) -
                              FanPowerPerEvapAirFlowRate_2023(spnum) * RatedAirVolFlowRate(spnum);

            Q_B_Full(spnum) = RatedTotalCapacity(spnum) *
                                  CurveManager::CurveValue(
                                      state, CapFTempCurveIndex(spnum), IndoorCoilInletAirWetBulbTempRated, OutdoorCoilInletAirDryBulbTempTestB2) *
                                  TotCapFlowModFac(spnum) -
                              FanPowerPerEvapAirFlowRate_2023(spnum) * RatedAirVolFlowRate(spnum);

            Q_B_Low(spnum) = RatedTotalCapacity(spnum) *
                                 CurveManager::CurveValue(
                                     state, CapFTempCurveIndex(spnum), IndoorCoilInletAirWetBulbTempRated, OutdoorCoilInletAirDryBulbTempTestB1) *
                                 TotCapFlowModFac(spnum) -
                             FanPowerPerEvapAirFlowRate_2023(spnum) * RatedAirVolFlowRate(spnum);

            Q_F_Low(spnum) = RatedTotalCapacity(spnum) *
                                 CurveManager::CurveValue(
                                     state, CapFTempCurveIndex(spnum), IndoorCoilInletAirWetBulbTempRated, OutdoorCoilInletAirDryBulbTempTestF1) *
                                 TotCapFlowModFac(spnum) -
                             FanPowerPerEvapAirFlowRate_2023(spnum) * RatedAirVolFlowRate(spnum);

            Q_E_Int(spnum) = RatedTotalCapacity(spnum) *
                                 CurveManager::CurveValue(
                                     state, CapFTempCurveIndex(spnum), IndoorCoilInletAirWetBulbTempRated, OutdoorCoilInletAirDryBulbTempTestEint) *
                                 TotCapFlowModFac(spnum) -
                             FanPowerPerEvapAirFlowRate_2023(spnum) * RatedAirVolFlowRate(spnum);

            EIRFlowModFac(spnum) = CurveManager::CurveValue(state, EIRFFlowCurveIndex(spnum), AirMassFlowRatioRated);
            if (RatedCOP(spnum) > 0.0) {
                P_A_Full(spnum) =
                    Q_A_Full(spnum) * EIRFlowModFac(spnum) *
                        CurveManager::CurveValue(
                            state, EIRFTempCurveIndex(spnum), IndoorCoilInletAirWetBulbTempRated, OutdoorCoilInletAirDryBulbTempTestA2) /
                        RatedCOP(spnum) +
                    FanPowerPerEvapAirFlowRate_2023(spnum) * RatedAirVolFlowRate(spnum);

                P_B_Full(spnum) =
                    Q_B_Full(spnum) * EIRFlowModFac(spnum) *
                        CurveManager::CurveValue(
                            state, EIRFTempCurveIndex(spnum), IndoorCoilInletAirWetBulbTempRated, OutdoorCoilInletAirDryBulbTempTestB2) /
                        RatedCOP(spnum) +
                    FanPowerPerEvapAirFlowRate_2023(spnum) * RatedAirVolFlowRate(spnum);

                P_B_Low(spnum) = Q_B_Low(spnum) * EIRFlowModFac(spnum) *
                                     CurveManager::CurveValue(
                                         state, EIRFTempCurveIndex(spnum), IndoorCoilInletAirWetBulbTempRated, OutdoorCoilInletAirDryBulbTempTestB1) /
                                     RatedCOP(spnum) +
                                 FanPowerPerEvapAirFlowRate_2023(spnum) * RatedAirVolFlowRate(spnum);

                P_F_Low(spnum) = Q_F_Low(spnum) * EIRFlowModFac(spnum) *
                                     CurveManager::CurveValue(
                                         state, EIRFTempCurveIndex(spnum), IndoorCoilInletAirWetBulbTempRated, OutdoorCoilInletAirDryBulbTempTestF1) /
                                     RatedCOP(spnum) +
                                 FanPowerPerEvapAirFlowRate_2023(spnum) * RatedAirVolFlowRate(spnum);

                P_E_Int(spnum) =
                    Q_E_Int(spnum) * EIRFlowModFac(spnum) *
                        CurveManager::CurveValue(
                            state, EIRFTempCurveIndex(spnum), IndoorCoilInletAirWetBulbTempRated, OutdoorCoilInletAirDryBulbTempTestEint) /
                        RatedCOP(spnum) +
                    FanPowerPerEvapAirFlowRate_2023(spnum) * RatedAirVolFlowRate(spnum);
            }
        }
        // Standard Rating cooling (net) capacity calculations:
        NetCoolingCapRated_2023(nsp) = Q_A_Full(nsp);
        NetCoolingCapRatedMaxSpeed2023 = NetCoolingCapRated_2023(nsp);

        // Calculate the SEER value based on contribution of each outdoor air bin temperature
        Real64 q_sum = 0.0;
        Real64 e_sum = 0.0;
        Real64 NetCoolingCapWeighted2_2023 = 0.0;
        Real64 TotCoolingElecPowerWeighted2_2023 = 0.0;
        for (int BN = 0; BN < NumOfOATempBins; ++BN) {
            // Equation 11.67 (AHRI-2023)
            BuildingCoolingLoad_2023 = ((OutdoorBinTemperatureSEER[BN] - 18.3) / (35.0 - 18.3) * (Q_A_Full(nsp) / SF)) * V;
            // determine the speed number
            CoolingCapacityMax_2023 =
                Q_B_Full(nsp) + ((Q_A_Full(nsp) - Q_B_Full(nsp)) / (OutdoorCoilInletAirDryBulbTempTestA2 - OutdoorCoilInletAirDryBulbTempTestB2)) *
                                    (OutdoorBinTemperatureSEER[BN] - OutdoorCoilInletAirDryBulbTempTestB2);
            CoolingElecPowerMax_2023 =
                P_B_Full(nsp) + ((P_A_Full(nsp) - P_B_Full(nsp)) / (OutdoorCoilInletAirDryBulbTempTestA2 - OutdoorCoilInletAirDryBulbTempTestB2)) *
                                    (OutdoorBinTemperatureSEER[BN] - OutdoorCoilInletAirDryBulbTempTestB2);

            Real64 q(0.0);
            Real64 e(0.0);
            for (spnum = 1; spnum <= nsp - 1; ++spnum) {
                // Equation 11.69 (AHRI-2023)
                q_low = Q_F_Low(spnum) +
                        ((Q_B_Low(spnum) - Q_F_Low(spnum)) / (OutdoorCoilInletAirDryBulbTempTestB1 - OutdoorCoilInletAirDryBulbTempTestF1)) *
                            (OutdoorBinTemperatureSEER[BN] - OutdoorCoilInletAirDryBulbTempTestF1);
                // Equation 11.70 (AHRI-2023)
                p_low = P_F_Low(spnum) +
                        ((P_B_Low(spnum) - P_F_Low(spnum)) / (OutdoorCoilInletAirDryBulbTempTestB1 - OutdoorCoilInletAirDryBulbTempTestF1)) *
                            (OutdoorBinTemperatureSEER[BN] - OutdoorCoilInletAirDryBulbTempTestF1);
                // Equation 11.71 (AHRI-2023)
                q_full = Q_B_Full(spnum + 1) + ((Q_A_Full(spnum + 1) - Q_B_Full(spnum + 1)) /
                                                (OutdoorCoilInletAirDryBulbTempTestA2 - OutdoorCoilInletAirDryBulbTempTestB2)) *
                                                   (OutdoorBinTemperatureSEER[BN] - OutdoorCoilInletAirDryBulbTempTestB2);
                // Equation 11.72 (AHRI-2023)
                p_full = P_B_Full(spnum + 1) + ((P_A_Full(spnum + 1) - P_B_Full(spnum + 1)) /
                                                (OutdoorCoilInletAirDryBulbTempTestA2 - OutdoorCoilInletAirDryBulbTempTestB2)) *
                                                   (OutdoorBinTemperatureSEER[BN] - OutdoorCoilInletAirDryBulbTempTestB2);

                // # Intermediate Capacity
                Real64 q_A_full = Q_A_Full[spnum];
                Real64 q_B_full = Q_B_Full[spnum];
                Real64 q_B_low = Q_B_Low[spnum];
                Real64 q_F_low = Q_F_Low[spnum];
                Real64 q_E_int = Q_E_Int[spnum];
                // Equation 11.90 (AHRI-2023)
                Real64 q_87_low = q_F_low + (q_B_low - q_F_low) * ((OutdoorBinTemperatureSEER[BN] - 19.44 / 27.77 - 19.44));
                Real64 q_87_full = q_B_full + (q_A_full - q_B_full) * ((OutdoorBinTemperatureSEER[BN] - 19.44 / 27.77 - 19.44));

                // Equation 11.96 (AHRI-2023)
                Real64 N_Cq = (q_E_int - q_87_low) / (q_87_full - q_87_low);
                // Equation 11.95 (AHRI-2023)
                Real64 M_Cq = (q_B_low - q_F_low) / (27.77 - 19.44) * (1. - N_Cq) + (q_A_full - q_B_full) / (35.0 - 27.77) * N_Cq;

                // # Intermediate Power
                Real64 p_A_full = P_A_Full[spnum];
                Real64 p_B_full = P_B_Full[spnum];
                Real64 p_B_low = P_B_Low[spnum];
                Real64 p_F_low = P_F_Low[spnum];
                Real64 p_E_int = P_E_Int[spnum];
                // Equation 11.91 (AHRI-2023)
                Real64 p_87_low = p_F_low + (p_B_low - p_F_low) * ((OutdoorBinTemperatureSEER[BN] - 19.44 / 27.77 - 19.44));
                Real64 p_87_full = p_B_full + (p_A_full - p_B_full) * ((OutdoorBinTemperatureSEER[BN] - 19.44 / 27.77 - 19.44));

                // Equation 11.99 (AHRI-2023)
                Real64 N_CE = (p_E_int - p_87_low) / (p_87_full - p_87_low);
                // Equaition 11.98 (AHRI-2023)
                Real64 M_CE = (p_B_low - p_F_low) / (27.77 - 19.44) * (1. - N_CE) + (p_A_full - p_B_full) / (35.0 - 27.77) * N_CE;

                Real64 t = OutdoorBinTemperatureSEER[BN];
                Real64 n = CoolFracBinHoursAtOutdoorBinTemp[BN];
                Real64 bl = BuildingCoolingLoad_2023;

                // Equation 11.94 (AHRI-2023)
                Real64 q_int = q_E_int + M_Cq * (t - 30.55);
                // Equation 11.97 (AHRI-2023)
                Real64 p_int = p_E_int + M_CE * (t - 30.55);
                Real64 cop_low = q_low / p_low;
                Real64 cop_int = q_int / p_int;
                Real64 cop_full = q_full / p_full;

                // Section 11.2.1.3.1 CASE 1 - Building load is no greater than unit capacity at low speed.
                if (bl <= q_low) {
                    Real64 clf_low = bl / q_low;                                     // Equation 11.75 (AHRI-2023)
                    Real64 plf_low = 1.0 - CyclicDegradationCoeff * (1.0 - clf_low); // Equation 11.76 (AHRI-2023)
                    q = clf_low * q_low * n;                                         // Equation 11.73 (AHRI-2023)
                    e = clf_low * p_low * n / plf_low;                               // Equation 11.74 (AHRI-2023)

                    NetTotCoolCapBinned_2023 = clf_low * q_low * CoolFracBinHoursAtOutdoorBinTemp[BN];
                    PartLoadFactorUser_2023 = CurveManager::CurveValue(state, PLFFPLRCurveIndex(spnum), clf_low);
                    TotCoolElecPowerBinned_2023 = (clf_low / PartLoadFactorUser_2023) * p_low * CoolFracBinHoursAtOutdoorBinTemp[BN];
                    goto SpeedLoop3_exit;
                } else if (bl < q_int) {
                    // Section 11.2.1.3.2 CASE 2 - Building load can be matched by modulating the compressor speed between low speed & full Speed
                    Real64 LoadFactorQEnt_2023 = min(1.0, (Q_E_Int(spnum) - q_low) / (q_full - q_low));
                    LoadFactorQEnt_2023 = max(0.0, LoadFactorQEnt_2023);
                    Real64 LoadFactorPEnt_2023 = min(1.0, (P_E_Int(spnum) - p_low) / (p_full - p_low));
                    LoadFactorPEnt_2023 = max(0.0, LoadFactorPEnt_2023);
                    NetTotCoolCapBinned_2023 = LoadFactorQEnt_2023 * q_full + (1.0 - LoadFactorQEnt_2023) * q_low;
                    TotCoolElecPowerBinned_2023 = LoadFactorPEnt_2023 * p_full + (1.0 - LoadFactorPEnt_2023) * p_low;

                    // Low Speed
                    Real64 cop_int_bin = cop_low + (cop_int - cop_low) / (q_int - q_low) * (bl - q_low); // Equation 11.101 (AHRI-2023)
                    q = bl * n;                                                                          // 11.92 --> n is missing in the print ?
                    e = q / cop_int_bin;                                                                 // 11.93 --> adjusted to 11.101
                    goto SpeedLoop3_exit;
                } else if (bl <= q_full) {
                    // Section 11.2.1.3.2 CASE 2 - Building load can be matched by modulating the compressor speed between low speed & full Speed
                    Real64 LoadFactorQEnt_2023 = min(1.0, (Q_E_Int(spnum) - q_low) / (q_full - q_low));
                    LoadFactorQEnt_2023 = max(0.0, LoadFactorQEnt_2023);
                    Real64 LoadFactorPEnt_2023 = min(1.0, (P_E_Int(spnum) - p_low) / (p_full - p_low));
                    LoadFactorPEnt_2023 = max(0.0, LoadFactorPEnt_2023);
                    NetTotCoolCapBinned_2023 = LoadFactorQEnt_2023 * q_full + (1.0 - LoadFactorQEnt_2023) * q_low;
                    TotCoolElecPowerBinned_2023 = LoadFactorPEnt_2023 * p_full + (1.0 - LoadFactorPEnt_2023) * p_low;

                    // Full Speed
                    Real64 cop_int_bin = cop_int + (cop_full - cop_int) / (q_full - q_int) * (bl - q_int); // Equation 11.102 (AHRI-2023)
                    q = bl * n;                                                                            // 11.92 --> n is missing in the print ?
                    e = q / cop_int_bin;                                                                   // 11.93 --> adjusted to 11.102
                    goto SpeedLoop3_exit;
                } else { // bl >= q_full
                    // Section 11.2.1.3.3 CASE 3 - Building load is equal to or greater than unit capacity at full stage
                    NetTotCoolCapBinned_2023 = CoolingCapacityMax_2023 * CoolFracBinHoursAtOutdoorBinTemp[BN];
                    TotCoolElecPowerBinned_2023 = CoolingElecPowerMax_2023 * CoolFracBinHoursAtOutdoorBinTemp[BN];

                    q = q_full * n; // Equation 11.88 (AHRI-2023)
                    e = p_full * n; // Equation 11.89 (AHRI-2023)
                    goto SpeedLoop3_exit;
                }
            }
        SpeedLoop3_exit:;
            NetCoolingCapWeighted2_2023 += NetTotCoolCapBinned_2023;
            TotCoolingElecPowerWeighted2_2023 += TotCoolElecPowerBinned_2023;
            q_sum += q;
            e_sum += e;
        }
        SEER2_User = 0.0;
        SEER2_Standard = 0.0;
        if (e_sum > 0.0) {
            SEER2_User = NetCoolingCapWeighted2_2023 / TotCoolingElecPowerWeighted2_2023;
            SEER2_Standard = q_sum / e_sum; // Equation 11.66 (AHRI-2023)
        }

        return std::make_tuple(NetCoolingCapRatedMaxSpeed2023, SEER2_User, SEER2_Standard);
    }

    std::map<std::string, Real64> MultiSpeedDXCoolingCoilStandardRatings(
        EnergyPlusData &state,
        Array1A_int const CapFTempCurveIndex,                           // Index for the capacity as a function of temperature modifier curve
        Array1A_int const CapFFlowCurveIndex,                           // Index for the capacity as a function of flow fraction modifier curve
        Array1A_int const EIRFTempCurveIndex,                           // Index for the EIR as a function of temperature modifier curve
        Array1A_int const EIRFFlowCurveIndex,                           // Index for the EIR as a function of flow fraction modifier curve
        Array1A_int const PLFFPLRCurveIndex,                            // Index for the PLF vs part-load ratio curve
        Array1A<Real64> const RatedTotalCapacity,                       // Reference capacity of DX coil [W]
        Array1A<Real64> const RatedCOP,                                 // Reference coefficient of performance [W/W]
        Array1A<Real64> const RatedAirVolFlowRate,                      // Reference air flow rate of DX coil [m3/s]
        Array1A<Real64> const FanPowerPerEvapAirFlowRateFromInput,      // 2017 rated fan power per evap air flow rate [W/(m3/s)]
        Array1A<Real64> const FanPowerPerEvapAirFlowRateFromInput_2023, // 2023 rated fan power per evap air flow rate [W/(m3/s)]
        int const nsp                                                   // Number of compressor speeds
    )
    {

        // SUBROUTINE INFORMATION:
        //       AUTHOR         B. Nigusse, FSEC
        //       DATE WRITTEN   December 2012
        //       MODIFIED
        //       RE-ENGINEERED  na

        // PURPOSE OF THIS SUBROUTINE:
        // Calculates the standard ratings net cooling capacity and SEER values for multi speed DX cooling coils
        // at the AHRI standard test condition(s).

        // METHODOLOGY EMPLOYED:
        // na

        // REFERENCES:
        // na

        // Using/Aliasing
        using CurveManager::CurveValue;

        // Argument array dimensioning
        CapFTempCurveIndex.dim(nsp);
        CapFFlowCurveIndex.dim(nsp);
        EIRFTempCurveIndex.dim(nsp);
        EIRFFlowCurveIndex.dim(nsp);
        PLFFPLRCurveIndex.dim(nsp);
        RatedTotalCapacity.dim(nsp);
        RatedCOP.dim(nsp);
        RatedAirVolFlowRate.dim(nsp);
        FanPowerPerEvapAirFlowRateFromInput.dim(nsp);

        // Locals
        // SUBROUTINE ARGUMENT DEFINITIONS:

        // SUBROUTINE PARAMETER DEFINITIONS:
        // CHARACTER(len=*), PARAMETER    :: RoutineName='MultiSpeedDXCoolingCoilStandardRatings: ' ! Include trailing blank space
        // INTERFACE BLOCK SPECIFICATIONS
        // na

        // DERIVED TYPE DEFINITIONS
        // na

        // SUBROUTINE LOCAL VARIABLE DECLARATIONS:

        // Intermediate values calculated from the inputs in the idf file

        Real64 NetCoolingCapRatedMaxSpeed(0.0); // net cooling capacity at maximum speed
        Real64 SEER_User(0.0);     // seasonal energy efficiency ratio of multi speed DX cooling coil, from user-input PLF curve and C_D value
        Real64 SEER_Standard(0.0); // seasonal energy efficiency ratio of multi speed DX cooling coil, from AHRI Std 210/240-2008 default PLF
                                   // curve and
                                   // C_D value

        // Ratings Based on ANSI/AHRI 210/140
        Real64 NetCoolingCapRatedMaxSpeed2023(0.0); // net cooling capacity at maximum speed
        Real64 SEER2_User(0.0);     // seasonal energy efficiency ratio of multi speed DX cooling coil, from user-input PLF curve and C_D value
        Real64 SEER2_Standard(0.0); // seasonal energy efficiency ratio of multi speed DX cooling coil, from AHRI Std 210/240-2008 default PLF
                                    // curve and
                                    // C_D value

        std::map<std::string, Real64> StandardRatingsResult;
        // StandardRatingsResult["NetCoolingCapRatedMaxSpeed"] = NetCoolingCapRatedMaxSpeed;
        // StandardRatingsResult["SEER_User"] = SEER_User;
        // StandardRatingsResult["SEER_Standard"] = SEER_Standard;
        // StandardRatingsResult["NetCoolingCapRatedMaxSpeed2023"] = NetCoolingCapRatedMaxSpeed2023;
        // StandardRatingsResult["SEER2_User"] = SEER2_User;
        // StandardRatingsResult["SEER2_Standard"] = SEER2_Standard;

        std::tie(NetCoolingCapRatedMaxSpeed, SEER_User, SEER_Standard) = MultiSpeedDXCoolingCoilSEER(state,
                                                                                                     nsp,
                                                                                                     CapFFlowCurveIndex,
                                                                                                     RatedTotalCapacity,
                                                                                                     CapFTempCurveIndex,
                                                                                                     FanPowerPerEvapAirFlowRateFromInput,
                                                                                                     RatedAirVolFlowRate,
                                                                                                     EIRFFlowCurveIndex,
                                                                                                     RatedCOP,
                                                                                                     EIRFTempCurveIndex,
                                                                                                     PLFFPLRCurveIndex);

        // SEER2 Calculations ANSI/AHRI 210/240 Standard 2023
        std::tie(NetCoolingCapRatedMaxSpeed2023, SEER2_User, SEER2_Standard) = MultiSpeedDXCoolingCoilSEER2(state,
                                                                                                            nsp,
                                                                                                            CapFFlowCurveIndex,
                                                                                                            RatedTotalCapacity,
                                                                                                            CapFTempCurveIndex,
                                                                                                            FanPowerPerEvapAirFlowRateFromInput_2023,
                                                                                                            RatedAirVolFlowRate,
                                                                                                            EIRFFlowCurveIndex,
                                                                                                            RatedCOP,
                                                                                                            EIRFTempCurveIndex,
                                                                                                            PLFFPLRCurveIndex);

        StandardRatingsResult["NetCoolingCapRatedMaxSpeed"] = NetCoolingCapRatedMaxSpeed;
        StandardRatingsResult["SEER_User"] = SEER_User;
        StandardRatingsResult["SEER_Standard"] = SEER_Standard;

        StandardRatingsResult["NetCoolingCapRatedMaxSpeed2023"] = NetCoolingCapRatedMaxSpeed2023;
        StandardRatingsResult["SEER2_User"] = SEER2_User;
        StandardRatingsResult["SEER2_Standard"] = SEER2_Standard;
        return StandardRatingsResult;
    }

    std::tuple<Real64, Real64, Real64>
    MultiSpedDXHeatingCoilHSPF(EnergyPlusData &state,
                               int const nsp,                                           // Number of compressor speed
                               Array1A<Real64> const MSFanPowerPerEvapAirFlowRateInput, // 2017 rated fan power per evap air flow rate [W/(m3/s)]
                               Array1A_int const CapFTempCurveIndex,           // Index for the capacity as a function of temperature modifier curve
                               Array1A_int const CapFFlowCurveIndex,           // Index for the capacity as a function of flow fraction modifier curve
                               Array1A<Real64> const RatedTotalCapacity,       // Reference capacity of DX coil [W]
                               Array1A<Real64> const RatedAirVolFlowRate,      // Reference air flow rate of DX coil [m3/s]
                               Array1A_int const EIRFFlowCurveIndex,           // Index for the EIR as a function of flow fraction modifier curve
                               Array1A_int const EIRFTempCurveIndex,           // Index for the EIR as a function of temperature modifier curve
                               Array1A<Real64> const RatedCOP,                 // Reference coefficient of performance [W/W]
                               Optional_int_const RegionNum,                   // Region number for calculating HSPF of single speed DX heating coil
                               Optional<Real64 const> MinOATCompressor,        // Minimum OAT for heat pump compressor operation [C]
                               Optional<Real64 const> OATempCompressorOn,      // The outdoor temperature when the compressor is automatically turned
                               Optional_bool_const OATempCompressorOnOffBlank, // Flag used to determine low temperature cut out factor
                               Optional<HPdefrostControl const> DefrostControl) // defrost control; 1=timed, 2=on-demand
    {

        // Intermediate values calculated from the inputs in the idf file
        Real64 HSPF(0.0);
        Real64 NetHeatingCapRatedHighTemp(0.0);
        Real64 NetHeatingCapRatedLowTemp(0.0);

        int BinNum;         // bin number counter
        int spnum;          // compressor speed number
        int StandardDHRNum; // Integer counter for standardized DHRs

        Array1D<Real64> FanPowerPerEvapAirFlowRate(nsp); // Fan power per air volume flow rate through the evaporator coil [W/(m3/s)]
        Array1D<Real64> TotHeatCapTestH0(nsp);           // Total cooling capacity at A2 test condition (High speed)
        Array1D<Real64> TotHeatCapTestH1(nsp);           // Total cooling capacity at B2 test condition (High speed)
        Array1D<Real64> TotHeatCapTestH2(nsp);           // Total cooling capacity at B1 test condition (Low speed)
        Array1D<Real64> TotHeatCapTestH3(nsp);           // Total cooling capacity at F1 test condition (Low speed)
        Array1D<Real64> OutdoorUnitPowerTestH0(nsp);     // Outdoor Unit electric power at A2 test condition (High speed)
        Array1D<Real64> OutdoorUnitPowerTestH1(nsp);     // Outdoor Unit electric power at B2 test condition (High speed)
        Array1D<Real64> OutdoorUnitPowerTestH2(nsp);     // Outdoor Unit electric power at B1 test condition (Low speed)
        Array1D<Real64> OutdoorUnitPowerTestH3(nsp);     // Outdoor Unit electric power at F1 test condition (Low speed)
        Real64 HeatingCapacityLS;                        // cooling capacity of Mult-speed DX coil at lower speed, [W]
        Real64 HeatingCapacityHS;                        // cooling capacity of Mult-speed DX coil at higher speed, [W]
        Real64 HeatingElecPowerLS;                       // outdoor unit electric power input at low speed, [W]
        Real64 HeatingElecPowerHS;                       // outdoor unit electric power input at high speed, [W]
        Real64 HeatingCapacityMax;                       // cooling capacity of Mult-speed DX coil at max speed, [W]
        Real64 HeatingElecPowerMax;                      // outdoor unit electric power input at Max speed, [W]
        Array1D<Real64> TotHeatCapTestH1High(nsp);       // net heating capacity high speed at H1 test conditon, [W]

        // Intermediate values calculated from the inputs in the idf file
        Array1D<Real64> TotCapFlowModFac(nsp); // Total capacity modifier f(actual flow vs rated flow) for each speed [-]
        Array1D<Real64> EIRFlowModFac(nsp);    // EIR modifier f(actual supply air flow vs rated flow) for each speed [-]

        Real64 TotCapTempModFacH0(0.0); // Tot capacity modifier (function of entering wetbulb, outside drybulb) at H0 Test [-]
        Real64 EIRTempModFacH0(0.0);    // EIR modifier (function of entering wetbulb, outside drybulb)  at H0 Test[-]
        Real64 TotCapTempModFacH1(0.0); // Tot capacity modifier (function of entering wetbulb, outside drybulb) at H1 Test [-]
        Real64 EIRTempModFacH1(0.0);    // EIR modifier (function of entering wetbulb, outside drybulb)  at H1 Test[-]
        Real64 TotCapTempModFacH2(0.0); // Tot capacity modifier (function of entering wetbulb, outside drybulb) at H2 Test [-]
        Real64 EIRTempModFacH2(0.0);    // EIR modifier (function of entering wetbulb, outside drybulb)  at H2 Test[-]
        Real64 TotCapTempModFacH3(0.0); // Tot capacity modifier (function of entering wetbulb, outside drybulb) at H3 Test [-]
        Real64 EIRTempModFacH3(0.0);    // EIR modifier (function of entering wetbulb, outside drybulb)  at H3 Test[-]

        Real64 OATempCompressorOff(0.0); // Minimum outdoor air temperature to turn the commpressor off
        Real64 PartLoadRatio(0.0);       // compressor cycling ratio between successive speeds, [-]
        Real64 PartLoadFraction(0.0);    // part-load fraction that account for the cyclic degradation, [-]

        Real64 NetHeatingCapWeighted(0.0);       // net total heating cap weighted by the fraction of the binned cooling hours [W]
        Real64 TotHeatingElecPowerWeighted(0.0); // net total heat pump and resistance heating electric Energy input weighted by
        // the fraction of the binned cooling hours
        Real64 BuildingHeatingLoad(0.0);      // Building space heating load corresponding to an outdoor bin temperature [W]
        Real64 NetTotHeatCapBinned(0.0);      // Net tot heatinging cap corresponding to an outdoor bin temperature [W]
        Real64 TotHeatElecPowerBinnedHP(0.0); // Total Heat Pump heating electric power consumption at outdoor bin temp [W]
        Real64 TotHeatElecPowerBinnedRH(0.0); // Total Resistance heating electric power consumption at outdoor bin temp [W]

        Real64 LoadFactor;               // Fractional "on" time for last stage at the desired reduced capacity, (dimensionless)
        Real64 LowTempCutOutFactor(0.0); // Factor which corresponds to compressor operation depending on outdoor temperature

        Real64 FractionalBinHours(0.0);       // Fractional bin hours for the heating season  [-]
        Real64 DemandDeforstCredit(1.0);      // A factor to adjust HSPF if coil has demand defrost control  [-]
        Real64 DesignHeatingRequirement(0.0); // The amount of heating required to maintain a given indoor temperature
        // at a particular outdoor design temperature.  [W]
        Real64 DesignHeatingRequirementMin(0.0); // minimum design heating requirement [W]
        Real64 DesignHeatingRequirementMax(0.0); // maximum design heating requirement [W]

        NetHeatingCapWeighted = 0.0;
        TotHeatingElecPowerWeighted = 0.0;

        for (spnum = 1; spnum <= nsp; ++spnum) {
            FanPowerPerEvapAirFlowRate(spnum) = 0.0;
            if (MSFanPowerPerEvapAirFlowRateInput(spnum) <= 0.0) {
                FanPowerPerEvapAirFlowRate(spnum) = DefaultFanPowerPerEvapAirFlowRate;
            } else {
                FanPowerPerEvapAirFlowRate(spnum) = MSFanPowerPerEvapAirFlowRateInput(spnum);
            }
        }

        // Proceed withe HSPF value calculation
        for (spnum = 1; spnum <= nsp; ++spnum) {
            TotCapFlowModFac(spnum) = CurveManager::CurveValue(state, CapFFlowCurveIndex(spnum), AirMassFlowRatioRated);
            {
                if (state.dataCurveManager->PerfCurve(CapFTempCurveIndex(spnum)).NumDims == 1) {
                    TotCapTempModFacH0 = CurveManager::CurveValue(state, CapFTempCurveIndex(spnum), HeatingOutdoorCoilInletAirDBTempH0Test);
                    TotCapTempModFacH1 = CurveManager::CurveValue(state, CapFTempCurveIndex(spnum), HeatingOutdoorCoilInletAirDBTempRated);
                    TotCapTempModFacH2 = CurveManager::CurveValue(state, CapFTempCurveIndex(spnum), HeatingOutdoorCoilInletAirDBTempH2Test);
                    TotCapTempModFacH3 = CurveManager::CurveValue(state, CapFTempCurveIndex(spnum), HeatingOutdoorCoilInletAirDBTempH3Test);
                } else {
                    TotCapTempModFacH0 = CurveManager::CurveValue(
                        state, CapFTempCurveIndex(spnum), HeatingIndoorCoilInletAirDBTempRated, HeatingOutdoorCoilInletAirDBTempH0Test);
                    TotCapTempModFacH1 = CurveManager::CurveValue(
                        state, CapFTempCurveIndex(spnum), HeatingIndoorCoilInletAirDBTempRated, HeatingOutdoorCoilInletAirDBTempRated);
                    TotCapTempModFacH2 = CurveManager::CurveValue(
                        state, CapFTempCurveIndex(spnum), HeatingIndoorCoilInletAirDBTempRated, HeatingOutdoorCoilInletAirDBTempH2Test);
                    TotCapTempModFacH3 = CurveManager::CurveValue(
                        state, CapFTempCurveIndex(spnum), HeatingIndoorCoilInletAirDBTempRated, HeatingOutdoorCoilInletAirDBTempH3Test);
                }
            }

            TotHeatCapTestH0(spnum) = RatedTotalCapacity(spnum) * TotCapTempModFacH0 * TotCapFlowModFac(spnum) +
                                      FanPowerPerEvapAirFlowRate(spnum) * RatedAirVolFlowRate(spnum);
            TotHeatCapTestH1(spnum) = RatedTotalCapacity(spnum) * TotCapTempModFacH1 * TotCapFlowModFac(spnum) +
                                      FanPowerPerEvapAirFlowRate(spnum) * RatedAirVolFlowRate(spnum);
            TotHeatCapTestH2(spnum) = RatedTotalCapacity(spnum) * TotCapTempModFacH2 * TotCapFlowModFac(spnum) +
                                      FanPowerPerEvapAirFlowRate(spnum) * RatedAirVolFlowRate(spnum);
            TotHeatCapTestH3(spnum) = RatedTotalCapacity(spnum) * TotCapTempModFacH3 * TotCapFlowModFac(spnum) +
                                      FanPowerPerEvapAirFlowRate(spnum) * RatedAirVolFlowRate(spnum);

            EIRFlowModFac(spnum) = CurveManager::CurveValue(state, EIRFFlowCurveIndex(spnum), AirMassFlowRatioRated);

            {
                if (state.dataCurveManager->PerfCurve(EIRFTempCurveIndex(spnum)).NumDims == 1) {
                    EIRTempModFacH0 = CurveManager::CurveValue(state, EIRFTempCurveIndex(spnum), HeatingOutdoorCoilInletAirDBTempH0Test);
                    EIRTempModFacH1 = CurveManager::CurveValue(state, EIRFTempCurveIndex(spnum), HeatingOutdoorCoilInletAirDBTempRated);
                    EIRTempModFacH2 = CurveManager::CurveValue(state, EIRFTempCurveIndex(spnum), HeatingOutdoorCoilInletAirDBTempH2Test);
                    EIRTempModFacH3 = CurveManager::CurveValue(state, EIRFTempCurveIndex(spnum), HeatingOutdoorCoilInletAirDBTempH3Test);
                } else {
                    EIRTempModFacH0 = CurveManager::CurveValue(
                        state, EIRFTempCurveIndex(spnum), HeatingIndoorCoilInletAirDBTempRated, HeatingOutdoorCoilInletAirDBTempH0Test);
                    EIRTempModFacH1 = CurveManager::CurveValue(
                        state, EIRFTempCurveIndex(spnum), HeatingIndoorCoilInletAirDBTempRated, HeatingOutdoorCoilInletAirDBTempRated);
                    EIRTempModFacH2 = CurveManager::CurveValue(
                        state, EIRFTempCurveIndex(spnum), HeatingIndoorCoilInletAirDBTempRated, HeatingOutdoorCoilInletAirDBTempH2Test);
                    EIRTempModFacH3 = CurveManager::CurveValue(
                        state, EIRFTempCurveIndex(spnum), HeatingIndoorCoilInletAirDBTempRated, HeatingOutdoorCoilInletAirDBTempH3Test);
                }
            }
            if (RatedCOP(spnum) > 0.0) {
                OutdoorUnitPowerTestH0(spnum) = TotHeatCapTestH0(spnum) * EIRFlowModFac(spnum) * EIRTempModFacH0 / RatedCOP(spnum) +
                                                FanPowerPerEvapAirFlowRate(spnum) * RatedAirVolFlowRate(spnum);
                OutdoorUnitPowerTestH1(spnum) = TotHeatCapTestH1(spnum) * EIRFlowModFac(spnum) * EIRTempModFacH1 / RatedCOP(spnum) +
                                                FanPowerPerEvapAirFlowRate(spnum) * RatedAirVolFlowRate(spnum);
                OutdoorUnitPowerTestH2(spnum) = TotHeatCapTestH2(spnum) * EIRFlowModFac(spnum) * EIRTempModFacH2 / RatedCOP(spnum) +
                                                FanPowerPerEvapAirFlowRate(spnum) * RatedAirVolFlowRate(spnum);
                OutdoorUnitPowerTestH3(spnum) = TotHeatCapTestH3(spnum) * EIRFlowModFac(spnum) * EIRTempModFacH3 / RatedCOP(spnum) +
                                                FanPowerPerEvapAirFlowRate(spnum) * RatedAirVolFlowRate(spnum);
            }
        }

        // determine the HP capacity at the rated condition (AHRI H1 high speed test Condition); and determine the
        // the building heat requirement for the user specified region
        NetHeatingCapRatedHighTemp = TotHeatCapTestH1(nsp);
        NetHeatingCapRatedLowTemp = TotHeatCapTestH3(nsp);

        if (RegionNum == 5) {
            DesignHeatingRequirementMin = NetHeatingCapRatedHighTemp;
            DesignHeatingRequirementMax = 2.20 * NetHeatingCapRatedHighTemp;
        } else {
            DesignHeatingRequirementMin = NetHeatingCapRatedHighTemp * (18.33 - OutdoorDesignTemperature[RegionNum - 1]) / (60.0 / 1.80);
            DesignHeatingRequirementMax = 2.20 * DesignHeatingRequirementMin;
        }
        // Set the Design Heating Requirement to nearest standard value (From Table 18, AHRI/ANSI Std 210/240)
        for (StandardDHRNum = 0; StandardDHRNum < TotalNumOfStandardDHRs - 1; ++StandardDHRNum) {
            if (DesignHeatingRequirementMin < StandardDesignHeatingRequirement[0]) {

                DesignHeatingRequirement = min(StandardDesignHeatingRequirement[0], DesignHeatingRequirementMax);

            } else if (DesignHeatingRequirementMin >= StandardDesignHeatingRequirement[StandardDHRNum] &&
                       DesignHeatingRequirementMin < StandardDesignHeatingRequirement[StandardDHRNum + 1]) {
                if ((DesignHeatingRequirementMin - StandardDesignHeatingRequirement[StandardDHRNum]) >
                    (StandardDesignHeatingRequirement[StandardDHRNum + 1] - DesignHeatingRequirementMin)) {

                    DesignHeatingRequirement = min(StandardDesignHeatingRequirement[StandardDHRNum + 1], DesignHeatingRequirementMax);
                } else {
                    DesignHeatingRequirement = min(StandardDesignHeatingRequirement[StandardDHRNum], DesignHeatingRequirementMax);
                }
            } else if (DesignHeatingRequirementMin >= StandardDesignHeatingRequirement[TotalNumOfStandardDHRs - 1]) {
                DesignHeatingRequirement = min(StandardDesignHeatingRequirement[StandardDHRNum], DesignHeatingRequirementMax);
            }
        }
        // The minimum temperature below which the compressor is turned off
        OATempCompressorOff = MinOATCompressor;

        for (BinNum = 0; BinNum < TotalNumOfTemperatureBins[RegionNum - 1]; ++BinNum) { // NumOfOATempBins

            FractionalBinHours = FracBinHoursAtOutdoorBinTemp[RegionNum - 1][BinNum];

            // Calculate the building heating load
            BuildingHeatingLoad = (18.33 - OutdoorBinTemperature[BinNum]) / (18.33 - OutdoorDesignTemperature[RegionNum - 1]) * CorrectionFactor *
                                  DesignHeatingRequirement;

            if ((OutdoorBinTemperature[BinNum] <= -8.33) || (OutdoorBinTemperature[BinNum] >= 7.20)) {
                HeatingCapacityMax = TotHeatCapTestH3(nsp) + ((TotHeatCapTestH1(nsp) - TotHeatCapTestH3(nsp)) *
                                                              (OutdoorBinTemperature[BinNum] - HeatingOutdoorCoilInletAirDBTempH3Test) /
                                                              (HeatingOutdoorCoilInletAirDBTempRated - HeatingOutdoorCoilInletAirDBTempH3Test));
                HeatingElecPowerMax =
                    OutdoorUnitPowerTestH3(nsp) + ((OutdoorUnitPowerTestH1(nsp) - OutdoorUnitPowerTestH3(nsp)) *
                                                   (OutdoorBinTemperature[BinNum] - HeatingOutdoorCoilInletAirDBTempH3Test) /
                                                   (HeatingOutdoorCoilInletAirDBTempRated - HeatingOutdoorCoilInletAirDBTempH3Test));
            } else {
                HeatingCapacityMax = TotHeatCapTestH3(nsp) + ((TotHeatCapTestH2(nsp) - TotHeatCapTestH3(nsp)) *
                                                              (OutdoorBinTemperature[BinNum] - HeatingOutdoorCoilInletAirDBTempH3Test) /
                                                              (HeatingOutdoorCoilInletAirDBTempH2Test - HeatingOutdoorCoilInletAirDBTempH3Test));
                HeatingElecPowerMax =
                    OutdoorUnitPowerTestH3(nsp) + ((OutdoorUnitPowerTestH2(nsp) - OutdoorUnitPowerTestH3(nsp)) *
                                                   (OutdoorBinTemperature[BinNum] - HeatingOutdoorCoilInletAirDBTempH3Test) /
                                                   (HeatingOutdoorCoilInletAirDBTempH2Test - HeatingOutdoorCoilInletAirDBTempH3Test));
            }

            // determine the speed number
            for (spnum = 1; spnum <= nsp - 1; ++spnum) {
                // Low Speed
                if (OutdoorBinTemperature[BinNum] < -8.33) {
                    HeatingCapacityLS = TotHeatCapTestH3(spnum) + ((TotHeatCapTestH1(spnum) - TotHeatCapTestH3(spnum)) *
                                                                   (OutdoorBinTemperature[BinNum] - HeatingOutdoorCoilInletAirDBTempH3Test) /
                                                                   (HeatingOutdoorCoilInletAirDBTempRated - HeatingOutdoorCoilInletAirDBTempH3Test));
                    HeatingElecPowerLS =
                        OutdoorUnitPowerTestH3(spnum) + ((OutdoorUnitPowerTestH1(spnum) - OutdoorUnitPowerTestH3(spnum)) *
                                                         (OutdoorBinTemperature[BinNum] - HeatingOutdoorCoilInletAirDBTempH3Test) /
                                                         (HeatingOutdoorCoilInletAirDBTempRated - HeatingOutdoorCoilInletAirDBTempH3Test));

                } else if (OutdoorBinTemperature[BinNum] >= 4.44) {
                    HeatingCapacityLS = TotHeatCapTestH1(spnum) + ((TotHeatCapTestH0(spnum) - TotHeatCapTestH1(spnum)) *
                                                                   (OutdoorBinTemperature[BinNum] - HeatingOutdoorCoilInletAirDBTempRated) /
                                                                   (HeatingOutdoorCoilInletAirDBTempH0Test - HeatingOutdoorCoilInletAirDBTempRated));
                    HeatingElecPowerLS =
                        OutdoorUnitPowerTestH1(spnum) + ((OutdoorUnitPowerTestH0(spnum) - OutdoorUnitPowerTestH1(spnum)) *
                                                         (OutdoorBinTemperature[BinNum] - HeatingOutdoorCoilInletAirDBTempRated) /
                                                         (HeatingOutdoorCoilInletAirDBTempH0Test - HeatingOutdoorCoilInletAirDBTempRated));
                } else {
                    HeatingCapacityLS = TotHeatCapTestH3(spnum) + ((TotHeatCapTestH2(spnum) - TotHeatCapTestH3(spnum)) *
                                                                   (OutdoorBinTemperature[BinNum] - HeatingOutdoorCoilInletAirDBTempH3Test) /
                                                                   (HeatingOutdoorCoilInletAirDBTempH2Test - HeatingOutdoorCoilInletAirDBTempH3Test));
                    HeatingElecPowerLS =
                        OutdoorUnitPowerTestH3(spnum) + ((OutdoorUnitPowerTestH2(spnum) - OutdoorUnitPowerTestH3(spnum)) *
                                                         (OutdoorBinTemperature[BinNum] - HeatingOutdoorCoilInletAirDBTempH3Test) /
                                                         (HeatingOutdoorCoilInletAirDBTempH2Test - HeatingOutdoorCoilInletAirDBTempH3Test));
                }
                // High Speed
                if ((OutdoorBinTemperature[BinNum] <= -8.33) || (OutdoorBinTemperature[BinNum] >= 7.20)) {
                    HeatingCapacityHS =
                        TotHeatCapTestH3(spnum + 1) + ((TotHeatCapTestH1(spnum + 1) - TotHeatCapTestH3(spnum + 1)) *
                                                       (OutdoorBinTemperature[BinNum] - HeatingOutdoorCoilInletAirDBTempH3Test) /
                                                       (HeatingOutdoorCoilInletAirDBTempRated - HeatingOutdoorCoilInletAirDBTempH3Test));
                    HeatingElecPowerHS =
                        OutdoorUnitPowerTestH3(spnum + 1) + ((OutdoorUnitPowerTestH1(spnum + 1) - OutdoorUnitPowerTestH3(spnum + 1)) *
                                                             (OutdoorBinTemperature[BinNum] - HeatingOutdoorCoilInletAirDBTempH3Test) /
                                                             (HeatingOutdoorCoilInletAirDBTempRated - HeatingOutdoorCoilInletAirDBTempH3Test));
                } else {
                    HeatingCapacityHS =
                        TotHeatCapTestH3(spnum + 1) + ((TotHeatCapTestH2(spnum + 1) - TotHeatCapTestH3(spnum + 1)) *
                                                       (OutdoorBinTemperature[BinNum] - HeatingOutdoorCoilInletAirDBTempH3Test) /
                                                       (HeatingOutdoorCoilInletAirDBTempH2Test - HeatingOutdoorCoilInletAirDBTempH3Test));
                    HeatingElecPowerHS =
                        OutdoorUnitPowerTestH3(spnum + 1) + ((OutdoorUnitPowerTestH2(spnum + 1) - OutdoorUnitPowerTestH3(spnum + 1)) *
                                                             (OutdoorBinTemperature[BinNum] - HeatingOutdoorCoilInletAirDBTempH3Test) /
                                                             (HeatingOutdoorCoilInletAirDBTempH2Test - HeatingOutdoorCoilInletAirDBTempH3Test));
                }
                LowTempCutOutFactor = 0.0;
                if (!OATempCompressorOnOffBlank) {
                    if (OutdoorBinTemperature[BinNum] <= OATempCompressorOff) {
                        LowTempCutOutFactor = 0.0;
                    } else if (OutdoorBinTemperature[BinNum] > OATempCompressorOff && OutdoorBinTemperature[BinNum] <= OATempCompressorOn) {
                        LowTempCutOutFactor = 0.5;
                    } else {
                        LowTempCutOutFactor = 1.0;
                    }
                } else {
                    LowTempCutOutFactor = 1.0;
                }

                if (BuildingHeatingLoad <= HeatingCapacityLS) {
                    if (HeatingCapacityLS > 0.0) PartLoadRatio = min(1.0, BuildingHeatingLoad / HeatingCapacityLS);
                    NetTotHeatCapBinned = BuildingHeatingLoad;
                    PartLoadFraction = 1.0 - CyclicDegradationCoeff * (1.0 - PartLoadRatio);
                    TotHeatElecPowerBinnedHP = (PartLoadRatio / PartLoadFraction) * HeatingElecPowerLS * LowTempCutOutFactor;
                    TotHeatElecPowerBinnedRH = BuildingHeatingLoad * (1.0 - LowTempCutOutFactor);
                    goto HeatSpeedLoop_exit;

                } else if ((BuildingHeatingLoad > HeatingCapacityLS) && (BuildingHeatingLoad < HeatingCapacityHS)) {
                    // cycle between speed "spnum" and "spnum + 1"
                    LoadFactor = min(1.0, (HeatingCapacityHS - BuildingHeatingLoad) / (HeatingCapacityHS - HeatingCapacityLS));
                    LoadFactor = max(0.0, LoadFactor);

                    NetTotHeatCapBinned = BuildingHeatingLoad;
                    TotHeatElecPowerBinnedHP = LoadFactor * HeatingElecPowerLS + (1.0 - LoadFactor) * HeatingElecPowerHS;
                    TotHeatElecPowerBinnedHP *= LowTempCutOutFactor;
                    TotHeatElecPowerBinnedRH = BuildingHeatingLoad * (1.0 - LowTempCutOutFactor);
                    goto HeatSpeedLoop_exit;

                } else if (BuildingHeatingLoad >= HeatingCapacityMax) {
                    NetTotHeatCapBinned = BuildingHeatingLoad;
                    if (!OATempCompressorOnOffBlank && HeatingElecPowerMax > 0.0) {
                        if ((OutdoorBinTemperature[BinNum] <= OATempCompressorOff) || (HeatingCapacityMax / HeatingElecPowerMax < 1.0)) {
                            LowTempCutOutFactor = 0.0;
                        } else if ((OutdoorBinTemperature[BinNum] > OATempCompressorOff && OutdoorBinTemperature[BinNum] <= OATempCompressorOn) &&
                                   (HeatingCapacityMax / HeatingElecPowerMax > 1.0)) {
                            LowTempCutOutFactor = 0.5;
                        } else if ((OutdoorBinTemperature[BinNum] > OATempCompressorOn) && (HeatingCapacityMax / HeatingElecPowerMax > 1.0)) {
                            LowTempCutOutFactor = 1.0;
                        }
                    } else {
                        LowTempCutOutFactor = 1.0;
                    }

                    TotHeatElecPowerBinnedHP = HeatingElecPowerMax * LowTempCutOutFactor;
                    TotHeatElecPowerBinnedRH = BuildingHeatingLoad - HeatingCapacityMax * LowTempCutOutFactor;
                    goto HeatSpeedLoop_exit;
                }
            }
        HeatSpeedLoop_exit:;

            NetHeatingCapWeighted += NetTotHeatCapBinned * FractionalBinHours;
            TotHeatingElecPowerWeighted += (TotHeatElecPowerBinnedHP + TotHeatElecPowerBinnedRH) * FractionalBinHours;
        }

        if (DefrostControl == HPdefrostControl::Timed) {
            DemandDeforstCredit = 1.0; // Timed defrost control
        } else {
            DemandDeforstCredit = 1.03; // Demand defrost control
        }

        if (TotHeatingElecPowerWeighted > 0.0) {
            HSPF = NetHeatingCapWeighted * DemandDeforstCredit / TotHeatingElecPowerWeighted;
        } else {
            HSPF = 0.0;
        }

        return std::make_tuple(NetHeatingCapRatedHighTemp, NetHeatingCapRatedLowTemp, HSPF);
    }

    std::tuple<Real64, Real64, Real64> MultiSpedDXHeatingCoilHSPF2(
        EnergyPlusData &state,
        int const nsp,                                                // Number of compressor speed
        Array1A<Real64> const MSFanPowerPerEvapAirFlowRateInput_2023, // 2023 rated fan power per evap air flow rate [W/(m3/s)]
        Array1A_int const CapFTempCurveIndex,                         // Index for the capacity as a function of temperature modifier curve
        Array1A_int const CapFFlowCurveIndex,                         // Index for the capacity as a function of flow fraction modifier curve
        Array1A<Real64> const RatedTotalCapacity,                     // Reference capacity of DX coil [W]
        Array1A<Real64> const RatedAirVolFlowRate,                    // Reference air flow rate of DX coil [m3/s]
        Array1A_int const EIRFFlowCurveIndex,                         // Index for the EIR as a function of flow fraction modifier curve
        Array1A_int const EIRFTempCurveIndex,                         // Index for the EIR as a function of temperature modifier curve
        Array1A<Real64> const RatedCOP,                               // Reference coefficient of performance [W/W]
        Optional_int_const RegionNum,                                 // Region number for calculating HSPF of single speed DX heating coil
        Optional<Real64 const> MinOATCompressor,                      // Minimum OAT for heat pump compressor operation [C]
        Optional<Real64 const> OATempCompressorOn,                    // The outdoor temperature when the compressor is automatically turned
        Optional_bool_const OATempCompressorOnOffBlank,               // Flag used to determine low temperature cut out factor
        Optional<HPdefrostControl const> DefrostControl)              // defrost control; 1=timed, 2=on-demand
    {

        // Intermediate values calculated from the inputs in the idf file
        Real64 HSPF2_2023(0.0);
        Real64 NetHeatingCapRatedHighTemp_2023(0.0);
        Real64 NetHeatingCapRatedLowTemp_2023(0.0);

        int BinNum2023;     // bin number counter
        int spnum;          // compressor speed number
        int StandardDHRNum; // Integer counter for standardized DHRs

        Array1D<Real64> FanPowerPerEvapAirFlowRate_2023(nsp); // Fan power per air volume flow rate through the evaporator coil [W/(m3/s)]

        // Real64 HeatingCapacityLS;                  // cooling capacity of Mult-speed DX coil at lower speed, [W]
        // Real64 HeatingCapacityHS;                  // cooling capacity of Mult-speed DX coil at higher speed, [W]
        // Real64 HeatingElecPowerLS;                 // outdoor unit electric power input at low speed, [W]
        // Real64 HeatingElecPowerHS;                 // outdoor unit electric power input at high speed, [W]
        // Real64 HeatingCapacityMax;                 // cooling capacity of Mult-speed DX coil at max speed, [W]
        // Real64 HeatingElecPowerMax;                // outdoor unit electric power input at Max speed, [W]
        // Array1D<Real64> TotHeatCapTestH1High(nsp); // net heating capacity high speed at H1 test conditon, [W]

        // Intermediate values calculated from the inputs in the idf file
        Array1D<Real64> TotCapFlowModFac(nsp); // Total capacity modifier f(actual flow vs rated flow) for each speed [-]
        Array1D<Real64> EIRFlowModFac(nsp);    // EIR modifier f(actual supply air flow vs rated flow) for each speed [-]

        Real64 TotCapTempModFacH0Low(0.0);  // Tot capacity modifier (function of entering wetbulb, outside drybulb) at H0 Low Test [-]
        Real64 EIRTempModFacH0Low(0.0);     // EIR modifier (function of entering wetbulb, outside drybulb) at H0 Low Test[-]
        Real64 TotCapTempModFacH1Low(0.0);  // Tot capacity modifier (function of entering wetbulb, outside drybulb) at H1 Low Test [-]
        Real64 EIRTempModFacH1Low(0.0);     // EIR modifier (function of entering wetbulb, outside drybulb) at H1 Low Test[-]
        Real64 TotCapTempModFacH2Int(0.0);  // Tot capacity modifier (function of entering wetbulb, outside drybulb) at H2 Int Test [-]
        Real64 EIRTempModFacH2Int(0.0);     // EIR modifier (function of entering wetbulb, outside drybulb) at H2 Int Test[-]
        Real64 TotCapTempModFacH1Full(0.0); // Tot capacity modifier (function of entering wetbulb, outside drybulb) at H1 Full Test [-]
        Real64 EIRTempModFacH1Full(0.0);    // EIR modifier (function of entering wetbulb, outside drybulb) at H1 Full Test[-]
        Real64 TotCapTempModFacH2Full(0.0); // Tot capacity modifier (function of entering wetbulb, outside drybulb) at H2 Full Test [-]
        Real64 EIRTempModFacH2Full(0.0);    // EIR modifier (function of entering wetbulb, outside drybulb) at H2 Full Test[-]
        Real64 TotCapTempModFacH3Full(0.0); // Tot capacity modifier (function of entering wetbulb, outside drybulb) at H3 Full Test [-]
        Real64 EIRTempModFacH3Full(0.0);    // EIR modifier (function of entering wetbulb, outside drybulb) at H3 Full Test[-]
        Real64 TotCapTempModFacH4Full(0.0); // Tot capacity modifier (function of entering wetbulb, outside drybulb) at H4 Full Test [-]
        Real64 EIRTempModFacH4Full(0.0);    // EIR modifier (function of entering wetbulb, outside drybulb) at H4 Full Test[-]

        Real64 OATempCompressorOff(0.0); // Minimum outdoor air temperature to turn the commpressor off
        Real64 PartLoadRatio(0.0);       // compressor cycling ratio between successive speeds, [-]
        Real64 PartLoadFraction(0.0);    // part-load fraction that account for the cyclic degradation, [-]

        Real64 NetHeatingCapWeighted(0.0);       // net total heating cap weighted by the fraction of the binned cooling hours [W]
        Real64 TotHeatingElecPowerWeighted(0.0); // net total heat pump and resistance heating electric Energy input weighted by
        // the fraction of the binned cooling hours
        Real64 BuildingHeatingLoad2023(0.0);  // Building space heating load corresponding to an outdoor bin temperature [W]
        Real64 NetTotHeatCapBinned(0.0);      // Net tot heatinging cap corresponding to an outdoor bin temperature [W]
        Real64 TotHeatElecPowerBinnedHP(0.0); // Total Heat Pump heating electric power consumption at outdoor bin temp [W]
        Real64 TotHeatElecPowerBinnedRH(0.0); // Total Resistance heating electric power consumption at outdoor bin temp [W]

        Real64 LoadFactor;               // Fractional "on" time for last stage at the desired reduced capacity, (dimensionless)
        Real64 LowTempCutOutFactor(0.0); // Factor which corresponds to compressor operation depending on outdoor temperature

        Real64 n(0.0);                            // Fractional bin hours for the heating season  [-]
        Real64 f_def(1.0);                        // Demand Defrost Credit, A factor to adjust HSPF if coil has demand defrost control  [-]
        Real64 DesignHeatingRequirement2023(0.0); // The amount of heating required to maintain a given indoor temperature
        // at a particular outdoor design temperature.  [W]

        NetHeatingCapWeighted = 0.0;
        TotHeatingElecPowerWeighted = 0.0;

        for (spnum = 1; spnum <= nsp; ++spnum) {
            FanPowerPerEvapAirFlowRate_2023(spnum) = 0.0;
            if (MSFanPowerPerEvapAirFlowRateInput_2023(spnum) <= 0.0) {
                FanPowerPerEvapAirFlowRate_2023(spnum) = DefaultFanPowerPerEvapAirFlowRateSEER2;
            } else {
                FanPowerPerEvapAirFlowRate_2023(spnum) = MSFanPowerPerEvapAirFlowRateInput_2023(spnum);
            }
        }

        Real64 HeatingOutdoorCoilInletAirDBTemp_H0LowTest = 16.66; // Outdoor air dry-bulb temp in degrees 16.66 C (62 F)
        Real64 HeatingIndoorCoilInletAirDBTemp_H0LowTest = 21.11;  // Indoor air dry-bulb temp in degrees 21.11 C (70 F)

        Real64 HeatingOutdoorCoilInletAirDBTemp_H1LowTest = 8.33; // Outdoor air dry-bulb temp in degrees 8.33 C (47 F)
        Real64 HeatingIndoorCoilInletAirDBTemp_H1LowTest = 21.11; // Indoor air dry-bulb temp in degrees 21.11 C (70 F)

        Real64 HeatingOutdoorCoilInletAirDBTemp_H2IntTest = 1.66; // Outdoor air dry-bulb temp in degrees 1.66 C (35 F)
        Real64 HeatingIndoorCoilInletAirDBTemp_H2IntTest = 21.11; // Indoor air dry-bulb temp in degrees 21.11 C (70 F)

        Real64 HeatingOutdoorCoilInletAirDBTemp_H1FullTest = 8.33; // Outdoor air dry-bulb temp in degrees 8.33 C (47 F)
        Real64 HeatingIndoorCoilInletAirDBTemp_H1FullTest = 21.11; // Indoor air dry-bulb temp in degrees 21.11 C (70 F)

        Real64 HeatingOutdoorCoilInletAirDBTemp_H2FullTest = 1.66; // Outdoor air dry-bulb temp in degrees  C (35 F)
        Real64 HeatingIndoorCoilInletAirDBTemp_H2FullTest = 21.11; // Indoor air dry-bulb temp in degrees 21.11 C (70 F)

        Real64 HeatingOutdoorCoilInletAirDBTemp_H3FullTest = -8.33; // Outdoor air dry-bulb temp in degrees  C (17 F)
        Real64 HeatingIndoorCoilInletAirDBTemp_H3FullTest = 21.11;  // Indoor air dry-bulb temp in degrees 21.11 C (70 F)

        Real64 HeatingOutdoorCoilInletAirDBTemp_H4FullTest = -15;  // Outdoor air dry-bulb temp in degrees  C (5 F)
        Real64 HeatingIndoorCoilInletAirDBTemp_H4FullTest = 21.11; // Indoor air dry-bulb temp in degrees 21.11 C (70 F)

        Array1D<Real64> Q_A_Full(nsp);

        Array1D<Real64> Q_H0_Low(nsp);  // Total cooling capacity at H0 Low test condition (Low speed)
        Array1D<Real64> Q_H1_Low(nsp);  // Total cooling capacity at H1 Low test condition (Low speed)
        Array1D<Real64> Q_H2_Int(nsp);  // Total cooling capacity at H2 Int test condition
        Array1D<Real64> Q_H1_Full(nsp); // Total cooling capacity at H1 Full test condition (High speed)
        Array1D<Real64> Q_H2_Full(nsp); // Total cooling capacity at H2 Full test condition (High speed)
        Array1D<Real64> Q_H3_Full(nsp); // Total cooling capacity at H3 Full test condition (High speed)
        Array1D<Real64> Q_H4_Full(nsp); // Total cooling capacity at H4 Full test condition (High speed)

        Array1D<Real64> P_H0_Low(nsp);  // Outdoor Unit electric power at H0 Low test condition (Low speed)
        Array1D<Real64> P_H1_Low(nsp);  // Outdoor Unit electric power at H1 Low test condition (Low speed)
        Array1D<Real64> P_H2_Int(nsp);  // Outdoor Unit electric power at H2 Int test condition
        Array1D<Real64> P_H1_Full(nsp); // Outdoor Unit electric power at H1 Full test condition (Full speed)
        Array1D<Real64> P_H2_Full(nsp); // Outdoor Unit electric power at H2 Full test condition (Full speed)
        Array1D<Real64> P_H3_Full(nsp); // Outdoor Unit electric power at H3 Full test condition (Full speed)
        Array1D<Real64> P_H4_Full(nsp); // Outdoor Unit electric power at H4 Full test condition (Full speed)

        // Proceed withe HSPF2 value calculation
        for (spnum = 1; spnum <= nsp; ++spnum) {
            TotCapFlowModFac(spnum) = CurveManager::CurveValue(state, CapFFlowCurveIndex(spnum), AirMassFlowRatioRated);

            if (state.dataCurveManager->PerfCurve(CapFTempCurveIndex(spnum)).NumDims == 1) {

                TotCapTempModFacH0Low = CurveManager::CurveValue(state, CapFTempCurveIndex(spnum), HeatingOutdoorCoilInletAirDBTemp_H0LowTest);
                TotCapTempModFacH1Low = CurveManager::CurveValue(state, CapFTempCurveIndex(spnum), HeatingOutdoorCoilInletAirDBTemp_H1LowTest);
                TotCapTempModFacH2Int = CurveManager::CurveValue(state, CapFTempCurveIndex(spnum), HeatingOutdoorCoilInletAirDBTemp_H2IntTest);
                TotCapTempModFacH1Full = CurveManager::CurveValue(state, CapFTempCurveIndex(spnum), HeatingOutdoorCoilInletAirDBTemp_H1FullTest);
                TotCapTempModFacH2Full = CurveManager::CurveValue(state, CapFTempCurveIndex(spnum), HeatingOutdoorCoilInletAirDBTemp_H2FullTest);
                TotCapTempModFacH3Full = CurveManager::CurveValue(state, CapFTempCurveIndex(spnum), HeatingOutdoorCoilInletAirDBTemp_H3FullTest);
                TotCapTempModFacH4Full = CurveManager::CurveValue(state, CapFTempCurveIndex(spnum), HeatingOutdoorCoilInletAirDBTemp_H4FullTest);
            } else {
                TotCapTempModFacH0Low = CurveManager::CurveValue(
                    state, CapFTempCurveIndex(spnum), HeatingIndoorCoilInletAirDBTemp_H0LowTest, HeatingOutdoorCoilInletAirDBTemp_H0LowTest);
                TotCapTempModFacH1Low = CurveManager::CurveValue(
                    state, CapFTempCurveIndex(spnum), HeatingIndoorCoilInletAirDBTemp_H1LowTest, HeatingOutdoorCoilInletAirDBTemp_H1LowTest);
                TotCapTempModFacH2Int = CurveManager::CurveValue(
                    state, CapFTempCurveIndex(spnum), HeatingIndoorCoilInletAirDBTemp_H2IntTest, HeatingOutdoorCoilInletAirDBTemp_H2IntTest);
                TotCapTempModFacH1Full = CurveManager::CurveValue(
                    state, CapFTempCurveIndex(spnum), HeatingIndoorCoilInletAirDBTemp_H1FullTest, HeatingOutdoorCoilInletAirDBTemp_H1FullTest);
                TotCapTempModFacH2Full = CurveManager::CurveValue(
                    state, CapFTempCurveIndex(spnum), HeatingIndoorCoilInletAirDBTemp_H2FullTest, HeatingOutdoorCoilInletAirDBTemp_H2FullTest);
                TotCapTempModFacH3Full = CurveManager::CurveValue(
                    state, CapFTempCurveIndex(spnum), HeatingIndoorCoilInletAirDBTemp_H3FullTest, HeatingOutdoorCoilInletAirDBTemp_H3FullTest);
                TotCapTempModFacH4Full = CurveManager::CurveValue(
                    state, CapFTempCurveIndex(spnum), HeatingIndoorCoilInletAirDBTemp_H4FullTest, HeatingOutdoorCoilInletAirDBTemp_H4FullTest);
            }

            Q_A_Full(spnum) = RatedTotalCapacity(spnum) *
                                  CurveManager::CurveValue(
                                      state, CapFTempCurveIndex(spnum), IndoorCoilInletAirWetBulbTempRated, OutdoorCoilInletAirDryBulbTempTestA2) *
                                  TotCapFlowModFac(spnum) -
                              FanPowerPerEvapAirFlowRate_2023(spnum) * RatedAirVolFlowRate(spnum);

            Q_H0_Low(spnum) = RatedTotalCapacity(spnum) * TotCapTempModFacH0Low * TotCapFlowModFac(spnum) +
                              FanPowerPerEvapAirFlowRate_2023(spnum) * RatedAirVolFlowRate(spnum);
            Q_H1_Low(spnum) = RatedTotalCapacity(spnum) * TotCapTempModFacH1Low * TotCapFlowModFac(spnum) +
                              FanPowerPerEvapAirFlowRate_2023(spnum) * RatedAirVolFlowRate(spnum);
            Q_H2_Int(spnum) = RatedTotalCapacity(spnum) * TotCapTempModFacH2Int * TotCapFlowModFac(spnum) +
                              FanPowerPerEvapAirFlowRate_2023(spnum) * RatedAirVolFlowRate(spnum);
            Q_H1_Full(spnum) = RatedTotalCapacity(spnum) * TotCapTempModFacH1Full * TotCapFlowModFac(spnum) +
                               FanPowerPerEvapAirFlowRate_2023(spnum) * RatedAirVolFlowRate(spnum);
            Q_H2_Full(spnum) = RatedTotalCapacity(spnum) * TotCapTempModFacH2Full * TotCapFlowModFac(spnum) +
                               FanPowerPerEvapAirFlowRate_2023(spnum) * RatedAirVolFlowRate(spnum);
            Q_H3_Full(spnum) = RatedTotalCapacity(spnum) * TotCapTempModFacH3Full * TotCapFlowModFac(spnum) +
                               FanPowerPerEvapAirFlowRate_2023(spnum) * RatedAirVolFlowRate(spnum);
            Q_H4_Full(spnum) = RatedTotalCapacity(spnum) * TotCapTempModFacH4Full * TotCapFlowModFac(spnum) +
                               FanPowerPerEvapAirFlowRate_2023(spnum) * RatedAirVolFlowRate(spnum);

            EIRFlowModFac(spnum) = CurveManager::CurveValue(state, EIRFFlowCurveIndex(spnum), AirMassFlowRatioRated);

            if (state.dataCurveManager->PerfCurve(EIRFTempCurveIndex(spnum)).NumDims == 1) {

                EIRTempModFacH0Low = CurveManager::CurveValue(state, EIRFTempCurveIndex(spnum), HeatingOutdoorCoilInletAirDBTemp_H0LowTest);

                EIRTempModFacH1Low = CurveManager::CurveValue(state, EIRFTempCurveIndex(spnum), HeatingOutdoorCoilInletAirDBTemp_H1LowTest);
                EIRTempModFacH2Int = CurveManager::CurveValue(state, EIRFTempCurveIndex(spnum), HeatingOutdoorCoilInletAirDBTemp_H2IntTest);
                EIRTempModFacH1Full = CurveManager::CurveValue(state, EIRFTempCurveIndex(spnum), HeatingOutdoorCoilInletAirDBTemp_H1FullTest);
                EIRTempModFacH2Full = CurveManager::CurveValue(state, EIRFTempCurveIndex(spnum), HeatingOutdoorCoilInletAirDBTemp_H2FullTest);
                EIRTempModFacH3Full = CurveManager::CurveValue(state, EIRFTempCurveIndex(spnum), HeatingOutdoorCoilInletAirDBTemp_H3FullTest);
                EIRTempModFacH4Full = CurveManager::CurveValue(state, EIRFTempCurveIndex(spnum), HeatingOutdoorCoilInletAirDBTemp_H4FullTest);

            } else {

                EIRTempModFacH0Low = CurveManager::CurveValue(
                    state, EIRFTempCurveIndex(spnum), HeatingIndoorCoilInletAirDBTemp_H0LowTest, HeatingOutdoorCoilInletAirDBTemp_H0LowTest);
                EIRTempModFacH1Low = CurveManager::CurveValue(
                    state, EIRFTempCurveIndex(spnum), HeatingIndoorCoilInletAirDBTemp_H1LowTest, HeatingOutdoorCoilInletAirDBTemp_H1LowTest);
                EIRTempModFacH2Int = CurveManager::CurveValue(
                    state, EIRFTempCurveIndex(spnum), HeatingIndoorCoilInletAirDBTemp_H2IntTest, HeatingOutdoorCoilInletAirDBTemp_H2IntTest);
                EIRTempModFacH1Full = CurveManager::CurveValue(
                    state, EIRFTempCurveIndex(spnum), HeatingIndoorCoilInletAirDBTemp_H1FullTest, HeatingOutdoorCoilInletAirDBTemp_H1FullTest);
                EIRTempModFacH2Full = CurveManager::CurveValue(
                    state, EIRFTempCurveIndex(spnum), HeatingIndoorCoilInletAirDBTemp_H2FullTest, HeatingOutdoorCoilInletAirDBTemp_H2FullTest);
                EIRTempModFacH3Full = CurveManager::CurveValue(
                    state, EIRFTempCurveIndex(spnum), HeatingIndoorCoilInletAirDBTemp_H3FullTest, HeatingOutdoorCoilInletAirDBTemp_H3FullTest);
                EIRTempModFacH4Full = CurveManager::CurveValue(
                    state, EIRFTempCurveIndex(spnum), HeatingIndoorCoilInletAirDBTemp_H4FullTest, HeatingOutdoorCoilInletAirDBTemp_H4FullTest);
            }

            if (RatedCOP(spnum) > 0.0) {

                P_H0_Low(spnum) = Q_H0_Low(spnum) * EIRFlowModFac(spnum) * EIRTempModFacH0Low / RatedCOP(spnum) +
                                  FanPowerPerEvapAirFlowRate_2023(spnum) * RatedAirVolFlowRate(spnum);
                P_H1_Low(spnum) = Q_H1_Low(spnum) * EIRFlowModFac(spnum) * EIRTempModFacH1Low / RatedCOP(spnum) +
                                  FanPowerPerEvapAirFlowRate_2023(spnum) * RatedAirVolFlowRate(spnum);
                P_H2_Int(spnum) = Q_H2_Int(spnum) * EIRFlowModFac(spnum) * EIRTempModFacH2Int / RatedCOP(spnum) +
                                  FanPowerPerEvapAirFlowRate_2023(spnum) * RatedAirVolFlowRate(spnum);
                P_H1_Full(spnum) = Q_H1_Full(spnum) * EIRFlowModFac(spnum) * EIRTempModFacH1Full / RatedCOP(spnum) +
                                   FanPowerPerEvapAirFlowRate_2023(spnum) * RatedAirVolFlowRate(spnum);
                P_H2_Full(spnum) = Q_H2_Full(spnum) * EIRFlowModFac(spnum) * EIRTempModFacH2Full / RatedCOP(spnum) +
                                   FanPowerPerEvapAirFlowRate_2023(spnum) * RatedAirVolFlowRate(spnum);
                P_H3_Full(spnum) = Q_H3_Full(spnum) * EIRFlowModFac(spnum) * EIRTempModFacH3Full / RatedCOP(spnum) +
                                   FanPowerPerEvapAirFlowRate_2023(spnum) * RatedAirVolFlowRate(spnum);
                P_H4_Full(spnum) = Q_H4_Full(spnum) * EIRFlowModFac(spnum) * EIRTempModFacH4Full / RatedCOP(spnum) +
                                   FanPowerPerEvapAirFlowRate_2023(spnum) * RatedAirVolFlowRate(spnum);
            }
        }

        // determine the HP capacity at the rated condition (AHRI H1 high speed test Condition); and determine the
        // the building heat requirement for the user specified region
        NetHeatingCapRatedHighTemp_2023 = Q_H1_Full(nsp);
        NetHeatingCapRatedLowTemp_2023 = Q_H3_Full(nsp);

        // The minimum temperature below which the compressor is turned off
        Real64 t_Off = MinOATCompressor; // Heating off | outdoor Minimum temperature below which the compressor ceases to operate
        // The outdoor temperature when the compressor is automatically turned
        Real64 t_On = OATempCompressorOn; // Heating On | outdoor temperature at which the compressor reinitiates operation

        Int64 RN = static_cast<int64_t>(RegionNum);

        Real64 q_sum(0.0);
        Real64 e_sum(0.0);
        Real64 rh_sum(0.0);

        // Equation 11.111 AHRI-2023
        Real64 t_ob = 7.22; //  temperature at which frosting influence on full stage performance begins 7.22 C (45 F)
        for (BinNum2023 = 0; BinNum2023 < 18; ++BinNum2023) { // NumOfOATempBins

            Real64 t = OutdoorBinTemperature[BinNum2023];
            n = FracBinHoursAtOutdoorBinTempHSPF2[RN - 1][BinNum2023];
            if (n == 0.0) {
                // we're skipping load calculations for any Temperature bin against which fractional hours are 0.0
                continue;
            }
            Real64 t_zl = ZoneLoadTemperature[RN - 1];
            Real64 t_od = OutdoorDesignTemperature[RN - 1];
            Real64 c_x = VariableSpeedLoadFactor[RN - 1];

            // For ANSI/AHRI 210/240 Standard 2023 | Concept of DHRI min and max is removed
            // Section 11.2.2.1 Equation 11.104  which suggests QAFull is used instead of DHRI min
            // While Calculaiting the Building load For heating-only heat pump units, replace Q_A_Full with Q_H_Full
            // Q_H_Full = the heating capacity at 47F determined from the H1N test for variable capacity systems and
            // from the H1Full test for other systems, Btu/h.
            Real64 bl = (t_zl - t) / (t_zl - t_od) * c_x * Q_H1_Full(nsp);

            Real64 q_full(0.0);
            Real64 p_full(0.0);
            Real64 cop_full(0.0);

            Real64 delta_full(0.0);
            Real64 hlf_full(0.0);
            Real64 e(0.0);
            Real64 rh(0.0);

            if (t >= t_ob) {
                q_full = Q_H3_Full(nsp) + (Q_H1_Full(nsp) - Q_H3_Full(nsp)) * ((t - (-8.33)) / (8.33 - (-8.33))); // Equation 11.112 AHRI-2023
                p_full = P_H3_Full(nsp) + (P_H1_Full(nsp) - P_H3_Full(nsp)) * ((t - (-8.33)) / (8.33 - (-8.33))); // Equation 11.117 AHRI-2023
            } else if (t >= (-8.33) && t < t_ob) {
                q_full = Q_H3_Full(nsp) + (Q_H2_Full(nsp) - Q_H3_Full(nsp)) * ((t - (-8.33)) / (1.66 - (-8.33)));  // Equation 11.113 AHRI-2023
                p_full = P_H3_Full(nsp) + (P_H2_Full(nsp) - P_H3_Full(nsp)) * ((t - (-8.33)) / (1.66 - (-8.33)));  // Equation 11.118 AHRI-2023
            } else if (t < (-8.33)) {                                                                              // if(t<(-8.33))
                q_full = Q_H4_Full(nsp) + (Q_H3_Full(nsp) - Q_H4_Full(nsp)) * ((t - (-8.33)) / ((-8.33) - (-15))); // Equation 11.114 AHRI-2023
                p_full = P_H4_Full(nsp) + (P_H3_Full(nsp) - P_H4_Full(nsp)) * ((t - (-8.33)) / ((-8.33) - (-15))); // Equation 11.119 AHRI-2023
            }

            cop_full = q_full / p_full;

            if (t <= t_Off || cop_full < 1.0) {
                delta_full = 0.0; // #Equation 11.125 AHRI-2023
            } else if (t > t_On) {
                delta_full = 1.0; // Equation 11.127 AHRI-2023
            } else {
                delta_full = 0.5; // #Equation 11.126 AHRI-2023
            }

            if (q_full > bl) {
                hlf_full = bl / q_full; // Equation 11.107 AHRI-2023
            } else {
                hlf_full = 1.0; // Equation 11.108 AHRI-2023
            }

            for (spnum = 1; spnum <= nsp - 1; ++spnum) {

                // Intermediate capacity
                Real64 q_H0_low = Q_H0_Low(spnum);
                Real64 q_H1_low = Q_H1_Low(spnum);
                Real64 q_H2_int = Q_H2_Int(spnum);
                Real64 q_H1_full = Q_H1_Full(spnum);
                Real64 q_H2_full = Q_H2_Full(spnum);
                Real64 q_H3_full = Q_H3_Full(spnum);
                Real64 q_H4_full = Q_H4_Full(spnum);
                // Equation 11.177 AHRI-2023
                //?? (replaced 62 with 35) in Ratio expression // (t=>35-47/62-47)
                Real64 q_35_low = // q_H1_low + (q_H0_low - q_H1_low) * ((t - (8.33)) / (1.66 - (8.33)));
                    q_H1_low + (q_H0_low - q_H1_low) * ((1.67 - (8.33)) / (16.67 - (8.33)));

                // Equation 11.191 AHRI-2023
                Real64 N_Hq = min(1.0, (q_H2_int - q_35_low) / (q_H2_full - q_35_low));
                N_Hq = max(0.0, N_Hq);
                // Equation 11.190 AHRI-2023
                Real64 M_Hq = (q_H0_low - q_H1_low) / (16.66 - 8.33) * (1.0 - N_Hq) + (q_H2_full - q_H3_full) / (1.66 - (-8.33)) * N_Hq;

                // Intermediate Power
                Real64 p_H0_low = P_H0_Low(spnum);
                Real64 p_H1_low = P_H1_Low(spnum);
                Real64 p_H2_int = P_H2_Int(spnum);
                Real64 p_H1_full = P_H1_Full(spnum);
                Real64 p_H2_full = P_H2_Full(spnum);
                Real64 p_H3_full = P_H3_Full(spnum);
                Real64 p_H4_full = P_H4_Full(spnum);
                // Equation 11.178 AHRI - 2023
                //?? (replaced 62 with 35) in Ratio expression (t=>35 F-47/35-47)
                Real64 p_35_low = // p_H1_low + (p_H0_low - p_H1_low) * ((t - (8.33)) / (1.66 - (8.33)));
                    p_H1_low + (p_H0_low - p_H1_low) * ((1.67 - (8.33)) / (16.67 - (8.33)));

                // Equation 11.194 AHRI-2023
                Real64 N_HE = min(1.0, (p_H2_int - p_35_low) / (p_H2_full - p_35_low));
                N_HE = max(0.0, N_HE);

                // Equation 11.193 AHRI-2023
                Real64 M_HE = (p_H0_low - p_H1_low) / (16.66 - 8.33) * (1.0 - N_HE) + (p_H2_full - p_H3_full) / (1.66 - (-8.33)) * N_HE;

                // Note: this is strange that there is no defrost cut in the low speed and doesn't use H2 or H3 low
                // Equation 11.177 AHRI-2023
                Real64 q_low = q_H1_low + (q_H0_low - q_H1_low) * ((t - (8.33)) / (16.66 - (8.33)));
                // Equation 11.178 AHRI-2023
                Real64 p_low = p_H1_low + (p_H0_low - p_H1_low) * ((t - (8.33)) / (16.66 - (8.33)));
                Real64 q_hs(0.0);
                Real64 p_hs(0.0);
                // Low Speed
                if (t < -8.33) {
                    q_low = Q_H3_Full(spnum) + ((Q_H1_Low(spnum) - Q_H3_Full(spnum)) * (t - HeatingOutdoorCoilInletAirDBTempH3Test) /
                                                (HeatingOutdoorCoilInletAirDBTempRated - HeatingOutdoorCoilInletAirDBTempH3Test));

                    p_low = P_H3_Full(spnum) + ((P_H1_Low(spnum) - P_H3_Full(spnum)) * (t - HeatingOutdoorCoilInletAirDBTempH3Test) /
                                                (HeatingOutdoorCoilInletAirDBTempRated - HeatingOutdoorCoilInletAirDBTempH3Test));
                } else if (t >= 4.44) {
                    q_low = Q_H1_Low(spnum) + ((Q_H0_Low(spnum) - Q_H1_Low(spnum)) * (t - HeatingOutdoorCoilInletAirDBTempRated) /
                                               (HeatingOutdoorCoilInletAirDBTempH0Test - HeatingOutdoorCoilInletAirDBTempRated));
                    p_low = P_H1_Low(spnum) + ((P_H0_Low(spnum) - P_H1_Low(spnum)) * (t - HeatingOutdoorCoilInletAirDBTempRated) /
                                               (HeatingOutdoorCoilInletAirDBTempH0Test - HeatingOutdoorCoilInletAirDBTempRated));
                } else {
                    q_low = Q_H3_Full(spnum) + ((Q_H2_Full(spnum) - Q_H3_Full(spnum)) * (t - HeatingOutdoorCoilInletAirDBTempH3Test) /
                                                (HeatingOutdoorCoilInletAirDBTempH2Test - HeatingOutdoorCoilInletAirDBTempH3Test));
                    p_low = P_H3_Full(spnum) + ((P_H2_Full(spnum) - P_H3_Full(spnum)) * (t - HeatingOutdoorCoilInletAirDBTempH3Test) /
                                                (HeatingOutdoorCoilInletAirDBTempH2Test - HeatingOutdoorCoilInletAirDBTempH3Test));
                }

                // High Speed
                if ((t <= -8.33) || (t >= 7.20)) {
                    q_hs = Q_H3_Full(spnum + 1) + ((Q_H1_Full(spnum + 1) - Q_H3_Full(spnum + 1)) * (t - HeatingOutdoorCoilInletAirDBTempH3Test) /
                                                   (HeatingOutdoorCoilInletAirDBTempRated - HeatingOutdoorCoilInletAirDBTempH3Test));
                    p_hs = P_H3_Full(spnum + 1) + ((P_H1_Full(spnum + 1) - P_H3_Full(spnum + 1)) * (t - HeatingOutdoorCoilInletAirDBTempH3Test) /
                                                   (HeatingOutdoorCoilInletAirDBTempRated - HeatingOutdoorCoilInletAirDBTempH3Test));
                } else {
                    q_hs = Q_H3_Full(spnum + 1) + ((Q_H2_Full(spnum + 1) - Q_H3_Full(spnum + 1)) * (t - HeatingOutdoorCoilInletAirDBTempH3Test) /
                                                   (HeatingOutdoorCoilInletAirDBTempH2Test - HeatingOutdoorCoilInletAirDBTempH3Test));
                    p_hs = P_H3_Full(spnum + 1) + ((P_H2_Full(spnum + 1) - P_H3_Full(spnum + 1)) * (t - HeatingOutdoorCoilInletAirDBTempH3Test) /
                                                   (HeatingOutdoorCoilInletAirDBTempH2Test - HeatingOutdoorCoilInletAirDBTempH3Test));
                }

                Real64 cop_low = q_low / p_low;

                Real64 q_int = q_H2_int + M_Hq * (t - (1.66));
                Real64 p_int = p_H2_int + M_HE * (t - (1.66));
                Real64 cop_int = q_int / p_int;

                Real64 delta_low(0.0);
                if (bl <= q_low) {
                    // CASE 1 : Section 11.2.2.3.1 AHRI-2023
                    // Building Load is less than the capacity of the unit at the Low Compressor Speed (q_low >= bl)
                    if (t <= t_Off || cop_low < 1.0) {
                        delta_low = 0.0; //  Equation 11.159 AHRI-2023
                    } else if (t > t_On) {
                        delta_low = 1.0; // Equation 11.160 AHRI-2023
                    } else {
                        delta_low = 0.5; // Equation 11.161 AHRI-2023
                    }

                    Real64 hlf_low(0.0); // Par tLoad Ratio
                    if (q_low > 0.0) {
                        hlf_low = min(1.0, bl / q_low); // Equation 11.155 AHRI-2023
                    }
                    // Section 6.1.3.2.3 (AHRI-2023) For Variable Capacity Systems, if the optional H1CFull and H1CLow tests are not
                    // performed, a default value of 0.25 shall be used for the heating Degradation Coefficient
                    Real64 CyclicMSHeatingDegradationCoeffHSPF2 = 0.25;
                    // Part Load Fration
                    Real64 plf_low = 1.0 - CyclicMSHeatingDegradationCoeffHSPF2 * (1.0 - hlf_low); // Equation 11.156 AHRI-2023
                    // e = p_low * hlf_low * delta_low * n / plf_low;                                 // Equation 11.153 AHRI-2023
                    e = (hlf_low / plf_low) * p_low * delta_low * n;
                    rh = bl * (1.0 - delta_low) * n; // Equation 11.154 AHRI-2023
                    goto HeatSpeedLoop4_exit;
                } else if (bl > q_low && bl < q_hs) {
                    // (bl > q_low && bl < q_full) {
                    // CASE 2 : 11.2.2.3.2 AHRI-2023
                    // Building load can be matched by modulating the compressor speed between low speed and full speed, q_low < bl < q_full
                    Real64 cop_int_bin(0.0);
                    Real64 delta_int_bin(0.0);
                    if (bl <= q_int) {
                        cop_int_bin = cop_low + ((cop_int - cop_low) / (q_int - q_low)) * (bl - q_low);   // Equation 11.187 AHRI-2023
                    } else {                                                                              // if bl > q_int
                        cop_int_bin = cop_int + ((cop_full - cop_int) / (q_full - q_int)) * (bl - q_int); // Equation 11.188 AHRI-2023
                    }

                    delta_int_bin = 0.0;
                    if (!OATempCompressorOnOffBlank) {
                        if (t <= t_Off) {
                            delta_int_bin = 0.0;
                        } else if (t > t_Off && t <= t_On) {
                            delta_int_bin = 0.5;
                        } else {
                            delta_int_bin = 1.0;
                        }
                    } else {
                        delta_int_bin = 1.0;
                    }

                    rh = bl * (1.0 - delta_int_bin) * n;
                    Real64 q = bl * n;                   // Equation 11.185 AHRI-2023
                    e = q / cop_int_bin * delta_int_bin; // Equaiton 11.186 AHRI-2023
                    goto HeatSpeedLoop4_exit;
                } else if (bl >= q_full) {
                    // CASE 3 : 11.2.2.3.3 AHRI-2023
                    // Building Load is greater than the capacity of the unit at the Full Compressor Speed, q_full <= bl or (bl >= q_full:)
                    if (t > (-15) || t <= (-8.33)) {
                        Real64 t_ratio = (t - (-15)) / ((-8.33) - (-15));
                        // Equation 11.203 AHRI-2023
                        q_full = q_H4_full + (q_H3_full - q_H4_full) * t_ratio;
                        // Equation 11.204 AHRI-2023
                        p_full = p_H4_full + (p_H3_full - p_H4_full) * t_ratio;
                    } else if (t < (-15)) {
                        Real64 t_ratio = (t - (-15)) / (8.33 - (-8.33));
                        // Equation 11.205 AHRI-2023
                        q_full = q_H4_full + (q_H1_full - q_H3_full) * t_ratio;
                        // Equation 11.206 AHRI-2023
                        p_full = p_H4_full + (p_H1_full - p_H3_full) * t_ratio;
                    }

                    // if not conducting H4 Test then use this block
                    // if (t >= t_ob || t <= (-8.33)) {
                    //     Real64 t_ratio = (t - (-8.33)) / ((8.33) - (-8.33));
                    //     // Equation 11.199 AHRI-2023
                    //     q_full = q_H3_full + (q_H1_full - q_H3_full) * t_ratio;
                    //     // Equation 11.200 AHRI-2023
                    //     p_full = p_H3_full + (p_H1_full - p_H3_full) * t_ratio;
                    // } else if ((-8.33) < t && t < t_ob) {
                    //     Real64 t_ratio = (t - (-8.33)) / (1.66 - (-8.33));
                    //     // Equation 11.201 AHRI-2023
                    //     q_full = q_H3_full + (q_H2_full - q_H3_full) * t_ratio;
                    //     // Equation 11.202 AHRI-2023
                    //     p_full = p_H3_full + (p_H2_full - p_H3_full) * t_ratio;
                    // }

                    if (!OATempCompressorOnOffBlank && p_full > 0.0) {
                        if ((t <= OATempCompressorOff) || (q_full / p_full < 1.0)) {
                            delta_full = 0.0;
                        } else if ((t > OATempCompressorOff && t <= OATempCompressorOn) && (q_full / p_full > 1.0)) {
                            delta_full = 0.5;
                        } else if ((t > OATempCompressorOn) && (q_full / p_full > 1.0)) {
                            delta_full = 1.0;
                        }
                    } else {
                        delta_full = 1.0;
                    }

                    hlf_full = 1.0; // Equation 11.170 AHRI-2023

                    // Equaiton 11.168 AHRI-2023
                    e = p_full * hlf_full * delta_full * n;
                    // Equation 11.169 AHRI - 2023
                    rh = (bl - q_full * hlf_full * delta_full) * n;
                    goto HeatSpeedLoop4_exit;
                }
            }

        HeatSpeedLoop4_exit:;
            q_sum += n * bl;
            e_sum += e;
            rh_sum += rh;
        }

        Real64 defrost_period = 90;   // Time between defrost terminations (for testing) in minutes
        Real64 defrost_MaxTime = 720; // Maximum time between defrosts allowed by controls in minutes
        Real64 t_Test_90 = max(defrost_period, 90.00);
        Real64 t_Max_90 = min(defrost_MaxTime, 720.00);
        // default t_Test_90/t_Max_90 = 0.125
        if (DefrostControl == HPdefrostControl::Timed) {
            // Equation 11.106 AHRI-2023
            f_def = 1.0; // Timed defrost control
        } else {
            // Equation 11.105 AHRI-2023
            f_def = 1 + 0.03 * (1 - (t_Test_90 / t_Max_90)); // Demand defrost control
            // f_def = 1.03;
        }

        if (e_sum > 0.0) {
            HSPF2_2023 = (q_sum / (e_sum + rh_sum)) * f_def; // Equation 11.103
        } else {
            HSPF2_2023 = 0.0;
        }

        return std::make_tuple(NetHeatingCapRatedHighTemp_2023, NetHeatingCapRatedLowTemp_2023, HSPF2_2023);
    }

    std::map<std::string, Real64> MultiSpeedDXHeatingCoilStandardRatings(
        EnergyPlusData &state,
        [[maybe_unused]] std::string const &DXCoilName,               // Name of DX coil for which HSPF is calculated
        [[maybe_unused]] std::string const &DXCoilType,               // Type of DX coil for which HSPF is calculated
        Array1A_int const CapFTempCurveIndex,                         // Index for the capacity as a function of temperature modifier curve
        Array1A_int const CapFFlowCurveIndex,                         // Index for the capacity as a function of flow fraction modifier curve
        Array1A_int const EIRFTempCurveIndex,                         // Index for the EIR as a function of temperature modifier curve
        Array1A_int const EIRFFlowCurveIndex,                         // Index for the EIR as a function of flow fraction modifier curve
        Array1A_int const PLFFPLRCurveIndex,                          // Index for the PLF vs part-load ratio curve
        Array1A<Real64> const RatedTotalCapacity,                     // Reference capacity of DX coil [W]
        Array1A<Real64> const RatedCOP,                               // Reference coefficient of performance [W/W]
        Array1A<Real64> const RatedAirVolFlowRate,                    // Reference air flow rate of DX coil [m3/s]
        Array1A<Real64> const MSFanPowerPerEvapAirFlowRateInput,      // 2017 rated fan power per evap air flow rate [W/(m3/s)]
        Array1A<Real64> const MSFanPowerPerEvapAirFlowRateInput_2023, // 2023 rated fan power per evap air flow rate [W/(m3/s)]
        int const nsp,                                                // Number of compressor speeds
        Optional_int_const RegionNum,                                 // Region number for calculating HSPF of single speed DX heating coil
        Optional<Real64 const> MinOATCompressor,                      // Minimum OAT for heat pump compressor operation [C]
        Optional<Real64 const> OATempCompressorOn,                    // The outdoor temperature when the compressor is automatically turned
        Optional_bool_const OATempCompressorOnOffBlank,               // Flag used to determine low temperature cut out factor
        Optional<HPdefrostControl const> DefrostControl               // defrost control; 1=timed, 2=on-demand
    )
    {

        // SUBROUTINE INFORMATION:
        //       AUTHOR         B. Nigusse, FSEC
        //       DATE WRITTEN   December 2012
        //       MODIFIED
        //       RE-ENGINEERED  na

        // PURPOSE OF THIS SUBROUTINE:
        // Calculates the standard ratings net heating capacity and HSPF values for multi speed DX heating coils
        // at the AHRI standard test condition(s).

        // METHODOLOGY EMPLOYED:
        // na

        // REFERENCES:
        // na

        // Using/Aliasing
        using CurveManager::CurveValue;

        // Argument array dimensioning
        CapFTempCurveIndex.dim(nsp);
        CapFFlowCurveIndex.dim(nsp);
        EIRFTempCurveIndex.dim(nsp);
        EIRFFlowCurveIndex.dim(nsp);
        PLFFPLRCurveIndex.dim(nsp);
        RatedTotalCapacity.dim(nsp);
        RatedCOP.dim(nsp);
        RatedAirVolFlowRate.dim(nsp);
        MSFanPowerPerEvapAirFlowRateInput.dim(nsp);
        MSFanPowerPerEvapAirFlowRateInput_2023.dim(nsp);

        // Locals
        // SUBROUTINE ARGUMENT DEFINITIONS:

        // back on, if applicable, following automatic shut off. This field is
        // used only for HSPF calculation. [C]

        // SUBROUTINE PARAMETER DEFINITIONS:
        // CHARACTER(len=*), PARAMETER      :: RoutineName='MultiSpeedDXHeatingCoilStandardRatings: ' ! Include trailing blank space

        // INTERFACE BLOCK SPECIFICATIONS
        // na

        // DERIVED TYPE DEFINITIONS
        // na

        // SUBROUTINE LOCAL VARIABLE DECLARATIONS:

        Real64 NetHeatingCapRatedHighTemp = 0.0; // net heating capacity at maximum speed and High Temp
        Real64 NetHeatingCapRatedLowTemp = 0.0;  // net heating capacity at maximum speed and low Temp
        Real64 HSPF = 0.0;                       // seasonale energy efficiency ratio of multi speed DX cooling coil

        Real64 NetHeatingCapRatedHighTemp_2023 = 0.0; // net heating capacity at maximum speed and High Temp
        Real64 NetHeatingCapRatedLowTemp_2023 = 0.0;  // net heating capacity at maximum speed and low Temp
        Real64 HSPF2_2023 = 0.0;                      // seasonale energy efficiency ratio of multi speed DX cooling coil

        std::map<std::string, Real64> StandardRatingsResult;
        // StandardRatingsResult["NetHeatingCapRatedHighTemp"] = NetHeatingCapRatedHighTemp;
        // StandardRatingsResult["NetHeatingCapRatedLowTemp"] = NetHeatingCapRatedLowTemp;
        // StandardRatingsResult["HSPF"] = HSPF;
        // StandardRatingsResult["NetHeatingCapRatedHighTemp_2023"] = NetHeatingCapRatedHighTemp_2023;
        // StandardRatingsResult["NetHeatingCapRatedLowTemp_2023"] = NetHeatingCapRatedLowTemp_2023;
        // StandardRatingsResult["HSPF2_2023"] = HSPF2_2023;

        // HSPF Calculation | AHRI 2017 Std.
        std::tie(NetHeatingCapRatedHighTemp, NetHeatingCapRatedLowTemp, HSPF) = MultiSpedDXHeatingCoilHSPF(state,
                                                                                                           nsp,
                                                                                                           MSFanPowerPerEvapAirFlowRateInput,
                                                                                                           CapFTempCurveIndex,
                                                                                                           CapFFlowCurveIndex,
                                                                                                           RatedTotalCapacity,
                                                                                                           RatedAirVolFlowRate,
                                                                                                           EIRFFlowCurveIndex,
                                                                                                           EIRFTempCurveIndex,
                                                                                                           RatedCOP,
                                                                                                           RegionNum,
                                                                                                           MinOATCompressor,
                                                                                                           OATempCompressorOnOffBlank,
                                                                                                           OATempCompressorOn,
                                                                                                           DefrostControl);

        StandardRatingsResult["NetHeatingCapRatedHighTemp"] = NetHeatingCapRatedHighTemp;
        StandardRatingsResult["NetHeatingCapRatedLowTemp"] = NetHeatingCapRatedLowTemp;
        StandardRatingsResult["HSPF"] = HSPF;

        // HSPF2 Calculation | AHRI 2023 Std.
        std::tie(NetHeatingCapRatedHighTemp_2023, NetHeatingCapRatedLowTemp_2023, HSPF2_2023) =
            MultiSpedDXHeatingCoilHSPF2(state,
                                        nsp,
                                        MSFanPowerPerEvapAirFlowRateInput_2023,
                                        CapFTempCurveIndex,
                                        CapFFlowCurveIndex,
                                        RatedTotalCapacity,
                                        RatedAirVolFlowRate,
                                        EIRFFlowCurveIndex,
                                        EIRFTempCurveIndex,
                                        RatedCOP,
                                        RegionNum,
                                        MinOATCompressor,
                                        OATempCompressorOnOffBlank,
                                        OATempCompressorOn,
                                        DefrostControl);

        StandardRatingsResult["NetHeatingCapRatedHighTemp_2023"] = NetHeatingCapRatedHighTemp_2023;
        StandardRatingsResult["NetHeatingCapRatedLowTemp_2023"] = NetHeatingCapRatedLowTemp_2023;
        StandardRatingsResult["HSPF2_2023"] = HSPF2_2023;

        return StandardRatingsResult;
    }

    void ReportDXCoilRating(EnergyPlusData &state,
                            std::string const &CompType,    // Type of component
                            std::string_view CompName,      // Name of component
                            int const CompTypeNum,          // TypeNum of component
                            Real64 const CoolCapVal,        // Standard total (net) cooling capacity for AHRI Std. 210/240 {W}
                            Real64 const SEERUserIP,        // SEER value in IP units from user PLR curve {Btu/W-h}
                            Real64 const SEERStandardIP,    // SEER value in IP units from AHRI Std 210/240-2008 default PLF curve and C_D {Btu/W-h}
                            Real64 const EERValueSI,        // EER value in SI units {W/W}
                            Real64 const EERValueIP,        // EER value in IP units {Btu/W-h}
                            Real64 const IEERValueIP,       // IEER value in IP units {Btu/W-h}
                            Real64 const HighHeatingCapVal, // High Temperature Heating Standard (Net) Rating Capacity
                            Real64 const LowHeatingCapVal,  // Low Temperature Heating Standard (Net) Rating Capacity
                            Real64 const HSPFValueIP,       // IEER value in IP units {Btu/W-h}
                            int const RegionNum,            // Region Number for which HSPF is calculated
                            Optional_bool_const AHRI2023StandardRatings) // True if required AHRI/ANSI 210/240 Std. 2023 SEER2,HSPF2 Ratings.
    {

        // SUBROUTINE INFORMATION:
        //       AUTHOR         Bereket Nigusse, Chandan Sharma
        //       DATE WRITTEN   February 2010
        //       MODIFIED       May 2010 (Added EER and IEER entries)
        //                      March 2012 (Added HSPF and High/Low Heating Capacity entries)
        //       RE-ENGINEERED  na

        // PURPOSE OF THIS SUBROUTINE:
        // This subroutine writes the standard rating (net) cooling capacity, SEER, EER and IEER values to
        // the "eio" and tabular output files for Single Speed compressor DX Cooling Coils.

        // METHODOLOGY EMPLOYED:
        // na

        // REFERENCES:
        // na

        // Using/Aliasing

        using namespace OutputReportPredefined;
        using DataHVACGlobals::CoilDX_CoolingSingleSpeed;
        using DataHVACGlobals::CoilDX_HeatingEmpirical;
        using DataHVACGlobals::CoilDX_MultiSpeedCooling;
        using DataHVACGlobals::CoilDX_MultiSpeedHeating;

        // Locals
        // SUBROUTINE ARGUMENT DEFINITIONS:
        //   or ANSI/AHRI Std. 340/360 {W}

        // for AHRI Std. 210/240 {W}
        // for AHRI Std. 210/240 {W}

        // SUBROUTINE PARAMETER DEFINITIONS:

        // INTERFACE BLOCK SPECIFICATIONS
        // na

        // DERIVED TYPE DEFINITIONS
        // na

        // SUBROUTINE LOCAL VARIABLE DECLARATIONS:
        auto &MyCoolOneTimeFlag = state.dataHVACGlobal->StandardRatingsMyCoolOneTimeFlag;
        auto &MyHeatOneTimeFlag = state.dataHVACGlobal->StandardRatingsMyHeatOneTimeFlag;

        switch (CompTypeNum) {

        case CoilDX_CoolingSingleSpeed: {
            if (!AHRI2023StandardRatings) {
                if (MyCoolOneTimeFlag) {
                    print(state.files.eio,
                          "{}",
                          "! <DX Cooling Coil Standard Rating Information>, Component Type, Component Name, Standard Rating (Net) "
                          "Cooling Capacity {W}, Standard Rated Net COP {W/W}, EER {Btu/W-h}, SEER User {Btu/W-h}, SEER Standard {Btu/W-h}, "
                          "IEER "
                          "{Btu/W-h}\n");
                    MyCoolOneTimeFlag = false;
                }

                static constexpr std::string_view Format_991(
                    " DX Cooling Coil Standard Rating Information, {}, {}, {:.1R}, {:.2R}, {:.2R}, {:.2R}, {:.2R}, {:.2R}\n");
                print(state.files.eio, Format_991, CompType, CompName, CoolCapVal, EERValueSI, EERValueIP, SEERUserIP, SEERStandardIP, IEERValueIP);

                PreDefTableEntry(state, state.dataOutRptPredefined->pdchDXCoolCoilType, CompName, CompType);
                PreDefTableEntry(state, state.dataOutRptPredefined->pdchDXCoolCoilNetCapSI, CompName, CoolCapVal, 1);
                // W/W is the same as Btuh/Btuh so that's fine too
                PreDefTableEntry(state, state.dataOutRptPredefined->pdchDXCoolCoilCOP, CompName, EERValueSI, 2);
                // Btu/W-h will convert to itself
                PreDefTableEntry(state, state.dataOutRptPredefined->pdchDXCoolCoilEERIP, CompName, EERValueIP, 2);
                PreDefTableEntry(state, state.dataOutRptPredefined->pdchDXCoolCoilSEERUserIP, CompName, SEERUserIP, 2);
                PreDefTableEntry(state, state.dataOutRptPredefined->pdchDXCoolCoilSEERStandardIP, CompName, SEERStandardIP, 2);
                PreDefTableEntry(state, state.dataOutRptPredefined->pdchDXCoolCoilIEERIP, CompName, IEERValueIP, 2);
                addFootNoteSubTable(state,
                                    state.dataOutRptPredefined->pdstDXCoolCoil,
                                    "ANSI/AHRI ratings account for supply air fan heat and electric power. "
                                    "SEER User is calculated using user-input PLF curve and cooling coefficient of degradation whereas SEER Standard "
                                    "is calculated using AHRI Std 210/240-2008 default PLF curve and cooling coefficient of degradation.");
            } else {
                // ANSI/AHRI 210/240 Standard 2023 Ratings | SEER2
                if (MyCoolOneTimeFlag) {
                    print(state.files.eio,
                          "{}",
                          "! <DX Cooling Coil Standard Rating Information>, Component Type, Component Name, Standard Rating (Net) "
                          "Cooling Capacity {W}, Standard Rated Net COP {W/W}, EER2 {Btu/W-h}, SEER2 User {Btu/W-h}, SEER2 Standard {Btu/W-h}, "
                          "IEER2 "
                          "{Btu/W-h}\n");
                    MyCoolOneTimeFlag = false;
                }

                static constexpr std::string_view Format_991_(
                    " DX Cooling Coil Standard Rating Information, {}, {}, {:.1R}, {:.2R}, {:.2R}, {:.2R}, {:.2R}, {:.2R}\n");
                print(state.files.eio, Format_991_, CompType, CompName, CoolCapVal, EERValueSI, EERValueIP, SEERUserIP, SEERStandardIP, IEERValueIP);

                PreDefTableEntry(state, state.dataOutRptPredefined->pdchDXCoolCoilType_2023, CompName, CompType);
                PreDefTableEntry(state, state.dataOutRptPredefined->pdchDXCoolCoilNetCapSI_2023, CompName, CoolCapVal, 1);
                // W/W is the same as Btuh/Btuh so that's fine too
                PreDefTableEntry(state, state.dataOutRptPredefined->pdchDXCoolCoilCOP_2023, CompName, EERValueSI, 2);
                // Btu/W-h will convert to itself
                PreDefTableEntry(state, state.dataOutRptPredefined->pdchDXCoolCoilEERIP_2023, CompName, EERValueIP, 2);
                PreDefTableEntry(state, state.dataOutRptPredefined->pdchDXCoolCoilSEER2UserIP_2023, CompName, SEERUserIP, 2);
                PreDefTableEntry(state, state.dataOutRptPredefined->pdchDXCoolCoilSEER2StandardIP_2023, CompName, SEERStandardIP, 2);
                PreDefTableEntry(state, state.dataOutRptPredefined->pdchDXCoolCoilIEERIP_2023, CompName, IEERValueIP, 2);
                addFootNoteSubTable(
                    state,
                    state.dataOutRptPredefined->pdstDXCoolCoil_2023,
                    "ANSI/AHRI ratings account for supply air fan heat and electric power. "
                    "SEER2 User is calculated using user-input PLF curve and cooling coefficient of degradation whereas SEER2 Standard "
                    "is calculated using AHRI Std 210/240-2023 default PLF curve and cooling coefficient of degradation.");
            }
            break;
        }
        case CoilDX_HeatingEmpirical:
        case CoilDX_MultiSpeedHeating: {
            if (!AHRI2023StandardRatings) {
                if (MyHeatOneTimeFlag) {
                    static constexpr std::string_view Format_992(
                        "! <DX Heating Coil Standard Rating Information>, Component Type, Component Name, High Temperature Heating "
                        "(net) Rating Capacity {W}, Low Temperature Heating (net) Rating Capacity {W}, HSPF {Btu/W-h}, Region "
                        "Number\n");
                    print(state.files.eio, "{}", Format_992);
                    MyHeatOneTimeFlag = false;
                }

                static constexpr std::string_view Format_993(" DX Heating Coil Standard Rating Information, {}, {}, {:.1R}, {:.1R}, {:.2R}, {}\n");
                print(state.files.eio, Format_993, CompType, CompName, HighHeatingCapVal, LowHeatingCapVal, HSPFValueIP, RegionNum);

                PreDefTableEntry(state, state.dataOutRptPredefined->pdchDXHeatCoilType, CompName, CompType);
                PreDefTableEntry(state, state.dataOutRptPredefined->pdchDXHeatCoilHighCap, CompName, HighHeatingCapVal, 1);
                PreDefTableEntry(state, state.dataOutRptPredefined->pdchDXHeatCoilLowCap, CompName, LowHeatingCapVal, 1);
                // Btu/W-h will convert to itself
                PreDefTableEntry(state, state.dataOutRptPredefined->pdchDXHeatCoilHSPFIP, CompName, HSPFValueIP, 2);
                PreDefTableEntry(state, state.dataOutRptPredefined->pdchDXHeatCoilRegionNum, CompName, RegionNum);
                addFootNoteSubTable(
                    state, state.dataOutRptPredefined->pdstDXHeatCoil, "ANSI/AHRI ratings account for supply air fan heat and electric power.");
            } else {
                // ANSI/AHRI 210/240 Standard 2023 Ratings | HSPF2
                if (MyHeatOneTimeFlag) {
                    static constexpr std::string_view Format_992_(
                        "! <DX Heating Coil Standard Rating Information>, Component Type, Component Name, High Temperature Heating "
                        "(net) Rating Capacity {W}, Low Temperature Heating (net) Rating Capacity {W}, HSPF2 {Btu/W-h}, Region "
                        "Number\n");
                    print(state.files.eio, "{}", Format_992_);
                    MyHeatOneTimeFlag = false;
                }

                static constexpr std::string_view Format_993_(" DX Heating Coil Standard Rating Information, {}, {}, {:.1R}, {:.1R}, {:.2R}, {}\n");
                print(state.files.eio, Format_993_, CompType, CompName, HighHeatingCapVal, LowHeatingCapVal, HSPFValueIP, RegionNum);

                PreDefTableEntry(state, state.dataOutRptPredefined->pdchDXHeatCoilType_2023, CompName, CompType);
                PreDefTableEntry(state, state.dataOutRptPredefined->pdchDXHeatCoilHighCap_2023, CompName, HighHeatingCapVal, 1);
                PreDefTableEntry(state, state.dataOutRptPredefined->pdchDXHeatCoilLowCap_2023, CompName, LowHeatingCapVal, 1);
                // Btu/W-h will convert to itself
                PreDefTableEntry(state, state.dataOutRptPredefined->pdchDXHeatCoilHSPF2IP_2023, CompName, HSPFValueIP, 2);
                PreDefTableEntry(state, state.dataOutRptPredefined->pdchDXHeatCoilRegionNum_2023, CompName, RegionNum);
                addFootNoteSubTable(state,
                                    state.dataOutRptPredefined->pdstDXHeatCoil_2023,
                                    "ANSI/AHRI 2023 (HSPF2) ratings account for supply air fan heat and electric power.");
            }
            break;
        }
        case CoilDX_MultiSpeedCooling: {
            if (!AHRI2023StandardRatings) {
                if (MyCoolOneTimeFlag) {
                    static constexpr std::string_view Format_994(
                        "! <DX Cooling Coil Standard Rating Information>, Component Type, Component Name, Standard Rating (Net) "
                        "Cooling Capacity {W}, Standard Rated Net COP {W/W}, EER {Btu/W-h}, SEER User {Btu/W-h}, SEER Standard {Btu/W-h}, "
                        "IEER "
                        "{Btu/W-h}");
                    print(state.files.eio, "{}\n", Format_994);
                    MyCoolOneTimeFlag = false;
                }

                static constexpr std::string_view Format_995(
                    " DX Cooling Coil Standard Rating Information, {}, {}, {:.1R}, {}, {}, {:.2R}, {:.2R}, {}\n");
                print(state.files.eio, Format_995, CompType, CompName, CoolCapVal, ' ', ' ', SEERUserIP, SEERStandardIP, ' ');

                PreDefTableEntry(state, state.dataOutRptPredefined->pdchDXCoolCoilType, CompName, CompType);
                PreDefTableEntry(state, state.dataOutRptPredefined->pdchDXCoolCoilNetCapSI, CompName, CoolCapVal, 1);
                PreDefTableEntry(state, state.dataOutRptPredefined->pdchDXCoolCoilSEERUserIP, CompName, SEERUserIP, 2);
                PreDefTableEntry(state, state.dataOutRptPredefined->pdchDXCoolCoilSEERStandardIP, CompName, SEERStandardIP, 2);
                addFootNoteSubTable(state,
                                    state.dataOutRptPredefined->pdstDXCoolCoil,
                                    "ANSI/AHRI ratings account for supply air fan heat and electric power. "
                                    "SEER User is calculated using user-input PLF curve and cooling coefficient of degradation whereas SEER Standard "
                                    "is calculated using AHRI Std 210/240-2008 default PLF curve and cooling coefficient of degradation.");
            } else {
                // ANSI/AHRI 210/240 Standard 2023 Ratings | SEER2
                if (MyCoolOneTimeFlag) {
                    static constexpr std::string_view Format_994_(
                        "! <DX Cooling Coil Standard Rating Information>, Component Type, Component Name, Standard Rating (Net) "
                        "Cooling Capacity {W}, Standard Rated Net COP {W/W}, EER2 {Btu/W-h}, SEER2 User {Btu/W-h}, SEER2 Standard {Btu/W-h}, "
                        "IEER2 "
                        "{Btu/W-h}");
                    print(state.files.eio, "{}\n", Format_994_);
                    MyCoolOneTimeFlag = false;
                }

                static constexpr std::string_view Format_995_(
                    " DX Cooling Coil Standard Rating Information, {}, {}, {:.1R}, {}, {}, {:.2R}, {:.2R}, {}\n");
                print(state.files.eio, Format_995_, CompType, CompName, CoolCapVal, ' ', ' ', SEERUserIP, SEERStandardIP, ' ');

                PreDefTableEntry(state, state.dataOutRptPredefined->pdchDXCoolCoilType_2023, CompName, CompType);
                PreDefTableEntry(state, state.dataOutRptPredefined->pdchDXCoolCoilNetCapSI_2023, CompName, CoolCapVal, 1);
                PreDefTableEntry(state, state.dataOutRptPredefined->pdchDXCoolCoilSEER2UserIP_2023, CompName, SEERUserIP, 2);
                PreDefTableEntry(state, state.dataOutRptPredefined->pdchDXCoolCoilSEER2StandardIP_2023, CompName, SEERStandardIP, 2);
                addFootNoteSubTable(
                    state,
                    state.dataOutRptPredefined->pdstDXCoolCoil_2023,
                    "ANSI/AHRI ratings account for supply air fan heat and electric power. "
                    "SEER2 User is calculated using user-input PLF curve and cooling coefficient of degradation whereas SEER2 Standard "
                    "is calculated using AHRI Std 210/240-2023 default PLF curve and cooling coefficient of degradation.");
            }

            break;
        }
        default:
            break;
        }
    }

    void ReportDXCoolCoilDataCenterApplication(EnergyPlusData &state,
                                               std::string const &CompType,           // Type of component
                                               std::string_view CompName,             // Name of component
                                               int const CompTypeNum,                 // TypeNum of component
                                               Array1D<Real64> &NetCoolingCapRated,   // net cooling capacity of single speed DX cooling coil
                                               Array1D<Real64> &TotElectricPowerRated // total electric power including supply fan
    )
    {

        // SUBROUTINE INFORMATION:
        //       AUTHOR         Bereket Nigusse
        //       DATE WRITTEN   October 2014
        //       MODIFIED       na
        //
        //       RE-ENGINEERED  na

        // PURPOSE OF THIS SUBROUTINE:
        // This subroutine writes the standard rating (net) cooling capacity and Electric Power for
        // for room unitary air conditioners single speed DX cooling coils to the "eio" and tabular
        // output files.

        // METHODOLOGY EMPLOYED:
        // na

        // REFERENCES:
        // ANSI/ASHRAE Standard 127-2012 - Method of Testing for Rating Computer and Data Processing
        //                                 Room Unitary Air Conditioners

        // Using/Aliasing

        using namespace OutputReportPredefined;
        using DataHVACGlobals::CoilDX_CoolingSingleSpeed;

        // Locals
        // SUBROUTINE ARGUMENT DEFINITIONS:
        // na

        // SUBROUTINE PARAMETER DEFINITIONS:

        // INTERFACE BLOCK SPECIFICATIONS
        // na

        // DERIVED TYPE DEFINITIONS
        // na

        // SUBROUTINE LOCAL VARIABLE DECLARATIONS:
        auto &MyCoolOneTimeFlag = state.dataHVACGlobal->StandardRatingsMyCoolOneTimeFlag2;
        int ClassNum; // class number (Class I, II, II, IV)
        int Num;      // text number counter

        // Formats

        if (CompTypeNum == CoilDX_CoolingSingleSpeed) {
            if (MyCoolOneTimeFlag) {
                static constexpr std::string_view Format_101(
                    "! <DX Cooling Coil ASHRAE 127 Standard Ratings Information>, Component Type, Component Name, Standard 127 "
                    "Classification, Rated Net Cooling Capacity Test A {W}, Rated Total Electric Power Test A {W}, Rated Net "
                    "Cooling Capacity Test B {W}, Rated Total Electric Power Test B {W}, Rated Net Cooling Capacity Test C {W}, "
                    "Rated Total Electric Power Test C {W}, Rated Net Cooling Capacity Test D {W}, Rated Total Electric "
                    "Power Test D {W} \n");
                print(state.files.eio, "{}", Format_101);
                MyCoolOneTimeFlag = false;
            }
            for (ClassNum = 1; ClassNum <= 4; ++ClassNum) {
                Num = (ClassNum - 1) * 4;
                std::string ClassName = format("Class {}", ClassNum);
                std::string CompNameNew = fmt::format("{}({})", CompName, ClassName);
                static constexpr std::string_view Format_102(
                    " DX Cooling Coil ASHRAE 127 Standard Ratings Information, {}, {}, {}, {:.1R}, {:.1R}, {:.1R}, "
                    "{:.1R}, {:.1R}, {:.1R}, {:.1R}, {:.1R}\n");
                print(state.files.eio,
                      Format_102,
                      CompType,
                      CompName,
                      ClassName,
                      NetCoolingCapRated(Num + 1),
                      TotElectricPowerRated(Num + 1),
                      NetCoolingCapRated(Num + 2),
                      TotElectricPowerRated(Num + 2),
                      NetCoolingCapRated(Num + 3),
                      TotElectricPowerRated(Num + 3),
                      NetCoolingCapRated(Num + 4),
                      TotElectricPowerRated(Num + 4));
                PreDefTableEntry(state, state.dataOutRptPredefined->pdchDXCoolCoilType, CompNameNew, CompType);
                // Note: If you call format("{:.1R}", NetCoolingCapRated(Num + 1)),
                // Then it's not the OutputReportPredefined::PreDefTableEntry prototype with Real64 that is called.
                // As a result, the entry isn't marked as being Real (origEntryIsReal) and unit conversion does not occur
                // Bad: PreDefTableEntry(state, pdchDXCoolCoilNetCapSIA, CompNameNew, format("{:.1R}", NetCoolingCapRated(Num + 1)));
                PreDefTableEntry(state, state.dataOutRptPredefined->pdchDXCoolCoilNetCapSIA, CompNameNew, NetCoolingCapRated(Num + 1), 1);
                PreDefTableEntry(state, state.dataOutRptPredefined->pdchDXCoolCoilNetCapSIB, CompNameNew, NetCoolingCapRated(Num + 2), 1);
                PreDefTableEntry(state, state.dataOutRptPredefined->pdchDXCoolCoilNetCapSIC, CompNameNew, NetCoolingCapRated(Num + 3), 1);
                PreDefTableEntry(state, state.dataOutRptPredefined->pdchDXCoolCoilNetCapSID, CompNameNew, NetCoolingCapRated(Num + 4), 1);

                // These will stay in W, so it doesn't matter as much, but let's be consistent
                PreDefTableEntry(state, state.dataOutRptPredefined->pdchDXCoolCoilElecPowerA, CompNameNew, TotElectricPowerRated(Num + 1), 1);
                PreDefTableEntry(state, state.dataOutRptPredefined->pdchDXCoolCoilElecPowerB, CompNameNew, TotElectricPowerRated(Num + 2), 1);
                PreDefTableEntry(state, state.dataOutRptPredefined->pdchDXCoolCoilElecPowerC, CompNameNew, TotElectricPowerRated(Num + 3), 1);
                PreDefTableEntry(state, state.dataOutRptPredefined->pdchDXCoolCoilElecPowerD, CompNameNew, TotElectricPowerRated(Num + 4), 1);

                addFootNoteSubTable(state,
                                    state.dataOutRptPredefined->pdstDXCoolCoil2,
                                    "ANSI/ASHRAE Standard 127 includes supply fan heat effect and electric power.");
            }
        }
    }

    void CheckCurveLimitsForStandardRatings(EnergyPlusData &state,
                                            std::string const &DXCoilName, // Name of DX coil for which HSPF is calculated
                                            std::string const &DXCoilType, // Type of DX coil - heating or cooling
                                            int const DXCoilTypeNum,       // Integer type of DX coil - heating or cooling
                                            int const CapFTempCurveIndex,  // Index for the capacity as a function of temperature modifier curve
                                            int const CapFFlowCurveIndex,  // Index for the capacity as a function of flow fraction modifier curve
                                            int const EIRFTempCurveIndex,  // Index for the EIR as a function of temperature modifier curve
                                            int const EIRFFlowCurveIndex,  // Index for the EIR as a function of flow fraction modifier curve
                                            int const PLFFPLRCurveIndex    // Index for the EIR vs part-load ratio curve
    )
    {

        // SUBROUTINE INFORMATION:
        //       AUTHOR         D. Shirey/B. Nigusse, FSEC
        //       DATE WRITTEN   May 2010
        //       MODIFIED       Chandan Sharma, March 2012
        //       RE-ENGINEERED  na

        // PURPOSE OF THIS SUBROUTINE:
        // Checks the limits of the various curves used in DXCoil and returns .FALSE. if the limits do not include
        // the standard test condition(s).

        // METHODOLOGY EMPLOYED:
        // na

        // REFERENCES:
        // na

        // Using/Aliasing
        using CurveManager::CurveValue;
        using CurveManager::GetCurveIndex;
        using CurveManager::GetCurveMinMaxValues;
        using CurveManager::GetCurveName;
        using DataHVACGlobals::CoilDX_CoolingSingleSpeed;
        using DataHVACGlobals::CoilDX_HeatingEmpirical;
        using DataHVACGlobals::CoilDX_MultiSpeedCooling;
        using DataHVACGlobals::CoilDX_MultiSpeedHeating;

        // Locals
        // SUBROUTINE ARGUMENT DEFINITIONS:

        // SUBROUTINE PARAMETER DEFINITIONS:

        static constexpr std::string_view RoutineName("CheckCurveLimitsForStandardRatings: "); // Include trailing blank space

        // INTERFACE BLOCK SPECIFICATIONS
        // na

        // DERIVED TYPE DEFINITIONS
        // na

        // SUBROUTINE LOCAL VARIABLE DECLARATIONS:

        //  Minimum and Maximum independent variable limits from Total Cooling Capacity Function of Temperature Curve
        Real64 CapacityWBTempMin(0.0); // Capacity modifier Min value (wet bulb temperature), from the Curve:BiQuadratic object
        Real64 CapacityWBTempMax(0.0); // Capacity modifier Max value (wet bulb temperature), from the Curve:BiQuadratic object
        Real64 CapacityDBTempMin(0.0); // Capacity modifier Min value (dry bulb temperature), from the Curve:BiQuadratic object
        Real64 CapacityDBTempMax(0.0); // Capacity modifier Max value (dry bulb temperature), from the Curve:BiQuadratic object

        //  Minimum and Maximum independent variable limits from Energy Input Ratio (EIR) Function of Temperature Curve
        Real64 EIRWBTempMin(0.0); // EIR modifier Min value (wet bulb temperature), from the Curve:BiQuadratic object
        Real64 EIRWBTempMax(0.0); // EIR modifier Max value (wet bulb temperature), from the Curve:BiQuadratic object
        Real64 EIRDBTempMin(0.0); // EIR modifier Min value (dry bulb temperature), from the Curve:BiQuadratic object
        Real64 EIRDBTempMax(0.0); // EIR modifier Max value (dry bulb temperature), from the Curve:BiQuadratic object

        //  Minimum and Maximum independent variable limits from Part Load Fraction Correlation Curve
        Real64 PLFFPLRMin(0.0); // Maximum value for Part Load Ratio, from the corresponding curve object
        Real64 PLFFPLRMax(0.0); // Minimum value for Part Load Ratio, from the corresponding curve object

        //  Minimum and Maximum independent variable limits from Total Cooling Capacity Function of Flow Fraction Curve
        Real64 CapacityFlowRatioMin(0.0); // Minimum value for flow fraction, from the corresponding curve object
        Real64 CapacityFlowRatioMax(0.0); // Maximum value for flow fraction, from the corresponding curve object

        //  Minimum and Maximum independent variable limits from Energy Input Ratio Function of Flow Fraction Curve
        Real64 EIRFlowRatioMin(0.0); // Minimum value for flow fraction, from the corresponding curve object
        Real64 EIRFlowRatioMax(0.0); // Maximum value for flow fraction, from the corresponding curve object

        //  Minimum and Maximum independent variable limits from Total Cooling Capacity Function of Temperature Curve
        Real64 HeatingCapODBTempMin(0.0); // Capacity modifier Min value (outdoor dry bulb temperature)
        Real64 HeatingCapODBTempMax(0.0); // Capacity modifier Max value (outdoor dry bulb temperature)
        Real64 HeatingCapIDBTempMin(0.0); // Capacity modifier Min value (indoor dry bulb temperature)
        Real64 HeatingCapIDBTempMax(0.0); // Capacity modifier Max value (indoor dry bulb temperature)

        //  Minimum and Maximum independent variable limits from Energy Input Ratio (EIR) Function of Temperature Curve
        Real64 HeatingEIRODBTempMin(0.0); // EIR modifier Min value (outdoor dry bulb temperature)
        Real64 HeatingEIRODBTempMax(0.0); // EIR modifier Max value (outdoor dry bulb temperature)
        Real64 HeatingEIRIDBTempMin(0.0); // EIR modifier Min value (indoor dry bulb temperature)
        Real64 HeatingEIRIDBTempMax(0.0); // EIR modifier Max value (indoor dry bulb temperature)

        bool CapCurveOATLimitsExceeded(false);     // Logical for capacity curve OD temp. limits being exceeded (low and High)
        bool CapCurveHighOATLimitsExceeded(false); // Logical for capacity curve temperature limits being exceeded (high temp)
        bool CapCurveFlowLimitsExceeded(false);    // Logical for capacity curve flow fraction limits being exceeded
        bool EIRCurveHighOATLimitsExceeded(false); // Logical for EIR curve temperature limits being exceeded (high temp)
        bool EIRCurveFlowLimitsExceeded(false);    // Logical for EIR curve flow fraction limits being exceeded

        bool CapCurveMidOATLimitsExceeded(false); // Logical for capacity curve temperature limits being exceeded (mid temp)
        bool EIRCurveMidOATLimitsExceeded(false); // Logical for EIR curve temperature limits being exceeded (mid temp)
        bool CapCurveLowOATLimitsExceeded(false); // Logical for capacity curve temperature limits being exceeded (low temp)
        bool EIRCurveLowOATLimitsExceeded(false); // Logical for EIR curve temperature limits being exceeded (Low temp)
        bool PLFfPLRforSEERLimitsExceeded(false); // Logical for PLF function of PLR limits being exceeded

        bool CapCurveIEERLimitsExceeded(false); // Logical for capacity curve temperature limits being exceeded (IEER calcs)
        bool EIRCurveIEERLimitsExceeded(false); // Logical for EIR temperature limits being exceeded (IEER calcs)

        bool HeatingCapCurveHSPFLimitsExceeded(false); // Logical for capacity curve temperature limits being exceeded
        // (HSPF calcs)
        bool HeatingEIRCurveHSPFLimitsExceeded(false); // Logical for EIR curve temperature limits being exceeded
        // (HSPF calcs)

        switch (DXCoilTypeNum) {

        case CoilDX_CoolingSingleSpeed: {
            GetCurveMinMaxValues(state, CapFTempCurveIndex, CapacityWBTempMin, CapacityWBTempMax, CapacityDBTempMin, CapacityDBTempMax);
            GetCurveMinMaxValues(state, EIRFTempCurveIndex, EIRWBTempMin, EIRWBTempMax, EIRDBTempMin, EIRDBTempMax);
            GetCurveMinMaxValues(state, CapFFlowCurveIndex, CapacityFlowRatioMin, CapacityFlowRatioMax);
            GetCurveMinMaxValues(state, EIRFFlowCurveIndex, EIRFlowRatioMin, EIRFlowRatioMax);
            GetCurveMinMaxValues(state, PLFFPLRCurveIndex, PLFFPLRMin, PLFFPLRMax);

            // Checking the limits of capacity modifying curve for temperatures
            if (CapacityDBTempMax < OutdoorCoilInletAirDryBulbTempRated || CapacityDBTempMin > OutdoorCoilInletAirDryBulbTempRated ||
                CapacityWBTempMax < CoolingCoilInletAirWetBulbTempRated || CapacityWBTempMin > CoolingCoilInletAirWetBulbTempRated) {
                CapCurveHighOATLimitsExceeded = true;
            }
            // Checking the limits of capacity modifying curve for flow fraction
            if (CapacityFlowRatioMax < AirMassFlowRatioRated || CapacityFlowRatioMin > AirMassFlowRatioRated) {
                CapCurveFlowLimitsExceeded = true;
            }
            // Checking the limits of EIR modifying curve for temperatures
            if (EIRDBTempMax < OutdoorCoilInletAirDryBulbTempRated || EIRDBTempMin > OutdoorCoilInletAirDryBulbTempRated ||
                EIRWBTempMax < CoolingCoilInletAirWetBulbTempRated || EIRWBTempMin > CoolingCoilInletAirWetBulbTempRated) {
                EIRCurveHighOATLimitsExceeded = true;
            }
            // Checking the limits of EIR modifying curve for flow fraction
            if (EIRFlowRatioMax < AirMassFlowRatioRated || EIRFlowRatioMin > AirMassFlowRatioRated) {
                EIRCurveFlowLimitsExceeded = true;
            }
            // Checking the limits of capacity modifying curve for temperatures (SEER calculation)
            if (CapacityDBTempMax < OutdoorCoilInletAirDryBulbTempTestB2 || CapacityDBTempMin > OutdoorCoilInletAirDryBulbTempTestB2 ||
                CapacityWBTempMax < CoolingCoilInletAirWetBulbTempRated || CapacityWBTempMin > CoolingCoilInletAirWetBulbTempRated) {
                CapCurveMidOATLimitsExceeded = true;
            }
            // Checking the limits of EIR modifying curve for temperatures (SEER calculation)
            if (EIRDBTempMax < OutdoorCoilInletAirDryBulbTempTestB2 || EIRDBTempMin > OutdoorCoilInletAirDryBulbTempTestB2 ||
                EIRWBTempMax < CoolingCoilInletAirWetBulbTempRated || EIRWBTempMin > CoolingCoilInletAirWetBulbTempRated) {
                EIRCurveMidOATLimitsExceeded = true;
            }
            // Checking the limits of Part Load Fraction for PLR (SEER calculation)
            if (PLFFPLRMax < PLRforSEER || PLFFPLRMin > PLRforSEER) {
                PLFfPLRforSEERLimitsExceeded = true;
            }
            // Checking the limits of capacity modifying curve for temperatures (IEER high and low test conditions)
            if (CapacityDBTempMax < OutdoorCoilInletAirDryBulbTempRated || CapacityDBTempMin > OADBTempLowReducedCapacityTest ||
                CapacityWBTempMax < CoolingCoilInletAirWetBulbTempRated || CapacityWBTempMin > CoolingCoilInletAirWetBulbTempRated) {
                CapCurveIEERLimitsExceeded = true;
            }
            // Checking the limits of EIR modifying curve for temperatures (IEER high and low test conditions)
            if (EIRDBTempMax < OutdoorCoilInletAirDryBulbTempRated || EIRDBTempMin > OADBTempLowReducedCapacityTest ||
                EIRWBTempMax < CoolingCoilInletAirWetBulbTempRated || EIRWBTempMin > CoolingCoilInletAirWetBulbTempRated) {
                EIRCurveIEERLimitsExceeded = true;
            }

            if (CapCurveHighOATLimitsExceeded || CapCurveFlowLimitsExceeded || EIRCurveHighOATLimitsExceeded || EIRCurveFlowLimitsExceeded ||
                CapCurveMidOATLimitsExceeded || EIRCurveMidOATLimitsExceeded || PLFfPLRforSEERLimitsExceeded || CapCurveIEERLimitsExceeded ||
                EIRCurveIEERLimitsExceeded) {

                ShowWarningError(state,
                                 "The Standard Ratings is calculated for " + DXCoilType + " = " + DXCoilName +
                                     " but not at the AHRI test condition due to curve out of bound.");
                ShowContinueError(state,
                                  " Review the Standard Ratings calculations in the Engineering Reference for this coil type. Also, use "
                                  "Output:Diagnostics, DisplayExtraWarnings for further guidance.");

                if (state.dataGlobal->DisplayExtraWarnings) {
                    ShowContinueError(state, std::string{RoutineName} + "The max and/or min limits specified in the corresponding curve objects");
                    ShowContinueError(state,
                                      " do not include the AHRI test conditions required to calculate one or more of the Standard Rating values.");
                }

                // For Standard Rating Cooling Capacity:
                if (CapCurveHighOATLimitsExceeded || CapCurveFlowLimitsExceeded) {
                    if (state.dataGlobal->DisplayExtraWarnings) {
                        ShowContinueError(state,
                                          DXCoilType + '=' + DXCoilName +
                                              ":  Standard Rating Cooling Capacity calculated is not at the AHRI test condition.");
                        if (CapCurveHighOATLimitsExceeded) {
                            ShowContinueError(state,
                                              " Check limits in Total Cooling Capacity Function of Temperature Curve, Curve Type = " +
                                                  state.dataCurveManager->PerfCurve(CapFTempCurveIndex).ObjectType +
                                                  ", Curve Name = " + GetCurveName(state, CapFTempCurveIndex));
                        }
                        if (CapCurveFlowLimitsExceeded) {
                            ShowContinueError(state,
                                              " Check limits in Total Cooling Capacity Function of Flow Fraction Curve, Curve Type = " +
                                                  state.dataCurveManager->PerfCurve(CapFFlowCurveIndex).ObjectType +
                                                  ", Curve Name = " + GetCurveName(state, CapFFlowCurveIndex));
                        }
                    }
                }

                // For EER:
                if (CapCurveHighOATLimitsExceeded || CapCurveFlowLimitsExceeded || EIRCurveHighOATLimitsExceeded || EIRCurveFlowLimitsExceeded) {
                    if (state.dataGlobal->DisplayExtraWarnings) {
                        ShowContinueError(
                            state, DXCoilType + '=' + DXCoilName + ":  Energy Efficiency Ratio (EER) calculated is not at the AHRI test condition.");
                        if (CapCurveHighOATLimitsExceeded) {
                            ShowContinueError(state,
                                              " Check limits in Total Cooling Capacity Function of Temperature Curve, Curve Type = " +
                                                  state.dataCurveManager->PerfCurve(CapFTempCurveIndex).ObjectType +
                                                  ", Curve Name = " + GetCurveName(state, CapFTempCurveIndex));
                        }
                        if (CapCurveFlowLimitsExceeded) {
                            ShowContinueError(state,
                                              " Check limits in Total Cooling Capacity Function of Flow Fraction Curve, Curve Type = " +
                                                  state.dataCurveManager->PerfCurve(CapFFlowCurveIndex).ObjectType +
                                                  ", Curve Name = " + GetCurveName(state, CapFFlowCurveIndex));
                        }
                        if (EIRCurveHighOATLimitsExceeded) {
                            ShowContinueError(state,
                                              " Check limits in Energy Input Ratio Function of Temperature Curve, Curve Type = " +
                                                  state.dataCurveManager->PerfCurve(EIRFTempCurveIndex).ObjectType +
                                                  ", Curve Name = " + GetCurveName(state, EIRFTempCurveIndex));
                        }
                        if (EIRCurveFlowLimitsExceeded) {
                            ShowContinueError(state,
                                              " Check limits in Energy Input Ratio Function of Flow Fraction Curve, Curve Type = " +
                                                  state.dataCurveManager->PerfCurve(EIRFFlowCurveIndex).ObjectType +
                                                  ", Curve Name = " + GetCurveName(state, EIRFFlowCurveIndex));
                        }
                    }
                }

                // For SEER:
                if (CapCurveMidOATLimitsExceeded || EIRCurveMidOATLimitsExceeded || CapCurveFlowLimitsExceeded || EIRCurveFlowLimitsExceeded ||
                    PLFfPLRforSEERLimitsExceeded) {
                    if (state.dataGlobal->DisplayExtraWarnings) {
                        ShowContinueError(state,
                                          DXCoilType + '=' + DXCoilName +
                                              ":  Seasonal Energy Efficiency Ratio (SEER) calculated is not at the AHRI test condition.");
                        if (CapCurveMidOATLimitsExceeded) {
                            ShowContinueError(state,
                                              " Check limits in Total Cooling Capacity Function of Temperature Curve, Curve Type = " +
                                                  state.dataCurveManager->PerfCurve(CapFTempCurveIndex).ObjectType +
                                                  ", Curve Name = " + GetCurveName(state, CapFTempCurveIndex));
                        }
                        if (CapCurveFlowLimitsExceeded) {
                            ShowContinueError(state,
                                              " Check limits in Total Cooling Capacity Function of Flow Fraction Curve, Curve Type = " +
                                                  state.dataCurveManager->PerfCurve(CapFFlowCurveIndex).ObjectType +
                                                  ", Curve Name = " + GetCurveName(state, CapFFlowCurveIndex));
                        }
                        if (EIRCurveMidOATLimitsExceeded) {
                            ShowContinueError(state,
                                              " Check limits in Energy Input Ratio Function of Temperature Curve, Curve Type = " +
                                                  state.dataCurveManager->PerfCurve(EIRFTempCurveIndex).ObjectType +
                                                  ", Curve Name = " + GetCurveName(state, EIRFTempCurveIndex));
                        }
                        if (EIRCurveFlowLimitsExceeded) {
                            ShowContinueError(state,
                                              " Check limits in Energy Input Ratio Function of Flow Fraction Curve, Curve Type = " +
                                                  state.dataCurveManager->PerfCurve(EIRFFlowCurveIndex).ObjectType +
                                                  ", Curve Name = " + GetCurveName(state, EIRFFlowCurveIndex));
                        }
                        if (PLFfPLRforSEERLimitsExceeded) {
                            ShowContinueError(state,
                                              " Check limits in Part Load Fraction Correlation Curve, Curve Type = " +
                                                  state.dataCurveManager->PerfCurve(PLFFPLRCurveIndex).ObjectType +
                                                  ", Curve Name = " + GetCurveName(state, PLFFPLRCurveIndex));
                        }
                    }
                }

                // For IEER:
                if (CapCurveIEERLimitsExceeded || CapCurveFlowLimitsExceeded || EIRCurveIEERLimitsExceeded || EIRCurveFlowLimitsExceeded) {
                    if (state.dataGlobal->DisplayExtraWarnings) {
                        ShowContinueError(state,
                                          DXCoilType + '=' + DXCoilName +
                                              ":  Integrated Energy Efficiency Ratio (IEER) calculated is not at the AHRI test condition.");
                        if (CapCurveIEERLimitsExceeded) {
                            ShowContinueError(state,
                                              " Check limits in Total Cooling Capacity Function of Temperature Curve, Curve Type = " +
                                                  state.dataCurveManager->PerfCurve(CapFTempCurveIndex).ObjectType +
                                                  ", Curve Name = " + GetCurveName(state, CapFTempCurveIndex));
                        }
                        if (CapCurveFlowLimitsExceeded) {
                            ShowContinueError(state,
                                              " Check limits in Total Cooling Capacity Function of Flow Fraction Curve, Curve Type = " +
                                                  state.dataCurveManager->PerfCurve(CapFFlowCurveIndex).ObjectType +
                                                  ", Curve Name = " + GetCurveName(state, CapFFlowCurveIndex));
                        }
                        if (EIRCurveIEERLimitsExceeded) {
                            ShowContinueError(state,
                                              " Check limits in EIR Function of Temperature Curve, Curve Type = " +
                                                  state.dataCurveManager->PerfCurve(EIRFTempCurveIndex).ObjectType +
                                                  ", Curve Name = " + GetCurveName(state, EIRFTempCurveIndex));
                        }
                        if (EIRCurveFlowLimitsExceeded) {
                            ShowContinueError(state,
                                              " Check limits in Energy Input Ratio Function of Flow Fraction Curve, Curve Type = " +
                                                  state.dataCurveManager->PerfCurve(EIRFFlowCurveIndex).ObjectType +
                                                  ", Curve Name = " + GetCurveName(state, EIRFFlowCurveIndex));
                        }
                    }
                }

            } // End of curve error messages
            break;
        }
        case CoilDX_HeatingEmpirical: {
            {
                if (state.dataCurveManager->PerfCurve(CapFTempCurveIndex).NumDims == 1) {
                    GetCurveMinMaxValues(state, CapFTempCurveIndex, HeatingCapODBTempMin, HeatingCapODBTempMax);

                    // Checking the limits of capacity modifying curve for temperatures (IEER high and low test conditions)
                    if (HeatingCapODBTempMax < HeatingOutdoorCoilInletAirDBTempRated ||
                        HeatingCapODBTempMin > HeatingOutdoorCoilInletAirDBTempH3Test) {
                        HeatingCapCurveHSPFLimitsExceeded = true;
                    }
                } else {
                    GetCurveMinMaxValues(
                        state, CapFTempCurveIndex, HeatingCapIDBTempMin, HeatingCapIDBTempMax, HeatingCapODBTempMin, HeatingCapODBTempMax);

                    // Checking the limits of capacity modifying curve for temperatures (IEER high and low test conditions)
                    if (HeatingCapODBTempMax < HeatingOutdoorCoilInletAirDBTempRated ||
                        HeatingCapODBTempMin > HeatingOutdoorCoilInletAirDBTempH3Test ||
                        HeatingCapIDBTempMax < HeatingIndoorCoilInletAirDBTempRated || HeatingCapIDBTempMin > HeatingIndoorCoilInletAirDBTempRated) {
                        HeatingCapCurveHSPFLimitsExceeded = true;
                    }
                }
            }
            {
                if (state.dataCurveManager->PerfCurve(EIRFTempCurveIndex).NumDims == 1) {
                    GetCurveMinMaxValues(state, EIRFTempCurveIndex, HeatingEIRODBTempMin, HeatingEIRODBTempMax);

                    // Checking the limits of EIR modifying curve for temperatures (HSPF high and low test conditions)
                    if (HeatingEIRODBTempMax < HeatingOutdoorCoilInletAirDBTempRated ||
                        HeatingEIRODBTempMin > HeatingOutdoorCoilInletAirDBTempH3Test) {
                        HeatingEIRCurveHSPFLimitsExceeded = true;
                    }
                } else {
                    GetCurveMinMaxValues(
                        state, EIRFTempCurveIndex, HeatingEIRIDBTempMin, HeatingEIRIDBTempMax, HeatingEIRODBTempMin, HeatingEIRODBTempMax);

                    // Checking the limits of EIR modifying curve for temperatures (HSPF high and low test conditions)
                    if (HeatingEIRODBTempMax < HeatingOutdoorCoilInletAirDBTempRated ||
                        HeatingEIRODBTempMin > HeatingOutdoorCoilInletAirDBTempH3Test ||
                        HeatingEIRIDBTempMax < HeatingIndoorCoilInletAirDBTempRated || HeatingEIRIDBTempMin > HeatingIndoorCoilInletAirDBTempRated) {
                        HeatingEIRCurveHSPFLimitsExceeded = true;
                    }
                }
            }
            if (HeatingCapCurveHSPFLimitsExceeded || HeatingEIRCurveHSPFLimitsExceeded) {
                ShowWarningError(state,
                                 "The Standard Ratings is calculated for " + DXCoilType + " = " + DXCoilName +
                                     " but not at the AHRI test condition due to curve out of bound.");
                ShowContinueError(state,
                                  " Review the Standard Ratings calculations in the Engineering Reference for this coil type. Also, use "
                                  "Output:Diagnostics, DisplayExtraWarnings for further guidance.");
                if (state.dataGlobal->DisplayExtraWarnings) {
                    ShowContinueError(state, std::string{RoutineName} + "The max and/or min limits specified in the corresponding curve objects");
                    ShowContinueError(state,
                                      " do not include the AHRI test conditions required to calculate one or more of the Standard Rating values.");
                }
                if (state.dataGlobal->DisplayExtraWarnings) {
                    ShowWarningError(state,
                                     DXCoilType + '=' + DXCoilName +
                                         ":  Heating Seasonal Performance Factor calculated is not at the AHRI test condition.");
                    ShowContinueError(state, " Review the Standard Ratings calculations in the Engineering Reference for this coil type.");
                    if (HeatingCapCurveHSPFLimitsExceeded) {
                        ShowContinueError(state,
                                          " Check limits in Total Heating Capacity Function of Temperature Curve, Curve Type = " +
                                              state.dataCurveManager->PerfCurve(CapFTempCurveIndex).ObjectType +
                                              ", Curve Name = " + GetCurveName(state, CapFTempCurveIndex));
                    }
                    if (HeatingEIRCurveHSPFLimitsExceeded) {
                        ShowContinueError(state,
                                          " Check limits in EIR Function of Temperature Curve, Curve Type = " +
                                              state.dataCurveManager->PerfCurve(EIRFTempCurveIndex).ObjectType +
                                              ", Curve Name = " + GetCurveName(state, EIRFTempCurveIndex));
                    }
                }
            }

            //   MultiSpeed DX Coil Net Cooling Capacity and SEER:
            break;
        }
        case CoilDX_MultiSpeedCooling: {
            GetCurveMinMaxValues(state, CapFTempCurveIndex, CapacityWBTempMin, CapacityWBTempMax, CapacityDBTempMin, CapacityDBTempMax);
            GetCurveMinMaxValues(state, EIRFTempCurveIndex, EIRWBTempMin, EIRWBTempMax, EIRDBTempMin, EIRDBTempMax);
            GetCurveMinMaxValues(state, CapFFlowCurveIndex, CapacityFlowRatioMin, CapacityFlowRatioMax);
            GetCurveMinMaxValues(state, EIRFFlowCurveIndex, EIRFlowRatioMin, EIRFlowRatioMax);

            // Checking the limits of capacity modifying curve for temperatures
            if (CapacityDBTempMax < OutdoorCoilInletAirDryBulbTempRated || CapacityDBTempMin > OutdoorCoilInletAirDryBulbTempRated ||
                CapacityWBTempMax < CoolingCoilInletAirWetBulbTempRated || CapacityWBTempMin > CoolingCoilInletAirWetBulbTempRated) {
                CapCurveHighOATLimitsExceeded = true;
            }
            // Checking the limits of capacity modifying curve for flow fraction
            if (CapacityFlowRatioMax < AirMassFlowRatioRated || CapacityFlowRatioMin > AirMassFlowRatioRated) {
                CapCurveFlowLimitsExceeded = true;
            }
            // Checking the limits of EIR modifying curve for temperatures
            if (EIRDBTempMax < OutdoorCoilInletAirDryBulbTempRated || EIRDBTempMin > OutdoorCoilInletAirDryBulbTempRated ||
                EIRWBTempMax < CoolingCoilInletAirWetBulbTempRated || EIRWBTempMin > CoolingCoilInletAirWetBulbTempRated) {
                EIRCurveHighOATLimitsExceeded = true;
            }
            // Checking the limits of EIR modifying curve for flow fraction
            if (EIRFlowRatioMax < AirMassFlowRatioRated || EIRFlowRatioMin > AirMassFlowRatioRated) {
                EIRCurveFlowLimitsExceeded = true;
            }
            // Checking the limits of capacity modifying curve for temperatures (SEER calculation)
            if (CapacityDBTempMax < OutdoorCoilInletAirDryBulbTempTestF1 || CapacityDBTempMin > OutdoorCoilInletAirDryBulbTempTestF1 ||
                CapacityWBTempMax < CoolingCoilInletAirWetBulbTempRated || CapacityWBTempMin > CoolingCoilInletAirWetBulbTempRated) {
                CapCurveLowOATLimitsExceeded = true;
            }
            // Checking the limits of EIR modifying curve for temperatures (SEER calculation)
            if (EIRDBTempMax < OutdoorCoilInletAirDryBulbTempTestF1 || EIRDBTempMin > OutdoorCoilInletAirDryBulbTempTestF1 ||
                EIRWBTempMax < CoolingCoilInletAirWetBulbTempRated || EIRWBTempMin > CoolingCoilInletAirWetBulbTempRated) {
                EIRCurveLowOATLimitsExceeded = true;
            }

            if (CapCurveHighOATLimitsExceeded || CapCurveFlowLimitsExceeded || EIRCurveHighOATLimitsExceeded || EIRCurveFlowLimitsExceeded ||
                CapCurveLowOATLimitsExceeded || EIRCurveLowOATLimitsExceeded) {

                ShowWarningError(state,
                                 "The Standard Ratings is calculated for " + DXCoilType + " = " + DXCoilName +
                                     " but not at the AHRI test condition due to curve out of bound.");
                ShowContinueError(state,
                                  " Review the Standard Ratings calculations in the Engineering Reference for this coil type. Also, use "
                                  "Output:Diagnostics, DisplayExtraWarnings for further guidance.");

                if (state.dataGlobal->DisplayExtraWarnings) {
                    ShowContinueError(state, std::string{RoutineName} + "The max and/or min limits specified in the corresponding curve objects");
                    ShowContinueError(state,
                                      " do not include the AHRI test conditions required to calculate one or more of the Standard Rating values.");
                }

                // For Standard Rating Cooling Capacity:
                if (CapCurveHighOATLimitsExceeded || CapCurveFlowLimitsExceeded) {
                    if (state.dataGlobal->DisplayExtraWarnings) {
                        ShowContinueError(state,
                                          DXCoilType + '=' + DXCoilName +
                                              ":  The Standard Rating Cooling Capacity calculated is not at the AHRI test condition.");
                        if (CapCurveHighOATLimitsExceeded) {
                            ShowContinueError(state,
                                              " Check limits in Total Cooling Capacity Function of Temperature Curve, Curve Type = " +
                                                  state.dataCurveManager->PerfCurve(CapFTempCurveIndex).ObjectType +
                                                  ", Curve Name = " + GetCurveName(state, CapFTempCurveIndex));
                        }
                        if (CapCurveFlowLimitsExceeded) {
                            ShowContinueError(state,
                                              " Check limits in Total Cooling Capacity Function of Flow Fraction Curve, Curve Type = " +
                                                  state.dataCurveManager->PerfCurve(CapFFlowCurveIndex).ObjectType +
                                                  ", Curve Name = " + GetCurveName(state, CapFFlowCurveIndex));
                        }
                    }
                }

                // For MultiSpeed DX Coil SEER:

                if (CapCurveLowOATLimitsExceeded || EIRCurveLowOATLimitsExceeded || CapCurveFlowLimitsExceeded || EIRCurveFlowLimitsExceeded) {
                    if (state.dataGlobal->DisplayExtraWarnings) {
                        ShowContinueError(state,
                                          DXCoilType + '=' + DXCoilName +
                                              ":  The Seasonal Energy Efficiency Ratio (SEER) calculated is not at the AHRI test condition.");
                        if (CapCurveLowOATLimitsExceeded) {
                            ShowContinueError(state,
                                              " Check limits in Total Cooling Capacity Function of Temperature Curve, Curve Type = " +
                                                  state.dataCurveManager->PerfCurve(CapFTempCurveIndex).ObjectType +
                                                  ", Curve Name = " + GetCurveName(state, CapFTempCurveIndex));
                        }
                        if (CapCurveFlowLimitsExceeded) {
                            ShowContinueError(state,
                                              " Check limits in Total Cooling Capacity Function of Flow Fraction Curve, Curve Type = " +
                                                  state.dataCurveManager->PerfCurve(CapFFlowCurveIndex).ObjectType +
                                                  ", Curve Name = " + GetCurveName(state, CapFFlowCurveIndex));
                        }
                        if (EIRCurveLowOATLimitsExceeded) {
                            ShowContinueError(state,
                                              " Check limits in Energy Input Ratio Function of Temperature Curve, Curve Type = " +
                                                  state.dataCurveManager->PerfCurve(EIRFTempCurveIndex).ObjectType +
                                                  ", Curve Name = " + GetCurveName(state, EIRFTempCurveIndex));
                        }
                        if (EIRCurveFlowLimitsExceeded) {
                            ShowContinueError(state,
                                              " Check limits in Energy Input Ratio Function of Flow Fraction Curve, Curve Type = " +
                                                  state.dataCurveManager->PerfCurve(EIRFFlowCurveIndex).ObjectType +
                                                  ", Curve Name = " + GetCurveName(state, EIRFFlowCurveIndex));
                        }
                    }
                }

            } // End of curve error messages

            break;
        }
        case CoilDX_MultiSpeedHeating: {

            {
                if (state.dataCurveManager->PerfCurve(CapFTempCurveIndex).NumDims == 1) {
                    GetCurveMinMaxValues(state, CapFTempCurveIndex, HeatingCapODBTempMin, HeatingCapODBTempMax);

                    if (HeatingCapODBTempMax < HeatingOutdoorCoilInletAirDBTempRated ||
                        HeatingCapODBTempMin > HeatingOutdoorCoilInletAirDBTempH3Test) {
                        CapCurveOATLimitsExceeded = true;
                    }
                    // Checking the limits of capacity modifying curve for temperatures (HSPF high and low test conditions)
                    if (HeatingCapODBTempMax < HeatingOutdoorCoilInletAirDBTempRated ||
                        HeatingCapODBTempMin > HeatingOutdoorCoilInletAirDBTempH3Test ||
                        HeatingCapODBTempMax < HeatingOutdoorCoilInletAirDBTempH0Test) {
                        HeatingCapCurveHSPFLimitsExceeded = true;
                    }

                } else {
                    GetCurveMinMaxValues(
                        state, CapFTempCurveIndex, HeatingCapIDBTempMin, HeatingCapIDBTempMax, HeatingCapODBTempMin, HeatingCapODBTempMax);

                    // Checking the limits of capacity modifying curve for temperatures (HSPF high and low test conditions)
                    if (HeatingCapODBTempMax < HeatingOutdoorCoilInletAirDBTempRated ||
                        HeatingCapODBTempMin > HeatingOutdoorCoilInletAirDBTempH3Test ||
                        HeatingCapIDBTempMax < HeatingIndoorCoilInletAirDBTempRated || HeatingCapIDBTempMin > HeatingIndoorCoilInletAirDBTempRated ||
                        HeatingCapODBTempMax < HeatingOutdoorCoilInletAirDBTempH0Test) {
                        HeatingCapCurveHSPFLimitsExceeded = true;
                    }
                }
            }

            {
                if (state.dataCurveManager->PerfCurve(EIRFTempCurveIndex).NumDims == 1) {
                    GetCurveMinMaxValues(state, EIRFTempCurveIndex, HeatingEIRODBTempMin, HeatingEIRODBTempMax);
                    // Checking the limits of EIR modifying curve for temperatures (HSPF high and low test conditions)
                    if (HeatingEIRODBTempMax < HeatingOutdoorCoilInletAirDBTempRated ||
                        HeatingEIRODBTempMin > HeatingOutdoorCoilInletAirDBTempH3Test ||
                        HeatingCapODBTempMax < HeatingOutdoorCoilInletAirDBTempH0Test) {
                        HeatingEIRCurveHSPFLimitsExceeded = true;
                    }
                } else {
                    GetCurveMinMaxValues(
                        state, EIRFTempCurveIndex, HeatingEIRIDBTempMin, HeatingEIRIDBTempMax, HeatingEIRODBTempMin, HeatingEIRODBTempMax);

                    // Checking the limits of EIR modifying curve for temperatures (HSPF high and low test conditions)
                    if (HeatingEIRODBTempMax < HeatingOutdoorCoilInletAirDBTempRated ||
                        HeatingEIRODBTempMin > HeatingOutdoorCoilInletAirDBTempH3Test ||
                        HeatingEIRIDBTempMax < HeatingIndoorCoilInletAirDBTempRated || HeatingEIRIDBTempMin > HeatingIndoorCoilInletAirDBTempRated ||
                        HeatingCapODBTempMax < HeatingOutdoorCoilInletAirDBTempH0Test) {
                        HeatingEIRCurveHSPFLimitsExceeded = true;
                    }
                }
            }
            if (HeatingCapCurveHSPFLimitsExceeded || HeatingEIRCurveHSPFLimitsExceeded || CapCurveOATLimitsExceeded) {

                ShowWarningError(state,
                                 "The Standard Ratings is calculated for " + DXCoilType + " = " + DXCoilName +
                                     " but not at the AHRI test condition due to curve out of bound.");
                ShowContinueError(state,
                                  " Review the Standard Ratings calculations in the Engineering Reference for this coil type. Also, use "
                                  "Output:Diagnostics, DisplayExtraWarnings for further guidance.");

                if (state.dataGlobal->DisplayExtraWarnings) {
                    ShowContinueError(state, std::string{RoutineName} + "The max and/or min limits specified in the corresponding curve objects");
                    ShowContinueError(state,
                                      " do not include the AHRI test conditions required to calculate one or more of the Standard Rating values.");
                }
            }
            if (CapCurveOATLimitsExceeded) {
                if (state.dataGlobal->DisplayExtraWarnings) {
                    ShowWarningError(state,
                                     DXCoilType + '=' + DXCoilName + ":  The Net Heating Capacity Calculated is not at the AHRI test condition.");
                    ShowContinueError(state,
                                      " Check limits in Total Heating Capacity Function of Temperature Curve, Curve Type = " +
                                          state.dataCurveManager->PerfCurve(CapFTempCurveIndex).ObjectType +
                                          ", Curve Name = " + GetCurveName(state, CapFTempCurveIndex));
                }
            }
            if (HeatingCapCurveHSPFLimitsExceeded || HeatingEIRCurveHSPFLimitsExceeded) {
                if (state.dataGlobal->DisplayExtraWarnings) {
                    ShowWarningError(state,
                                     DXCoilType + '=' + DXCoilName +
                                         ":  The Heating Seasonal Performance Factor calculated is not at the AHRI test condition.");
                    if (HeatingCapCurveHSPFLimitsExceeded) {
                        ShowContinueError(state,
                                          " Check limits in Total Heating Capacity Function of Temperature Curve, Curve Type = " +
                                              state.dataCurveManager->PerfCurve(CapFTempCurveIndex).ObjectType +
                                              ", Curve Name = " + GetCurveName(state, CapFTempCurveIndex));
                    }
                    if (HeatingEIRCurveHSPFLimitsExceeded) {
                        ShowContinueError(state,
                                          " Check limits in EIR Function of Temperature Curve, Curve Type = " +
                                              state.dataCurveManager->PerfCurve(EIRFTempCurveIndex).ObjectType +
                                              ", Curve Name = " + GetCurveName(state, EIRFTempCurveIndex));
                    }
                }
            }
            break;
        }
        default:
            break;
        }
    }

} // namespace StandardRatings

} // namespace EnergyPlus<|MERGE_RESOLUTION|>--- conflicted
+++ resolved
@@ -65,7 +65,6 @@
 #include <EnergyPlus/Psychrometrics.hh>
 #include <EnergyPlus/StandardRatings.hh>
 #include <EnergyPlus/UtilityRoutines.hh>
-#include <EnergyPlus/CurveManager.hh>
 
 namespace EnergyPlus {
 
@@ -1417,10 +1416,6 @@
         }
     }
 
-<<<<<<< HEAD
-
-    void SingleSpeedDXHeatingCoilStandardRatings(
-=======
     Real64 SingleSpeedHeatingHSPF(const Real64 NetHeatingCapRated,
                                   Optional_int_const RegionNum,
                                   const Real64 NetHeatingCapH3Test,
@@ -1679,7 +1674,6 @@
     }
 
     std::map<std::string, Real64> SingleSpeedDXHeatingCoilStandardRatings(
->>>>>>> 8402df25
         EnergyPlusData &state,
         Real64 const RatedTotalCapacity,                       // Reference capacity of DX coil [W]
         Real64 const RatedCOP,                                 // Reference coefficient of performance [W/W]
@@ -2222,30 +2216,6 @@
             TotCapFlowModFac = CurveValue(state, CapFFlowCurveIndex, AirMassFlowRatioRated);
             TotCapTempModFac = CurveValue(state, CapFTempCurveIndex, CoolingCoilInletAirWetBulbTempRated, OutdoorUnitInletAirDryBulbTempRated);
             NetCoolingCapRated = RatedTotalCapacity * TotCapTempModFac * TotCapFlowModFac - FanPowerPerEvapAirFlowRate * RatedAirVolFlowRate;
-<<<<<<< HEAD
-
-            SEERSingleStageCalculation(state,
-                            TotCapTempModFac,
-                            CapFTempCurveIndex,
-                            TotCoolingCapAHRI,
-                            RatedTotalCapacity,
-                            TotCapFlowModFac,
-                            EIRTempModFac,
-                            EIRFTempCurveIndex,
-                            EIRFlowModFac,
-                            EIRFFlowCurveIndex,
-                            RatedCOP,
-                            EIR,
-                            NetCoolingCapAHRI,
-                            FanPowerPerEvapAirFlowRate,
-                            RatedAirVolFlowRate,
-                            TotalElecPower,
-                            PartLoadFactorUser,
-                            PLFFPLRCurveIndex,
-                            PartLoadFactorStandard,
-                            SEER_User,
-                            SEER_Standard);
-=======
             NetCoolingCapRated2023 = RatedTotalCapacity * TotCapTempModFac * TotCapFlowModFac - FanPowerPerEvapAirFlowRate_2023 * RatedAirVolFlowRate;
             EIRFlowModFac = CurveManager::CurveValue(state, EIRFFlowCurveIndex, AirMassFlowRatioRated);
 
@@ -2278,7 +2248,6 @@
                                                                               CyclicDegradationCoeffSEER2);
             StandarRatingResults["SEER2_User"] = SEER2_User;
             StandarRatingResults["SEER2_Standard"] = SEER2_Standard;
->>>>>>> 8402df25
 
             // EER calculations:
             EER = EERSingleSpeedCooling(state,
@@ -2336,72 +2305,6 @@
                                 " has zero rated total cooling capacity. Standard ratings cannot be calculated.");
         }
         return StandarRatingResults;
-    }
-
-    void SEERSingleStageCalculation(EnergyPlusData &state,
-                         Real64 TotCapTempModFac,
-                         int CapFTempCurveIndex,
-                         Real64 TotCoolingCapAHRI,
-                         Real64 RatedTotalCapacity,
-                         Real64 TotCapFlowModFac,
-                         Real64 EIRTempModFac,
-                         int EIRFTempCurveIndex,
-                         Real64 EIRFlowModFac,
-                         int EIRFFlowCurveIndex,
-                         Real64 RatedCOP,
-                         Real64 EIR,
-                         Real64 NetCoolingCapAHRI,
-                         Real64 FanPowerPerEvapAirFlowRate,
-                         Real64 RatedAirVolFlowRate,
-                         Real64 TotalElecPower,
-                         Real64 PartLoadFactorUser,
-                         int PLFFPLRCurveIndex,
-                         Real64 PartLoadFactorStandard,
-                         Real64 &SEER_User,
-                         Real64 &SEER_Standard)
-    {
-        // SUBROUTINE INFORMATION:
-        //       AUTHOR         B. Nigusse, FSEC
-        //       DATE WRITTEN   December 2012
-        //       MODIFIED
-        //       RE-ENGINEERED  Brijendra Singh
-
-        // PURPOSE OF THIS SUBROUTINE:
-        // Calculates the SEER values for single speed based on AHRI 210/230 2008
-
-        // METHODOLOGY EMPLOYED:
-        // na
-
-        // REFERENCES:
-        // na
-
-        // Locals
-        // SUBROUTINE ARGUMENT DEFINITIONS:
-
-        // SUBROUTINE PARAMETER DEFINITIONS:
-
-
-        // SUBROUTINE LOCAL VARIABLE DECLARATIONS:
-        // SEER calculations:
-        TotCapTempModFac = CurveManager::CurveValue(state, CapFTempCurveIndex, CoolingCoilInletAirWetBulbTempRated, OutdoorUnitInletAirDryBulbTemp);
-        TotCoolingCapAHRI = RatedTotalCapacity * TotCapTempModFac * TotCapFlowModFac;
-        EIRTempModFac = CurveManager::CurveValue(state, EIRFTempCurveIndex, CoolingCoilInletAirWetBulbTempRated, OutdoorUnitInletAirDryBulbTemp);
-        EIRFlowModFac = CurveManager::CurveValue(state, EIRFFlowCurveIndex, AirMassFlowRatioRated);
-        EIR = (RatedCOP > 0.0) ? EIRTempModFac * EIRFlowModFac / RatedCOP : 0.0;
-        
-        // Calculate net cooling capacity
-        NetCoolingCapAHRI = TotCoolingCapAHRI - FanPowerPerEvapAirFlowRate * RatedAirVolFlowRate;
-        TotalElecPower = EIR * TotCoolingCapAHRI + FanPowerPerEvapAirFlowRate * RatedAirVolFlowRate;
-        // Calculate SEER value from the Energy Efficiency Ratio (EER) at the AHRI test conditions and the part load factor.
-        // First evaluate the Part Load Factor curve at PLR = 0.5 (AHRI Standard 210/240)
-        PartLoadFactorUser = CurveManager::CurveValue(state, PLFFPLRCurveIndex, PLRforSEER);
-        PartLoadFactorStandard = 1.0 - CyclicDegradationCoeff * (1.0 - PLRforSEER);
-        SEER_User = 0.0;
-        SEER_Standard = 0.0;
-        if (TotalElecPower > 0.0) {
-            SEER_User = (NetCoolingCapAHRI / TotalElecPower) * PartLoadFactorUser;
-            SEER_Standard = (NetCoolingCapAHRI / TotalElecPower) * PartLoadFactorStandard;
-        }
     }
 
     void DXCoolingCoilDataCenterStandardRatings(
