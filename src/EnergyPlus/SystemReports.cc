// EnergyPlus, Copyright (c) 1996-2023, The Board of Trustees of the University of Illinois,
// The Regents of the University of California, through Lawrence Berkeley National Laboratory
// (subject to receipt of any required approvals from the U.S. Dept. of Energy), Oak Ridge
// National Laboratory, managed by UT-Battelle, Alliance for Sustainable Energy, LLC, and other
// contributors. All rights reserved.
//
// NOTICE: This Software was developed under funding from the U.S. Department of Energy and the
// U.S. Government consequently retains certain rights. As such, the U.S. Government has been
// granted for itself and others acting on its behalf a paid-up, nonexclusive, irrevocable,
// worldwide license in the Software to reproduce, distribute copies to the public, prepare
// derivative works, and perform publicly and display publicly, and to permit others to do so.
//
// Redistribution and use in source and binary forms, with or without modification, are permitted
// provided that the following conditions are met:
//
// (1) Redistributions of source code must retain the above copyright notice, this list of
//     conditions and the following disclaimer.
//
// (2) Redistributions in binary form must reproduce the above copyright notice, this list of
//     conditions and the following disclaimer in the documentation and/or other materials
//     provided with the distribution.
//
// (3) Neither the name of the University of California, Lawrence Berkeley National Laboratory,
//     the University of Illinois, U.S. Dept. of Energy nor the names of its contributors may be
//     used to endorse or promote products derived from this software without specific prior
//     written permission.
//
// (4) Use of EnergyPlus(TM) Name. If Licensee (i) distributes the software in stand-alone form
//     without changes from the version obtained under this License, or (ii) Licensee makes a
//     reference solely to the software portion of its product, Licensee must refer to the
//     software as "EnergyPlus version X" software, where "X" is the version number Licensee
//     obtained under this License and may not use a different name for the software. Except as
//     specifically required in this Section (4), Licensee shall not use in a company name, a
//     product name, in advertising, publicity, or other promotional activities any name, trade
//     name, trademark, logo, or other designation of "EnergyPlus", "E+", "e+" or confusingly
//     similar designation, without the U.S. Department of Energy's prior written consent.
//
// THIS SOFTWARE IS PROVIDED BY THE COPYRIGHT HOLDERS AND CONTRIBUTORS "AS IS" AND ANY EXPRESS OR
// IMPLIED WARRANTIES, INCLUDING, BUT NOT LIMITED TO, THE IMPLIED WARRANTIES OF MERCHANTABILITY
// AND FITNESS FOR A PARTICULAR PURPOSE ARE DISCLAIMED. IN NO EVENT SHALL THE COPYRIGHT OWNER OR
// CONTRIBUTORS BE LIABLE FOR ANY DIRECT, INDIRECT, INCIDENTAL, SPECIAL, EXEMPLARY, OR
// CONSEQUENTIAL DAMAGES (INCLUDING, BUT NOT LIMITED TO, PROCUREMENT OF SUBSTITUTE GOODS OR
// SERVICES; LOSS OF USE, DATA, OR PROFITS; OR BUSINESS INTERRUPTION) HOWEVER CAUSED AND ON ANY
// THEORY OF LIABILITY, WHETHER IN CONTRACT, STRICT LIABILITY, OR TORT (INCLUDING NEGLIGENCE OR
// OTHERWISE) ARISING IN ANY WAY OUT OF THE USE OF THIS SOFTWARE, EVEN IF ADVISED OF THE
// POSSIBILITY OF SUCH DAMAGE.

// C++ Headers
#include <algorithm>
#include <cassert>
#include <cmath>
#include <string>
#include <unordered_map>

// ObjexxFCL Headers
#include <ObjexxFCL/Array.functions.hh>
#include <ObjexxFCL/Fmath.hh>

// EnergyPlus Headers
#include <EnergyPlus/BranchNodeConnections.hh>
#include <EnergyPlus/Data/EnergyPlusData.hh>
#include <EnergyPlus/DataAirLoop.hh>
#include <EnergyPlus/DataAirSystems.hh>
#include <EnergyPlus/DataDefineEquip.hh>
#include <EnergyPlus/DataEnvironment.hh>
#include <EnergyPlus/DataGlobalConstants.hh>
#include <EnergyPlus/DataHVACGlobals.hh>
#include <EnergyPlus/DataHeatBalance.hh>
#include <EnergyPlus/DataLoopNode.hh>
#include <EnergyPlus/DataSizing.hh>
#include <EnergyPlus/DataZoneEnergyDemands.hh>
#include <EnergyPlus/DataZoneEquipment.hh>
#include <EnergyPlus/FanCoilUnits.hh>
#include <EnergyPlus/HVACStandAloneERV.hh>
#include <EnergyPlus/HVACVariableRefrigerantFlow.hh>
#include <EnergyPlus/HybridUnitaryAirConditioners.hh>
#include <EnergyPlus/MixedAir.hh>
#include <EnergyPlus/OutdoorAirUnit.hh>
#include <EnergyPlus/OutputProcessor.hh>
#include <EnergyPlus/OutputReportPredefined.hh>
#include <EnergyPlus/Plant/DataPlant.hh>
#include <EnergyPlus/Psychrometrics.hh>
#include <EnergyPlus/PurchasedAirManager.hh>
#include <EnergyPlus/SystemReports.hh>
#include <EnergyPlus/UnitVentilator.hh>
#include <EnergyPlus/UtilityRoutines.hh>
#include <EnergyPlus/WindowAC.hh>
#include <EnergyPlus/ZoneTempPredictorCorrector.hh>

namespace EnergyPlus::SystemReports {

// Module containing the routines dealing with Mechanical Ventilation Loads and Energy Reporting (Outside Air)

// MODULE INFORMATION:
//       AUTHOR         Mike Witte, Linda Lawrie, Dan Fisher
//       DATE WRITTEN   Apr-Jul 2005
//       MODIFIED       22Aug2010 Craig Wray - added Fan:ComponentModel

// PURPOSE OF THIS MODULE:
// This module embodies the scheme(s) for reporting ventilation loads and energy use.

// Using/Aliasing
using namespace DataLoopNode;
using namespace DataAirLoop;
using namespace DataHVACGlobals;
using namespace DataPlant;
using namespace DataZoneEquipment;
using namespace DataAirSystems;

// Functions

void InitEnergyReports(EnergyPlusData &state)
{

    // SUBROUTINE INFORMATION:
    //       AUTHOR         Dan Fisher
    //       DATE WRITTEN   April 2005

    // PURPOSE OF THIS SUBROUTINE:
    // Initializes the energy components of the data structures

    // METHODOLOGY EMPLOYED:
    // Once all compsets have been established (second iteration) find all components
    // subcomponents, etc.

    int constexpr EnergyTransfer(1);

    if (!state.dataSysRpts->VentReportStructureCreated) return;

    if (state.dataSysRpts->OneTimeFlag_InitEnergyReports) {

        // ***I think we need to preprocess the main components on the branch to get them in order***
        // This needs to be done before we start in on the component loop
        // GetChildrenData will put all of the subcomponents in order for us

        for (int CtrlZoneNum = 1; CtrlZoneNum <= state.dataGlobal->NumOfZones; ++CtrlZoneNum) {
            auto &thisZoneEquipConfig = state.dataZoneEquip->ZoneEquipConfig(CtrlZoneNum);
            if (!thisZoneEquipConfig.IsControlled) continue;
            thisZoneEquipConfig.EquipListIndex =
                UtilityRoutines::FindItemInList(thisZoneEquipConfig.EquipListName, state.dataZoneEquip->ZoneEquipList);
            auto &thisZoneEquipList = state.dataZoneEquip->ZoneEquipList(thisZoneEquipConfig.EquipListIndex);
            for (int ZoneInletNodeNum = 1; ZoneInletNodeNum <= thisZoneEquipConfig.NumInletNodes; ++ZoneInletNodeNum) {
                int AirLoopNum = thisZoneEquipConfig.InletNodeAirLoopNum(ZoneInletNodeNum);
                for (int CompNum = 1; CompNum <= thisZoneEquipList.NumOfEquipTypes; ++CompNum) {
                    for (int NodeCount = 1; NodeCount <= thisZoneEquipList.EquipData(CompNum).NumOutlets; ++NodeCount) {
                        if (thisZoneEquipList.EquipData(CompNum).OutletNodeNums(NodeCount) ==
                            thisZoneEquipConfig.AirDistUnitCool(ZoneInletNodeNum).OutNode) {
                            thisZoneEquipConfig.AirDistUnitCool(ZoneInletNodeNum).AirDistUnitIndex = CompNum;
                            if (thisZoneEquipConfig.AirDistUnitCool(ZoneInletNodeNum).SupplyAirPathExists) {
                                for (int SAPNum = 1; SAPNum <= state.dataZoneEquip->NumSupplyAirPaths; ++SAPNum) {
                                    for (int SAPOutNode = 1; SAPOutNode <= state.dataZoneEquip->SupplyAirPath(SAPNum).NumOutletNodes; ++SAPOutNode) {
                                        if (thisZoneEquipConfig.AirDistUnitCool(ZoneInletNodeNum).InNode ==
                                            state.dataZoneEquip->SupplyAirPath(SAPNum).OutletNode(SAPOutNode)) {
                                            thisZoneEquipConfig.AirDistUnitCool(ZoneInletNodeNum).SupplyAirPathIndex = SAPNum;
                                            for (int OutNum = 1; OutNum <= state.dataAirLoop->AirToZoneNodeInfo(AirLoopNum).NumSupplyNodes;
                                                 ++OutNum) {
                                                if (state.dataAirLoop->AirToZoneNodeInfo(AirLoopNum).ZoneEquipSupplyNodeNum(OutNum) ==
                                                    state.dataZoneEquip->SupplyAirPath(SAPNum).InletNodeNum) {
                                                    thisZoneEquipConfig.AirDistUnitCool(ZoneInletNodeNum).SupplyBranchIndex =
                                                        state.dataAirSystemsData->PrimaryAirSystems(AirLoopNum).OutletBranchNum[OutNum - 1];
                                                    if (state.dataAirSystemsData->PrimaryAirSystems(AirLoopNum).Splitter.Exists) {
                                                        for (int MainBranchNum = 1;
                                                             MainBranchNum <= state.dataAirSystemsData->PrimaryAirSystems(AirLoopNum).NumBranches;
                                                             ++MainBranchNum) {
                                                            if (state.dataAirSystemsData->PrimaryAirSystems(AirLoopNum)
                                                                    .Branch(MainBranchNum)
                                                                    .NodeNumOut ==
                                                                state.dataAirSystemsData->PrimaryAirSystems(AirLoopNum).Splitter.NodeNumIn) {
                                                                thisZoneEquipConfig.AirDistUnitCool(ZoneInletNodeNum).MainBranchIndex = MainBranchNum;
                                                            }
                                                        }
                                                    } else { // no splitter
                                                        thisZoneEquipConfig.AirDistUnitCool(ZoneInletNodeNum).MainBranchIndex =
                                                            thisZoneEquipConfig.AirDistUnitCool(ZoneInletNodeNum).SupplyBranchIndex;
                                                    }
                                                }
                                            }
                                        }
                                    }
                                }
                            } else { // no supply air path
                                if (AirLoopNum > 0) {
                                    for (int NodeIndex = 1; NodeIndex <= state.dataAirLoop->AirToZoneNodeInfo(AirLoopNum).NumSupplyNodes;
                                         ++NodeIndex) {
                                        if (state.dataAirLoop->AirToZoneNodeInfo(AirLoopNum).ZoneEquipSupplyNodeNum(NodeIndex) ==
                                            thisZoneEquipConfig.AirDistUnitCool(ZoneInletNodeNum).InNode) {
                                            for (int BranchNum = 1; BranchNum <= state.dataAirSystemsData->PrimaryAirSystems(AirLoopNum).NumBranches;
                                                 ++BranchNum) {
                                                if (state.dataAirSystemsData->PrimaryAirSystems(AirLoopNum).Branch(BranchNum).NodeNumOut ==
                                                    state.dataAirLoop->AirToZoneNodeInfo(AirLoopNum).AirLoopSupplyNodeNum(NodeIndex)) {
                                                    thisZoneEquipConfig.AirDistUnitCool(ZoneInletNodeNum).SupplyBranchIndex = BranchNum;
                                                    if (state.dataAirSystemsData->PrimaryAirSystems(AirLoopNum).Splitter.Exists) {
                                                        for (int MainBranchNum = 1;
                                                             MainBranchNum <= state.dataAirSystemsData->PrimaryAirSystems(AirLoopNum).NumBranches;
                                                             ++MainBranchNum) {
                                                            if (state.dataAirSystemsData->PrimaryAirSystems(AirLoopNum)
                                                                    .Branch(MainBranchNum)
                                                                    .NodeNumOut ==
                                                                state.dataAirSystemsData->PrimaryAirSystems(AirLoopNum).Splitter.NodeNumIn) {
                                                                thisZoneEquipConfig.AirDistUnitCool(ZoneInletNodeNum).MainBranchIndex = MainBranchNum;
                                                            }
                                                        }
                                                    } else { // no splitter
                                                        thisZoneEquipConfig.AirDistUnitCool(ZoneInletNodeNum).MainBranchIndex =
                                                            thisZoneEquipConfig.AirDistUnitCool(ZoneInletNodeNum).SupplyAirPathIndex;
                                                    }
                                                }
                                            }
                                        }
                                    }
                                }
                            }
                        } else if (thisZoneEquipList.EquipData(CompNum).OutletNodeNums(NodeCount) ==
                                   thisZoneEquipConfig.AirDistUnitHeat(ZoneInletNodeNum).InNode) {
                            thisZoneEquipConfig.AirDistUnitHeat(ZoneInletNodeNum).AirDistUnitIndex = CompNum;
                            if (thisZoneEquipConfig.AirDistUnitHeat(ZoneInletNodeNum).SupplyAirPathExists) {
                                for (int SAPNum = 1; SAPNum <= state.dataZoneEquip->NumSupplyAirPaths; ++SAPNum) {
                                    for (int NodeIndex = 1; NodeIndex <= state.dataAirLoop->AirToZoneNodeInfo(AirLoopNum).NumSupplyNodes;
                                         ++NodeIndex) {
                                        if (state.dataAirLoop->AirToZoneNodeInfo(AirLoopNum).ZoneEquipSupplyNodeNum(NodeIndex) ==
                                            state.dataZoneEquip->SupplyAirPath(SAPNum).InletNodeNum) {
                                            for (int BranchNum = 1; BranchNum <= state.dataAirSystemsData->PrimaryAirSystems(AirLoopNum).NumBranches;
                                                 ++BranchNum) {
                                                if (state.dataAirSystemsData->PrimaryAirSystems(AirLoopNum).Branch(BranchNum).NodeNumOut ==
                                                    state.dataAirLoop->AirToZoneNodeInfo(AirLoopNum).AirLoopSupplyNodeNum(NodeIndex)) {
                                                    thisZoneEquipConfig.AirDistUnitHeat(ZoneInletNodeNum).SupplyBranchIndex = BranchNum;
                                                    if (state.dataAirSystemsData->PrimaryAirSystems(AirLoopNum).Splitter.Exists) {
                                                        for (int MainBranchNum = 1;
                                                             MainBranchNum <= state.dataAirSystemsData->PrimaryAirSystems(AirLoopNum).NumBranches;
                                                             ++MainBranchNum) {
                                                            if (state.dataAirSystemsData->PrimaryAirSystems(AirLoopNum)
                                                                    .Branch(MainBranchNum)
                                                                    .NodeNumOut ==
                                                                state.dataAirSystemsData->PrimaryAirSystems(AirLoopNum).Splitter.NodeNumIn) {
                                                                thisZoneEquipConfig.AirDistUnitHeat(ZoneInletNodeNum).MainBranchIndex = MainBranchNum;
                                                            }
                                                        }
                                                    } else { // no splitter
                                                        thisZoneEquipConfig.AirDistUnitHeat(ZoneInletNodeNum).MainBranchIndex =
                                                            thisZoneEquipConfig.AirDistUnitHeat(ZoneInletNodeNum).SupplyAirPathIndex;
                                                    }
                                                }
                                            }
                                        }
                                    }

                                    for (int SAPOutNode = 1; SAPOutNode <= state.dataZoneEquip->SupplyAirPath(SAPNum).NumOutletNodes; ++SAPOutNode) {
                                        if (ZoneInletNodeNum == state.dataZoneEquip->SupplyAirPath(SAPNum).OutletNode(SAPOutNode)) {
                                            thisZoneEquipConfig.AirDistUnitHeat(ZoneInletNodeNum).SupplyAirPathIndex = SAPNum;
                                        }
                                    }
                                }
                            } else { // no supply air path
                                if (AirLoopNum > 0) {
                                    for (int NodeIndex = 1; NodeIndex <= state.dataAirLoop->AirToZoneNodeInfo(AirLoopNum).NumSupplyNodes;
                                         ++NodeIndex) {
                                        if (state.dataAirLoop->AirToZoneNodeInfo(AirLoopNum).ZoneEquipSupplyNodeNum(NodeIndex) ==
                                            thisZoneEquipConfig.AirDistUnitHeat(ZoneInletNodeNum).InNode) {
                                            for (int BranchNum = 1; BranchNum <= state.dataAirSystemsData->PrimaryAirSystems(AirLoopNum).NumBranches;
                                                 ++BranchNum) {
                                                if (state.dataAirSystemsData->PrimaryAirSystems(AirLoopNum).Branch(BranchNum).NodeNumOut ==
                                                    state.dataAirLoop->AirToZoneNodeInfo(AirLoopNum).AirLoopSupplyNodeNum(NodeIndex)) {
                                                    thisZoneEquipConfig.AirDistUnitHeat(ZoneInletNodeNum).SupplyBranchIndex = BranchNum;
                                                    if (state.dataAirSystemsData->PrimaryAirSystems(AirLoopNum).Splitter.Exists) {
                                                        for (int MainBranchNum = 1;
                                                             MainBranchNum <= state.dataAirSystemsData->PrimaryAirSystems(AirLoopNum).NumBranches;
                                                             ++MainBranchNum) {
                                                            if (state.dataAirSystemsData->PrimaryAirSystems(AirLoopNum)
                                                                    .Branch(MainBranchNum)
                                                                    .NodeNumOut ==
                                                                state.dataAirSystemsData->PrimaryAirSystems(AirLoopNum).Splitter.NodeNumIn) {
                                                                thisZoneEquipConfig.AirDistUnitHeat(ZoneInletNodeNum).MainBranchIndex = MainBranchNum;
                                                            }
                                                        }
                                                    } else { // no splitter
                                                        thisZoneEquipConfig.AirDistUnitHeat(ZoneInletNodeNum).MainBranchIndex =
                                                            thisZoneEquipConfig.AirDistUnitHeat(ZoneInletNodeNum).SupplyAirPathIndex;
                                                    }
                                                }
                                            }
                                        }
                                    }
                                }
                            }
                        } else {

                            // Can't tell if there's an error based on this code...need to check logical flags separately
                        }
                    }
                }
            }
        }

        for (int CtrlZoneNum = 1; CtrlZoneNum <= state.dataGlobal->NumOfZones; ++CtrlZoneNum) {
            auto &thisZoneEquipConfig = state.dataZoneEquip->ZoneEquipConfig(CtrlZoneNum);
            if (!thisZoneEquipConfig.IsControlled) continue;
            thisZoneEquipConfig.EquipListIndex =
                UtilityRoutines::FindItemInList(thisZoneEquipConfig.EquipListName, state.dataZoneEquip->ZoneEquipList);
            int ListNum = thisZoneEquipConfig.EquipListIndex;
            // loop over the zone supply air path inlet nodes
            for (int ZoneInletNodeNum = 1; ZoneInletNodeNum <= thisZoneEquipConfig.NumInletNodes; ++ZoneInletNodeNum) {
                int AirLoopNum = thisZoneEquipConfig.InletNodeAirLoopNum(ZoneInletNodeNum);

                // 1. Find HVAC component plant loop connections
                int MainBranchNum = thisZoneEquipConfig.AirDistUnitHeat(ZoneInletNodeNum).MainBranchIndex;
                MainBranchNum = max(MainBranchNum, thisZoneEquipConfig.AirDistUnitCool(ZoneInletNodeNum).MainBranchIndex);
                if (MainBranchNum > 0) MatchPlantSys(state, AirLoopNum, MainBranchNum);
                int SupplyCoolBranchNum = thisZoneEquipConfig.AirDistUnitCool(ZoneInletNodeNum).SupplyBranchIndex;
                if (SupplyCoolBranchNum > 0 && (SupplyCoolBranchNum != MainBranchNum)) MatchPlantSys(state, AirLoopNum, SupplyCoolBranchNum);
                int SupplyHeatBranchNum = thisZoneEquipConfig.AirDistUnitHeat(ZoneInletNodeNum).SupplyBranchIndex;
                if (SupplyHeatBranchNum > 0 && (SupplyHeatBranchNum != MainBranchNum)) MatchPlantSys(state, AirLoopNum, SupplyHeatBranchNum);

                int AirDistUnitNum = thisZoneEquipConfig.AirDistUnitCool(ZoneInletNodeNum).AirDistUnitIndex;
                AirDistUnitNum = max(AirDistUnitNum, thisZoneEquipConfig.AirDistUnitHeat(ZoneInletNodeNum).AirDistUnitIndex);
                if (ListNum > 0 && AirDistUnitNum > 0) {
                    auto &thisZoneEquipList = state.dataZoneEquip->ZoneEquipList(ListNum);
                    for (int VarNum = 1; VarNum <= thisZoneEquipList.EquipData(AirDistUnitNum).NumMeteredVars; ++VarNum) {
                        if (thisZoneEquipList.EquipData(AirDistUnitNum).MeteredVar(VarNum).ResourceType == Constant::eResource::EnergyTransfer) {
                            thisZoneEquipList.EquipData(AirDistUnitNum).EnergyTransComp = EnergyTransfer;
                            const std::string &CompType = thisZoneEquipList.EquipData(AirDistUnitNum).TypeOf;
                            const std::string &CompName = thisZoneEquipList.EquipData(AirDistUnitNum).Name;
                            int Idx = 0;
                            int MatchLoop = 0;
                            int MatchLoopType = 0;
                            int MatchBranch = 0;
                            int MatchComp = 0;
                            bool MatchFound = false;
                            FindDemandSideMatch(state, CompType, CompName, MatchFound, MatchLoopType, MatchLoop, MatchBranch, MatchComp);
                            if (MatchFound)
                                UpdateZoneCompPtrArray(state, Idx, ListNum, AirDistUnitNum, MatchLoopType, MatchLoop, MatchBranch, MatchComp);
                            thisZoneEquipList.EquipData(AirDistUnitNum).ZoneEqToPlantPtr = Idx;
                            break;
                        }
                    }
                    for (int SubEquipNum = 1; SubEquipNum <= thisZoneEquipList.EquipData(AirDistUnitNum).NumSubEquip; ++SubEquipNum) {
                        for (int VarNum = 1; VarNum <= thisZoneEquipList.EquipData(AirDistUnitNum).SubEquipData(SubEquipNum).NumMeteredVars;
                             ++VarNum) {
                            if (thisZoneEquipList.EquipData(AirDistUnitNum).SubEquipData(SubEquipNum).MeteredVar(VarNum).ResourceType ==
                                Constant::eResource::EnergyTransfer) {
                                thisZoneEquipList.EquipData(AirDistUnitNum).SubEquipData(SubEquipNum).EnergyTransComp = EnergyTransfer;
                                const std::string &CompType = thisZoneEquipList.EquipData(AirDistUnitNum).SubEquipData(SubEquipNum).TypeOf;
                                const std::string &CompName = thisZoneEquipList.EquipData(AirDistUnitNum).SubEquipData(SubEquipNum).Name;
                                int Idx = 0;
                                int MatchLoop = 0;
                                int MatchLoopType = 0;
                                int MatchBranch = 0;
                                int MatchComp = 0;
                                bool MatchFound = false;
                                FindDemandSideMatch(state, CompType, CompName, MatchFound, MatchLoopType, MatchLoop, MatchBranch, MatchComp);
                                if (MatchFound)
                                    UpdateZoneSubCompPtrArray(
                                        state, Idx, ListNum, AirDistUnitNum, SubEquipNum, MatchLoopType, MatchLoop, MatchBranch, MatchComp);
                                thisZoneEquipList.EquipData(AirDistUnitNum).SubEquipData(SubEquipNum).ZoneEqToPlantPtr = Idx;
                                break;
                            }
                        }
                        for (int SubSubEquipNum = 1;
                             SubSubEquipNum <= thisZoneEquipList.EquipData(AirDistUnitNum).SubEquipData(SubEquipNum).NumSubSubEquip;
                             ++SubSubEquipNum) {
                            for (int VarNum = 1;
                                 VarNum <=
                                 thisZoneEquipList.EquipData(AirDistUnitNum).SubEquipData(SubEquipNum).SubSubEquipData(SubSubEquipNum).NumMeteredVars;
                                 ++VarNum) {
                                if (thisZoneEquipList.EquipData(AirDistUnitNum)
                                        .SubEquipData(SubEquipNum)
                                        .SubSubEquipData(SubSubEquipNum)
                                        .MeteredVar(VarNum)
                                        .ResourceType == Constant::eResource::EnergyTransfer) {
                                    thisZoneEquipList.EquipData(AirDistUnitNum)
                                        .SubEquipData(SubEquipNum)
                                        .SubSubEquipData(SubSubEquipNum)
                                        .EnergyTransComp = EnergyTransfer;
                                    const std::string &CompType =
                                        thisZoneEquipList.EquipData(AirDistUnitNum).SubEquipData(SubEquipNum).SubSubEquipData(SubSubEquipNum).TypeOf;
                                    const std::string &CompName =
                                        thisZoneEquipList.EquipData(AirDistUnitNum).SubEquipData(SubEquipNum).SubSubEquipData(SubSubEquipNum).Name;
                                    int Idx = 0;
                                    int MatchLoop = 0;
                                    int MatchLoopType = 0;
                                    int MatchBranch = 0;
                                    int MatchComp = 0;
                                    bool MatchFound = false;
                                    FindDemandSideMatch(state, CompType, CompName, MatchFound, MatchLoopType, MatchLoop, MatchBranch, MatchComp);
                                    if (MatchFound)
                                        UpdateZoneSubSubCompPtrArray(state,
                                                                     Idx,
                                                                     ListNum,
                                                                     AirDistUnitNum,
                                                                     SubEquipNum,
                                                                     SubSubEquipNum,
                                                                     MatchLoopType,
                                                                     MatchLoop,
                                                                     MatchBranch,
                                                                     MatchComp);
                                    thisZoneEquipList.EquipData(AirDistUnitNum)
                                        .SubEquipData(SubEquipNum)
                                        .SubSubEquipData(SubSubEquipNum)
                                        .ZoneEqToPlantPtr = Idx;
                                    break;
                                }
                            }
                        }
                    }
                }

                int EquipNum = 0;
                int SubEquipNum = 0;
                int SubSubEquipNum = 0;
                int CompNum = 0;
                int SubCompNum = 0;
                int SubSubCompNum = 0;
                // Eliminate duplicates in the connection arrays
                if (allocated(state.dataAirSystemsData->ZoneCompToPlant)) {
                    EquipNum = isize(state.dataAirSystemsData->ZoneCompToPlant);
                }
                if (allocated(state.dataAirSystemsData->ZoneSubCompToPlant)) {
                    SubEquipNum = isize(state.dataAirSystemsData->ZoneSubCompToPlant);
                }
                if (allocated(state.dataAirSystemsData->ZoneSubSubCompToPlant)) {
                    SubSubEquipNum = isize(state.dataAirSystemsData->ZoneSubSubCompToPlant);
                }
                if (allocated(state.dataAirSystemsData->AirSysCompToPlant)) {
                    CompNum = isize(state.dataAirSystemsData->AirSysCompToPlant);
                }
                if (allocated(state.dataAirSystemsData->AirSysSubCompToPlant)) {
                    SubCompNum = isize(state.dataAirSystemsData->AirSysSubCompToPlant);
                }
                if (allocated(state.dataAirSystemsData->AirSysSubSubCompToPlant)) {
                    SubSubCompNum = isize(state.dataAirSystemsData->AirSysSubSubCompToPlant);
                }

                if (EquipNum > 0) {
                    int ArrayCount = 0;
                    for (int i = 1; i <= EquipNum; ++i) {
                        auto const &zi = state.dataAirSystemsData->ZoneCompToPlant(i);
                        bool duplicate(false);
                        for (int j = 1; j <= ArrayCount; ++j) {
                            auto const &zj = state.dataAirSystemsData->ZoneCompToPlant(j);
                            if ((zi.ZoneEqListNum == zj.ZoneEqListNum) && (zi.ZoneEqCompNum == zj.ZoneEqCompNum)) { // Duplicate
                                duplicate = true;
                                break;
                            }
                        }
                        if (!duplicate) {
                            ++ArrayCount;
                            if (i > ArrayCount) { // Copy to lower position
                                auto &za = state.dataAirSystemsData->ZoneCompToPlant(ArrayCount);
                                za.ZoneEqListNum = zi.ZoneEqListNum;
                                za.ZoneEqCompNum = zi.ZoneEqCompNum;
                                za.PlantLoopType = zi.PlantLoopType;
                                za.PlantLoopNum = zi.PlantLoopNum;
                                za.PlantLoopBranch = zi.PlantLoopBranch;
                                za.PlantLoopComp = zi.PlantLoopComp;
                                za.FirstDemandSidePtr = zi.FirstDemandSidePtr;
                                za.LastDemandSidePtr = zi.LastDemandSidePtr;
                            }
                        }
                    }
                    for (int i = ArrayCount + 1; i <= EquipNum; ++i) { // Zero the now-unused entries
                        auto &zi = state.dataAirSystemsData->ZoneCompToPlant(i);
                        zi.ZoneEqListNum = 0;
                        zi.ZoneEqCompNum = 0;
                        zi.PlantLoopType = 0;
                        zi.PlantLoopNum = 0;
                        zi.PlantLoopBranch = 0;
                        zi.PlantLoopComp = 0;
                        zi.FirstDemandSidePtr = 0;
                        zi.LastDemandSidePtr = 0;
                    }
                }

                if (SubEquipNum > 0) {
                    int ArrayCount = 0;
                    for (int i = 1; i <= SubEquipNum; ++i) {
                        auto const &zi = state.dataAirSystemsData->ZoneSubCompToPlant(i);
                        bool duplicate(false);
                        for (int j = 1; j <= ArrayCount; ++j) {
                            auto const &zj = state.dataAirSystemsData->ZoneSubCompToPlant(j);
                            if ((zi.ZoneEqListNum == zj.ZoneEqListNum) && (zi.ZoneEqCompNum == zj.ZoneEqCompNum) &&
                                (zi.ZoneEqSubCompNum == zj.ZoneEqSubCompNum)) { // Duplicate
                                duplicate = true;
                                break;
                            }
                        }
                        if (!duplicate) {
                            ++ArrayCount;
                            if (i > ArrayCount) { // Copy to lower position
                                auto &za = state.dataAirSystemsData->ZoneSubCompToPlant(ArrayCount);
                                za.ZoneEqListNum = zi.ZoneEqListNum;
                                za.ZoneEqCompNum = zi.ZoneEqCompNum;
                                za.ZoneEqSubCompNum = zi.ZoneEqSubCompNum;
                                za.PlantLoopType = zi.PlantLoopType;
                                za.PlantLoopNum = zi.PlantLoopNum;
                                za.PlantLoopBranch = zi.PlantLoopBranch;
                                za.PlantLoopComp = zi.PlantLoopComp;
                                za.FirstDemandSidePtr = zi.FirstDemandSidePtr;
                                za.LastDemandSidePtr = zi.LastDemandSidePtr;
                            }
                        }
                    }
                    for (int i = ArrayCount + 1; i <= SubEquipNum; ++i) { // Zero the now-unused entries
                        auto &zi = state.dataAirSystemsData->ZoneSubCompToPlant(i);
                        zi.ZoneEqListNum = 0;
                        zi.ZoneEqCompNum = 0;
                        zi.ZoneEqSubCompNum = 0;
                        zi.PlantLoopType = 0;
                        zi.PlantLoopNum = 0;
                        zi.PlantLoopBranch = 0;
                        zi.PlantLoopComp = 0;
                        zi.FirstDemandSidePtr = 0;
                        zi.LastDemandSidePtr = 0;
                    }
                }

                if (SubSubEquipNum > 0) {
                    int ArrayCount = 0;
                    for (int i = 1; i <= SubSubEquipNum; ++i) {
                        auto const &zi = state.dataAirSystemsData->ZoneSubSubCompToPlant(i);
                        bool duplicate(false);
                        for (int j = 1; j <= ArrayCount; ++j) {
                            auto const &zj = state.dataAirSystemsData->ZoneSubSubCompToPlant(j);
                            if ((zi.ZoneEqListNum == zj.ZoneEqListNum) && (zi.ZoneEqCompNum == zj.ZoneEqCompNum) &&
                                (zi.ZoneEqSubCompNum == zj.ZoneEqSubCompNum) && (zi.ZoneEqSubSubCompNum == zj.ZoneEqSubSubCompNum)) { // Duplicate
                                duplicate = true;
                                break;
                            }
                        }
                        if (!duplicate) {
                            ++ArrayCount;
                            if (i > ArrayCount) { // Copy to lower position
                                auto &za = state.dataAirSystemsData->ZoneSubSubCompToPlant(ArrayCount);
                                za.ZoneEqListNum = zi.ZoneEqListNum;
                                za.ZoneEqCompNum = zi.ZoneEqCompNum;
                                za.ZoneEqSubCompNum = zi.ZoneEqSubCompNum;
                                za.ZoneEqSubSubCompNum = zi.ZoneEqSubSubCompNum;
                                za.PlantLoopType = zi.PlantLoopType;
                                za.PlantLoopNum = zi.PlantLoopNum;
                                za.PlantLoopBranch = zi.PlantLoopBranch;
                                za.PlantLoopComp = zi.PlantLoopComp;
                                za.FirstDemandSidePtr = zi.FirstDemandSidePtr;
                                za.LastDemandSidePtr = zi.LastDemandSidePtr;
                            }
                        }
                    }
                    for (int i = ArrayCount + 1; i <= SubSubEquipNum; ++i) { // Zero the now-unused entries
                        auto &zi = state.dataAirSystemsData->ZoneSubSubCompToPlant(i);
                        zi.ZoneEqListNum = 0;
                        zi.ZoneEqCompNum = 0;
                        zi.ZoneEqSubCompNum = 0;
                        zi.ZoneEqSubSubCompNum = 0;
                        zi.PlantLoopType = 0;
                        zi.PlantLoopNum = 0;
                        zi.PlantLoopBranch = 0;
                        zi.PlantLoopComp = 0;
                        zi.FirstDemandSidePtr = 0;
                        zi.LastDemandSidePtr = 0;
                    }
                }

                if (CompNum > 0) {
                    int ArrayCount = 0;
                    for (int i = 1; i <= CompNum; ++i) {
                        auto const &ai = state.dataAirSystemsData->AirSysCompToPlant(i);
                        bool duplicate(false);
                        for (int j = 1; j <= ArrayCount; ++j) {
                            auto const &aj = state.dataAirSystemsData->AirSysCompToPlant(j);
                            if ((ai.AirLoopNum == aj.AirLoopNum) && (ai.AirLoopBranch == aj.AirLoopBranch) &&
                                (ai.AirLoopComp == aj.AirLoopComp)) { // Duplicate
                                duplicate = true;
                                break;
                            }
                        }
                        if (!duplicate) {
                            ++ArrayCount;
                            if (i > ArrayCount) { // Copy to lower position
                                auto &aa = state.dataAirSystemsData->AirSysCompToPlant(ArrayCount);
                                aa.AirLoopNum = ai.AirLoopNum;
                                aa.AirLoopBranch = ai.AirLoopBranch;
                                aa.AirLoopComp = ai.AirLoopComp;
                                aa.PlantLoopType = ai.PlantLoopType;
                                aa.PlantLoopNum = ai.PlantLoopNum;
                                aa.PlantLoopBranch = ai.PlantLoopBranch;
                                aa.PlantLoopComp = ai.PlantLoopComp;
                                aa.FirstDemandSidePtr = ai.FirstDemandSidePtr;
                                aa.LastDemandSidePtr = ai.LastDemandSidePtr;
                            }
                        }
                    }
                    for (int i = ArrayCount + 1; i <= CompNum; ++i) { // Zero the now-unused entries
                        auto &ai = state.dataAirSystemsData->AirSysCompToPlant(i);
                        ai.AirLoopNum = 0;
                        ai.AirLoopBranch = 0;
                        ai.AirLoopComp = 0;
                        ai.PlantLoopType = 0;
                        ai.PlantLoopNum = 0;
                        ai.PlantLoopBranch = 0;
                        ai.PlantLoopComp = 0;
                        ai.FirstDemandSidePtr = 0;
                        ai.LastDemandSidePtr = 0;
                    }
                }

                if (SubCompNum > 0) {
                    int ArrayCount = 0;
                    for (int i = 1; i <= SubCompNum; ++i) {
                        auto const &ai = state.dataAirSystemsData->AirSysSubCompToPlant(i);
                        bool duplicate(false);
                        for (int j = 1; j <= ArrayCount; ++j) {
                            auto const &aj = state.dataAirSystemsData->AirSysSubCompToPlant(j);
                            if ((ai.AirLoopNum == aj.AirLoopNum) && (ai.AirLoopBranch == aj.AirLoopBranch) && (ai.AirLoopComp == aj.AirLoopComp) &&
                                (ai.AirLoopSubComp == aj.AirLoopSubComp)) { // Duplicate
                                duplicate = true;
                                break;
                            }
                        }
                        if (!duplicate) {
                            ++ArrayCount;
                            if (i > ArrayCount) { // Copy to lower position
                                auto &aa = state.dataAirSystemsData->AirSysSubCompToPlant(ArrayCount);
                                aa.AirLoopNum = ai.AirLoopNum;
                                aa.AirLoopBranch = ai.AirLoopBranch;
                                aa.AirLoopComp = ai.AirLoopComp;
                                aa.AirLoopSubComp = ai.AirLoopSubComp;
                                aa.PlantLoopType = ai.PlantLoopType;
                                aa.PlantLoopNum = ai.PlantLoopNum;
                                aa.PlantLoopBranch = ai.PlantLoopBranch;
                                aa.PlantLoopComp = ai.PlantLoopComp;
                                aa.FirstDemandSidePtr = ai.FirstDemandSidePtr;
                                aa.LastDemandSidePtr = ai.LastDemandSidePtr;
                            }
                        }
                    }
                    for (int i = ArrayCount + 1; i <= SubCompNum; ++i) { // Zero the now-unused entries
                        auto &ai = state.dataAirSystemsData->AirSysSubCompToPlant(i);
                        ai.AirLoopNum = 0;
                        ai.AirLoopBranch = 0;
                        ai.AirLoopComp = 0;
                        ai.AirLoopSubComp = 0;
                        ai.PlantLoopType = 0;
                        ai.PlantLoopNum = 0;
                        ai.PlantLoopBranch = 0;
                        ai.PlantLoopComp = 0;
                        ai.FirstDemandSidePtr = 0;
                        ai.LastDemandSidePtr = 0;
                    }
                }

                if (SubSubCompNum > 0) {
                    int ArrayCount = 0;
                    for (int i = 1; i <= SubCompNum; ++i) {
                        auto const &ai = state.dataAirSystemsData->AirSysSubSubCompToPlant(i);
                        bool duplicate = false;
                        for (int j = 1; j <= ArrayCount; ++j) {
                            auto const &aj = state.dataAirSystemsData->AirSysSubSubCompToPlant(j);
                            if ((ai.AirLoopNum == aj.AirLoopNum) && (ai.AirLoopBranch == aj.AirLoopBranch) && (ai.AirLoopComp == aj.AirLoopComp) &&
                                (ai.AirLoopSubComp == aj.AirLoopSubComp) && (ai.AirLoopSubSubComp == aj.AirLoopSubSubComp)) { // Duplicate
                                duplicate = true;
                                break;
                            }
                        }
                        if (!duplicate) {
                            ++ArrayCount;
                            if (i > ArrayCount) { // Copy to lower position
                                auto &aa = state.dataAirSystemsData->AirSysSubSubCompToPlant(ArrayCount);
                                aa.AirLoopNum = ai.AirLoopNum;
                                aa.AirLoopBranch = ai.AirLoopBranch;
                                aa.AirLoopComp = ai.AirLoopComp;
                                aa.AirLoopSubComp = ai.AirLoopSubComp;
                                aa.AirLoopSubSubComp = ai.AirLoopSubSubComp;
                                aa.PlantLoopType = ai.PlantLoopType;
                                aa.PlantLoopNum = ai.PlantLoopNum;
                                aa.PlantLoopBranch = ai.PlantLoopBranch;
                                aa.PlantLoopComp = ai.PlantLoopComp;
                                aa.FirstDemandSidePtr = ai.FirstDemandSidePtr;
                                aa.LastDemandSidePtr = ai.LastDemandSidePtr;
                            }
                        }
                    }
                    for (int i = ArrayCount + 1; i <= SubCompNum; ++i) { // Zero the now-unused entries
                        auto &ai = state.dataAirSystemsData->AirSysSubSubCompToPlant(i);
                        ai.AirLoopNum = 0;
                        ai.AirLoopBranch = 0;
                        ai.AirLoopComp = 0;
                        ai.AirLoopSubComp = 0;
                        ai.AirLoopSubSubComp = 0;
                        ai.PlantLoopType = 0;
                        ai.PlantLoopNum = 0;
                        ai.PlantLoopBranch = 0;
                        ai.PlantLoopComp = 0;
                        ai.FirstDemandSidePtr = 0;
                        ai.LastDemandSidePtr = 0;
                    }
                }

                // 2. Find Supply Side loop for every demand side component
                // The demand side components only need to know what supply side loop
                // they are connected to.  The input and plant data structure will
                // force the loop numbers to be the same.

                // 3. Find Demand Side Component Corresponding to Supply Side Component
                for (int PlantLoopNum = 1; PlantLoopNum <= state.dataHVACGlobal->NumPlantLoops; ++PlantLoopNum) {
                    for (int BranchNum = 1;
                         BranchNum <= state.dataPlnt->VentRepPlant[static_cast<int>(LoopSideLocation::Supply)](PlantLoopNum).TotalBranches;
                         ++BranchNum) {
                        for (CompNum = 1;
                             CompNum <=
                             state.dataPlnt->VentRepPlant[static_cast<int>(LoopSideLocation::Supply)](PlantLoopNum).Branch(BranchNum).TotalComponents;
                             ++CompNum) {
                            {
                                auto &thisVentRepComp = state.dataPlnt->VentRepPlant[static_cast<int>(LoopSideLocation::Supply)](PlantLoopNum)
                                                            .Branch(BranchNum)
                                                            .Comp(CompNum);
                                const std::string &CompType = thisVentRepComp.TypeOf;
                                const std::string &CompName = thisVentRepComp.Name;
                                int MatchLoop = 0;
                                int MatchLoopType = 0;
                                int MatchBranch = 0;
                                int MatchComp = 0;
                                bool MatchFound = false;
                                FindDemandSideMatch(state, CompType, CompName, MatchFound, MatchLoopType, MatchLoop, MatchBranch, MatchComp);
                                thisVentRepComp.ConnectPlant.LoopType = MatchLoopType;
                                thisVentRepComp.ConnectPlant.LoopNum = MatchLoop;
                                thisVentRepComp.ConnectPlant.BranchNum = MatchBranch;
                                thisVentRepComp.ConnectPlant.CompNum = MatchComp;
                            }
                        }
                    }
                }

                for (int PlantLoopNum = 1; PlantLoopNum <= state.dataHVACGlobal->NumCondLoops; ++PlantLoopNum) {
                    for (int BranchNum = 1;
                         BranchNum <= state.dataPlnt->VentRepCond[static_cast<int>(LoopSideLocation::Supply)](PlantLoopNum).TotalBranches;
                         ++BranchNum) {
                        for (CompNum = 1;
                             CompNum <=
                             state.dataPlnt->VentRepCond[static_cast<int>(LoopSideLocation::Supply)](PlantLoopNum).Branch(BranchNum).TotalComponents;
                             ++CompNum) {
                            {
                                auto &thisVentRepComp = state.dataPlnt->VentRepCond[static_cast<int>(LoopSideLocation::Supply)](PlantLoopNum)
                                                            .Branch(BranchNum)
                                                            .Comp(CompNum);
                                const std::string &CompType = thisVentRepComp.TypeOf;
                                const std::string &CompName = thisVentRepComp.Name;
                                int MatchLoop = 0;
                                int MatchLoopType = 0;
                                int MatchBranch = 0;
                                int MatchComp = 0;
                                bool MatchFound = false;
                                FindDemandSideMatch(state, CompType, CompName, MatchFound, MatchLoopType, MatchLoop, MatchBranch, MatchComp);
                                thisVentRepComp.ConnectPlant.LoopType = MatchLoopType;
                                thisVentRepComp.ConnectPlant.LoopNum = MatchLoop;
                                thisVentRepComp.ConnectPlant.BranchNum = MatchBranch;
                                thisVentRepComp.ConnectPlant.CompNum = MatchComp;
                            }
                        }
                    }
                }
            }
        } // Controlled Zone Loop

        // 4.  Now Load all of the plant supply/demand side connections in a single array with pointers from the
        //    connection arrays (ZoneCompToPlant, ZoneSubCompToPlant, ZoneSubSubCompToPlant, AirSysCompToPlant, etc.)
        int NumZoneConnectComps = 0;
        int NumZoneConnectSubComps = 0;
        int NumZoneConnectSubSubComps = 0;
        int NumAirSysConnectComps = 0;
        int NumAirSysConnectSubComps = 0;
        int NumAirSysConnectSubSubComps = 0;
        if (allocated(state.dataAirSystemsData->ZoneCompToPlant)) {
            NumZoneConnectComps = isize(state.dataAirSystemsData->ZoneCompToPlant);
        }
        if (allocated(state.dataAirSystemsData->ZoneSubCompToPlant)) {
            NumZoneConnectSubComps = isize(state.dataAirSystemsData->ZoneSubCompToPlant);
        }
        if (allocated(state.dataAirSystemsData->ZoneSubSubCompToPlant)) {
            NumZoneConnectSubSubComps = isize(state.dataAirSystemsData->ZoneSubSubCompToPlant);
        }
        if (allocated(state.dataAirSystemsData->AirSysCompToPlant)) {
            NumAirSysConnectComps = isize(state.dataAirSystemsData->AirSysCompToPlant);
        }
        if (allocated(state.dataAirSystemsData->AirSysSubCompToPlant)) {
            NumAirSysConnectSubComps = isize(state.dataAirSystemsData->AirSysSubCompToPlant);
        }
        if (allocated(state.dataAirSystemsData->AirSysSubSubCompToPlant)) {
            NumAirSysConnectSubSubComps = isize(state.dataAirSystemsData->AirSysSubSubCompToPlant);
        }
        state.dataSysRpts->OneTimeFlag_InitEnergyReports = false;

        int ArrayCount = 0;
        for (int CompNum = 1; CompNum <= NumZoneConnectComps; ++CompNum) {
            int LoopType = state.dataAirSystemsData->ZoneCompToPlant(CompNum).PlantLoopType;
            int LoopNum = state.dataAirSystemsData->ZoneCompToPlant(CompNum).PlantLoopNum;
            int FirstIndex = ArrayCount + 1;
            int LoopCount = 1;
            bool ConnectionFlag = false;

            if (LoopType > 0 && LoopNum > 0) {
                FindFirstLastPtr(state, LoopType, LoopNum, ArrayCount, LoopCount, ConnectionFlag);
            }

            int LastIndex = ArrayCount;
            if (FirstIndex > LastIndex) FirstIndex = LastIndex;
            if (ConnectionFlag) {
                state.dataAirSystemsData->ZoneCompToPlant(CompNum).FirstDemandSidePtr = FirstIndex;
                state.dataAirSystemsData->ZoneCompToPlant(CompNum).LastDemandSidePtr = LastIndex;
            }
        }

        for (int SubCompNum = 1; SubCompNum <= NumZoneConnectSubComps; ++SubCompNum) {
            int LoopType = state.dataAirSystemsData->ZoneSubCompToPlant(SubCompNum).PlantLoopType;
            int LoopNum = state.dataAirSystemsData->ZoneSubCompToPlant(SubCompNum).PlantLoopNum;
            int FirstIndex = ArrayCount + 1;
            int LoopCount = 1;

            bool ConnectionFlag = false;
            if (LoopType > 0 && LoopNum > 0) {
                FindFirstLastPtr(state, LoopType, LoopNum, ArrayCount, LoopCount, ConnectionFlag);
            }

            int LastIndex = ArrayCount;
            if (FirstIndex > LastIndex) FirstIndex = LastIndex;
            if (ConnectionFlag) {
                state.dataAirSystemsData->ZoneSubCompToPlant(SubCompNum).FirstDemandSidePtr = FirstIndex;
                state.dataAirSystemsData->ZoneSubCompToPlant(SubCompNum).LastDemandSidePtr = LastIndex;
            }
        }

        for (int SubSubCompNum = 1; SubSubCompNum <= NumZoneConnectSubSubComps; ++SubSubCompNum) {
            int LoopType = state.dataAirSystemsData->ZoneSubSubCompToPlant(SubSubCompNum).PlantLoopType;
            int LoopNum = state.dataAirSystemsData->ZoneSubSubCompToPlant(SubSubCompNum).PlantLoopNum;
            int FirstIndex = ArrayCount + 1;
            int LoopCount = 1;
            bool ConnectionFlag = false;

            if (LoopType > 0 && LoopNum > 0) {
                FindFirstLastPtr(state, LoopType, LoopNum, ArrayCount, LoopCount, ConnectionFlag);
            }

            int LastIndex = ArrayCount;
            if (FirstIndex > LastIndex) FirstIndex = LastIndex;
            if (ConnectionFlag) {
                state.dataAirSystemsData->ZoneSubSubCompToPlant(SubSubCompNum).FirstDemandSidePtr = FirstIndex;
                state.dataAirSystemsData->ZoneSubSubCompToPlant(SubSubCompNum).LastDemandSidePtr = LastIndex;
            }
        }
        for (int CompNum = 1; CompNum <= NumAirSysConnectComps; ++CompNum) {
            int LoopType = state.dataAirSystemsData->AirSysCompToPlant(CompNum).PlantLoopType;
            int LoopNum = state.dataAirSystemsData->AirSysCompToPlant(CompNum).PlantLoopNum;
            int FirstIndex = ArrayCount + 1;
            int LoopCount = 1;
            bool ConnectionFlag = false;

            if (LoopType > 0 && LoopNum > 0) {
                FindFirstLastPtr(state, LoopType, LoopNum, ArrayCount, LoopCount, ConnectionFlag);
            }

            int LastIndex = ArrayCount;
            if (FirstIndex > LastIndex) FirstIndex = LastIndex;
            if (ConnectionFlag) {
                state.dataAirSystemsData->AirSysCompToPlant(CompNum).FirstDemandSidePtr = FirstIndex;
                state.dataAirSystemsData->AirSysCompToPlant(CompNum).LastDemandSidePtr = LastIndex;
            }
        }

        for (int SubCompNum = 1; SubCompNum <= NumAirSysConnectSubComps; ++SubCompNum) {
            int LoopType = state.dataAirSystemsData->AirSysSubCompToPlant(SubCompNum).PlantLoopType;
            int LoopNum = state.dataAirSystemsData->AirSysSubCompToPlant(SubCompNum).PlantLoopNum;
            int FirstIndex = ArrayCount + 1;
            int LoopCount = 1;
            bool ConnectionFlag = false;

            if (LoopType > 0 && LoopNum > 0) {
                FindFirstLastPtr(state, LoopType, LoopNum, ArrayCount, LoopCount, ConnectionFlag);
            }

            int LastIndex = ArrayCount;
            if (FirstIndex > LastIndex) FirstIndex = LastIndex;
            if (ConnectionFlag) {
                state.dataAirSystemsData->AirSysSubCompToPlant(SubCompNum).FirstDemandSidePtr = FirstIndex;
                state.dataAirSystemsData->AirSysSubCompToPlant(SubCompNum).LastDemandSidePtr = LastIndex;
            }
        }

        for (int SubSubCompNum = 1; SubSubCompNum <= NumAirSysConnectSubSubComps; ++SubSubCompNum) {
            int LoopType = state.dataAirSystemsData->AirSysSubSubCompToPlant(SubSubCompNum).PlantLoopType;
            int LoopNum = state.dataAirSystemsData->AirSysSubSubCompToPlant(SubSubCompNum).PlantLoopNum;
            int FirstIndex = ArrayCount + 1;
            int LoopCount = 1;
            bool ConnectionFlag = false;

            if (LoopType > 0 && LoopNum > 0) {
                FindFirstLastPtr(state, LoopType, LoopNum, ArrayCount, LoopCount, ConnectionFlag);
            }

            int LastIndex = ArrayCount;
            if (FirstIndex > LastIndex) FirstIndex = LastIndex;
            if (ConnectionFlag) {
                state.dataAirSystemsData->AirSysSubSubCompToPlant(SubSubCompNum).FirstDemandSidePtr = FirstIndex;
                state.dataAirSystemsData->AirSysSubSubCompToPlant(SubSubCompNum).LastDemandSidePtr = LastIndex;
            }
        }

        state.dataSysRpts->OneTimeFlag_InitEnergyReports = false;
    }

    // On every iteration, load the air loop energy data
    for (int AirLoopNum = 1; AirLoopNum <= state.dataHVACGlobal->NumPrimaryAirSys; ++AirLoopNum) {
        auto &pas = state.dataAirSystemsData->PrimaryAirSystems(AirLoopNum);
        for (int BranchNum = 1; BranchNum <= pas.NumBranches; ++BranchNum) {
            auto &pasBranch = pas.Branch(BranchNum);
            for (int CompNum = 1; CompNum <= pasBranch.TotalComponents; ++CompNum) {
                auto &pasBranchComp = pasBranch.Comp(CompNum);
                for (int VarNum = 1; VarNum <= pasBranchComp.NumMeteredVars; ++VarNum) {
                    auto &pasBranchCompMeter = pasBranchComp.MeteredVar(VarNum);
                    OutputProcessor::VariableType VarType = pasBranchCompMeter.ReportVarType;
                    int VarIndex = pasBranchCompMeter.ReportVarIndex;
                    pasBranchCompMeter.CurMeterReading = GetInternalVariableValue(state, VarType, VarIndex);
                }
                for (int SubCompNum = 1; SubCompNum <= pasBranchComp.NumSubComps; ++SubCompNum) {
                    auto &pasBranchSubComp = pasBranchComp.SubComp(SubCompNum);
                    for (int VarNum = 1; VarNum <= pasBranchSubComp.NumMeteredVars; ++VarNum) {
                        auto &pasBranchSubCompMeter = pasBranchSubComp.MeteredVar(VarNum);
                        OutputProcessor::VariableType VarType = pasBranchSubCompMeter.ReportVarType;
                        int VarIndex = pasBranchSubCompMeter.ReportVarIndex;
                        pasBranchSubCompMeter.CurMeterReading = GetInternalVariableValue(state, VarType, VarIndex);
                    }
                    for (int SubSubCompNum = 1; SubSubCompNum <= pasBranchSubComp.NumSubSubComps; ++SubSubCompNum) {
                        auto &pasBranchSubSubComp = pasBranchSubComp.SubSubComp(SubSubCompNum);
                        for (int VarNum = 1; VarNum <= pasBranchSubSubComp.NumMeteredVars; ++VarNum) {
                            auto &pasBranchSubSubCompMeter = pasBranchSubSubComp.MeteredVar(VarNum);
                            OutputProcessor::VariableType VarType = pasBranchSubSubCompMeter.ReportVarType;
                            int VarIndex = pasBranchSubSubCompMeter.ReportVarIndex;
                            pasBranchSubSubCompMeter.CurMeterReading = GetInternalVariableValue(state, VarType, VarIndex);
                        }
                    }
                }
            }
        }
    }

    // On every iteration, load the zone equipment energy data
    for (int ListNum = 1; ListNum <= state.dataGlobal->NumOfZones; ++ListNum) {
        if (!state.dataZoneEquip->ZoneEquipConfig(ListNum).IsControlled) continue;
        auto &zel = state.dataZoneEquip->ZoneEquipList(ListNum);
        for (int CompNum = 1; CompNum <= zel.NumOfEquipTypes; ++CompNum) {
            auto &zelEquipData = zel.EquipData(CompNum);
            for (int VarNum = 1; VarNum <= zelEquipData.NumMeteredVars; ++VarNum) {
                auto &zelEquipDataMeter = zelEquipData.MeteredVar(VarNum);
                OutputProcessor::VariableType VarType = zelEquipDataMeter.ReportVarType;
                int VarIndex = zelEquipDataMeter.ReportVarIndex;
                zelEquipDataMeter.CurMeterReading = GetInternalVariableValue(state, VarType, VarIndex);
            }
            for (int SubCompNum = 1; SubCompNum <= zelEquipData.NumSubEquip; ++SubCompNum) {
                auto &zelSubEquipData = zelEquipData.SubEquipData(SubCompNum);
                for (int VarNum = 1; VarNum <= zelSubEquipData.NumMeteredVars; ++VarNum) {
                    auto &zelSubEquipDataMeter = zelSubEquipData.MeteredVar(VarNum);
                    OutputProcessor::VariableType VarType = zelSubEquipDataMeter.ReportVarType;
                    int VarIndex = zelSubEquipDataMeter.ReportVarIndex;
                    zelSubEquipDataMeter.CurMeterReading = GetInternalVariableValue(state, VarType, VarIndex);
                }
                for (int SubSubCompNum = 1; SubSubCompNum <= zelSubEquipData.NumSubSubEquip; ++SubSubCompNum) {
                    auto &zelSubSubEquipData = zelSubEquipData.SubSubEquipData(SubSubCompNum);
                    for (int VarNum = 1; VarNum <= zelSubSubEquipData.NumMeteredVars; ++VarNum) {
                        auto &zelSubSubEquipDataMeter = zelSubSubEquipData.MeteredVar(VarNum);
                        OutputProcessor::VariableType VarType = zelSubSubEquipDataMeter.ReportVarType;
                        int VarIndex = zelSubSubEquipDataMeter.ReportVarIndex;
                        zelSubSubEquipDataMeter.CurMeterReading = GetInternalVariableValue(state, VarType, VarIndex); // Sankar Corrected zone array
                    }
                }
            }
        }
    }

    // On every iteration, load the Plant Supply Side Data and load the Plant Demand Side Data
    for (LoopSideLocation LoopSide : DataPlant::LoopSideKeys) {
        for (int PlantLoopNum = 1; PlantLoopNum <= state.dataHVACGlobal->NumPlantLoops; ++PlantLoopNum) {
            auto &vrp = state.dataPlnt->VentRepPlant[static_cast<int>(LoopSide)](PlantLoopNum);
            for (int BranchNum = 1; BranchNum <= vrp.TotalBranches; ++BranchNum) {
                auto &vrpBranch = vrp.Branch(BranchNum);
                for (int CompNum = 1; CompNum <= vrpBranch.TotalComponents; ++CompNum) {
                    auto &vrpBranchComp = vrpBranch.Comp(CompNum);
                    for (int VarNum = 1; VarNum <= vrpBranchComp.NumMeteredVars; ++VarNum) {
                        auto &vrpBranchCompMeter = vrpBranchComp.MeteredVar(VarNum);
                        OutputProcessor::VariableType VarType = vrpBranchCompMeter.ReportVarType;
                        int VarIndex = vrpBranchCompMeter.ReportVarIndex;
                        vrpBranchCompMeter.CurMeterReading = GetInternalVariableValue(state, VarType, VarIndex);
                    }
                }
            }
        }

        // On every iteration, load the Condenser Supply Side Data and load the Condenser Demand Side Data
        for (int PlantLoopNum = 1; PlantLoopNum <= state.dataHVACGlobal->NumCondLoops; ++PlantLoopNum) {
            auto &vrc = state.dataPlnt->VentRepCond[static_cast<int>(LoopSide)](PlantLoopNum);
            for (int BranchNum = 1; BranchNum <= vrc.TotalBranches; ++BranchNum) {
                auto &vrcBranch = vrc.Branch(BranchNum);
                for (int CompNum = 1; CompNum <= vrcBranch.TotalComponents; ++CompNum) {
                    auto &vrcBranchComp = vrcBranch.Comp(CompNum);
                    for (int VarNum = 1; VarNum <= vrcBranchComp.NumMeteredVars; ++VarNum) {
                        auto &vrcBranchCompMeter = vrcBranchComp.MeteredVar(VarNum);
                        OutputProcessor::VariableType VarType = vrcBranchCompMeter.ReportVarType;
                        int VarIndex = vrcBranchCompMeter.ReportVarIndex;
                        vrcBranchCompMeter.CurMeterReading = GetInternalVariableValue(state, VarType, VarIndex);
                    }
                }
            }
        }
    }
    // initialize energy report variables
}

void FindFirstLastPtr(EnergyPlusData &state, int &LoopType, int &LoopNum, int &ArrayCount, int &LoopCount, bool &ConnectionFlag)
{
    // SUBROUTINE INFORMATION:
    //       AUTHOR         Dan Fisher
    //       DATE WRITTEN   July 2005
    //       MODIFIED
    //       RE-ENGINEERED  na

    // PURPOSE OF THIS SUBROUTINE:
    // Initializes the energy components of the data structures

    // METHODOLOGY EMPLOYED:
    // Once all compsets have been established (second iteration) find all components
    // subcomponents, etc.

    int DemandSideLoopNum;
    int DemandSideBranchNum;
    int DemandSideCompNum;
    int SupplySideCompNum;
    int DemandSideLoopType;
    bool found;

    // Object Data
    auto &LoopStack = state.dataSysRpts->LoopStack;

    return; // Autodesk:? Is this routine now an intentional NOOP?

    if (state.dataSysRpts->OneTimeFlag_FindFirstLastPtr) {
        LoopStack.allocate(state.dataSysRpts->MaxLoopArraySize);
        state.dataAirSystemsData->DemandSideConnect.allocate(state.dataSysRpts->MaxCompArraySize);

        state.dataSysRpts->OneTimeFlag_FindFirstLastPtr = false;
    }
    for (auto &e : LoopStack) {
        e.LoopNum = 0;
        e.LoopType = 0;
    }

    ConnectionFlag = false;
    //    countloop=0
    //    write(outputfiledebug,*) '1228=lt,lc,lnum,cflag,arrcnt',looptype,loopcount,LoopNum,connectionflag,arraycount

    while (LoopCount > 0) {
        //        write(outputfiledebug,*) '1231==lt,lc,lnum,cflag,arrcnt',looptype,loopcount,LoopNum,connectionflag,arraycount
        //        write(outputfiledebug,*) 'loop=plname',TRIM(plantloop(LoopNum)%name)
        --LoopCount;
        //        countloop=countloop+1
        //        if (countloop > 100) exit
        if (LoopType == 1) {
            for (int BranchNum = 1; BranchNum <= state.dataPlnt->VentRepPlant[static_cast<int>(LoopSideLocation::Supply)](LoopNum).TotalBranches;
                 ++BranchNum) {
                for (int SupplySideCompNum = 1;
                     SupplySideCompNum <=
                     state.dataPlnt->VentRepPlant[static_cast<int>(LoopSideLocation::Supply)](LoopNum).Branch(BranchNum).TotalComponents;
                     ++SupplySideCompNum) {
                    {
                        auto const &thisVentRepComp =
                            state.dataPlnt->VentRepPlant[static_cast<int>(LoopSideLocation::Supply)](LoopNum).Branch(BranchNum).Comp(
                                SupplySideCompNum);
                        DemandSideLoopType = thisVentRepComp.ConnectPlant.LoopType;
                        DemandSideLoopNum = thisVentRepComp.ConnectPlant.LoopNum;
                        DemandSideBranchNum = thisVentRepComp.ConnectPlant.BranchNum;
                        DemandSideCompNum = thisVentRepComp.ConnectPlant.CompNum;
                    }
                    // If the connection is valid load the connection array
                    if (DemandSideLoopType == 1 || DemandSideLoopType == 2) {
                        ConnectionFlag = true;
                        ++ArrayCount;
                        if (ArrayCount > state.dataSysRpts->MaxCompArraySize) {
                            state.dataAirSystemsData->DemandSideConnect.redimension(state.dataSysRpts->MaxCompArraySize += 100);
                        }
                        state.dataAirSystemsData->DemandSideConnect(ArrayCount).LoopType = DemandSideLoopType;
                        state.dataAirSystemsData->DemandSideConnect(ArrayCount).LoopNum = DemandSideLoopNum;
                        state.dataAirSystemsData->DemandSideConnect(ArrayCount).BranchNum = DemandSideBranchNum;
                        state.dataAirSystemsData->DemandSideConnect(ArrayCount).CompNum = DemandSideCompNum;

                        found = false;
                        print(state.files.debug, "1271=lstacksize {}\n", size(LoopStack));
                        for (int Idx = 1; Idx <= isize(LoopStack); ++Idx) {
                            if (DemandSideLoopNum == LoopStack(Idx).LoopNum && DemandSideLoopType == LoopStack(Idx).LoopType) {
                                found = true;
                                break;
                            }
                        }
                        if (!found) {
                            ++LoopCount;
                            //       write(outputfiledebug,*) '1280=lc,mxsize',loopcount,maxlooparraysize
                            //       write(outputfiledebug,*) '1281=dsloopnum,dslooptype',DemandSideLoopNum,DemandSideLoopType
                            if (LoopCount > state.dataSysRpts->MaxLoopArraySize) {
                                LoopStack.redimension(state.dataSysRpts->MaxLoopArraySize += 100);
                            }
                            //               write(outputfiledebug,*)
                            //               '1294=lcnt,dsloopnum,dslooptype',loopcount,DemandSideLoopNum,DemandSideLoopType
                            LoopStack(LoopCount).LoopNum = DemandSideLoopNum;
                            LoopStack(LoopCount).LoopType = DemandSideLoopType;
                        }
                    }
                }
            }
        } else if (LoopType == 2) {
            for (int BranchNum = 1; BranchNum <= state.dataPlnt->VentRepCond[static_cast<int>(LoopSideLocation::Supply)](LoopNum).TotalBranches;
                 ++BranchNum) {
                for (SupplySideCompNum = 1;
                     SupplySideCompNum <=
                     state.dataPlnt->VentRepCond[static_cast<int>(LoopSideLocation::Supply)](LoopNum).Branch(BranchNum).TotalComponents;
                     ++SupplySideCompNum) {
                    {
                        auto const &thisVentRepComp =
                            state.dataPlnt->VentRepCond[static_cast<int>(LoopSideLocation::Supply)](LoopNum).Branch(BranchNum).Comp(
                                SupplySideCompNum);
                        DemandSideLoopType = thisVentRepComp.ConnectPlant.LoopType;
                        DemandSideLoopNum = thisVentRepComp.ConnectPlant.LoopNum;
                        DemandSideBranchNum = thisVentRepComp.ConnectPlant.BranchNum;
                        DemandSideCompNum = thisVentRepComp.ConnectPlant.CompNum;
                    }
                    // If the connection is valid load the connection array
                    if (DemandSideLoopType == 1 || DemandSideLoopType == 2) {
                        ConnectionFlag = true;
                        ++ArrayCount;
                        if (ArrayCount > state.dataSysRpts->MaxCompArraySize) {
                            state.dataAirSystemsData->DemandSideConnect.redimension(state.dataSysRpts->MaxCompArraySize += 100);
                        }
                        state.dataAirSystemsData->DemandSideConnect(ArrayCount).LoopType = DemandSideLoopType;
                        state.dataAirSystemsData->DemandSideConnect(ArrayCount).LoopNum = DemandSideLoopNum;
                        state.dataAirSystemsData->DemandSideConnect(ArrayCount).BranchNum = DemandSideBranchNum;
                        state.dataAirSystemsData->DemandSideConnect(ArrayCount).CompNum = DemandSideCompNum;

                        found = false;
                        for (int Idx = 1; Idx <= isize(LoopStack); ++Idx) {
                            if (DemandSideLoopNum == LoopStack(Idx).LoopNum && DemandSideLoopType == LoopStack(Idx).LoopType) {
                                found = true;
                                break;
                            }
                        }
                        if (!found) {
                            ++LoopCount;
                            //       write(outputfiledebug,*) '1341=lcnt,arrsize',loopcount,maxlooparraysize
                            //       write(outputfiledebug,*) '1342=lsloopnum,dslooptype',DemandSideLoopNum,DemandSideLoopType
                            if (LoopCount > state.dataSysRpts->MaxLoopArraySize) {
                                LoopStack.redimension(state.dataSysRpts->MaxLoopArraySize += 100);
                            }
                            LoopStack(LoopCount).LoopNum = DemandSideLoopNum;
                            LoopStack(LoopCount).LoopType = DemandSideLoopType;
                        }
                    }
                }
            }
        } else {
            print(state.files.debug, "{}\n", "1361=error");
            // error
        }

        // now unload the LoopNum and LoopType arrays
        if (LoopCount > 0) {
            LoopType = LoopStack(LoopCount).LoopType;
            LoopNum = LoopStack(LoopCount).LoopNum;
        }

    } // While loop
}

void UpdateZoneCompPtrArray(EnergyPlusData &state,
                            int &Idx,
                            int const ListNum,
                            int const AirDistUnitNum,
                            int const PlantLoopType,
                            int const PlantLoop,
                            int const PlantBranch,
                            int const PlantComp)
{
    // SUBROUTINE INFORMATION:
    //       AUTHOR         Dan Fisher
    //       DATE WRITTEN   June 2005
    //       MODIFIED       na
    //       RE-ENGINEERED  na

    // PURPOSE OF THIS SUBROUTINE:
    // Update Zone Component pointers

    if (state.dataSysRpts->OneTimeFlag_UpdateZoneCompPtrArray) {
        state.dataAirSystemsData->ZoneCompToPlant.allocate(state.dataSysRpts->ArrayLimit_UpdateZoneCompPtrArray);
        for (auto &e : state.dataAirSystemsData->ZoneCompToPlant) {
            e.ZoneEqListNum = 0;
            e.ZoneEqCompNum = 0;
            e.PlantLoopType = 0;
            e.PlantLoopNum = 0;
            e.PlantLoopBranch = 0;
            e.PlantLoopComp = 0;
            e.FirstDemandSidePtr = 0;
            e.LastDemandSidePtr = 0;
        }

        state.dataSysRpts->OneTimeFlag_UpdateZoneCompPtrArray = false;
    }

    if (state.dataSysRpts->ArrayCounter_UpdateZoneCompPtrArray >= state.dataSysRpts->ArrayLimit_UpdateZoneCompPtrArray) { // Redimension larger
        int const OldArrayLimit(state.dataSysRpts->ArrayLimit_UpdateZoneCompPtrArray);
        state.dataAirSystemsData->ZoneCompToPlant.redimension(state.dataSysRpts->ArrayLimit_UpdateZoneCompPtrArray *= 2);
        for (int i = OldArrayLimit + 1; i <= state.dataSysRpts->ArrayLimit_UpdateZoneCompPtrArray; ++i) {
            auto &zctp = state.dataAirSystemsData->ZoneCompToPlant(i);
            zctp.ZoneEqListNum = 0;
            zctp.ZoneEqCompNum = 0;
            zctp.PlantLoopType = 0;
            zctp.PlantLoopNum = 0;
            zctp.PlantLoopBranch = 0;
            zctp.PlantLoopComp = 0;
            zctp.FirstDemandSidePtr = 0;
            zctp.LastDemandSidePtr = 0;
        }
    }

    Idx = state.dataSysRpts->ArrayCounter_UpdateZoneCompPtrArray;
    auto &zctp = state.dataAirSystemsData->ZoneCompToPlant(Idx);
    zctp.ZoneEqListNum = ListNum;
    zctp.ZoneEqCompNum = AirDistUnitNum;
    zctp.PlantLoopType = PlantLoopType;
    zctp.PlantLoopNum = PlantLoop;
    zctp.PlantLoopBranch = PlantBranch;
    zctp.PlantLoopComp = PlantComp;
    ++state.dataSysRpts->ArrayCounter_UpdateZoneCompPtrArray;
}

void UpdateZoneSubCompPtrArray(EnergyPlusData &state,
                               int &Idx,
                               int const ListNum,
                               int const AirDistUnitNum,
                               int const SubCompNum,
                               int const PlantLoopType,
                               int const PlantLoop,
                               int const PlantBranch,
                               int const PlantComp)
{
    // SUBROUTINE INFORMATION:
    //       AUTHOR         Dan Fisher
    //       DATE WRITTEN   June 2005
    //       MODIFIED       na
    //       RE-ENGINEERED  na

    // PURPOSE OF THIS SUBROUTINE:
    // Update Zone Sub Component Pointer Array

    if (state.dataSysRpts->OneTimeFlag_UpdateZoneSubCompPtrArray) {
        state.dataAirSystemsData->ZoneSubCompToPlant.allocate(state.dataSysRpts->ArrayLimit_UpdateZoneSubCompPtrArray);
        for (auto &e : state.dataAirSystemsData->ZoneSubCompToPlant) {
            e.ZoneEqListNum = 0;
            e.ZoneEqCompNum = 0;
            e.ZoneEqSubCompNum = 0;
            e.PlantLoopType = 0;
            e.PlantLoopNum = 0;
            e.PlantLoopBranch = 0;
            e.PlantLoopComp = 0;
            e.FirstDemandSidePtr = 0;
            e.LastDemandSidePtr = 0;
        }

        state.dataSysRpts->OneTimeFlag_UpdateZoneSubCompPtrArray = false;
    }

    if (state.dataSysRpts->ArrayCounter_UpdateZoneSubCompPtrArray >= state.dataSysRpts->ArrayLimit_UpdateZoneSubCompPtrArray) { // Redimension larger
        int const OldArrayLimit(state.dataSysRpts->ArrayLimit_UpdateZoneSubCompPtrArray);
        state.dataAirSystemsData->ZoneSubCompToPlant.redimension(state.dataSysRpts->ArrayLimit_UpdateZoneSubCompPtrArray *= 2);
        for (int i = OldArrayLimit + 1; i <= state.dataSysRpts->ArrayLimit_UpdateZoneSubCompPtrArray; ++i) {
            auto &zctp = state.dataAirSystemsData->ZoneSubCompToPlant(i);
            zctp.ZoneEqListNum = 0;
            zctp.ZoneEqCompNum = 0;
            zctp.ZoneEqSubCompNum = 0;
            zctp.PlantLoopType = 0;
            zctp.PlantLoopNum = 0;
            zctp.PlantLoopBranch = 0;
            zctp.PlantLoopComp = 0;
            zctp.FirstDemandSidePtr = 0;
            zctp.LastDemandSidePtr = 0;
        }
    }

    Idx = state.dataSysRpts->ArrayCounter_UpdateZoneSubCompPtrArray;
    auto &zctp = state.dataAirSystemsData->ZoneSubCompToPlant(Idx);
    zctp.ZoneEqListNum = ListNum;
    zctp.ZoneEqCompNum = AirDistUnitNum;
    zctp.ZoneEqSubCompNum = SubCompNum;
    zctp.PlantLoopType = PlantLoopType;
    zctp.PlantLoopNum = PlantLoop;
    zctp.PlantLoopBranch = PlantBranch;
    zctp.PlantLoopComp = PlantComp;
    ++state.dataSysRpts->ArrayCounter_UpdateZoneSubCompPtrArray;
}

void UpdateZoneSubSubCompPtrArray(EnergyPlusData &state,
                                  int &Idx,
                                  int const ListNum,
                                  int const AirDistUnitNum,
                                  int const SubCompNum,
                                  int const SubSubCompNum,
                                  int const PlantLoopType,
                                  int const PlantLoop,
                                  int const PlantBranch,
                                  int const PlantComp)
{
    // SUBROUTINE INFORMATION:
    //       AUTHOR         Dan Fisher
    //       DATE WRITTEN   June 2005
    //       MODIFIED       na
    //       RE-ENGINEERED  na

    // PURPOSE OF THIS SUBROUTINE:
    // Update Zone Sub Component Pointer Array

    if (state.dataSysRpts->OneTimeFlag_UpdateZoneSubSubCompPtrArray) {
        state.dataAirSystemsData->ZoneSubSubCompToPlant.allocate(state.dataSysRpts->ArrayLimit_UpdateZoneSubSubCompPtrArray);
        for (auto &e : state.dataAirSystemsData->ZoneSubSubCompToPlant) {
            e.ZoneEqListNum = 0;
            e.ZoneEqCompNum = 0;
            e.ZoneEqSubCompNum = 0;
            e.ZoneEqSubSubCompNum = 0;
            e.PlantLoopType = 0;
            e.PlantLoopNum = 0;
            e.PlantLoopBranch = 0;
            e.PlantLoopComp = 0;
            e.FirstDemandSidePtr = 0;
            e.LastDemandSidePtr = 0;
        }

        state.dataSysRpts->OneTimeFlag_UpdateZoneSubSubCompPtrArray = false;
    }

    if (state.dataSysRpts->ArrayCounter_UpdateZoneSubSubCompPtrArray >=
        state.dataSysRpts->ArrayLimit_UpdateZoneSubSubCompPtrArray) { // Redimension larger
        int const OldArrayLimit(state.dataSysRpts->ArrayLimit_UpdateZoneSubSubCompPtrArray);
        state.dataAirSystemsData->ZoneSubSubCompToPlant.redimension(state.dataSysRpts->ArrayLimit_UpdateZoneSubSubCompPtrArray *= 2);
        for (int i = OldArrayLimit + 1; i <= state.dataSysRpts->ArrayLimit_UpdateZoneSubSubCompPtrArray; ++i) {
            auto &zctp = state.dataAirSystemsData->ZoneSubSubCompToPlant(i);
            zctp.ZoneEqListNum = 0;
            zctp.ZoneEqCompNum = 0;
            zctp.ZoneEqSubCompNum = 0;
            zctp.ZoneEqSubSubCompNum = 0;
            zctp.PlantLoopType = 0;
            zctp.PlantLoopNum = 0;
            zctp.PlantLoopBranch = 0;
            zctp.PlantLoopComp = 0;
            zctp.FirstDemandSidePtr = 0;
            zctp.LastDemandSidePtr = 0;
        }
    }

    Idx = state.dataSysRpts->ArrayCounter_UpdateZoneSubSubCompPtrArray;
    auto &zctp = state.dataAirSystemsData->ZoneSubSubCompToPlant(Idx);
    zctp.ZoneEqListNum = ListNum;
    zctp.ZoneEqCompNum = AirDistUnitNum;
    zctp.ZoneEqSubCompNum = SubCompNum;
    zctp.ZoneEqSubSubCompNum = SubSubCompNum;
    zctp.PlantLoopType = PlantLoopType;
    zctp.PlantLoopNum = PlantLoop;
    zctp.PlantLoopBranch = PlantBranch;
    zctp.PlantLoopComp = PlantComp;
    ++state.dataSysRpts->ArrayCounter_UpdateZoneSubSubCompPtrArray;
}

void UpdateAirSysCompPtrArray(EnergyPlusData &state,
                              int &Idx,
                              int const AirLoopNum,
                              int const BranchNum,
                              int const CompNum,
                              int const PlantLoopType,
                              int const PlantLoop,
                              int const PlantBranch,
                              int const PlantComp)
{
    // SUBROUTINE INFORMATION:
    //       AUTHOR         Dan Fisher
    //       DATE WRITTEN   June 2005
    //       MODIFIED       na
    //       RE-ENGINEERED  na

    // PURPOSE OF THIS SUBROUTINE:
    // Update Air System Component Pointer Array

    if (state.dataSysRpts->OneTimeFlag_UpdateAirSysCompPtrArray) {
        state.dataAirSystemsData->AirSysCompToPlant.allocate(state.dataSysRpts->ArrayLimit_UpdateAirSysCompPtrArray);
        for (auto &e : state.dataAirSystemsData->AirSysCompToPlant) {
            e.AirLoopNum = 0;
            e.AirLoopBranch = 0;
            e.AirLoopComp = 0;
            e.PlantLoopType = 0;
            e.PlantLoopNum = 0;
            e.PlantLoopBranch = 0;
            e.PlantLoopComp = 0;
            e.FirstDemandSidePtr = 0;
            e.LastDemandSidePtr = 0;
        }

        state.dataSysRpts->OneTimeFlag_UpdateAirSysCompPtrArray = false;
    }

    if (state.dataSysRpts->ArrayCounter_UpdateAirSysCompPtrArray >= state.dataSysRpts->ArrayLimit_UpdateAirSysCompPtrArray) { // Redimension larger
        int const OldArrayLimit(state.dataSysRpts->ArrayLimit_UpdateAirSysCompPtrArray);
        state.dataAirSystemsData->AirSysCompToPlant.redimension(state.dataSysRpts->ArrayLimit_UpdateAirSysCompPtrArray *= 2);
        for (int i = OldArrayLimit + 1; i <= state.dataSysRpts->ArrayLimit_UpdateAirSysCompPtrArray; ++i) {
            auto &actp = state.dataAirSystemsData->AirSysCompToPlant(i);
            actp.AirLoopNum = 0;
            actp.AirLoopBranch = 0;
            actp.AirLoopComp = 0;
            actp.PlantLoopType = 0;
            actp.PlantLoopNum = 0;
            actp.PlantLoopBranch = 0;
            actp.PlantLoopComp = 0;
            actp.FirstDemandSidePtr = 0;
            actp.LastDemandSidePtr = 0;
        }
    }

    Idx = state.dataSysRpts->ArrayCounter_UpdateAirSysCompPtrArray;
    auto &actp = state.dataAirSystemsData->AirSysCompToPlant(Idx);
    actp.AirLoopNum = AirLoopNum;
    actp.AirLoopBranch = BranchNum;
    actp.AirLoopComp = CompNum;
    actp.PlantLoopType = PlantLoopType;
    actp.PlantLoopNum = PlantLoop;
    actp.PlantLoopBranch = PlantBranch;
    actp.PlantLoopComp = PlantComp;
    ++state.dataSysRpts->ArrayCounter_UpdateAirSysCompPtrArray;
}

void UpdateAirSysSubCompPtrArray(EnergyPlusData &state,
                                 int &Idx,
                                 int const AirLoopNum,
                                 int const BranchNum,
                                 int const CompNum,
                                 int const SubCompNum,
                                 int const PlantLoopType,
                                 int const PlantLoop,
                                 int const PlantBranch,
                                 int const PlantComp)
{
    // SUBROUTINE INFORMATION:
    //       AUTHOR         Dan Fisher
    //       DATE WRITTEN   June 2005
    //       MODIFIED       na
    //       RE-ENGINEERED  na

    // PURPOSE OF THIS SUBROUTINE:
    // Update Air System Sub Component Pointer Array

    if (state.dataSysRpts->OneTimeFlag_UpdateAirSysSubCompPtrArray) {
        state.dataAirSystemsData->AirSysSubCompToPlant.allocate(state.dataSysRpts->ArrayLimit_UpdateAirSysSubCompPtrArray);
        for (auto &e : state.dataAirSystemsData->AirSysSubCompToPlant) {
            e.AirLoopNum = 0;
            e.AirLoopBranch = 0;
            e.AirLoopComp = 0;
            e.AirLoopSubComp = 0;
            e.PlantLoopType = 0;
            e.PlantLoopNum = 0;
            e.PlantLoopBranch = 0;
            e.PlantLoopComp = 0;
            e.FirstDemandSidePtr = 0;
            e.LastDemandSidePtr = 0;
        }

        state.dataSysRpts->OneTimeFlag_UpdateAirSysSubCompPtrArray = false;
    }

    if (state.dataSysRpts->ArrayCounter_UpdateAirSysSubCompPtrArray >=
        state.dataSysRpts->ArrayLimit_UpdateAirSysSubCompPtrArray) { // Redimension larger
        int const OldArrayLimit(state.dataSysRpts->ArrayLimit_UpdateAirSysSubCompPtrArray);
        state.dataAirSystemsData->AirSysSubCompToPlant.redimension(state.dataSysRpts->ArrayLimit_UpdateAirSysSubCompPtrArray *= 2);
        for (int i = OldArrayLimit + 1; i <= state.dataSysRpts->ArrayLimit_UpdateAirSysSubCompPtrArray; ++i) {
            auto &actp = state.dataAirSystemsData->AirSysSubCompToPlant(i);
            actp.AirLoopNum = 0;
            actp.AirLoopBranch = 0;
            actp.AirLoopComp = 0;
            actp.AirLoopSubComp = 0;
            actp.PlantLoopType = 0;
            actp.PlantLoopNum = 0;
            actp.PlantLoopBranch = 0;
            actp.PlantLoopComp = 0;
            actp.FirstDemandSidePtr = 0;
            actp.LastDemandSidePtr = 0;
        }
    }

    Idx = state.dataSysRpts->ArrayCounter_UpdateAirSysSubCompPtrArray;
    auto &actp = state.dataAirSystemsData->AirSysSubCompToPlant(Idx);
    actp.AirLoopNum = AirLoopNum;
    actp.AirLoopBranch = BranchNum;
    actp.AirLoopComp = CompNum;
    actp.AirLoopSubComp = SubCompNum;
    actp.PlantLoopType = PlantLoopType;
    actp.PlantLoopNum = PlantLoop;
    actp.PlantLoopBranch = PlantBranch;
    actp.PlantLoopComp = PlantComp;
    ++state.dataSysRpts->ArrayCounter_UpdateAirSysSubCompPtrArray;
}

void UpdateAirSysSubSubCompPtrArray(EnergyPlusData &state,
                                    int &Idx,
                                    int const AirLoopNum,
                                    int const BranchNum,
                                    int const CompNum,
                                    int const SubCompNum,
                                    int const SubSubCompNum,
                                    int const PlantLoopType,
                                    int const PlantLoop,
                                    int const PlantBranch,
                                    int const PlantComp)
{
    // SUBROUTINE INFORMATION:
    //       AUTHOR         Dan Fisher
    //       DATE WRITTEN   June 2005
    //       MODIFIED       na
    //       RE-ENGINEERED  na

    // PURPOSE OF THIS SUBROUTINE:
    // Update Air System Sub Sub Component Pointer Array

    if (state.dataSysRpts->OneTimeFlag_UpdateAirSysSubSubCompPtrArray) {
        state.dataAirSystemsData->AirSysSubSubCompToPlant.allocate(state.dataSysRpts->ArrayLimit_UpdateAirSysSubSubCompPtrArray);
        for (auto &e : state.dataAirSystemsData->AirSysSubSubCompToPlant) {
            e.AirLoopNum = 0;
            e.AirLoopBranch = 0;
            e.AirLoopComp = 0;
            e.AirLoopSubComp = 0;
            e.AirLoopSubSubComp = 0;
            e.PlantLoopType = 0;
            e.PlantLoopNum = 0;
            e.PlantLoopBranch = 0;
            e.PlantLoopComp = 0;
            e.FirstDemandSidePtr = 0;
            e.LastDemandSidePtr = 0;
        }

        state.dataSysRpts->OneTimeFlag_UpdateAirSysSubSubCompPtrArray = false;
    }

    if (state.dataSysRpts->ArrayCounter_UpdateAirSysSubSubCompPtrArray >=
        state.dataSysRpts->ArrayLimit_UpdateAirSysSubSubCompPtrArray) { // Redimension larger
        int const OldArrayLimit(state.dataSysRpts->ArrayLimit_UpdateAirSysSubSubCompPtrArray);
        state.dataAirSystemsData->AirSysSubSubCompToPlant.redimension(state.dataSysRpts->ArrayLimit_UpdateAirSysSubSubCompPtrArray *= 2);
        for (int i = OldArrayLimit + 1; i <= state.dataSysRpts->ArrayLimit_UpdateAirSysSubSubCompPtrArray; ++i) {
            auto &actp = state.dataAirSystemsData->AirSysSubSubCompToPlant(i);
            actp.AirLoopNum = 0;
            actp.AirLoopBranch = 0;
            actp.AirLoopComp = 0;
            actp.AirLoopSubComp = 0;
            actp.AirLoopSubSubComp = 0;
            actp.PlantLoopType = 0;
            actp.PlantLoopNum = 0;
            actp.PlantLoopBranch = 0;
            actp.PlantLoopComp = 0;
            actp.FirstDemandSidePtr = 0;
            actp.LastDemandSidePtr = 0;
        }
    }

    Idx = state.dataSysRpts->ArrayCounter_UpdateAirSysSubSubCompPtrArray;
    auto &actp = state.dataAirSystemsData->AirSysSubSubCompToPlant(Idx);
    actp.AirLoopNum = AirLoopNum;
    actp.AirLoopBranch = BranchNum;
    actp.AirLoopComp = CompNum;
    actp.AirLoopSubComp = SubCompNum;
    actp.AirLoopSubSubComp = SubSubCompNum;
    actp.PlantLoopType = PlantLoopType;
    actp.PlantLoopNum = PlantLoop;
    actp.PlantLoopBranch = PlantBranch;
    actp.PlantLoopComp = PlantComp;
    ++state.dataSysRpts->ArrayCounter_UpdateAirSysSubSubCompPtrArray;
}

void AllocateAndSetUpVentReports(EnergyPlusData &state)
{

    // SUBROUTINE INFORMATION:
    //       AUTHOR         Sankaranarayanan K P
    //       DATE WRITTEN   July 2005
    //       MODIFIED       na
    //       RE-ENGINEERED  na

    int NumPrimaryAirSys = state.dataHVACGlobal->NumPrimaryAirSys;

    // PURPOSE OF THIS SUBROUTINE:
    // Allocates Arrays and setup output variables related to Ventilation reports.
    state.dataSysRpts->ZoneVentRepVars.allocate(state.dataGlobal->NumOfZones);
    state.dataSysRpts->SysLoadRepVars.allocate(NumPrimaryAirSys);
    state.dataSysRpts->SysVentRepVars.allocate(NumPrimaryAirSys);
    state.dataSysRpts->SysPreDefRep.allocate(NumPrimaryAirSys);

    for (int sysIndex = 1; sysIndex <= NumPrimaryAirSys; ++sysIndex) {
        auto &thisSysVentRepVars = state.dataSysRpts->SysVentRepVars(sysIndex);
        thisSysVentRepVars.MechVentFlow = 0.0;
        thisSysVentRepVars.NatVentFlow = 0.0;
        thisSysVentRepVars.TargetVentilationFlowVoz = 0.0;
        thisSysVentRepVars.TimeBelowVozDyn = 0.0;
        thisSysVentRepVars.TimeAtVozDyn = 0.0;
        thisSysVentRepVars.TimeAboveVozDyn = 0.0;
        thisSysVentRepVars.TimeVentUnocc = 0.0;
        thisSysVentRepVars.AnyZoneOccupied = false;
    }

    if (state.dataSysRpts->AirLoopLoadsReportEnabled) {
        for (int sysIndex = 1; sysIndex <= NumPrimaryAirSys; ++sysIndex) {
            auto &thisSysLoadRepVars = state.dataSysRpts->SysLoadRepVars(sysIndex);
            auto &thisSysVentRepVars = state.dataSysRpts->SysVentRepVars(sysIndex);
            std::string const primaryAirSysName = state.dataAirSystemsData->PrimaryAirSystems(sysIndex).Name;

            // CurrentModuleObject='AirloopHVAC'
            // SYSTEM LOADS REPORT
            SetupOutputVariable(state,
                                "Air System Total Heating Energy",
                                OutputProcessor::Unit::J,
                                thisSysLoadRepVars.TotHTNG,
                                OutputProcessor::SOVTimeStepType::HVAC,
                                OutputProcessor::SOVStoreType::Summed,
                                primaryAirSysName);

            SetupOutputVariable(state,
                                "Air System Total Cooling Energy",
                                OutputProcessor::Unit::J,
                                thisSysLoadRepVars.TotCLNG,
                                OutputProcessor::SOVTimeStepType::HVAC,
                                OutputProcessor::SOVStoreType::Summed,
                                primaryAirSysName);

            // SYSTEM ENERGY USE REPORT
            SetupOutputVariable(state,
                                "Air System Hot Water Energy",
                                OutputProcessor::Unit::J,
                                thisSysLoadRepVars.TotH2OHOT,
                                OutputProcessor::SOVTimeStepType::HVAC,
                                OutputProcessor::SOVStoreType::Summed,
                                primaryAirSysName);

            SetupOutputVariable(state,
                                "Air System Steam Energy",
                                OutputProcessor::Unit::J,
                                thisSysLoadRepVars.TotSteam,
                                OutputProcessor::SOVTimeStepType::HVAC,
                                OutputProcessor::SOVStoreType::Summed,
                                primaryAirSysName);

            SetupOutputVariable(state,
                                "Air System Chilled Water Energy",
                                OutputProcessor::Unit::J,
                                thisSysLoadRepVars.TotH2OCOLD,
                                OutputProcessor::SOVTimeStepType::HVAC,
                                OutputProcessor::SOVStoreType::Summed,
                                primaryAirSysName);

            SetupOutputVariable(state,
                                "Air System Electricity Energy",
                                OutputProcessor::Unit::J,
                                thisSysLoadRepVars.TotElec,
                                OutputProcessor::SOVTimeStepType::HVAC,
                                OutputProcessor::SOVStoreType::Summed,
                                primaryAirSysName);

            SetupOutputVariable(state,
                                "Air System NaturalGas Energy",
                                OutputProcessor::Unit::J,
                                thisSysLoadRepVars.TotNaturalGas,
                                OutputProcessor::SOVTimeStepType::HVAC,
                                OutputProcessor::SOVStoreType::Summed,
                                primaryAirSysName);

            SetupOutputVariable(state,
                                "Air System Propane Energy",
                                OutputProcessor::Unit::J,
                                thisSysLoadRepVars.TotPropane,
                                OutputProcessor::SOVTimeStepType::HVAC,
                                OutputProcessor::SOVStoreType::Summed,
                                primaryAirSysName);

            SetupOutputVariable(state,
                                "Air System Water Volume",
                                OutputProcessor::Unit::m3,
                                thisSysLoadRepVars.DomesticH2O,
                                OutputProcessor::SOVTimeStepType::HVAC,
                                OutputProcessor::SOVStoreType::Summed,
                                primaryAirSysName);

            // SYSTEM COMPONENT LOAD REPORT
            SetupOutputVariable(state,
                                "Air System Fan Air Heating Energy",
                                OutputProcessor::Unit::J,
                                thisSysLoadRepVars.FANCompHTNG,
                                OutputProcessor::SOVTimeStepType::HVAC,
                                OutputProcessor::SOVStoreType::Summed,
                                primaryAirSysName);

            SetupOutputVariable(state,
                                "Air System Cooling Coil Total Cooling Energy",
                                OutputProcessor::Unit::J,
                                thisSysLoadRepVars.CCCompCLNG,
                                OutputProcessor::SOVTimeStepType::HVAC,
                                OutputProcessor::SOVStoreType::Summed,
                                primaryAirSysName);

            SetupOutputVariable(state,
                                "Air System Heating Coil Total Heating Energy",
                                OutputProcessor::Unit::J,
                                thisSysLoadRepVars.HCCompHTNG,
                                OutputProcessor::SOVTimeStepType::HVAC,
                                OutputProcessor::SOVStoreType::Summed,
                                primaryAirSysName);

            SetupOutputVariable(state,
                                "Air System Heat Exchanger Total Heating Energy",
                                OutputProcessor::Unit::J,
                                thisSysLoadRepVars.HeatExHTNG,
                                OutputProcessor::SOVTimeStepType::HVAC,
                                OutputProcessor::SOVStoreType::Summed,
                                primaryAirSysName);

            SetupOutputVariable(state,
                                "Air System Heat Exchanger Total Cooling Energy",
                                OutputProcessor::Unit::J,
                                thisSysLoadRepVars.HeatExCLNG,
                                OutputProcessor::SOVTimeStepType::HVAC,
                                OutputProcessor::SOVStoreType::Summed,
                                primaryAirSysName);

            SetupOutputVariable(state,
                                "Air System Solar Collector Total Heating Energy",
                                OutputProcessor::Unit::J,
                                thisSysLoadRepVars.SolarCollectHeating,
                                OutputProcessor::SOVTimeStepType::HVAC,
                                OutputProcessor::SOVStoreType::Summed,
                                primaryAirSysName);

            SetupOutputVariable(state,
                                "Air System Solar Collector Total Cooling Energy",
                                OutputProcessor::Unit::J,
                                thisSysLoadRepVars.SolarCollectCooling,
                                OutputProcessor::SOVTimeStepType::HVAC,
                                OutputProcessor::SOVStoreType::Summed,
                                primaryAirSysName);

            SetupOutputVariable(state,
                                "Air System User Defined Air Terminal Total Heating Energy",
                                OutputProcessor::Unit::J,
                                thisSysLoadRepVars.UserDefinedTerminalHeating,
                                OutputProcessor::SOVTimeStepType::HVAC,
                                OutputProcessor::SOVStoreType::Summed,
                                primaryAirSysName);

            SetupOutputVariable(state,
                                "Air System User Defined Air Terminal Total Cooling Energy",
                                OutputProcessor::Unit::J,
                                thisSysLoadRepVars.UserDefinedTerminalCooling,
                                OutputProcessor::SOVTimeStepType::HVAC,
                                OutputProcessor::SOVStoreType::Summed,
                                primaryAirSysName);

            SetupOutputVariable(state,
                                "Air System Humidifier Total Heating Energy",
                                OutputProcessor::Unit::J,
                                thisSysLoadRepVars.HumidHTNG,
                                OutputProcessor::SOVTimeStepType::HVAC,
                                OutputProcessor::SOVStoreType::Summed,
                                primaryAirSysName);

            SetupOutputVariable(state,
                                "Air System Evaporative Cooler Total Cooling Energy",
                                OutputProcessor::Unit::J,
                                thisSysLoadRepVars.EvapCLNG,
                                OutputProcessor::SOVTimeStepType::HVAC,
                                OutputProcessor::SOVStoreType::Summed,
                                primaryAirSysName);

            SetupOutputVariable(state,
                                "Air System Desiccant Dehumidifier Total Cooling Energy",
                                OutputProcessor::Unit::J,
                                thisSysLoadRepVars.DesDehumidCLNG,
                                OutputProcessor::SOVTimeStepType::HVAC,
                                OutputProcessor::SOVStoreType::Summed,
                                primaryAirSysName);

            // SYSTEM COMPONENT ENERGY REPORT
            SetupOutputVariable(state,
                                "Air System Fan Electricity Energy",
                                OutputProcessor::Unit::J,
                                thisSysLoadRepVars.FANCompElec,
                                OutputProcessor::SOVTimeStepType::HVAC,
                                OutputProcessor::SOVStoreType::Summed,
                                primaryAirSysName);

            SetupOutputVariable(state,
                                "Air System Heating Coil Hot Water Energy",
                                OutputProcessor::Unit::J,
                                thisSysLoadRepVars.HCCompH2OHOT,
                                OutputProcessor::SOVTimeStepType::HVAC,
                                OutputProcessor::SOVStoreType::Summed,
                                primaryAirSysName);

            SetupOutputVariable(state,
                                "Air System Cooling Coil Chilled Water Energy",
                                OutputProcessor::Unit::J,
                                thisSysLoadRepVars.CCCompH2OCOLD,
                                OutputProcessor::SOVTimeStepType::HVAC,
                                OutputProcessor::SOVStoreType::Summed,
                                primaryAirSysName);

            SetupOutputVariable(state,
                                "Air System DX Heating Coil Electricity Energy",
                                OutputProcessor::Unit::J,
                                thisSysLoadRepVars.HCCompElec,
                                OutputProcessor::SOVTimeStepType::HVAC,
                                OutputProcessor::SOVStoreType::Summed,
                                primaryAirSysName);

            SetupOutputVariable(state,
                                "Air System DX Cooling Coil Electricity Energy",
                                OutputProcessor::Unit::J,
                                thisSysLoadRepVars.CCCompElec,
                                OutputProcessor::SOVTimeStepType::HVAC,
                                OutputProcessor::SOVStoreType::Summed,
                                primaryAirSysName);

            SetupOutputVariable(state,
                                "Air System Heating Coil Electricity Energy",
                                OutputProcessor::Unit::J,
                                thisSysLoadRepVars.HCCompElecRes,
                                OutputProcessor::SOVTimeStepType::HVAC,
                                OutputProcessor::SOVStoreType::Summed,
                                primaryAirSysName);

            SetupOutputVariable(state,
                                "Air System Heating Coil NaturalGas Energy",
                                OutputProcessor::Unit::J,
                                thisSysLoadRepVars.HCCompNaturalGas,
                                OutputProcessor::SOVTimeStepType::HVAC,
                                OutputProcessor::SOVStoreType::Summed,
                                primaryAirSysName);

            SetupOutputVariable(state,
                                "Air System Heating Coil Propane Energy",
                                OutputProcessor::Unit::J,
                                thisSysLoadRepVars.HCCompPropane,
                                OutputProcessor::SOVTimeStepType::HVAC,
                                OutputProcessor::SOVStoreType::Summed,
                                primaryAirSysName);

            SetupOutputVariable(state,
                                "Air System Heating Coil Steam Energy",
                                OutputProcessor::Unit::J,
                                thisSysLoadRepVars.HCCompSteam,
                                OutputProcessor::SOVTimeStepType::HVAC,
                                OutputProcessor::SOVStoreType::Summed,
                                primaryAirSysName);

            SetupOutputVariable(state,
                                "Air System Humidifier Electricity Energy",
                                OutputProcessor::Unit::J,
                                thisSysLoadRepVars.HumidElec,
                                OutputProcessor::SOVTimeStepType::HVAC,
                                OutputProcessor::SOVStoreType::Summed,
                                primaryAirSysName);

            SetupOutputVariable(state,
                                "Air System Humidifier NaturalGas Energy",
                                OutputProcessor::Unit::J,
                                thisSysLoadRepVars.HumidNaturalGas,
                                OutputProcessor::SOVTimeStepType::HVAC,
                                OutputProcessor::SOVStoreType::Summed,
                                primaryAirSysName);

            SetupOutputVariable(state,
                                "Air System Humidifier Propane Energy",
                                OutputProcessor::Unit::J,
                                thisSysLoadRepVars.HumidPropane,
                                OutputProcessor::SOVTimeStepType::HVAC,
                                OutputProcessor::SOVStoreType::Summed,
                                primaryAirSysName);

            SetupOutputVariable(state,
                                "Air System Evaporative Cooler Electricity Energy",
                                OutputProcessor::Unit::J,
                                thisSysLoadRepVars.EvapElec,
                                OutputProcessor::SOVTimeStepType::HVAC,
                                OutputProcessor::SOVStoreType::Summed,
                                primaryAirSysName);

            SetupOutputVariable(state,
                                "Air System Desiccant Dehumidifier Electricity Energy",
                                OutputProcessor::Unit::J,
                                thisSysLoadRepVars.DesDehumidElec,
                                OutputProcessor::SOVTimeStepType::HVAC,
                                OutputProcessor::SOVStoreType::Summed,
                                primaryAirSysName);

            SetupOutputVariable(state,
                                "Air System Mechanical Ventilation Flow Rate",
                                OutputProcessor::Unit::m3_s,
                                thisSysVentRepVars.MechVentFlow,
                                OutputProcessor::SOVTimeStepType::HVAC,
                                OutputProcessor::SOVStoreType::Average,
                                primaryAirSysName);

            SetupOutputVariable(state,
                                "Air System Natural Ventilation Flow Rate",
                                OutputProcessor::Unit::m3_s,
                                thisSysVentRepVars.NatVentFlow,
                                OutputProcessor::SOVTimeStepType::HVAC,
                                OutputProcessor::SOVStoreType::Average,
                                primaryAirSysName);

            SetupOutputVariable(state,
                                "Air System Target Voz Ventilation Flow Rate",
                                OutputProcessor::Unit::m3_s,
                                thisSysVentRepVars.TargetVentilationFlowVoz,
                                OutputProcessor::SOVTimeStepType::HVAC,
                                OutputProcessor::SOVStoreType::Average,
                                primaryAirSysName);

            SetupOutputVariable(state,
                                "Air System Ventilation Below Target Voz Time",
                                OutputProcessor::Unit::hr,
                                thisSysVentRepVars.TimeBelowVozDyn,
                                OutputProcessor::SOVTimeStepType::HVAC,
                                OutputProcessor::SOVStoreType::Summed,
                                primaryAirSysName);

            SetupOutputVariable(state,
                                "Air System Ventilation At Target Voz Time",
                                OutputProcessor::Unit::hr,
                                thisSysVentRepVars.TimeAtVozDyn,
                                OutputProcessor::SOVTimeStepType::HVAC,
                                OutputProcessor::SOVStoreType::Summed,
                                primaryAirSysName);

            SetupOutputVariable(state,
                                "Air System Ventilation Above Target Voz Time",
                                OutputProcessor::Unit::hr,
                                thisSysVentRepVars.TimeAboveVozDyn,
                                OutputProcessor::SOVTimeStepType::HVAC,
                                OutputProcessor::SOVStoreType::Summed,
                                primaryAirSysName);

            SetupOutputVariable(state,
                                "Air System Ventilation When Unoccupied Time",
                                OutputProcessor::Unit::hr,
                                thisSysVentRepVars.TimeVentUnocc,
                                OutputProcessor::SOVTimeStepType::HVAC,
                                OutputProcessor::SOVStoreType::Summed,
                                primaryAirSysName);
        }
    }
    for (int ZoneIndex = 1; ZoneIndex <= state.dataGlobal->NumOfZones; ++ZoneIndex) {
        if (!state.dataZoneEquip->ZoneEquipConfig(ZoneIndex).IsControlled) continue;
        auto &thisZoneVentRepVars = state.dataSysRpts->ZoneVentRepVars(ZoneIndex);
        auto &thisZoneName = state.dataZoneEquip->ZoneEquipConfig(ZoneIndex).ZoneName;
        // CurrentModuleObject='Zones(Controlled)'
        if (state.dataSysRpts->VentLoadsReportEnabled) {
            // Cooling Loads
            SetupOutputVariable(state,
                                "Zone Mechanical Ventilation No Load Heat Removal Energy",
                                OutputProcessor::Unit::J,
                                thisZoneVentRepVars.NoLoadCoolingByVent,
                                OutputProcessor::SOVTimeStepType::HVAC,
                                OutputProcessor::SOVStoreType::Summed,
                                thisZoneName);

            SetupOutputVariable(state,
                                "Zone Mechanical Ventilation Cooling Load Increase Energy",
                                OutputProcessor::Unit::J,
                                thisZoneVentRepVars.CoolingLoadAddedByVent,
                                OutputProcessor::SOVTimeStepType::HVAC,
                                OutputProcessor::SOVStoreType::Summed,
                                thisZoneName);

            SetupOutputVariable(state,
                                "Zone Mechanical Ventilation Cooling Load Increase Due to Overheating Energy",
                                OutputProcessor::Unit::J,
                                thisZoneVentRepVars.OverheatingByVent,
                                OutputProcessor::SOVTimeStepType::HVAC,
                                OutputProcessor::SOVStoreType::Summed,
                                thisZoneName);

            SetupOutputVariable(state,
                                "Zone Mechanical Ventilation Cooling Load Decrease Energy",
                                OutputProcessor::Unit::J,
                                thisZoneVentRepVars.CoolingLoadMetByVent,
                                OutputProcessor::SOVTimeStepType::HVAC,
                                OutputProcessor::SOVStoreType::Summed,
                                thisZoneName);
            // Heating Loads
            SetupOutputVariable(state,
                                "Zone Mechanical Ventilation No Load Heat Addition Energy",
                                OutputProcessor::Unit::J,
                                thisZoneVentRepVars.NoLoadHeatingByVent,
                                OutputProcessor::SOVTimeStepType::HVAC,
                                OutputProcessor::SOVStoreType::Summed,
                                thisZoneName);

            SetupOutputVariable(state,
                                "Zone Mechanical Ventilation Heating Load Increase Energy",
                                OutputProcessor::Unit::J,
                                thisZoneVentRepVars.HeatingLoadAddedByVent,
                                OutputProcessor::SOVTimeStepType::HVAC,
                                OutputProcessor::SOVStoreType::Summed,
                                thisZoneName);

            SetupOutputVariable(state,
                                "Zone Mechanical Ventilation Heating Load Increase Due to Overcooling Energy",
                                OutputProcessor::Unit::J,
                                thisZoneVentRepVars.OvercoolingByVent,
                                OutputProcessor::SOVTimeStepType::HVAC,
                                OutputProcessor::SOVStoreType::Summed,
                                thisZoneName);

            SetupOutputVariable(state,
                                "Zone Mechanical Ventilation Heating Load Decrease Energy",
                                OutputProcessor::Unit::J,
                                thisZoneVentRepVars.HeatingLoadMetByVent,
                                OutputProcessor::SOVTimeStepType::HVAC,
                                OutputProcessor::SOVStoreType::Summed,
                                thisZoneName);
        }

        SetupOutputVariable(state,
                            "Zone Mechanical Ventilation Mass Flow Rate",
                            OutputProcessor::Unit::kg_s,
                            thisZoneVentRepVars.OAMassFlow,
                            OutputProcessor::SOVTimeStepType::HVAC,
                            OutputProcessor::SOVStoreType::Average,
                            thisZoneName);

        SetupOutputVariable(state,
                            "Zone Mechanical Ventilation Mass",
                            OutputProcessor::Unit::kg,
                            thisZoneVentRepVars.OAMass,
                            OutputProcessor::SOVTimeStepType::HVAC,
                            OutputProcessor::SOVStoreType::Summed,
                            thisZoneName);

        SetupOutputVariable(state,
                            "Zone Mechanical Ventilation Standard Density Volume Flow Rate",
                            OutputProcessor::Unit::m3_s,
                            thisZoneVentRepVars.OAVolFlowStdRho,
                            OutputProcessor::SOVTimeStepType::HVAC,
                            OutputProcessor::SOVStoreType::Average,
                            thisZoneName);

        SetupOutputVariable(state,
                            "Zone Mechanical Ventilation Standard Density Volume",
                            OutputProcessor::Unit::m3,
                            thisZoneVentRepVars.OAVolStdRho,
                            OutputProcessor::SOVTimeStepType::HVAC,
                            OutputProcessor::SOVStoreType::Summed,
                            thisZoneName);

        SetupOutputVariable(state,
                            "Zone Mechanical Ventilation Current Density Volume Flow Rate",
                            OutputProcessor::Unit::m3_s,
                            thisZoneVentRepVars.OAVolFlowCrntRho,
                            OutputProcessor::SOVTimeStepType::HVAC,
                            OutputProcessor::SOVStoreType::Average,
                            thisZoneName);

        SetupOutputVariable(state,
                            "Zone Mechanical Ventilation Current Density Volume",
                            OutputProcessor::Unit::m3,
                            thisZoneVentRepVars.OAVolCrntRho,
                            OutputProcessor::SOVTimeStepType::HVAC,
                            OutputProcessor::SOVStoreType::Summed,
                            thisZoneName);

        SetupOutputVariable(state,
                            "Zone Mechanical Ventilation Air Changes per Hour",
                            OutputProcessor::Unit::ach,
                            thisZoneVentRepVars.MechACH,
                            OutputProcessor::SOVTimeStepType::HVAC,
                            OutputProcessor::SOVStoreType::Average,
                            thisZoneName);

        SetupOutputVariable(state,
                            "Zone Target Voz Ventilation Flow Rate",
                            OutputProcessor::Unit::m3_s,
                            thisZoneVentRepVars.TargetVentilationFlowVoz,
                            OutputProcessor::SOVTimeStepType::HVAC,
                            OutputProcessor::SOVStoreType::Average,
                            thisZoneName);

        SetupOutputVariable(state,
                            "Zone Ventilation Below Target Voz Time",
                            OutputProcessor::Unit::hr,
                            thisZoneVentRepVars.TimeBelowVozDyn,
                            OutputProcessor::SOVTimeStepType::HVAC,
                            OutputProcessor::SOVStoreType::Summed,
                            thisZoneName);

        SetupOutputVariable(state,
                            "Zone Ventilation At Target Voz Time",
                            OutputProcessor::Unit::hr,
                            thisZoneVentRepVars.TimeAtVozDyn,
                            OutputProcessor::SOVTimeStepType::HVAC,
                            OutputProcessor::SOVStoreType::Summed,
                            thisZoneName);

        SetupOutputVariable(state,
                            "Zone Ventilation Above Target Voz Time",
                            OutputProcessor::Unit::hr,
                            thisZoneVentRepVars.TimeAboveVozDyn,
                            OutputProcessor::SOVTimeStepType::HVAC,
                            OutputProcessor::SOVStoreType::Summed,
                            thisZoneName);

        SetupOutputVariable(state,
                            "Zone Ventilation When Unoccupied Time",
                            OutputProcessor::Unit::hr,
                            thisZoneVentRepVars.TimeVentUnocc,
                            OutputProcessor::SOVTimeStepType::HVAC,
                            OutputProcessor::SOVStoreType::Summed,
                            thisZoneName);
    }

    // Facility outputs
    SetupOutputVariable(state,
                        "Facility Any Zone Ventilation Below Target Voz Time",
                        OutputProcessor::Unit::hr,
                        state.dataSysRpts->AnyZoneTimeBelowVozDyn,
                        OutputProcessor::SOVTimeStepType::HVAC,
                        OutputProcessor::SOVStoreType::Summed,
                        "Facility");

    SetupOutputVariable(state,
                        "Facility All Zones Ventilation At Target Voz Time",
                        OutputProcessor::Unit::hr,
                        state.dataSysRpts->AllZonesTimeAtVozDyn,
                        OutputProcessor::SOVTimeStepType::HVAC,
                        OutputProcessor::SOVStoreType::Summed,
                        "Facility");

    SetupOutputVariable(state,
                        "Facility Any Zone Ventilation Above Target Voz Time",
                        OutputProcessor::Unit::hr,
                        state.dataSysRpts->AnyZoneTimeAboveVozDyn,
                        OutputProcessor::SOVTimeStepType::HVAC,
                        OutputProcessor::SOVStoreType::Summed,
                        "Facility");

    SetupOutputVariable(state,
                        "Facility Any Zone Ventilation When Unoccupied Time",
                        OutputProcessor::Unit::hr,
                        state.dataSysRpts->AnyZoneTimeVentUnocc,
                        OutputProcessor::SOVTimeStepType::HVAC,
                        OutputProcessor::SOVStoreType::Summed,
                        "Facility");
}

void CreateEnergyReportStructure(EnergyPlusData &state)
{

    // SUBROUTINE INFORMATION:
    //       AUTHOR         Dan Fisher/Linda Lawrie
    //       DATE WRITTEN   June 2005

    // PURPOSE OF THIS SUBROUTINE:
    // Creates the Energy Reporting Structure.  This routine is only called once --
    // so string compares have been left in.

    // METHODOLOGY EMPLOYED:
    // Once all compsets/nodes/connections have been established find all components
    // subcomponents, etc.

    // SUBROUTINE LOCAL VARIABLE DECLARATIONS:
    int AirLoopNum;
    int BranchNum;
    int CompNum;
    int SubCompNum;
    int SubSubCompNum;
    int VarNum;
    int VarNum1;
    int CtrlZoneNum;
    bool ErrorsFound;
    bool ModeFlagOn;
    int NumInlets;
    int NumOutlets;
    int PlantLoopNum;

    // Dimension GetChildrenData arrays
    EPVector<DataLoopNode::ConnectionObjectType> SubCompTypes;
    Array1D_string SubCompNames;
    Array1D_string InletNodeNames;
    Array1D_int InletNodeNumbers;
    Array1D<NodeInputManager::CompFluidStream> InletFluidStreams;
    Array1D_string OutletNodeNames;
    Array1D_int OutletNodeNumbers;
    Array1D<NodeInputManager::CompFluidStream> OutletFluidStreams;
    int NumChildren;
    int NumGrandChildren;
    bool IsParent;

    // Dimension GetMeteredVariables arrays
    Array1D_int VarIndexes;                            // Variable Numbers
    Array1D<OutputProcessor::VariableType> VarTypes;   // Variable Types (1=integer, 2=real, 3=meter)
    Array1D_string UnitsStrings;                       // UnitsStrings for each variable
    Array1D<OutputProcessor::TimeStepType> IndexTypes; // Variable Idx Types (1=Zone,2=HVAC)
    Array1D<OutputProcessor::Unit> unitsForVar;        // units from enum for each variable
    std::map<int, Constant::eResource> ResourceTypes;  // ResourceTypes for each variable
    Array1D_string EndUses;                            // EndUses for each variable
    Array1D_string Groups;                             // Groups for each variable
    Array1D_string Names;                              // Variable Names for each variable
    int NumFound;                                      // Number Found
    int NumVariables;
    int NumLeft; // Counter for deeper components

    // some variables for setting up the plant data structures

    state.dataSysRpts->VentReportStructureCreated = true;
    for (AirLoopNum = 1; AirLoopNum <= state.dataHVACGlobal->NumPrimaryAirSys; ++AirLoopNum) {
        for (BranchNum = 1; BranchNum <= state.dataAirSystemsData->PrimaryAirSystems(AirLoopNum).NumBranches; ++BranchNum) {
            for (CompNum = 1; CompNum <= state.dataAirSystemsData->PrimaryAirSystems(AirLoopNum).Branch(BranchNum).TotalComponents; ++CompNum) {
                DataLoopNode::ConnectionObjectType TypeOfComp = static_cast<DataLoopNode::ConnectionObjectType>(
                    EnergyPlus::getEnumerationValue(BranchNodeConnections::ConnectionObjectTypeNamesUC,
                                                    state.dataAirSystemsData->PrimaryAirSystems(AirLoopNum).Branch(BranchNum).Comp(CompNum).TypeOf));
                std::string &NameOfComp = state.dataAirSystemsData->PrimaryAirSystems(AirLoopNum).Branch(BranchNum).Comp(CompNum).Name;
                // Get complete list of components for complex branches
                if (BranchNodeConnections::IsParentObject(state, TypeOfComp, NameOfComp)) {

                    state.dataAirSystemsData->PrimaryAirSystems(AirLoopNum).Branch(BranchNum).Comp(CompNum).Parent = true;
                    NumChildren = BranchNodeConnections::GetNumChildren(state, TypeOfComp, NameOfComp);

                    SubCompTypes.allocate(NumChildren);
                    SubCompNames.allocate(NumChildren);
                    InletNodeNames.allocate(NumChildren);
                    InletNodeNumbers.allocate(NumChildren);
                    OutletNodeNames.allocate(NumChildren);
                    OutletNodeNumbers.allocate(NumChildren);
                    state.dataAirSystemsData->PrimaryAirSystems(AirLoopNum).Branch(BranchNum).Comp(CompNum).SubComp.allocate(NumChildren);

                    BranchNodeConnections::GetChildrenData(state,
                                                           TypeOfComp,
                                                           NameOfComp,
                                                           NumChildren,
                                                           SubCompTypes,
                                                           SubCompNames,
                                                           InletNodeNames,
                                                           InletNodeNumbers,
                                                           OutletNodeNames,
                                                           OutletNodeNumbers,
                                                           ErrorsFound);

                    for (SubCompNum = 1; SubCompNum <= NumChildren; ++SubCompNum) {
                        {
                            auto &thisSubComponent =
                                state.dataAirSystemsData->PrimaryAirSystems(AirLoopNum).Branch(BranchNum).Comp(CompNum).SubComp(SubCompNum);
                            thisSubComponent.TypeOf = BranchNodeConnections::ConnectionObjectTypeNamesUC[static_cast<int>(SubCompTypes(SubCompNum))];
                            thisSubComponent.Name = SubCompNames(SubCompNum);
                            thisSubComponent.NodeNameIn = InletNodeNames(SubCompNum);
                            thisSubComponent.NodeNameOut = OutletNodeNames(SubCompNum);
                            thisSubComponent.NodeNumIn = InletNodeNumbers(SubCompNum);
                            thisSubComponent.NodeNumOut = OutletNodeNumbers(SubCompNum);
                        }
                    }

                    SubCompTypes.deallocate();
                    SubCompNames.deallocate();
                    InletNodeNames.deallocate();
                    InletNodeNumbers.deallocate();
                    OutletNodeNames.deallocate();
                    OutletNodeNumbers.deallocate();

                } else {
                    NumChildren = 0;
                    state.dataAirSystemsData->PrimaryAirSystems(AirLoopNum).Branch(BranchNum).Comp(CompNum).Parent = false;
                }
                state.dataAirSystemsData->PrimaryAirSystems(AirLoopNum).Branch(BranchNum).Comp(CompNum).NumSubComps = NumChildren;

                // check for 'grandchildren'
                for (SubCompNum = 1; SubCompNum <= NumChildren; ++SubCompNum) {
                    DataLoopNode::ConnectionObjectType TypeOfSubComp =
                        static_cast<DataLoopNode::ConnectionObjectType>(EnergyPlus::getEnumerationValue(
                            BranchNodeConnections::ConnectionObjectTypeNamesUC,
                            state.dataAirSystemsData->PrimaryAirSystems(AirLoopNum).Branch(BranchNum).Comp(CompNum).SubComp(SubCompNum).TypeOf));
                    std::string &NameOfSubComp =
                        state.dataAirSystemsData->PrimaryAirSystems(AirLoopNum).Branch(BranchNum).Comp(CompNum).SubComp(SubCompNum).Name;
                    if (BranchNodeConnections::IsParentObject(state, TypeOfSubComp, NameOfSubComp)) {
                        NumGrandChildren = BranchNodeConnections::GetNumChildren(state, TypeOfSubComp, NameOfSubComp);
                        SubCompTypes.allocate(NumGrandChildren);
                        SubCompNames.allocate(NumGrandChildren);
                        InletNodeNames.allocate(NumGrandChildren);
                        InletNodeNumbers.allocate(NumGrandChildren);
                        OutletNodeNames.allocate(NumGrandChildren);
                        OutletNodeNumbers.allocate(NumGrandChildren);
                        state.dataAirSystemsData->PrimaryAirSystems(AirLoopNum)
                            .Branch(BranchNum)
                            .Comp(CompNum)
                            .SubComp(SubCompNum)
                            .SubSubComp.allocate(NumGrandChildren);

                        BranchNodeConnections::GetChildrenData(state,
                                                               TypeOfSubComp,
                                                               NameOfSubComp,
                                                               NumGrandChildren,
                                                               SubCompTypes,
                                                               SubCompNames,
                                                               InletNodeNames,
                                                               InletNodeNumbers,
                                                               OutletNodeNames,
                                                               OutletNodeNumbers,
                                                               ErrorsFound);

                        for (SubSubCompNum = 1; SubSubCompNum <= NumGrandChildren; ++SubSubCompNum) {
                            {
                                auto &thisSubSubComponent = state.dataAirSystemsData->PrimaryAirSystems(AirLoopNum)
                                                                .Branch(BranchNum)
                                                                .Comp(CompNum)
                                                                .SubComp(SubCompNum)
                                                                .SubSubComp(SubSubCompNum);
                                thisSubSubComponent.TypeOf = static_cast<std::string>(
                                    BranchNodeConnections::ConnectionObjectTypeNamesUC[static_cast<int>(SubCompTypes(SubSubCompNum))]);
                                thisSubSubComponent.Name = SubCompNames(SubSubCompNum);
                                thisSubSubComponent.NodeNameIn = InletNodeNames(SubSubCompNum);
                                thisSubSubComponent.NodeNameOut = OutletNodeNames(SubSubCompNum);
                                thisSubSubComponent.NodeNumIn = InletNodeNumbers(SubSubCompNum);
                                thisSubSubComponent.NodeNumOut = OutletNodeNumbers(SubSubCompNum);
                                NumLeft = BranchNodeConnections::GetNumChildren(state, SubCompTypes(SubSubCompNum), SubCompNames(SubSubCompNum));
                                if (NumLeft > 0) {
                                    ShowSevereError(
                                        state,
                                        format("Hanging Children for component={}:{}", thisSubSubComponent.TypeOf, SubCompNames(SubSubCompNum)));
                                }
                            }
                        }

                        SubCompTypes.deallocate();
                        SubCompNames.deallocate();
                        InletNodeNames.deallocate();
                        InletNodeNumbers.deallocate();
                        OutletNodeNames.deallocate();
                        OutletNodeNumbers.deallocate();
                    } else {
                        NumGrandChildren = 0;
                        state.dataAirSystemsData->PrimaryAirSystems(AirLoopNum).Branch(BranchNum).Comp(CompNum).SubComp(SubCompNum).Parent = false;
                    }

                    state.dataAirSystemsData->PrimaryAirSystems(AirLoopNum).Branch(BranchNum).Comp(CompNum).SubComp(SubCompNum).NumSubSubComps =
                        NumGrandChildren;
                }
            }
        }
    }

    for (AirLoopNum = 1; AirLoopNum <= state.dataHVACGlobal->NumPrimaryAirSys; ++AirLoopNum) {
        for (BranchNum = 1; BranchNum <= state.dataAirSystemsData->PrimaryAirSystems(AirLoopNum).NumBranches; ++BranchNum) {
            for (CompNum = 1; CompNum <= state.dataAirSystemsData->PrimaryAirSystems(AirLoopNum).Branch(BranchNum).TotalComponents; ++CompNum) {
                // Get complete list of components for complex branches
                {
                    auto &thisComp = state.dataAirSystemsData->PrimaryAirSystems(AirLoopNum).Branch(BranchNum).Comp(CompNum);
                    std::string &TypeOfComp = thisComp.TypeOf;
                    std::string &NameOfComp = thisComp.Name;
                    NumVariables = GetNumMeteredVariables(state, TypeOfComp, NameOfComp);
                    if (NumVariables > 0) {
                        VarIndexes.allocate(NumVariables);
                        VarTypes.allocate(NumVariables);
                        IndexTypes.allocate(NumVariables);
                        unitsForVar.allocate(NumVariables);

                        for (int idx = 1; idx <= NumVariables; ++idx) {
                            ResourceTypes.insert(std::pair<int, Constant::eResource>(idx, Constant::eResource::Invalid));
                        }

                        EndUses.allocate(NumVariables);
                        Groups.allocate(NumVariables);
                        Names.allocate(NumVariables);
                        thisComp.MeteredVar.allocate(NumVariables);

                        thisComp.NumMeteredVars = NumVariables;
                        GetMeteredVariables(state,
                                            TypeOfComp,
                                            NameOfComp,
                                            VarIndexes,
                                            VarTypes,
                                            IndexTypes,
                                            unitsForVar,
                                            ResourceTypes,
                                            EndUses,
                                            Groups,
                                            Names,
                                            NumFound);
                        ModeFlagOn = true;
                        for (VarNum = 1; VarNum <= NumVariables; ++VarNum) {
                            {
                                auto &thisVar = thisComp.MeteredVar(VarNum);
                                thisVar.ReportVarName = Names(VarNum);
                                thisVar.ReportVarUnits = unitsForVar(VarNum);
                                thisVar.ReportVarIndex = VarIndexes(VarNum);
                                thisVar.ReportVarIndexType = IndexTypes(VarNum);
                                thisVar.ReportVarType = VarTypes(VarNum);
                                thisVar.ResourceType = ResourceTypes.at(VarNum);
                                thisVar.EndUse = EndUses(VarNum);
                                if (thisVar.EndUse == "HEATINGCOILS" && ModeFlagOn) {
                                    for (VarNum1 = 1; VarNum1 <= NumVariables; ++VarNum1) {
                                        thisComp.MeteredVar(VarNum1).EndUse_CompMode = EndUseType::HeatingOnly;
                                    }
                                    ModeFlagOn = false;
                                } else if (thisVar.EndUse == "COOLINGCOILS" && ModeFlagOn) {
                                    for (VarNum1 = 1; VarNum1 <= NumVariables; ++VarNum1) {
                                        thisComp.MeteredVar(VarNum1).EndUse_CompMode = EndUseType::CoolingOnly;
                                    }
                                    ModeFlagOn = false;
                                } else if (ModeFlagOn) {
                                    thisVar.EndUse_CompMode = EndUseType::NoHeatNoCool;
                                }
                                thisVar.Group = Groups(VarNum);
                            }
                        }

                        VarIndexes.deallocate();
                        VarTypes.deallocate();
                        IndexTypes.deallocate();
                        unitsForVar.deallocate();
                        EndUses.deallocate();
                        Groups.deallocate();
                        Names.deallocate();
                    }
                    for (SubCompNum = 1; SubCompNum <= thisComp.NumSubComps; ++SubCompNum) {
                        // Get complete list of components for complex branches
                        std::string &TypeOfSubComp = thisComp.SubComp(SubCompNum).TypeOf;
                        std::string &NameOfSubComp = thisComp.SubComp(SubCompNum).Name;
                        NumVariables = GetNumMeteredVariables(state, TypeOfSubComp, NameOfSubComp);
                        if (NumVariables > 0) {
                            VarIndexes.allocate(NumVariables);
                            VarTypes.allocate(NumVariables);
                            IndexTypes.allocate(NumVariables);
                            unitsForVar.allocate(NumVariables);
                            ResourceTypes.clear();
                            for (int idx = 1; idx <= NumVariables; ++idx) {
                                ResourceTypes.insert(std::pair<int, Constant::eResource>(idx, Constant::eResource::Invalid));
                            }
                            EndUses.allocate(NumVariables);
                            Groups.allocate(NumVariables);
                            Names.allocate(NumVariables);
                            thisComp.SubComp(SubCompNum).MeteredVar.allocate(NumVariables);

                            GetMeteredVariables(state,
                                                TypeOfSubComp,
                                                NameOfSubComp,
                                                VarIndexes,
                                                VarTypes,
                                                IndexTypes,
                                                unitsForVar,
                                                ResourceTypes,
                                                EndUses,
                                                Groups,
                                                Names,
                                                NumFound);

                            ModeFlagOn = true;
                            for (VarNum = 1; VarNum <= NumVariables; ++VarNum) {
                                {
                                    auto &thisVar = thisComp.SubComp(SubCompNum).MeteredVar(VarNum);
                                    thisVar.ReportVarName = Names(VarNum);
                                    thisVar.ReportVarUnits = unitsForVar(VarNum);
                                    thisVar.ReportVarIndex = VarIndexes(VarNum);
                                    thisVar.ReportVarIndexType = IndexTypes(VarNum);
                                    thisVar.ReportVarType = VarTypes(VarNum);
                                    thisVar.ResourceType = ResourceTypes.at(VarNum);
                                    thisVar.EndUse = EndUses(VarNum);
                                    if (thisVar.EndUse == "HEATINGCOILS" && ModeFlagOn) {
                                        for (VarNum1 = 1; VarNum1 <= NumVariables; ++VarNum1) {
                                            thisComp.SubComp(SubCompNum).MeteredVar(VarNum1).EndUse_CompMode = EndUseType::HeatingOnly;
                                        }
                                        ModeFlagOn = false;
                                    } else if (thisVar.EndUse == "COOLINGCOILS" && ModeFlagOn) {
                                        for (VarNum1 = 1; VarNum1 <= NumVariables; ++VarNum1) {
                                            thisComp.SubComp(SubCompNum).MeteredVar(VarNum1).EndUse_CompMode = EndUseType::CoolingOnly;
                                        }
                                        ModeFlagOn = false;
                                    } else if (ModeFlagOn) {
                                        thisVar.EndUse_CompMode = EndUseType::NoHeatNoCool;
                                    }
                                    thisVar.Group = Groups(VarNum);
                                }
                            }

                            VarIndexes.deallocate();
                            VarTypes.deallocate();
                            IndexTypes.deallocate();
                            unitsForVar.deallocate();
                            EndUses.deallocate();
                            Groups.deallocate();
                            Names.deallocate();
                        }

                        thisComp.SubComp(SubCompNum).NumMeteredVars = NumVariables;

                        for (SubSubCompNum = 1; SubSubCompNum <= thisComp.SubComp(SubCompNum).NumSubSubComps; ++SubSubCompNum) {
                            // Get complete list of components for complex branches
                            std::string &TypeOfSubSubComp = thisComp.SubComp(SubCompNum).SubSubComp(SubSubCompNum).TypeOf;
                            std::string &NameOfSubSubComp = thisComp.SubComp(SubCompNum).SubSubComp(SubSubCompNum).Name;
                            NumVariables = GetNumMeteredVariables(state, TypeOfSubSubComp, NameOfSubSubComp);
                            if (NumVariables > 0) {
                                VarIndexes.allocate(NumVariables);
                                VarTypes.allocate(NumVariables);
                                IndexTypes.allocate(NumVariables);
                                unitsForVar.allocate(NumVariables);
                                ResourceTypes.clear();
                                for (int idx = 1; idx <= NumVariables; ++idx) {
                                    ResourceTypes.insert(std::pair<int, Constant::eResource>(idx, Constant::eResource::Invalid));
                                }
                                EndUses.allocate(NumVariables);
                                Groups.allocate(NumVariables);
                                Names.allocate(NumVariables);
                                thisComp.SubComp(SubCompNum).SubSubComp(SubSubCompNum).MeteredVar.allocate(NumVariables);

                                GetMeteredVariables(state,
                                                    TypeOfSubSubComp,
                                                    NameOfSubSubComp,
                                                    VarIndexes,
                                                    VarTypes,
                                                    IndexTypes,
                                                    unitsForVar,
                                                    ResourceTypes,
                                                    EndUses,
                                                    Groups,
                                                    Names,
                                                    NumFound);

                                ModeFlagOn = true;
                                for (VarNum = 1; VarNum <= NumVariables; ++VarNum) {
                                    {
                                        auto &thisVar = thisComp.SubComp(SubCompNum).SubSubComp(SubSubCompNum).MeteredVar(VarNum);
                                        thisVar.ReportVarName = Names(VarNum);
                                        thisVar.ReportVarUnits = unitsForVar(VarNum);
                                        thisVar.ReportVarIndex = VarIndexes(VarNum);
                                        thisVar.ReportVarIndexType = IndexTypes(VarNum);
                                        thisVar.ReportVarType = VarTypes(VarNum);
                                        thisVar.ResourceType = ResourceTypes.at(VarNum);
                                        thisVar.EndUse = EndUses(VarNum);
                                        if (thisVar.EndUse == "HEATINGCOILS" && ModeFlagOn) {
                                            for (VarNum1 = 1; VarNum1 <= NumVariables; ++VarNum1) {
                                                thisComp.SubComp(SubCompNum).SubSubComp(SubSubCompNum).MeteredVar(VarNum1).EndUse_CompMode =
                                                    EndUseType::HeatingOnly;
                                            }
                                            ModeFlagOn = false;
                                        } else if (thisVar.EndUse == "COOLINGCOILS" && ModeFlagOn) {
                                            for (VarNum1 = 1; VarNum1 <= NumVariables; ++VarNum1) {
                                                thisComp.SubComp(SubCompNum).SubSubComp(SubSubCompNum).MeteredVar(VarNum1).EndUse_CompMode =
                                                    EndUseType::CoolingOnly;
                                            }
                                            ModeFlagOn = false;
                                        } else if (ModeFlagOn) {
                                            thisVar.EndUse_CompMode = EndUseType::NoHeatNoCool;
                                        }
                                        thisVar.Group = Groups(VarNum);
                                    }
                                }

                                VarIndexes.deallocate();
                                VarTypes.deallocate();
                                IndexTypes.deallocate();
                                unitsForVar.deallocate();
                                EndUses.deallocate();
                                Groups.deallocate();
                                Names.deallocate();
                            }
                            thisComp.SubComp(SubCompNum).SubSubComp(SubSubCompNum).NumMeteredVars = NumVariables;
                        }
                    }
                }
            }
        }
    }

    // Allocate the system serving zone equipment component arrays
    for (CtrlZoneNum = 1; CtrlZoneNum <= state.dataGlobal->NumOfZones; ++CtrlZoneNum) {
        if (!state.dataZoneEquip->ZoneEquipConfig(CtrlZoneNum).IsControlled) continue;
        // Set index of air loop serving zone
        for (CompNum = 1; CompNum <= state.dataZoneEquip->ZoneEquipList(CtrlZoneNum).NumOfEquipTypes; ++CompNum) {
            std::string &TypeOfComp = state.dataZoneEquip->ZoneEquipList(CtrlZoneNum).EquipType(CompNum);
            std::string &NameOfComp = state.dataZoneEquip->ZoneEquipList(CtrlZoneNum).EquipName(CompNum);
            DataLoopNode::ConnectionObjectType TypeOfCompNum = static_cast<DataLoopNode::ConnectionObjectType>(
                EnergyPlus::getEnumerationValue(BranchNodeConnections::ConnectionObjectTypeNamesUC, TypeOfComp));
            BranchNodeConnections::GetComponentData(state,
                                                    TypeOfCompNum,
                                                    NameOfComp,
                                                    IsParent,
                                                    NumInlets,
                                                    InletNodeNames,
                                                    InletNodeNumbers,
                                                    InletFluidStreams,
                                                    NumOutlets,
                                                    OutletNodeNames,
                                                    OutletNodeNumbers,
                                                    OutletFluidStreams);
            {
                auto &thisEquipData = state.dataZoneEquip->ZoneEquipList(CtrlZoneNum).EquipData(CompNum);
                thisEquipData.TypeOf = TypeOfComp;
                thisEquipData.Name = NameOfComp;
                thisEquipData.OutletNodeNums.allocate(NumOutlets);
                thisEquipData.NumOutlets = NumOutlets;
                thisEquipData.OutletNodeNums = OutletNodeNumbers;
                thisEquipData.InletNodeNums.allocate(NumInlets);
                thisEquipData.NumInlets = NumInlets;
                thisEquipData.InletNodeNums = InletNodeNumbers;
                thisEquipData.Parent = IsParent;
                NumVariables = GetNumMeteredVariables(state, TypeOfComp, NameOfComp);
                thisEquipData.NumMeteredVars = NumVariables;
                if (NumVariables > 0) {
                    InletNodeNames.deallocate();
                    InletNodeNumbers.deallocate();
                    InletFluidStreams.deallocate();
                    OutletNodeNames.deallocate();
                    OutletNodeNumbers.deallocate();
                    OutletFluidStreams.deallocate();

                    VarIndexes.allocate(NumVariables);
                    VarTypes.allocate(NumVariables);
                    IndexTypes.allocate(NumVariables);
                    unitsForVar.allocate(NumVariables);
                    ResourceTypes.clear();
                    for (int idx = 1; idx <= NumVariables; ++idx) {
                        ResourceTypes.insert(std::pair<int, Constant::eResource>(idx, Constant::eResource::Invalid));
                    }
                    EndUses.allocate(NumVariables);
                    Groups.allocate(NumVariables);
                    Names.allocate(NumVariables);
                    thisEquipData.MeteredVar.allocate(NumVariables);

                    GetMeteredVariables(state,
                                        TypeOfComp,
                                        NameOfComp,
                                        VarIndexes,
                                        VarTypes,
                                        IndexTypes,
                                        unitsForVar,
                                        ResourceTypes,
                                        EndUses,
                                        Groups,
                                        Names,
                                        NumFound);

                    ModeFlagOn = true;
                    for (VarNum = 1; VarNum <= NumVariables; ++VarNum) {
                        {
                            auto &thisVar = thisEquipData.MeteredVar(VarNum);
                            thisVar.ReportVarName = Names(VarNum);
                            thisVar.ReportVarUnits = unitsForVar(VarNum);
                            thisVar.ReportVarIndex = VarIndexes(VarNum);
                            thisVar.ReportVarIndexType = IndexTypes(VarNum);
                            thisVar.ReportVarType = VarTypes(VarNum);
                            thisVar.ResourceType = ResourceTypes.at(VarNum);
                            thisVar.EndUse = EndUses(VarNum);
                            if (thisVar.EndUse == "HEATINGCOILS" && ModeFlagOn) {
                                for (VarNum1 = 1; VarNum1 <= NumVariables; ++VarNum1) {
                                    thisEquipData.MeteredVar(VarNum1).EndUse_CompMode = EndUseType::HeatingOnly;
                                }
                                ModeFlagOn = false;
                            } else if (thisVar.EndUse == "COOLINGCOILS" && ModeFlagOn) {
                                for (VarNum1 = 1; VarNum1 <= NumVariables; ++VarNum1) {
                                    thisEquipData.MeteredVar(VarNum1).EndUse_CompMode = EndUseType::CoolingOnly;
                                }
                                ModeFlagOn = false;
                            } else if (ModeFlagOn) {
                                thisVar.EndUse_CompMode = EndUseType::NoHeatNoCool;
                            }
                            thisVar.Group = Groups(VarNum);
                        }
                    }

                    VarIndexes.deallocate();
                    VarTypes.deallocate();
                    IndexTypes.deallocate();
                    unitsForVar.deallocate();
                    EndUses.deallocate();
                    Groups.deallocate();
                    Names.deallocate();
                }

                if (BranchNodeConnections::IsParentObject(state, TypeOfCompNum, NameOfComp)) {
                    NumChildren = BranchNodeConnections::GetNumChildren(state, TypeOfCompNum, NameOfComp);
                    thisEquipData.NumSubEquip = NumChildren;

                    SubCompTypes.allocate(NumChildren);
                    SubCompNames.allocate(NumChildren);
                    InletNodeNames.allocate(NumChildren);
                    InletNodeNumbers.allocate(NumChildren);
                    OutletNodeNames.allocate(NumChildren);
                    OutletNodeNumbers.allocate(NumChildren);
                    thisEquipData.SubEquipData.allocate(NumChildren);

                    BranchNodeConnections::GetChildrenData(state,
                                                           TypeOfCompNum,
                                                           NameOfComp,
                                                           NumChildren,
                                                           SubCompTypes,
                                                           SubCompNames,
                                                           InletNodeNames,
                                                           InletNodeNumbers,
                                                           OutletNodeNames,
                                                           OutletNodeNumbers,
                                                           ErrorsFound);

                    for (SubCompNum = 1; SubCompNum <= NumChildren; ++SubCompNum) {
                        thisEquipData.SubEquipData(SubCompNum).TypeOf =
                            BranchNodeConnections::ConnectionObjectTypeNamesUC[static_cast<int>(SubCompTypes(SubCompNum))];
                        thisEquipData.SubEquipData(SubCompNum).Name = SubCompNames(SubCompNum);
                        thisEquipData.SubEquipData(SubCompNum).OutletNodeNum = OutletNodeNumbers(SubCompNum);
                        thisEquipData.SubEquipData(SubCompNum).InletNodeNum = InletNodeNumbers(SubCompNum);
                    }

                    SubCompTypes.deallocate();
                    SubCompNames.deallocate();
                    InletNodeNames.deallocate();
                    InletNodeNumbers.deallocate();
                    OutletNodeNames.deallocate();
                    OutletNodeNumbers.deallocate();
                } else {
                    NumChildren = 0;
                }

                for (SubCompNum = 1; SubCompNum <= NumChildren; ++SubCompNum) {
                    std::string &TypeOfSubComp = thisEquipData.SubEquipData(SubCompNum).TypeOf;
                    std::string &NameOfSubComp = thisEquipData.SubEquipData(SubCompNum).Name;
                    DataLoopNode::ConnectionObjectType TypeOfSubCompNum = static_cast<DataLoopNode::ConnectionObjectType>(
                        EnergyPlus::getEnumerationValue(BranchNodeConnections::ConnectionObjectTypeNamesUC, TypeOfSubComp));
                    if (BranchNodeConnections::IsParentObject(state, TypeOfSubCompNum, NameOfSubComp)) {
                        NumGrandChildren = BranchNodeConnections::GetNumChildren(state, TypeOfSubCompNum, NameOfSubComp);
                        thisEquipData.SubEquipData(SubCompNum).NumSubSubEquip = NumGrandChildren;
                        SubCompTypes.allocate(NumGrandChildren);
                        SubCompNames.allocate(NumGrandChildren);
                        InletNodeNames.allocate(NumGrandChildren);
                        InletNodeNumbers.allocate(NumGrandChildren);
                        OutletNodeNames.allocate(NumGrandChildren);
                        OutletNodeNumbers.allocate(NumGrandChildren);
                        thisEquipData.SubEquipData(SubCompNum).SubSubEquipData.allocate(NumGrandChildren);
                        // Sankar added the array number for EquipData
                        BranchNodeConnections::GetChildrenData(state,
                                                               TypeOfSubCompNum,
                                                               NameOfSubComp,
                                                               NumGrandChildren,
                                                               SubCompTypes,
                                                               SubCompNames,
                                                               InletNodeNames,
                                                               InletNodeNumbers,
                                                               OutletNodeNames,
                                                               OutletNodeNumbers,
                                                               ErrorsFound);

                        for (SubSubCompNum = 1; SubSubCompNum <= NumGrandChildren; ++SubSubCompNum) {
                            thisEquipData.SubEquipData(SubCompNum).SubSubEquipData(SubSubCompNum).TypeOf =
                                BranchNodeConnections::ConnectionObjectTypeNamesUC[static_cast<int>(SubCompTypes(SubSubCompNum))];
                            thisEquipData.SubEquipData(SubCompNum).SubSubEquipData(SubSubCompNum).Name = SubCompNames(SubSubCompNum);
                            thisEquipData.SubEquipData(SubCompNum).SubSubEquipData(SubSubCompNum).OutletNodeNum = OutletNodeNumbers(SubSubCompNum);
                            thisEquipData.SubEquipData(SubCompNum).SubSubEquipData(SubSubCompNum).InletNodeNum = InletNodeNumbers(SubSubCompNum);
                        }
                        SubCompTypes.deallocate();
                        SubCompNames.deallocate();
                        InletNodeNames.deallocate();
                        InletNodeNumbers.deallocate();
                        OutletNodeNames.deallocate();
                        OutletNodeNumbers.deallocate();
                    } else {
                        NumGrandChildren = 0;
                    }
                }
            }
        }
    }

    for (CtrlZoneNum = 1; CtrlZoneNum <= state.dataGlobal->NumOfZones; ++CtrlZoneNum) {
        if (!state.dataZoneEquip->ZoneEquipConfig(CtrlZoneNum).IsControlled) continue;
        for (CompNum = 1; CompNum <= state.dataZoneEquip->ZoneEquipList(CtrlZoneNum).NumOfEquipTypes; ++CompNum) {
            for (SubCompNum = 1; SubCompNum <= state.dataZoneEquip->ZoneEquipList(CtrlZoneNum).EquipData(CompNum).NumSubEquip; ++SubCompNum) {
                {
                    auto &thisSubEquipData = state.dataZoneEquip->ZoneEquipList(CtrlZoneNum).EquipData(CompNum).SubEquipData(SubCompNum);
                    std::string &TypeOfSubComp = thisSubEquipData.TypeOf;
                    std::string &NameOfSubComp = thisSubEquipData.Name;

                    NumVariables = GetNumMeteredVariables(state, TypeOfSubComp, NameOfSubComp);
                    thisSubEquipData.NumMeteredVars = NumVariables; // Sankar added this line
                    if (NumVariables > 0) {
                        VarIndexes.allocate(NumVariables);
                        VarTypes.allocate(NumVariables);
                        IndexTypes.allocate(NumVariables);
                        unitsForVar.allocate(NumVariables);
                        ResourceTypes.clear();
                        for (int idx = 1; idx <= NumVariables; ++idx) {
                            ResourceTypes.insert(std::pair<int, Constant::eResource>(idx, Constant::eResource::Invalid));
                        }
                        EndUses.allocate(NumVariables);
                        Groups.allocate(NumVariables);
                        Names.allocate(NumVariables);
                        thisSubEquipData.MeteredVar.allocate(NumVariables);

                        GetMeteredVariables(state,
                                            TypeOfSubComp,
                                            NameOfSubComp,
                                            VarIndexes,
                                            VarTypes,
                                            IndexTypes,
                                            unitsForVar,
                                            ResourceTypes,
                                            EndUses,
                                            Groups,
                                            Names,
                                            NumFound);

                        ModeFlagOn = true;
                        for (VarNum = 1; VarNum <= NumVariables; ++VarNum) {
                            {
                                auto &thisVar = thisSubEquipData.MeteredVar(VarNum);
                                thisVar.ReportVarName = Names(VarNum);
                                thisVar.ReportVarUnits = unitsForVar(VarNum);
                                thisVar.ReportVarIndex = VarIndexes(VarNum);
                                thisVar.ReportVarIndexType = IndexTypes(VarNum);
                                thisVar.ReportVarType = VarTypes(VarNum);
                                thisVar.ResourceType = ResourceTypes.at(VarNum);
                                thisVar.EndUse = EndUses(VarNum);
                                if (thisVar.EndUse == "HEATINGCOILS" && ModeFlagOn) {
                                    for (VarNum1 = 1; VarNum1 <= NumVariables; ++VarNum1) {
                                        thisSubEquipData.MeteredVar(VarNum1).EndUse_CompMode = EndUseType::HeatingOnly;
                                    }
                                    ModeFlagOn = false;
                                } else if (thisVar.EndUse == "COOLINGCOILS" && ModeFlagOn) {
                                    for (VarNum1 = 1; VarNum1 <= NumVariables; ++VarNum1) {
                                        thisSubEquipData.MeteredVar(VarNum1).EndUse_CompMode = EndUseType::CoolingOnly;
                                    }
                                    ModeFlagOn = false;
                                } else if (ModeFlagOn) {
                                    thisVar.EndUse_CompMode = EndUseType::NoHeatNoCool;
                                }
                                thisVar.Group = Groups(VarNum);
                            }
                        }

                        VarIndexes.deallocate();
                        VarTypes.deallocate();
                        IndexTypes.deallocate();
                        unitsForVar.deallocate();
                        EndUses.deallocate();
                        Groups.deallocate();
                        Names.deallocate();
                    }

                    for (SubSubCompNum = 1; SubSubCompNum <= thisSubEquipData.NumSubSubEquip; ++SubSubCompNum) {
                        std::string &TypeOfSubSubComp = thisSubEquipData.SubSubEquipData(SubSubCompNum).TypeOf;
                        std::string &NameOfSubSubComp = thisSubEquipData.SubSubEquipData(SubSubCompNum).Name;

                        NumVariables = GetNumMeteredVariables(state, TypeOfSubSubComp, NameOfSubSubComp);
                        thisSubEquipData.SubSubEquipData(SubSubCompNum).NumMeteredVars = NumVariables; // Sankar added this line
                        if (NumVariables > 0) {
                            VarIndexes.allocate(NumVariables);
                            VarTypes.allocate(NumVariables);
                            IndexTypes.allocate(NumVariables);
                            unitsForVar.allocate(NumVariables);
                            ResourceTypes.clear();
                            for (int idx = 1; idx <= NumVariables; ++idx) {
                                ResourceTypes.insert(std::pair<int, Constant::eResource>(idx, Constant::eResource::Invalid));
                            }
                            EndUses.allocate(NumVariables);
                            Groups.allocate(NumVariables);
                            Names.allocate(NumVariables);
                            thisSubEquipData.SubSubEquipData(SubSubCompNum).MeteredVar.allocate(NumVariables);

                            GetMeteredVariables(state,
                                                TypeOfSubSubComp,
                                                NameOfSubSubComp,
                                                VarIndexes,
                                                VarTypes,
                                                IndexTypes,
                                                unitsForVar,
                                                ResourceTypes,
                                                EndUses,
                                                Groups,
                                                Names,
                                                NumFound);

                            ModeFlagOn = true;
                            for (VarNum = 1; VarNum <= NumVariables; ++VarNum) {
                                {
                                    auto &thisVar = thisSubEquipData.SubSubEquipData(SubSubCompNum).MeteredVar(VarNum);
                                    thisVar.ReportVarName = Names(VarNum);
                                    thisVar.ReportVarUnits = unitsForVar(VarNum);
                                    thisVar.ReportVarIndex = VarIndexes(VarNum);
                                    thisVar.ReportVarIndexType = IndexTypes(VarNum);
                                    thisVar.ReportVarType = VarTypes(VarNum);
                                    thisVar.ResourceType = ResourceTypes.at(VarNum);
                                    thisVar.EndUse = EndUses(VarNum);
                                    if (thisVar.EndUse == "HEATINGCOILS" && ModeFlagOn) {
                                        for (VarNum1 = 1; VarNum1 <= NumVariables; ++VarNum1) {
                                            thisSubEquipData.SubSubEquipData(SubSubCompNum).MeteredVar(VarNum1).EndUse_CompMode =
                                                EndUseType::HeatingOnly;
                                        }
                                        ModeFlagOn = false;
                                    } else if (thisVar.EndUse == "COOLINGCOILS" && ModeFlagOn) {
                                        for (VarNum1 = 1; VarNum1 <= NumVariables; ++VarNum1) {
                                            thisSubEquipData.SubSubEquipData(SubSubCompNum).MeteredVar(VarNum1).EndUse_CompMode =
                                                EndUseType::CoolingOnly;
                                        }
                                        ModeFlagOn = false;
                                    } else if (ModeFlagOn) {
                                        thisVar.EndUse_CompMode = EndUseType::NoHeatNoCool;
                                    }
                                    thisVar.Group = Groups(VarNum);
                                }
                            }

                            VarIndexes.deallocate();
                            VarTypes.deallocate();
                            IndexTypes.deallocate();
                            unitsForVar.deallocate();
                            EndUses.deallocate();
                            Groups.deallocate();
                            Names.deallocate();
                        }
                    }
                }
            }
        }
    }

    //***Plant Loops

    // previously, four separate huge DO loops all looking very very similar were used here
    // each individual block would operate on a single type of loop-side (plant demand, cond supply, etc.)
    // now, a bigger DO loop is applied iterating over all loops
    // a pointer (ThisReportData) is then directed to a particular item in the appropriate array
    // by operating on the pointer directly, we are actually operating on the item in the TARGET array item
    // in making this change, over 700 lines of code were dropped down to a single block

    for (PlantLoopNum = 1; PlantLoopNum <= state.dataHVACGlobal->NumPlantLoops + state.dataHVACGlobal->NumCondLoops; ++PlantLoopNum) {
        for (DataPlant::LoopSideLocation LoopSideNum : DataPlant::LoopSideKeys) {

            // Report selection
            ReportLoopData *select_ThisReportData(nullptr);

            assert(LoopSideNum == LoopSideLocation::Demand || LoopSideNum == LoopSideLocation::Supply);
            if (PlantLoopNum <= state.dataHVACGlobal->NumPlantLoops) {
                select_ThisReportData = &state.dataPlnt->VentRepPlant[static_cast<int>(LoopSideNum)](PlantLoopNum);
            } else { // CondLoop
                select_ThisReportData =
                    &state.dataPlnt->VentRepCond[static_cast<int>(LoopSideNum)](PlantLoopNum - state.dataHVACGlobal->NumPlantLoops);
            }

            // Object Data
            ReportLoopData &ThisReportData(*select_ThisReportData);

            for (BranchNum = 1; BranchNum <= ThisReportData.TotalBranches; ++BranchNum) {
                for (CompNum = 1; CompNum <= ThisReportData.Branch(BranchNum).TotalComponents; ++CompNum) {
                    {
                        auto &thisComp = ThisReportData.Branch(BranchNum).Comp(CompNum);
                        std::string &TypeOfComp = thisComp.TypeOf;
                        std::string &NameOfComp = thisComp.Name;
                        DataLoopNode::ConnectionObjectType TypeOfCompNum = static_cast<DataLoopNode::ConnectionObjectType>(
                            EnergyPlus::getEnumerationValue(BranchNodeConnections::ConnectionObjectTypeNamesUC, TypeOfComp));
                        // Get complete list of components for complex branches
                        if (BranchNodeConnections::IsParentObject(state, TypeOfCompNum, NameOfComp)) {

                            NumChildren = BranchNodeConnections::GetNumChildren(state, TypeOfCompNum, NameOfComp);

                            SubCompTypes.allocate(NumChildren);
                            SubCompNames.allocate(NumChildren);
                            InletNodeNames.allocate(NumChildren);
                            InletNodeNumbers.allocate(NumChildren);
                            OutletNodeNames.allocate(NumChildren);
                            OutletNodeNumbers.allocate(NumChildren);
                            thisComp.SubComp.allocate(NumChildren);

                            BranchNodeConnections::GetChildrenData(state,
                                                                   TypeOfCompNum,
                                                                   NameOfComp,
                                                                   NumChildren,
                                                                   SubCompTypes,
                                                                   SubCompNames,
                                                                   InletNodeNames,
                                                                   InletNodeNumbers,
                                                                   OutletNodeNames,
                                                                   OutletNodeNumbers,
                                                                   ErrorsFound);

                            for (SubCompNum = 1; SubCompNum <= NumChildren; ++SubCompNum) {
                                thisComp.SubComp(SubCompNum).TypeOf =
                                    BranchNodeConnections::ConnectionObjectTypeNamesUC[static_cast<int>(SubCompTypes(SubCompNum))];
                                thisComp.SubComp(SubCompNum).Name = SubCompNames(SubCompNum);
                                thisComp.SubComp(SubCompNum).NodeNameIn = InletNodeNames(SubCompNum);
                                thisComp.SubComp(SubCompNum).NodeNameOut = OutletNodeNames(SubCompNum);
                                thisComp.SubComp(SubCompNum).NodeNumIn = InletNodeNumbers(SubCompNum);
                                thisComp.SubComp(SubCompNum).NodeNumOut = OutletNodeNumbers(SubCompNum);
                            }

                            SubCompTypes.deallocate();
                            SubCompNames.deallocate();
                            InletNodeNames.deallocate();
                            InletNodeNumbers.deallocate();
                            OutletNodeNames.deallocate();
                            OutletNodeNumbers.deallocate();

                        } else {
                            NumChildren = 0;
                        }
                        thisComp.NumSubComps = NumChildren;

                        // check for 'grandchildren'
                        for (SubCompNum = 1; SubCompNum <= NumChildren; ++SubCompNum) {
                            std::string &TypeOfSubComp = thisComp.SubComp(SubCompNum).TypeOf;
                            std::string NameOfSubComp = thisComp.SubComp(SubCompNum).Name;
                            DataLoopNode::ConnectionObjectType TypeOfSubCompNum = static_cast<DataLoopNode::ConnectionObjectType>(
                                EnergyPlus::getEnumerationValue(BranchNodeConnections::ConnectionObjectTypeNamesUC, TypeOfSubComp));
                            if (BranchNodeConnections::IsParentObject(state, TypeOfSubCompNum, NameOfSubComp)) {
                                NumGrandChildren = BranchNodeConnections::GetNumChildren(state, TypeOfSubCompNum, NameOfSubComp);
                                SubCompTypes.allocate(NumGrandChildren);
                                SubCompNames.allocate(NumGrandChildren);
                                InletNodeNames.allocate(NumGrandChildren);
                                InletNodeNumbers.allocate(NumGrandChildren);
                                OutletNodeNames.allocate(NumGrandChildren);
                                OutletNodeNumbers.allocate(NumGrandChildren);
                                thisComp.SubComp(SubCompNum).SubSubComp.allocate(NumGrandChildren);

                                BranchNodeConnections::GetChildrenData(state,
                                                                       TypeOfSubCompNum,
                                                                       NameOfSubComp,
                                                                       NumGrandChildren,
                                                                       SubCompTypes,
                                                                       SubCompNames,
                                                                       InletNodeNames,
                                                                       InletNodeNumbers,
                                                                       OutletNodeNames,
                                                                       OutletNodeNumbers,
                                                                       ErrorsFound);

                                for (SubSubCompNum = 1; SubSubCompNum <= NumGrandChildren; ++SubSubCompNum) {
                                    {
                                        auto &thisSubSubComp = thisComp.SubComp(SubCompNum).SubSubComp(SubSubCompNum);
                                        thisSubSubComp.TypeOf =
                                            BranchNodeConnections::ConnectionObjectTypeNamesUC[static_cast<int>(SubCompTypes(SubSubCompNum))];
                                        thisSubSubComp.Name = SubCompNames(SubSubCompNum);
                                        thisSubSubComp.NodeNameIn = InletNodeNames(SubSubCompNum);
                                        thisSubSubComp.NodeNameOut = OutletNodeNames(SubSubCompNum);
                                        thisSubSubComp.NodeNumIn = InletNodeNumbers(SubSubCompNum);
                                        thisSubSubComp.NodeNumOut = OutletNodeNumbers(SubSubCompNum);
                                    }
                                }

                                SubCompTypes.deallocate();
                                SubCompNames.deallocate();
                                InletNodeNames.deallocate();
                                InletNodeNumbers.deallocate();
                                OutletNodeNames.deallocate();
                                OutletNodeNumbers.deallocate();
                            } else {
                                NumGrandChildren = 0;
                                thisComp.SubComp(SubCompNum).Parent = false;
                            }

                            thisComp.SubComp(SubCompNum).NumSubSubComps = NumGrandChildren;
                        }
                    }
                }
            }
        }
    }

    for (PlantLoopNum = 1; PlantLoopNum <= state.dataHVACGlobal->NumPlantLoops + state.dataHVACGlobal->NumCondLoops; ++PlantLoopNum) {

        for (DataPlant::LoopSideLocation LoopSideNum : DataPlant::LoopSideKeys) {

            // Report selection
            ReportLoopData *select_ThisReportData(nullptr);

            assert(LoopSideNum == LoopSideLocation::Demand || LoopSideNum == LoopSideLocation::Supply);
            if (PlantLoopNum <= state.dataHVACGlobal->NumPlantLoops) {
                select_ThisReportData = &state.dataPlnt->VentRepPlant[static_cast<int>(LoopSideNum)](PlantLoopNum);
            } else { // CondLoop
                select_ThisReportData =
                    &state.dataPlnt->VentRepCond[static_cast<int>(LoopSideNum)](PlantLoopNum - state.dataHVACGlobal->NumPlantLoops);
            }

            // Object Data
            ReportLoopData &ThisReportData(*select_ThisReportData);

            for (BranchNum = 1; BranchNum <= ThisReportData.TotalBranches; ++BranchNum) {
                for (CompNum = 1; CompNum <= ThisReportData.Branch(BranchNum).TotalComponents; ++CompNum) {
                    // Get complete list of components for complex branches
                    {
                        auto &thisComp = ThisReportData.Branch(BranchNum).Comp(CompNum);
                        std::string &TypeOfComp = thisComp.TypeOf;
                        std::string &NameOfComp = thisComp.Name;
                        NumVariables = GetNumMeteredVariables(state, TypeOfComp, NameOfComp);
                        if (NumVariables > 0) {
                            VarIndexes.allocate(NumVariables);
                            VarTypes.allocate(NumVariables);
                            IndexTypes.allocate(NumVariables);
                            unitsForVar.allocate(NumVariables);
                            ResourceTypes.clear();
                            for (int idx = 1; idx <= NumVariables; ++idx) {
                                ResourceTypes.insert(std::pair<int, Constant::eResource>(idx, Constant::eResource::Invalid));
                            }
                            EndUses.allocate(NumVariables);
                            Groups.allocate(NumVariables);
                            Names.allocate(NumVariables);
                            thisComp.MeteredVar.allocate(NumVariables);

                            thisComp.NumMeteredVars = NumVariables;
                            GetMeteredVariables(state,
                                                TypeOfComp,
                                                NameOfComp,
                                                VarIndexes,
                                                VarTypes,
                                                IndexTypes,
                                                unitsForVar,
                                                ResourceTypes,
                                                EndUses,
                                                Groups,
                                                Names,
                                                NumFound);

                            ModeFlagOn = true;
                            for (VarNum = 1; VarNum <= NumVariables; ++VarNum) {
                                {
                                    auto &thisVar = thisComp.MeteredVar(VarNum);
                                    thisVar.ReportVarName = Names(VarNum);
                                    thisVar.ReportVarUnits = unitsForVar(VarNum);
                                    thisVar.ReportVarIndex = VarIndexes(VarNum);
                                    thisVar.ReportVarIndexType = IndexTypes(VarNum);
                                    thisVar.ReportVarType = VarTypes(VarNum);
                                    thisVar.ResourceType = ResourceTypes.at(VarNum);
                                    thisVar.EndUse = EndUses(VarNum);
                                    if (thisVar.EndUse == "HEATINGCOILS" && ModeFlagOn) {
                                        for (VarNum1 = 1; VarNum1 <= NumVariables; ++VarNum1) {
                                            thisComp.MeteredVar(VarNum1).EndUse_CompMode = EndUseType::HeatingOnly;
                                        }
                                        ModeFlagOn = false;
                                    } else if (thisVar.EndUse == "COOLINGCOILS" && ModeFlagOn) {
                                        for (VarNum1 = 1; VarNum1 <= NumVariables; ++VarNum1) {
                                            thisComp.MeteredVar(VarNum1).EndUse_CompMode = EndUseType::CoolingOnly;
                                        }
                                        ModeFlagOn = false;
                                    } else if (ModeFlagOn) {
                                        thisVar.EndUse_CompMode = EndUseType::NoHeatNoCool;
                                    }
                                    thisVar.Group = Groups(VarNum);
                                }
                            }

                            VarIndexes.deallocate();
                            VarTypes.deallocate();
                            IndexTypes.deallocate();
                            unitsForVar.deallocate();
                            EndUses.deallocate();
                            Groups.deallocate();
                            Names.deallocate();
                        }
                        for (SubCompNum = 1; SubCompNum <= thisComp.NumSubComps; ++SubCompNum) {
                            // Get complete list of components for complex branches
                            std::string &TypeOfSubComp = thisComp.SubComp(SubCompNum).TypeOf;
                            std::string &NameOfSubComp = thisComp.SubComp(SubCompNum).Name;
                            NumVariables = GetNumMeteredVariables(state, TypeOfSubComp, NameOfSubComp);
                            if (NumVariables > 0) {
                                VarIndexes.allocate(NumVariables);
                                VarTypes.allocate(NumVariables);
                                IndexTypes.allocate(NumVariables);
                                unitsForVar.allocate(NumVariables);
                                ResourceTypes.clear();
                                for (int idx = 1; idx <= NumVariables; ++idx) {
                                    ResourceTypes.insert(std::pair<int, Constant::eResource>(idx, Constant::eResource::Invalid));
                                }
                                EndUses.allocate(NumVariables);
                                Groups.allocate(NumVariables);
                                Names.allocate(NumVariables);
                                thisComp.SubComp(SubCompNum).MeteredVar.allocate(NumVariables);

                                GetMeteredVariables(state,
                                                    TypeOfSubComp,
                                                    NameOfSubComp,
                                                    VarIndexes,
                                                    VarTypes,
                                                    IndexTypes,
                                                    unitsForVar,
                                                    ResourceTypes,
                                                    EndUses,
                                                    Groups,
                                                    Names,
                                                    NumFound);

                                ModeFlagOn = true;
                                for (VarNum = 1; VarNum <= NumVariables; ++VarNum) {
                                    {
                                        auto &thisVar = thisComp.SubComp(SubCompNum).MeteredVar(VarNum);
                                        thisVar.ReportVarName = Names(VarNum);
                                        thisVar.ReportVarUnits = unitsForVar(VarNum);
                                        thisVar.ReportVarIndex = VarIndexes(VarNum);
                                        thisVar.ReportVarIndexType = IndexTypes(VarNum);
                                        thisVar.ReportVarType = VarTypes(VarNum);
                                        thisVar.ResourceType = ResourceTypes.at(VarNum);
                                        thisVar.EndUse = EndUses(VarNum);
                                        if (thisVar.EndUse == "HEATINGCOILS" && ModeFlagOn) {
                                            for (VarNum1 = 1; VarNum1 <= NumVariables; ++VarNum1) {
                                                thisComp.SubComp(SubCompNum).MeteredVar(VarNum1).EndUse_CompMode = EndUseType::HeatingOnly;
                                            }
                                            ModeFlagOn = false;
                                        } else if (thisVar.EndUse == "COOLINGCOILS" && ModeFlagOn) {
                                            for (VarNum1 = 1; VarNum1 <= NumVariables; ++VarNum1) {
                                                thisComp.SubComp(SubCompNum).MeteredVar(VarNum1).EndUse_CompMode = EndUseType::CoolingOnly;
                                            }
                                            ModeFlagOn = false;
                                        } else if (ModeFlagOn) {
                                            thisVar.EndUse_CompMode = EndUseType::NoHeatNoCool;
                                        }
                                        thisVar.Group = Groups(VarNum);
                                    }
                                }

                                VarIndexes.deallocate();
                                VarTypes.deallocate();
                                IndexTypes.deallocate();
                                unitsForVar.deallocate();
                                EndUses.deallocate();
                                Groups.deallocate();
                                Names.deallocate();
                            }
                            thisComp.SubComp(SubCompNum).NumMeteredVars = NumVariables;
                        }
                    }
                }
            }
        }
    }
}

// End Initialization Section of the Module
//******************************************************************************

// Beginning of Reporting subroutines for the SimAir Module
// *****************************************************************************

void ReportSystemEnergyUse(EnergyPlusData &state)
{
    // SUBROUTINE INFORMATION:
    //       AUTHOR         Dan Fisher
    //       DATE WRITTEN   November 2005

    // PURPOSE OF THIS SUBROUTINE:
    // calculate and report system loads and energy

    // METHODOLOGY EMPLOYED:
    // Accumulate meter data to appropriate report variables

    int Idx;          // loop counter
    int nodes;        // loop counter
    int BranchNum;    // counter for zone air distribution inlets
    int EquipListNum; // counter for zone air distribution inlets
    int VarNum;       // counter for zone air distribution inlets
    int CompNum;
    int SubCompNum;
    int SubSubCompNum;
    EndUseType CompMode;
    int InletNodeNum;
    int OutletNodeNum;
    int ADUNum;
    int ADUCoolNum;
    int ADUHeatNum;
    int AirDistCoolInletNodeNum;
    int AirDistHeatInletNodeNum;
    Constant::eResource EnergyType;
    Real64 CompEnergyUse;
    Real64 ZoneLoad;
    Real64 CompLoad;
    Real64 ADUCoolFlowrate;
    Real64 ADUHeatFlowrate;
    bool CompLoadFlag;

    Real64 TimeStepSysSec = state.dataHVACGlobal->TimeStepSysSec;
    if (!state.dataSysRpts->AirLoopLoadsReportEnabled) return;

    for (int airLoopNum = 1; airLoopNum <= state.dataHVACGlobal->NumPrimaryAirSys; ++airLoopNum) {
        auto &thisSysLoadRepVars = state.dataSysRpts->SysLoadRepVars(airLoopNum);
        // SYSTEM LOADS REPORT
        thisSysLoadRepVars.TotHTNG = 0.0;
        thisSysLoadRepVars.TotCLNG = 0.0;

        // SYSTEM ENERGY USE REPORT
        thisSysLoadRepVars.TotElec = 0.0;
        thisSysLoadRepVars.TotNaturalGas = 0.0;
        thisSysLoadRepVars.TotPropane = 0.0;
        thisSysLoadRepVars.TotSteam = 0.0;
        thisSysLoadRepVars.TotH2OCOLD = 0.0;
        thisSysLoadRepVars.TotH2OHOT = 0.0;

        // SYSTEM COMPONENT LOADS REPORT
        thisSysLoadRepVars.FANCompHTNG = 0.0;
        thisSysLoadRepVars.CCCompCLNG = 0.0;
        thisSysLoadRepVars.HCCompHTNG = 0.0;
        thisSysLoadRepVars.HeatExHTNG = 0.0;
        thisSysLoadRepVars.HeatExCLNG = 0.0;
        thisSysLoadRepVars.SolarCollectHeating = 0.0;
        thisSysLoadRepVars.SolarCollectCooling = 0.0;
        thisSysLoadRepVars.UserDefinedTerminalHeating = 0.0;
        thisSysLoadRepVars.UserDefinedTerminalCooling = 0.0;
        thisSysLoadRepVars.HumidHTNG = 0.0;
        thisSysLoadRepVars.EvapCLNG = 0.0;
        thisSysLoadRepVars.DesDehumidCLNG = 0.0;
        thisSysLoadRepVars.DomesticH2O = 0.0;

        // SYSTEM COMPONENT ENERGY REPORT
        thisSysLoadRepVars.FANCompElec = 0.0;
        thisSysLoadRepVars.HCCompH2OHOT = 0.0;
        thisSysLoadRepVars.CCCompH2OCOLD = 0.0;
        thisSysLoadRepVars.HCCompElec = 0.0;
        thisSysLoadRepVars.CCCompElec = 0.0;
        thisSysLoadRepVars.HCCompElecRes = 0.0;
        thisSysLoadRepVars.HCCompNaturalGas = 0.0;
        thisSysLoadRepVars.HCCompPropane = 0.0;
        thisSysLoadRepVars.HCCompSteam = 0.0;
        thisSysLoadRepVars.HumidElec = 0.0;
        thisSysLoadRepVars.HumidNaturalGas = 0.0;
        thisSysLoadRepVars.HumidPropane = 0.0;
        thisSysLoadRepVars.DesDehumidElec = 0.0;
        thisSysLoadRepVars.EvapElec = 0.0;
    }

    auto &Node = state.dataLoopNodes->Node;

    for (int AirLoopNum = 1; AirLoopNum <= state.dataHVACGlobal->NumPrimaryAirSys; ++AirLoopNum) {
        auto const &pas = state.dataAirSystemsData->PrimaryAirSystems(AirLoopNum);
        for (BranchNum = 1; BranchNum <= pas.NumBranches; ++BranchNum) {
            auto const &pasBranch = pas.Branch(BranchNum);
            if (Node(pasBranch.NodeNumOut).MassFlowRate <= 0.0) continue;
            for (CompNum = 1; CompNum <= pasBranch.TotalComponents; ++CompNum) {
                auto const &pasBranchComp = pasBranch.Comp(CompNum);
                InletNodeNum = pasBranchComp.NodeNumIn;
                OutletNodeNum = pasBranchComp.NodeNumOut;
                if (InletNodeNum <= 0 || OutletNodeNum <= 0) continue;
                CompLoad = Node(OutletNodeNum).MassFlowRate * (Psychrometrics::PsyHFnTdbW(Node(InletNodeNum).Temp, Node(InletNodeNum).HumRat) -
                                                               Psychrometrics::PsyHFnTdbW(Node(OutletNodeNum).Temp, Node(OutletNodeNum).HumRat));
                CompLoad *= TimeStepSysSec;
                CompEnergyUse = 0.0;
                EnergyType = Constant::eResource::Invalid;
                CompLoadFlag = true;
                CalcSystemEnergyUse(state, CompLoadFlag, AirLoopNum, pasBranchComp.TypeOf, EnergyType, CompLoad, CompEnergyUse);
                CompLoadFlag = false;
                for (VarNum = 1; VarNum <= pasBranchComp.NumMeteredVars; ++VarNum) {
                    auto const &pasBranchCompMeter = pasBranchComp.MeteredVar(VarNum);
                    CompMode = pasBranchCompMeter.EndUse_CompMode;
                    CompEnergyUse = pasBranchCompMeter.CurMeterReading;
                    EnergyType = pasBranchCompMeter.ResourceType;
                    CalcSystemEnergyUse(state, CompLoadFlag, AirLoopNum, pasBranchComp.TypeOf, EnergyType, CompLoad, CompEnergyUse);
                }

                for (SubCompNum = 1; SubCompNum <= pasBranchComp.NumSubComps; ++SubCompNum) {
                    auto const &pasBranchSubComp = pasBranchComp.SubComp(SubCompNum);
                    InletNodeNum = pasBranchSubComp.NodeNumIn;
                    OutletNodeNum = pasBranchSubComp.NodeNumOut;
                    if (InletNodeNum <= 0 || OutletNodeNum <= 0) continue;
                    CompLoad = Node(OutletNodeNum).MassFlowRate * (Psychrometrics::PsyHFnTdbW(Node(InletNodeNum).Temp, Node(InletNodeNum).HumRat) -
                                                                   Psychrometrics::PsyHFnTdbW(Node(OutletNodeNum).Temp, Node(OutletNodeNum).HumRat));
                    CompLoad *= TimeStepSysSec;
                    CompEnergyUse = 0.0;
                    EnergyType = Constant::eResource::Invalid;
                    CompLoadFlag = true;
                    CalcSystemEnergyUse(state, CompLoadFlag, AirLoopNum, pasBranchSubComp.TypeOf, EnergyType, CompLoad, CompEnergyUse);
                    CompLoadFlag = false;
                    for (VarNum = 1; VarNum <= pasBranchSubComp.NumMeteredVars; ++VarNum) {
                        auto const &pasBranchSubCompMeter = pasBranchSubComp.MeteredVar(VarNum);
                        CompMode = pasBranchSubCompMeter.EndUse_CompMode;
                        CompEnergyUse = pasBranchSubCompMeter.CurMeterReading;
                        EnergyType = pasBranchSubCompMeter.ResourceType;
                        CalcSystemEnergyUse(state, CompLoadFlag, AirLoopNum, pasBranchSubComp.TypeOf, EnergyType, CompLoad, CompEnergyUse);
                    }

                    for (SubSubCompNum = 1; SubSubCompNum <= pasBranchSubComp.NumSubSubComps; ++SubSubCompNum) {
                        auto const &pasBranchSubSubComp = pasBranchSubComp.SubSubComp(SubSubCompNum);
                        InletNodeNum = pasBranchSubSubComp.NodeNumIn;
                        OutletNodeNum = pasBranchSubSubComp.NodeNumOut;
                        if (InletNodeNum <= 0 || OutletNodeNum <= 0) continue;
                        CompLoad =
                            Node(OutletNodeNum).MassFlowRate * (Psychrometrics::PsyHFnTdbW(Node(InletNodeNum).Temp, Node(InletNodeNum).HumRat) -
                                                                Psychrometrics::PsyHFnTdbW(Node(OutletNodeNum).Temp, Node(OutletNodeNum).HumRat));
                        CompLoad *= TimeStepSysSec;
                        CompEnergyUse = 0.0;
                        EnergyType = Constant::eResource::Invalid;
                        CompLoadFlag = true;
                        CalcSystemEnergyUse(state, CompLoadFlag, AirLoopNum, pasBranchSubSubComp.TypeOf, EnergyType, CompLoad, CompEnergyUse);
                        CompLoadFlag = false;
                        for (VarNum = 1; VarNum <= pasBranchSubSubComp.NumMeteredVars; ++VarNum) {
                            auto const &pasBranchSubSubCompMeter = pasBranchSubSubComp.MeteredVar(VarNum);
                            CompMode = pasBranchSubSubCompMeter.EndUse_CompMode;
                            CompEnergyUse = pasBranchSubSubCompMeter.CurMeterReading;
                            EnergyType = pasBranchSubSubCompMeter.ResourceType;
                            CalcSystemEnergyUse(state, CompLoadFlag, AirLoopNum, pasBranchSubSubComp.TypeOf, EnergyType, CompLoad, CompEnergyUse);
                        }
                    }
                }
            }
        }
    }

    for (int CtrlZoneNum = 1; CtrlZoneNum <= state.dataGlobal->NumOfZones; ++CtrlZoneNum) {
        auto const &zecCtrlZone = state.dataZoneEquip->ZoneEquipConfig(CtrlZoneNum);
        if (!zecCtrlZone.IsControlled) continue;

        ZoneLoad = state.dataZoneEnergyDemand->ZoneSysEnergyDemand(CtrlZoneNum).TotalOutputRequired;

        // if system operating in deadband reset zone load
        if (state.dataZoneEnergyDemand->DeadBandOrSetback(CtrlZoneNum)) ZoneLoad = 0.0;

        // loop over the zone supply air path inlet nodes
        for (int ZoneInNum = 1; ZoneInNum <= zecCtrlZone.NumInletNodes; ++ZoneInNum) {
            // retrieve air loop indexes
            int AirLoopNum = zecCtrlZone.InletNodeAirLoopNum(ZoneInNum);
            if (AirLoopNum == 0) continue;

            auto const &zecCtrlZoneCool = zecCtrlZone.AirDistUnitCool(ZoneInNum);
            auto const &zecCtrlZoneHeat = zecCtrlZone.AirDistUnitHeat(ZoneInNum);

            AirDistCoolInletNodeNum = max(zecCtrlZoneCool.InNode, 0);
            AirDistHeatInletNodeNum = max(zecCtrlZoneHeat.InNode, 0);

            // Set for cooling or heating path
            if (AirDistCoolInletNodeNum > 0 && AirDistHeatInletNodeNum == 0) {
                ADUCoolFlowrate = max(Node(zecCtrlZoneCool.InNode).MassFlowRate, 0.0);
            } else if (AirDistHeatInletNodeNum > 0 && AirDistCoolInletNodeNum == 0) {
                ADUHeatFlowrate = max(Node(zecCtrlZoneHeat.InNode).MassFlowRate, 0.0);
            } else {
                ADUCoolFlowrate = 0.0;
                ADUHeatFlowrate = 0.0;
            }

            EquipListNum = zecCtrlZone.EquipListIndex;
            auto const &zel = state.dataZoneEquip->ZoneEquipList(EquipListNum);

            for (Idx = 1; Idx <= 2; ++Idx) {
                if (Idx == 1) {
                    ADUCoolNum = max(zecCtrlZoneCool.AirDistUnitIndex, 0);
                    if (ADUCoolNum == 0) continue;
                    ADUNum = ADUCoolNum;
                } else { //(Idx =2)THEN
                    ADUHeatNum = max(zecCtrlZoneHeat.AirDistUnitIndex, 0);
                    if (ADUHeatNum == 0) continue;
                    ADUNum = ADUHeatNum;
                }

                auto const &zelEquipData = zel.EquipData(ADUNum);

                CompLoad = 0.0;
                if (zelEquipData.NumInlets > 0) {
                    for (nodes = 1; nodes <= zelEquipData.NumInlets; ++nodes) {
                        InletNodeNum = zelEquipData.InletNodeNums(Idx);
                        CompLoad +=
                            (Psychrometrics::PsyHFnTdbW(Node(InletNodeNum).Temp, Node(InletNodeNum).HumRat) * Node(InletNodeNum).MassFlowRate);
                    }
                    for (nodes = 1; nodes <= zelEquipData.NumOutlets; ++nodes) {
                        OutletNodeNum = zelEquipData.OutletNodeNums(Idx);
                        CompLoad -=
                            (Psychrometrics::PsyHFnTdbW(Node(OutletNodeNum).Temp, Node(OutletNodeNum).HumRat) * Node(OutletNodeNum).MassFlowRate);
                    }
                }
                CompLoad *= TimeStepSysSec;
                CompEnergyUse = 0.0;
                EnergyType = Constant::eResource::Invalid;
                CompLoadFlag = true;
                CalcSystemEnergyUse(state, CompLoadFlag, AirLoopNum, zelEquipData.TypeOf, EnergyType, CompLoad, CompEnergyUse);
                CompLoadFlag = false;
                for (VarNum = 1; VarNum <= zelEquipData.NumMeteredVars; ++VarNum) {
                    CompEnergyUse = zelEquipData.MeteredVar(VarNum).CurMeterReading;
                    EnergyType = zelEquipData.MeteredVar(VarNum).ResourceType;
                    CalcSystemEnergyUse(state, CompLoadFlag, AirLoopNum, zelEquipData.TypeOf, EnergyType, CompLoad, CompEnergyUse);
                }

                for (SubCompNum = 1; SubCompNum <= zelEquipData.NumSubEquip; ++SubCompNum) {
                    auto const &zelSubEquipData = zelEquipData.SubEquipData(SubCompNum);
                    InletNodeNum = zelSubEquipData.InletNodeNum;
                    OutletNodeNum = zelSubEquipData.OutletNodeNum;
                    if (InletNodeNum <= 0 || OutletNodeNum <= 0) continue;
                    CompLoad = Node(InletNodeNum).MassFlowRate * (Psychrometrics::PsyHFnTdbW(Node(InletNodeNum).Temp, Node(InletNodeNum).HumRat) -
                                                                  Psychrometrics::PsyHFnTdbW(Node(OutletNodeNum).Temp, Node(OutletNodeNum).HumRat));
                    CompLoad *= TimeStepSysSec;
                    CompEnergyUse = 0.0;
                    EnergyType = Constant::eResource::Invalid;
                    CompLoadFlag = true;
                    CalcSystemEnergyUse(state, CompLoadFlag, AirLoopNum, zelSubEquipData.TypeOf, EnergyType, CompLoad, CompEnergyUse);
                    CompLoadFlag = false;
                    for (VarNum = 1; VarNum <= zelSubEquipData.NumMeteredVars; ++VarNum) {
                        CompEnergyUse = zelSubEquipData.MeteredVar(VarNum).CurMeterReading;
                        EnergyType = zelSubEquipData.MeteredVar(VarNum).ResourceType;
                        CalcSystemEnergyUse(state, CompLoadFlag, AirLoopNum, zelSubEquipData.TypeOf, EnergyType, CompLoad, CompEnergyUse);
                    }

                    for (SubSubCompNum = 1; SubSubCompNum <= zelSubEquipData.NumSubSubEquip; ++SubSubCompNum) {
                        auto const &zelSubSubEquipData = zelSubEquipData.SubSubEquipData(SubSubCompNum);
                        InletNodeNum = zelSubSubEquipData.InletNodeNum;
                        OutletNodeNum = zelSubSubEquipData.OutletNodeNum;
                        if (InletNodeNum <= 0 || OutletNodeNum <= 0) continue;
                        CompLoad =
                            Node(InletNodeNum).MassFlowRate * (Psychrometrics::PsyHFnTdbW(Node(InletNodeNum).Temp, Node(InletNodeNum).HumRat) -
                                                               Psychrometrics::PsyHFnTdbW(Node(OutletNodeNum).Temp, Node(OutletNodeNum).HumRat));
                        CompLoad *= TimeStepSysSec;
                        CompEnergyUse = 0.0;
                        EnergyType = Constant::eResource::Invalid;
                        CompLoadFlag = true;
                        CalcSystemEnergyUse(state, CompLoadFlag, AirLoopNum, zelSubSubEquipData.TypeOf, EnergyType, CompLoad, CompEnergyUse);
                        CompLoadFlag = false;
                        for (VarNum = 1; VarNum <= zelSubSubEquipData.NumMeteredVars; ++VarNum) {
                            CompEnergyUse = zelSubSubEquipData.MeteredVar(VarNum).CurMeterReading;
                            EnergyType = zelSubSubEquipData.MeteredVar(VarNum).ResourceType;
                            CalcSystemEnergyUse(state, CompLoadFlag, AirLoopNum, zelSubSubEquipData.TypeOf, EnergyType, CompLoad, CompEnergyUse);
                        }
                    } // SubSubCompNum
                }     // SubCompNum
            }         // Idx
        }             // ZoneInNum
    }                 // Controlled Zone Loop

    for (int airLoopNum = 1; airLoopNum <= state.dataHVACGlobal->NumPrimaryAirSys; ++airLoopNum) {
        auto &thisSysLoadRepVars = state.dataSysRpts->SysLoadRepVars(airLoopNum);
        thisSysLoadRepVars.TotHTNG = thisSysLoadRepVars.FANCompHTNG + thisSysLoadRepVars.HCCompHTNG + thisSysLoadRepVars.HeatExHTNG +
                                     thisSysLoadRepVars.HumidHTNG + thisSysLoadRepVars.SolarCollectHeating +
                                     thisSysLoadRepVars.UserDefinedTerminalHeating;
        thisSysLoadRepVars.TotCLNG = thisSysLoadRepVars.CCCompCLNG + thisSysLoadRepVars.HeatExCLNG + thisSysLoadRepVars.EvapCLNG +
                                     thisSysLoadRepVars.DesDehumidCLNG + thisSysLoadRepVars.SolarCollectCooling +
                                     thisSysLoadRepVars.UserDefinedTerminalCooling;
        thisSysLoadRepVars.TotElec = thisSysLoadRepVars.FANCompElec + thisSysLoadRepVars.HCCompElec + thisSysLoadRepVars.CCCompElec +
                                     thisSysLoadRepVars.HCCompElecRes + thisSysLoadRepVars.HumidElec + thisSysLoadRepVars.DesDehumidElec +
                                     thisSysLoadRepVars.EvapElec;
        thisSysLoadRepVars.TotNaturalGas = thisSysLoadRepVars.HCCompNaturalGas + thisSysLoadRepVars.HumidNaturalGas;
        thisSysLoadRepVars.TotPropane = thisSysLoadRepVars.HCCompPropane + thisSysLoadRepVars.HumidPropane;
        thisSysLoadRepVars.TotSteam = thisSysLoadRepVars.HCCompSteam;
        thisSysLoadRepVars.TotH2OCOLD = thisSysLoadRepVars.CCCompH2OCOLD;
        thisSysLoadRepVars.TotH2OHOT = thisSysLoadRepVars.HCCompH2OHOT;
    }
}

void CalcSystemEnergyUse(EnergyPlusData &state,
                         bool const CompLoadFlag,
                         int const AirLoopNum,
                         std::string const &CompType,
                         Constant::eResource const EnergyType,
                         Real64 const CompLoad,
                         Real64 const CompEnergy)
{
    // SUBROUTINE INFORMATION:
    //       AUTHOR         Dan Fisher
    //       DATE WRITTEN   Nov. 2005

    // PURPOSE OF THIS SUBROUTINE:
    // accumulate system loads and energy to report variables

    // Tuned String comparisons were a big performance hit
    // ComponentTypes and component_strings must remain in sync
    enum ComponentTypes
    { // Using older enum style to avoid the name scoping cruft
        AIRLOOPHVAC_OUTDOORAIRSYSTEM,
        AIRLOOPHVAC_UNITARY_FURNACE_HEATCOOL,
        AIRLOOPHVAC_UNITARY_FURNACE_HEATONLY,
        AIRLOOPHVAC_UNITARYHEATCOOL,
        AIRLOOPHVAC_UNITARYHEATCOOL_VAVCHANGEOVERBYPASS,
        AIRLOOPHVAC_UNITARYHEATONLY,
        AIRLOOPHVAC_UNITARYHEATPUMP_AIRTOAIR,
        AIRLOOPHVAC_UNITARYHEATPUMP_AIRTOAIR_MULTISPEED,
        AIRLOOPHVAC_UNITARYHEATPUMP_WATERTOAIR,
        AIRLOOPHVAC_UNITARYSYSTEM,
        AIRTERMINAL_DUALDUCT_CONSTANTVOLUME_COOL,
        AIRTERMINAL_DUALDUCT_CONSTANTVOLUME_HEAT,
        AIRTERMINAL_DUALDUCT_VAV_COOL,
        AIRTERMINAL_DUALDUCT_VAV_HEAT,
        AIRTERMINAL_DUALDUCT_VAV_OUTDOORAIR_OUTDOORAIR,
        AIRTERMINAL_DUALDUCT_VAV_OUTDOORAIR_RECIRCULATEDAIR,
        AIRTERMINAL_SINGLEDUCT_CONSTANTVOLUME_COOLEDBEAM,
        AIRTERMINAL_SINGLEDUCT_CONSTANTVOLUME_FOURPIPEBEAM,
        AIRTERMINAL_SINGLEDUCT_CONSTANTVOLUME_FOURPIPEINDUCTION,
        AIRTERMINAL_SINGLEDUCT_CONSTANTVOLUME_REHEAT,
        AIRTERMINAL_SINGLEDUCT_CONSTANTVOLUME_NOREHEAT,
        AIRTERMINAL_SINGLEDUCT_MIXER,
        AIRTERMINAL_SINGLEDUCT_PARALLELPIU_REHEAT,
        AIRTERMINAL_SINGLEDUCT_SERIESPIU_REHEAT,
        AIRTERMINAL_SINGLEDUCT_USERDEFINED,
        AIRTERMINAL_SINGLEDUCT_VAV_HEATANDCOOL_NOREHEAT,
        AIRTERMINAL_SINGLEDUCT_VAV_HEATANDCOOL_REHEAT,
        AIRTERMINAL_SINGLEDUCT_VAV_NOREHEAT,
        AIRTERMINAL_SINGLEDUCT_VAV_REHEAT,
        AIRTERMINAL_SINGLEDUCT_VAV_REHEAT_VARIABLESPEEDFAN,
        COIL_COOLING_DX,
        COIL_COOLING_DX_MULTISPEED,
        COIL_COOLING_DX_SINGLESPEED,
        COIL_COOLING_DX_SINGLESPEED_THERMALSTORAGE,
        COIL_COOLING_DX_TWOSPEED,
        COIL_COOLING_DX_TWOSTAGEWITHHUMIDITYCONTROLMODE,
        COIL_COOLING_DX_VARIABLESPEED,
        COIL_INTEGRATED_DX_VARIABLESPEED,
        COIL_COOLING_WATER,
        COIL_COOLING_WATER_DETAILEDGEOMETRY,
        COIL_COOLING_WATERTOAIRHEATPUMP_EQUATIONFIT,
        COIL_COOLING_WATERTOAIRHEATPUMP_PARAMETERESTIMATION,
        COIL_COOLING_WATERTOAIRHEATPUMP_VARIABLESPEEDEQUATIONFIT,
        COIL_HEATING_DESUPERHEATER,
        COIL_HEATING_DX_MULTISPEED,
        COIL_HEATING_DX_SINGLESPEED,
        COIL_HEATING_DX_VARIABLESPEED,
        COIL_HEATING_ELECTRIC,
        COIL_HEATING_ELECTRIC_MULTISTAGE,
        COIL_HEATING_GAS,
        COIL_HEATING_GAS_MULTISTAGE,
        COIL_HEATING_STEAM,
        COIL_HEATING_WATER,
        COIL_HEATING_WATERTOAIRHEATPUMP_EQUATIONFIT,
        COIL_HEATING_WATERTOAIRHEATPUMP_PARAMETERESTIMATION,
        COIL_HEATING_WATERTOAIRHEATPUMP_VARIABLESPEEDEQUATIONFIT,
        COIL_WATERHEATING_AIRTOWATERHEATPUMP_VARIABLESPEED,
        COIL_USERDEFINED,
        COILSYSTEM_COOLING_DX,
        COILSYSTEM_COOLING_DX_HEATEXCHANGERASSISTED,
        COILSYSTEM_COOLING_WATER_HEATEXCHANGERASSISTED,
        COILSYSTEM_COOLING_WATER,
        COILSYSTEM_HEATING_DX,
        DEHUMIDIFIER_DESICCANT_NOFANS,
        DEHUMIDIFIER_DESICCANT_SYSTEM,
        DUCT,
        EVAPORATIVECOOLER_DIRECT_CELDEKPAD,
        EVAPORATIVECOOLER_DIRECT_RESEARCHSPECIAL,
        EVAPORATIVECOOLER_INDIRECT_CELDEKPAD,
        EVAPORATIVECOOLER_INDIRECT_RESEARCHSPECIAL,
        EVAPORATIVECOOLER_INDIRECT_WETCOIL,
        FAN_COMPONENTMODEL,
        FAN_SYSTEMMODEL,
        FAN_CONSTANTVOLUME,
        FAN_ONOFF,
        FAN_VARIABLEVOLUME,
        HEATEXCHANGER_AIRTOAIR_FLATPLATE,
        HEATEXCHANGER_AIRTOAIR_SENSIBLEANDLATENT,
        HEATEXCHANGER_DESICCANT_BALANCEDFLOW,
        HUMIDIFIER_STEAM_ELECTRIC,
        HUMIDIFIER_STEAM_GAS,
        OUTDOORAIR_MIXER,
        SOLARCOLLECTOR_FLATPLATE_PHOTOVOLTAICTHERMAL,
        SOLARCOLLECTOR_UNGLAZEDTRANSPIRED,
        ZONEHVAC_AIRDISTRIBUTIONUNIT,
        ZONEHVAC_TERMINALUNIT_VRF,
        COIL_COOLING_VRF,
        COIL_HEATING_VRF,
        COIL_COOLING_VRF_FTC,
        COIL_HEATING_VRF_FTC,
        n_ComponentTypes,
        Unknown_ComponentType
    };

    static std::unordered_map<std::string, ComponentTypes> const component_map = {
        {"AIRLOOPHVAC:OUTDOORAIRSYSTEM", AIRLOOPHVAC_OUTDOORAIRSYSTEM},
        {"AIRLOOPHVAC:UNITARY:FURNACE:HEATCOOL", AIRLOOPHVAC_UNITARY_FURNACE_HEATCOOL},
        {"AIRLOOPHVAC:UNITARY:FURNACE:HEATONLY", AIRLOOPHVAC_UNITARY_FURNACE_HEATONLY},
        {"AIRLOOPHVAC:UNITARYHEATCOOL", AIRLOOPHVAC_UNITARYHEATCOOL},
        {"AIRLOOPHVAC:UNITARYHEATCOOL:VAVCHANGEOVERBYPASS", AIRLOOPHVAC_UNITARYHEATCOOL_VAVCHANGEOVERBYPASS},
        {"AIRLOOPHVAC:UNITARYHEATONLY", AIRLOOPHVAC_UNITARYHEATONLY},
        {"AIRLOOPHVAC:UNITARYHEATPUMP:AIRTOAIR", AIRLOOPHVAC_UNITARYHEATPUMP_AIRTOAIR},
        {"AIRLOOPHVAC:UNITARYHEATPUMP:AIRTOAIR:MULTISPEED", AIRLOOPHVAC_UNITARYHEATPUMP_AIRTOAIR_MULTISPEED},
        {"AIRLOOPHVAC:UNITARYHEATPUMP:WATERTOAIR", AIRLOOPHVAC_UNITARYHEATPUMP_WATERTOAIR},
        {"AIRLOOPHVAC:UNITARYSYSTEM", AIRLOOPHVAC_UNITARYSYSTEM},
        {"AIRTERMINAL:DUALDUCT:CONSTANTVOLUME:COOL", AIRTERMINAL_DUALDUCT_CONSTANTVOLUME_COOL},
        {"AIRTERMINAL:DUALDUCT:CONSTANTVOLUME:HEAT", AIRTERMINAL_DUALDUCT_CONSTANTVOLUME_HEAT},
        {"AIRTERMINAL:DUALDUCT:VAV:COOL", AIRTERMINAL_DUALDUCT_VAV_COOL},
        {"AIRTERMINAL:DUALDUCT:VAV:HEAT", AIRTERMINAL_DUALDUCT_VAV_HEAT},
        {"AIRTERMINAL:DUALDUCT:VAV:OUTDOORAIR:OUTDOORAIR", AIRTERMINAL_DUALDUCT_VAV_OUTDOORAIR_OUTDOORAIR},
        {"AIRTERMINAL:DUALDUCT:VAV:OUTDOORAIR:RECIRCULATEDAIR", AIRTERMINAL_DUALDUCT_VAV_OUTDOORAIR_RECIRCULATEDAIR},
        {"AIRTERMINAL:SINGLEDUCT:CONSTANTVOLUME:COOLEDBEAM", AIRTERMINAL_SINGLEDUCT_CONSTANTVOLUME_COOLEDBEAM},
        {"AIRTERMINAL:SINGLEDUCT:CONSTANTVOLUME:FOURPIPEBEAM", AIRTERMINAL_SINGLEDUCT_CONSTANTVOLUME_FOURPIPEBEAM},
        {"AIRTERMINAL:SINGLEDUCT:CONSTANTVOLUME:FOURPIPEINDUCTION", AIRTERMINAL_SINGLEDUCT_CONSTANTVOLUME_FOURPIPEINDUCTION},
        {"AIRTERMINAL:SINGLEDUCT:CONSTANTVOLUME:REHEAT", AIRTERMINAL_SINGLEDUCT_CONSTANTVOLUME_REHEAT},
        {"AIRTERMINAL:SINGLEDUCT:CONSTANTVOLUME:NOREHEAT", AIRTERMINAL_SINGLEDUCT_CONSTANTVOLUME_NOREHEAT},
        {"AIRTERMINAL:SINGLEDUCT:MIXER", AIRTERMINAL_SINGLEDUCT_MIXER},
        {"AIRTERMINAL:SINGLEDUCT:PARALLELPIU:REHEAT", AIRTERMINAL_SINGLEDUCT_PARALLELPIU_REHEAT},
        {"AIRTERMINAL:SINGLEDUCT:SERIESPIU:REHEAT", AIRTERMINAL_SINGLEDUCT_SERIESPIU_REHEAT},
        {"AIRTERMINAL:SINGLEDUCT:USERDEFINED", AIRTERMINAL_SINGLEDUCT_USERDEFINED},
        {"AIRTERMINAL:SINGLEDUCT:VAV:HEATANDCOOL:NOREHEAT", AIRTERMINAL_SINGLEDUCT_VAV_HEATANDCOOL_NOREHEAT},
        {"AIRTERMINAL:SINGLEDUCT:VAV:HEATANDCOOL:REHEAT", AIRTERMINAL_SINGLEDUCT_VAV_HEATANDCOOL_REHEAT},
        {"AIRTERMINAL:SINGLEDUCT:VAV:NOREHEAT", AIRTERMINAL_SINGLEDUCT_VAV_NOREHEAT},
        {"AIRTERMINAL:SINGLEDUCT:VAV:REHEAT", AIRTERMINAL_SINGLEDUCT_VAV_REHEAT},
        {"AIRTERMINAL:SINGLEDUCT:VAV:REHEAT:VARIABLESPEEDFAN", AIRTERMINAL_SINGLEDUCT_VAV_REHEAT_VARIABLESPEEDFAN},
        {"COIL:COOLING:DX", COIL_COOLING_DX},
        {"COIL:COOLING:DX:MULTISPEED", COIL_COOLING_DX_MULTISPEED},
        {"COIL:COOLING:DX:SINGLESPEED", COIL_COOLING_DX_SINGLESPEED},
        {"COIL:COOLING:DX:SINGLESPEED:THERMALSTORAGE", COIL_COOLING_DX_SINGLESPEED_THERMALSTORAGE},
        {"COIL:COOLING:DX:TWOSPEED", COIL_COOLING_DX_TWOSPEED},
        {"COIL:COOLING:DX:TWOSTAGEWITHHUMIDITYCONTROLMODE", COIL_COOLING_DX_TWOSTAGEWITHHUMIDITYCONTROLMODE},
        {"COIL:COOLING:DX:VARIABLESPEED", COIL_COOLING_DX_VARIABLESPEED},
        {"COILSYSTEM:INTEGRATEDHEATPUMP:AIRSOURCE", COIL_INTEGRATED_DX_VARIABLESPEED},
        {"COIL:COOLING:WATER", COIL_COOLING_WATER},
        {"COIL:COOLING:WATER:DETAILEDGEOMETRY", COIL_COOLING_WATER_DETAILEDGEOMETRY},
        {"COIL:COOLING:WATERTOAIRHEATPUMP:EQUATIONFIT", COIL_COOLING_WATERTOAIRHEATPUMP_EQUATIONFIT},
        {"COIL:COOLING:WATERTOAIRHEATPUMP:PARAMETERESTIMATION", COIL_COOLING_WATERTOAIRHEATPUMP_PARAMETERESTIMATION},
        {"COIL:COOLING:WATERTOAIRHEATPUMP:VARIABLESPEEDEQUATIONFIT", COIL_COOLING_WATERTOAIRHEATPUMP_VARIABLESPEEDEQUATIONFIT},
        {"COIL:HEATING:DESUPERHEATER", COIL_HEATING_DESUPERHEATER},
        {"COIL:HEATING:DX:MULTISPEED", COIL_HEATING_DX_MULTISPEED},
        {"COIL:HEATING:DX:SINGLESPEED", COIL_HEATING_DX_SINGLESPEED},
        {"COIL:HEATING:DX:VARIABLESPEED", COIL_HEATING_DX_VARIABLESPEED},
        {"COIL:HEATING:ELECTRIC", COIL_HEATING_ELECTRIC},
        {"COIL:HEATING:ELECTRIC:MULTISTAGE", COIL_HEATING_ELECTRIC_MULTISTAGE},
        {"COIL:HEATING:FUEL", COIL_HEATING_GAS},
        {"COIL:HEATING:GAS:MULTISTAGE", COIL_HEATING_GAS_MULTISTAGE},
        {"COIL:HEATING:STEAM", COIL_HEATING_STEAM},
        {"COIL:HEATING:WATER", COIL_HEATING_WATER},
        {"COIL:HEATING:WATERTOAIRHEATPUMP:EQUATIONFIT", COIL_HEATING_WATERTOAIRHEATPUMP_EQUATIONFIT},
        {"COIL:HEATING:WATERTOAIRHEATPUMP:PARAMETERESTIMATION", COIL_HEATING_WATERTOAIRHEATPUMP_PARAMETERESTIMATION},
        {"COIL:HEATING:WATERTOAIRHEATPUMP:VARIABLESPEEDEQUATIONFIT", COIL_HEATING_WATERTOAIRHEATPUMP_VARIABLESPEEDEQUATIONFIT},
        {"COIL:WATERHEATING:AIRTOWATERHEATPUMP:VARIABLESPEED", COIL_WATERHEATING_AIRTOWATERHEATPUMP_VARIABLESPEED},
        {"COIL:USERDEFINED", COIL_USERDEFINED},
        {"COILSYSTEM:COOLING:DX", COILSYSTEM_COOLING_DX},
        {"COILSYSTEM:COOLING:DX:HEATEXCHANGERASSISTED", COILSYSTEM_COOLING_DX_HEATEXCHANGERASSISTED},
        {"COILSYSTEM:COOLING:WATER:HEATEXCHANGERASSISTED", COILSYSTEM_COOLING_WATER_HEATEXCHANGERASSISTED},
        {"COILSYSTEM:COOLING:WATER", COILSYSTEM_COOLING_WATER},
        {"COILSYSTEM:HEATING:DX", COILSYSTEM_HEATING_DX},
        {"DEHUMIDIFIER:DESICCANT:NOFANS", DEHUMIDIFIER_DESICCANT_NOFANS},
        {"DEHUMIDIFIER:DESICCANT:SYSTEM", DEHUMIDIFIER_DESICCANT_SYSTEM},
        {"DUCT", DUCT},
        {"EVAPORATIVECOOLER:DIRECT:CELDEKPAD", EVAPORATIVECOOLER_DIRECT_CELDEKPAD},
        {"EVAPORATIVECOOLER:DIRECT:RESEARCHSPECIAL", EVAPORATIVECOOLER_DIRECT_RESEARCHSPECIAL},
        {"EVAPORATIVECOOLER:INDIRECT:CELDEKPAD", EVAPORATIVECOOLER_INDIRECT_CELDEKPAD},
        {"EVAPORATIVECOOLER:INDIRECT:RESEARCHSPECIAL", EVAPORATIVECOOLER_INDIRECT_RESEARCHSPECIAL},
        {"EVAPORATIVECOOLER:INDIRECT:WETCOIL", EVAPORATIVECOOLER_INDIRECT_WETCOIL},
        {"FAN:COMPONENTMODEL", FAN_COMPONENTMODEL},
        {"FAN:SYSTEMMODEL", FAN_SYSTEMMODEL},
        {"FAN:CONSTANTVOLUME", FAN_CONSTANTVOLUME},
        {"FAN:ONOFF", FAN_ONOFF},
        {"FAN:VARIABLEVOLUME", FAN_VARIABLEVOLUME},
        {"HEATEXCHANGER:AIRTOAIR:FLATPLATE", HEATEXCHANGER_AIRTOAIR_FLATPLATE},
        {"HEATEXCHANGER:AIRTOAIR:SENSIBLEANDLATENT", HEATEXCHANGER_AIRTOAIR_SENSIBLEANDLATENT},
        {"HEATEXCHANGER:DESICCANT:BALANCEDFLOW", HEATEXCHANGER_DESICCANT_BALANCEDFLOW},
        {"HUMIDIFIER:STEAM:ELECTRIC", HUMIDIFIER_STEAM_ELECTRIC},
        {"HUMIDIFIER:STEAM:GAS", HUMIDIFIER_STEAM_GAS},
        {"OUTDOORAIR:MIXER", OUTDOORAIR_MIXER},
        {"SOLARCOLLECTOR:FLATPLATE:PHOTOVOLTAICTHERMAL", SOLARCOLLECTOR_FLATPLATE_PHOTOVOLTAICTHERMAL},
        {"SOLARCOLLECTOR:UNGLAZEDTRANSPIRED", SOLARCOLLECTOR_UNGLAZEDTRANSPIRED},
        {"ZONEHVAC:AIRDISTRIBUTIONUNIT", ZONEHVAC_AIRDISTRIBUTIONUNIT},
        {"ZONEHVAC:TERMINALUNIT:VARIABLEREFRIGERANTFLOW", ZONEHVAC_TERMINALUNIT_VRF},
        {"COIL:COOLING:DX:VARIABLEREFRIGERANTFLOW", COIL_COOLING_VRF},
        {"COIL:HEATING:DX:VARIABLEREFRIGERANTFLOW", COIL_HEATING_VRF},
        {"COIL:COOLING:DX:VARIABLEREFRIGERANTFLOW:FLUIDTEMPERATURECONTROL", COIL_COOLING_VRF_FTC},
        {"COIL:HEATING:DX:VARIABLEREFRIGERANTFLOW:FLUIDTEMPERATURECONTROL", COIL_HEATING_VRF_FTC}};
    assert(component_map.size() == n_ComponentTypes);

    if (!state.dataSysRpts->AirLoopLoadsReportEnabled) return;
    auto &thisSysLoadRepVars = state.dataSysRpts->SysLoadRepVars(AirLoopNum);

    // Find enum for the component type string
    ComponentTypes comp_type;
    auto const it = component_map.find(CompType);
    if (it != component_map.end()) {
        comp_type = it->second;
    } else {
        comp_type = Unknown_ComponentType;
    }

    switch (comp_type) {
    case AIRLOOPHVAC_OUTDOORAIRSYSTEM: // Outside Air System
        // Not reported
        break;
    case OUTDOORAIR_MIXER: // Outdoor Air Mixer
        // No energy transfers to account for
        break;
    case AIRTERMINAL_SINGLEDUCT_MIXER:
        // No energy transfers to account for
        break;
    case FAN_CONSTANTVOLUME:
    case FAN_VARIABLEVOLUME:
    case FAN_ONOFF:
    case FAN_SYSTEMMODEL:
    case FAN_COMPONENTMODEL:

        if (CompLoadFlag) thisSysLoadRepVars.FANCompHTNG += std::abs(CompLoad);
        thisSysLoadRepVars.FANCompElec += CompEnergy;

        // Cooling Coil Types for the air sys simulation
        break;
    case COILSYSTEM_COOLING_DX_HEATEXCHANGERASSISTED:
    case COIL_COOLING_DX_SINGLESPEED:
    case COIL_COOLING_DX_TWOSPEED:
    case COIL_COOLING_DX_TWOSTAGEWITHHUMIDITYCONTROLMODE:
    case COIL_COOLING_DX:
    case COIL_COOLING_DX_MULTISPEED:
    case COIL_COOLING_WATERTOAIRHEATPUMP_EQUATIONFIT:
    case COIL_COOLING_WATERTOAIRHEATPUMP_PARAMETERESTIMATION:
    case COIL_COOLING_WATERTOAIRHEATPUMP_VARIABLESPEEDEQUATIONFIT:
    case COIL_COOLING_DX_VARIABLESPEED:
    case COILSYSTEM_COOLING_WATER_HEATEXCHANGERASSISTED:
    case COILSYSTEM_COOLING_WATER:
    case COIL_COOLING_WATER_DETAILEDGEOMETRY:
    case COIL_COOLING_WATER:
    case COIL_COOLING_DX_SINGLESPEED_THERMALSTORAGE:
    case COIL_COOLING_VRF:
    case COIL_COOLING_VRF_FTC:
    case COIL_WATERHEATING_AIRTOWATERHEATPUMP_VARIABLESPEED:

        if (CompLoadFlag) thisSysLoadRepVars.CCCompCLNG += std::abs(CompLoad);
        if ((EnergyType == Constant::eResource::PlantLoopCoolingDemand) || (EnergyType == Constant::eResource::DistrictCooling)) {
            thisSysLoadRepVars.CCCompH2OCOLD += CompEnergy;
        } else if (EnergyType == Constant::eResource::Electricity) {
            thisSysLoadRepVars.CCCompElec += CompEnergy;
        }

        // Heating Coil Types for the air sys simulation
        break;
    case COIL_HEATING_WATER:
    case COIL_HEATING_DX_SINGLESPEED:
    case COIL_HEATING_DX_MULTISPEED:
    case COIL_HEATING_WATERTOAIRHEATPUMP_EQUATIONFIT:
    case COIL_HEATING_WATERTOAIRHEATPUMP_PARAMETERESTIMATION:
    case COIL_HEATING_WATERTOAIRHEATPUMP_VARIABLESPEEDEQUATIONFIT:
    case COIL_HEATING_DX_VARIABLESPEED:
    case COIL_HEATING_STEAM:
    case COIL_HEATING_GAS:
    case COIL_HEATING_GAS_MULTISTAGE:
    case COIL_HEATING_DESUPERHEATER:

        if (CompLoadFlag) thisSysLoadRepVars.HCCompHTNG += std::abs(CompLoad);
<<<<<<< HEAD
        if ((EnergyType == Constant::ResourceType::PlantLoopHeatingDemand) ||
            (EnergyType == Constant::ResourceType::DistrictHeatingWater)) {
            thisSysLoadRepVars.HCCompH2OHOT += CompEnergy;
        } else if (EnergyType == Constant::ResourceType::DistrictHeatingSteam) {
=======
        if ((EnergyType == Constant::eResource::PlantLoopHeatingDemand) || (EnergyType == Constant::eResource::DistrictHeating)) {
            thisSysLoadRepVars.HCCompH2OHOT += CompEnergy;
        } else if (EnergyType == Constant::eResource::Steam) {
>>>>>>> 9dc1c558
            thisSysLoadRepVars.HCCompSteam += CompEnergy;
        } else if (EnergyType == Constant::eResource::Electricity) {
            thisSysLoadRepVars.HCCompElec += CompEnergy;
        } else if (EnergyType == Constant::eResource::NaturalGas) {
            thisSysLoadRepVars.HCCompNaturalGas += CompEnergy;
        } else if (EnergyType == Constant::eResource::Propane) {
            thisSysLoadRepVars.HCCompPropane += CompEnergy;
        }

        break;
    case COIL_HEATING_ELECTRIC:
    case COIL_HEATING_ELECTRIC_MULTISTAGE:

        if (CompLoadFlag) thisSysLoadRepVars.HCCompHTNG += std::abs(CompLoad);
        if (EnergyType == Constant::eResource::Electricity) {
            thisSysLoadRepVars.HCCompElecRes += CompEnergy;
        }

        break;
    case COIL_USERDEFINED:

        if (CompLoadFlag) {
            if (CompLoad > 0.0) {
                thisSysLoadRepVars.CCCompCLNG += std::abs(CompLoad);
            } else {
                thisSysLoadRepVars.HCCompHTNG += std::abs(CompLoad);
            }
        }
<<<<<<< HEAD
        if ((EnergyType == Constant::ResourceType::PlantLoopHeatingDemand) ||
            (EnergyType == Constant::ResourceType::DistrictHeatingWater)) {
=======
        if ((EnergyType == Constant::eResource::PlantLoopHeatingDemand) || (EnergyType == Constant::eResource::DistrictHeating)) {
>>>>>>> 9dc1c558
            thisSysLoadRepVars.HCCompH2OHOT += CompEnergy;
        } else if ((EnergyType == Constant::eResource::PlantLoopCoolingDemand) || (EnergyType == Constant::eResource::DistrictCooling)) {
            thisSysLoadRepVars.CCCompH2OCOLD += CompEnergy;
<<<<<<< HEAD
        } else if (EnergyType == Constant::ResourceType::DistrictHeatingSteam) {
=======
        } else if (EnergyType == Constant::eResource::Steam) {
>>>>>>> 9dc1c558
            thisSysLoadRepVars.HCCompSteam += CompEnergy;
        } else if (EnergyType == Constant::eResource::Electricity) {
            if (CompLoad > 0.0) {
                thisSysLoadRepVars.CCCompElec += CompEnergy;
            } else {
                thisSysLoadRepVars.HCCompElec += CompEnergy;
            }
        } else if (EnergyType == Constant::eResource::NaturalGas) {
            thisSysLoadRepVars.HCCompNaturalGas += CompEnergy;
        } else if (EnergyType == Constant::eResource::Propane) {
            thisSysLoadRepVars.HCCompPropane += CompEnergy;
        }

        // DX Systems
        break;
    case COIL_HEATING_VRF:
    case COIL_HEATING_VRF_FTC:
    case AIRLOOPHVAC_UNITARYSYSTEM:
        // All energy transfers accounted for in subcomponent models
        break;
    case AIRLOOPHVAC_UNITARYHEATPUMP_AIRTOAIR:
        // All energy transfers accounted for in subcomponent models
        break;
    case AIRLOOPHVAC_UNITARYHEATPUMP_WATERTOAIR:
        // All energy transfers accounted for in subcomponent models
        break;
    case COILSYSTEM_COOLING_DX:
        // All energy transfers accounted for in subcomponent models
        break;
    case COILSYSTEM_HEATING_DX:
        // All energy transfers accounted for in subcomponent models
        break;
    case AIRLOOPHVAC_UNITARY_FURNACE_HEATONLY:
        // All energy transfers accounted for in subcomponent models
        break;
    case AIRLOOPHVAC_UNITARY_FURNACE_HEATCOOL:
        // All energy transfers accounted for in subcomponent models
        break;
    case AIRLOOPHVAC_UNITARYHEATONLY:
        // All energy transfers accounted for in subcomponent models
        break;
    case AIRLOOPHVAC_UNITARYHEATCOOL:
        // All energy transfers accounted for in subcomponent models
        break;
    case AIRLOOPHVAC_UNITARYHEATCOOL_VAVCHANGEOVERBYPASS:
        // All energy transfers accounted for in subcomponent models
        break;
    case AIRLOOPHVAC_UNITARYHEATPUMP_AIRTOAIR_MULTISPEED:
        // All energy transfers accounted for in subcomponent models
        break;
    case ZONEHVAC_TERMINALUNIT_VRF:
        // All energy transfers accounted for in subcomponent models
        break;
        // Humidifier Types for the air system simulation
    case HUMIDIFIER_STEAM_GAS:
    case HUMIDIFIER_STEAM_ELECTRIC:
        if (CompLoadFlag) thisSysLoadRepVars.HumidHTNG += std::abs(CompLoad);
        if (EnergyType == Constant::eResource::Water) {
            thisSysLoadRepVars.DomesticH2O += std::abs(CompEnergy);
        } else if (EnergyType == Constant::eResource::Electricity) {
            thisSysLoadRepVars.HumidElec += CompEnergy;
        } else if (EnergyType == Constant::eResource::NaturalGas) {
            thisSysLoadRepVars.HumidNaturalGas += CompEnergy;
        } else if (EnergyType == Constant::eResource::Propane) {
            thisSysLoadRepVars.HumidPropane += CompEnergy;
        }

        // Evap Cooler Types for the air system simulation
        break;
    case EVAPORATIVECOOLER_DIRECT_CELDEKPAD:
    case EVAPORATIVECOOLER_INDIRECT_CELDEKPAD:
    case EVAPORATIVECOOLER_INDIRECT_WETCOIL:
    case EVAPORATIVECOOLER_DIRECT_RESEARCHSPECIAL:
    case EVAPORATIVECOOLER_INDIRECT_RESEARCHSPECIAL:
        if (CompLoadFlag) thisSysLoadRepVars.EvapCLNG += std::abs(CompLoad);
        if (EnergyType == Constant::eResource::Water) {
            thisSysLoadRepVars.DomesticH2O += std::abs(CompEnergy);
        } else if (EnergyType == Constant::eResource::Electricity) {
            thisSysLoadRepVars.EvapElec += CompEnergy;
        }

        // Desiccant Dehumidifier Types for the air system simulation
        break;
    case DEHUMIDIFIER_DESICCANT_NOFANS:
    case DEHUMIDIFIER_DESICCANT_SYSTEM:
        if (CompLoadFlag) thisSysLoadRepVars.DesDehumidCLNG += std::abs(CompLoad);
        if (EnergyType == Constant::eResource::Electricity) {
            thisSysLoadRepVars.DesDehumidElec += CompEnergy;
        }

        // Heat Exchanger Types
        break;
    case HEATEXCHANGER_AIRTOAIR_FLATPLATE:
    case HEATEXCHANGER_AIRTOAIR_SENSIBLEANDLATENT:
    case HEATEXCHANGER_DESICCANT_BALANCEDFLOW:
        if (CompLoadFlag) {
            if (CompLoad > 0.0) {
                thisSysLoadRepVars.HeatExCLNG += std::abs(CompLoad);
            } else {
                thisSysLoadRepVars.HeatExHTNG += std::abs(CompLoad);
            }
        }

        // Air Terminal Types
        break;
    case AIRTERMINAL_DUALDUCT_CONSTANTVOLUME_COOL:
    case AIRTERMINAL_DUALDUCT_CONSTANTVOLUME_HEAT:
    case AIRTERMINAL_DUALDUCT_VAV_COOL:
    case AIRTERMINAL_DUALDUCT_VAV_HEAT:
    case AIRTERMINAL_DUALDUCT_VAV_OUTDOORAIR_OUTDOORAIR:
    case AIRTERMINAL_DUALDUCT_VAV_OUTDOORAIR_RECIRCULATEDAIR:
    case AIRTERMINAL_SINGLEDUCT_CONSTANTVOLUME_FOURPIPEINDUCTION:
    case AIRTERMINAL_SINGLEDUCT_CONSTANTVOLUME_REHEAT:
    case AIRTERMINAL_SINGLEDUCT_CONSTANTVOLUME_NOREHEAT:
    case AIRTERMINAL_SINGLEDUCT_PARALLELPIU_REHEAT:
    case AIRTERMINAL_SINGLEDUCT_SERIESPIU_REHEAT:
    case AIRTERMINAL_SINGLEDUCT_VAV_HEATANDCOOL_NOREHEAT:
    case AIRTERMINAL_SINGLEDUCT_VAV_HEATANDCOOL_REHEAT:
    case AIRTERMINAL_SINGLEDUCT_VAV_NOREHEAT:
    case AIRTERMINAL_SINGLEDUCT_VAV_REHEAT:
    case AIRTERMINAL_SINGLEDUCT_VAV_REHEAT_VARIABLESPEEDFAN:
    case AIRTERMINAL_SINGLEDUCT_CONSTANTVOLUME_COOLEDBEAM:
    case AIRTERMINAL_SINGLEDUCT_CONSTANTVOLUME_FOURPIPEBEAM:
    case ZONEHVAC_AIRDISTRIBUTIONUNIT:
        // All energy transfers accounted for in component models

        // Duct Types
        break;
    case DUCT:
        // duct losses should be accounted for here ???
        // requires addition of a new variable to sum duct losses
        // Example:
        //      IF(CompLoad > 0.0d0)THEN
        //        SysDuctHTNG =  SysDuctHTNG + ABS(CompLoad)
        //      ELSE
        //        SysDuctCLNG =  SysDuctCLNG + ABS(CompLoad)
        //      ENDIF

        // Solar Collector Types
        break;
    case SOLARCOLLECTOR_FLATPLATE_PHOTOVOLTAICTHERMAL:
    case SOLARCOLLECTOR_UNGLAZEDTRANSPIRED:
        if (CompLoadFlag) {
            if (CompLoad > 0.0) {
                thisSysLoadRepVars.SolarCollectCooling += std::abs(CompLoad);
            } else {
                thisSysLoadRepVars.SolarCollectHeating += std::abs(CompLoad);
            }
        }

        break;
    case AIRTERMINAL_SINGLEDUCT_USERDEFINED:
        // User component model energy use should be accounted for here
        if (CompLoadFlag) {
            if (CompLoad > 0.0) {
                thisSysLoadRepVars.UserDefinedTerminalCooling += std::abs(CompLoad);
            } else {
                thisSysLoadRepVars.UserDefinedTerminalHeating += std::abs(CompLoad);
            }
        }
<<<<<<< HEAD
        if ((EnergyType == Constant::ResourceType::PlantLoopHeatingDemand) ||
            (EnergyType == Constant::ResourceType::DistrictHeatingWater)) {
=======
        if ((EnergyType == Constant::eResource::PlantLoopHeatingDemand) || (EnergyType == Constant::eResource::DistrictHeating)) {
>>>>>>> 9dc1c558
            thisSysLoadRepVars.HCCompH2OHOT += CompEnergy;
        } else if ((EnergyType == Constant::eResource::PlantLoopCoolingDemand) || (EnergyType == Constant::eResource::DistrictCooling)) {
            thisSysLoadRepVars.CCCompH2OCOLD += CompEnergy;
<<<<<<< HEAD
        } else if (EnergyType == Constant::ResourceType::DistrictHeatingSteam) {
=======
        } else if (EnergyType == Constant::eResource::Steam) {
>>>>>>> 9dc1c558
            thisSysLoadRepVars.HCCompSteam += CompEnergy;
        } else if (EnergyType == Constant::eResource::Electricity) {
            if (CompLoad > 0.0) {
                thisSysLoadRepVars.CCCompElec += CompEnergy;
            } else {
                thisSysLoadRepVars.HCCompElec += CompEnergy;
            }
        } else if (EnergyType == Constant::eResource::NaturalGas) {
            thisSysLoadRepVars.HCCompNaturalGas += CompEnergy;
        } else if (EnergyType == Constant::eResource::Propane) {
            thisSysLoadRepVars.HCCompPropane += CompEnergy;
        }
        // Recurring warning for unaccounted equipment types
        // (should never happen, when this does happen enter appropriate equipment CASE statement above)
        break;
    case COIL_INTEGRATED_DX_VARIABLESPEED:
        // All energy transfers accounted for in component models
        break;
    default:
        int found = 0;
        if (state.dataSysRpts->NumCompTypes > 0) {
            found = UtilityRoutines::FindItemInList(
                CompType, state.dataSysRpts->CompTypeErrors, &CompTypeError::CompType, state.dataSysRpts->NumCompTypes);
        }
        if (found == 0) {
            state.dataSysRpts->CompTypeErrors(++state.dataSysRpts->NumCompTypes).CompType = CompType;
            found = state.dataSysRpts->NumCompTypes;
        }
        ShowRecurringSevereErrorAtEnd(state,
                                      "CalcSystemEnergyUse: Component Type=" + CompType + " not logged as one of allowable Component Types.",
                                      state.dataSysRpts->CompTypeErrors(found).CompErrIndex);
        break;
    } // switch
}

void ReportVentilationLoads(EnergyPlusData &state)
{
    // SUBROUTINE INFORMATION:
    //       AUTHOR         Dan Fisher (with minor assistance from RKS)
    //       DATE WRITTEN   July 2004
    //       MODIFIED       Dec. 2006, BG. reengineered to add zone forced air units to vent rates and loads

    // PURPOSE OF THIS SUBROUTINE:
    // calculate and report zone ventilation loads

    // METHODOLOGY EMPLOYED:
    // calculate energy contribution of outside air through mixing box and pro-rate to
    // zones according to zone mass flow rates.

    Real64 constexpr SmallLoad(0.1); // (W)

    auto &Node = state.dataLoopNodes->Node;
    Real64 TimeStepSys = state.dataHVACGlobal->TimeStepSys;
    Real64 TimeStepSysSec = state.dataHVACGlobal->TimeStepSysSec;

    if (!state.dataSysRpts->VentReportStructureCreated) return;
    if (!state.dataSysRpts->VentLoadsReportEnabled) return;
    // following inits are array assignments across all controlled zones.
    for (int zoneNum = 1; zoneNum <= state.dataGlobal->NumOfZones; ++zoneNum) {
        auto &thisZoneVentRepVars = state.dataSysRpts->ZoneVentRepVars(zoneNum);
        if (!state.dataZoneEquip->ZoneEquipConfig(zoneNum).IsControlled) continue;
        thisZoneVentRepVars.OAMassFlow = 0.0;
        thisZoneVentRepVars.OAMass = 0.0;
        thisZoneVentRepVars.OAVolFlowStdRho = 0.0;
        thisZoneVentRepVars.OAVolStdRho = 0.0;
        thisZoneVentRepVars.OAVolFlowCrntRho = 0.0;
        thisZoneVentRepVars.OAVolCrntRho = 0.0;
        thisZoneVentRepVars.MechACH = 0.0;
        thisZoneVentRepVars.TargetVentilationFlowVoz = 0.0;
        thisZoneVentRepVars.TimeBelowVozDyn = 0.0;
        thisZoneVentRepVars.TimeAtVozDyn = 0.0;
        thisZoneVentRepVars.TimeAboveVozDyn = 0.0;
        thisZoneVentRepVars.TimeVentUnocc = 0.0;
        thisZoneVentRepVars.CoolingLoadMetByVent = 0.0;
        thisZoneVentRepVars.CoolingLoadAddedByVent = 0.0;
        thisZoneVentRepVars.OvercoolingByVent = 0.0;
        thisZoneVentRepVars.HeatingLoadMetByVent = 0.0;
        thisZoneVentRepVars.HeatingLoadAddedByVent = 0.0;
        thisZoneVentRepVars.OverheatingByVent = 0.0;
        thisZoneVentRepVars.NoLoadHeatingByVent = 0.0;
        thisZoneVentRepVars.NoLoadCoolingByVent = 0.0;
    }

    state.dataSysRpts->AnyZoneTimeBelowVozDyn = 0.0;
    state.dataSysRpts->AllZonesTimeAtVozDyn = 0.0;
    state.dataSysRpts->AnyZoneTimeAboveVozDyn = 0.0;
    state.dataSysRpts->AnyZoneTimeVentUnocc = 0.0;
    state.dataSysRpts->AnyZoneTimeBelowVozDynOcc = 0.0;
    state.dataSysRpts->AllZonesTimeAtVozDynOcc = 0.0;
    state.dataSysRpts->AnyZoneTimeAboveVozDynOcc = 0.0;

    for (int sysNum = 1; sysNum <= state.dataHVACGlobal->NumPrimaryAirSys; ++sysNum) {
        auto &thisSysVentRepVars = state.dataSysRpts->SysVentRepVars(sysNum);
        thisSysVentRepVars.MechVentFlow = 0.0;
        thisSysVentRepVars.NatVentFlow = 0.0;
        thisSysVentRepVars.TargetVentilationFlowVoz = 0.0;
        thisSysVentRepVars.TimeBelowVozDyn = 0.0;
        thisSysVentRepVars.TimeAtVozDyn = 0.0;
        thisSysVentRepVars.TimeAboveVozDyn = 0.0;
        thisSysVentRepVars.TimeVentUnocc = 0.0;
        thisSysVentRepVars.AnyZoneOccupied = false;
    }

    for (int CtrlZoneNum = 1; CtrlZoneNum <= state.dataGlobal->NumOfZones; ++CtrlZoneNum) {
        auto &thisZoneEquipConfig = state.dataZoneEquip->ZoneEquipConfig(CtrlZoneNum);
        if (!thisZoneEquipConfig.IsControlled) continue;

        Real64 ZAirSysZoneVentLoad = 0.0; // ventilation load attributed to a particular zone from all primary air systems serving the zone [J]
        Real64 ZAirSysOutAirFlow = 0.0;   // outside air flow rate for zone from all primary air systems serving thezone [kg/s]
        Real64 ZFAUFlowRate = 0.0;        // Zone forced Air unit air mass flow rate [kg/s]
        Real64 ZFAUZoneVentLoad = 0.0;    // ventilation load attributed to a particular zone from zone forced air units [J]
        Real64 ZFAUOutAirFlow = 0.0;      // outside air flow rate for zone from zone forced air units. [kg/s]
        Real64 OutAirFlow = 0.0;          // Total outside air mass flow from zone equipment and air loop equipment [kg/s]
        Real64 ZoneFlowFrac = 0.0;        // fraction of mixed air flowing to a zone
        Real64 ZFAUEnthReturnAir = 0.0;   // Zone forced Air unit enthalpy of the return air [kJ/kgK]
        Real64 ZFAUTempMixedAir = 0.0;    // Zone forced Air unit dry-bulb temperature of the mixed air [C]
        Real64 ZFAUHumRatMixedAir = 0.0;  // Zone forced Air unit humidity ratio of the mixed air [kg/kg]
        Real64 ZFAUEnthMixedAir = 0.0;    // Zone forced Air unit enthalpy of the mixed air [kJ/kgK]
        Real64 ZFAUEnthOutdoorAir = 0.0;  // Zone forced Air unit enthalpy of the outdoor air [kJ/kgK]

        // retrieve the zone load for each zone
        Real64 ZoneLoad = state.dataZoneEnergyDemand->ZoneSysEnergyDemand(CtrlZoneNum).TotalOutputRequired;
        Real64 ZoneVolume = state.dataHeatBal->Zone(CtrlZoneNum).Volume * state.dataHeatBal->Zone(CtrlZoneNum).Multiplier *
                            state.dataHeatBal->Zone(CtrlZoneNum).ListMultiplier; // CR 7170

        bool constexpr UseOccSchFlag = true;
        bool constexpr UseMinOASchFlag = true;

        auto &thisZonePredefRep = state.dataHeatBal->ZonePreDefRep(CtrlZoneNum);
        auto &thisZoneVentRepVars = state.dataSysRpts->ZoneVentRepVars(CtrlZoneNum);
        thisZoneVentRepVars.TargetVentilationFlowVoz = DataSizing::calcDesignSpecificationOutdoorAir(
            state, thisZoneEquipConfig.ZoneDesignSpecOAIndex, CtrlZoneNum, UseOccSchFlag, UseMinOASchFlag);
        if (thisZoneEquipConfig.ZoneAirDistributionIndex > 0) {
            thisZoneVentRepVars.TargetVentilationFlowVoz =
                thisZoneVentRepVars.TargetVentilationFlowVoz /
                state.dataSize->ZoneAirDistribution(thisZoneEquipConfig.ZoneAirDistributionIndex).calculateEz(state, CtrlZoneNum);
        }

        // if system operating in deadband reset zone load
        if (state.dataZoneEnergyDemand->DeadBandOrSetback(CtrlZoneNum)) ZoneLoad = 0.0;

        // first deal with any (and all) Zone Forced Air Units that might have outside air.
        auto &thisZoneEquipList = state.dataZoneEquip->ZoneEquipList(thisZoneEquipConfig.EquipListIndex);
        for (int thisZoneEquipNum = 1; thisZoneEquipNum <= thisZoneEquipList.NumOfEquipTypes; ++thisZoneEquipNum) {
            auto &thisEquipIndex = thisZoneEquipList.EquipIndex(thisZoneEquipNum);

            switch (thisZoneEquipList.EquipTypeEnum(thisZoneEquipNum)) {
                // case statement to cover all possible zone forced air units that could have outside air

            case DataZoneEquipment::ZoneEquip::WindowAC: { // Window Air Conditioner
                int OutAirNode = WindowAC::GetWindowACOutAirNode(state, thisEquipIndex);
                if (OutAirNode > 0) ZFAUOutAirFlow += Node(OutAirNode).MassFlowRate;

                int ZoneInletAirNode = WindowAC::GetWindowACZoneInletAirNode(state, thisEquipIndex);
                if (ZoneInletAirNode > 0) ZFAUFlowRate = max(Node(ZoneInletAirNode).MassFlowRate, 0.0);
                int MixedAirNode = WindowAC::GetWindowACMixedAirNode(state, thisEquipIndex);
                int ReturnAirNode = WindowAC::GetWindowACReturnAirNode(state, thisEquipIndex);
                if ((MixedAirNode > 0) && (ReturnAirNode > 0)) {
                    ZFAUEnthMixedAir = Psychrometrics::PsyHFnTdbW(Node(MixedAirNode).Temp, Node(MixedAirNode).HumRat);
                    ZFAUEnthReturnAir = Psychrometrics::PsyHFnTdbW(Node(ReturnAirNode).Temp, Node(ReturnAirNode).HumRat);
                    // Calculate the zone ventilation load for this supply air path (i.e. zone inlet)
                    ZFAUZoneVentLoad += (ZFAUFlowRate) * (ZFAUEnthMixedAir - ZFAUEnthReturnAir) * TimeStepSysSec; //*KJperJ
                } else {
                    ZFAUZoneVentLoad += 0.0;
                }

                break;
            }
            case DataZoneEquipment::ZoneEquip::VRFTerminalUnit: {
                int OutAirNode = HVACVariableRefrigerantFlow::GetVRFTUOutAirNode(state, thisEquipIndex);
                if (OutAirNode > 0) ZFAUOutAirFlow += Node(OutAirNode).MassFlowRate;
                int ZoneInletAirNode = HVACVariableRefrigerantFlow::GetVRFTUZoneInletAirNode(state, thisEquipIndex);
                if (ZoneInletAirNode > 0) ZFAUFlowRate = max(Node(ZoneInletAirNode).MassFlowRate, 0.0);
                int MixedAirNode = HVACVariableRefrigerantFlow::GetVRFTUMixedAirNode(state, thisEquipIndex);
                int ReturnAirNode = HVACVariableRefrigerantFlow::GetVRFTUReturnAirNode(state, thisEquipIndex);
                if ((MixedAirNode > 0) && (ReturnAirNode > 0)) {
                    ZFAUEnthMixedAir = Psychrometrics::PsyHFnTdbW(Node(MixedAirNode).Temp, Node(MixedAirNode).HumRat);
                    ZFAUEnthReturnAir = Psychrometrics::PsyHFnTdbW(Node(ReturnAirNode).Temp, Node(ReturnAirNode).HumRat);
                    // Calculate the zone ventilation load for this supply air path (i.e. zone inlet)
                    ZFAUZoneVentLoad += (ZFAUFlowRate) * (ZFAUEnthMixedAir - ZFAUEnthReturnAir) * TimeStepSysSec; //*KJperJ
                } else {
                    ZFAUZoneVentLoad += 0.0;
                }

                break;
            }
            case DataZoneEquipment::ZoneEquip::PkgTermHPAirToAir:
            case DataZoneEquipment::ZoneEquip::PkgTermACAirToAir:
            case DataZoneEquipment::ZoneEquip::PkgTermHPWaterToAir: {
                // loop index accesses correct pointer to equipment on this equipment list, DataZoneEquipment::GetZoneEquipmentData
                // thisEquipIndex (EquipIndex) is used to access specific equipment for a single class of equipment (e.g., PTAC 1, 2 and 3)
                int OutAirNode = thisZoneEquipList.compPointer[thisZoneEquipNum]->getMixerOANode();
                if (OutAirNode > 0) ZFAUOutAirFlow += Node(OutAirNode).MassFlowRate;
                int ZoneInletAirNode = thisZoneEquipList.compPointer[thisZoneEquipNum]->getAirOutletNode();
                if (ZoneInletAirNode > 0) ZFAUFlowRate = max(Node(ZoneInletAirNode).MassFlowRate, 0.0);
                int MixedAirNode = thisZoneEquipList.compPointer[thisZoneEquipNum]->getMixerMixNode();
                int ReturnAirNode = thisZoneEquipList.compPointer[thisZoneEquipNum]->getMixerRetNode();
                if ((MixedAirNode > 0) && (ReturnAirNode > 0)) {
                    ZFAUEnthMixedAir = Psychrometrics::PsyHFnTdbW(Node(MixedAirNode).Temp, Node(MixedAirNode).HumRat);
                    ZFAUEnthReturnAir = Psychrometrics::PsyHFnTdbW(Node(ReturnAirNode).Temp, Node(ReturnAirNode).HumRat);
                    // Calculate the zone ventilation load for this supply air path (i.e. zone inlet)
                    ZFAUZoneVentLoad += (ZFAUFlowRate) * (ZFAUEnthMixedAir - ZFAUEnthReturnAir) * TimeStepSysSec; //*KJperJ
                }

                break;
            }
            case DataZoneEquipment::ZoneEquip::FanCoil4Pipe: {
                int OutAirNode = FanCoilUnits::GetFanCoilOutAirNode(state, thisEquipIndex);
                if (OutAirNode > 0) ZFAUOutAirFlow += Node(OutAirNode).MassFlowRate;

                int ZoneInletAirNode = FanCoilUnits::GetFanCoilZoneInletAirNode(state, thisEquipIndex);
                if (ZoneInletAirNode > 0) ZFAUFlowRate = max(Node(ZoneInletAirNode).MassFlowRate, 0.0);
                int MixedAirNode = FanCoilUnits::GetFanCoilMixedAirNode(state, thisEquipIndex);
                int ReturnAirNode = FanCoilUnits::GetFanCoilReturnAirNode(state, thisEquipIndex);
                if ((MixedAirNode > 0) && (ReturnAirNode > 0)) {
                    ZFAUEnthMixedAir = Psychrometrics::PsyHFnTdbW(Node(MixedAirNode).Temp, Node(MixedAirNode).HumRat);
                    ZFAUEnthReturnAir = Psychrometrics::PsyHFnTdbW(Node(ReturnAirNode).Temp, Node(ReturnAirNode).HumRat);
                    // Calculate the zone ventilation load for this supply air path (i.e. zone inlet)
                    ZFAUZoneVentLoad += (ZFAUFlowRate) * (ZFAUEnthMixedAir - ZFAUEnthReturnAir) * TimeStepSysSec; //*KJperJ
                } else {
                    ZFAUZoneVentLoad += 0.0;
                }

                break;
            }
            case DataZoneEquipment::ZoneEquip::UnitVentilator: {
                int OutAirNode = UnitVentilator::GetUnitVentilatorOutAirNode(state, thisEquipIndex);
                if (OutAirNode > 0) ZFAUOutAirFlow += Node(OutAirNode).MassFlowRate;

                int ZoneInletAirNode = UnitVentilator::GetUnitVentilatorZoneInletAirNode(state, thisEquipIndex);
                if (ZoneInletAirNode > 0) ZFAUFlowRate = max(Node(ZoneInletAirNode).MassFlowRate, 0.0);
                int MixedAirNode = UnitVentilator::GetUnitVentilatorMixedAirNode(state, thisEquipIndex);
                int ReturnAirNode = UnitVentilator::GetUnitVentilatorReturnAirNode(state, thisEquipIndex);
                if ((MixedAirNode > 0) && (ReturnAirNode > 0)) {
                    ZFAUEnthMixedAir = Psychrometrics::PsyHFnTdbW(Node(MixedAirNode).Temp, Node(MixedAirNode).HumRat);
                    ZFAUEnthReturnAir = Psychrometrics::PsyHFnTdbW(Node(ReturnAirNode).Temp, Node(ReturnAirNode).HumRat);
                    // Calculate the zone ventilation load for this supply air path (i.e. zone inlet)
                    ZFAUZoneVentLoad += (ZFAUFlowRate) * (ZFAUEnthMixedAir - ZFAUEnthReturnAir) * TimeStepSysSec; //*KJperJ
                } else {
                    ZFAUZoneVentLoad += 0.0;
                }

                break;
            }
            case DataZoneEquipment::ZoneEquip::PurchasedAir: {
                ZFAUOutAirFlow += PurchasedAirManager::GetPurchasedAirOutAirMassFlow(state, thisEquipIndex);
                int ZoneInletAirNode = PurchasedAirManager::GetPurchasedAirZoneInletAirNode(state, thisEquipIndex);
                if (ZoneInletAirNode > 0) ZFAUFlowRate = max(Node(ZoneInletAirNode).MassFlowRate, 0.0);
                ZFAUTempMixedAir = PurchasedAirManager::GetPurchasedAirMixedAirTemp(state, thisEquipIndex);
                ZFAUHumRatMixedAir = PurchasedAirManager::GetPurchasedAirMixedAirHumRat(state, thisEquipIndex);
                int ReturnAirNode = PurchasedAirManager::GetPurchasedAirReturnAirNode(state, thisEquipIndex);
                if ((ZFAUFlowRate > 0) && (ReturnAirNode > 0)) {
                    ZFAUEnthMixedAir = Psychrometrics::PsyHFnTdbW(ZFAUTempMixedAir, ZFAUHumRatMixedAir);
                    ZFAUEnthReturnAir = Psychrometrics::PsyHFnTdbW(Node(ReturnAirNode).Temp, Node(ReturnAirNode).HumRat);
                    // Calculate the zone ventilation load for this supply air path (i.e. zone inlet)
                    ZFAUZoneVentLoad += (ZFAUFlowRate) * (ZFAUEnthMixedAir - ZFAUEnthReturnAir) * TimeStepSysSec; //*KJperJ
                } else {
                    ZFAUZoneVentLoad += 0.0;
                }

                break;
            }
            case DataZoneEquipment::ZoneEquip::ERVStandAlone: {
                int OutAirNode = HVACStandAloneERV::GetStandAloneERVOutAirNode(state, thisEquipIndex);
                if (OutAirNode > 0) ZFAUOutAirFlow += Node(OutAirNode).MassFlowRate;

                int ZoneInletAirNode = HVACStandAloneERV::GetStandAloneERVZoneInletAirNode(state, thisEquipIndex);
                if (ZoneInletAirNode > 0) ZFAUFlowRate = max(Node(ZoneInletAirNode).MassFlowRate, 0.0);
                int MixedAirNode = ZoneInletAirNode;
                int ReturnAirNode = HVACStandAloneERV::GetStandAloneERVReturnAirNode(state, thisEquipIndex);
                if ((MixedAirNode > 0) && (ReturnAirNode > 0)) {
                    ZFAUEnthMixedAir = Psychrometrics::PsyHFnTdbW(Node(MixedAirNode).Temp, Node(MixedAirNode).HumRat);
                    ZFAUEnthReturnAir = Psychrometrics::PsyHFnTdbW(Node(ReturnAirNode).Temp, Node(ReturnAirNode).HumRat);
                    // Calculate the zone ventilation load for this supply air path (i.e. zone inlet)
                    ZFAUZoneVentLoad += (ZFAUFlowRate) * (ZFAUEnthMixedAir - ZFAUEnthReturnAir) * TimeStepSysSec; //*KJperJ
                } else {
                    ZFAUZoneVentLoad += 0.0;
                }

                break;
            }
            case DataZoneEquipment::ZoneEquip::ZoneUnitarySys: {
                // add accounting for OA when unitary system is used as zone equipment

                break;
            }
            case DataZoneEquipment::ZoneEquip::OutdoorAirUnit: {
                int OutAirNode = OutdoorAirUnit::GetOutdoorAirUnitOutAirNode(state, thisEquipIndex);
                if (OutAirNode > 0) ZFAUOutAirFlow += Node(OutAirNode).MassFlowRate;

                int ZoneInletAirNode = OutdoorAirUnit::GetOutdoorAirUnitZoneInletNode(state, thisEquipIndex);
                if (ZoneInletAirNode > 0) ZFAUFlowRate = max(Node(ZoneInletAirNode).MassFlowRate, 0.0);
                int ReturnAirNode = OutdoorAirUnit::GetOutdoorAirUnitReturnAirNode(state, thisEquipIndex);
                if ((OutAirNode > 0) && (ReturnAirNode > 0)) {
                    ZFAUEnthReturnAir = Psychrometrics::PsyHFnTdbW(Node(ReturnAirNode).Temp, Node(ReturnAirNode).HumRat);
                    ZFAUEnthOutdoorAir = Psychrometrics::PsyHFnTdbW(Node(OutAirNode).Temp, Node(OutAirNode).HumRat);
                    // Calculate the zone ventilation load for this supply air path (i.e. zone inlet)
                    ZFAUZoneVentLoad += (ZFAUFlowRate) * (ZFAUEnthOutdoorAir - ZFAUEnthReturnAir) * TimeStepSysSec; //*KJperJ
                } else {
                    ZFAUZoneVentLoad += 0.0;
                }

                break;
            }
            case DataZoneEquipment::ZoneEquip::ZoneHybridEvaporativeCooler: {
                int OutAirNode = HybridUnitaryAirConditioners::GetHybridUnitaryACOutAirNode(state, thisEquipIndex);
                if (OutAirNode > 0) ZFAUOutAirFlow += Node(OutAirNode).MassFlowRate;

                int ZoneInletAirNode = HybridUnitaryAirConditioners::GetHybridUnitaryACZoneInletNode(state, thisEquipIndex);
                if (ZoneInletAirNode > 0) ZFAUFlowRate = max(Node(ZoneInletAirNode).MassFlowRate, 0.0);

                int ReturnAirNode = HybridUnitaryAirConditioners::GetHybridUnitaryACReturnAirNode(state, thisEquipIndex);
                if ((OutAirNode > 0) && (ReturnAirNode > 0)) {
                    ZFAUEnthReturnAir = Psychrometrics::PsyHFnTdbW(Node(ReturnAirNode).Temp, Node(ReturnAirNode).HumRat);
                    ZFAUEnthOutdoorAir = Psychrometrics::PsyHFnTdbW(Node(OutAirNode).Temp, Node(OutAirNode).HumRat);
                    // Calculate the zone ventilation load for this supply air path (i.e. zone inlet)

                    ZFAUZoneVentLoad += (ZFAUFlowRate) * (ZFAUEnthOutdoorAir - ZFAUEnthReturnAir) * TimeStepSysSec; //*KJperJ
                } else {
                    ZFAUZoneVentLoad += 0.0;
                }

                break;
            }
            case DataZoneEquipment::ZoneEquip::UnitHeater:
            case DataZoneEquipment::ZoneEquip::VentilatedSlab:
                //    ZoneHVAC:EvaporativeCoolerUnit ?????
            case DataZoneEquipment::ZoneEquip::ZoneEvaporativeCoolerUnit:
            case DataZoneEquipment::ZoneEquip::AirDistUnit:
            case DataZoneEquipment::ZoneEquip::BBWaterConvective:
            case DataZoneEquipment::ZoneEquip::BBElectricConvective:
            case DataZoneEquipment::ZoneEquip::HiTempRadiant:
                //    not sure how HeatExchanger:* could be used as zone equipment ?????
            case DataZoneEquipment::ZoneEquip::LoTempRadiant:
            case DataZoneEquipment::ZoneEquip::ZoneExhaustFan:
            case DataZoneEquipment::ZoneEquip::HeatXchngr:
                // HPWaterHeater can be used as zone equipment
            case DataZoneEquipment::ZoneEquip::HPWaterHeater:
            case DataZoneEquipment::ZoneEquip::BBWater:
            case DataZoneEquipment::ZoneEquip::ZoneDXDehumidifier:
            case DataZoneEquipment::ZoneEquip::BBSteam:
            case DataZoneEquipment::ZoneEquip::BBElectric:
            case DataZoneEquipment::ZoneEquip::RefrigerationAirChillerSet:
            case DataZoneEquipment::ZoneEquip::UserDefinedZoneHVACForcedAir:
            case DataZoneEquipment::ZoneEquip::CoolingPanel: {
                // do nothing, OA not included

                break;
            }
            default: {

                ShowFatalError(state,
                               "ReportMaxVentilationLoads: Developer must either create accounting for OA or include in final else if "
                               "to do nothing");

                break;
            }
            }
        }

        // loop over the zone supply air path inlet nodes
        for (int ZoneInNum = 1; ZoneInNum <= thisZoneEquipConfig.NumInletNodes; ++ZoneInNum) {
            Real64 AirSysEnthReturnAir = 0.0;    // enthalpy of the return air (mixing box inlet node, return side) [kJ/kgK]
            Real64 AirSysEnthMixedAir = 0.0;     // enthalpy of the mixed air (mixing box outlet node, mixed air side) [kJ/kgK]
            Real64 AirSysZoneVentLoad = 0.0;     // ventilation load attributed to a particular zone from primary air system [J]
            Real64 ADUCoolFlowrate = 0.0;        // Air distribution unit cooling air mass flow rate [kg/s]
            Real64 ADUHeatFlowrate = 0.0;        // Air distribution unit heating air mass flow rate [kg/s]
            Real64 AirSysTotalMixFlowRate = 0.0; // Mixed air mass flow rate [kg/s]
            Real64 AirSysOutAirFlow = 0.0;       // outside air flow rate for zone from primary air system [kg/s]
            // retrieve air loop index
            int AirLoopNum = thisZoneEquipConfig.InletNodeAirLoopNum(ZoneInNum);
            int MixedAirNode = 0;
            int ReturnAirNode = 0;
            int AirDistCoolInletNodeNum = 0;
            int AirDistHeatInletNodeNum = 0;
            if (AirLoopNum != 0) { // deal with primary air system
                AirDistCoolInletNodeNum = max(thisZoneEquipConfig.AirDistUnitCool(ZoneInNum).InNode, 0);
                AirDistHeatInletNodeNum = max(thisZoneEquipConfig.AirDistUnitHeat(ZoneInNum).InNode, 0);
                // Set for cooling or heating path
                if (AirDistCoolInletNodeNum > 0 && AirDistHeatInletNodeNum == 0) {
                    ADUCoolFlowrate = max(Node(thisZoneEquipConfig.AirDistUnitCool(ZoneInNum).InNode).MassFlowRate,
                                          0.0); // CR7244 need to accumulate flow across multiple inlets
                } else if (AirDistHeatInletNodeNum > 0 && AirDistCoolInletNodeNum == 0) {
                    ADUHeatFlowrate = max(Node(thisZoneEquipConfig.AirDistUnitHeat(ZoneInNum).InNode).MassFlowRate,
                                          0.0); // CR7244 need to accumulate flow across multiple inlets
                } else if (AirDistCoolInletNodeNum > 0 && AirDistHeatInletNodeNum > 0 && AirDistCoolInletNodeNum != AirDistHeatInletNodeNum) {
                    // dual ducts! CR7244 need to accumulate flow across multiple inlets (don't count same inlet twice)
                    ADUHeatFlowrate = max(Node(thisZoneEquipConfig.AirDistUnitHeat(ZoneInNum).InNode).MassFlowRate,
                                          0.0); // CR7244 need to accumulate flow across multiple inlets
                    ADUCoolFlowrate = max(Node(thisZoneEquipConfig.AirDistUnitCool(ZoneInNum).InNode).MassFlowRate,
                                          0.0); // CR7244 need to accumulate flow across multiple inlets
                } else if (AirDistCoolInletNodeNum > 0 && AirDistHeatInletNodeNum > 0) {
                    // dual ducts! CR7244 need to accumulate flow across multiple inlets (don't count same inlet twice)
                    ADUCoolFlowrate = max(Node(thisZoneEquipConfig.AirDistUnitCool(ZoneInNum).InNode).MassFlowRate,
                                          0.0); // CR7244 need to accumulate flow across multiple inlets
                } else {
                    // do nothing (already inits)
                }
                // Find the mixed air node and return air node of the system that supplies the zone
                MixedAirNode = state.dataAirSystemsData->PrimaryAirSystems(AirLoopNum).OASysOutletNodeNum;
                ReturnAirNode = state.dataAirSystemsData->PrimaryAirSystems(AirLoopNum).OASysInletNodeNum;

                // Collect air loop Voz-dyn and natural ventilation
                int ADUNum = thisZoneEquipConfig.InletNodeADUNum(ZoneInNum);
                Real64 termUnitOAFrac = 1.0;
                if (ADUNum > 0) {
                    int termUnitSizingNum = state.dataDefineEquipment->AirDistUnit(ADUNum).TermUnitSizingNum;
                    if (termUnitSizingNum > 0) {
                        termUnitOAFrac = state.dataSize->TermUnitSizing(termUnitSizingNum).SpecMinOAFrac;
                    }
                }
                state.dataSysRpts->SysVentRepVars(AirLoopNum).TargetVentilationFlowVoz +=
                    termUnitOAFrac * thisZoneVentRepVars.TargetVentilationFlowVoz;
                Real64 naturalVentFlow =
                    (state.dataHeatBal->ZnAirRpt(CtrlZoneNum).VentilVolumeStdDensity + thisZonePredefRep.AFNVentVolStdDen) / TimeStepSysSec;
                state.dataSysRpts->SysVentRepVars(AirLoopNum).NatVentFlow += termUnitOAFrac * naturalVentFlow;

                if (thisZonePredefRep.isOccupied) {
                    state.dataSysRpts->SysVentRepVars(AirLoopNum).AnyZoneOccupied = true;
                }
            }

            if (MixedAirNode == 0 || ReturnAirNode == 0) {
                AirSysZoneVentLoad = 0.0;
                AirSysOutAirFlow = 0.0;
            } else {
                // Calculate return and mixed air ethalpies
                AirSysEnthReturnAir = Psychrometrics::PsyHFnTdbW(Node(ReturnAirNode).Temp, Node(ReturnAirNode).HumRat);
                AirSysEnthMixedAir = Psychrometrics::PsyHFnTdbW(Node(MixedAirNode).Temp, Node(MixedAirNode).HumRat);

                if (state.dataAirSystemsData->PrimaryAirSystems(AirLoopNum).OASysExists) {
                    int OutAirNode = state.dataAirSystemsData->PrimaryAirSystems(AirLoopNum).OAMixOAInNodeNum;
                    AirSysOutAirFlow = Node(OutAirNode).MassFlowRate;
                } else {
                    AirSysOutAirFlow = 0.0;
                }

                AirSysTotalMixFlowRate = Node(MixedAirNode).MassFlowRate;

                if (AirSysTotalMixFlowRate != 0.0) {
                    ZoneFlowFrac = (ADUCoolFlowrate + ADUHeatFlowrate) / AirSysTotalMixFlowRate;
                    AirSysOutAirFlow *= ZoneFlowFrac;
                } else {
                    ZoneFlowFrac = 0.0;
                    AirSysOutAirFlow = 0.0;
                }
                // Calculate the zone ventilation load for this supply air path (i.e. zone inlet)
                AirSysZoneVentLoad = (ADUCoolFlowrate + ADUHeatFlowrate) * (AirSysEnthMixedAir - AirSysEnthReturnAir) * TimeStepSysSec; //*KJperJ
            }
            ZAirSysZoneVentLoad += AirSysZoneVentLoad;
            ZAirSysOutAirFlow += AirSysOutAirFlow;
        } // primary air system present

        // now combine OA flow from zone forced air units with primary air system
        OutAirFlow = ZAirSysOutAirFlow + ZFAUOutAirFlow;
        // assign report variables
        thisZoneVentRepVars.OAMassFlow = OutAirFlow;
        thisZoneVentRepVars.OAMass = thisZoneVentRepVars.OAMassFlow * TimeStepSysSec;

        // determine volumetric values from mass flow using standard density (adjusted for elevation)
        thisZoneVentRepVars.OAVolFlowStdRho = thisZoneVentRepVars.OAMassFlow / state.dataEnvrn->StdRhoAir;
        thisZoneVentRepVars.OAVolStdRho = thisZoneVentRepVars.OAVolFlowStdRho * TimeStepSysSec;

        // set time mechanical+natural ventilation is below, at, or above target Voz-dyn
        Real64 totMechNatVentVolStdRho =
            thisZoneVentRepVars.OAVolStdRho + state.dataHeatBal->ZnAirRpt(CtrlZoneNum).VentilVolumeStdDensity + thisZonePredefRep.AFNVentVolStdDen;
        Real64 targetVoz = thisZoneVentRepVars.TargetVentilationFlowVoz * TimeStepSysSec;
        // Allow 1% tolerance
        if (totMechNatVentVolStdRho < (0.99 * targetVoz)) {
            thisZoneVentRepVars.TimeBelowVozDyn = TimeStepSys;
            state.dataSysRpts->AnyZoneTimeBelowVozDyn = TimeStepSys;
        } else if (totMechNatVentVolStdRho > (1.01 * targetVoz)) {
            thisZoneVentRepVars.TimeAboveVozDyn = TimeStepSys;
            state.dataSysRpts->AnyZoneTimeAboveVozDyn = TimeStepSys;
        } else if (totMechNatVentVolStdRho > SmallAirVolFlow) {
            thisZoneVentRepVars.TimeAtVozDyn = TimeStepSys;
            state.dataSysRpts->AllZonesTimeAtVozDyn = TimeStepSys;
        }

        // determine volumetric values from mass flow using current air density for zone (adjusted for elevation)
        Real64 currentZoneAirDensity =
            Psychrometrics::PsyRhoAirFnPbTdbW(state,
                                              state.dataEnvrn->OutBaroPress,
                                              state.dataZoneTempPredictorCorrector->zoneHeatBalance(CtrlZoneNum).MAT,
                                              state.dataZoneTempPredictorCorrector->zoneHeatBalance(CtrlZoneNum).ZoneAirHumRatAvg);
        if (currentZoneAirDensity > 0.0) thisZoneVentRepVars.OAVolFlowCrntRho = thisZoneVentRepVars.OAMassFlow / currentZoneAirDensity;
        thisZoneVentRepVars.OAVolCrntRho = thisZoneVentRepVars.OAVolFlowCrntRho * TimeStepSysSec;
        if (ZoneVolume > 0.0) thisZoneVentRepVars.MechACH = (thisZoneVentRepVars.OAVolCrntRho / TimeStepSys) / ZoneVolume;

        // store data for predefined tabular report on outside air
        if (thisZonePredefRep.isOccupied) {
            // accumulate the occupied time
            thisZonePredefRep.TotTimeOcc += TimeStepSys;
            // mechanical ventilation
            thisZonePredefRep.MechVentVolTotalOcc += thisZoneVentRepVars.OAVolCrntRho;
            if ((thisZoneVentRepVars.OAVolCrntRho / TimeStepSys) < thisZonePredefRep.MechVentVolMin) {
                thisZonePredefRep.MechVentVolMin = thisZoneVentRepVars.OAVolCrntRho / TimeStepSys;
            }
            thisZonePredefRep.MechVentVolTotalOccStdDen += thisZoneVentRepVars.OAVolStdRho;
            // infiltration
            thisZonePredefRep.InfilVolTotalOcc += state.dataHeatBal->ZnAirRpt(CtrlZoneNum).InfilVolumeCurDensity;
            if (state.dataHeatBal->ZnAirRpt(CtrlZoneNum).InfilVolumeCurDensity < thisZonePredefRep.InfilVolMin) {
                thisZonePredefRep.InfilVolMin = state.dataHeatBal->ZnAirRpt(CtrlZoneNum).InfilVolumeCurDensity;
            }
            thisZonePredefRep.InfilVolTotalOccStdDen += state.dataHeatBal->ZnAirRpt(CtrlZoneNum).InfilVolumeStdDensity;
            // 'simple' natural ventilation
            thisZonePredefRep.SimpVentVolTotalOcc += state.dataHeatBal->ZnAirRpt(CtrlZoneNum).VentilVolumeCurDensity;
            if (state.dataHeatBal->ZnAirRpt(CtrlZoneNum).VentilVolumeCurDensity < thisZonePredefRep.SimpVentVolMin) {
                thisZonePredefRep.SimpVentVolMin = state.dataHeatBal->ZnAirRpt(CtrlZoneNum).VentilVolumeCurDensity;
            }
            thisZonePredefRep.SimpVentVolTotalOccStdDen += state.dataHeatBal->ZnAirRpt(CtrlZoneNum).VentilVolumeStdDensity;
            // target ventilation Voz-dyn
            state.dataSysRpts->AnyZoneTimeBelowVozDynOcc = state.dataSysRpts->AnyZoneTimeBelowVozDyn;
            state.dataSysRpts->AllZonesTimeAtVozDynOcc = state.dataSysRpts->AllZonesTimeAtVozDyn;
            state.dataSysRpts->AnyZoneTimeAboveVozDynOcc = state.dataSysRpts->AnyZoneTimeAboveVozDyn;
            thisZonePredefRep.VozTargetTotalOcc += targetVoz;

            // time mechanical+natural ventilation is below, at, or above target Voz-dyn
            thisZonePredefRep.VozTargetTimeBelowOcc += thisZoneVentRepVars.TimeBelowVozDyn;
            thisZonePredefRep.VozTargetTimeAtOcc += thisZoneVentRepVars.TimeAtVozDyn;
            thisZonePredefRep.VozTargetTimeAboveOcc += thisZoneVentRepVars.TimeAboveVozDyn;
        } else if (totMechNatVentVolStdRho > SmallAirVolFlow) {
            thisZoneVentRepVars.TimeVentUnocc = TimeStepSys;
            state.dataSysRpts->AnyZoneTimeVentUnocc = TimeStepSys;
            thisZonePredefRep.TotVentTimeNonZeroUnocc += thisZoneVentRepVars.TimeVentUnocc;
        }
        // accumulate during occupancy or not
        thisZonePredefRep.MechVentVolTotalStdDen += thisZoneVentRepVars.OAVolStdRho;
        thisZonePredefRep.InfilVolTotalStdDen += state.dataHeatBal->ZnAirRpt(CtrlZoneNum).InfilVolumeStdDensity;
        thisZonePredefRep.SimpVentVolTotalStdDen += state.dataHeatBal->ZnAirRpt(CtrlZoneNum).VentilVolumeStdDensity;
        thisZonePredefRep.VozTargetTotal += targetVoz;
        thisZonePredefRep.VozTargetTimeBelow += thisZoneVentRepVars.TimeBelowVozDyn;
        thisZonePredefRep.VozTargetTimeAt += thisZoneVentRepVars.TimeAtVozDyn;
        thisZonePredefRep.VozTargetTimeAbove += thisZoneVentRepVars.TimeAboveVozDyn;

        // now combine Vent load from zone forced air units with primary air system
        Real64 ZoneVentLoad = ZAirSysZoneVentLoad + ZFAUZoneVentLoad;
        // cycle if ZoneVentLoad is small
        if (std::abs(ZoneVentLoad) < SmallLoad) continue; // orig. had RETURN here, BG changed to CYCLE for next controlled zone in do loop.

        // Ventilation Heating
        if (ZoneVentLoad > SmallLoad) {
            // Zone cooling load
            if (ZoneLoad < -SmallLoad) {
                thisZoneVentRepVars.CoolingLoadAddedByVent += std::abs(ZoneVentLoad);
                // Zone heating load
            } else if (ZoneLoad > SmallLoad) {
                if (ZoneVentLoad > ZoneLoad) {
                    thisZoneVentRepVars.HeatingLoadMetByVent += std::abs(ZoneLoad);
                    thisZoneVentRepVars.OverheatingByVent += (ZoneVentLoad - ZoneLoad);
                } else {
                    thisZoneVentRepVars.HeatingLoadMetByVent += std::abs(ZoneVentLoad);
                }
                // No Zone Load
            } else {
                thisZoneVentRepVars.NoLoadHeatingByVent += std::abs(ZoneVentLoad);
            }

            // Ventilation Cooling
        } else if (ZoneVentLoad < -SmallLoad) {
            // Zone cooling load
            if (ZoneLoad < -SmallLoad) {
                if (ZoneVentLoad < ZoneLoad) {
                    thisZoneVentRepVars.CoolingLoadMetByVent += std::abs(ZoneLoad);
                    thisZoneVentRepVars.OvercoolingByVent += std::abs(ZoneVentLoad - ZoneLoad);
                } else {
                    thisZoneVentRepVars.CoolingLoadMetByVent += std::abs(ZoneVentLoad);
                }
                // Zone heating load
            } else if (ZoneLoad > SmallLoad) {
                thisZoneVentRepVars.HeatingLoadAddedByVent += std::abs(ZoneVentLoad);
                // No Zone Load
            } else {
                thisZoneVentRepVars.NoLoadCoolingByVent += std::abs(ZoneVentLoad);
            }

            // Ventilation No Load
        } else {
        }
    } // loop over controlled zones

    // loop over air loops
    for (int sysNum = 1; sysNum <= state.dataHVACGlobal->NumPrimaryAirSys; ++sysNum) {
        auto &thisSysVentRepVars = state.dataSysRpts->SysVentRepVars(sysNum);
        auto &thisSysPreDefRep = state.dataSysRpts->SysPreDefRep(sysNum);
        Real64 mechVentFlow = state.dataAirLoop->AirLoopFlow(sysNum).OAFlow * state.dataEnvrn->StdRhoAir;
        thisSysVentRepVars.MechVentFlow = mechVentFlow;
        thisSysPreDefRep.MechVentTotal += mechVentFlow * TimeStepSysSec;
        thisSysPreDefRep.NatVentTotal += thisSysVentRepVars.NatVentFlow * TimeStepSysSec;

        // set time mechanical+natural ventilation is below, at, or above target Voz-dyn
        Real64 totMechNatVentVolFlowStdRho = mechVentFlow + thisSysVentRepVars.NatVentFlow;

        Real64 targetFlowVoz = thisSysVentRepVars.TargetVentilationFlowVoz;
        thisSysPreDefRep.TargetVentTotalVoz += targetFlowVoz * TimeStepSysSec;
        // Allow 1% tolerance
        if (totMechNatVentVolFlowStdRho < (0.99 * targetFlowVoz)) {
            thisSysVentRepVars.TimeBelowVozDyn = TimeStepSys;
            thisSysPreDefRep.TimeBelowVozDynTotal += TimeStepSys;
        } else if (totMechNatVentVolFlowStdRho > (1.01 * targetFlowVoz)) {
            thisSysVentRepVars.TimeAboveVozDyn = TimeStepSys;
            thisSysPreDefRep.TimeAboveVozDynTotal += TimeStepSys;
        } else if (totMechNatVentVolFlowStdRho > SmallAirVolFlow) {
            thisSysVentRepVars.TimeAtVozDyn = TimeStepSys;
            thisSysPreDefRep.TimeAtVozDynTotal += TimeStepSys;
        }

        if (thisSysVentRepVars.AnyZoneOccupied) {
            thisSysPreDefRep.TimeOccupiedTotal += TimeStepSys;
            thisSysPreDefRep.MechVentTotalOcc += mechVentFlow * TimeStepSysSec;
            thisSysPreDefRep.NatVentTotalOcc += thisSysVentRepVars.NatVentFlow * TimeStepSysSec;
            thisSysPreDefRep.TargetVentTotalVozOcc += targetFlowVoz * TimeStepSysSec;
            thisSysPreDefRep.TimeBelowVozDynTotalOcc += thisSysVentRepVars.TimeBelowVozDyn;
            thisSysPreDefRep.TimeAboveVozDynTotalOcc += thisSysVentRepVars.TimeAboveVozDyn;
            thisSysPreDefRep.TimeAtVozDynTotalOcc += thisSysVentRepVars.TimeAtVozDyn;
        } else if (totMechNatVentVolFlowStdRho > SmallAirVolFlow) {
            thisSysVentRepVars.TimeVentUnocc = TimeStepSys;
            thisSysPreDefRep.TimeVentUnoccTotal += TimeStepSys;
        }

        // set time at OA limiting factors
        if (mechVentFlow > SmallAirVolFlow) {
            int thisOAControlNum = state.dataAirLoop->AirLoopControlInfo(sysNum).OACtrlNum;
            if (thisOAControlNum > 0) {
                int limitFactorIndex = state.dataMixedAir->OAController(thisOAControlNum).OALimitingFactor;
                thisSysPreDefRep.TimeAtOALimit[limitFactorIndex] += TimeStepSys;
                if (thisSysVentRepVars.AnyZoneOccupied) {
                    thisSysPreDefRep.TimeAtOALimitOcc[limitFactorIndex] += TimeStepSys;
                    thisSysPreDefRep.MechVentTotAtLimitOcc[limitFactorIndex] += mechVentFlow * TimeStepSysSec;
                }
            }
        }
    }
    // Accumulate facility totals
    state.dataOutRptPredefined->TotalAnyZoneBelowVozDynForOA += state.dataSysRpts->AnyZoneTimeBelowVozDyn;
    state.dataOutRptPredefined->TotalAllZonesAtVozDynForOA += state.dataSysRpts->AllZonesTimeAtVozDyn;
    state.dataOutRptPredefined->TotalAnyZoneAboveVozDynForOA += state.dataSysRpts->AnyZoneTimeAboveVozDyn;
    state.dataOutRptPredefined->TotalAnyZoneVentUnoccForOA += state.dataSysRpts->AnyZoneTimeVentUnocc;
    state.dataOutRptPredefined->TotalAnyZoneBelowVozDynOccForOA += state.dataSysRpts->AnyZoneTimeBelowVozDynOcc;
    state.dataOutRptPredefined->TotalAllZonesAtVozDynOccForOA += state.dataSysRpts->AllZonesTimeAtVozDynOcc;
    state.dataOutRptPredefined->TotalAnyZoneAboveVozDynOccForOA += state.dataSysRpts->AnyZoneTimeAboveVozDynOcc;
}

void MatchPlantSys(EnergyPlusData &state,
                   int const AirLoopNum, // counter for zone air distribution inlets
                   int const BranchNum   // counter for zone air distribution inlets
)
{
    // SUBROUTINE INFORMATION:
    //       AUTHOR         Dan Fisher
    //       DATE WRITTEN   May 2005

    // PURPOSE OF THIS SUBROUTINE:
    // calculate and report zone ventilation loads

    // METHODOLOGY EMPLOYED:
    // calculate energy contribution of outside air through mixing box and pro-rate to
    // zones according to zone mass flow rates.

    int constexpr EnergyTrans(1);

    for (int CompNum = 1; CompNum <= state.dataAirSystemsData->PrimaryAirSystems(AirLoopNum).Branch(BranchNum).TotalComponents; ++CompNum) {
        {
            auto &thisComp = state.dataAirSystemsData->PrimaryAirSystems(AirLoopNum).Branch(BranchNum).Comp(CompNum);
            for (int VarNum = 1; VarNum <= thisComp.NumMeteredVars; ++VarNum) {
                if (thisComp.MeteredVar(VarNum).ResourceType == Constant::eResource::EnergyTransfer) {
                    thisComp.EnergyTransComp = EnergyTrans;
                    const std::string &CompType = thisComp.TypeOf;
                    const std::string &CompName = thisComp.Name;
                    bool MatchFound = false; // Set to .TRUE. when a match is found
                    int MatchLoop = 0;       // Loop number of the match
                    int MatchBranch = 0;     // Branch number of the match
                    int MatchComp = 0;       // Component number of the match
                    int MatchLoopType = 0;
                    int Idx = 0;
                    FindDemandSideMatch(state, CompType, CompName, MatchFound, MatchLoopType, MatchLoop, MatchBranch, MatchComp);
                    if (MatchFound)
                        UpdateAirSysCompPtrArray(state, Idx, AirLoopNum, BranchNum, CompNum, MatchLoopType, MatchLoop, MatchBranch, MatchComp);
                    thisComp.AirSysToPlantPtr = Idx;
                    break;
                }
            }
            for (int SubCompNum = 1; SubCompNum <= thisComp.NumSubComps; ++SubCompNum) {
                //!!!!          IF(SysVentLoad == 0.0d0)EXIT
                {
                    auto &thisSubComp(thisComp.SubComp(SubCompNum));
                    for (int VarNum = 1; VarNum <= thisSubComp.NumMeteredVars; ++VarNum) {
                        if (thisSubComp.MeteredVar(VarNum).ResourceType == Constant::eResource::EnergyTransfer) {
                            thisSubComp.EnergyTransComp = EnergyTrans;
                            const std::string &CompType = thisComp.TypeOf;
                            const std::string &CompName = thisComp.Name;
                            bool MatchFound = false; // Set to .TRUE. when a match is found
                            int MatchLoop = 0;       // Loop number of the match
                            int MatchBranch = 0;     // Branch number of the match
                            int MatchComp = 0;       // Component number of the match
                            int MatchLoopType = 0;
                            int Idx = 0;
                            FindDemandSideMatch(state, CompType, CompName, MatchFound, MatchLoopType, MatchLoop, MatchBranch, MatchComp);
                            if (MatchFound)
                                UpdateAirSysSubCompPtrArray(
                                    state, Idx, AirLoopNum, BranchNum, CompNum, SubCompNum, MatchLoopType, MatchLoop, MatchBranch, MatchComp);
                            thisSubComp.AirSysToPlantPtr = Idx;
                            break;
                        }
                    }
                    for (int SubSubCompNum = 1; SubSubCompNum <= thisSubComp.NumSubSubComps; ++SubSubCompNum) {
                        //!!!!            IF(SysVentLoad == 0.0d0)EXIT
                        {
                            auto &thisSubSubComp = thisSubComp.SubSubComp(SubSubCompNum);
                            for (int VarNum = 1; VarNum <= thisSubSubComp.NumMeteredVars; ++VarNum) {
                                if (thisSubSubComp.MeteredVar(VarNum).ResourceType == Constant::eResource::EnergyTransfer) {
                                    thisSubSubComp.EnergyTransComp = EnergyTrans;
                                    const std::string &CompType = thisComp.TypeOf;
                                    const std::string &CompName = thisComp.Name;
                                    bool MatchFound = false; // Set to .TRUE. when a match is found
                                    int MatchLoop = 0;       // Loop number of the match
                                    int MatchBranch = 0;     // Branch number of the match
                                    int MatchComp = 0;       // Component number of the match
                                    int MatchLoopType = 0;
                                    int Idx = 0;
                                    FindDemandSideMatch(state, CompType, CompName, MatchFound, MatchLoopType, MatchLoop, MatchBranch, MatchComp);
                                    if (MatchFound)
                                        UpdateAirSysSubSubCompPtrArray(state,
                                                                       Idx,
                                                                       AirLoopNum,
                                                                       BranchNum,
                                                                       CompNum,
                                                                       SubCompNum,
                                                                       SubSubCompNum,
                                                                       MatchLoopType,
                                                                       MatchLoop,
                                                                       MatchBranch,
                                                                       MatchComp);
                                    thisSubSubComp.AirSysToPlantPtr = Idx;
                                    break;
                                }
                            }
                        }
                    }
                }
            }
        }
    }
}

void FindDemandSideMatch(EnergyPlusData &state,
                         std::string const &CompType, // Inlet node of the component to find the match of
                         std::string_view CompName,   // Outlet node of the component to find the match of
                         bool &MatchFound,            // Set to .TRUE. when a match is found
                         int &MatchLoopType,          // Loop number of the match
                         int &MatchLoop,              // Loop number of the match
                         int &MatchBranch,            // Branch number of the match
                         int &MatchComp               // Component number of the match
)
{

    // SUBROUTINE INFORMATION:
    //       AUTHOR         Rick Strand
    //       DATE WRITTEN   September 2004

    // PURPOSE OF THIS SUBROUTINE:
    // This subroutine intializes the connections between various loops.
    // Due to the fact that this requires numerous string compares, it
    // is much more efficient to find this information once and then
    // store it in module level variables (LoopConnect derived type).

    // METHODOLOGY EMPLOYED:
    // Simply cycles through the plant and condenser demand sides until
    // a component is found that matches the component type and name

    // Initialize all of the output variables

    MatchFound = false;
    MatchLoopType = 0;
    MatchLoop = 0;
    MatchLoop = 0;
    MatchBranch = 0;
    MatchComp = 0;

    // Now cycle through all of the demand side loops to see if we can find
    // a match for the component type and name.  Once a match is found,
    // record the type of loop and the loop, branch, and component numbers.
    if (!MatchFound) { // Go through the plant demand side loops
        for (int PassLoopNum = 1; PassLoopNum <= state.dataHVACGlobal->NumPlantLoops; ++PassLoopNum) {
            for (int PassBranchNum = 1;
                 PassBranchNum <= state.dataPlnt->VentRepPlant[static_cast<int>(LoopSideLocation::Demand)](PassLoopNum).TotalBranches;
                 ++PassBranchNum) {
                for (int PassCompNum = 1;
                     PassCompNum <=
                     state.dataPlnt->VentRepPlant[static_cast<int>(LoopSideLocation::Demand)](PassLoopNum).Branch(PassBranchNum).TotalComponents;
                     ++PassCompNum) {
                    if (UtilityRoutines::SameString(CompType,
                                                    state.dataPlnt->VentRepPlant[static_cast<int>(LoopSideLocation::Demand)](PassLoopNum)
                                                        .Branch(PassBranchNum)
                                                        .Comp(PassCompNum)
                                                        .TypeOf) &&
                        UtilityRoutines::SameString(CompName,
                                                    state.dataPlnt->VentRepPlant[static_cast<int>(LoopSideLocation::Demand)](PassLoopNum)
                                                        .Branch(PassBranchNum)
                                                        .Comp(PassCompNum)
                                                        .Name)) {
                        // Found a match on the plant demand side--increment the counter
                        MatchFound = true;
                        MatchLoopType = 1;
                        MatchLoop = PassLoopNum;
                        MatchBranch = PassBranchNum;
                        MatchComp = PassCompNum;
                        break; // PassCompNum DO loop
                    }
                }
                if (MatchFound) break; // PassBranchNum DO loop
            }
            if (MatchFound) break; // PassLoopNum DO loop
        }
    }

    if (!MatchFound) { // Go through the condenser demand side loops
        for (int PassLoopNum = 1; PassLoopNum <= state.dataHVACGlobal->NumCondLoops; ++PassLoopNum) {
            for (int PassBranchNum = 1;
                 PassBranchNum <= state.dataPlnt->VentRepCond[static_cast<int>(LoopSideLocation::Demand)](PassLoopNum).TotalBranches;
                 ++PassBranchNum) {
                for (int PassCompNum = 1;
                     PassCompNum <=
                     state.dataPlnt->VentRepCond[static_cast<int>(LoopSideLocation::Demand)](PassLoopNum).Branch(PassBranchNum).TotalComponents;
                     ++PassCompNum) {
                    if (UtilityRoutines::SameString(CompType,
                                                    state.dataPlnt->VentRepCond[static_cast<int>(LoopSideLocation::Demand)](PassLoopNum)
                                                        .Branch(PassBranchNum)
                                                        .Comp(PassCompNum)
                                                        .TypeOf) &&
                        UtilityRoutines::SameString(CompName,
                                                    state.dataPlnt->VentRepCond[static_cast<int>(LoopSideLocation::Demand)](PassLoopNum)
                                                        .Branch(PassBranchNum)
                                                        .Comp(PassCompNum)
                                                        .Name)) {
                        // Found a match on the plant demand side--increment the counter
                        MatchFound = true;
                        MatchLoopType = 2;
                        MatchLoop = PassLoopNum;
                        MatchBranch = PassBranchNum;
                        MatchComp = PassCompNum;
                        break; // PassCompNum DO loop
                    }
                }
                if (MatchFound) break; // PassBranchNum DO loop
            }
            if (MatchFound) break; // PassLoopNum DO loop
        }
    }
}

void ReportAirLoopConnections(EnergyPlusData &state)
{

    // SUBROUTINE INFORMATION:
    //       AUTHOR         Michael J. Witte, Linda K. Lawrie
    //       DATE WRITTEN   February 2004 (moved from BranchInputManager ReportLoopConnections)

    // PURPOSE OF THIS SUBROUTINE:
    // Report air loop splitter connections to the BND file.

    static constexpr std::string_view errstring("**error**");

    static constexpr std::string_view Format_706("! <#AirLoopHVACs>,<Number of AirLoopHVACs>");
    static constexpr std::string_view Format_708(
        "! <AirLoopHVAC>,<Air Loop Name>,<# Return Nodes>,<# Supply Nodes>,<# Zones Cooled>,<# Zones Heated>,<Outdoor Air Used>");
    static constexpr std::string_view Format_709(
        "! <AirLoop Return Connections>,<Connection Count>,<AirLoopHVAC Name>,<Zn Eqp Return Node #>,<Zn Eqp Return "
        "Node Name>,<AirLoop Return Node #>,<Air Loop Return Node Name>");
    static constexpr std::string_view Format_710(
        "! <AirLoop Supply Connections>,<Connection Count>,<AirLoopHVAC Name>,<Zn Eqp Supply Node #>,<Zn Eqp Supply "
        "Node Name>,<AirLoop Supply Node #>,<Air Loop Supply Node Name>");
    static constexpr std::string_view Format_711(
        "! <Cooled Zone Info>,<Cooled Zone Count>,<Cooled Zone Name>,<Cooled Zone Inlet Node #>,<Cooled Zone Inlet "
        "Node Name>,<AirLoopHVAC Name>");
    static constexpr std::string_view Format_712(
        "! <Heated Zone Info>,<Heated Zone Count>,<Heated Zone Name>,<Heated Zone Inlet Node #>,<Heated Zone Inlet "
        "Node Name>,<AirLoopHVAC Name>");
    static constexpr std::string_view Format_714(
        "! <Outdoor Air Connections>,<OA Inlet Node #>,<OA Return Air Inlet Node Name>,<OA Outlet Node #>,<OA Mixed "
        "Air Outlet Node Name>,<AirLoopHVAC Name>");

    auto &NodeID = state.dataLoopNodes->NodeID;

    print(state.files.bnd, "{}\n", "! ===============================================================");
    print(state.files.bnd, "{}\n", Format_706);
    print(state.files.bnd, " #AirLoopHVACs,{}\n", state.dataHVACGlobal->NumPrimaryAirSys);
    print(state.files.bnd, "{}\n", Format_708);
    print(state.files.bnd, "{}\n", Format_709);
    print(state.files.bnd, "{}\n", Format_710);
    print(state.files.bnd, "{}\n", Format_711);
    print(state.files.bnd, "{}\n", Format_712);
    print(state.files.bnd, "{}\n", Format_714);
    print(state.files.bnd, "{}\n", "! <AirLoopHVAC Connector>,<Connector Type>,<Connector Name>,<Loop Name>,<Loop Type>,<Number of Inlets/Outlets>");
    print(state.files.bnd,
          "{}\n",
          "! <AirLoopHVAC Connector Branches>,<Connector Node Count>,<Connector Type>,<Connector Name>,<Inlet Branch>,<Outlet Branch>,<Loop "
          "Name>,<Loop Type>");
    print(state.files.bnd,
          "{}\n",
          "! <AirLoopHVAC Connector Nodes>,<Connector Node Count>,<Connector Type>,<Connector Name>,<Inlet Node>,<Outlet Node>,<Loop Name>,<Loop "
          "Type>");
    for (int Count = 1; Count <= state.dataHVACGlobal->NumPrimaryAirSys; ++Count) {
        const auto oaSysExists = [&]() {
            if (state.dataAirLoop->AirToOANodeInfo(Count).OASysExists) {
                return "Yes";
            } else {
                return "No";
            }
        }();

        print(state.files.bnd,
              " AirLoopHVAC,{},{},{},{},{},{}\n",
              state.dataAirLoop->AirToZoneNodeInfo(Count).AirLoopName,
              state.dataAirLoop->AirToZoneNodeInfo(Count).NumReturnNodes,
              state.dataAirLoop->AirToZoneNodeInfo(Count).NumSupplyNodes,
              state.dataAirLoop->AirToZoneNodeInfo(Count).NumZonesCooled,
              state.dataAirLoop->AirToZoneNodeInfo(Count).NumZonesHeated,
              oaSysExists);
        for (int Count1 = 1; Count1 <= state.dataAirLoop->AirToZoneNodeInfo(Count).NumReturnNodes; ++Count1) {
            print(state.files.bnd, "   AirLoop Return Connections,{},{},", Count1, state.dataAirLoop->AirToZoneNodeInfo(Count).AirLoopName);
            if (state.dataAirLoop->AirToZoneNodeInfo(Count).ZoneEquipReturnNodeNum(Count1) > 0) {
                print(state.files.bnd,
                      "{},{},",
                      state.dataAirLoop->AirToZoneNodeInfo(Count).ZoneEquipReturnNodeNum(Count1),
                      NodeID(state.dataAirLoop->AirToZoneNodeInfo(Count).ZoneEquipReturnNodeNum(Count1)));
            } else {
                print(state.files.bnd, "{},{},", errstring, errstring);
            }
            if (state.dataAirLoop->AirToZoneNodeInfo(Count).AirLoopReturnNodeNum(Count1) > 0) {
                print(state.files.bnd,
                      "{},{}\n",
                      state.dataAirLoop->AirToZoneNodeInfo(Count).AirLoopReturnNodeNum(Count1),
                      NodeID(state.dataAirLoop->AirToZoneNodeInfo(Count).AirLoopReturnNodeNum(Count1)));
            } else {
                print(state.files.bnd, "{},{}\n", errstring, errstring);
            }
        }
        for (int Count1 = 1; Count1 <= state.dataAirLoop->AirToZoneNodeInfo(Count).NumSupplyNodes; ++Count1) {
            print(state.files.bnd, "   AirLoop Supply Connections,{},{},", Count1, state.dataAirLoop->AirToZoneNodeInfo(Count).AirLoopName);
            if (state.dataAirLoop->AirToZoneNodeInfo(Count).ZoneEquipSupplyNodeNum(Count1) > 0) {
                print(state.files.bnd,
                      "{},{},",
                      state.dataAirLoop->AirToZoneNodeInfo(Count).ZoneEquipSupplyNodeNum(Count1),
                      NodeID(state.dataAirLoop->AirToZoneNodeInfo(Count).ZoneEquipSupplyNodeNum(Count1)));
            } else {
                print(state.files.bnd, "{},{},", errstring, errstring);
            }
            if (state.dataAirLoop->AirToZoneNodeInfo(Count).AirLoopSupplyNodeNum(Count1) > 0) {
                print(state.files.bnd,
                      "{},{}\n",
                      state.dataAirLoop->AirToZoneNodeInfo(Count).AirLoopSupplyNodeNum(Count1),
                      NodeID(state.dataAirLoop->AirToZoneNodeInfo(Count).AirLoopSupplyNodeNum(Count1)));
            } else {
                print(state.files.bnd, "{},{}\n", errstring, errstring);
            }
        }

        for (int Count1 = 1; Count1 <= state.dataAirLoop->AirToZoneNodeInfo(Count).NumZonesCooled; ++Count1) {
            const int CtrldZoneNum = state.dataAirLoop->AirToZoneNodeInfo(Count).CoolCtrlZoneNums(Count1);
            print(state.files.bnd, "   Cooled Zone Info,{},{},", Count1, state.dataHeatBal->Zone(CtrldZoneNum).Name);
            if (state.dataAirLoop->AirToZoneNodeInfo(Count).CoolZoneInletNodes(Count1) > 0) {
                print(state.files.bnd,
                      "{},{},{}\n",
                      state.dataAirLoop->AirToZoneNodeInfo(Count).CoolZoneInletNodes(Count1),
                      NodeID(state.dataAirLoop->AirToZoneNodeInfo(Count).CoolZoneInletNodes(Count1)),
                      state.dataAirLoop->AirToZoneNodeInfo(Count).AirLoopName);
            } else {
                print(state.files.bnd, "{},{},{}\n", errstring, errstring, state.dataAirLoop->AirToZoneNodeInfo(Count).AirLoopName);
            }
        }
        for (int Count1 = 1; Count1 <= state.dataAirLoop->AirToZoneNodeInfo(Count).NumZonesHeated; ++Count1) {
            const int CtrldZoneNum = state.dataAirLoop->AirToZoneNodeInfo(Count).HeatCtrlZoneNums(Count1);
            print(state.files.bnd, "   Heated Zone Info,{},{},", Count1, state.dataHeatBal->Zone(CtrldZoneNum).Name);
            if (state.dataAirLoop->AirToZoneNodeInfo(Count).HeatZoneInletNodes(Count1) > 0) {
                print(state.files.bnd,
                      "{},{},{}\n",
                      state.dataAirLoop->AirToZoneNodeInfo(Count).HeatZoneInletNodes(Count1),
                      NodeID(state.dataAirLoop->AirToZoneNodeInfo(Count).HeatZoneInletNodes(Count1)),
                      state.dataAirLoop->AirToZoneNodeInfo(Count).AirLoopName);
            } else {
                print(state.files.bnd, "{},{},{}\n", errstring, errstring, state.dataAirLoop->AirToZoneNodeInfo(Count).AirLoopName);
            }
        }
        if (state.dataAirLoop->AirToOANodeInfo(Count).OASysExists) {
            std::string ChrOut;
            std::string ChrOut2;
            if (state.dataAirLoop->AirToOANodeInfo(Count).OASysInletNodeNum > 0) {
                ChrOut = fmt::to_string(state.dataAirLoop->AirToOANodeInfo(Count).OASysInletNodeNum);
            } else {
                ChrOut = errstring;
            }
            if (state.dataAirLoop->AirToOANodeInfo(Count).OASysOutletNodeNum > 0) {
                ChrOut2 = fmt::to_string(state.dataAirLoop->AirToOANodeInfo(Count).OASysOutletNodeNum);
            } else {
                ChrOut2 = errstring;
            }

            print(state.files.bnd, "   Outdoor Air Connections,{},", ChrOut);
            if (ChrOut != errstring) {
                print(state.files.bnd, "{},", NodeID(state.dataAirLoop->AirToOANodeInfo(Count).OASysInletNodeNum));
            } else {
                print(state.files.bnd, "{},", errstring);
            }
            if (ChrOut2 != errstring) {
                print(state.files.bnd,
                      "{},{},{}\n",
                      ChrOut2,
                      NodeID(state.dataAirLoop->AirToOANodeInfo(Count).OASysOutletNodeNum),
                      state.dataAirLoop->AirToZoneNodeInfo(Count).AirLoopName);
            } else {
                print(state.files.bnd, "{},{},{}\n", errstring, errstring, state.dataAirLoop->AirToZoneNodeInfo(Count).AirLoopName);
            }
        }
        //  Report HVAC Air Loop Splitter to BND file
        if (state.dataAirSystemsData->PrimaryAirSystems(Count).Splitter.Exists) {
            print(state.files.bnd,
                  "   AirLoopHVAC Connector,Splitter,{},{},Air,{}\n",
                  state.dataAirSystemsData->PrimaryAirSystems(Count).Splitter.Name,
                  state.dataAirSystemsData->PrimaryAirSystems(Count).Name,
                  state.dataAirSystemsData->PrimaryAirSystems(Count).Splitter.TotalOutletNodes);
            for (int Count1 = 1; Count1 <= state.dataAirSystemsData->PrimaryAirSystems(Count).Splitter.TotalOutletNodes; ++Count1) {
                print(state.files.bnd,
                      "     AirLoopHVAC Connector Branches,{},Splitter,{},",
                      Count1,
                      state.dataAirSystemsData->PrimaryAirSystems(Count).Splitter.Name);

                if (state.dataAirSystemsData->PrimaryAirSystems(Count).Splitter.BranchNumIn <= 0) {
                    print(state.files.bnd, "{},", errstring);
                } else {
                    print(state.files.bnd,
                          "{},",
                          state.dataAirSystemsData->PrimaryAirSystems(Count)
                              .Branch(state.dataAirSystemsData->PrimaryAirSystems(Count).Splitter.BranchNumIn)
                              .Name);
                }

                if (state.dataAirSystemsData->PrimaryAirSystems(Count).Splitter.BranchNumOut(Count1) <= 0) {
                    print(state.files.bnd, "{},{},Air\n", errstring, state.dataAirSystemsData->PrimaryAirSystems(Count).Name);
                } else {
                    print(state.files.bnd,
                          "{},{},Air\n",
                          state.dataAirSystemsData->PrimaryAirSystems(Count)
                              .Branch(state.dataAirSystemsData->PrimaryAirSystems(Count).Splitter.BranchNumOut(Count1))
                              .Name,
                          state.dataAirSystemsData->PrimaryAirSystems(Count).Name);
                }

                print(state.files.bnd,
                      "     AirLoopHVAC Connector Nodes,   {},Splitter,{},{},{},{},Air\n",
                      Count1,
                      state.dataAirSystemsData->PrimaryAirSystems(Count).Splitter.Name,
                      state.dataAirSystemsData->PrimaryAirSystems(Count).Splitter.NodeNameIn,
                      state.dataAirSystemsData->PrimaryAirSystems(Count).Splitter.NodeNameOut(Count1),
                      state.dataAirSystemsData->PrimaryAirSystems(Count).Name);
            }
        }
    }
}

//        End of Reporting subroutines for the SimAir Module
// *****************************************************************************

} // namespace EnergyPlus::SystemReports<|MERGE_RESOLUTION|>--- conflicted
+++ resolved
@@ -3810,16 +3810,9 @@
     case COIL_HEATING_DESUPERHEATER:
 
         if (CompLoadFlag) thisSysLoadRepVars.HCCompHTNG += std::abs(CompLoad);
-<<<<<<< HEAD
-        if ((EnergyType == Constant::ResourceType::PlantLoopHeatingDemand) ||
-            (EnergyType == Constant::ResourceType::DistrictHeatingWater)) {
+        if ((EnergyType == Constant::eResource::PlantLoopHeatingDemand) || (EnergyType == Constant::eResource::DistrictHeatingWater)) {
             thisSysLoadRepVars.HCCompH2OHOT += CompEnergy;
-        } else if (EnergyType == Constant::ResourceType::DistrictHeatingSteam) {
-=======
-        if ((EnergyType == Constant::eResource::PlantLoopHeatingDemand) || (EnergyType == Constant::eResource::DistrictHeating)) {
-            thisSysLoadRepVars.HCCompH2OHOT += CompEnergy;
-        } else if (EnergyType == Constant::eResource::Steam) {
->>>>>>> 9dc1c558
+        } else if (EnergyType == Constant::eResource::DistrictHeatingSteam) {
             thisSysLoadRepVars.HCCompSteam += CompEnergy;
         } else if (EnergyType == Constant::eResource::Electricity) {
             thisSysLoadRepVars.HCCompElec += CompEnergy;
@@ -3848,20 +3841,11 @@
                 thisSysLoadRepVars.HCCompHTNG += std::abs(CompLoad);
             }
         }
-<<<<<<< HEAD
-        if ((EnergyType == Constant::ResourceType::PlantLoopHeatingDemand) ||
-            (EnergyType == Constant::ResourceType::DistrictHeatingWater)) {
-=======
-        if ((EnergyType == Constant::eResource::PlantLoopHeatingDemand) || (EnergyType == Constant::eResource::DistrictHeating)) {
->>>>>>> 9dc1c558
+        if ((EnergyType == Constant::eResource::PlantLoopHeatingDemand) || (EnergyType == Constant::eResource::DistrictHeatingWater)) {
             thisSysLoadRepVars.HCCompH2OHOT += CompEnergy;
         } else if ((EnergyType == Constant::eResource::PlantLoopCoolingDemand) || (EnergyType == Constant::eResource::DistrictCooling)) {
             thisSysLoadRepVars.CCCompH2OCOLD += CompEnergy;
-<<<<<<< HEAD
-        } else if (EnergyType == Constant::ResourceType::DistrictHeatingSteam) {
-=======
-        } else if (EnergyType == Constant::eResource::Steam) {
->>>>>>> 9dc1c558
+        } else if (EnergyType == Constant::eResource::DistrictHeatingSteam) {
             thisSysLoadRepVars.HCCompSteam += CompEnergy;
         } else if (EnergyType == Constant::eResource::Electricity) {
             if (CompLoad > 0.0) {
@@ -4022,20 +4006,11 @@
                 thisSysLoadRepVars.UserDefinedTerminalHeating += std::abs(CompLoad);
             }
         }
-<<<<<<< HEAD
-        if ((EnergyType == Constant::ResourceType::PlantLoopHeatingDemand) ||
-            (EnergyType == Constant::ResourceType::DistrictHeatingWater)) {
-=======
-        if ((EnergyType == Constant::eResource::PlantLoopHeatingDemand) || (EnergyType == Constant::eResource::DistrictHeating)) {
->>>>>>> 9dc1c558
+        if ((EnergyType == Constant::eResource::PlantLoopHeatingDemand) || (EnergyType == Constant::eResource::DistrictHeatingWater)) {
             thisSysLoadRepVars.HCCompH2OHOT += CompEnergy;
         } else if ((EnergyType == Constant::eResource::PlantLoopCoolingDemand) || (EnergyType == Constant::eResource::DistrictCooling)) {
             thisSysLoadRepVars.CCCompH2OCOLD += CompEnergy;
-<<<<<<< HEAD
-        } else if (EnergyType == Constant::ResourceType::DistrictHeatingSteam) {
-=======
-        } else if (EnergyType == Constant::eResource::Steam) {
->>>>>>> 9dc1c558
+        } else if (EnergyType == Constant::eResource::DistrictHeatingSteam) {
             thisSysLoadRepVars.HCCompSteam += CompEnergy;
         } else if (EnergyType == Constant::eResource::Electricity) {
             if (CompLoad > 0.0) {
