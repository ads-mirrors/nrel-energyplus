// EnergyPlus, Copyright (c) 1996-2024, The Board of Trustees of the University of Illinois,
// The Regents of the University of California, through Lawrence Berkeley National Laboratory
// (subject to receipt of any required approvals from the U.S. Dept. of Energy), Oak Ridge
// National Laboratory, managed by UT-Battelle, Alliance for Sustainable Energy, LLC, and other
// contributors. All rights reserved.
//
// NOTICE: This Software was developed under funding from the U.S. Department of Energy and the
// U.S. Government consequently retains certain rights. As such, the U.S. Government has been
// granted for itself and others acting on its behalf a paid-up, nonexclusive, irrevocable,
// worldwide license in the Software to reproduce, distribute copies to the public, prepare
// derivative works, and perform publicly and display publicly, and to permit others to do so.
//
// Redistribution and use in source and binary forms, with or without modification, are permitted
// provided that the following conditions are met:
//
// (1) Redistributions of source code must retain the above copyright notice, this list of
//     conditions and the following disclaimer.
//
// (2) Redistributions in binary form must reproduce the above copyright notice, this list of
//     conditions and the following disclaimer in the documentation and/or other materials
//     provided with the distribution.
//
// (3) Neither the name of the University of California, Lawrence Berkeley National Laboratory,
//     the University of Illinois, U.S. Dept. of Energy nor the names of its contributors may be
//     used to endorse or promote products derived from this software without specific prior
//     written permission.
//
// (4) Use of EnergyPlus(TM) Name. If Licensee (i) distributes the software in stand-alone form
//     without changes from the version obtained under this License, or (ii) Licensee makes a
//     reference solely to the software portion of its product, Licensee must refer to the
//     software as "EnergyPlus version X" software, where "X" is the version number Licensee
//     obtained under this License and may not use a different name for the software. Except as
//     specifically required in this Section (4), Licensee shall not use in a company name, a
//     product name, in advertising, publicity, or other promotional activities any name, trade
//     name, trademark, logo, or other designation of "EnergyPlus", "E+", "e+" or confusingly
//     similar designation, without the U.S. Department of Energy's prior written consent.
//
// THIS SOFTWARE IS PROVIDED BY THE COPYRIGHT HOLDERS AND CONTRIBUTORS "AS IS" AND ANY EXPRESS OR
// IMPLIED WARRANTIES, INCLUDING, BUT NOT LIMITED TO, THE IMPLIED WARRANTIES OF MERCHANTABILITY
// AND FITNESS FOR A PARTICULAR PURPOSE ARE DISCLAIMED. IN NO EVENT SHALL THE COPYRIGHT OWNER OR
// CONTRIBUTORS BE LIABLE FOR ANY DIRECT, INDIRECT, INCIDENTAL, SPECIAL, EXEMPLARY, OR
// CONSEQUENTIAL DAMAGES (INCLUDING, BUT NOT LIMITED TO, PROCUREMENT OF SUBSTITUTE GOODS OR
// SERVICES; LOSS OF USE, DATA, OR PROFITS; OR BUSINESS INTERRUPTION) HOWEVER CAUSED AND ON ANY
// THEORY OF LIABILITY, WHETHER IN CONTRACT, STRICT LIABILITY, OR TORT (INCLUDING NEGLIGENCE OR
// OTHERWISE) ARISING IN ANY WAY OUT OF THE USE OF THIS SOFTWARE, EVEN IF ADVISED OF THE
// POSSIBILITY OF SUCH DAMAGE.

// C++ Headers
#include <map>

// ObjexxFCL Headers
// #include <ObjexxFCL/Array.functions.hh>
// #include <ObjexxFCL/ArrayS.functions.hh>
// #include <ObjexxFCL/Fmath.hh>
#include <ObjexxFCL/string.functions.hh>

// EnergyPlus Headers
#include <EnergyPlus/CommandLineInterface.hh>
#include <EnergyPlus/Data/EnergyPlusData.hh>
#include <EnergyPlus/DataEnvironment.hh>
#include <EnergyPlus/DataStringGlobals.hh>
#include <EnergyPlus/DataSystemVariables.hh>
#include <EnergyPlus/EMSManager.hh>
#include <EnergyPlus/FileSystem.hh>
#include <EnergyPlus/General.hh>
#include <EnergyPlus/GlobalNames.hh>
#include <EnergyPlus/InputProcessing/CsvParser.hh>
#include <EnergyPlus/InputProcessing/InputProcessor.hh>
#include <EnergyPlus/OutputProcessor.hh>
#include <EnergyPlus/ScheduleManager.hh>
#include <EnergyPlus/StringUtilities.hh>
#include <EnergyPlus/UtilityRoutines.hh>
#include <EnergyPlus/WeatherManager.hh>

namespace EnergyPlus {

namespace Sched {
    // Module containing the Schedule Manager routines

    // MODULE INFORMATION:
    //       AUTHOR         Linda K. Lawrie
    //       DATE WRITTEN   September 1997
    //       MODIFIED       January 2003 -- added sub-hourly schedule possibility (and interval scheduling)
    //                      J. Glazer January 2005 -- added Schedule:File
    //                      Michael Wetter February 2010 -- added Schedule for external Interface
    //                      L Lawrie - October 2012 - added sub-hourly option for Schedule:File

    // PURPOSE OF THIS MODULE:
    // To provide the capabilities of getting the schedule data from the input,
    // validating it, and storing it in such a manner that the schedule manager
    // can provide the scheduling value needs for the simulation.

    // REFERENCES:
    // Proposal for Schedule Manager in EnergyPlus (Rick Strand)

    // MODULE PARAMETER DEFINITIONS
    int GetScheduleTypeNum(EnergyPlusData &state, std::string const &name)
    {
        auto &s_sched = state.dataSched;
        for (int i = 0; i < (int)s_sched->scheduleTypes.size(); ++i) if (s_sched->scheduleTypes[i]->Name == name) return i;
        return -1;
    }
        
    Real64 ScheduleBase::getMinVal(EnergyPlusData &state)
    {
        if (!isMinMaxSet) setMinMaxVals(state);
        return minVal;
    }

    Real64 ScheduleBase::getMaxVal(EnergyPlusData &state)
    {
        if (!isMinMaxSet) setMinMaxVals(state);
        return maxVal;
    }
            
        

    // Day types are 1-based for EMS and output and other uses, so add a dummy
    constexpr std::array<std::string_view, (int)DayType::Num> dayTypeNames = {
        "Unused",
        "Sunday",
        "Monday",
        "Tuesday",
        "Wednesday",
        "Thursday",
        "Friday",
        "Saturday",
        "Holiday",
        "SummerDesignDay",
        "WinterDesignDay",
        "CustomDay1",
        "CustomDay2"};

    constexpr std::array<std::string_view, (int)DayType::Num> dayTypeNamesUC = {
        "UNUSED",
        "SUNDAY",
        "MONDAY",
        "TUESDAY",
        "WEDNESDAY",
        "THURSDAY",
        "FRIDAY",
        "SATURDAY",
        "HOLIDAY",
        "SUMMERDESIGNDAY",
        "WINTERDESIGNDAY",
        "CUSTOMDAY1",
        "CUSTOMDAY2"};

    static constexpr std::array<std::string_view, (int)LimitUnits::Num> limitUnitNamesUC = {
        "DIMENSIONLESS",
        "TEMPERATURE",
        "DELTATEMPERATURE",
        "PRECIPITATIONRATE",
        "ANGLE",
        "CONVECTIONCOEFFICIENT",
        "ACTIVITYLEVEL",
        "VELOCITY",
        "CAPACITY",
        "POWER",
        "AVAILABILITY",
        "PERCENT",
        "CONTROL",
        "MODE"};

    constexpr std::array<std::string_view, (int)ReportLevel::Num> reportLevelNames = {"Hourly", "Timestep"};
    constexpr std::array<std::string_view, (int)ReportLevel::Num> reportLevelNamesUC = {"HOURLY", "TIMESTEP"};
    constexpr std::array<std::string_view, (int)Interpolation::Num> interpolationNames = {"No", "Average", "Linear"};
    constexpr std::array<std::string_view, (int)Interpolation::Num> interpolationNamesUC = {"NO", "AVERAGE", "LINEAR"};

    bool DaySchedule::checkValsForLimitViolations(EnergyPlusData &state) const
    {
        auto &s_sched = state.dataSched;

        if (this->schedTypeNum == SchedNum_Invalid) return false;
        auto *schedType = s_sched->scheduleTypes[this->schedTypeNum];
        if (!schedType->isLimited) return false;
        
        for (int i = 0; i < Constant::iHoursInDay * state.dataGlobal->TimeStepsInHour; ++i) 
            if (this->tsVals[i] < schedType->minVal || this->tsVals[i] > schedType->maxVal) return true;

        return false;
    } // ScheduleDay::checkValsForLimitViolations()
        
    bool DaySchedule::checkValsForBadIntegers(EnergyPlusData &state) const
    {
        auto &s_sched = state.dataSched;
        if (this->schedTypeNum == SchedNum_Invalid) return false;
        auto *schedType = s_sched->scheduleTypes[this->schedTypeNum];
        if (schedType->isReal) return false;
        // Make sure each is integer
        for (int i = 0; i < Constant::iHoursInDay * state.dataGlobal->TimeStepsInHour; ++i) 
            if (this->tsVals[i] != int(this->tsVals[i])) return true;
        return false;
    } // ScheduleDay::checkValsForBadIntegers()
        
    void DaySchedule::populateFromMinuteVals(EnergyPlusData &state, std::array<Real64, Constant::iMinutesInDay> const &minuteVals)
    {
       auto &s_glob = state.dataGlobal;
       if (this->interpolation == Interpolation::Average) {
           for (int hr = 0; hr < Constant::iHoursInDay; ++hr) {
               int begMinute = 0;
               int endMinute = s_glob->MinutesInTimeStep - 1;
               for (int ts = 0; ts < s_glob->TimeStepsInHour; ++ts) {
                   this->tsVals[hr * s_glob->TimeStepsInHour + ts] = 
                      std::accumulate(minuteVals.begin() + (hr * Constant::iMinutesInHour + begMinute),
                                      minuteVals.begin() + (hr * Constant::iMinutesInHour + endMinute),
                                      0) / double(s_glob->MinutesInTimeStep);
                   this->sumTsVals += this->tsVals[hr * s_glob->TimeStepsInHour + ts];
                   begMinute = endMinute + 1;
                   endMinute += s_glob->MinutesInTimeStep;
               }
           }
       } else {
           for (int hr = 0; hr < Constant::iHoursInDay; ++hr) {
               int endMinute = s_glob->MinutesInTimeStep - 1;
               for (int ts = 0; ts < s_glob->TimeStepsInHour; ++ts) {
                   this->tsVals[hr * s_glob->TimeStepsInHour + ts] = minuteVals[hr * Constant::iMinutesInHour + endMinute];
                   this->sumTsVals += this->tsVals[hr * s_glob->TimeStepsInHour + ts];
                   endMinute += s_glob->MinutesInTimeStep;
               }
           }
       }
    } // ScheduleDay::populateFromHrMinVals()
            
    ScheduleConstant *AddScheduleConstant(EnergyPlusData &state, std::string const &name)
    {
        auto &s_sched = state.dataSched;
        
        auto *sched = new ScheduleConstant;
        sched->Name = name;
        sched->Num = (int)s_sched->schedules.size();
        s_sched->schedules.push_back(sched);
        s_sched->scheduleMap.insert_or_assign(Util::makeUPPER(sched->Name), sched->Num);
        
        sched->type = SchedType::Constant;
        return sched;
    } // AddScheduleConstant()
        
    ScheduleDetailed *AddScheduleDetailed(EnergyPlusData &state, std::string const &name)
    {
        auto &s_sched = state.dataSched;
            
        auto *sched = new ScheduleDetailed;
        sched->Name = name;
        
        sched->Num = (int)s_sched->schedules.size();
        s_sched->schedules.push_back(sched);
        s_sched->scheduleMap.insert_or_assign(Util::makeUPPER(sched->Name), sched->Num);
        
        sched->type = SchedType::Year;
        return sched;
    } // AddScheduleDetailed()
            
    DaySchedule *AddDaySchedule(EnergyPlusData &state, std::string const &name)
    {
        auto &s_glob = state.dataGlobal;
        auto &s_sched = state.dataSched;
            
        auto *daySched = new DaySchedule;
        daySched->Name = name;
        
        daySched->Num = (int)s_sched->daySchedules.size();
        s_sched->daySchedules.push_back(daySched);
        s_sched->dayScheduleMap.insert_or_assign(Util::makeUPPER(daySched->Name), daySched->Num);
        
        daySched->tsVals.resize(Constant::iHoursInDay * s_glob->TimeStepsInHour);
        
        return daySched;
    } // AddDaySchedule()

    WeekSchedule *AddWeekSchedule(EnergyPlusData &state, std::string const &name)
    {
        auto &s_sched = state.dataSched;
            
        auto *weekSched = new WeekSchedule;
        weekSched->Name = name;
        
        weekSched->Num = (int)s_sched->weekSchedules.size();
        s_sched->weekSchedules.push_back(weekSched);
        s_sched->weekScheduleMap.insert_or_assign(Util::makeUPPER(weekSched->Name), weekSched->Num);
        
        return weekSched;
    } // AddWeekSchedule()


    void InitConstantScheduleData(EnergyPlusData &state)
    {
        // Create ScheduleAlwaysOn and ScheduleAlwaysOff
        // Create constant schedules
        auto *schedOff = AddScheduleConstant(state, "Constant-0.0");
        assert(schedOff->Num == SchedNum_AlwaysOff);
        schedOff->currentVal = 0.0;
        
        auto *schedOn = AddScheduleConstant(state, "Constant-1.0");
        assert(schedOn->Num == SchedNum_AlwaysOn);
        schedOn->currentVal = 1.0;
    }
        
    void ProcessScheduleInput(EnergyPlusData &state)
    {
        // SUBROUTINE INFORMATION:
        //       AUTHOR         Linda K. Lawrie
        //       DATE WRITTEN   September 1997
        //       MODIFIED       Rui Zhang February 2010

        // PURPOSE OF THIS SUBROUTINE:
        // This subroutine processes the schedules input for EnergyPlus.

        // METHODOLOGY EMPLOYED:
        // Uses the standard get routines in the InputProcessor.

        // Using/Aliasing
        using DataStringGlobals::CharComma;
        using DataStringGlobals::CharSemicolon;
        using DataStringGlobals::CharSpace;
        using DataStringGlobals::CharTab;
        using DataSystemVariables::CheckForActualFilePath;
        using General::ProcessDateString;

        // Locals
        // SUBROUTINE PARAMETER DEFINITIONS:
        constexpr std::string_view routineName = "ProcessScheduleInput";

        // SUBROUTINE LOCAL VARIABLE DECLARATIONS:

        Array1D_string Alphas;
        Array1D_string cAlphaFields;
        Array1D_string cNumericFields;
        Array1D<Real64> Numbers;
        Array1D_bool lAlphaBlanks;
        Array1D_bool lNumericBlanks;
        int NumAlphas;
        int NumNumbers;
        int Status;

        int EndMonth;
        int EndDay;
        int StartPointer;
        int EndPointer;
        int NumPointer;
        bool ErrorsFound(false);
        bool NumErrorFlag;
<<<<<<< HEAD
        std::string CFld; // Character field for error message
        //  CHARACTER(len=20) CFld1        ! Character field for error message
        std::array<Real64, Constant::iMinutesInDay> minuteVals;       // Temporary for processing interval schedules
        std::array<bool, Constant::iMinutesInDay> setMinuteVals;       // Temporary for processing interval schedules
=======
        int SchedTypePtr;
        int NumHrDaySchedules;                                       // Number of "hourly" dayschedules
        int NumIntDaySchedules;                                      // Number of "interval" dayschedules
        int NumExternalInterfaceSchedules;                           // Number of "PtolemyServer ExternalInterface" "compact" Schedules
        int NumExternalInterfaceFunctionalMockupUnitImportSchedules; // Number of "FunctionalMockupUnitImport ExternalInterface"
        // "compact" Schedules ! added for FMU Import
        int NumExternalInterfaceFunctionalMockupUnitExportSchedules; // Number of "FunctionalMockupUnitExport ExternalInterface"
        // "compact" Schedules ! added for FMU Export
        int NumLstDaySchedules;            // Number of "list" dayschedules
        int NumRegDaySchedules;            // Number of hourly+interval+list dayschedules
        int NumRegWeekSchedules;           // Number of "regular" Weekschedules
        int NumRegSchedules;               // Number of "regular" Schedules
        int NumCptWeekSchedules;           // Number of "compact" WeekSchedules
        int NumCptSchedules;               // Number of "compact" Schedules
        int NumCommaFileSchedules;         // Number of Schedule:File schedules
        int NumConstantSchedules;          // Number of "constant" schedules
        int NumCSVAllColumnsSchedules = 0; // Number of imported shading schedules
        int NumCommaFileShading;           // Number of shading csv schedules
        int TS;                            // Counter for Num Of Time Steps in Hour
        int Hr;                            // Hour Counter
        Array2D<Real64> MinuteValue;       // Temporary for processing interval schedules
        Array2D_bool SetMinuteValue;       // Temporary for processing interval schedules
>>>>>>> acda84e3
        int NumFields;
        //  LOGICAL RptSchedule
<<<<<<< HEAD
        int RptLevel;
        int MinutesPerItem;
        int NumExpectedItems;
        int MaxNums;
        int MaxAlps;
        std::array<bool, (int)DayType::Num> allDays;
        std::array<bool, (int)DayType::Num> theseDays;
=======
        int CurMinute;
        int MinutesPerItem;
        int NumExpectedItems;
        int AddWeekSch;
        int AddDaySch;
        Array1D_bool AllDays(maxDayTypes);
        Array1D_bool TheseDays(maxDayTypes);
>>>>>>> acda84e3
        bool ErrorHere;
        int SchNum;
        int WkCount;
        int DyCount;
        int NumField;
        int Count;
        Weather::DateType PDateType;
        int PWeekDay;
        int ThruField;
        int UntilFld;
        int xxcount;
        //  REAL(r64) tempval
        std::string CurrentThrough;
        std::string LastFor;
        std::string errmsg;
        // for SCHEDULE:FILE
        int rowCnt;
<<<<<<< HEAD
        std::string subString;
        std::string CurrentModuleObject; // for ease in getting objects
=======
        int iDay;
        int hDay;
        int jHour;
        int kDayType;
        Real64 curHrVal;
        std::string::size_type sPos;
>>>>>>> acda84e3
        int MaxNums1;
        char ColumnSep;
        bool FileIntervalInterpolated;
        int rowLimitCount;
        int skiprowCount;
        int curcolCount;
        int numerrors = 0;

        auto const &s_glob = state.dataGlobal;
        auto const &s_ip = state.dataInputProcessing->inputProcessor;
        auto &s_sched = state.dataSched;
        
        if (s_sched->ScheduleInputProcessed) {
            return;
        }

        s_sched->ScheduleInputProcessed = true;

        int MaxNums = 1; // Need at least 1 number because it's used as a local variable in the Schedule Types loop
        int MaxAlps = 0;

<<<<<<< HEAD
        CurrentModuleObject = "ScheduleTypeLimits";
        int NumScheduleTypes = s_ip->getNumObjectsFound(state, CurrentModuleObject);
        if (NumScheduleTypes > 0) {
            s_ip->getObjectDefMaxArgs(state, CurrentModuleObject, Count, NumAlphas, NumNumbers);
=======
        std::string CurrentModuleObject = "ScheduleTypeLimits";
        state.dataScheduleMgr->NumScheduleTypes = state.dataInputProcessing->inputProcessor->getNumObjectsFound(state, CurrentModuleObject);
        if (state.dataScheduleMgr->NumScheduleTypes > 0) {
            state.dataInputProcessing->inputProcessor->getObjectDefMaxArgs(state, CurrentModuleObject, Count, NumAlphas, NumNumbers);
>>>>>>> acda84e3
            MaxNums = max(MaxNums, NumNumbers);
            MaxAlps = max(MaxAlps, NumAlphas);
        }
        CurrentModuleObject = "Schedule:Day:Hourly";
        int NumHrDaySchedules = s_ip->getNumObjectsFound(state, CurrentModuleObject);
        if (NumHrDaySchedules > 0) {
            s_ip->getObjectDefMaxArgs(state, CurrentModuleObject, Count, NumAlphas, NumNumbers);
            MaxNums = max(MaxNums, NumNumbers);
            MaxAlps = max(MaxAlps, NumAlphas);
        }
        CurrentModuleObject = "Schedule:Day:Interval";
        int NumIntDaySchedules = s_ip->getNumObjectsFound(state, CurrentModuleObject);
        if (NumIntDaySchedules > 0) {
            s_ip->getObjectDefMaxArgs(state, CurrentModuleObject, Count, NumAlphas, NumNumbers);
            MaxNums = max(MaxNums, NumNumbers);
            MaxAlps = max(MaxAlps, NumAlphas);
        }
        CurrentModuleObject = "Schedule:Day:List";
        int NumLstDaySchedules = s_ip->getNumObjectsFound(state, CurrentModuleObject);
        if (NumLstDaySchedules > 0) {
            s_ip->getObjectDefMaxArgs(state, CurrentModuleObject, Count, NumAlphas, NumNumbers);
            MaxNums = max(MaxNums, NumNumbers);
            MaxAlps = max(MaxAlps, NumAlphas);
        }
        CurrentModuleObject = "Schedule:Week:Daily";
        int NumRegWeekSchedules = s_ip->getNumObjectsFound(state, CurrentModuleObject);
        if (NumRegWeekSchedules > 0) {
            s_ip->getObjectDefMaxArgs(state, CurrentModuleObject, Count, NumAlphas, NumNumbers);
            MaxNums = max(MaxNums, NumNumbers);
            MaxAlps = max(MaxAlps, NumAlphas);
        }
        CurrentModuleObject = "Schedule:Week:Compact";
        int NumCptWeekSchedules = s_ip->getNumObjectsFound(state, CurrentModuleObject);
        if (NumCptWeekSchedules > 0) {
            s_ip->getObjectDefMaxArgs(state, CurrentModuleObject, Count, NumAlphas, NumNumbers);
            MaxNums = max(MaxNums, NumNumbers);
            MaxAlps = max(MaxAlps, NumAlphas);
        }
        CurrentModuleObject = "Schedule:Year";
        int NumRegSchedules = s_ip->getNumObjectsFound(state, CurrentModuleObject);
        if (NumRegSchedules > 0) {
            s_ip->getObjectDefMaxArgs(state, CurrentModuleObject, Count, NumAlphas, NumNumbers);
            MaxNums = max(MaxNums, NumNumbers);
            MaxAlps = max(MaxAlps, NumAlphas);
        }
        CurrentModuleObject = "Schedule:Compact";
        int NumCptSchedules = s_ip->getNumObjectsFound(state, CurrentModuleObject);
        if (NumCptSchedules > 0) {
            s_ip->getObjectDefMaxArgs(state, CurrentModuleObject, Count, NumAlphas, NumNumbers);
            MaxNums = max(MaxNums, NumNumbers);
            MaxAlps = max(MaxAlps, NumAlphas + 1);
        }
        CurrentModuleObject = "Schedule:File";
        int NumCommaFileSchedules = s_ip->getNumObjectsFound(state, CurrentModuleObject);
        if (NumCommaFileSchedules > 0) {
            s_ip->getObjectDefMaxArgs(state, CurrentModuleObject, Count, NumAlphas, NumNumbers);
            MaxNums = max(MaxNums, NumNumbers);
            MaxAlps = max(MaxAlps, NumAlphas);
        }

        CurrentModuleObject = "Schedule:Constant";
        int NumConstantSchedules = s_ip->getNumObjectsFound(state, CurrentModuleObject);
        if (NumConstantSchedules > 0) {
            s_ip->getObjectDefMaxArgs(state, CurrentModuleObject, Count, NumAlphas, NumNumbers);
            MaxNums = max(MaxNums, NumNumbers);
            MaxAlps = max(MaxAlps, NumAlphas);
        }
        CurrentModuleObject = "ExternalInterface:Schedule";
        int NumExternalInterfaceSchedules = s_ip->getNumObjectsFound(state, CurrentModuleObject);
        // added for FMI
        if (NumExternalInterfaceSchedules > 0) {
            s_ip->getObjectDefMaxArgs(state, CurrentModuleObject, Count, NumAlphas, NumNumbers);
            MaxNums = max(MaxNums, NumNumbers);
            MaxAlps = max(MaxAlps, NumAlphas + 1);
        }
        // added for FMU Import
        CurrentModuleObject = "ExternalInterface:FunctionalMockupUnitImport:To:Schedule";
        int NumExternalInterfaceFunctionalMockupUnitImportSchedules = s_ip->getNumObjectsFound(state, CurrentModuleObject);
        if (NumExternalInterfaceFunctionalMockupUnitImportSchedules > 0) {
            s_ip->getObjectDefMaxArgs(state, CurrentModuleObject, Count, NumAlphas, NumNumbers);
            MaxNums = max(MaxNums, NumNumbers);
            MaxAlps = max(MaxAlps, NumAlphas + 1);
        }
        // added for FMU Export
        CurrentModuleObject = "ExternalInterface:FunctionalMockupUnitExport:To:Schedule";
        int NumExternalInterfaceFunctionalMockupUnitExportSchedules = s_ip->getNumObjectsFound(state, CurrentModuleObject);
        if (NumExternalInterfaceFunctionalMockupUnitExportSchedules > 0) {
            s_ip->getObjectDefMaxArgs(state, CurrentModuleObject, Count, NumAlphas, NumNumbers);
            MaxNums = max(MaxNums, NumNumbers);
            MaxAlps = max(MaxAlps, NumAlphas + 1);
        }
        CurrentModuleObject = "Output:Schedules";
        s_ip->getObjectDefMaxArgs(state, CurrentModuleObject, Count, NumAlphas, NumNumbers);
        MaxNums = max(MaxNums, NumNumbers);
        MaxAlps = max(MaxAlps, NumAlphas);

        Alphas.allocate(MaxAlps); // Maximum Alphas possible
        cAlphaFields.allocate(MaxAlps);
        cNumericFields.allocate(MaxNums);
        Numbers.dimension(MaxNums, 0.0); // Maximum Numbers possible
        lAlphaBlanks.dimension(MaxAlps, true);
        lNumericBlanks.dimension(MaxNums, true);

        // Prescan to determine extra day and week schedules due to compact schedule input
        CurrentModuleObject = "Schedule:Compact";
        MaxNums1 = 0;

        for (int LoopIndex = 1; LoopIndex <= NumCptSchedules; ++LoopIndex) {
            s_ip->getObjectItem(state, CurrentModuleObject, LoopIndex, Alphas, NumAlphas, Numbers, NumNumbers, Status);
            // # 'THROUGH" => Number of additional week schedules
            // # 'FOR' => Number of additional day schedules
            for (Count = 3; Count <= NumAlphas; ++Count) {
                if (has_prefix(Alphas(Count), "UNTIL")) ++MaxNums1;
            }
        }
        if (MaxNums1 > MaxNums) {
            MaxNums = MaxNums1;
            cNumericFields.deallocate();
            Numbers.deallocate();
            lNumericBlanks.deallocate();
            cNumericFields.allocate(MaxNums);
            Numbers.dimension(MaxNums, 0.0); // Maximum Numbers possible
            lNumericBlanks.dimension(MaxNums, true);
        }

        // add week and day schedules for each FILE:COMMA schedule

        CurrentModuleObject = "Schedule:File:Shading";
        int NumCommaFileShading = s_ip->getNumObjectsFound(state, CurrentModuleObject);
        NumAlphas = 0;
        NumNumbers = 0;
        if (NumCommaFileShading > 1) {
            ShowWarningError(state, format("{}: More than 1 occurrence of this object found, only first will be used.", CurrentModuleObject));
        }

        std::map<fs::path, nlohmann::json>::iterator schedule_file_shading_result;
        if (NumCommaFileShading != 0) {
            s_ip->getObjectItem(state,
                                CurrentModuleObject,
                                1,
                                Alphas,
                                NumAlphas,
                                Numbers,
                                NumNumbers,
                                Status,
                                lNumericBlanks,
                                lAlphaBlanks,
                                cAlphaFields,
                                cNumericFields);
            std::string ShadingSunlitFracFileName = Alphas(1);

            std::string contextString = CurrentModuleObject + ", " + cAlphaFields(1) + ": ";
            state.files.TempFullFilePath.filePath = CheckForActualFilePath(state, ShadingSunlitFracFileName, contextString);

            if (state.files.TempFullFilePath.filePath.empty()) {
                ShowFatalError(state, "Program terminates due to previous condition.");
            }

            if (state.dataEnvrn->CurrentYearIsLeapYear) {
                rowLimitCount = 366 * Constant::iHoursInDay * s_glob->TimeStepsInHour;
            } else {
                rowLimitCount = 365 * Constant::iHoursInDay * s_glob->TimeStepsInHour;
            }
            ColumnSep = CharComma;

            schedule_file_shading_result = s_sched->UniqueProcessedExternalFiles.find(state.files.TempFullFilePath.filePath);
            if (schedule_file_shading_result == s_sched->UniqueProcessedExternalFiles.end()) {

                FileSystem::FileTypes const ext = FileSystem::getFileType(state.files.TempFullFilePath.filePath);
                if (FileSystem::is_flat_file_type(ext)) {
                    auto const schedule_data = FileSystem::readFile(state.files.TempFullFilePath.filePath);
                    CsvParser csvParser;
                    skiprowCount = 1; // make sure to parse header row only for Schedule:File:Shading
                    auto it = s_sched->UniqueProcessedExternalFiles.emplace(state.files.TempFullFilePath.filePath,
                                                                                          csvParser.decode(schedule_data, ColumnSep, skiprowCount));
                    if (csvParser.hasErrors()) {
                        for (const auto &[error, isContinued] : csvParser.errors()) {
                            if (isContinued) {
                                ShowContinueError(state, error);
                            } else {
                                ShowSevereError(state, error);
                            }
                        }
                        ShowContinueError(state, fmt::format("Error Occurred in {}", state.files.TempFullFilePath.filePath));
                        ShowFatalError(state, "Program terminates due to previous condition.");
                    }
                    schedule_file_shading_result = it.first;
                } else if (FileSystem::is_all_json_type(ext)) {
                    auto schedule_data = FileSystem::readJSON(state.files.TempFullFilePath.filePath);
                    auto it = // (AUTO_OK_ITER)
                        s_sched->UniqueProcessedExternalFiles.emplace(state.files.TempFullFilePath.filePath, std::move(schedule_data));
                    schedule_file_shading_result = it.first;
                } else {
                    ShowSevereError(state,
                                    fmt::format(R"({}: {}="{}", {}="{}" has an unknown file extension and cannot be read by this program.)",
                                                routineName,
                                                CurrentModuleObject,
                                                Alphas(1),
                                                cAlphaFields(3),
                                                Alphas(3)));
                    ShowFatalError(state, "Program terminates due to previous condition.");
                }
            }

            auto const &column_json = schedule_file_shading_result->second["values"].at(0); // assume there is at least 1 column
            rowCnt = column_json.size();
            int NumCSVAllColumnsSchedules = schedule_file_shading_result->second["header"].get<std::set<std::string>>().size() - 1; // -1 to account for timestamp column

            if (schedule_file_shading_result->second["header"].back().get<std::string>() == "()") {
                ShowWarningError(state,
                                 format("{}: {}=\"{}\" Removing last column of the CSV since it has '()' for the surface name.",
                                        routineName,
                                        CurrentModuleObject,
                                        Alphas(1)));
                ShowContinueError(state, "This was a problem in E+ 22.2.0 and below, consider removing it from the file to suppress this warning.");
                schedule_file_shading_result->second["header"].erase(NumCSVAllColumnsSchedules);
                assert(schedule_file_shading_result->second["header"].size() == schedule_file_shading_result->second["values"].size());
                --NumCSVAllColumnsSchedules;
            }

            if (rowCnt != rowLimitCount) {
                if (rowCnt < rowLimitCount) {
<<<<<<< HEAD
                    ShowSevereError(state, format("{}: {}=\"{}\" {} data values read.", routineName, CurrentModuleObject, Alphas(1), rowCnt));
                } else if (rowCnt > rowLimitCount) {
                    ShowSevereError(state, format("{}: {}=\"{}\" too many data values read.", routineName, CurrentModuleObject, Alphas(1)));
=======
                    ShowSevereError(state, format("{}{}=\"{}\" {} data values read.", RoutineName, CurrentModuleObject, Alphas(1), rowCnt));
                } else {
                    ShowSevereError(state, format("{}{}=\"{}\" too many data values read.", RoutineName, CurrentModuleObject, Alphas(1)));
>>>>>>> acda84e3
                }
                ShowContinueError(
                    state,
                    format("Number of rows in the shading file must be a full year multiplied by the simulation TimeStep: {}.", rowLimitCount));
                ShowFatalError(state, "Program terminates due to previous condition.");
            }

            // schedule values have been filled into the CSVAllColumnNameAndValues map.
            s_sched->ScheduleFileShadingProcessed = true;

            if (numerrors > 0) {
                ShowWarningError(
                    state,
                    format("{}:{}=\"{}\" {} records had errors - these values are set to 0.", routineName, CurrentModuleObject, Alphas(1), numerrors));
            }
        }


        //!  Most initializations in the schedule data structures are taken care of in
        //!  the definitions (see above)

        print(state.files.audit.ensure_open(state, "ProcessScheduleInput", state.files.outputControl.audit),
              "{}\n",
              "  Processing Schedule Input -- Start");

        //!! Get Schedule Types

        CurrentModuleObject = "ScheduleTypeLimits";
        for (int Loop = 1; Loop <= NumScheduleTypes; ++Loop) {
            s_ip->getObjectItem(state,
                                CurrentModuleObject,
                                Loop,
                                Alphas,
                                NumAlphas,
                                Numbers,
                                NumNumbers,
                                Status,
                                lNumericBlanks,
                                lAlphaBlanks,
                                cAlphaFields,
                                cNumericFields);

            ErrorObjectHeader eoh{routineName, CurrentModuleObject, Alphas(1)};

            if (s_sched->scheduleTypeMap.find(Alphas(1)) != s_sched->scheduleTypeMap.end()) {
                ShowSevereDuplicateName(state, eoh);
                ErrorsFound = true;
                continue;
            }

            auto *schedType = new ScheduleType;
            schedType->Name = Alphas(1);

            schedType->Num = (int)s_sched->scheduleTypes.size();
            s_sched->scheduleTypes.push_back(schedType);
            s_sched->scheduleTypeMap.insert_or_assign(schedType->Name, schedType->Num);
            
            schedType->isLimited = !lNumericBlanks(1) && !lNumericBlanks(2);

            if (!lNumericBlanks(1)) {
                schedType->minVal = Numbers(1);
            }
            if (!lNumericBlanks(2)) {
                schedType->maxVal = Numbers(2);
            }

            if (schedType->isLimited) {
                if (Alphas(2) == "DISCRETE" || Alphas(2) == "INTEGER") {
                    schedType->isReal = false;
                } else if (Alphas(2) == "CONTINUOUS" || Alphas(2) == "REAL") {
                    schedType->isReal = true;
                } else {
                    ShowSevereInvalidKey(state, eoh, cAlphaFields(2), Alphas(2));
                    ErrorsFound = true;
                }
            }
            
            if (NumAlphas >= 3 && !lAlphaBlanks(3)) {
                schedType->limitUnits = static_cast<LimitUnits>(getEnumValue(limitUnitNamesUC, Alphas(3)));
                if (schedType->limitUnits == LimitUnits::Invalid) {
                    ShowSevereInvalidKey(state, eoh, cAlphaFields(3), Alphas(3));
                    ErrorsFound = true;
                }
            }
            
            if (schedType->isLimited && schedType->minVal > schedType->maxVal) {
                if (schedType->isReal) {
                    ShowSevereCustom(state, eoh, format("{} [{:.2R}] > {} [{:.2R}].",
                                                        cNumericFields(1), schedType->minVal, cNumericFields(2), schedType->maxVal));
                } else {
                    ShowSevereCustom(state, eoh,
                                     format ("{} [{:.0R}] > {} [{:.0R}].", cNumericFields(1), schedType->minVal, cNumericFields(2), schedType->maxVal));
                }
                ShowContinueError(state, "  Other warning/severes about schedule values may appear.");
            }
        } // for (Loop)

        //!! Get Day Schedules (all types)

        //!!=> Get "DAYSCHEDULE" (Hourly)

        Count = 0;
        CurrentModuleObject = "Schedule:Day:Hourly";
        for (int Loop = 1; Loop <= NumHrDaySchedules; ++Loop) {
            s_ip->getObjectItem(state,
                                CurrentModuleObject,
                                Loop,
                                Alphas,
                                NumAlphas,
                                Numbers,
                                NumNumbers,
                                Status,
                                lNumericBlanks,
                                lAlphaBlanks,
                                cAlphaFields,
                                cNumericFields);

            ErrorObjectHeader eoh{routineName, CurrentModuleObject, Alphas(1)};

            if (s_sched->dayScheduleMap.find(Alphas(1)) != s_sched->dayScheduleMap.end()) {
                ShowSevereDuplicateName(state, eoh);
                ErrorsFound = true;
                continue;
            }
            
            
            auto *daySched = AddDaySchedule(state, Alphas(1));
            
            // Validate ScheduleType
            if (lAlphaBlanks(2)) {
            } else if ((daySched->schedTypeNum = GetScheduleTypeNum(state, Alphas(2))) == SchedNum_Invalid) {
                ShowWarningItemNotFound(state, eoh, cAlphaFields(2), Alphas(2));
                ShowContinueError(state, "Schedule will not be validated.");
            }

            daySched->interpolation = Interpolation::No;

            for (int hr = 0; hr < Constant::iHoursInDay; ++hr) {
                for (int ts = 0; ts < s_glob->TimeStepsInHour; ++ts) {
                    daySched->tsVals[hr * s_glob->TimeStepsInHour + ts] = Numbers(hr+1);
                    daySched->sumTsVals += daySched->tsVals[hr * s_glob->TimeStepsInHour + ts];
                }
            }
            
            if (daySched->checkValsForLimitViolations(state)) {
                ShowWarningCustom(state, eoh, format("Values are outside of range for {}={}", cAlphaFields(2), Alphas(2)));
            }

            if (daySched->checkValsForBadIntegers(state)) {
                ShowWarningCustom(state, eoh, format("One or more values are not integer in {}={}", cAlphaFields(2), Alphas(2)));
            }
            
        } // for (Loop) 

        //!! Get "DaySchedule:Interval"

        CurrentModuleObject = "Schedule:Day:Interval";
        for (int Loop = 1; Loop <= NumIntDaySchedules; ++Loop) {
            s_ip->getObjectItem(state,
                                CurrentModuleObject,
                                Loop,
                                Alphas,
                                NumAlphas,
                                Numbers,
                                NumNumbers,
                                Status,
                                lNumericBlanks,
                                lAlphaBlanks,
                                cAlphaFields,
                                cNumericFields);

            
            ErrorObjectHeader eoh{routineName, CurrentModuleObject, Alphas(1)};

            if (s_sched->dayScheduleMap.find(Alphas(1)) != s_sched->dayScheduleMap.end()) {
                ShowSevereDuplicateName(state, eoh);
                ErrorsFound = true;
                continue;
            }
            
            auto *daySched = AddDaySchedule(state, Alphas(1));
            
            // Validate ScheduleType
            if (lAlphaBlanks(2)) {
            } else if ((daySched->schedTypeNum = GetScheduleTypeNum(state, Alphas(2))) == SchedNum_Invalid) {  
                ShowWarningItemNotFound(state, eoh, cAlphaFields(2), Alphas(2));
                ShowContinueError(state, "Schedule will not be validated.");
            }

            NumFields = NumAlphas - 3;
            // check to see if numfield=0
            if (NumFields == 0) {
                ShowSevereCustom(state, eoh, format("Insufficient data entered for a full schedule day."
                                                    "Number of interval fields == [{}].", NumFields));
                ErrorsFound = true;
            }

            // Depending on value of "Interpolate" field, the value for each time step in each hour gets processed:
            daySched->interpolation = static_cast<Interpolation>(getEnumValue(interpolationNamesUC, Alphas(3)));
            if (daySched->interpolation == Interpolation::Invalid) {
                ShowSevereInvalidKey(state, eoh, cAlphaFields(3), Alphas(3));
                ErrorsFound = true;
            }
        
            ProcessIntervalFields(state,
                                  Alphas({4, _}),
                                  Numbers,
                                  NumFields,
                                  NumNumbers,
                                  minuteVals,
                                  setMinuteVals,
                                  ErrorsFound,
                                  Alphas(1),
                                  CurrentModuleObject,
                                  daySched->interpolation);

            // Now parcel into TS Value.... tsVals.resize() was called in AddDaySchedule()
            daySched->populateFromMinuteVals(state, minuteVals);

            if (daySched->checkValsForLimitViolations(state)) {
                ShowWarningCustom(state, eoh, format("Values are outside of range for {}={}", cAlphaFields(2), Alphas(2)));
            }

            if (daySched->checkValsForBadIntegers(state)) {
                ShowWarningCustom(state, eoh, format("One or more values are not integer in {}={}", cAlphaFields(2), Alphas(2)));
            }
        }

        //!! Get "DaySchedule:List"

        CurrentModuleObject = "Schedule:Day:List";
        for (int Loop = 1; Loop <= NumLstDaySchedules; ++Loop) {
            s_ip->getObjectItem(state,
                                CurrentModuleObject,
                                Loop,
                                Alphas,
                                NumAlphas,
                                Numbers,
                                NumNumbers,
                                Status,
                                lNumericBlanks,
                                lAlphaBlanks,
                                cAlphaFields,
                                cNumericFields);

            ErrorObjectHeader eoh{routineName, CurrentModuleObject, Alphas(1)};

            if (s_sched->dayScheduleMap.find(Alphas(1)) != s_sched->dayScheduleMap.end()) {
                ShowSevereDuplicateName(state, eoh);
                ErrorsFound = true;
                continue;
            }
            
            auto *daySched = AddDaySchedule(state, Alphas(1));
            
            // Validate ScheduleType
            if (lAlphaBlanks(2)) {
            } else if ((daySched->schedTypeNum = GetScheduleTypeNum(state, Alphas(2))) == SchedNum_Invalid) {  
                ShowWarningItemNotFound(state, eoh, cAlphaFields(2), Alphas(2));
                ShowContinueError(state, "Schedule will not be validated.");
            }

            // Depending on value of "Interpolate" field, the value for each time step in each hour gets processed:
            daySched->interpolation = static_cast<Interpolation>(getEnumValue(interpolationNamesUC, Alphas(3)));
            
            // check to see if there are any fields
            if (Numbers(1) <= 0.0) {
                ShowSevereCustom(state, eoh, format("Insufficient data entered for a full schedule day."
                                                    "...Minutes per Item field = [{}].", Numbers(1)));
                ErrorsFound = true;
                continue;
            }
            if (NumNumbers < 25) {
                ShowSevereCustom(state, eoh, format("Insufficient data entered for a full schedule day."
                                                    "...Minutes per Item field = [{}] and only [{}] to apply to list fields.", Numbers(1), NumNumbers - 1));
                ErrorsFound = true;
                continue;
            }
            
            MinutesPerItem = int(Numbers(1));
            NumExpectedItems = 1440 / MinutesPerItem;
            if ((NumNumbers - 1) != NumExpectedItems) {
                ShowSevereCustom(state, eoh, format("Number of Entered Items={} not equal number of expected items={}"
                                                    "based on {}={}", NumNumbers - 1, NumExpectedItems, cNumericFields(1), MinutesPerItem));
                ErrorsFound = true;
                continue;
            }

            if (mod(60, MinutesPerItem) != 0) {
                ShowSevereCustom(state, eoh, format("{}={} not evenly divisible into 60", cNumericFields(1), MinutesPerItem));
                ErrorsFound = true;
                continue;
            }

            // Number of numbers in the Numbers list okay to process
            int hr = 0;
            int begMinute = 0;
            int endMinute = MinutesPerItem - 1;
            for (int NumFields = 2; NumFields <= NumNumbers; ++NumFields) {
                std::fill(&minuteVals[hr * Constant::iMinutesInHour + begMinute],
                          &minuteVals[hr * Constant::iMinutesInHour + endMinute],
                          Numbers(NumFields));
                begMinute = endMinute + 1;
                endMinute += MinutesPerItem;
                if (endMinute >= 60) {
                    endMinute = MinutesPerItem - 1;
                    begMinute = 0;
                    ++hr;
                }
            }

            // Now parcel into TS Value.... tsVals.resize() was called in AddDaySchedule()
            daySched->populateFromMinuteVals(state, minuteVals);

            if (daySched->checkValsForLimitViolations(state)) {
                ShowWarningCustom(state, eoh, format("Values are outside of range for {}={}", cAlphaFields(2), Alphas(2)));
            }
            
            if (daySched->checkValsForBadIntegers(state)) {
                ShowWarningCustom(state, eoh, format("One or more values are not integer for {}={}", cAlphaFields(2), Alphas(2)));
            }
        }

        //!! Get Week Schedules - regular

        CurrentModuleObject = "Schedule:Week:Daily";
        for (int Loop = 1; Loop <= NumRegWeekSchedules; ++Loop) {
            s_ip->getObjectItem(state,
                                CurrentModuleObject,
                                Loop,
                                Alphas,
                                NumAlphas,
                                Numbers,
                                NumNumbers,
                                Status,
                                lNumericBlanks,
                                lAlphaBlanks,
                                cAlphaFields,
                                cNumericFields);

            ErrorObjectHeader eoh{routineName, CurrentModuleObject, Alphas(1)};

            if (s_sched->weekScheduleMap.find(Alphas(1)) != s_sched->weekScheduleMap.end()) {
                ShowSevereDuplicateName(state, eoh);
                ErrorsFound = true;
                continue;
            }
            
            auto *weekSched = AddWeekSchedule(state, Alphas(1));
            
            // Rest of Alphas are processed into schedule nums
            for (int iDayType = 1; iDayType < (int)DayType::Num; ++iDayType) {
                if ((weekSched->dayScheds[iDayType] = GetDaySchedule(state, Alphas(iDayType + 1))) == nullptr) {
                    ShowSevereItemNotFoundAudit(state, eoh, cAlphaFields(iDayType + 1), Alphas(iDayType + 1));
                    ErrorsFound = true;
                } 
            } // for (iDayType)
        }

        //!! Get Week Schedules - compact
        Count = NumRegWeekSchedules;
        CurrentModuleObject = "Schedule:Week:Compact";
        for (int Loop = 1; Loop <= NumCptWeekSchedules; ++Loop) {
            s_ip->getObjectItem(state,
                                CurrentModuleObject,
                                Loop,
                                Alphas,
                                NumAlphas,
                                Numbers,
                                NumNumbers,
                                Status,
                                lNumericBlanks,
                                lAlphaBlanks,
                                cAlphaFields,
                                cNumericFields);

            ErrorObjectHeader eoh{routineName, CurrentModuleObject, Alphas(1)};

            if (s_sched->weekScheduleMap.find(Alphas(1)) != s_sched->weekScheduleMap.end()) {
                ShowSevereDuplicateName(state, eoh);
                ErrorsFound = true;
                continue;
            }
            
            auto *weekSched = AddWeekSchedule(state, Alphas(1));

            std::fill(allDays.begin(), allDays.end(), false);
            // Rest of Alphas are processed into schedule indices
            for (int idx = 2; idx <= NumAlphas; idx += 2) {
                auto *daySched = GetDaySchedule(state, Alphas(idx + 1));
                if (daySched == nullptr) {
                    ShowSevereItemNotFoundAudit(state, eoh, cAlphaFields(idx + 1), Alphas(idx + 1));
                    ShowContinueError(state, format("ref: {} \"{}\"", cAlphaFields(idx), Alphas(idx)));
                    ErrorsFound = true;
                } else {
                    std::fill(theseDays.begin(), theseDays.end(), false);
                    ErrorHere = false;
                    ProcessForDayTypes(state, Alphas(idx), theseDays, allDays, ErrorHere);
                    if (ErrorHere) {
                        ShowContinueError(state, format("{}: {}=\"{}", routineName, CurrentModuleObject, Alphas(1)));
                        ErrorsFound = true;
                    } else {
                        for (int iDayType = 1; iDayType < (int)DayType::Num; ++iDayType) {
                            if (theseDays[iDayType]) {
                                weekSched->dayScheds[iDayType] = daySched;
                            }
                        }
                    }
                }
            }
            
            //  Have processed all named days, check to make sure all given
            if (std::find(allDays.begin(), allDays.end(), false) != allDays.end()) {
                ShowSevereError(state, format("{}: {}=\"{}\", Missing some day assignments", routineName, CurrentModuleObject, Alphas(1)));
                ErrorsFound = true;
            }
        }
        NumRegWeekSchedules = Count;

        //!! Get Schedules (all types)

        //!! Get Regular Schedules

        CurrentModuleObject = "Schedule:Year";
        for (int Loop = 1; Loop <= NumRegSchedules; ++Loop) {
            s_ip->getObjectItem(state,
                                CurrentModuleObject,
                                Loop,
                                Alphas,
                                NumAlphas,
                                Numbers,
                                NumNumbers,
                                Status,
                                lNumericBlanks,
                                lAlphaBlanks,
                                cAlphaFields,
                                cNumericFields);

            ErrorObjectHeader eoh{routineName, CurrentModuleObject, Alphas(1)};

            if (s_sched->scheduleMap.find(Alphas(1)) != s_sched->scheduleMap.end()) {
                ShowSevereDuplicateName(state, eoh);
                ErrorsFound = true;
                continue;
            }

            auto *sched = AddScheduleDetailed(state, Alphas(1));
            
            // Validate ScheduleType
            if (lAlphaBlanks(2)) {
            } else if ((sched->schedTypeNum = GetScheduleTypeNum(state, Alphas(2))) == 0) {  
                ShowWarningItemNotFound(state, eoh, cAlphaFields(2), Alphas(2));
                ShowContinueError(state, "Schedule will not be validated.");
            }

            int NumPointer = 0;

            std::array<int, 367> daysInYear;
            std::fill(daysInYear.begin(), daysInYear.end(), 0);
            
            // Rest of Alphas (Weekschedules) are processed into Pointers
            for (int idx = 3; idx <= NumAlphas; ++idx) {
                auto *weekSched = GetWeekSchedule(state, Alphas(idx));
                if (weekSched == nullptr) {
                    ShowSevereItemNotFoundAudit(state, eoh, cAlphaFields(idx), Alphas(idx));
                    ErrorsFound = true;
                    continue;
                }
                
                // Process for month, day
                int StartMonth = int(Numbers(NumPointer + 1));
                int StartDay = int(Numbers(NumPointer + 2));
                int EndMonth = int(Numbers(NumPointer + 3));
                int EndDay = int(Numbers(NumPointer + 4));
                NumPointer += 4;
                int StartPointer = General::OrdinalDay(StartMonth, StartDay, 1);
                int EndPointer = General::OrdinalDay(EndMonth, EndDay, 1);
                if (StartPointer <= EndPointer) {
                    for (int Count = StartPointer; Count <= EndPointer; ++Count) {
                        ++daysInYear[Count];
                        sched->weekScheds[Count] = weekSched;
                    }
                } else {
                    for (int Count = StartPointer; Count <= 366; ++Count) {
                        ++daysInYear[Count];
                        sched->weekScheds[Count] = weekSched;
                    }
                    for (int Count = 1; Count <= EndPointer; ++Count) {
                        ++daysInYear[Count];
                        sched->weekScheds[Count] = weekSched;
                    }
                }
            }
            
            // Perform Error checks on this item
            // Do special test for Feb 29.  Make equal to Feb 28.
            if (daysInYear[60] == 0) {
                daysInYear[60] = daysInYear[59];
                sched->weekScheds[60] = sched->weekScheds[59];
            }

            for (int iDay = 1; iDay <= 366; ++iDay) {
                if (daysInYear[iDay] == 0) {
                    ShowSevereCustomAudit(state, eoh, "has missing days in its schedule pointers");
                    ErrorsFound = true;
                    break;
                } else if (daysInYear[iDay] > 1) { 
                    ShowSevereCustomAudit(state, eoh, "has overlapping days in its schedule pointers");
                    ErrorsFound = true;
                    break;
                }
            }

            // What does it mean to actuate a schedule?
            if (s_glob->AnyEnergyManagementSystemInModel) { // setup constant schedules as actuators
                SetupEMSActuator(state,
                                 "Schedule:Year",
                                 sched->Name,
                                 "Schedule Value",
                                 "[ ]",
                                 sched->EMSActuatedOn,
                                 sched->EMSVal);
            }
        }

        //!! Get Compact Schedules
        // SCHEDULE:COMPACT,
        //   \memo Irregular object.  Does not follow the usual definition for fields.  Fields A3... are:
        //   \memo Through: Date
        //   \memo For: Applicable days (ref: Weekschedule:Compact)
        //   \memo Interpolate: Yes/No (ref: Dayschedule:interval) -- optional, if not used will be "No"
        //   \memo Until: <Time> (ref: Dayschedule:Interval)
        //   \memo <numeric value>
        //   \memo words "Through","For","Interpolate","Until" must be included.
        //  A1 , \field Name
        //       \required-field
        //       \type alpha
        //       \reference ScheduleNames
        //  A2 , \field ScheduleType
        //       \type object-list
        //       \object-list ScheduleTypeNames
        //  A3 , \field Complex Field #1
        //  A4 , \field Complex Field #2
        //  A5 , \field Complex Field #3

        SchNum = NumRegSchedules;
        CurrentModuleObject = "Schedule:Compact";
        for (int Loop = 1; Loop <= NumCptSchedules; ++Loop) {
            s_ip->getObjectItem(state,
                                CurrentModuleObject,
                                Loop,
                                Alphas,
                                NumAlphas,
                                Numbers,
                                NumNumbers,
                                Status,
                                lNumericBlanks,
                                lAlphaBlanks,
                                cAlphaFields,
                                cNumericFields);


            ErrorObjectHeader eoh{routineName, CurrentModuleObject, Alphas(1)};

            if (s_sched->scheduleMap.find(Alphas(1)) != s_sched->scheduleMap.end()) {
                ShowSevereDuplicateName(state, eoh);
                ErrorsFound = true;
                continue;
            }
            
            auto *sched = AddScheduleDetailed(state, Alphas(1));
            sched->type = SchedType::Compact;

            // Validate ScheduleType
            if (lAlphaBlanks(2)) {
                ShowWarningEmptyField(state, eoh, cAlphaFields(2));
                ShowContinueError(state, "Schedule will not be validated.");
                    
            } else if ((sched->schedTypeNum = GetScheduleTypeNum(state, Alphas(2))) == SchedNum_Invalid) {  
                ShowWarningItemNotFound(state, eoh, cAlphaFields(2), Alphas(2));
                ShowContinueError(state, "Schedule will not be validated.");
            }
            
            NumPointer = 0;

            std::array<int, 367> daysInYear;
            std::fill(daysInYear.begin()+1, daysInYear.end(), 0);
            // Process the "complex" fields -- so named because they are not a 1:1 correspondence
            // as other objects are
            NumField = 3;
            StartPointer = 1;
            WkCount = 0;
            DyCount = 0;
            bool FullYearSet = false;
            while (NumField < NumAlphas) {
                //   Process "Through"
                if (!has_prefix(Alphas(NumField), "THROUGH:") && !has_prefix(Alphas(NumField), "THROUGH")) {
                    ShowSevereCustom(state, eoh, format("Expecting \"Through:\" date, instead found entry={}", Alphas(NumField)));
                    ErrorsFound = true;
                    goto Through_exit;
                }


                int sPos = (Alphas(NumField)[7] == ':') ? 8 : 7;
                Alphas(NumField).erase(0, sPos);
                strip(Alphas(NumField));

                CurrentThrough = Alphas(NumField);
                ErrorHere = false;
                ProcessDateString(state, Alphas(NumField), EndMonth, EndDay, PWeekDay, PDateType, ErrorHere);
                if (PDateType == Weather::DateType::NthDayInMonth || PDateType == Weather::DateType::LastDayInMonth) {
                    ShowSevereCustom(state, eoh, format("Invalid \"Through:\" date, found entry={}", Alphas(NumField)));
                    ErrorsFound = true;
                    goto Through_exit;
                }

                if (ErrorHere) {
                    ShowSevereCustom(state, eoh, "Invalid \"Through:\" date");
                    ErrorsFound = true;
                    goto Through_exit;
                }

                EndPointer = General::OrdinalDay(EndMonth, EndDay, 1);
                if (EndPointer == 366) {
                    if (FullYearSet) {
                        ShowSevereCustom(state, eoh, format("New \"Through\" entry when \"full year\" already set \"Through\" field={}", CurrentThrough));
                        ErrorsFound = true;
                    }
                    FullYearSet = true;
                }
                
                ++WkCount;

                auto *weekSched = AddWeekSchedule(state, format("{}_wk_{}", Alphas(1), WkCount));
                weekSched->isUsed = true;

                for (int iDay = StartPointer; iDay <= EndPointer; ++iDay) {
                    sched->weekScheds[iDay] = weekSched;
                    ++daysInYear[iDay];
                }

                StartPointer = EndPointer + 1;
                ThruField = NumField;
                std::fill(allDays.begin(), allDays.end(), false);
                ++NumField;
                
                while (NumField < NumAlphas) { // Continues until next "Through"
                    if (has_prefix(Alphas(NumField), "THROUGH")) goto For_exit;
                    //   "For" must be next, adds to "# Day Schedules"
                    if (!has_prefix(Alphas(NumField), "FOR")) {
                        ShowSevereCustom(state, eoh, format("Looking for \"For\" field, found={}", Alphas(NumField)));
                        ErrorsFound = true;
                        goto Through_exit;
                    }                            

                    ++DyCount;

                    auto *daySched = AddDaySchedule(state, format("{}_dy_{}", Alphas(1), DyCount));
                    
                    daySched->schedTypeNum = sched->schedTypeNum;
                    daySched->isUsed = true;
                    
                    std::fill(theseDays.begin(), theseDays.end(), false);
                    ErrorHere = false;
                    LastFor = Alphas(NumField);
                    ProcessForDayTypes(state, Alphas(NumField), theseDays, allDays, ErrorHere);
                    if (ErrorHere) {
                        ShowContinueError(state, format("ref {}=\"{}\"", CurrentModuleObject, Alphas(1)));
                        ShowContinueError(state, format("ref Through field={}", Alphas(ThruField)));
                        ErrorsFound = true;
                    } else {
                        for (int iDayType = 1; iDayType < (int)DayType::Num; ++iDayType) {
                            if (theseDays[iDayType]) {
                                weekSched->dayScheds[iDayType] = daySched;
                            }
                        }
                    }
                    
                    // Check for "Interpolate"
                    ++NumField;
                    if (has_prefix(Alphas(NumField), "INTERPOLATE") || !has_prefix(Alphas(NumField), "UNTIL")) {
                        if (has(Alphas(NumField), "NO")) {
                            daySched->interpolation = Interpolation::No;
                        } else if (has(Alphas(NumField), "AVERAGE")) {
                            daySched->interpolation = Interpolation::Average;
                        } else if (has(Alphas(NumField), "LINEAR")) {
                            daySched->interpolation = Interpolation::Linear;
                        } else {
                            ShowSevereInvalidKey(state, eoh, cAlphaFields(NumField), Alphas(NumField));
                            ErrorsFound = true;
                        }
                        ++NumField;
                    }
                    
                    NumNumbers = 0;
                    xxcount = 0;
                    UntilFld = NumField;
                    while (true) {
                        if (has_prefix(Alphas(NumField), "FOR")) break;
                        if (has_prefix(Alphas(NumField), "THROUGH")) break;
                        if (has_prefix(Alphas(NumField), "UNTIL")) {
                            // Process Until/Value pairs for later processing by other routine.
                            ++NumField;
                            ++xxcount;
                            ++NumNumbers;
                            Numbers(NumNumbers) = Util::ProcessNumber(Alphas(NumField), ErrorHere);
                            if (ErrorHere) {
                                ShowSevereCustom(state, eoh, format("Until field=[{}] has illegal value field=[{}].", Alphas(NumField - 1), Alphas(NumField)));
                                ErrorsFound = true;
                            }
                            ++NumField;
                            Alphas(UntilFld + xxcount) = Alphas(NumField); // In case next is "until"
                        } else {
                            ShowSevereCustom(state, eoh, format("Looking for \"Until\" field, found={}", Alphas(NumField)));
                            ErrorsFound = true;
                            goto Through_exit;
                        }
                        if (Alphas(NumField).empty()) break;
                    }

                    // Process Untils, Numbers
                    if (NumNumbers > 0) {
                        NumFields = NumNumbers;
                        ErrorHere = false;
                        ProcessIntervalFields(state,
                                              Alphas({UntilFld, _}),
                                              Numbers,
                                              NumFields,
                                              NumNumbers,
                                              minuteVals,
                                              setMinuteVals,
                                              ErrorHere,
                                              daySched->Name,
                                              CurrentModuleObject + " DaySchedule Fields",
                                              daySched->interpolation);
                        // Depending on value of "Interpolate" field, the value for each time step in each hour gets processed:
                        if (ErrorHere) {
                            ShowContinueError(state, format("ref {}=\"{}\"", CurrentModuleObject, Alphas(1)));
                            ErrorsFound = true;
                        }
                        
                        // No validation done on the value of the interpolation field
                        if (daySched->interpolation == Interpolation::No) { 
                           for (int hr = 0; hr < Constant::iHoursInDay; ++hr) {
                                int curMinute = s_glob->MinutesInTimeStep - 1;
                                for (int ts = 0; ts < s_glob->TimeStepsInHour; ++ts) {
                                    daySched->tsVals[hr * s_glob->TimeStepsInHour + ts] = minuteVals[hr * Constant::iMinutesInHour + curMinute];
                                    daySched->sumTsVals += daySched->tsVals[hr * s_glob->TimeStepsInHour + ts];
                                    curMinute += s_glob->MinutesInTimeStep;
                                }
                            }
                        } else {
                           for (int hr = 0; hr < Constant::iHoursInDay; ++hr) {
                                int begMinute = 0;
                                int endMinute = s_glob->MinutesInTimeStep - 1;
                                for (int ts = 0; ts < s_glob->TimeStepsInHour; ++ts) {
                                    daySched->tsVals[hr * s_glob->TimeStepsInHour + ts] =
                                        std::accumulate(minuteVals.begin() + (hr * Constant::iMinutesInHour + begMinute),
                                                        minuteVals.begin() + (hr * Constant::iMinutesInHour + endMinute),
                                                        0) / double(s_glob->MinutesInTimeStep);
                                    daySched->sumTsVals += daySched->tsVals[hr * s_glob->TimeStepsInHour + ts];
                                    begMinute = endMinute + 1;
                                    endMinute += s_glob->MinutesInTimeStep;
                                }
                            }
                        }
                    }
                }
                
            For_exit:;
                if (std::find(allDays.begin(), allDays.end(), false) != allDays.end()) {
                    ShowWarningCustom(state, eoh, format("has missing day types in Through={}", CurrentThrough));
                    ShowContinueError(state, format("Last \"For\" field={}", LastFor));
                    std::string errmsg = "Missing day types=,";
                    for (int kDayType = 0; kDayType < (int)DayType::Num; ++kDayType) {
                        if (allDays[kDayType]) continue;
                        errmsg.erase(errmsg.length() - 1);
                        errmsg = format("{} \"{}\",-", errmsg, dayTypeNames[kDayType]);
                    }
                    errmsg.erase(errmsg.length() - 2);
                    ShowContinueError(state, errmsg);
                    ShowContinueError(state, "Missing day types will have 0.0 as Schedule Values");
                }
            }
                
        Through_exit:;
            if (daysInYear[60] == 0) {
                daysInYear[60] = daysInYear[59];
                sched->weekScheds[60] = sched->weekScheds[59];
            }

            if (std::find(daysInYear.begin()+1, daysInYear.end(), 0) != daysInYear.end()) {
                ShowSevereCustomAudit(state, eoh, "has missing days in its schedule pointers");
                ErrorsFound = true;
            }
            if (std::find_if(daysInYear.begin()+1, daysInYear.end(), [](int i){ return i > 1; }) != daysInYear.end()) {
                ShowSevereCustomAudit(state, eoh, "has overlapping days in its schedule pointers");
                ErrorsFound = true;
            }

            if (s_glob->AnyEnergyManagementSystemInModel) { // setup constant schedules as actuators
                SetupEMSActuator(state,
                                 "Schedule:Compact",
                                 sched->Name,
                                 "Schedule Value",
                                 "[ ]",
                                 sched->EMSActuatedOn,
                                 sched->EMSVal);
            }
        }

        //  Schedule:File,
        //   \min-fields 5
        //         \memo A Schedule:File points to a text computer file that has 8760-8784 hours of data.
        //    A1 , \field Name
        //         \required-field
        //         \type alpha
        //         \reference ScheduleNames
        //    A2 , \field Schedule Type Limits Name
        //         \type object-list
        //         \object-list ScheduleTypeLimitsNames
        //    A3 , \field File Name
        //         \required-field
        //         \retaincase
        //    N1 , \field Column Number
        //         \required-field
        //         \type integer
        //         \minimum 1
        //    N2 , \field Rows to Skip at Top
        //         \required-field
        //         \type integer
        //         \minimum 0
        //    N3 , \field Number of Hours of Data
        //         \note 8760 hours does not account for leap years, 8784 does.
        //         \note should be either 8760 or 8784
        //         \default 8760
        //         \minimum 8760
        //         \maximum 8784
        //    A4 , \field Column Separator
        //         \type choice
        //         \key Comma
        //         \key Tab
        //         \key Fixed
        //         \key Semicolon
        //         \default Comma
        //    A5 , \field Interpolate to Timestep
        //         \note when the interval does not match the user specified timestep a "Yes" choice will average between the intervals request (to
        //         \note timestep resolution.  a "No" choice will use the interval value at the simulation timestep without regard to if it matches
        //         \note the boundary or not.
        //         \type choice
        //         \key Yes
        //         \key No
        //         \default No
        //    N4 ; \field Minutes per Item
        //         \note Must be evenly divisible into 60
        //         \type integer
        //         \minimum 1
        //         \maximum 60

        // continue adding to SchNum,AddWeekSch,AddDaySch
        
        CurrentModuleObject = "Schedule:File";
        for (int Loop = 1; Loop <= NumCommaFileSchedules; ++Loop) {
            s_ip->getObjectItem(state,
                                CurrentModuleObject,
                                Loop,
                                Alphas,
                                NumAlphas,
                                Numbers,
                                NumNumbers,
                                Status,
                                lNumericBlanks,
                                lAlphaBlanks,
                                cAlphaFields,
                                cNumericFields);

            ErrorObjectHeader eoh{routineName, CurrentModuleObject, Alphas(1)};
            
            if (s_sched->scheduleMap.find(Alphas(1)) != s_sched->scheduleMap.end()) {
                ShowSevereDuplicateName(state, eoh);
                ErrorsFound = true;
                continue;
            }
            
            auto *sched = AddScheduleDetailed(state, Alphas(1));
            sched->type = SchedType::File;

            // Validate ScheduleType
            if (lAlphaBlanks(2)) {
                ShowWarningEmptyField(state, eoh, cAlphaFields(2));
                ShowContinueError(state, "Schedule will not be validated.");
            } else if ((sched->schedTypeNum = GetScheduleTypeNum(state, Alphas(2))) == SchedNum_Invalid) {  
                ShowWarningItemNotFound(state, eoh, cAlphaFields(2), Alphas(2));
                ShowContinueError(state, "Schedule will not be validated.");
            }

            // Numbers(1) - which column
            curcolCount = Numbers(1);
            // Numbers(2) - number of rows to skip
            skiprowCount = Numbers(2);
            if (Numbers(3) == 0) Numbers(3) = 8760.0;
            if (Numbers(3) != 8760 && Numbers(3) != 8784) {
                ShowSevereCustom(state, eoh, format("{} must = 8760 or 8784 (for a leap year).  Value = {:.0T}, Schedule not processed.",
                                                    cNumericFields(3), Numbers(3)));
                ErrorsFound = true;
                continue;
            }

            if (lAlphaBlanks(4) || Util::SameString(Alphas(4), "comma")) {
                ColumnSep = CharComma;
                Alphas(4) = "comma";
            } else if (Util::SameString(Alphas(4), "semicolon")) {
                ColumnSep = CharSemicolon;
            } else if (Util::SameString(Alphas(4), "tab")) {
                ColumnSep = CharTab;
            } else if (Util::SameString(Alphas(4), "space")) {
                ColumnSep = CharSpace;
            } else {
                ShowSevereInvalidKey(state, eoh, cAlphaFields(4), Alphas(4), "..must be Comma, Semicolon, Tab, or Space.");
                ErrorsFound = true;
                continue;
            }

            // Depending on value of "Interpolate" field, the value for each time step in each hour gets processed:
            FileIntervalInterpolated = false;
            

            if (!lAlphaBlanks(5)) {
                if (BooleanSwitch bs = getYesNoValue(Alphas(5)); bs != BooleanSwitch::Invalid) {
                    FileIntervalInterpolated = static_cast<bool>(bs);
                } else {
                    ShowSevereInvalidKey(state, eoh, cAlphaFields(5), Alphas(5));
                    ErrorsFound = true;
                }
            }

            sched->UseDaylightSaving = true;
            if ((Alphas(6)) == "NO") {
                sched->UseDaylightSaving = false;
            }

            // is it a sub-hourly schedule or not?
            int MinutesPerItem = 60;
            if (NumNumbers > 3) {
                MinutesPerItem = int(Numbers(4));
                // int NumExpectedItems = 1440 / MinutesPerItem;
                if (mod(60, MinutesPerItem) != 0) {
                    ShowSevereCustom(state, eoh, format("Requested {} field value ({}) not evenly divisible into 60", cNumericFields(4), MinutesPerItem));
                    ErrorsFound = true;
                    continue;
                }
            }

            int numHourlyValues = Numbers(3);
            int rowLimitCount = (Numbers(3) * 60.0) / MinutesPerItem;
            int hrLimitCount = 60 / MinutesPerItem;

            std::string contextString = format("{}=\"{}\", {}: ", CurrentModuleObject, Alphas(1), cAlphaFields(3));

            state.files.TempFullFilePath.filePath = CheckForActualFilePath(state, Alphas(3), contextString);
            // Setup file reading parameters
            if (state.files.TempFullFilePath.filePath.empty()) {
                ErrorsFound = true;
            } else {
                auto result = s_sched->UniqueProcessedExternalFiles.find(state.files.TempFullFilePath.filePath);
                if (result == s_sched->UniqueProcessedExternalFiles.end()) {
                    FileSystem::FileTypes const ext = FileSystem::getFileType(state.files.TempFullFilePath.filePath);
                    if (FileSystem::is_flat_file_type(ext)) {
                        auto const schedule_data = FileSystem::readFile(state.files.TempFullFilePath.filePath);
                        CsvParser csvParser;
                        auto it = s_sched->UniqueProcessedExternalFiles.emplace(
                            state.files.TempFullFilePath.filePath, csvParser.decode(schedule_data, ColumnSep, skiprowCount));
                        if (csvParser.hasErrors()) {
                            for (const auto &[error, isContinued] : csvParser.errors()) {
                                if (isContinued) {
                                    ShowContinueError(state, error);
                                } else {
                                    ShowSevereError(state, error);
                                }
                            }
                            ShowContinueError(state, fmt::format("Error Occurred in {}", state.files.TempFullFilePath.filePath));
                            ShowFatalError(state, "Program terminates due to previous condition.");
                        }
                        result = it.first;
                    } else if (FileSystem::is_all_json_type(ext)) {
                        auto it = s_sched->UniqueProcessedExternalFiles.emplace(
                            state.files.TempFullFilePath.filePath, FileSystem::readJSON(state.files.TempFullFilePath.filePath));
                        result = it.first;
                    } else {
                        ShowSevereCustom(state, eoh, format("an unknown file extension and cannot be read by this program.)", cAlphaFields(3), Alphas(3)));
                        ShowFatalError(state, "Program terminates due to previous condition.");
                    }
                }

                auto const &column_json = result->second["values"][curcolCount - 1];
                rowCnt = column_json.size();
                auto const column_values = column_json.get<std::vector<Real64>>(); // (AUTO_OK_OBJ)

                // schedule values have been filled into the hourlyFileValues array.

                if (numerrors > 0) {
                    ShowWarningCustom(state, eoh, format("{} records had errors - these values are set to 0."
                                                         "Use Output:Diagnostics,DisplayExtraWarnings; to see individual records in error.",
                                                         numerrors));
                }
                
                if (rowCnt < rowLimitCount) {
                    ShowWarningCustom(state, eoh, format("less than {} hourly values read from file."
                                                         "..Number read={}.", numHourlyValues, (rowCnt * 60) / MinutesPerItem));
                }
<<<<<<< HEAD
                if (rowCnt < rowLimitCount) {
                    ShowWarningCustom(state, eoh, format("less than specified hourly values read from file."
                                                         "..Specified Number of Hourly Values={} Actual number of hourly values included={}",
                                                         numHourlyValues, (rowCnt * 60) / MinutesPerItem));
                }
=======
>>>>>>> acda84e3

                // process the data into the normal schedule data structures
                // note -- schedules are ALWAYS 366 days so some special measures have to be done at 29 Feb "day of year" (60)
                int iDay = 0;
                int hDay = 0;
                int ifld = 0;
                while (true) {
                    // create string of which day of year
                    ++iDay;
                    ++hDay;
                    if (iDay > 366) break;
                    // increment both since a week schedule is being defined for each day so that a day is valid
                    // no matter what the day type that is used in a design day.

                    // define day schedule
                    auto *daySched = AddDaySchedule(state, format("{}_dy_{}", Alphas(1), iDay));
                    daySched->schedTypeNum = sched->schedTypeNum;
                    
                    // define week schedule
                    auto *weekSched = AddWeekSchedule(state, format("{}_wk_{}", Alphas(1), iDay));
                    
                    // for all day types point the week schedule to the newly defined day schedule
                    for (int kDayType = 1; kDayType < (int)DayType::Num; ++kDayType) {
                        weekSched->dayScheds[kDayType] = daySched;
                    }

                    // schedule is pointing to the week schedule
                    sched->weekScheds[iDay] = weekSched;
                    
                    if (MinutesPerItem == 60) {
                        for (int hr = 0; hr < Constant::iHoursInDay; ++hr) {
                            Real64 curHrVal = column_values[ifld]; // hourlyFileValues((hDay - 1) * 24 + jHour)
                            ++ifld;
                            for (int ts = 0; ts < s_glob->TimeStepsInHour; ++ts) {
                                daySched->tsVals[hr * s_glob->TimeStepsInHour + ts] = curHrVal;
                                daySched->sumTsVals += daySched->tsVals[hr * s_glob->TimeStepsInHour + ts];
                            }
                        }
                    } else { // Minutes Per Item < 60
                       for (int hr = 0; hr < Constant::iHoursInDay; ++hr) {
                            int endMinute = MinutesPerItem - 1;
                            int begMinute = 0;
                            for (int NumFields = 1; NumFields <= hrLimitCount; ++NumFields) {
                                std::fill(&minuteVals[hr * Constant::iMinutesInHour + begMinute],
                                          &minuteVals[hr * Constant::iMinutesInHour + endMinute],
                                          column_values[ifld]);
                                ++ifld;
                                begMinute = endMinute + 1;
                                endMinute += MinutesPerItem;
                            }
                        }
                        if (FileIntervalInterpolated) {
                            for (int hr = 0; hr < Constant::iHoursInDay; ++hr) {
                                int begMinute = 0;
                                int endMinute = s_glob->MinutesInTimeStep - 1;
                                for (int ts = 0; ts < s_glob->TimeStepsInHour; ++ts) {
                                    daySched->tsVals[hr * s_glob->TimeStepsInHour + ts] =
                                        std::accumulate(minuteVals.begin() + (hr * Constant::iMinutesInHour + begMinute),
                                                        minuteVals.begin() + (hr * Constant::iMinutesInHour + endMinute),
                                                        0) / double(s_glob->MinutesInTimeStep);
                                    daySched->sumTsVals += daySched->tsVals[hr * s_glob->TimeStepsInHour + ts];
                                    begMinute = endMinute + 1;
                                    endMinute += s_glob->MinutesInTimeStep;
                                }
                            }
                        } else {
                            for (int hr = 0; hr < Constant::iHoursInDay; ++hr) {
                                int curMinute = s_glob->MinutesInTimeStep - 1;
                                for (int ts = 0; ts < s_glob->TimeStepsInHour; ++ts) {
                                    daySched->tsVals[hr * s_glob->TimeStepsInHour + ts] = minuteVals[hr * Constant::iMinutesInHour + curMinute];
                                    daySched->sumTsVals += daySched->tsVals[hr * s_glob->TimeStepsInHour + ts];
                                    curMinute += s_glob->MinutesInTimeStep;
                                }
                            }
                        }
                    }
                    if (iDay == 59 && rowCnt < 8784 * hrLimitCount) { // 28 Feb
                        // Dup 28 Feb to 29 Feb (60)
                        ++iDay;
                        sched->weekScheds[iDay] = sched->weekScheds[iDay - 1];
                    }
                }
            }

            if (s_glob->AnyEnergyManagementSystemInModel) { // setup constant schedules as actuators
                SetupEMSActuator(state,
                                 "Schedule:File",
                                 sched->Name,
                                 "Schedule Value",
                                 "[ ]",
                                 sched->EMSActuatedOn,
                                 sched->EMSVal);
            }
        }

        if (NumCommaFileShading != 0) {
            auto const &values_json = schedule_file_shading_result->second["values"];
            auto const headers = schedule_file_shading_result->second["header"].get<std::vector<std::string>>();  // (AUTO_OK_OBJ)
            auto const headers_set = schedule_file_shading_result->second["header"].get<std::set<std::string>>(); // (AUTO_OK_OBJ)

            for (auto const &header : headers_set) {
                size_t column = 0;
                auto column_it = std::find(headers.begin(), headers.end(), header);
                if (column_it != headers.end()) {
                    column = std::distance(headers.begin(), column_it);
                }
                if (column == 0) continue; // Skip timestamp column and any duplicate column, which will be 0 as well since it won't be found.
                auto const column_values = values_json.at(column).get<std::vector<Real64>>(); // (AUTO_OK_OBJ)

                std::string curName = format("{}_shading", header);
                std::string curNameUC = Util::makeUPPER(curName);

                if (s_sched->scheduleMap.find(curNameUC) != s_sched->scheduleMap.end()) {
                    ShowSevereError(state, format("Duplicate schedule name {}", curName));
                    ErrorsFound = true;
                    continue;
                }
                
                auto *schedShading = AddScheduleDetailed(state, curName);
                schedShading->type = SchedType::File;
                
                int iDay = 0;
                int ifld = 0;
                while (true) {
                    // create string of which day of year
                    ++iDay;
                    if (iDay > 366) {
                        break;
                    }

                    // day schedule
                    auto *daySched = AddDaySchedule(state, format("{}_dy_{}", curName, iDay));
                    daySched->schedTypeNum = schedShading->schedTypeNum;
                    
                    // define week schedule
                    auto *weekSched = AddWeekSchedule(state, format("{}_wk_{}", curName, iDay));
                    
                    // for all day types point the week schedule to the newly defined day schedule
                    for (int kDayType = 1; kDayType < (int)DayType::Num; ++kDayType) {
                        weekSched->dayScheds[kDayType] = daySched;
                    }
                    
                    // schedule is pointing to the week schedule
                    schedShading->weekScheds[iDay] = weekSched;

                    for (int hr = 0; hr < Constant::iHoursInDay; ++hr) {
                        for (int ts = 0; ts < s_glob->TimeStepsInHour; ++ts) {
                            daySched->tsVals[hr * s_glob->TimeStepsInHour + ts] = column_values[ifld];
                            ++ifld;
                        }
                    }
                    
                    if (iDay == 59 && !state.dataEnvrn->CurrentYearIsLeapYear) { // 28 Feb
                        // Dup 28 Feb to 29 Feb (60)
                        ++iDay;
                        schedShading->weekScheds[iDay] = schedShading->weekScheds[iDay - 1];
                    }
                }
            }
        }

        // Constant Schedules
        CurrentModuleObject = "Schedule:Constant";
        for (int Loop = 1; Loop <= NumConstantSchedules; ++Loop) {
            s_ip->getObjectItem(state,
                                CurrentModuleObject,
                                Loop,
                                Alphas,
                                NumAlphas,
                                Numbers,
                                NumNumbers,
                                Status,
                                lNumericBlanks,
                                lAlphaBlanks,
                                cAlphaFields,
                                cNumericFields);

            ErrorObjectHeader eoh{routineName, CurrentModuleObject, Alphas(1)};
            
            if (s_sched->scheduleMap.find(Alphas(1)) != s_sched->scheduleMap.end()) {
                ShowSevereDuplicateName(state, eoh);
                ErrorsFound = true;
                continue;
            }
            
            auto *sched = AddScheduleConstant(state, Alphas(1));
            
            // Validate ScheduleType
            if (lAlphaBlanks(2)) { // No warning here for constant schedules
            } else if ((sched->schedTypeNum = GetScheduleTypeNum(state, Alphas(2))) == SchedNum_Invalid) {  
                ShowWarningItemNotFound(state, eoh, cAlphaFields(2), Alphas(2));
                ShowContinueError(state, "Schedule will not be validated.");
                
            }

            sched->currentVal = Numbers(1);
            sched->tsVals.resize(Constant::iHoursInDay * s_glob->TimeStepsInHour);
            for (int i = 0; i < Constant::iHoursInDay * s_glob->TimeStepsInHour; ++i) sched->tsVals[i] = sched->currentVal;

            if (s_glob->AnyEnergyManagementSystemInModel) { // setup constant schedules as actuators
                SetupEMSActuator(state,
                                 "Schedule:Constant",
                                 sched->Name,
                                 "Schedule Value",
                                 "[ ]",
                                 sched->EMSActuatedOn,
                                 sched->EMSVal);
            }
        }

        CurrentModuleObject = "ExternalInterface:Schedule";
        for (int Loop = 1; Loop <= NumExternalInterfaceSchedules; ++Loop) {
            s_ip->getObjectItem(state,
                                CurrentModuleObject,
                                Loop,
                                Alphas,
                                NumAlphas,
                                Numbers,
                                NumNumbers,
                                Status,
                                lNumericBlanks,
                                lAlphaBlanks,
                                cAlphaFields,
                                cNumericFields);

            ErrorObjectHeader eoh{routineName, CurrentModuleObject, Alphas(1)};
            
            if (s_sched->scheduleMap.find(Alphas(1)) != s_sched->scheduleMap.end()) {
                ShowSevereDuplicateName(state, eoh);
                ErrorsFound = true;
                continue;
            }
            
            auto *sched = AddScheduleDetailed(state, Alphas(1));
            sched->type = SchedType::External;

            // Validate ScheduleType
            if (lAlphaBlanks(2)) {
            } else if ((sched->schedTypeNum = GetScheduleTypeNum(state, Alphas(2))) == SchedNum_Invalid) {  
                ShowWarningItemNotFound(state, eoh, cAlphaFields(2), Alphas(2));
                ShowContinueError(state, "Schedule will not be validated.");
            }

            // TODO: I'm not sure this Jazz is necessary
            // Add day schedule
            auto *daySched = AddDaySchedule(state, format("{}_xi_dy_", Alphas(1)));
            daySched->isUsed = true;
            daySched->schedTypeNum = sched->schedTypeNum;
            
            //   Initialize the ExternalInterface day schedule for the ExternalInterface compact schedule.
            //   It will be overwritten during run time stepping after the warm up period
            if (NumNumbers < 1) {
                ShowWarningCustom(state, eoh, "Initial value is not numeric or is missing. Fix idf file.");
                NumErrorFlag = true;
            }
            ExternalInterfaceSetSchedule(state, daySched->Num, Numbers(1));            

            auto *weekSched = AddWeekSchedule(state, format("{}_xi_wk_", Alphas(1)));
            weekSched->isUsed = true;
            for (int iDayType = 1; iDayType < (int)DayType::Num; ++iDayType) {
                weekSched->dayScheds[iDayType] = daySched;
            }
            
            for (int iDay = 1; iDay <= 366; ++iDay) {
                sched->weekScheds[iDay] = weekSched;
            }
        } // for (Loop)
        
        // added for FMU Import
        CurrentModuleObject = "ExternalInterface:FunctionalMockupUnitImport:To:Schedule";
        for (int Loop = 1; Loop <= NumExternalInterfaceFunctionalMockupUnitImportSchedules; ++Loop) {
            s_ip->getObjectItem(state,
                                CurrentModuleObject,
                                Loop,
                                Alphas,
                                NumAlphas,
                                Numbers,
                                NumNumbers,
                                Status,
                                lNumericBlanks,
                                lAlphaBlanks,
                                cAlphaFields,
                                cNumericFields);

            ErrorObjectHeader eoh{routineName, CurrentModuleObject, Alphas(1)};
            
            if (s_sched->scheduleMap.find(Alphas(1)) != s_sched->scheduleMap.end()) {
                ShowSevereDuplicateName(state, eoh);
                if (NumExternalInterfaceSchedules >= 1) {
                    ShowContinueError(state,
                                      format("{} defined as an ExternalInterface:Schedule and ExternalInterface:FunctionalMockupUnitImport:To:Schedule."
                                             "This will cause the schedule to be overwritten by PtolemyServer and FunctionalMockUpUnitImport)",
                                             cAlphaFields(1)));

                }
                ErrorsFound = true;
                continue;
            }

            auto *sched = AddScheduleDetailed(state, Alphas(1));
            sched->type = SchedType::External;
            
            // Validate ScheduleType
            if (lAlphaBlanks(2)) {
            } else if ((sched->schedTypeNum = GetScheduleTypeNum(state, Alphas(2))) == SchedNum_Invalid) {  
                ShowWarningItemNotFound(state, eoh, cAlphaFields(2), Alphas(2));
                ShowContinueError(state, "Schedule will not be validated.");
            }

            // TODO: I'm not sure this Jazz is necessary
            // Add day schedule
            auto *daySched = AddDaySchedule(state, format("{}_xi_dy_", Alphas(1)));
            daySched->isUsed = true;
            daySched->schedTypeNum = sched->schedTypeNum;
            
            //   Initialize the ExternalInterface day schedule for the ExternalInterface compact schedule.
            //   It will be overwritten during run time stepping after the warm up period
            if (NumNumbers < 1) {
                ShowWarningCustom(state, eoh, "Initial value is not numeric or is missing. Fix idf file.");
                NumErrorFlag = true;
            }
            ExternalInterfaceSetSchedule(state, daySched->Num, Numbers(1));            

            auto *weekSched = AddWeekSchedule(state, format("{}_xi_wk_", Alphas(1)));
            weekSched->isUsed = true;
            for (int iDayType = 1; iDayType < (int)DayType::Num; ++iDayType) {
                weekSched->dayScheds[iDayType] = daySched;
            }
            
            for (int iDay = 1; iDay <= 366; ++iDay) {
                sched->weekScheds[iDay] = weekSched;
            }
        }

        // added for FMU Export
        CurrentModuleObject = "ExternalInterface:FunctionalMockupUnitExport:To:Schedule";
        for (int Loop = 1; Loop <= NumExternalInterfaceFunctionalMockupUnitExportSchedules; ++Loop) {
            s_ip->getObjectItem(state,
                                CurrentModuleObject,
                                Loop,
                                Alphas,
                                NumAlphas,
                                Numbers,
                                NumNumbers,
                                Status,
                                lNumericBlanks,
                                lAlphaBlanks,
                                cAlphaFields,
                                cNumericFields);
            
            ErrorObjectHeader eoh{routineName, CurrentModuleObject, Alphas(1)};
            
            if (s_sched->scheduleMap.find(Alphas(1)) != s_sched->scheduleMap.end()) {
                ShowSevereDuplicateName(state, eoh);
                if (NumExternalInterfaceSchedules >= 1) {
                    ShowContinueError(state,
                                      format("{} defined as an ExternalInterface:Schedule and ExternalInterface:FunctionalMockupUnitImport:To:Schedule."
                                             "This will cause the schedule to be overwritten by PtolemyServer and FunctionalMockUpUnitImport)",
                                             cAlphaFields(1)));

                }
                ErrorsFound = true;
                continue;
            }

            auto *sched = AddScheduleDetailed(state, Alphas(1));
            sched->type = SchedType::External;
            
            // Validate ScheduleType
            if (lAlphaBlanks(2)) {
            } else if ((sched->schedTypeNum = GetScheduleTypeNum(state, Alphas(2))) == SchedNum_Invalid) {  
                ShowWarningItemNotFound(state, eoh, cAlphaFields(2), Alphas(2));
                ShowContinueError(state, "Schedule will not be validated.");
            }

            // TODO: I'm not sure this Jazz is necessary
            // Add day schedule
            auto *daySched = AddDaySchedule(state, format("{}_xi_dy_", Alphas(1)));
            daySched->isUsed = true;
            daySched->schedTypeNum = sched->schedTypeNum;
            
            //   Initialize the ExternalInterface day schedule for the ExternalInterface compact schedule.
            //   It will be overwritten during run time stepping after the warm up period
            if (NumNumbers < 1) {
                ShowWarningCustom(state, eoh, "Initial value is not numeric or is missing. Fix idf file.");
                NumErrorFlag = true;
            }
            ExternalInterfaceSetSchedule(state, daySched->Num, Numbers(1));            

            auto *weekSched = AddWeekSchedule(state, format("{}_xi_wk_", Alphas(1)));
            weekSched->isUsed = true;
            for (int iDayType = 1; iDayType < (int)DayType::Num; ++iDayType) {
                weekSched->dayScheds[iDayType] = daySched;
            }

            std::fill(sched->weekScheds.begin()+1, sched->weekScheds.end(), weekSched);
        } // for (Loop)


        // Validate by ScheduleLimitsType
        for (auto *sched : s_sched->schedules) {
                
            if (sched->schedTypeNum == SchedNum_Invalid) continue;
            
            auto const *schedType = s_sched->scheduleTypes[sched->schedTypeNum];
            if (!schedType->isLimited) continue;

            if (!sched->checkMinMaxVals(state, Clusive::In, schedType->minVal, Clusive::In, schedType->maxVal)) {
                ErrorObjectHeader eoh{routineName, "Schedule", sched->Name};
                ShowSevereBadMinMax(state, eoh, "", "", Clusive::In, schedType->minVal, Clusive::In, schedType->maxVal);
                ErrorsFound = true;
            }
        }

        if (ErrorsFound) {
            ShowFatalError(state, format("{}: Preceding Errors cause termination.", routineName));
        }

        if (s_sched->scheduleTypes.size() + s_sched->daySchedules.size() + s_sched->weekSchedules.size() + s_sched->schedules.size() > 0) { 
            CurrentModuleObject = "Output:Schedules";
            NumFields = s_ip->getNumObjectsFound(state, CurrentModuleObject);

            //    RptSchedule=.FALSE.
<<<<<<< HEAD
            RptLevel = 1;
            for (int Count = 1; Count <= NumFields; ++Count) {
                s_ip->getObjectItem(state, CurrentModuleObject, Count, Alphas, NumAlphas, Numbers, NumNumbers, Status);
=======
            for (Count = 1; Count <= NumFields; ++Count) {
                state.dataInputProcessing->inputProcessor->getObjectItem(
                    state, CurrentModuleObject, Count, Alphas, NumAlphas, Numbers, NumNumbers, Status);
>>>>>>> acda84e3
                //      RptSchedule=.TRUE.

                ErrorObjectHeader eoh{routineName, CurrentModuleObject, Alphas(1)};

                // IDD only allows Hourly or Timestep as valid values on the required field, anything else should be an error in the input processor
                ReportLevel reportLevel = static_cast<ReportLevel>(getEnumValue(reportLevelNamesUC, Alphas(1)));
                if (reportLevel == ReportLevel::Invalid) {
                    ShowWarningInvalidKey(state, eoh, cAlphaFields(1), Alphas(1), "HOURLY report will be done");
                    reportLevel = ReportLevel::Hourly;
                }
                ReportScheduleDetails(state, reportLevel);
            }
        }

        Alphas.deallocate();
        cAlphaFields.deallocate();
        cNumericFields.deallocate();
        Numbers.deallocate();
        lAlphaBlanks.deallocate();
        lNumericBlanks.deallocate();

        print(state.files.audit, "{}\n", "  Processing Schedule Input -- Complete");
    } // ProcessScheduleInput()

    void ReportScheduleDetails(EnergyPlusData &state,
                               ReportLevel const LevelOfDetail) // =1: hourly; =2: timestep; = 3: make IDF excerpt
    {
        // SUBROUTINE INFORMATION:
        //       AUTHOR         Linda K. Lawrie
        //       DATE WRITTEN   January 2003
        //       MODIFIED       February 2008 - add IDF outputs (compact schedules)

        // PURPOSE OF THIS SUBROUTINE:
        // This subroutine puts the details of the Schedules on the .eio file (Inits file).

        // SUBROUTINE PARAMETER DEFINITIONS:
        constexpr std::array<std::string_view, 12> Months = {"Jan", "Feb", "Mar", "Apr", "May", "Jun", "Jul", "Aug", "Sep", "Oct", "Nov", "Dec"};
        constexpr std::array<std::string_view, 25> HrField = {"00", "01", "02", "03", "04", "05", "06", "07", "08", "09", "10", "11", "12",
                                                              "13", "14", "15", "16", "17", "18", "19", "20", "21", "22", "23", "24"};

        // SUBROUTINE LOCAL VARIABLE DECLARATIONS:
        int NumF;
        int PMon;
        int PDay;
        Array1D_string ShowMinute;
        Array1D_string TimeHHMM;
        std::string NoAverageLinear;
        std::string YesNo2;
        std::string Num1;
        std::string Num2;
        Array2D_string RoundTSValue;
        std::string_view constexpr SchDFmtdata{",{}"};

        auto const &s_glob = state.dataGlobal;
        auto const &s_sched = state.dataSched;
        
        ShowMinute.allocate(s_glob->TimeStepsInHour);
        TimeHHMM.allocate(s_glob->TimeStepsInHour * Constant::iHoursInDay);
        RoundTSValue.allocate(s_glob->TimeStepsInHour, Constant::iHoursInDay);
        ShowMinute = std::string{};
        TimeHHMM = std::string{};
        RoundTSValue = std::string{};

        int CurMinute = s_glob->MinutesInTimeStep;
        for (int Count = 1; Count <= s_glob->TimeStepsInHour - 1; ++Count) {
            ShowMinute(Count) = format("{:02}", CurMinute);
            CurMinute += s_glob->MinutesInTimeStep;
        }
        ShowMinute(s_glob->TimeStepsInHour) = "00";

        switch (LevelOfDetail) {
        case ReportLevel::Hourly:
        case ReportLevel::TimeStep: {
            NumF = 1;
            for (int hr = 0; hr < Constant::iHoursInDay; ++hr) {
                if (LevelOfDetail == ReportLevel::TimeStep) {
                    for (int ts = 0; ts < s_glob->TimeStepsInHour - 1; ++ts) {
                        TimeHHMM(NumF) = format("{}:{}", HrField[hr], ShowMinute(ts));
                        ++NumF;
                    }
                }
                TimeHHMM(NumF) = format("{}:{}", HrField[hr], ShowMinute(s_glob->TimeStepsInHour));
                ++NumF;
            }
            --NumF;

            // SchTFmt Schedule Types Header
            {
                std::string_view constexpr SchTFmt0("! Schedule Details Report={} =====================\n");
                std::string_view constexpr SchDFmt{",{}"};
                print(state.files.eio, SchTFmt0, reportLevelNames[(int)LevelOfDetail]);

                std::string_view constexpr SchTFmt("! <ScheduleType>,Name,Limited? {Yes/No},Minimum,Maximum,Continuous? {Yes/No - Discrete}");
                print(state.files.eio, "{}\n", SchTFmt);
                std::string_view constexpr SchDFmt0("! <DaySchedule>,Name,ScheduleType,Interpolated {Yes/No},Time (HH:MM) =>");
                print(state.files.eio, "{}", SchDFmt0);
                for (int Count = 1; Count <= NumF; ++Count) {
                    print(state.files.eio, SchDFmt, TimeHHMM(Count));
                }
                print(state.files.eio, "\n");
                // SchWFmt Header (WeekSchedule)
                std::string SchWFmt("! <WeekSchedule>,Name");
                for (int Count = 1; Count < (int)DayType::Num; ++Count) {
                    SchWFmt = format("{},{}", SchWFmt, dayTypeNames[Count]);
                }
                print(state.files.eio, "{}\n", SchWFmt);
                std::string_view constexpr SchSFmt("! <Schedule>,Name,ScheduleType,{Until Date,WeekSchedule}** Repeated until Dec 31");
                print(state.files.eio, "{}\n", SchSFmt);
            }

            for (auto const *schedType : s_sched->scheduleTypes) {
                if (schedType->isLimited) {
                    NoAverageLinear = "Average";
                    Num1 = format("{:.2R}", schedType->minVal);
                    strip(Num1);
                    Num2 = format("{:.2R}", schedType->maxVal);
                    strip(Num2);
                    if (schedType->isReal) {
                        YesNo2 = "Yes";
                    } else {
                        YesNo2 = "No";
                        Num1 = fmt::to_string((int)schedType->minVal);
                        Num2 = fmt::to_string((int)schedType->maxVal);
                    }
                } else {
                    NoAverageLinear = "No";
                    Num1 = "N/A";
                    Num2 = "N/A";
                    YesNo2 = "N/A";
                }
                std::string_view constexpr SchTFmtdata("ScheduleTypeLimits,{},{},{},{},{}\n");
                print(state.files.eio, SchTFmtdata, schedType->Name, NoAverageLinear, Num1, Num2, YesNo2);
            }

            for (auto *daySched : s_sched->daySchedules) {
                
                NoAverageLinear = interpolationNames[(int)daySched->interpolation];
                for (int hr = 0; hr < Constant::iHoursInDay; ++hr) {
                    for (int ts = 1; ts <= s_glob->TimeStepsInHour; ++ts) {
                        RoundTSValue(ts, hr) = format("{:.2R}", daySched->tsVals[hr * s_glob->TimeStepsInHour + ts]);
                    }
                }
                std::string_view constexpr SchDFmtdata0("DaySchedule,{},{},{},{}");
                print(state.files.eio,
                      SchDFmtdata0,
                      daySched->Name,
                      s_sched->scheduleTypes[daySched->schedTypeNum]->Name,
                      NoAverageLinear,
                      "Values:");

                switch (LevelOfDetail) {
                case ReportLevel::Hourly: {
                    for (int hr = 0; hr < Constant::iHoursInDay; ++hr) {
                        print(state.files.eio, SchDFmtdata, RoundTSValue(s_glob->TimeStepsInHour, hr));
                    }
                } break;

                case ReportLevel::TimeStep: {
                    for (int hr = 1; hr < Constant::iHoursInDay; ++hr) {
                        for (int ts = 0; ts < s_glob->TimeStepsInHour; ++ts) {
                            print(state.files.eio, SchDFmtdata, RoundTSValue(ts, hr));
                        }
                    }
                } break;
                default:
                    assert(false);
                }
                print(state.files.eio, "\n");
            }

            for (auto *weekSched : s_sched->weekSchedules) {
                
                std::string_view constexpr SchWFmtdata("Schedule:Week:Daily,{}");
                print(state.files.eio, SchWFmtdata, weekSched->Name);
                
                for (int NumF = 0; NumF < (int)DayType::Num; ++NumF) {
                    print(state.files.eio, ",{}", weekSched->dayScheds[NumF]->Name);
                }
                print(state.files.eio, "\n");
            }

            for (auto *sched : s_sched->schedules) {

                if (sched->type == SchedType::Constant) continue;

                auto *schedDetailed = dynamic_cast<ScheduleDetailed *>(sched);
                assert(schedDetailed != nullptr);
                
                int NumF = 1;
                print(state.files.eio, "Schedule,{},{}", schedDetailed->Name, s_sched->scheduleTypes[sched->schedTypeNum]->Name);
                while (NumF <= 366) {
                        
                    auto *weekSched = schedDetailed->weekScheds[NumF];
                    std::string_view constexpr ThruFmt(",Through {} {:02},{}");
                    while (schedDetailed->weekScheds[NumF] == weekSched && NumF <= 366) {
                        if (NumF == 366) {
                            General::InvOrdinalDay(NumF, PMon, PDay, 1);
                            print(state.files.eio, ThruFmt, Months[PMon - 1], PDay, weekSched->Name);
                        }
                        ++NumF;
                        if (NumF > 366) break; // compound If might have a problem unless this included.
                    }
                    if (NumF <= 366) {
                        General::InvOrdinalDay(NumF - 1, PMon, PDay, 1);
                        print(state.files.eio, ThruFmt, Months[PMon - 1], PDay, weekSched->Name);
                    }
                }
                print(state.files.eio, "\n");
            }
        } break;

        default:
            break;
        }

        // So this section of the code was not accessible.  The input processor would never have let anything but hourly or timestep on the object
        // This code is obviously not covered by any of our integration or unit tests.
        //            for (Count = 1; Count <= s_sched->NumSchedules; ++Count) {
        //                print(state.files.debug, "\n");
        //                print(state.files.debug, "  Schedule:Compact,\n");
        //                print(state.files.debug, "    {},           !- Name\n", s_sched->Schedule(Count).Name);
        //                print(state.files.debug,
        //                      "    {},          !- ScheduleTypeLimits\n",
        //                      s_sched->ScheduleType(s_sched->Schedule(Count).ScheduleTypePtr).Name);
        //                NumF = 1;
        //                while (NumF <= 366) {
        //                    TS = s_sched->Schedule(Count).WeekSchedulePointer(NumF);
        //                    while (s_sched->Schedule(Count).WeekSchedulePointer(NumF) == TS && NumF <= 366) {
        //                        if (NumF == 366) {
        //                            General::InvOrdinalDay(NumF, PMon, PDay, 1);
        //                            print(state.files.debug, "    Through: {}/{},\n", PMon, PDay);
        //                            iDayP = 0;
        //                            for (DT = 2; DT <= 6; ++DT) {
        //                                print(state.files.debug, "    For: {},\n", ValidDayTypes(DT));
        //                                iWeek = s_sched->Schedule(Count).WeekSchedulePointer(NumF - 1);
        //                                iDay = s_sched->WeekSchedule(iWeek).DaySchedulePointer(DT);
        //                                if (iDay != iDayP) {
        //                                    for (Hr = 1; Hr <= 24; ++Hr) {
        //                                        print(state.files.debug,
        //                                              "    Until: {}:{},{:.2R},\n",
        //                                              Hr,
        //                                              ShowMinute(s_glob->NumOfTimeStepInHour),
        //                                              s_sched->DaySchedule(iDay).TSValue(s_glob->NumOfTimeStepInHour, Hr));
        //                                    }
        //                                } else {
        //                                    print(state.files.debug, "    Same as previous\n");
        //                                }
        //                                iDayP = iDay;
        //                            }
        //                            DT = 1;
        //                            print(state.files.debug, "    For: {},\n", ValidDayTypes(DT));
        //                            iWeek = s_sched->Schedule(Count).WeekSchedulePointer(NumF - 1);
        //                            iDay = s_sched->WeekSchedule(iWeek).DaySchedulePointer(DT);
        //                            if (iDay != iDayP) {
        //                                for (Hr = 1; Hr <= 24; ++Hr) {
        //                                    print(state.files.debug,
        //                                          "    Until: {}:{},{:.2R},\n",
        //                                          Hr,
        //                                          ShowMinute(s_glob->NumOfTimeStepInHour),
        //                                          s_sched->DaySchedule(iDay).TSValue(s_glob->NumOfTimeStepInHour, Hr));
        //                                }
        //                            } else {
        //                                print(state.files.debug, "    Same as previous\n");
        //                            }
        //                            iDayP = iDay;
        //                            for (DT = 7; DT <= MaxDayTypes; ++DT) {
        //                                print(state.files.debug, "    For: {},\n", ValidDayTypes(DT));
        //                                iWeek = s_sched->Schedule(Count).WeekSchedulePointer(NumF - 1);
        //                                iDay = s_sched->WeekSchedule(iWeek).DaySchedulePointer(DT);
        //                                if (iDay != iDayP) {
        //                                    for (Hr = 1; Hr <= 24; ++Hr) {
        //                                        print(state.files.debug,
        //                                              "    Until: {}:{},{:.2R},\n",
        //                                              Hr,
        //                                              ShowMinute(s_glob->NumOfTimeStepInHour),
        //                                              s_sched->DaySchedule(iDay).TSValue(s_glob->NumOfTimeStepInHour, Hr));
        //                                    }
        //                                } else {
        //                                    print(state.files.debug, "    Same as previous\n");
        //                                }
        //                                iDayP = iDay;
        //                            }
        //                        }
        //                        ++NumF;
        //                        if (NumF > 366) break; // compound If might have a problem unless this included.
        //                    }
        //                    if (NumF <= 366) {
        //                        General::InvOrdinalDay(NumF - 1, PMon, PDay, 1);
        //                        print(state.files.debug, "    Through: {}/{},\n", PMon, PDay);
        //                        iDayP = 0;
        //                        for (DT = 2; DT <= 6; ++DT) {
        //                            print(state.files.debug, "    For: {},\n", ValidDayTypes(DT));
        //                            iWeek = s_sched->Schedule(Count).WeekSchedulePointer(NumF - 1);
        //                            iDay = s_sched->WeekSchedule(iWeek).DaySchedulePointer(DT);
        //                            if (iDay != iDayP) {
        //                                for (Hr = 1; Hr <= 24; ++Hr) {
        //                                    print(state.files.debug,
        //                                          "    Until: {}:{},{:.2R},\n",
        //                                          Hr,
        //                                          ShowMinute(s_glob->NumOfTimeStepInHour),
        //                                          s_sched->DaySchedule(iDay).TSValue(s_glob->NumOfTimeStepInHour, Hr));
        //                                }
        //                            } else {
        //                                print(state.files.debug, "    Same as previous\n");
        //                            }
        //                            iDayP = iDay;
        //                        }
        //                        DT = 1;
        //                        print(state.files.debug, "    For: {},\n", ValidDayTypes(DT));
        //                        iWeek = s_sched->Schedule(Count).WeekSchedulePointer(NumF - 1);
        //                        iDay = s_sched->WeekSchedule(iWeek).DaySchedulePointer(DT);
        //                        if (iDay != iDayP) {
        //                            for (Hr = 1; Hr <= 24; ++Hr) {
        //                                print(state.files.debug,
        //                                      "    Until: {}:{},{:.2R},\n",
        //                                      Hr,
        //                                      ShowMinute(s_glob->NumOfTimeStepInHour),
        //                                      s_sched->DaySchedule(iDay).TSValue(s_glob->NumOfTimeStepInHour, Hr));
        //                            }
        //                        } else {
        //                            print(state.files.debug, "    Same as previous\n");
        //                        }
        //                        iDayP = iDay;
        //                        for (DT = 7; DT <= MaxDayTypes; ++DT) {
        //                            print(state.files.debug, "    For: {},\n", ValidDayTypes(DT));
        //                            iWeek = s_sched->Schedule(Count).WeekSchedulePointer(NumF - 1);
        //                            iDay = s_sched->WeekSchedule(iWeek).DaySchedulePointer(DT);
        //                            if (iDay != iDayP) {
        //                                for (Hr = 1; Hr <= 24; ++Hr) {
        //                                    print(state.files.debug,
        //                                          "    Until: {}:{},{:.2R},\n",
        //                                          Hr,
        //                                          ShowMinute(s_glob->NumOfTimeStepInHour),
        //                                          s_sched->DaySchedule(iDay).TSValue(s_glob->NumOfTimeStepInHour, Hr));
        //                                }
        //                            } else {
        //                                print(state.files.debug, "    Same as previous\n");
        //                            }
        //                            iDayP = iDay;
        //                        }
        //                    }
        //                }
        //            }

        ShowMinute.deallocate();
        TimeHHMM.deallocate();
        RoundTSValue.deallocate();
    } // ReportScheduleDetails()

    Real64 GetCurrentScheduleValue(EnergyPlusData &state, int const schedNum)
    {
        // FUNCTION INFORMATION:
        //       AUTHOR         Linda K. Lawrie
        //       DATE WRITTEN   September 1997
        //       MODIFIED       August 2011; adapt Autodesk changes (time reduction)

        // PURPOSE OF THIS FUNCTION:
        // This function returns the hourly schedule value for the current day.

        // METHODOLOGY EMPLOYED:
        // Use internal Schedule data structure to return value.  Note that missing values in
        // input will equate to 0 indices in arrays -- which has been set up to return legally with
        // 0.0 values.
<<<<<<< HEAD
        return state.dataSched->schedules[schedNum]->getCurrentVal();
=======

        // Checking if valid index is passed is necessary
        if (ScheduleIndex == ScheduleManager::ScheduleAlwaysOn) {
            return 1.0;
        } else if (ScheduleIndex == ScheduleManager::ScheduleAlwaysOff) {
            return 0.0;
        } else if (!state.dataScheduleMgr->Schedule(ScheduleIndex).EMSActuatedOn) {
            return state.dataScheduleMgr->Schedule(ScheduleIndex)
                .CurrentValue; // This block probably unnecessary, UpdateScheduleValues already does it
        } else {
            return state.dataScheduleMgr->Schedule(ScheduleIndex).EMSValue;
        }
>>>>>>> acda84e3
    }

    void UpdateScheduleVals(EnergyPlusData &state)
    {
        // SUBROUTINE INFORMATION:
        //       AUTHOR         Linda Lawrie
        //       DATE WRITTEN   August 2011; adapted from Autodesk (time reduction)

        // PURPOSE OF THIS SUBROUTINE:
        // This routine calculates all the scheduled values as a time reduction measure and
        // stores them in the CurrentValue item of the schedule data structure.

        // METHODOLOGY EMPLOYED:
        // Use internal Schedule data structure to calculate current value.  Note that missing values in
<<<<<<< HEAD
        // input will equate to 0 indices in arrays -- which has been set up to return legally with
        // 0.0 values.
        auto const &s_sched = state.dataSched;
        auto const &s_glob = state.dataGlobal;
            
        for (auto *sched : s_sched->schedules) {
            if (sched->EMSActuatedOn) {
                sched->currentVal = sched->EMSVal;
=======
        // input will equate to 0 indices in arrays -- which has been set up to return legally with 0.0 values.

        if (!state.dataScheduleMgr->ScheduleInputProcessed) {
            ProcessScheduleInput(state);
            state.dataScheduleMgr->ScheduleInputProcessed = true;
        }

        for (int ScheduleIndex = 1; ScheduleIndex <= state.dataScheduleMgr->NumSchedules; ++ScheduleIndex) {
            if (state.dataScheduleMgr->Schedule(ScheduleIndex).EMSActuatedOn) {
                state.dataScheduleMgr->Schedule(ScheduleIndex).CurrentValue = state.dataScheduleMgr->Schedule(ScheduleIndex).EMSValue;
>>>>>>> acda84e3
            } else {
                sched->currentVal = sched->getHrTsVal(state, s_glob->HourOfDay, s_glob->TimeStep);
            }
        }
    }

    Real64 ScheduleDetailed::getHrTsVal(EnergyPlusData &state,
                                        int hr,
                                        int ts // Negative => unspecified
                                        ) const
    {
        // FUNCTION INFORMATION:
        //       AUTHOR         Linda K. Lawrie
        //       DATE WRITTEN   January 2003
        // PURPOSE OF THIS FUNCTION:
        // This function provides a method to look up schedule values for any hour, timestep, day
        // of the year (rather than just the "current time").
        auto const &s_glob = state.dataGlobal;
            
        if (this->EMSActuatedOn) return this->EMSVal;

        //  so, current date, but maybe TimeStep added

        // Hourly Value
        if (hr > Constant::iHoursInDay) {
            ShowFatalError(state, format("LookUpScheduleValue called with thisHour={}", hr));
        }

        int thisHr = hr + state.dataEnvrn->DSTIndicator * this->UseDaylightSaving;

        int thisDayOfYear = state.dataEnvrn->DayOfYear_Schedule;
        int thisDayOfWeek = state.dataEnvrn->DayOfWeek;
        int thisHolidayNum = state.dataEnvrn->HolidayIndex;
        if (thisHr > Constant::iHoursInDay) { // In case HourOfDay is 24 and DSTIndicator is 1, you're actually the next day
            thisDayOfYear += 1;
            thisHr -= Constant::iHoursInDay;
            thisDayOfWeek = state.dataEnvrn->DayOfWeekTomorrow;
            thisHolidayNum = state.dataEnvrn->HolidayIndexTomorrow;
        }

        // In the case where DST is applied on 12/31 at 24:00, which is the case for a Southern Hemisphere location for eg
        // (DayOfYear_Schedule is a bit weird, ScheduleManager always assumes LeapYear)
        if (thisDayOfYear == 367) {
            thisDayOfYear = 1;
        }

        auto const *weekSched = this->weekScheds[thisDayOfYear];
        auto const *daySched = (thisHolidayNum > 0) ? weekSched->dayScheds[thisHolidayNum] : weekSched->dayScheds[thisDayOfWeek];

        // If Unspecified or equal to zero, use NumOfTimeStepInHour, otherwise use supplied
        if (ts <= 0) ts = s_glob->TimeStepsInHour;

        return daySched->tsVals[(thisHr - 1) * s_glob->TimeStepsInHour + (ts - 1)];
    } // ScheduleDetailed::getHrTsVal()

    Real64 ScheduleConstant::getHrTsVal([[maybe_unused]] EnergyPlusData &state,
                                        [[maybe_unused]] int hr,
                                        [[maybe_unused]] int ts
                                        ) const
    {
        return this->currentVal;
    } // ScheduleConstant::getHrTsVal()
        
    Sched::Schedule *GetScheduleAlwaysOn(EnergyPlusData &state)
    {
        return state.dataSched->schedules[SchedNum_AlwaysOn];
    }

    Sched::Schedule *GetScheduleAlwaysOff(EnergyPlusData &state)
    {
        return state.dataSched->schedules[SchedNum_AlwaysOff];
    }
        
    Sched::Schedule *GetSchedule(EnergyPlusData &state, std::string const &name)
    {
        // FUNCTION INFORMATION:
        //       AUTHOR         Linda K. Lawrie
        //       DATE WRITTEN   September 1997

        // PURPOSE OF THIS FUNCTION:
        // This function returns the internal pointer to Schedule "ScheduleName".
<<<<<<< HEAD
        auto &s_sched = state.dataSched;

        auto found = s_sched->scheduleMap.find(name);
        if (found == s_sched->scheduleMap.end()) return nullptr;

        int schedNum = found->second;

        auto *sched = s_sched->schedules[schedNum];

        if (sched->type != SchedType::Constant && !sched->isUsed) {
            auto *schedDetailed = dynamic_cast<ScheduleDetailed *>(sched);
            assert(schedDetailed != nullptr);
                
            schedDetailed->isUsed = true;
            for (int iWeek = 1; iWeek <= 366; ++iWeek) {
                if (auto *weekSched = schedDetailed->weekScheds[iWeek]; weekSched != nullptr) {
                    if (weekSched->isUsed) continue;
                   
                    weekSched->isUsed = true;
                    for (int iDayType = 1; iDayType < (int)DayType::Num; ++iDayType) {
                        auto *daySched = weekSched->dayScheds[iDayType];
                        daySched->isUsed = true;
=======

        // Return value
        int GetScheduleIndex;

        if (!state.dataScheduleMgr->ScheduleInputProcessed) {
            ProcessScheduleInput(state);
            state.dataScheduleMgr->ScheduleInputProcessed = true;
        }

        if (state.dataScheduleMgr->NumSchedules > 0) {
            GetScheduleIndex = Util::FindItemInList(ScheduleName, state.dataScheduleMgr->Schedule({1, state.dataScheduleMgr->NumSchedules}));
            if (GetScheduleIndex > 0) {
                if (!state.dataScheduleMgr->Schedule(GetScheduleIndex).Used) {
                    state.dataScheduleMgr->Schedule(GetScheduleIndex).Used = true;
                    for (int WeekCtr = 1; WeekCtr <= 366; ++WeekCtr) {
                        if (state.dataScheduleMgr->Schedule(GetScheduleIndex).WeekSchedulePointer(WeekCtr) > 0) {
                            state.dataScheduleMgr->WeekSchedule(state.dataScheduleMgr->Schedule(GetScheduleIndex).WeekSchedulePointer(WeekCtr)).Used =
                                true;
                            for (int DayCtr = 1; DayCtr <= maxDayTypes; ++DayCtr) {
                                state.dataScheduleMgr
                                    ->DaySchedule(state.dataScheduleMgr
                                                      ->WeekSchedule(state.dataScheduleMgr->Schedule(GetScheduleIndex).WeekSchedulePointer(WeekCtr))
                                                      .DaySchedulePointer(DayCtr))
                                    .Used = true;
                            }
                        }
>>>>>>> acda84e3
                    }
                }
            }
        }
        return sched;
    } // GetSchedule()

    int GetScheduleNum(EnergyPlusData &state, std::string const &name)
    {
<<<<<<< HEAD
        auto *sched = GetSchedule(state, name);
        return (sched == nullptr) ? -1: sched->Num;
    }


    Sched::WeekSchedule *GetWeekSchedule(EnergyPlusData &state, std::string const &name)
    {
        auto &s_sched = state.dataSched;

        auto found = s_sched->weekScheduleMap.find(name);
        if (found == s_sched->weekScheduleMap.end()) return nullptr;

        int weekSchedNum = found->second;

        auto *weekSched = s_sched->weekSchedules[weekSchedNum];

        if (!weekSched->isUsed) {
            weekSched->isUsed = true;
            for (int iDayType = 1; iDayType < (int)DayType::Num; ++iDayType) {
                auto *daySched = weekSched->dayScheds[iDayType];
                if (daySched == nullptr) continue;
                daySched->isUsed = true;
=======
        // FUNCTION INFORMATION:
        //       AUTHOR         Jason Glazer
        //       DATE WRITTEN   July 2007

        // PURPOSE OF THIS FUNCTION:
        // This function returns the internal pointer to Schedule "ScheduleName" (actually, it doesn't do that)

        // Return value
        std::string TypeOfSchedule;

        if (!state.dataScheduleMgr->ScheduleInputProcessed) {
            ProcessScheduleInput(state);
            state.dataScheduleMgr->ScheduleInputProcessed = true;
        }

        if ((ScheduleIndex > 0) && (ScheduleIndex <= state.dataScheduleMgr->NumSchedules)) {
            int curSchType = state.dataScheduleMgr->Schedule(ScheduleIndex).ScheduleTypePtr;
            if ((curSchType > 0) && (curSchType <= state.dataScheduleMgr->NumScheduleTypes)) {
                TypeOfSchedule = state.dataScheduleMgr->ScheduleType(curSchType).Name;
            } else {
                TypeOfSchedule = "";
>>>>>>> acda84e3
            }
        }
        return weekSched;
    } // GetWeekSchedule()

    int GetWeekScheduleNum(EnergyPlusData &state, std::string const &name)
    {
        auto *weekSched = GetWeekSchedule(state, name);
        return (weekSched == nullptr) ? -1: weekSched->Num;
    }

    Sched::DaySchedule *GetDaySchedule(EnergyPlusData &state, std::string const &name)
    {
        // FUNCTION INFORMATION:
        //       AUTHOR         Linda K. Lawrie
<<<<<<< HEAD
        //       DATE WRITTEN   September 1997
=======
        //       DATE WRITTEN   August 2003
>>>>>>> acda84e3

        // PURPOSE OF THIS FUNCTION:
        // This function returns the internal pointer to Schedule "ScheduleName".
        auto &s_sched = state.dataSched;

        auto found = s_sched->dayScheduleMap.find(name);
        if (found == s_sched->dayScheduleMap.end()) return nullptr;

        int daySchedNum = found->second;

        auto *daySched = s_sched->daySchedules[daySchedNum];
        
        daySched->isUsed = true;
        
        return daySched;
    } // GetDaySchedule()

    int GetDayScheduleNum(EnergyPlusData &state, std::string const &name)
    {
        auto *daySched = GetDaySchedule(state, name);
        return (daySched == nullptr) ? -1: daySched->Num;
    }

    void DaySchedule::getDayVals(EnergyPlusData &state,
                                 Array2S<Real64> DayVals) const
    {
        auto const &s_glob = state.dataGlobal;
        for (int hr = 0; hr < Constant::iHoursInDay; ++hr) {
            for (int ts = 0; ts < s_glob->TimeStepsInHour; ++ts) {
                DayVals(ts+1, hr+1) = this->tsVals[hr * s_glob->TimeStepsInHour + ts];
            }
        }
    } // ScheduleDay::getDayValues()

    void ScheduleConstant::setMinMaxVals([[maybe_unused]] EnergyPlusData &state)
    {
        assert(!isMinMaxSet);
        minVal = maxVal = currentVal;
        isMinMaxSet = true;
    }
        
    void ScheduleConstant::getDayVals(EnergyPlusData &state,
                                      Array2S<Real64> DayValues,
                                      [[maybe_unused]] int jDay,
                                      [[maybe_unused]] int dayofWeek)
    {
        // SUBROUTINE INFORMATION:
        //       AUTHOR         Linda K. Lawrie
        //       DATE WRITTEN   September 1997

        // PURPOSE OF THIS SUBROUTINE:
        // This subroutine returns an entire day's worth of schedule values.

        auto const &s_glob = state.dataGlobal;
        DayValues({1, s_glob->TimeStepsInHour}, {1, Constant::iHoursInDay}) = this->currentVal;
    } // ScheduleConstant::getDayVals()

    std::vector<Real64> const &ScheduleConstant::getDayVals(EnergyPlusData &state,
                                                            [[maybe_unused]] int jDay,
                                                            [[maybe_unused]] int dayofWeek)
    {
        auto const &s_glob = state.dataGlobal;
        if ((int)tsVals.size() != Constant::iHoursInDay * s_glob->TimeStepsInHour) {
            this->tsVals.resize(Constant::iHoursInDay * s_glob->TimeStepsInHour);
            std::fill(this->tsVals.begin(), this->tsVals.end(), this->currentVal);
        }
        return this->tsVals;
    } // ScheduleConstant::getDayVals()

    std::vector<Real64> const &ScheduleDetailed::getDayVals(EnergyPlusData &state,
                                                            int jDay,
                                                            int dayOfWeek)
    {
        // PURPOSE OF THIS SUBROUTINE:
        // This subroutine returns an entire day's worth of schedule values.
        auto const &s_env = state.dataEnvrn;
        
        // Determine which Week Schedule is used
        auto const *weekSched = this->weekScheds[(jDay == -1) ? state.dataEnvrn->DayOfYear_Schedule : jDay];

        DaySchedule *daySched = nullptr;
        // Now, which day?
        if (dayOfWeek == -1) {
            daySched = weekSched->dayScheds[(s_env->HolidayIndex > 0) ? s_env->HolidayIndex : s_env->DayOfWeek];
        } else if (dayOfWeek <= 7 && s_env->HolidayIndex > 0) {
            daySched = weekSched->dayScheds[s_env->HolidayIndex];
        } else {
            daySched = weekSched->dayScheds[dayOfWeek];
        }

        return daySched->getDayVals(state);
    } // ScheduleDetailed::getDayVals()

    void ScheduleDetailed::getDayVals(EnergyPlusData &state,
                                      Array2S<Real64> DayValues,
                                      int jDay,
                                      int dayOfWeek)
    {
        // SUBROUTINE INFORMATION:
        //       AUTHOR         Linda K. Lawrie
<<<<<<< HEAD
        //       DATE WRITTEN   September 1997

        // PURPOSE OF THIS SUBROUTINE:
        // This subroutine returns an entire day's worth of schedule values.
        auto const &s_env = state.dataEnvrn;
        
        // Determine which Week Schedule is used
        auto const *weekSched = this->weekScheds[(jDay == -1) ? state.dataEnvrn->DayOfYear_Schedule : jDay];

        DaySchedule *daySched = nullptr;
        // Now, which day?
        if (dayOfWeek == -1) {
            daySched = weekSched->dayScheds[(s_env->HolidayIndex > 0) ? s_env->HolidayIndex : s_env->DayOfWeek];
        } else if (dayOfWeek <= 7 && s_env->HolidayIndex > 0) {
            daySched = weekSched->dayScheds[s_env->HolidayIndex];
        } else {
            daySched = weekSched->dayScheds[dayOfWeek];
        }

        daySched->getDayVals(state, DayValues);
    } // ScheduleDetailed::getDayVals()
        
    void GetScheduleValuesForDay(EnergyPlusData &state,
                                 int const schedNum,
                                 Array2S<Real64> DayValues,
                                 int jDay,
                                 int dayOfWeek)
    {
        // SUBROUTINE INFORMATION:
        //       AUTHOR         Linda K. Lawrie
        //       DATE WRITTEN   September 1997

        // PURPOSE OF THIS SUBROUTINE:
        // This subroutine returns an entire day's worth of schedule values.
=======
        //       DATE WRITTEN   August 2003

        // PURPOSE OF THIS SUBROUTINE:
        // This subroutine returns an entire day's worth of schedule values for a specified Day Schedule Index item.

        if (!state.dataScheduleMgr->ScheduleInputProcessed) {
            ProcessScheduleInput(state);
            state.dataScheduleMgr->ScheduleInputProcessed = true;
        }
>>>>>>> acda84e3

        return state.dataSched->schedules[schedNum]->getDayVals(state, DayValues, jDay, dayOfWeek);
    }
        
    void GetSingleDayScheduleValues([[maybe_unused]] EnergyPlusData &state,
                                    int const daySchedNum, // Index of the DaySchedule for values
                                    Array2S<Real64> DayValues   // Returned set of values
    )
    {
        state.dataSched->daySchedules[daySchedNum]->getDayVals(state, DayValues);
    }

    void ExternalInterfaceSetSchedule(EnergyPlusData &state,
<<<<<<< HEAD
                                      int schedNum,
                                      Real64 value // The new value for the schedule
=======
                                      int &ScheduleIndex,
                                      Real64 const Value // The new value for the schedule
>>>>>>> acda84e3
    )
    {
        // FUNCTION INFORMATION:
        //       AUTHOR         Michael Wetter
        //       DATE WRITTEN   February 2010

        // PURPOSE OF THIS SUBROUTINE:
        // This subroutine sets all values of the schedule referenced by 'ScheduleIndex'
        // to the value specified by 'Value'. The subroutine is used by the ExternalInterface to
        // write real-time data into a schedule so that EnergyPlus modules can use
        // real-time data by referencing a schedule. This allows overwriting setpoint
        // for supervisory controls or internal gains obtained from real-time occupancy
        // measurements.
<<<<<<< HEAD
        auto const &s_glob = state.dataGlobal;
        auto const &s_sched = state.dataSched;
        auto *daySched = s_sched->daySchedules[schedNum];
        
        for (int hr = 0; hr < Constant::iHoursInDay; ++hr) {
            for (int ts = 0; ts < s_glob->TimeStepsInHour; ++ts) {
                daySched->tsVals[hr * s_glob->TimeStepsInHour + ts] = value;
=======

        // Assign the value of the variable
        for (int Hr = 1; Hr <= 24; ++Hr) {
            for (int TS = 1; TS <= state.dataGlobal->NumOfTimeStepInHour; ++TS) {
                state.dataScheduleMgr->DaySchedule(ScheduleIndex).TSValue(TS, Hr) = Value;
>>>>>>> acda84e3
            }
        }
    }

    void ProcessIntervalFields(EnergyPlusData &state,
                               Array1S_string const Untils,
                               Array1S<Real64> const Numbers,
                               int const NumUntils,
                               int const NumNumbers,
                               std::array<Real64, Constant::iMinutesInDay> &minuteVals,
                               std::array<bool, Constant::iMinutesInDay> &setMinuteVals,
                               bool &ErrorsFound,
                               std::string const &DayScheduleName,     // Name (used for errors)
                               std::string const &ErrContext,          // Context (used for errors)
                               Interpolation interpolation // enumeration on how to interpolate values in schedule
    )
    {
        // SUBROUTINE INFORMATION:
        //       AUTHOR         <author>
        //       DATE WRITTEN   <date_written>

        // PURPOSE OF THIS SUBROUTINE:
<<<<<<< HEAD
        // This subroutine processes the "interval" fields with/without optional "until" in front of
        // time (hh:mm).
=======
        // This subroutine processes the "interval" fields with/without optional "until" in front of time (hh:mm).

        // Argument array dimensioning
        MinuteValue.dim(60, 24);
        SetMinuteValue.dim(60, 24);
>>>>>>> acda84e3

        // SUBROUTINE LOCAL VARIABLE DECLARATIONS:
        int HHField;
        int MMField;
<<<<<<< HEAD
        int begHr = 0;  // starting hour
        int begMin = 0; // starting minute
        int endHr = -1;  // ending hour
        int endMin = -1; // ending minute
        std::string::size_type sFld;
=======
        int Hr;
        int Min;
>>>>>>> acda84e3
        int totalMinutes;
        Real64 incrementPerMinute;
        Real64 curValue;

<<<<<<< HEAD
        std::fill(minuteVals.begin(), minuteVals.end(), 0.0);
        std::fill(setMinuteVals.begin(), setMinuteVals.end(), false);
        sFld = 0;
=======
        MinuteValue = 0.0;
        SetMinuteValue = false;
        int SHr = 1;
        int SMin = 1;
        int EHr = 0;
        int EMin = 0;
        std::string::size_type sFld = 0;
>>>>>>> acda84e3

        Real64 StartValue = 0;
        Real64 EndValue = 0;

        if (NumUntils != NumNumbers) {
            ShowSevereError(state,
                            format("ProcessScheduleInput: ProcessIntervalFields, number of Time fields does not match number of value fields, {}={}",
                                   ErrContext,
                                   DayScheduleName));
            ErrorsFound = true;
            return;
        }

        for (int Count = 1; Count <= NumUntils; ++Count) {
            std::string const &until = Untils(Count);
            int Pos = index(until, "UNTIL");
            if (Pos == 0) {
                if (until[5] == ':') {
                    sFld = 6;
                } else {
                    sFld = 5;
                }
                DecodeHHMMField(state, until.substr(sFld), HHField, MMField, ErrorsFound, DayScheduleName, until, interpolation);
            } else if (Pos == (int)std::string::npos) {
                DecodeHHMMField(state, until, HHField, MMField, ErrorsFound, DayScheduleName, until, interpolation);
            } else { // Until found but wasn't first field
                ShowSevereError(state, format("ProcessScheduleInput: ProcessIntervalFields, Invalid \"Until\" field encountered={}", until));
                ShowContinueError(state, format("Occurred in Day Schedule={}", DayScheduleName));
                ErrorsFound = true;
                continue;
            }
            // Field decoded
            if (HHField < 0 || HHField > 24 || MMField < 0 || MMField > 60) {
                ShowSevereError(state, format("ProcessScheduleInput: ProcessIntervalFields, Invalid \"Until\" field encountered={}", until));
                ShowContinueError(state, format("Occurred in Day Schedule={}", DayScheduleName));
                ErrorsFound = true;
                continue;
            }
            if (HHField == 24 && MMField > 0 && MMField < 60) {
                ShowWarningError(state, format("ProcessScheduleInput: ProcessIntervalFields, Invalid \"Until\" field encountered={}", Untils(Count)));
                ShowContinueError(state, format("Occurred in Day Schedule={}", DayScheduleName));
                ShowContinueError(state, "Terminating the field at 24:00");
                MMField = 0;
            }

            // Fill in values
            if (MMField == 0) {
                endHr = HHField;
                endMin = 59;
            }
            if (MMField < 60) {
                endHr = HHField;
                endMin = MMField - 1;
            }

            if (interpolation == Interpolation::Linear) {
                totalMinutes = (endHr - begHr) * Constant::iMinutesInHour + (endMin - begMin) + 1;
                if (totalMinutes == 0) totalMinutes = 1; // protect future division
                if (Count == 1) {
                    StartValue = Numbers(Count); // assume first period is flat
                    EndValue = Numbers(Count);
                } else {
                    StartValue = EndValue;
                    EndValue = Numbers(Count);
                }
                incrementPerMinute = (EndValue - StartValue) / totalMinutes;
                curValue = StartValue + incrementPerMinute;
            }

            if (begHr == endHr) {
                for (int iMin = begMin; iMin <= endMin; ++iMin) {
                    if (setMinuteVals[begHr * Constant::iMinutesInHour + iMin]) {
                        ShowSevereError(
                            state,
                            format("ProcessScheduleInput: ProcessIntervalFields, Processing time fields, overlapping times detected, {}={}",
                                   ErrContext,
                                   DayScheduleName));
                        ErrorsFound = true;
                        goto UntilLoop_exit;
                    } else if (interpolation == Interpolation::Linear) {
                        minuteVals[begHr * Constant::iMinutesInHour + iMin] = curValue;
                        curValue += incrementPerMinute;
                        setMinuteVals[begHr * Constant::iMinutesInHour + iMin] = true;
                    } else {
                        minuteVals[begHr * Constant::iMinutesInHour + iMin] = Numbers(Count);
                        setMinuteVals[begHr * Constant::iMinutesInHour + iMin] = true;
                    }
                }
                
                begMin = endMin + 1;
                if (begMin >= 60) {
                    ++begHr;
                    begMin = 0;
                }
                
            } else if (endHr < begHr) {
                ShowSevereError(state,
                                format("ProcessScheduleInput: ProcessIntervalFields, Processing time fields, overlapping times detected, {}={}",
                                       ErrContext,
                                       DayScheduleName));
                ErrorsFound = true;

            } else {
                if (interpolation == Interpolation::Linear) {
                    for (int iMin = begMin; iMin < Constant::iMinutesInHour; ++iMin) { // for portion of starting hour
                        minuteVals[begHr * Constant::iMinutesInHour + iMin] = curValue;
                        curValue += incrementPerMinute;
                        setMinuteVals[begHr * Constant::iMinutesInHour + iMin] = true;
                    }
                    
                    for (int iHr = begHr + 1; iHr <= endHr - 1; ++iHr) { // for intermediate hours
                        for (int iMin = 0; iMin < Constant::iMinutesInHour; ++iMin) {
                            minuteVals[iHr * Constant::iMinutesInHour + iMin] = curValue;
                            curValue += incrementPerMinute;
                            setMinuteVals[iHr * Constant::iMinutesInHour + iMin] = true;
                        }
                    }
                    
                    for (int iMin = 0; iMin <= endMin; ++iMin) { // for ending hour
                        minuteVals[endHr * Constant::iMinutesInHour + iMin] = curValue;
                        curValue += incrementPerMinute;
                        setMinuteVals[endHr * Constant::iMinutesInHour + iMin] = true;
                    }
                    
                } else { // either no interpolation or "average" interpolation (average just is when the interval does not match the timestep)
                    for (int iMin = begMin; iMin < Constant::iMinutesInHour; ++iMin) { // for portion of starting hour
                        minuteVals[begHr * Constant::iMinutesInHour + iMin] = Numbers(Count);
                        setMinuteVals[begHr * Constant::iMinutesInHour + iMin] = true;
                    }
                    for (int iHr = begHr + 1; iHr <= endHr - 1; ++iHr) { // for intermediate hours
                        for (int iMin = 0; iMin < Constant::iMinutesInHour; ++iMin) {
                            minuteVals[iHr * Constant::iMinutesInHour + iMin] = Numbers(Count);
                            setMinuteVals[iHr * Constant::iMinutesInHour + iMin] = true;
                        }
                    }
                    for (int iMin = 0; iMin <= endMin; ++iMin) { // for ending hour
                        minuteVals[endHr * Constant::iMinutesInHour + iMin] = Numbers(Count);
                        setMinuteVals[endHr * Constant::iMinutesInHour + iMin] = true;
                    }
                }
                
                begHr = endHr;
                begMin = endMin + 1;
                if (begMin >= Constant::iMinutesInHour) {
                    ++begHr;
                    begMin = 0;
                }
            }
        }
    UntilLoop_exit:;

        if (std::find(setMinuteVals.begin(), setMinuteVals.end(), false) != setMinuteVals.end()) {
            ShowSevereError(state,
                            format("ProcessScheduleInput: ProcessIntervalFields, Processing time fields, incomplete day detected, {}={}",
                                   ErrContext,
                                   DayScheduleName));
            ErrorsFound = true;
        }
    }

    void DecodeHHMMField(EnergyPlusData &state,
                         std::string const &FieldValue,          // Input field value
                         int &RetHH,                             // Returned "hour"
                         int &RetMM,                             // Returned "minute"
                         bool &ErrorsFound,                      // True if errors found in this field
                         std::string const &DayScheduleName,     // originating day schedule name
                         std::string const &FullFieldValue,      // Full Input field value
                         Interpolation interpolation // enumeration on how to interpolate values in schedule
    )
    {
        // SUBROUTINE INFORMATION:
        //       AUTHOR         Linda K Lawrie
        //       DATE WRITTEN   January 2003

        // PURPOSE OF THIS SUBROUTINE:
<<<<<<< HEAD
        // This subroutine decodes a hhmm date field input as part of the "until" time in a schedule
        // representation.

        // SUBROUTINE LOCAL VARIABLE DECLARATIONS:
        Real64 rRetHH; // real Returned "hour"
        Real64 rRetMM; // real Returned "minute"
        std::string hHour;
        std::string mMinute;
=======
        // This subroutine decodes a hhmm date field input as part of the "until" time in a schedule representation.
>>>>>>> acda84e3

        
        std::string String = stripped(FieldValue);
        std::string::size_type const Pos = index(String, ':');
        bool nonIntegral = false;
<<<<<<< HEAD

        auto &s_glob = state.dataGlobal;
        
=======
>>>>>>> acda84e3
        if (Pos == std::string::npos) {
            ShowSevereError(state,
                            format("ProcessScheduleInput: DecodeHHMMField, Invalid \"until\" field submitted (no : separator in hh:mm)={}",
                                   stripped(FullFieldValue)));
            ShowContinueError(state, format("Occurred in Day Schedule={}", DayScheduleName));
            ErrorsFound = true;
            return;
        } else if (Pos == 0) {
            RetHH = 0;
        } else {
            bool error = false;
            Real64 rRetHH = Util::ProcessNumber(String.substr(0, Pos), error);
            RetHH = int(rRetHH);
            if (double(RetHH) != rRetHH || error || rRetHH < 0.0) {
                if (double(RetHH) != rRetHH && rRetHH >= 0.0) {
                    ShowWarningError(state,
                                     format("ProcessScheduleInput: DecodeHHMMField, Invalid \"until\" field submitted (non-integer numeric in HH)={}",
                                            stripped(FullFieldValue)));
                    ShowContinueError(state, format("Other errors may result. Occurred in Day Schedule={}", DayScheduleName));
                    nonIntegral = true;
                } else {
                    ShowSevereError(state,
                                    format("ProcessScheduleInput: DecodeHHMMField, Invalid \"until\" field submitted (invalid numeric in HH)={}",
                                           stripped(FullFieldValue)));
                    ShowContinueError(
                        state, format("Field values must be integer and represent hours:minutes. Occurred in Day Schedule={}", DayScheduleName));
                    ErrorsFound = true;
                    return;
                }
            }
        }

        String.erase(0, Pos + 1);
        bool error = false;
        Real64 rRetMM = Util::ProcessNumber(String, error);
        RetMM = int(rRetMM);
        if (double(RetMM) != rRetMM || error || rRetMM < 0.0) {
            if (double(RetMM) != rRetMM && rRetMM >= 0.0) {
                ShowWarningError(state,
                                 format("ProcessScheduleInput: DecodeHHMMField, Invalid \"until\" field submitted (non-integer numeric in MM)={}",
                                        stripped(FullFieldValue)));
                ShowContinueError(state, format("Other errors may result. Occurred in Day Schedule={}", DayScheduleName));
                nonIntegral = true;
            } else {
                ShowSevereError(state,
                                format("ProcessScheduleInput: DecodeHHMMField, Invalid \"until\" field submitted (invalid numeric in MM)={}",
                                       stripped(FullFieldValue)));
                ShowContinueError(state,
                                  format("Field values must be integer and represent hours:minutes. Occurred in Day Schedule={}", DayScheduleName));
                ErrorsFound = true;
                return;
            }
        }

        if (nonIntegral) {
            std::string hHour; // these haven't been initialized?
            std::string mMinute;
            ShowContinueError(state, format("Until value to be used will be: {:2.2F}:{:2.2F}", hHour, mMinute));
        }
        if (interpolation == Interpolation::No) {
            if (!isMinuteMultipleOfTimestep(RetMM, s_glob->MinutesInTimeStep)) {
                ShowWarningError(
                    state,
                    format(
                        "ProcessScheduleInput: DecodeHHMMField, Invalid \"until\" field value is not a multiple of the minutes for each timestep: {}",
                        stripped(FullFieldValue)));
                ShowContinueError(state, format("Other errors may result. Occurred in Day Schedule={}", DayScheduleName));
            }
        }
    }

    bool isMinuteMultipleOfTimestep(int minute, int numMinutesPerTimestep)
    {
        if (minute != 0) {
            return (minute % numMinutesPerTimestep == 0);
        } else {
            return true;
        }
    }

    void ProcessForDayTypes(EnergyPlusData &state,
                            std::string const &ForDayField, // Field containing the "FOR:..."
                            std::array<bool, (int)DayType::Num> &these,        // Array to contain returned "true" days
                            std::array<bool, (int)DayType::Num> &already,          // Array of days already done
                            bool &ErrorsFound               // Will be true if error found.
    )
    {
        // SUBROUTINE INFORMATION:
        //       AUTHOR         Linda K. Lawrie
        //       DATE WRITTEN   February 2003

        // PURPOSE OF THIS SUBROUTINE:
        // This subroutine processes a field "For: day types" and returns
        // those day types (can be multiple) from field.
        bool OneValid = false;
        bool DupAssignment = false;

<<<<<<< HEAD
=======
        // Argument array dimensioning
        EP_SIZE_CHECK(TheseDays, maxDayTypes);
        EP_SIZE_CHECK(AlReady, maxDayTypes);

        // SUBROUTINE LOCAL VARIABLE DECLARATIONS:
        bool OneValid = false;
        bool DupAssignment = false;
>>>>>>> acda84e3
        // Just test for specific days
        if (has(ForDayField, "WEEKDAY")) {
            these[iDayType_Mon] = these[iDayType_Tue] = these[iDayType_Wed] = these[iDayType_Thu] = these[iDayType_Fri] = true;
            if (already[iDayType_Mon] || already[iDayType_Tue] || already[iDayType_Wed] || already[iDayType_Thu] || already[iDayType_Fri]) {
                DupAssignment = true;
            } 
            already[iDayType_Mon] = already[iDayType_Tue] = already[iDayType_Wed] = already[iDayType_Thu] = already[iDayType_Fri] = true;
            OneValid = true;
        }
        if (has(ForDayField, "MONDAY")) { // Should this be an else-if
            these[iDayType_Mon] = true;
            if (already[iDayType_Mon]) {
                DupAssignment = true;
            } else {
                already[iDayType_Mon] = true;
            }
            OneValid = true;
        }
        if (has(ForDayField, "TUESDAY")) {
            these[iDayType_Tue] = true;
            if (already[iDayType_Tue]) {
                DupAssignment = true;
            } else {
                already[iDayType_Tue] = true;
            }
            OneValid = true;
        }
        if (has(ForDayField, "WEDNESDAY")) {
            these[iDayType_Wed] = true;
            if (already[iDayType_Wed]) {
                DupAssignment = true;
            } else {
                already[iDayType_Wed] = true;
            }
            OneValid = true;
        }
        if (has(ForDayField, "THURSDAY")) {
            these[iDayType_Thu] = true;
            if (already[iDayType_Thu]) {
                DupAssignment = true;
            } else {
                already[iDayType_Thu] = true;
            }
            OneValid = true;
        }
        if (has(ForDayField, "FRIDAY")) {
            these[iDayType_Fri] = true;
            if (already[iDayType_Fri]) {
                DupAssignment = true;
            } else {
                already[iDayType_Fri] = true;
            }
            OneValid = true;
        }
        if (has(ForDayField, "WEEKEND")) {
            these[iDayType_Sun] = these[iDayType_Sat] = true;
            if (already[iDayType_Sun] || already[iDayType_Sat]) {
                DupAssignment = true;
            } 
            already[iDayType_Sun] = already[iDayType_Sat] = true;
            OneValid = true;
        }
        
        if (has(ForDayField, "SATURDAY")) {
            these[iDayType_Sat] = true;
            if (already[iDayType_Sat]) {
                DupAssignment = true;
            } else {
                already[iDayType_Sat] = true;
            }
            OneValid = true;
        }
        if (has(ForDayField, "SUNDAY")) {
            these[iDayType_Sun] = true;
            if (already[iDayType_Sun]) {
                DupAssignment = true;
            } else {
                already[iDayType_Sun] = true;
            }
            OneValid = true;
        }
        if (has(ForDayField, "CUSTOMDAY1")) {
            these[iDayType_Cus1] = true;
            if (already[iDayType_Cus1]) {
                DupAssignment = true;
            } else {
                already[iDayType_Cus1] = true;
            }
            OneValid = true;
        }
        if (has(ForDayField, "CUSTOMDAY2")) {
            these[iDayType_Cus2] = true;
            if (already[iDayType_Cus2]) {
                DupAssignment = true;
            } else {
                already[iDayType_Cus2] = true;
            }
            OneValid = true;
        }
        if (has(ForDayField, "ALLDAY")) {
            for (int iDay = 0; iDay < (int)DayType::Num; ++iDay) {
                these[iDay] = true;
                if (already[iDay]) {
                    DupAssignment = true;
                } else {
                    already[iDay] = true;
                }
            }
            OneValid = true;
        }
        if (has(ForDayField, "HOLIDAY")) {
            these[iDayType_Hol] = true;
            if (already[iDayType_Hol]) {
                DupAssignment = true;
            } else {
                already[iDayType_Hol] = true;
            }
            OneValid = true;
        }
        if (has(ForDayField, "SUMMER")) {
            these[iDayType_SumDes] = true;
            if (already[iDayType_SumDes]) {
                DupAssignment = true;
            } else {
                already[iDayType_SumDes] = true;
            }
            OneValid = true;
        }
        if (has(ForDayField, "WINTER")) {
            these[iDayType_WinDes] = true;
            if (already[iDayType_WinDes]) {
                DupAssignment = true;
            } else {
                already[iDayType_WinDes] = true;
            }
            OneValid = true;
        }
        if (has(ForDayField, "ALLOTHERDAY")) {
<<<<<<< HEAD
            for (int iDay = 0; iDay < (int)DayType::Num; ++iDay) {
                if (!already[iDay]) {
                    these[iDay] = already[iDay] = true;
                }
=======
            for (int DayT = 1; DayT <= maxDayTypes; ++DayT) {
                if (AlReady(DayT)) continue;
                TheseDays(DayT) = true;
                AlReady(DayT) = true;
>>>>>>> acda84e3
            }
            OneValid = true;
        }

        if (DupAssignment) {
            ShowSevereError(state, format("ProcessForDayTypes: Duplicate assignment attempted in \"for\" days field={}", ForDayField));
            ErrorsFound = true;
        }
        if (!OneValid) {
            ShowSevereError(state, format("ProcessForDayTypes: No valid day assignments found in \"for\" days field={}", ForDayField));
            ErrorsFound = true;
        }
    } // ProcessScheduleInput()

    void DaySchedule::setMinMaxVals([[maybe_unused]] EnergyPlusData &state)
    {
        assert (!this->isMinMaxSet);

        auto const &s_glob = state.dataGlobal;
        
        this->minVal = this->maxVal = this->tsVals[0];
        for (int i = 0; i < Constant::iHoursInDay * s_glob->TimeStepsInHour; ++i) {
            Real64 value = this->tsVals[i];
            if (value < this->minVal) this->minVal = value;
            else if (value > this->maxVal) this->maxVal = value;
        }

<<<<<<< HEAD
        this->isMinMaxSet = true;
=======
        auto const &wkSched = state.dataScheduleMgr->WeekSchedule(sched.WeekSchedulePointer(1));
        auto const &daySched = state.dataScheduleMgr->DaySchedule(wkSched.DaySchedulePointer(1));
        Real64 MinValue = daySched.TSValMin;
        Real64 MaxValue = daySched.TSValMax;
        for (int DayT = 2; DayT <= maxDayTypes; ++DayT) {
            auto const &daySched2 = state.dataScheduleMgr->DaySchedule(wkSched.DaySchedulePointer(DayT));
            MinValue = min(MinValue, daySched2.TSValMin);
            MaxValue = max(MaxValue, daySched2.TSValMax);
        }
        int prevWkSch = -999; // set to a value that would never occur
        for (int Loop = 2; Loop <= 366; ++Loop) {
            int WkSch = sched.WeekSchedulePointer(Loop);
            if (WkSch != prevWkSch) { // skip if same as previous week (very common)
                auto const &wkSched2 = state.dataScheduleMgr->WeekSchedule(WkSch);
                for (int DayT = 1; DayT <= maxDayTypes; ++DayT) {
                    auto const &daySched3 = state.dataScheduleMgr->DaySchedule(wkSched2.DaySchedulePointer(DayT));
                    MinValue = min(MinValue, daySched3.TSValMin);
                    MaxValue = max(MaxValue, daySched3.TSValMax);
                }
                prevWkSch = WkSch;
            }
        }
        sched.MaxMinSet = true;
        sched.MinValue = MinValue;
        sched.MaxValue = MaxValue;
>>>>>>> acda84e3
    }
        
    void WeekSchedule::setMinMaxVals(EnergyPlusData &state)
    {
<<<<<<< HEAD
        assert (!this->isMinMaxSet);
=======
        // FUNCTION INFORMATION:
        //       AUTHOR         Linda K. Lawrie
        //       DATE WRITTEN   February 2003
>>>>>>> acda84e3

        auto *daySched1 = this->dayScheds[1];
        if (!daySched1->isMinMaxSet) daySched1->setMinMaxVals(state);

        this->minVal = daySched1->minVal;
        this->maxVal = daySched1->maxVal;

        auto *daySchedPrev = daySched1;
        for (int iDay = 2; iDay < (int)DayType::Num; ++iDay) {
            auto *daySched = this->dayScheds[iDay];
            if (daySched == daySchedPrev) continue;
            
            if (!daySched->isMinMaxSet) daySched->setMinMaxVals(state);
            if (daySched->minVal < this->minVal) this->minVal = daySched->minVal;
            if (daySched->maxVal > this->maxVal) this->maxVal = daySched->maxVal;
            daySchedPrev = daySched;
        }

<<<<<<< HEAD
        this->isMinMaxSet = true;
    } // ScheduleWeek::setMinMaxVals()
        
    void ScheduleDetailed::setMinMaxVals(EnergyPlusData &state)
=======
        if (ScheduleIndex > 0) {
            if (!state.dataScheduleMgr->Schedule(ScheduleIndex).MaxMinSet) { // Set Minimum/Maximums for this schedule
                SetScheduleMinMax(state, ScheduleIndex);
            }
            MinValue = state.dataScheduleMgr->Schedule(ScheduleIndex).MinValue;
        }

        //  Min/max for schedule has been set.  Test.
        if (includeOrEquals) {
            return FLT_EPSILON >= Minimum - state.dataScheduleMgr->Schedule(ScheduleIndex).MinValue;
        } else {
            return state.dataScheduleMgr->Schedule(ScheduleIndex).MinValue > Minimum;
        }
    }

    bool CheckScheduleValueMinMax(EnergyPlusData &state,
                                  int const schedNum,         // Which Schedule being tested
                                  std::string_view MinString, // Minimum indicator ('>', '>=')
                                  Real64 const Minimum,       // Minimum desired value
                                  std::string_view MaxString, // Maximum indicator ('<', ',=')
                                  Real64 const Maximum)       // Maximum desired value
>>>>>>> acda84e3
    {
        assert (!this->isMinMaxSet);

        auto *weekSched1 = this->weekScheds[1];
        if (!weekSched1->isMinMaxSet) weekSched1->setMinMaxVals(state);

        this->minVal = weekSched1->minVal;
        this->maxVal = weekSched1->maxVal;

        auto *weekSchedPrev = weekSched1;
        
        for (int iWeek = 2; iWeek <= 366; ++iWeek) {
            auto *weekSched = this->weekScheds[iWeek];
            if (iWeek == 366 && weekSched == nullptr) continue;
            if (weekSched == weekSchedPrev) continue;
            if (!weekSched->isMinMaxSet) weekSched->setMinMaxVals(state);

<<<<<<< HEAD
            if (weekSched->minVal < this->minVal) this->minVal = weekSched->minVal;
            if (weekSched->maxVal > this->maxVal) this->maxVal = weekSched->maxVal;
            weekSchedPrev = weekSched;
=======
        // METHODOLOGY EMPLOYED:
        // Schedule data structure stores this on first validity check.  If there, then is returned else
        // looks up minimum and maximum values for the schedule and then sets result of function based on
        // requested minimum/maximum checks.

        bool MinValueOk = true;
        bool MaxValueOk = true;

        if (schedNum == ScheduleManager::ScheduleAlwaysOn) {
            assert(clusiveMin == Clusivity::Inclusive && clusiveMax == Clusivity::Inclusive);
            MinValueOk = (Minimum == 1.0);
            MaxValueOk = (Maximum == 1.0);
        } else if (schedNum == ScheduleManager::ScheduleAlwaysOff) {
            assert(clusiveMin == Clusivity::Inclusive && clusiveMax == Clusivity::Inclusive);
            MinValueOk = (Minimum == 0.0);
            MaxValueOk = (Maximum == 0.0);
        } else if (schedNum > 0 && schedNum <= state.dataScheduleMgr->NumSchedules) {
            auto const &sched = state.dataScheduleMgr->Schedule(schedNum);
            if (!sched.MaxMinSet) {
                SetScheduleMinMax(state, schedNum);
            }
            MinValueOk = (clusiveMin == Clusivity::Exclusive) ? (sched.MinValue > Minimum) : (FLT_EPSILON >= Minimum - sched.MinValue);
            MaxValueOk = (clusiveMax == Clusivity::Exclusive) ? (sched.MaxValue < Maximum) : (sched.MaxValue - Maximum <= FLT_EPSILON);
        } else {
            ShowFatalError(state, "CheckScheduleValueMinMax called with ScheduleIndex out of range");
>>>>>>> acda84e3
        }
        
        this->isMinMaxSet = true;
    }

    bool CheckScheduleValueMin(EnergyPlusData &state,
                               int const schedNum,    // Which Schedule being tested
                               Clusive clu, 
                               Real64 const min        // Minimum desired value
    )
    {
        // FUNCTION INFORMATION:
        //       AUTHOR         Linda K. Lawrie
        //       DATE WRITTEN   February 2003

        // PURPOSE OF THIS FUNCTION:
        // This function checks the indicated schedule values for validity.  

        // METHODOLOGY EMPLOYED:
        // Schedule data structure stores this on first validity check.  If there, then is returned else
        // looks up minimum and maximum values for the schedule and then sets result of function based on
        // requested minimum/maximum checks.

        return state.dataSched->schedules[schedNum]->checkMinVal(state, clu, min);
    }

    bool ScheduleBase::checkMinVal(EnergyPlusData &state, Clusive clu, Real64 min)
    {
        if (!this->isMinMaxSet) { // Set Minimum/Maximums for this schedule
            this->setMinMaxVals(state);
        }

        //  Min/max for schedule has been set.  Test.
        return (clu == Clusive::In) ? (FLT_EPSILON >= min - this->minVal) : (this->minVal > min);
    } // ScheduleDetailed::checkMinVal()

    bool ScheduleBase::checkMaxVal(EnergyPlusData &state, Clusive cluMax, Real64 const max)
    {
<<<<<<< HEAD
        if (!this->isMinMaxSet) {
            this->setMinMaxVals(state);
=======
        // FUNCTION INFORMATION:
        //       AUTHOR         Linda K. Lawrie
        //       DATE WRITTEN   November 2004

        // PURPOSE OF THIS FUNCTION:
        // This function checks the indicated schedule value for validity.  Uses the ScheduleIndex
        // from (GetScheduleIndex).

        // METHODOLOGY EMPLOYED:
        // This routine is best used with "discrete" schedules.  The routine must traverse all values
        // in the schedule and compares by equality.

        // Return value
        bool CheckScheduleValue;

        // FUNCTION LOCAL VARIABLE DECLARATIONS:
        int Loop;  // Loop Control variable
        int DayT;  // Day Type Loop control
        int WkSch; // Pointer for WeekSchedule value

        CheckScheduleValue = false;

        if (ScheduleIndex == ScheduleManager::ScheduleAlwaysOn) {
            CheckScheduleValue = (Value == 1.0);
        } else if (ScheduleIndex == ScheduleManager::ScheduleAlwaysOff) {
            CheckScheduleValue = (Value == 0.0);
        } else if (ScheduleIndex < 1 || ScheduleIndex > state.dataScheduleMgr->NumSchedules) {
            ShowFatalError(state, "CheckScheduleValue called with ScheduleIndex out of range");
>>>>>>> acda84e3
        }

        return (cluMax == Clusive::Ex) ? (this->maxVal < max) : (this->maxVal - max <= FLT_EPSILON);
    }

<<<<<<< HEAD
    bool ScheduleBase::checkMinMaxVals(EnergyPlusData &state,
                                       Clusive cluMin, // Minimum indicator ('>', '>=')
                                       Real64 const min, // Minimum desired value
                                       Clusive cluMax, // Maximum indicator ('<', ',=')
                                       Real64 const max)  // Maximum desired value
=======
    bool CheckScheduleValue(EnergyPlusData &state,
                            int const ScheduleIndex, // Which Schedule being tested
                            int const Value          // Actual desired value
    )
    {
        // FUNCTION INFORMATION:
        //       AUTHOR         Linda K. Lawrie
        //       DATE WRITTEN   November 2004

        // PURPOSE OF THIS FUNCTION:
        // This function checks the indicated schedule value for validity.  Uses the ScheduleIndex
        // from (GetScheduleIndex).

        // METHODOLOGY EMPLOYED:
        // This routine is best used with "discrete" schedules.  The routine must traverse all values
        // in the schedule and compares by equality.

        // Return value
        bool CheckScheduleValue;

        // FUNCTION LOCAL VARIABLE DECLARATIONS:
        int Loop;  // Loop Control variable
        int DayT;  // Day Type Loop control
        int WkSch; // Pointer for WeekSchedule value

        CheckScheduleValue = false;
        if (ScheduleIndex == ScheduleManager::ScheduleAlwaysOn) {
            CheckScheduleValue = (Value == 1);
        } else if (ScheduleIndex == ScheduleManager::ScheduleAlwaysOff) {
            CheckScheduleValue = (Value == 0);
        } else if (ScheduleIndex < 1 || ScheduleIndex > state.dataScheduleMgr->NumSchedules) {
            ShowFatalError(state, "CheckScheduleValue called with ScheduleIndex out of range");
        }

        if (ScheduleIndex > 0) {
            for (Loop = 1; Loop <= 366; ++Loop) {
                WkSch = state.dataScheduleMgr->Schedule(ScheduleIndex).WeekSchedulePointer(Loop);
                for (DayT = 1; DayT <= maxDayTypes; ++DayT) {
                    if (any_eq(state.dataScheduleMgr->DaySchedule(state.dataScheduleMgr->WeekSchedule(WkSch).DaySchedulePointer(DayT)).TSValue,
                               double(Value))) {
                        CheckScheduleValue = true;
                        goto DayLoop_exit;
                    }
                }
            }
        DayLoop_exit:;
        }

        return CheckScheduleValue;
    }

    bool CheckDayScheduleValueMinMax(EnergyPlusData &state,
                                     int const ScheduleIndex, // Which Day Schedule being tested
                                     Real64 const Minimum,    // Minimum desired value
                                     bool const exclusiveMin, // Minimum indicator ('>', '>=')
                                     Real64 const Maximum,    // Maximum desired value
                                     bool const exclusiveMax  // Maximum indicator ('<', ',=')
    )
>>>>>>> acda84e3
    {
        // FUNCTION INFORMATION:
        //       AUTHOR         Linda K. Lawrie
        //       DATE WRITTEN   February 2003

        // PURPOSE OF THIS FUNCTION:
        // This function checks the indicated schedule values for validity.  

        // METHODOLOGY EMPLOYED:
        // Schedule data structure stores this on first validity check.  If there, then is returned else
        // looks up minimum and maximum values for the schedule and then sets result of function based on
        // requested minimum/maximum checks.

<<<<<<< HEAD
        if (!this->isMinMaxSet) {
            this->setMinMaxVals(state);
=======
        // Return value
        bool CheckDayScheduleValueMinMax;

        // FUNCTION LOCAL VARIABLE DECLARATIONS:
        Real64 MinValue(0.0); // For total minimum
        Real64 MaxValue(0.0); // For total maximum

        if (ScheduleIndex == ScheduleManager::ScheduleAlwaysOn) {
            MinValue = 1.0;
            MaxValue = 1.0;
        } else if (ScheduleIndex == ScheduleManager::ScheduleAlwaysOff) {
            MinValue = 0.0;
            MaxValue = 0.0;
        } else if (ScheduleIndex < 1 || ScheduleIndex > state.dataScheduleMgr->NumDaySchedules) {
            ShowFatalError(state, "CheckDayScheduleValueMinMax called with ScheduleIndex out of range");
>>>>>>> acda84e3
        }

        bool minOk = (cluMin == Clusive::Ex) ? (this->minVal > min) : (FLT_EPSILON >= min - this->minVal);
        bool maxOk = (cluMax == Clusive::Ex) ? (this->maxVal < max) : (this->maxVal - max <= FLT_EPSILON);

<<<<<<< HEAD
        return (minOk && maxOk);
=======
        //  Min/max for schedule has been set.  Test.
        bool MinValueOk;
        bool MaxValueOk;

        if (exclusiveMin) {
            MinValueOk = (MinValue > Minimum);
        } else {
            MinValueOk = (FLT_EPSILON >= Minimum - MinValue);
        }

        if (exclusiveMax) {
            MaxValueOk = (MaxValue < Maximum);
        } else {
            MaxValueOk = (MaxValue - Maximum <= FLT_EPSILON);
        }

        CheckDayScheduleValueMinMax = (MinValueOk && MaxValueOk);

        return CheckDayScheduleValueMinMax;
>>>>>>> acda84e3
    }

    bool CheckScheduleValueMinMax(EnergyPlusData &state,
                                  int const schedNum,   // Which Schedule being tested
                                  Clusive cluMin, // Minimum indicator ('>', '>=')
                                  Real64 const min, // Minimum desired value
                                  Clusive cluMax, // Maximum indicator ('<', ',=')
                                  Real64 const max  // Maximum desired value
    )
    {
<<<<<<< HEAD
        // Wrapper for method
        return state.dataSched->schedules[schedNum]->checkMinMaxVals(state, cluMin, min, cluMax, max);
    } // CheckScheduleValueMinMax()

    bool ScheduleConstant::hasVal([[maybe_unused]] EnergyPlusData &state,
                                  Real64 const value) const
    {
        return value == this->currentVal;
=======
        // FUNCTION INFORMATION:
        //       AUTHOR         Linda K. Lawrie
        //       DATE WRITTEN   February 2003

        // PURPOSE OF THIS FUNCTION:
        // This function checks the indicated schedule values for validity.  Uses the ScheduleIndex
        // from (GetScheduleIndex), a minimum and a maximum -- one or other optional to check "internals".

        // METHODOLOGY EMPLOYED:
        // Schedule data structure stores this on first validity check.  If there, then is returned else
        // looks up minimum and maximum values for the schedule and then sets result of function based on
        // requested minimum/maximum checks.

        // FUNCTION LOCAL VARIABLE DECLARATIONS:
        Real64 MinValue = 0.0; // For total minimum
        bool MinValueOk;

        if (ScheduleIndex == ScheduleManager::ScheduleAlwaysOn) {
            MinValue = 1.0;
        } else if (ScheduleIndex == ScheduleManager::ScheduleAlwaysOff) {
            MinValue = 0.0;
        } else if (ScheduleIndex < 1 || ScheduleIndex > state.dataScheduleMgr->NumDaySchedules) {
            ShowFatalError(state, "CheckDayScheduleValueMinMax called with ScheduleIndex out of range");
        }

        if (ScheduleIndex > 0) {
            MinValue = minval(state.dataScheduleMgr->DaySchedule(ScheduleIndex).TSValue);
        }

        //  Min/max for schedule has been set.  Test.
        if (exclusiveMin) {
            MinValueOk = (MinValue > Minimum);
        } else {
            MinValueOk = (FLT_EPSILON >= Minimum - MinValue);
        }

        return MinValueOk;
>>>>>>> acda84e3
    }

    bool ScheduleDetailed::hasVal(EnergyPlusData &state,
                                    Real64 const value) const
    {
<<<<<<< HEAD
        auto const &s_sched = state.dataSched;
        auto const &s_glob = state.dataGlobal;

        // These arrays make sure you don't check the same day or week schedule twice
        std::vector<bool> weekSchedChecked;
        weekSchedChecked.resize(s_sched->weekSchedules.size());
        std::fill(weekSchedChecked.begin(), weekSchedChecked.end(), false); 
        
        std::vector<bool> daySchedChecked;
        daySchedChecked.resize(s_sched->daySchedules.size());
        std::fill(daySchedChecked.begin(), daySchedChecked.end(), false);
        
        for (int iWeek = 1; iWeek <= 366; ++iWeek) {
            auto const *weekSched = this->weekScheds[iWeek];
            if (weekSchedChecked[weekSched->Num]) continue;

            for (int iDay = 1; iDay < (int)DayType::Num; ++iDay) {
                auto const *daySched = weekSched->dayScheds[iDay];
                if (daySchedChecked[daySched->Num]) continue;

                for (int i = 0; i < Constant::iHoursInDay * s_glob->TimeStepsInHour; ++i) {
                    if (daySched->tsVals[i] == value) return true;
                }
=======
        // FUNCTION INFORMATION:
        //       AUTHOR         Linda K. Lawrie
        //       DATE WRITTEN   March 2008

        // PURPOSE OF THIS FUNCTION:
        // This function returns true if the schedule contains fractional values [>0, <1].

        // Return value
        bool HasFractions; // True if the schedule has fractional values

        // FUNCTION LOCAL VARIABLE DECLARATIONS:
        int WkSch;
        int DayT;
        int Loop;
        int Hour;
        int TStep;
>>>>>>> acda84e3

                daySchedChecked[iDay] = true;
            }

            weekSchedChecked[iWeek] = true;
        }

        return false;
    } // ScheduleDetailed::hasVal()
                
    bool CheckScheduleValue(EnergyPlusData &state,
                            int const schedNum, // Which Schedule being tested
                            Real64 const value       // Actual desired value
    )
    {
        // Method wrapper
        return state.dataSched->schedules[schedNum]->hasVal(state, value);

    }
            
    bool CheckDayScheduleMinValues(EnergyPlusData &state,
                                   int const schedNum, // Which Day Schedule being tested
                                   Clusive cluMin,
                                   Real64 const min)
    {
<<<<<<< HEAD
        // Method wrapper
        return state.dataSched->daySchedules[schedNum]->checkMinVal(state, cluMin, min);
=======
        // FUNCTION INFORMATION:
        //       AUTHOR         Linda K. Lawrie
        //       DATE WRITTEN   February 2004

        // PURPOSE OF THIS FUNCTION:
        // This function returns the minimum value used by a schedule over the entire year.

        // FUNCTION LOCAL VARIABLE DECLARATIONS:
        Real64 MinValue = 0.0;
        Real64 MaxValue = 0.0;

        if (ScheduleIndex == ScheduleManager::ScheduleAlwaysOn) {
            MinValue = 1.0;
            MaxValue = 1.0;
        } else if (ScheduleIndex == ScheduleManager::ScheduleAlwaysOff) {
            MinValue = 0.0;
            MaxValue = 0.0;
        } else if (ScheduleIndex < 1 || ScheduleIndex > state.dataScheduleMgr->NumSchedules) {
            ShowFatalError(state, "GetScheduleMinValue called with ScheduleIndex out of range");
        }

        if (ScheduleIndex > 0) {
            if (!state.dataScheduleMgr->Schedule(ScheduleIndex).MaxMinSet) { // Set Minimum/Maximums for this schedule
                int WkSch = state.dataScheduleMgr->Schedule(ScheduleIndex).WeekSchedulePointer(1);
                MinValue = minval(state.dataScheduleMgr->DaySchedule(state.dataScheduleMgr->WeekSchedule(WkSch).DaySchedulePointer(1)).TSValue);
                MaxValue = maxval(state.dataScheduleMgr->DaySchedule(state.dataScheduleMgr->WeekSchedule(WkSch).DaySchedulePointer(1)).TSValue);
                for (int DayT = 2; DayT <= maxDayTypes; ++DayT) {
                    MinValue =
                        min(MinValue,
                            minval(state.dataScheduleMgr->DaySchedule(state.dataScheduleMgr->WeekSchedule(WkSch).DaySchedulePointer(DayT)).TSValue));
                    MaxValue =
                        max(MaxValue,
                            maxval(state.dataScheduleMgr->DaySchedule(state.dataScheduleMgr->WeekSchedule(WkSch).DaySchedulePointer(DayT)).TSValue));
                }
                int prevWkSch = -999; // set to a value that would never occur
                for (int Loop = 2; Loop <= 366; ++Loop) {
                    WkSch = state.dataScheduleMgr->Schedule(ScheduleIndex).WeekSchedulePointer(Loop);
                    if (WkSch != prevWkSch) { // skip if same as previous week (very common)
                        for (int DayT = 1; DayT <= maxDayTypes; ++DayT) {
                            MinValue = min(
                                MinValue,
                                minval(
                                    state.dataScheduleMgr->DaySchedule(state.dataScheduleMgr->WeekSchedule(WkSch).DaySchedulePointer(DayT)).TSValue));
                            MaxValue = max(
                                MaxValue,
                                maxval(
                                    state.dataScheduleMgr->DaySchedule(state.dataScheduleMgr->WeekSchedule(WkSch).DaySchedulePointer(DayT)).TSValue));
                        }
                        prevWkSch = WkSch;
                    }
                }
                state.dataScheduleMgr->Schedule(ScheduleIndex).MaxMinSet = true;
                state.dataScheduleMgr->Schedule(ScheduleIndex).MinValue = MinValue;
                state.dataScheduleMgr->Schedule(ScheduleIndex).MaxValue = MaxValue;
            }

            //  Min/max for schedule has been set.
            return state.dataScheduleMgr->Schedule(ScheduleIndex).MinValue;
        } else {
            return MinValue;
        }
>>>>>>> acda84e3
    }

    bool ScheduleConstant::hasFractionalVal([[maybe_unused]] EnergyPlusData &state) const
    {
<<<<<<< HEAD
        return (this->currentVal > 0.0) && (this->currentVal < 1.0);
    } // ScheduleYear::hasFractionalVal()
        
    bool ScheduleDetailed::hasFractionalVal(EnergyPlusData &state) const
    {
        auto const &s_sched = state.dataSched;
        auto const &s_glob = state.dataGlobal;

        // These arrays make sure you don't check the same day or week schedule twice
        std::vector<bool> weekSchedChecked;
        weekSchedChecked.resize(s_sched->weekSchedules.size());
        std::fill(weekSchedChecked.begin(), weekSchedChecked.end(), false); 
        
        std::vector<bool> daySchedChecked;
        daySchedChecked.resize(s_sched->daySchedules.size());
        std::fill(daySchedChecked.begin(), daySchedChecked.end(), false);
        
        for (int iWeek = 1; iWeek <= 366; ++iWeek) {
            if (weekSchedChecked[iWeek]) continue;

            auto const *weekSched = this->weekScheds[iWeek];
            for (int iDay = 1; iDay < (int)DayType::Num; ++iDay) {
                if (daySchedChecked[iDay]) continue;

                auto const *daySched = weekSched->dayScheds[iDay];
                for (int i = 0; i < Constant::iHoursInDay * s_glob->TimeStepsInHour; ++i) {
                    if (daySched->tsVals[i] > 0.0 && daySched->tsVals[i] < 1.0) return true;
                }
=======
        // FUNCTION INFORMATION:
        //       AUTHOR         Linda K. Lawrie
        //       DATE WRITTEN   February 2004

        // PURPOSE OF THIS FUNCTION:
        // This function returns the maximum value used by a schedule over the entire year.

        // FUNCTION LOCAL VARIABLE DECLARATIONS:
        Real64 MinValue = 0.0;
        Real64 MaxValue = 0.0;

        if (ScheduleIndex == ScheduleManager::ScheduleAlwaysOn) {
            MinValue = 1.0;
            MaxValue = 1.0;
        } else if (ScheduleIndex == ScheduleManager::ScheduleAlwaysOff) {
            MinValue = 0.0;
            MaxValue = 0.0;
        } else if (ScheduleIndex < 1 || ScheduleIndex > state.dataScheduleMgr->NumSchedules) {
            ShowFatalError(state, "CheckScheduleMaxValue called with ScheduleIndex out of range");
        }

        if (ScheduleIndex > 0) {
            if (!state.dataScheduleMgr->Schedule(ScheduleIndex).MaxMinSet) { // Set Minimum/Maximums for this schedule
                int WkSch = state.dataScheduleMgr->Schedule(ScheduleIndex).WeekSchedulePointer(1);
                MinValue = minval(state.dataScheduleMgr->DaySchedule(state.dataScheduleMgr->WeekSchedule(WkSch).DaySchedulePointer(1)).TSValue);
                MaxValue = maxval(state.dataScheduleMgr->DaySchedule(state.dataScheduleMgr->WeekSchedule(WkSch).DaySchedulePointer(1)).TSValue);
                for (int DayT = 2; DayT <= maxDayTypes; ++DayT) {
                    MinValue =
                        min(MinValue,
                            minval(state.dataScheduleMgr->DaySchedule(state.dataScheduleMgr->WeekSchedule(WkSch).DaySchedulePointer(DayT)).TSValue));
                    MaxValue =
                        max(MaxValue,
                            maxval(state.dataScheduleMgr->DaySchedule(state.dataScheduleMgr->WeekSchedule(WkSch).DaySchedulePointer(DayT)).TSValue));
                }
                int prevWkSch = -999; // set to a value that would never occur
                for (int Loop = 2; Loop <= 366; ++Loop) {
                    WkSch = state.dataScheduleMgr->Schedule(ScheduleIndex).WeekSchedulePointer(Loop);
                    if (WkSch != prevWkSch) { // skip if same as previous week (very common)
                        for (int DayT = 1; DayT <= maxDayTypes; ++DayT) {
                            MinValue = min(
                                MinValue,
                                minval(
                                    state.dataScheduleMgr->DaySchedule(state.dataScheduleMgr->WeekSchedule(WkSch).DaySchedulePointer(DayT)).TSValue));
                            MaxValue = max(
                                MaxValue,
                                maxval(
                                    state.dataScheduleMgr->DaySchedule(state.dataScheduleMgr->WeekSchedule(WkSch).DaySchedulePointer(DayT)).TSValue));
                        }
                        prevWkSch = WkSch;
                    }
                }
                state.dataScheduleMgr->Schedule(ScheduleIndex).MaxMinSet = true;
                state.dataScheduleMgr->Schedule(ScheduleIndex).MinValue = MinValue;
                state.dataScheduleMgr->Schedule(ScheduleIndex).MaxValue = MaxValue;
            }
>>>>>>> acda84e3

                daySchedChecked[iDay] = true;
            }

<<<<<<< HEAD
            weekSchedChecked[iWeek] = true;
        }

        return false;
    } // ScheduleDetailed::hasFractionalVal()
        
    std::pair<Real64, Real64> ScheduleConstant::getMinMaxValsByDayType([[maybe_unused]] EnergyPlusData &state, [[maybe_unused]] DayTypeGroup const days)
    {
        return std::make_pair(this->currentVal, this->currentVal);
=======
            return state.dataScheduleMgr->Schedule(ScheduleIndex).MaxValue;
        } else {
            return MaxValue;
        }
>>>>>>> acda84e3
    }
        
    std::pair<Real64, Real64> ScheduleDetailed::getMinMaxValsByDayType(EnergyPlusData &state, DayTypeGroup const days)
    {
        // J. Glazer - March 2024
        // finds the minimum and maximum for a specific set of day types for a given schedule
<<<<<<< HEAD
        constexpr std::array<std::array<bool, (int)DayType::Num>, (int)DayTypeGroup::Num> dayTypeFilters = {{
            //  Unused    Sun    Mon    Tues   Wed    Thur   Fri    Sat    Hol    Summer Winter Cust1  Cust2
            {false, false, true, true, true, true, true, false, false, false, false, false, false}, // Weekday
            {false, true, false, false, false, false, false, true, true, false, false, false, false}, // WeekendHoliday
            {false, false, false, false, false, false, false, false, false, true, false, false, false}, // SummerDesign
            {false, false, false, false, false, false, false, false, false, false, true, false, false} // WinterDesign
        }};

        auto const &s_sched = state.dataSched;
        
        if (!this->isMinMaxSet) this->setMinMaxVals(state);

        if (!this->MaxMinByDayTypeSet[(int)days]) {

            bool firstSet = true;
            std::array<bool, (int)DayType::Num> const &dayTypeFilter = dayTypeFilters[(int)days];

            // These arrays make sure you don't check the same day or week schedule twice
            std::vector<bool> weekSchedChecked;
            weekSchedChecked.resize(s_sched->weekSchedules.size());
            std::fill(weekSchedChecked.begin(), weekSchedChecked.end(), false); 
            
            std::vector<bool> daySchedChecked;
            daySchedChecked.resize(s_sched->daySchedules.size());
            std::fill(daySchedChecked.begin(), daySchedChecked.end(), false);
            
            this->MinByDayType[(int)days] = this->MaxByDayType[(int)days] = 0.0;
            
            for (int iDay = 1; iDay <= 366; ++iDay) {
                auto const *weekSched = this->weekScheds[iDay];
                if (weekSchedChecked[weekSched->Num]) continue;
                
                for (int jDayType = 1; jDayType < (int)DayType::Num; ++jDayType) {
                    if (!dayTypeFilter[jDayType]) continue;

                    auto *daySched = weekSched->dayScheds[jDayType];
                    if (daySchedChecked[daySched->Num]) continue;

                    if (!daySched->isMinMaxSet) daySched->setMinMaxVals(state);

                    if (firstSet) {
                        this->MinByDayType[(int)days] = daySched->minVal;
                        this->MaxByDayType[(int)days] = daySched->maxVal;
                        firstSet = false;
                    } else {
                        this->MinByDayType[(int)days] = min(this->MinByDayType[(int)days], daySched->minVal);
                        this->MaxByDayType[(int)days] = max(this->MaxByDayType[(int)days], daySched->maxVal);
                    }

                    daySchedChecked[daySched->Num] = true;
                }
                weekSchedChecked[weekSched->Num] = true;
            }
=======
        Real64 MinValue = Constant::BigNumber;
        Real64 MaxValue = -Constant::BigNumber;
        //                                                           Sun    Mon   Tues  Wed    Thur  Fri   Sat    Hol   Summer Winter Cust1  Cust2
        constexpr std::array<bool, maxDayTypes> dayTypeFilterWkDy = {false, true, true, true, true, true, false, false, false, false, false, false};
        constexpr std::array<bool, maxDayTypes> dayTypeFilterWeHo = {true, false, false, false, false, false, true, true, false, false, false, false};
        //  Sun    Mon    Tues   Wed    Thur   Fri    Sat    Hol    Summer Winter Cust1  Cust2
        constexpr std::array<bool, maxDayTypes> dayTypeFilterSumDsDy = {
            false, false, false, false, false, false, false, false, true, false, false, false};
        constexpr std::array<bool, maxDayTypes> dayTypeFilterWinDsDy = {
            false, false, false, false, false, false, false, false, false, true, false, false};
        constexpr std::array<bool, maxDayTypes> dayTypeFilterNone = {
            false, false, false, false, false, false, false, false, false, false, false, false};
        if (ScheduleIndex > 0 && ScheduleIndex <= state.dataScheduleMgr->NumSchedules) {
            int curDayTypeGroup = static_cast<int>(days);
            auto &curSch = state.dataScheduleMgr->Schedule(ScheduleIndex);
            if (!curSch.MaxMinSet) {
                SetScheduleMinMax(state, ScheduleIndex);
            }
            if (!curSch.MaxMinByDayTypeSet[curDayTypeGroup]) {
                std::array<bool, maxDayTypes> dayTypeFilter;
                switch (days) {
                case DayTypeGroup::Weekday:
                    dayTypeFilter = dayTypeFilterWkDy;
                    break;
                case DayTypeGroup::WeekEndHoliday:
                    dayTypeFilter = dayTypeFilterWeHo;
                    break;
                case DayTypeGroup::SummerDesignDay:
                    dayTypeFilter = dayTypeFilterSumDsDy;
                    break;
                case DayTypeGroup::WinterDesignDay:
                    dayTypeFilter = dayTypeFilterWinDsDy;
                    break;
                default:
                    dayTypeFilter = dayTypeFilterNone;
                    break;
                }
                int prevWkSch = -999; // set to a value that would never occur
                for (int iDayOfYear = 1; iDayOfYear <= 366; ++iDayOfYear) {
                    int WkSch = curSch.WeekSchedulePointer(iDayOfYear);
                    if (WkSch != prevWkSch) { // skip if same as previous week (very common)
                        auto &weekSch = state.dataScheduleMgr->WeekSchedule(WkSch);
                        for (int jType = 1; jType <= maxDayTypes; ++jType) {
                            if (dayTypeFilter[jType - 1]) {
                                auto const &daySch = state.dataScheduleMgr->DaySchedule(weekSch.DaySchedulePointer(jType));
                                // use precalculated min and max from SetScheduleMinMax
                                MinValue = min(MinValue, daySch.TSValMin);
                                MaxValue = max(MaxValue, daySch.TSValMax);
                            }
                        }
                        prevWkSch - WkSch;
                    }
                }
                if (MinValue == Constant::BigNumber) MinValue = 0;
                if (MaxValue == -Constant::BigNumber) MaxValue = 0;
                // store for the next call of the same schedule
                curSch.MaxByDayType[curDayTypeGroup] = MaxValue;
                curSch.MinByDayType[curDayTypeGroup] = MinValue;
                curSch.MaxMinByDayTypeSet[curDayTypeGroup] = true;
            } else {
                // retrieve previously found min and max by day type
                MaxValue = curSch.MaxByDayType[curDayTypeGroup];
                MinValue = curSch.MinByDayType[curDayTypeGroup];
            }
        } else if (ScheduleIndex == ScheduleManager::ScheduleAlwaysOn) {
            MinValue = 1.0;
            MaxValue = 1.0;
        } else if (ScheduleIndex == ScheduleManager::ScheduleAlwaysOff) {
            MinValue = 0.0;
            MaxValue = 0.0;
        } else {
            ShowFatalError(state, "getScheduleMinMaxByDayType called with ScheduleIndex out of range");
        }
        return std::make_pair(MinValue, MaxValue);
    }

    std::string GetScheduleName(EnergyPlusData &state, int const ScheduleIndex)
    {
        // FUNCTION INFORMATION:
        //       AUTHOR         Linda K. Lawrie
        //       DATE WRITTEN   February 2008

        // PURPOSE OF THIS FUNCTION:
        // This function returns the schedule name from the Schedule Index.

        // Return value
        std::string ScheduleName;

        if (!state.dataScheduleMgr->ScheduleInputProcessed) {
            ProcessScheduleInput(state);
            state.dataScheduleMgr->ScheduleInputProcessed = true;
        }
>>>>>>> acda84e3

            this->MaxMinByDayTypeSet[(int)days] = true;
        }
        return std::make_pair(this->MinByDayType[(int)days], this->MaxByDayType[(int)days]);
    } // ScheduleDetailed::getMinMaxValsByDayType()

    void ReportScheduleVals(EnergyPlusData &state)
    {
        // SUBROUTINE INFORMATION:
        //       AUTHOR         Linda Lawrie
        //       DATE WRITTEN   February 2004

        // PURPOSE OF THIS SUBROUTINE:
        // This subroutine puts the proper current schedule values into the "reporting"
        // slot for later reporting.
        auto const &s_sched = state.dataSched;
            
        if (s_sched->DoScheduleReportingSetup) { // CurrentModuleObject='Any Schedule'
           for (auto *sched : s_sched->schedules) {
                // Set Up Reporting
                SetupOutputVariable(state,
                                    "Schedule Value",
                                    Constant::Units::None,
                                    sched->currentVal,
                                    OutputProcessor::TimeStepType::Zone,
                                    OutputProcessor::StoreType::Average,
                                    sched->Name);
            }
            s_sched->DoScheduleReportingSetup = false;
        }

        // TODO: Is this needed?
        // Why is it doing exactly the same as UpdateScheduleValues?
        UpdateScheduleVals(state);
    }

    void ReportOrphanSchedules(EnergyPlusData &state)
    {
        // SUBROUTINE INFORMATION:
        //       AUTHOR         Linda Lawrie
        //       DATE WRITTEN   April 2008

        // PURPOSE OF THIS SUBROUTINE:
        // In response to CR7498, report orphan (unused) schedule items.

        bool NeedOrphanMessage = true;
        bool NeedUseMessage = false;
        int NumCount = 0;

        auto const &s_sched = state.dataSched;
        auto const &s_glob = state.dataGlobal;
        
        for (auto const *sched : s_sched->schedules) {
            if (sched->isUsed) continue;
            if (NeedOrphanMessage && s_glob->DisplayUnusedSchedules) {
                ShowWarningError(state, "The following schedule names are \"Unused Schedules\".  These schedules are in the idf");
                ShowContinueError(state, " file but are never obtained by the simulation and therefore are NOT used.");
                NeedOrphanMessage = false;
            }
            if (s_glob->DisplayUnusedSchedules) {
                ShowMessage(state, format("Schedule:Year or Schedule:Compact or Schedule:File or Schedule:Constant={}", sched->Name));
            } else {
                ++NumCount;
            }
        }

        if (NumCount > 0) {
            ShowMessage(state, format("There are {} unused schedules in input.", NumCount));
            NeedUseMessage = true;
        }

        NeedOrphanMessage = true;
        NumCount = 0;

        for (auto *weekSched : s_sched->weekSchedules) {
            if (weekSched->isUsed) continue;
            if (weekSched->Name.empty()) continue;
            if (NeedOrphanMessage && s_glob->DisplayUnusedSchedules) {
                ShowWarningError(state, "The following week schedule names are \"Unused Schedules\".  These schedules are in the idf");
                ShowContinueError(state, " file but are never obtained by the simulation and therefore are NOT used.");
                NeedOrphanMessage = false;
            }
            if (s_glob->DisplayUnusedSchedules) {
                ShowMessage(state, format("Schedule:Week:Daily or Schedule:Week:Compact={}", weekSched->Name));
            } else {
                ++NumCount;
            }
        }

        if (NumCount > 0) {
            ShowMessage(state, fmt::format("There are {} unused week schedules in input.", NumCount));
            NeedUseMessage = true;
        }

        NeedOrphanMessage = true;
        NumCount = 0;

        for (auto *daySched : s_sched->daySchedules) {
            if (daySched->isUsed) continue;
            if (daySched->Name.empty()) continue;
            if (NeedOrphanMessage && s_glob->DisplayUnusedSchedules) {
                ShowWarningError(state, "The following day schedule names are \"Unused Schedules\".  These schedules are in the idf");
                ShowContinueError(state, " file but are never obtained by the simulation and therefore are NOT used.");
                NeedOrphanMessage = false;
            }
            
            if (s_glob->DisplayUnusedSchedules) {
                ShowMessage(state, format("Schedule:Day:Hourly or Schedule:Day:Interval or Schedule:Day:List={}", daySched->Name));
            } else {
                ++NumCount;
            }
        }

        if (NumCount > 0) {
            ShowMessage(state, format("There are {} unused day schedules in input.", NumCount));
            NeedUseMessage = true;
        }

        if (NeedUseMessage) ShowMessage(state, "Use Output:Diagnostics,DisplayUnusedSchedules; to see them.");
    } // ReportOrphanSchedules()

    // returns the annual full load hours for a schedule - essentially the sum of the hourly values 
    Real64 ScheduleConstant::getAnnualHoursFullLoad([[maybe_unused]] EnergyPlusData &state,
                                                    int const StartDayOfWeek, // Day of week for start of year
                                                    bool const isLeapYear   // true if it is a leap year containing February 29
    )
    {
        if (StartDayOfWeek < iDayType_Sun || StartDayOfWeek > iDayType_Sat) return 0.0; // Assert this instead?

        int DaysInYear = (isLeapYear) ? 366 : 365;
        return DaysInYear * Constant::iHoursInDay * this->currentVal;
    }
        
    // returns the annual full load hours for a schedule - essentially the sum of the hourly values 
    Real64 ScheduleDetailed::getAnnualHoursFullLoad(EnergyPlusData &state,
                                                    int const StartDayOfWeek, // Day of week for start of year
                                                    bool const isLeapYear   // true if it is a leap year containing February 29
    )
    {
        // J. Glazer - July 2017
        // adapted from Linda K. Lawrie original code for ScheduleAverageHoursPerWeek()
        auto const &s_glob = state.dataGlobal;
        
        int DaysInYear = (isLeapYear) ? 366 : 365;

        int DayT = StartDayOfWeek;
        Real64 TotalHours = 0.0;

        if (DayT < iDayType_Sun || DayT > iDayType_Sat) return TotalHours;

        for (int iDay = 1; iDay <= DaysInYear; ++iDay) {
            auto const *weekSched = this->weekScheds[iDay];
            auto const *daySched = weekSched->dayScheds[DayT];
            
            TotalHours += daySched->sumTsVals / double(s_glob->TimeStepsInHour);
            ++DayT;
            if (DayT > iDayType_Sat) DayT = iDayType_Sun;
        }

        return TotalHours;
    }

    // returns the average number of hours per week based on the schedule index provided
    Real64 Schedule::getAverageWeeklyHoursFullLoad(EnergyPlusData &state,
                                                   int const StartDayOfWeek, // Day of week for start of year
                                                   bool const isLeapYear   // true if it is a leap year containing February 29
    )
    {
        // FUNCTION INFORMATION:
        //       AUTHOR         Linda K. Lawrie
        //       DATE WRITTEN   August 2006
        //       MODIFIED       September 2012; Glazer - CR8849

        // PURPOSE OF THIS FUNCTION:
<<<<<<< HEAD
        // This function returns the "average" hours per week for a schedule over
        // the entire year.

        Real64 WeeksInYear = (isLeapYear) ? (366.0 / 7.0) : (365.0 / 7.0);
        return this->getAnnualHoursFullLoad(state, StartDayOfWeek, isLeapYear) / WeeksInYear;
=======
        // This function returns the "average" hours per week for a schedule over the entire year.

        Real64 WeeksInYear;

        if (isItLeapYear) {
            WeeksInYear = 366.0 / 7.0;
        } else {
            WeeksInYear = 365.0 / 7.0;
        }

        if (ScheduleIndex < ScheduleManager::ScheduleAlwaysOn || ScheduleIndex > state.dataScheduleMgr->NumSchedules) {
            ShowFatalError(state, "ScheduleAverageHoursPerWeek called with ScheduleIndex out of range");
        }

        Real64 TotalHours = ScheduleAnnualFullLoadHours(state, ScheduleIndex, StartDayOfWeek, isItLeapYear);

        return TotalHours / WeeksInYear; // Ok to return a fraction since WeeksInYear we know is always non-zero
>>>>>>> acda84e3
    }

    // returns the annual hours greater than 1% for a schedule - essentially the number of hours with any operation
    Real64 ScheduleDetailed::getAnnualHoursGreaterThan1Percent(EnergyPlusData &state,
                                                               int const StartDayOfWeek, // Day of week for start of year
                                                               bool const isItLeapYear   // true if it is a leap year containing February 29
                                                               )
    {
        // J. Glazer - July 2017
        // adapted from Linda K. Lawrie original code for ScheduleAverageHoursPerWeek()
        auto const &s_glob = state.dataGlobal;
        
        int DaysInYear = (isItLeapYear) ? 366 : 365;

        int DayT = StartDayOfWeek;
        Real64 TotalHours = 0.0;

        if (DayT < iDayType_Sun || DayT > iDayType_Sat) return TotalHours;

        for (int iDay = 1; iDay <= DaysInYear; ++iDay) {
            auto const *weekSched = this->weekScheds[iDay];
            auto const *daySched = weekSched->dayScheds[DayT];
            for (int i = 0; i < Constant::iHoursInDay * s_glob->TimeStepsInHour; ++i) {
                if (daySched->tsVals[i] > 0.0) {
                    TotalHours += s_glob->TimeStepZone;
                }
            }

            ++DayT;
            if (DayT > iDayType_Sat) DayT = iDayType_Sun;
        }

        return TotalHours;
    } // ScheduleDetailed::getAnnualHoursGreaterThan1Percent()

    // returns the annual hours greater than 1% for a schedule - essentially the number of hours with any operation
    Real64 ScheduleConstant::getAnnualHoursGreaterThan1Percent([[maybe_unused]] EnergyPlusData &state,
                                                               int const StartDayOfWeek, // Day of week for start of year
                                                               bool const isItLeapYear   // true if it is a leap year containing February 29
                                                               )
    {
<<<<<<< HEAD
        int DaysInYear = (isItLeapYear) ? 366 : 365;

        if (StartDayOfWeek < iDayType_Sun || StartDayOfWeek > iDayType_Sat) return 0.0; // Assert this instead?

        return (this->currentVal > 0.0) ? (Constant::rHoursInDay * DaysInYear) : 0; 
    } // ScheduleConstant::getHoursGreaterThan1Percent()
        
    // returns the temperature value from a schedule at a certain time for the first day of the week in either January or July
    std::tuple<Real64, int, std::string>
    ScheduleDetailed::getValAndCountOnDay(EnergyPlusData &state, bool const isSummer, DayType const dayOfWeek, int const hourOfDay)
    {
        // J.Glazer - Aug 2017
            
        auto const &s_glob = state.dataGlobal;
            
        // determine month to use based on hemiphere and season
        int month;
        if (isSummer) {
            month = (state.dataEnvrn->Latitude > 0.) ? 7 : 1;
        } else {
            month = (state.dataEnvrn->Latitude > 0.) ? 1 : 7;
        }
    
        std::string monthName = (month == 1) ? "January" : "July";

        int jdateSelect = General::nthDayOfWeekOfMonth(state, (int)dayOfWeek, 1, month);
        
        // determine number of days in year
        int DaysInYear = (state.dataEnvrn->CurrentYearIsLeapYear) ? 366 : 365;
        
        // should adjust date if lands on a holiday but for now assume that it does not
        
        // adjust time of day for daylight savings time
        int hourSelect = hourOfDay + state.dataWeather->DSTIndex(jdateSelect);
        
        // get the value at the selected time
        int constexpr firstTimeStep = 1;
        auto const *weekSched = this->weekScheds[jdateSelect];
        auto const *daySched = weekSched->dayScheds[(int)dayOfWeek];
        
        Real64 value = daySched->tsVals[(hourSelect - 1) * state.dataGlobal->TimeStepsInHour + (firstTimeStep - 1)];
        int countOfSame = 0;
        
        // count the number of times with that same value
        for (int jdateOfYear = 1; jdateOfYear <= DaysInYear; ++jdateOfYear) {
            auto const *wSched = this->weekScheds[jdateOfYear];
            if (wSched == weekSched) { // if same week schedule can short circuit rest of testing and increment counter
                ++countOfSame;
                continue;
            }
            
            auto const *dSched = wSched->dayScheds[(int)dayOfWeek];
            if (dSched == daySched) { // if same day schedule can short circuit rest of testing and increment counter
                ++countOfSame;
                continue;
            }
            
            if (dSched->tsVals[(hourSelect - 1) * s_glob->TimeStepsInHour + (firstTimeStep - 1)] == value) {
                ++countOfSame;
            }
        }
        
        return std::make_tuple(value, countOfSame, monthName);
    } // ScheduleDetailed::getValAndCountOnDay()

=======
        return state.dataScheduleMgr->NumSchedules;
    }
>>>>>>> acda84e3

    // returns the temperature value from a schedule at a certain time for the first day of the week in either January or July
    std::tuple<Real64, int, std::string>
    ScheduleConstant::getValAndCountOnDay(EnergyPlusData &state, bool const isSummer, [[maybe_unused]] DayType const dayOfWeek, [[maybe_unused]] int const hourOfDay)
    {
        // determine month to use based on hemiphere and season
        int month;
        if (isSummer) {
            month = (state.dataEnvrn->Latitude > 0.) ? 7 : 1;
        } else {
            month = (state.dataEnvrn->Latitude > 0.) ? 1 : 7;
        }
    
        std::string monthName = (month == 1) ? "January" : "July";
        int DaysInYear = (state.dataEnvrn->CurrentYearIsLeapYear) ? 366 : 365;
        return std::make_tuple(this->currentVal, DaysInYear, monthName);
    } // ScheduleConstant::getValAndCountOnDay()

        
void ShowSevereBadMin(EnergyPlusData &state, ErrorObjectHeader const &eoh, std::string_view fieldName, std::string_view fieldVal, Clusive cluMin, Real64 minVal, std::string_view msg)
{
    ShowSevereError(state, format("{}: {} = {}", eoh.routineName, eoh.objectType, eoh.objectName));
    ShowContinueError(state, format("{} = {}, schedule contains values that are {} {}", fieldName, fieldVal,
                                    cluMin == Clusive::In ? "<" : "<=", minVal));
    if (!msg.empty()) ShowContinueError(state, format("{}", msg));
}
        
void ShowSevereBadMax(EnergyPlusData &state, ErrorObjectHeader const &eoh, std::string_view fieldName, std::string_view fieldVal, Clusive cluMax, Real64 maxVal, std::string_view msg)
{
    ShowSevereError(state, format("{}: {} = {}", eoh.routineName, eoh.objectType, eoh.objectName));
    ShowContinueError(state, format("{} = {}, schedule contains values that are {} {}", fieldName, fieldVal,
                                    cluMax == Clusive::In ? ">" : ">=", maxVal));
    if (!msg.empty()) ShowContinueError(state, format("{}", msg));
}
        
void ShowSevereBadMinMax(EnergyPlusData &state, ErrorObjectHeader const &eoh, std::string_view fieldName, std::string_view fieldVal, Clusive cluMin, Real64 minVal, Clusive cluMax, Real64 maxVal, std::string_view msg)
{
    ShowSevereError(state, format("{}: {} = {}", eoh.routineName, eoh.objectType, eoh.objectName));
    ShowContinueError(state, format("{} = {}, schedule contains values that are {} {} and/or {} {}", fieldName, fieldVal,
                                    cluMin == Clusive::In ? "<" : "<=", minVal,
                                    cluMax == Clusive::In ? ">" : ">=", maxVal));
    if (!msg.empty()) ShowContinueError(state, format("{}", msg));
}
        

void ShowWarningBadMin(EnergyPlusData &state, ErrorObjectHeader const &eoh, std::string_view fieldName, std::string_view fieldVal, Clusive cluMin, Real64 minVal, std::string_view msg)
{
    ShowWarningError(state, format("{}: {} = {}", eoh.routineName, eoh.objectType, eoh.objectName));
    ShowContinueError(state, format("{} = {}, schedule contains values that are {} {}", fieldName, fieldVal,
                                    cluMin == Clusive::In ? "<" : "<=", minVal));
    if (!msg.empty()) ShowContinueError(state, format("{}", msg));
}
        
void ShowWarningBadMax(EnergyPlusData &state, ErrorObjectHeader const &eoh, std::string_view fieldName, std::string_view fieldVal, Clusive cluMax, Real64 maxVal, std::string_view msg)
{
    ShowWarningError(state, format("{}: {} = {}", eoh.routineName, eoh.objectType, eoh.objectName));
    ShowContinueError(state, format("{} = {}, schedule contains values that are {} {}", fieldName, fieldVal,
                                    cluMax == Clusive::In ? ">" : ">=", maxVal));
    if (!msg.empty()) ShowContinueError(state, format("{}", msg));
}
        
void ShowWarningBadMinMax(EnergyPlusData &state, ErrorObjectHeader const &eoh, std::string_view fieldName, std::string_view fieldVal, Clusive cluMin, Real64 minVal, Clusive cluMax, Real64 maxVal, std::string_view msg)
{
    ShowWarningError(state, format("{}: {} = {}", eoh.routineName, eoh.objectType, eoh.objectName));
    ShowContinueError(state, format("{} = {}, schedule contains values that are {} {} and/or {} {}", fieldName, fieldVal,
                                    cluMin == Clusive::In ? "<" : "<=", minVal,
                                    cluMax == Clusive::In ? ">" : ">=", maxVal));
    if (!msg.empty()) ShowContinueError(state, format("{}", msg));
}
        
        
} // namespace ScheduleManager

} // namespace EnergyPlus<|MERGE_RESOLUTION|>--- conflicted
+++ resolved
@@ -340,54 +340,19 @@
         int NumPointer;
         bool ErrorsFound(false);
         bool NumErrorFlag;
-<<<<<<< HEAD
+
         std::string CFld; // Character field for error message
         //  CHARACTER(len=20) CFld1        ! Character field for error message
         std::array<Real64, Constant::iMinutesInDay> minuteVals;       // Temporary for processing interval schedules
         std::array<bool, Constant::iMinutesInDay> setMinuteVals;       // Temporary for processing interval schedules
-=======
-        int SchedTypePtr;
-        int NumHrDaySchedules;                                       // Number of "hourly" dayschedules
-        int NumIntDaySchedules;                                      // Number of "interval" dayschedules
-        int NumExternalInterfaceSchedules;                           // Number of "PtolemyServer ExternalInterface" "compact" Schedules
-        int NumExternalInterfaceFunctionalMockupUnitImportSchedules; // Number of "FunctionalMockupUnitImport ExternalInterface"
-        // "compact" Schedules ! added for FMU Import
-        int NumExternalInterfaceFunctionalMockupUnitExportSchedules; // Number of "FunctionalMockupUnitExport ExternalInterface"
-        // "compact" Schedules ! added for FMU Export
-        int NumLstDaySchedules;            // Number of "list" dayschedules
-        int NumRegDaySchedules;            // Number of hourly+interval+list dayschedules
-        int NumRegWeekSchedules;           // Number of "regular" Weekschedules
-        int NumRegSchedules;               // Number of "regular" Schedules
-        int NumCptWeekSchedules;           // Number of "compact" WeekSchedules
-        int NumCptSchedules;               // Number of "compact" Schedules
-        int NumCommaFileSchedules;         // Number of Schedule:File schedules
-        int NumConstantSchedules;          // Number of "constant" schedules
-        int NumCSVAllColumnsSchedules = 0; // Number of imported shading schedules
-        int NumCommaFileShading;           // Number of shading csv schedules
-        int TS;                            // Counter for Num Of Time Steps in Hour
-        int Hr;                            // Hour Counter
-        Array2D<Real64> MinuteValue;       // Temporary for processing interval schedules
-        Array2D_bool SetMinuteValue;       // Temporary for processing interval schedules
->>>>>>> acda84e3
         int NumFields;
         //  LOGICAL RptSchedule
-<<<<<<< HEAD
+
         int RptLevel;
         int MinutesPerItem;
         int NumExpectedItems;
-        int MaxNums;
-        int MaxAlps;
         std::array<bool, (int)DayType::Num> allDays;
         std::array<bool, (int)DayType::Num> theseDays;
-=======
-        int CurMinute;
-        int MinutesPerItem;
-        int NumExpectedItems;
-        int AddWeekSch;
-        int AddDaySch;
-        Array1D_bool AllDays(maxDayTypes);
-        Array1D_bool TheseDays(maxDayTypes);
->>>>>>> acda84e3
         bool ErrorHere;
         int SchNum;
         int WkCount;
@@ -405,17 +370,8 @@
         std::string errmsg;
         // for SCHEDULE:FILE
         int rowCnt;
-<<<<<<< HEAD
+
         std::string subString;
-        std::string CurrentModuleObject; // for ease in getting objects
-=======
-        int iDay;
-        int hDay;
-        int jHour;
-        int kDayType;
-        Real64 curHrVal;
-        std::string::size_type sPos;
->>>>>>> acda84e3
         int MaxNums1;
         char ColumnSep;
         bool FileIntervalInterpolated;
@@ -437,17 +393,10 @@
         int MaxNums = 1; // Need at least 1 number because it's used as a local variable in the Schedule Types loop
         int MaxAlps = 0;
 
-<<<<<<< HEAD
-        CurrentModuleObject = "ScheduleTypeLimits";
+        std::string CurrentModuleObject = "ScheduleTypeLimits";
         int NumScheduleTypes = s_ip->getNumObjectsFound(state, CurrentModuleObject);
         if (NumScheduleTypes > 0) {
             s_ip->getObjectDefMaxArgs(state, CurrentModuleObject, Count, NumAlphas, NumNumbers);
-=======
-        std::string CurrentModuleObject = "ScheduleTypeLimits";
-        state.dataScheduleMgr->NumScheduleTypes = state.dataInputProcessing->inputProcessor->getNumObjectsFound(state, CurrentModuleObject);
-        if (state.dataScheduleMgr->NumScheduleTypes > 0) {
-            state.dataInputProcessing->inputProcessor->getObjectDefMaxArgs(state, CurrentModuleObject, Count, NumAlphas, NumNumbers);
->>>>>>> acda84e3
             MaxNums = max(MaxNums, NumNumbers);
             MaxAlps = max(MaxAlps, NumAlphas);
         }
@@ -670,15 +619,9 @@
 
             if (rowCnt != rowLimitCount) {
                 if (rowCnt < rowLimitCount) {
-<<<<<<< HEAD
                     ShowSevereError(state, format("{}: {}=\"{}\" {} data values read.", routineName, CurrentModuleObject, Alphas(1), rowCnt));
                 } else if (rowCnt > rowLimitCount) {
                     ShowSevereError(state, format("{}: {}=\"{}\" too many data values read.", routineName, CurrentModuleObject, Alphas(1)));
-=======
-                    ShowSevereError(state, format("{}{}=\"{}\" {} data values read.", RoutineName, CurrentModuleObject, Alphas(1), rowCnt));
-                } else {
-                    ShowSevereError(state, format("{}{}=\"{}\" too many data values read.", RoutineName, CurrentModuleObject, Alphas(1)));
->>>>>>> acda84e3
                 }
                 ShowContinueError(
                     state,
@@ -1689,14 +1632,6 @@
                     ShowWarningCustom(state, eoh, format("less than {} hourly values read from file."
                                                          "..Number read={}.", numHourlyValues, (rowCnt * 60) / MinutesPerItem));
                 }
-<<<<<<< HEAD
-                if (rowCnt < rowLimitCount) {
-                    ShowWarningCustom(state, eoh, format("less than specified hourly values read from file."
-                                                         "..Specified Number of Hourly Values={} Actual number of hourly values included={}",
-                                                         numHourlyValues, (rowCnt * 60) / MinutesPerItem));
-                }
-=======
->>>>>>> acda84e3
 
                 // process the data into the normal schedule data structures
                 // note -- schedules are ALWAYS 366 days so some special measures have to be done at 29 Feb "day of year" (60)
@@ -2120,16 +2055,9 @@
             NumFields = s_ip->getNumObjectsFound(state, CurrentModuleObject);
 
             //    RptSchedule=.FALSE.
-<<<<<<< HEAD
             RptLevel = 1;
             for (int Count = 1; Count <= NumFields; ++Count) {
                 s_ip->getObjectItem(state, CurrentModuleObject, Count, Alphas, NumAlphas, Numbers, NumNumbers, Status);
-=======
-            for (Count = 1; Count <= NumFields; ++Count) {
-                state.dataInputProcessing->inputProcessor->getObjectItem(
-                    state, CurrentModuleObject, Count, Alphas, NumAlphas, Numbers, NumNumbers, Status);
->>>>>>> acda84e3
-                //      RptSchedule=.TRUE.
 
                 ErrorObjectHeader eoh{routineName, CurrentModuleObject, Alphas(1)};
 
@@ -2480,34 +2408,8 @@
 
     Real64 GetCurrentScheduleValue(EnergyPlusData &state, int const schedNum)
     {
-        // FUNCTION INFORMATION:
-        //       AUTHOR         Linda K. Lawrie
-        //       DATE WRITTEN   September 1997
-        //       MODIFIED       August 2011; adapt Autodesk changes (time reduction)
-
-        // PURPOSE OF THIS FUNCTION:
-        // This function returns the hourly schedule value for the current day.
-
-        // METHODOLOGY EMPLOYED:
-        // Use internal Schedule data structure to return value.  Note that missing values in
-        // input will equate to 0 indices in arrays -- which has been set up to return legally with
-        // 0.0 values.
-<<<<<<< HEAD
+        // Wrapper for method
         return state.dataSched->schedules[schedNum]->getCurrentVal();
-=======
-
-        // Checking if valid index is passed is necessary
-        if (ScheduleIndex == ScheduleManager::ScheduleAlwaysOn) {
-            return 1.0;
-        } else if (ScheduleIndex == ScheduleManager::ScheduleAlwaysOff) {
-            return 0.0;
-        } else if (!state.dataScheduleMgr->Schedule(ScheduleIndex).EMSActuatedOn) {
-            return state.dataScheduleMgr->Schedule(ScheduleIndex)
-                .CurrentValue; // This block probably unnecessary, UpdateScheduleValues already does it
-        } else {
-            return state.dataScheduleMgr->Schedule(ScheduleIndex).EMSValue;
-        }
->>>>>>> acda84e3
     }
 
     void UpdateScheduleVals(EnergyPlusData &state)
@@ -2522,27 +2424,13 @@
 
         // METHODOLOGY EMPLOYED:
         // Use internal Schedule data structure to calculate current value.  Note that missing values in
-<<<<<<< HEAD
-        // input will equate to 0 indices in arrays -- which has been set up to return legally with
-        // 0.0 values.
+
         auto const &s_sched = state.dataSched;
         auto const &s_glob = state.dataGlobal;
             
         for (auto *sched : s_sched->schedules) {
             if (sched->EMSActuatedOn) {
                 sched->currentVal = sched->EMSVal;
-=======
-        // input will equate to 0 indices in arrays -- which has been set up to return legally with 0.0 values.
-
-        if (!state.dataScheduleMgr->ScheduleInputProcessed) {
-            ProcessScheduleInput(state);
-            state.dataScheduleMgr->ScheduleInputProcessed = true;
-        }
-
-        for (int ScheduleIndex = 1; ScheduleIndex <= state.dataScheduleMgr->NumSchedules; ++ScheduleIndex) {
-            if (state.dataScheduleMgr->Schedule(ScheduleIndex).EMSActuatedOn) {
-                state.dataScheduleMgr->Schedule(ScheduleIndex).CurrentValue = state.dataScheduleMgr->Schedule(ScheduleIndex).EMSValue;
->>>>>>> acda84e3
             } else {
                 sched->currentVal = sched->getHrTsVal(state, s_glob->HourOfDay, s_glob->TimeStep);
             }
@@ -2624,7 +2512,6 @@
 
         // PURPOSE OF THIS FUNCTION:
         // This function returns the internal pointer to Schedule "ScheduleName".
-<<<<<<< HEAD
         auto &s_sched = state.dataSched;
 
         auto found = s_sched->scheduleMap.find(name);
@@ -2647,34 +2534,6 @@
                     for (int iDayType = 1; iDayType < (int)DayType::Num; ++iDayType) {
                         auto *daySched = weekSched->dayScheds[iDayType];
                         daySched->isUsed = true;
-=======
-
-        // Return value
-        int GetScheduleIndex;
-
-        if (!state.dataScheduleMgr->ScheduleInputProcessed) {
-            ProcessScheduleInput(state);
-            state.dataScheduleMgr->ScheduleInputProcessed = true;
-        }
-
-        if (state.dataScheduleMgr->NumSchedules > 0) {
-            GetScheduleIndex = Util::FindItemInList(ScheduleName, state.dataScheduleMgr->Schedule({1, state.dataScheduleMgr->NumSchedules}));
-            if (GetScheduleIndex > 0) {
-                if (!state.dataScheduleMgr->Schedule(GetScheduleIndex).Used) {
-                    state.dataScheduleMgr->Schedule(GetScheduleIndex).Used = true;
-                    for (int WeekCtr = 1; WeekCtr <= 366; ++WeekCtr) {
-                        if (state.dataScheduleMgr->Schedule(GetScheduleIndex).WeekSchedulePointer(WeekCtr) > 0) {
-                            state.dataScheduleMgr->WeekSchedule(state.dataScheduleMgr->Schedule(GetScheduleIndex).WeekSchedulePointer(WeekCtr)).Used =
-                                true;
-                            for (int DayCtr = 1; DayCtr <= maxDayTypes; ++DayCtr) {
-                                state.dataScheduleMgr
-                                    ->DaySchedule(state.dataScheduleMgr
-                                                      ->WeekSchedule(state.dataScheduleMgr->Schedule(GetScheduleIndex).WeekSchedulePointer(WeekCtr))
-                                                      .DaySchedulePointer(DayCtr))
-                                    .Used = true;
-                            }
-                        }
->>>>>>> acda84e3
                     }
                 }
             }
@@ -2684,7 +2543,6 @@
 
     int GetScheduleNum(EnergyPlusData &state, std::string const &name)
     {
-<<<<<<< HEAD
         auto *sched = GetSchedule(state, name);
         return (sched == nullptr) ? -1: sched->Num;
     }
@@ -2707,29 +2565,6 @@
                 auto *daySched = weekSched->dayScheds[iDayType];
                 if (daySched == nullptr) continue;
                 daySched->isUsed = true;
-=======
-        // FUNCTION INFORMATION:
-        //       AUTHOR         Jason Glazer
-        //       DATE WRITTEN   July 2007
-
-        // PURPOSE OF THIS FUNCTION:
-        // This function returns the internal pointer to Schedule "ScheduleName" (actually, it doesn't do that)
-
-        // Return value
-        std::string TypeOfSchedule;
-
-        if (!state.dataScheduleMgr->ScheduleInputProcessed) {
-            ProcessScheduleInput(state);
-            state.dataScheduleMgr->ScheduleInputProcessed = true;
-        }
-
-        if ((ScheduleIndex > 0) && (ScheduleIndex <= state.dataScheduleMgr->NumSchedules)) {
-            int curSchType = state.dataScheduleMgr->Schedule(ScheduleIndex).ScheduleTypePtr;
-            if ((curSchType > 0) && (curSchType <= state.dataScheduleMgr->NumScheduleTypes)) {
-                TypeOfSchedule = state.dataScheduleMgr->ScheduleType(curSchType).Name;
-            } else {
-                TypeOfSchedule = "";
->>>>>>> acda84e3
             }
         }
         return weekSched;
@@ -2745,11 +2580,7 @@
     {
         // FUNCTION INFORMATION:
         //       AUTHOR         Linda K. Lawrie
-<<<<<<< HEAD
         //       DATE WRITTEN   September 1997
-=======
-        //       DATE WRITTEN   August 2003
->>>>>>> acda84e3
 
         // PURPOSE OF THIS FUNCTION:
         // This function returns the internal pointer to Schedule "ScheduleName".
@@ -2850,7 +2681,6 @@
     {
         // SUBROUTINE INFORMATION:
         //       AUTHOR         Linda K. Lawrie
-<<<<<<< HEAD
         //       DATE WRITTEN   September 1997
 
         // PURPOSE OF THIS SUBROUTINE:
@@ -2879,24 +2709,7 @@
                                  int jDay,
                                  int dayOfWeek)
     {
-        // SUBROUTINE INFORMATION:
-        //       AUTHOR         Linda K. Lawrie
-        //       DATE WRITTEN   September 1997
-
-        // PURPOSE OF THIS SUBROUTINE:
-        // This subroutine returns an entire day's worth of schedule values.
-=======
-        //       DATE WRITTEN   August 2003
-
-        // PURPOSE OF THIS SUBROUTINE:
-        // This subroutine returns an entire day's worth of schedule values for a specified Day Schedule Index item.
-
-        if (!state.dataScheduleMgr->ScheduleInputProcessed) {
-            ProcessScheduleInput(state);
-            state.dataScheduleMgr->ScheduleInputProcessed = true;
-        }
->>>>>>> acda84e3
-
+        // Just a wrapper for the method
         return state.dataSched->schedules[schedNum]->getDayVals(state, DayValues, jDay, dayOfWeek);
     }
         
@@ -2905,17 +2718,13 @@
                                     Array2S<Real64> DayValues   // Returned set of values
     )
     {
+        // Just a wrapper for the method
         state.dataSched->daySchedules[daySchedNum]->getDayVals(state, DayValues);
     }
 
     void ExternalInterfaceSetSchedule(EnergyPlusData &state,
-<<<<<<< HEAD
                                       int schedNum,
                                       Real64 value // The new value for the schedule
-=======
-                                      int &ScheduleIndex,
-                                      Real64 const Value // The new value for the schedule
->>>>>>> acda84e3
     )
     {
         // FUNCTION INFORMATION:
@@ -2929,7 +2738,6 @@
         // real-time data by referencing a schedule. This allows overwriting setpoint
         // for supervisory controls or internal gains obtained from real-time occupancy
         // measurements.
-<<<<<<< HEAD
         auto const &s_glob = state.dataGlobal;
         auto const &s_sched = state.dataSched;
         auto *daySched = s_sched->daySchedules[schedNum];
@@ -2937,16 +2745,9 @@
         for (int hr = 0; hr < Constant::iHoursInDay; ++hr) {
             for (int ts = 0; ts < s_glob->TimeStepsInHour; ++ts) {
                 daySched->tsVals[hr * s_glob->TimeStepsInHour + ts] = value;
-=======
-
-        // Assign the value of the variable
-        for (int Hr = 1; Hr <= 24; ++Hr) {
-            for (int TS = 1; TS <= state.dataGlobal->NumOfTimeStepInHour; ++TS) {
-                state.dataScheduleMgr->DaySchedule(ScheduleIndex).TSValue(TS, Hr) = Value;
->>>>>>> acda84e3
-            }
-        }
-    }
+            }
+        }
+    } // ExternalInterfaceSetSchedule()
 
     void ProcessIntervalFields(EnergyPlusData &state,
                                Array1S_string const Untils,
@@ -2966,47 +2767,26 @@
         //       DATE WRITTEN   <date_written>
 
         // PURPOSE OF THIS SUBROUTINE:
-<<<<<<< HEAD
         // This subroutine processes the "interval" fields with/without optional "until" in front of
         // time (hh:mm).
-=======
-        // This subroutine processes the "interval" fields with/without optional "until" in front of time (hh:mm).
-
-        // Argument array dimensioning
-        MinuteValue.dim(60, 24);
-        SetMinuteValue.dim(60, 24);
->>>>>>> acda84e3
 
         // SUBROUTINE LOCAL VARIABLE DECLARATIONS:
         int HHField;
         int MMField;
-<<<<<<< HEAD
+
         int begHr = 0;  // starting hour
         int begMin = 0; // starting minute
         int endHr = -1;  // ending hour
         int endMin = -1; // ending minute
         std::string::size_type sFld;
-=======
-        int Hr;
-        int Min;
->>>>>>> acda84e3
+
         int totalMinutes;
         Real64 incrementPerMinute;
         Real64 curValue;
 
-<<<<<<< HEAD
         std::fill(minuteVals.begin(), minuteVals.end(), 0.0);
         std::fill(setMinuteVals.begin(), setMinuteVals.end(), false);
         sFld = 0;
-=======
-        MinuteValue = 0.0;
-        SetMinuteValue = false;
-        int SHr = 1;
-        int SMin = 1;
-        int EHr = 0;
-        int EMin = 0;
-        std::string::size_type sFld = 0;
->>>>>>> acda84e3
 
         Real64 StartValue = 0;
         Real64 EndValue = 0;
@@ -3182,29 +2962,20 @@
         //       DATE WRITTEN   January 2003
 
         // PURPOSE OF THIS SUBROUTINE:
-<<<<<<< HEAD
+
         // This subroutine decodes a hhmm date field input as part of the "until" time in a schedule
         // representation.
 
         // SUBROUTINE LOCAL VARIABLE DECLARATIONS:
         Real64 rRetHH; // real Returned "hour"
-        Real64 rRetMM; // real Returned "minute"
         std::string hHour;
         std::string mMinute;
-=======
-        // This subroutine decodes a hhmm date field input as part of the "until" time in a schedule representation.
->>>>>>> acda84e3
-
         
         std::string String = stripped(FieldValue);
         std::string::size_type const Pos = index(String, ':');
         bool nonIntegral = false;
-<<<<<<< HEAD
 
         auto &s_glob = state.dataGlobal;
-        
-=======
->>>>>>> acda84e3
         if (Pos == std::string::npos) {
             ShowSevereError(state,
                             format("ProcessScheduleInput: DecodeHHMMField, Invalid \"until\" field submitted (no : separator in hh:mm)={}",
@@ -3299,19 +3070,12 @@
         // PURPOSE OF THIS SUBROUTINE:
         // This subroutine processes a field "For: day types" and returns
         // those day types (can be multiple) from field.
-        bool OneValid = false;
-        bool DupAssignment = false;
-
-<<<<<<< HEAD
-=======
         // Argument array dimensioning
-        EP_SIZE_CHECK(TheseDays, maxDayTypes);
-        EP_SIZE_CHECK(AlReady, maxDayTypes);
 
         // SUBROUTINE LOCAL VARIABLE DECLARATIONS:
         bool OneValid = false;
         bool DupAssignment = false;
->>>>>>> acda84e3
+
         // Just test for specific days
         if (has(ForDayField, "WEEKDAY")) {
             these[iDayType_Mon] = these[iDayType_Tue] = these[iDayType_Wed] = these[iDayType_Thu] = these[iDayType_Fri] = true;
@@ -3450,17 +3214,10 @@
             OneValid = true;
         }
         if (has(ForDayField, "ALLOTHERDAY")) {
-<<<<<<< HEAD
             for (int iDay = 0; iDay < (int)DayType::Num; ++iDay) {
                 if (!already[iDay]) {
                     these[iDay] = already[iDay] = true;
                 }
-=======
-            for (int DayT = 1; DayT <= maxDayTypes; ++DayT) {
-                if (AlReady(DayT)) continue;
-                TheseDays(DayT) = true;
-                AlReady(DayT) = true;
->>>>>>> acda84e3
             }
             OneValid = true;
         }
@@ -3488,46 +3245,12 @@
             else if (value > this->maxVal) this->maxVal = value;
         }
 
-<<<<<<< HEAD
         this->isMinMaxSet = true;
-=======
-        auto const &wkSched = state.dataScheduleMgr->WeekSchedule(sched.WeekSchedulePointer(1));
-        auto const &daySched = state.dataScheduleMgr->DaySchedule(wkSched.DaySchedulePointer(1));
-        Real64 MinValue = daySched.TSValMin;
-        Real64 MaxValue = daySched.TSValMax;
-        for (int DayT = 2; DayT <= maxDayTypes; ++DayT) {
-            auto const &daySched2 = state.dataScheduleMgr->DaySchedule(wkSched.DaySchedulePointer(DayT));
-            MinValue = min(MinValue, daySched2.TSValMin);
-            MaxValue = max(MaxValue, daySched2.TSValMax);
-        }
-        int prevWkSch = -999; // set to a value that would never occur
-        for (int Loop = 2; Loop <= 366; ++Loop) {
-            int WkSch = sched.WeekSchedulePointer(Loop);
-            if (WkSch != prevWkSch) { // skip if same as previous week (very common)
-                auto const &wkSched2 = state.dataScheduleMgr->WeekSchedule(WkSch);
-                for (int DayT = 1; DayT <= maxDayTypes; ++DayT) {
-                    auto const &daySched3 = state.dataScheduleMgr->DaySchedule(wkSched2.DaySchedulePointer(DayT));
-                    MinValue = min(MinValue, daySched3.TSValMin);
-                    MaxValue = max(MaxValue, daySched3.TSValMax);
-                }
-                prevWkSch = WkSch;
-            }
-        }
-        sched.MaxMinSet = true;
-        sched.MinValue = MinValue;
-        sched.MaxValue = MaxValue;
->>>>>>> acda84e3
     }
         
     void WeekSchedule::setMinMaxVals(EnergyPlusData &state)
     {
-<<<<<<< HEAD
         assert (!this->isMinMaxSet);
-=======
-        // FUNCTION INFORMATION:
-        //       AUTHOR         Linda K. Lawrie
-        //       DATE WRITTEN   February 2003
->>>>>>> acda84e3
 
         auto *daySched1 = this->dayScheds[1];
         if (!daySched1->isMinMaxSet) daySched1->setMinMaxVals(state);
@@ -3546,34 +3269,10 @@
             daySchedPrev = daySched;
         }
 
-<<<<<<< HEAD
         this->isMinMaxSet = true;
     } // ScheduleWeek::setMinMaxVals()
         
     void ScheduleDetailed::setMinMaxVals(EnergyPlusData &state)
-=======
-        if (ScheduleIndex > 0) {
-            if (!state.dataScheduleMgr->Schedule(ScheduleIndex).MaxMinSet) { // Set Minimum/Maximums for this schedule
-                SetScheduleMinMax(state, ScheduleIndex);
-            }
-            MinValue = state.dataScheduleMgr->Schedule(ScheduleIndex).MinValue;
-        }
-
-        //  Min/max for schedule has been set.  Test.
-        if (includeOrEquals) {
-            return FLT_EPSILON >= Minimum - state.dataScheduleMgr->Schedule(ScheduleIndex).MinValue;
-        } else {
-            return state.dataScheduleMgr->Schedule(ScheduleIndex).MinValue > Minimum;
-        }
-    }
-
-    bool CheckScheduleValueMinMax(EnergyPlusData &state,
-                                  int const schedNum,         // Which Schedule being tested
-                                  std::string_view MinString, // Minimum indicator ('>', '>=')
-                                  Real64 const Minimum,       // Minimum desired value
-                                  std::string_view MaxString, // Maximum indicator ('<', ',=')
-                                  Real64 const Maximum)       // Maximum desired value
->>>>>>> acda84e3
     {
         assert (!this->isMinMaxSet);
 
@@ -3591,37 +3290,9 @@
             if (weekSched == weekSchedPrev) continue;
             if (!weekSched->isMinMaxSet) weekSched->setMinMaxVals(state);
 
-<<<<<<< HEAD
             if (weekSched->minVal < this->minVal) this->minVal = weekSched->minVal;
             if (weekSched->maxVal > this->maxVal) this->maxVal = weekSched->maxVal;
             weekSchedPrev = weekSched;
-=======
-        // METHODOLOGY EMPLOYED:
-        // Schedule data structure stores this on first validity check.  If there, then is returned else
-        // looks up minimum and maximum values for the schedule and then sets result of function based on
-        // requested minimum/maximum checks.
-
-        bool MinValueOk = true;
-        bool MaxValueOk = true;
-
-        if (schedNum == ScheduleManager::ScheduleAlwaysOn) {
-            assert(clusiveMin == Clusivity::Inclusive && clusiveMax == Clusivity::Inclusive);
-            MinValueOk = (Minimum == 1.0);
-            MaxValueOk = (Maximum == 1.0);
-        } else if (schedNum == ScheduleManager::ScheduleAlwaysOff) {
-            assert(clusiveMin == Clusivity::Inclusive && clusiveMax == Clusivity::Inclusive);
-            MinValueOk = (Minimum == 0.0);
-            MaxValueOk = (Maximum == 0.0);
-        } else if (schedNum > 0 && schedNum <= state.dataScheduleMgr->NumSchedules) {
-            auto const &sched = state.dataScheduleMgr->Schedule(schedNum);
-            if (!sched.MaxMinSet) {
-                SetScheduleMinMax(state, schedNum);
-            }
-            MinValueOk = (clusiveMin == Clusivity::Exclusive) ? (sched.MinValue > Minimum) : (FLT_EPSILON >= Minimum - sched.MinValue);
-            MaxValueOk = (clusiveMax == Clusivity::Exclusive) ? (sched.MaxValue < Maximum) : (sched.MaxValue - Maximum <= FLT_EPSILON);
-        } else {
-            ShowFatalError(state, "CheckScheduleValueMinMax called with ScheduleIndex out of range");
->>>>>>> acda84e3
         }
         
         this->isMinMaxSet = true;
@@ -3660,110 +3331,18 @@
 
     bool ScheduleBase::checkMaxVal(EnergyPlusData &state, Clusive cluMax, Real64 const max)
     {
-<<<<<<< HEAD
         if (!this->isMinMaxSet) {
             this->setMinMaxVals(state);
-=======
-        // FUNCTION INFORMATION:
-        //       AUTHOR         Linda K. Lawrie
-        //       DATE WRITTEN   November 2004
-
-        // PURPOSE OF THIS FUNCTION:
-        // This function checks the indicated schedule value for validity.  Uses the ScheduleIndex
-        // from (GetScheduleIndex).
-
-        // METHODOLOGY EMPLOYED:
-        // This routine is best used with "discrete" schedules.  The routine must traverse all values
-        // in the schedule and compares by equality.
-
-        // Return value
-        bool CheckScheduleValue;
-
-        // FUNCTION LOCAL VARIABLE DECLARATIONS:
-        int Loop;  // Loop Control variable
-        int DayT;  // Day Type Loop control
-        int WkSch; // Pointer for WeekSchedule value
-
-        CheckScheduleValue = false;
-
-        if (ScheduleIndex == ScheduleManager::ScheduleAlwaysOn) {
-            CheckScheduleValue = (Value == 1.0);
-        } else if (ScheduleIndex == ScheduleManager::ScheduleAlwaysOff) {
-            CheckScheduleValue = (Value == 0.0);
-        } else if (ScheduleIndex < 1 || ScheduleIndex > state.dataScheduleMgr->NumSchedules) {
-            ShowFatalError(state, "CheckScheduleValue called with ScheduleIndex out of range");
->>>>>>> acda84e3
         }
 
         return (cluMax == Clusive::Ex) ? (this->maxVal < max) : (this->maxVal - max <= FLT_EPSILON);
     }
 
-<<<<<<< HEAD
     bool ScheduleBase::checkMinMaxVals(EnergyPlusData &state,
                                        Clusive cluMin, // Minimum indicator ('>', '>=')
                                        Real64 const min, // Minimum desired value
                                        Clusive cluMax, // Maximum indicator ('<', ',=')
                                        Real64 const max)  // Maximum desired value
-=======
-    bool CheckScheduleValue(EnergyPlusData &state,
-                            int const ScheduleIndex, // Which Schedule being tested
-                            int const Value          // Actual desired value
-    )
-    {
-        // FUNCTION INFORMATION:
-        //       AUTHOR         Linda K. Lawrie
-        //       DATE WRITTEN   November 2004
-
-        // PURPOSE OF THIS FUNCTION:
-        // This function checks the indicated schedule value for validity.  Uses the ScheduleIndex
-        // from (GetScheduleIndex).
-
-        // METHODOLOGY EMPLOYED:
-        // This routine is best used with "discrete" schedules.  The routine must traverse all values
-        // in the schedule and compares by equality.
-
-        // Return value
-        bool CheckScheduleValue;
-
-        // FUNCTION LOCAL VARIABLE DECLARATIONS:
-        int Loop;  // Loop Control variable
-        int DayT;  // Day Type Loop control
-        int WkSch; // Pointer for WeekSchedule value
-
-        CheckScheduleValue = false;
-        if (ScheduleIndex == ScheduleManager::ScheduleAlwaysOn) {
-            CheckScheduleValue = (Value == 1);
-        } else if (ScheduleIndex == ScheduleManager::ScheduleAlwaysOff) {
-            CheckScheduleValue = (Value == 0);
-        } else if (ScheduleIndex < 1 || ScheduleIndex > state.dataScheduleMgr->NumSchedules) {
-            ShowFatalError(state, "CheckScheduleValue called with ScheduleIndex out of range");
-        }
-
-        if (ScheduleIndex > 0) {
-            for (Loop = 1; Loop <= 366; ++Loop) {
-                WkSch = state.dataScheduleMgr->Schedule(ScheduleIndex).WeekSchedulePointer(Loop);
-                for (DayT = 1; DayT <= maxDayTypes; ++DayT) {
-                    if (any_eq(state.dataScheduleMgr->DaySchedule(state.dataScheduleMgr->WeekSchedule(WkSch).DaySchedulePointer(DayT)).TSValue,
-                               double(Value))) {
-                        CheckScheduleValue = true;
-                        goto DayLoop_exit;
-                    }
-                }
-            }
-        DayLoop_exit:;
-        }
-
-        return CheckScheduleValue;
-    }
-
-    bool CheckDayScheduleValueMinMax(EnergyPlusData &state,
-                                     int const ScheduleIndex, // Which Day Schedule being tested
-                                     Real64 const Minimum,    // Minimum desired value
-                                     bool const exclusiveMin, // Minimum indicator ('>', '>=')
-                                     Real64 const Maximum,    // Maximum desired value
-                                     bool const exclusiveMax  // Maximum indicator ('<', ',=')
-    )
->>>>>>> acda84e3
     {
         // FUNCTION INFORMATION:
         //       AUTHOR         Linda K. Lawrie
@@ -3777,55 +3356,15 @@
         // looks up minimum and maximum values for the schedule and then sets result of function based on
         // requested minimum/maximum checks.
 
-<<<<<<< HEAD
         if (!this->isMinMaxSet) {
             this->setMinMaxVals(state);
-=======
-        // Return value
-        bool CheckDayScheduleValueMinMax;
-
-        // FUNCTION LOCAL VARIABLE DECLARATIONS:
-        Real64 MinValue(0.0); // For total minimum
-        Real64 MaxValue(0.0); // For total maximum
-
-        if (ScheduleIndex == ScheduleManager::ScheduleAlwaysOn) {
-            MinValue = 1.0;
-            MaxValue = 1.0;
-        } else if (ScheduleIndex == ScheduleManager::ScheduleAlwaysOff) {
-            MinValue = 0.0;
-            MaxValue = 0.0;
-        } else if (ScheduleIndex < 1 || ScheduleIndex > state.dataScheduleMgr->NumDaySchedules) {
-            ShowFatalError(state, "CheckDayScheduleValueMinMax called with ScheduleIndex out of range");
->>>>>>> acda84e3
         }
 
         bool minOk = (cluMin == Clusive::Ex) ? (this->minVal > min) : (FLT_EPSILON >= min - this->minVal);
         bool maxOk = (cluMax == Clusive::Ex) ? (this->maxVal < max) : (this->maxVal - max <= FLT_EPSILON);
 
-<<<<<<< HEAD
         return (minOk && maxOk);
-=======
-        //  Min/max for schedule has been set.  Test.
-        bool MinValueOk;
-        bool MaxValueOk;
-
-        if (exclusiveMin) {
-            MinValueOk = (MinValue > Minimum);
-        } else {
-            MinValueOk = (FLT_EPSILON >= Minimum - MinValue);
-        }
-
-        if (exclusiveMax) {
-            MaxValueOk = (MaxValue < Maximum);
-        } else {
-            MaxValueOk = (MaxValue - Maximum <= FLT_EPSILON);
-        }
-
-        CheckDayScheduleValueMinMax = (MinValueOk && MaxValueOk);
-
-        return CheckDayScheduleValueMinMax;
->>>>>>> acda84e3
-    }
+    } // ScheduleBase::checkMinMaxVals()
 
     bool CheckScheduleValueMinMax(EnergyPlusData &state,
                                   int const schedNum,   // Which Schedule being tested
@@ -3835,7 +3374,6 @@
                                   Real64 const max  // Maximum desired value
     )
     {
-<<<<<<< HEAD
         // Wrapper for method
         return state.dataSched->schedules[schedNum]->checkMinMaxVals(state, cluMin, min, cluMax, max);
     } // CheckScheduleValueMinMax()
@@ -3844,51 +3382,11 @@
                                   Real64 const value) const
     {
         return value == this->currentVal;
-=======
-        // FUNCTION INFORMATION:
-        //       AUTHOR         Linda K. Lawrie
-        //       DATE WRITTEN   February 2003
-
-        // PURPOSE OF THIS FUNCTION:
-        // This function checks the indicated schedule values for validity.  Uses the ScheduleIndex
-        // from (GetScheduleIndex), a minimum and a maximum -- one or other optional to check "internals".
-
-        // METHODOLOGY EMPLOYED:
-        // Schedule data structure stores this on first validity check.  If there, then is returned else
-        // looks up minimum and maximum values for the schedule and then sets result of function based on
-        // requested minimum/maximum checks.
-
-        // FUNCTION LOCAL VARIABLE DECLARATIONS:
-        Real64 MinValue = 0.0; // For total minimum
-        bool MinValueOk;
-
-        if (ScheduleIndex == ScheduleManager::ScheduleAlwaysOn) {
-            MinValue = 1.0;
-        } else if (ScheduleIndex == ScheduleManager::ScheduleAlwaysOff) {
-            MinValue = 0.0;
-        } else if (ScheduleIndex < 1 || ScheduleIndex > state.dataScheduleMgr->NumDaySchedules) {
-            ShowFatalError(state, "CheckDayScheduleValueMinMax called with ScheduleIndex out of range");
-        }
-
-        if (ScheduleIndex > 0) {
-            MinValue = minval(state.dataScheduleMgr->DaySchedule(ScheduleIndex).TSValue);
-        }
-
-        //  Min/max for schedule has been set.  Test.
-        if (exclusiveMin) {
-            MinValueOk = (MinValue > Minimum);
-        } else {
-            MinValueOk = (FLT_EPSILON >= Minimum - MinValue);
-        }
-
-        return MinValueOk;
->>>>>>> acda84e3
-    }
+    } // ScheduleConstant::hasVal()
 
     bool ScheduleDetailed::hasVal(EnergyPlusData &state,
                                     Real64 const value) const
     {
-<<<<<<< HEAD
         auto const &s_sched = state.dataSched;
         auto const &s_glob = state.dataGlobal;
 
@@ -3912,28 +3410,8 @@
                 for (int i = 0; i < Constant::iHoursInDay * s_glob->TimeStepsInHour; ++i) {
                     if (daySched->tsVals[i] == value) return true;
                 }
-=======
-        // FUNCTION INFORMATION:
-        //       AUTHOR         Linda K. Lawrie
-        //       DATE WRITTEN   March 2008
-
-        // PURPOSE OF THIS FUNCTION:
-        // This function returns true if the schedule contains fractional values [>0, <1].
-
-        // Return value
-        bool HasFractions; // True if the schedule has fractional values
-
-        // FUNCTION LOCAL VARIABLE DECLARATIONS:
-        int WkSch;
-        int DayT;
-        int Loop;
-        int Hour;
-        int TStep;
->>>>>>> acda84e3
-
                 daySchedChecked[iDay] = true;
             }
-
             weekSchedChecked[iWeek] = true;
         }
 
@@ -3947,7 +3425,6 @@
     {
         // Method wrapper
         return state.dataSched->schedules[schedNum]->hasVal(state, value);
-
     }
             
     bool CheckDayScheduleMinValues(EnergyPlusData &state,
@@ -3955,77 +3432,12 @@
                                    Clusive cluMin,
                                    Real64 const min)
     {
-<<<<<<< HEAD
         // Method wrapper
         return state.dataSched->daySchedules[schedNum]->checkMinVal(state, cluMin, min);
-=======
-        // FUNCTION INFORMATION:
-        //       AUTHOR         Linda K. Lawrie
-        //       DATE WRITTEN   February 2004
-
-        // PURPOSE OF THIS FUNCTION:
-        // This function returns the minimum value used by a schedule over the entire year.
-
-        // FUNCTION LOCAL VARIABLE DECLARATIONS:
-        Real64 MinValue = 0.0;
-        Real64 MaxValue = 0.0;
-
-        if (ScheduleIndex == ScheduleManager::ScheduleAlwaysOn) {
-            MinValue = 1.0;
-            MaxValue = 1.0;
-        } else if (ScheduleIndex == ScheduleManager::ScheduleAlwaysOff) {
-            MinValue = 0.0;
-            MaxValue = 0.0;
-        } else if (ScheduleIndex < 1 || ScheduleIndex > state.dataScheduleMgr->NumSchedules) {
-            ShowFatalError(state, "GetScheduleMinValue called with ScheduleIndex out of range");
-        }
-
-        if (ScheduleIndex > 0) {
-            if (!state.dataScheduleMgr->Schedule(ScheduleIndex).MaxMinSet) { // Set Minimum/Maximums for this schedule
-                int WkSch = state.dataScheduleMgr->Schedule(ScheduleIndex).WeekSchedulePointer(1);
-                MinValue = minval(state.dataScheduleMgr->DaySchedule(state.dataScheduleMgr->WeekSchedule(WkSch).DaySchedulePointer(1)).TSValue);
-                MaxValue = maxval(state.dataScheduleMgr->DaySchedule(state.dataScheduleMgr->WeekSchedule(WkSch).DaySchedulePointer(1)).TSValue);
-                for (int DayT = 2; DayT <= maxDayTypes; ++DayT) {
-                    MinValue =
-                        min(MinValue,
-                            minval(state.dataScheduleMgr->DaySchedule(state.dataScheduleMgr->WeekSchedule(WkSch).DaySchedulePointer(DayT)).TSValue));
-                    MaxValue =
-                        max(MaxValue,
-                            maxval(state.dataScheduleMgr->DaySchedule(state.dataScheduleMgr->WeekSchedule(WkSch).DaySchedulePointer(DayT)).TSValue));
-                }
-                int prevWkSch = -999; // set to a value that would never occur
-                for (int Loop = 2; Loop <= 366; ++Loop) {
-                    WkSch = state.dataScheduleMgr->Schedule(ScheduleIndex).WeekSchedulePointer(Loop);
-                    if (WkSch != prevWkSch) { // skip if same as previous week (very common)
-                        for (int DayT = 1; DayT <= maxDayTypes; ++DayT) {
-                            MinValue = min(
-                                MinValue,
-                                minval(
-                                    state.dataScheduleMgr->DaySchedule(state.dataScheduleMgr->WeekSchedule(WkSch).DaySchedulePointer(DayT)).TSValue));
-                            MaxValue = max(
-                                MaxValue,
-                                maxval(
-                                    state.dataScheduleMgr->DaySchedule(state.dataScheduleMgr->WeekSchedule(WkSch).DaySchedulePointer(DayT)).TSValue));
-                        }
-                        prevWkSch = WkSch;
-                    }
-                }
-                state.dataScheduleMgr->Schedule(ScheduleIndex).MaxMinSet = true;
-                state.dataScheduleMgr->Schedule(ScheduleIndex).MinValue = MinValue;
-                state.dataScheduleMgr->Schedule(ScheduleIndex).MaxValue = MaxValue;
-            }
-
-            //  Min/max for schedule has been set.
-            return state.dataScheduleMgr->Schedule(ScheduleIndex).MinValue;
-        } else {
-            return MinValue;
-        }
->>>>>>> acda84e3
-    }
+    } // CheckDayScheduleMinValues()
 
     bool ScheduleConstant::hasFractionalVal([[maybe_unused]] EnergyPlusData &state) const
     {
-<<<<<<< HEAD
         return (this->currentVal > 0.0) && (this->currentVal < 1.0);
     } // ScheduleYear::hasFractionalVal()
         
@@ -4054,68 +3466,8 @@
                 for (int i = 0; i < Constant::iHoursInDay * s_glob->TimeStepsInHour; ++i) {
                     if (daySched->tsVals[i] > 0.0 && daySched->tsVals[i] < 1.0) return true;
                 }
-=======
-        // FUNCTION INFORMATION:
-        //       AUTHOR         Linda K. Lawrie
-        //       DATE WRITTEN   February 2004
-
-        // PURPOSE OF THIS FUNCTION:
-        // This function returns the maximum value used by a schedule over the entire year.
-
-        // FUNCTION LOCAL VARIABLE DECLARATIONS:
-        Real64 MinValue = 0.0;
-        Real64 MaxValue = 0.0;
-
-        if (ScheduleIndex == ScheduleManager::ScheduleAlwaysOn) {
-            MinValue = 1.0;
-            MaxValue = 1.0;
-        } else if (ScheduleIndex == ScheduleManager::ScheduleAlwaysOff) {
-            MinValue = 0.0;
-            MaxValue = 0.0;
-        } else if (ScheduleIndex < 1 || ScheduleIndex > state.dataScheduleMgr->NumSchedules) {
-            ShowFatalError(state, "CheckScheduleMaxValue called with ScheduleIndex out of range");
-        }
-
-        if (ScheduleIndex > 0) {
-            if (!state.dataScheduleMgr->Schedule(ScheduleIndex).MaxMinSet) { // Set Minimum/Maximums for this schedule
-                int WkSch = state.dataScheduleMgr->Schedule(ScheduleIndex).WeekSchedulePointer(1);
-                MinValue = minval(state.dataScheduleMgr->DaySchedule(state.dataScheduleMgr->WeekSchedule(WkSch).DaySchedulePointer(1)).TSValue);
-                MaxValue = maxval(state.dataScheduleMgr->DaySchedule(state.dataScheduleMgr->WeekSchedule(WkSch).DaySchedulePointer(1)).TSValue);
-                for (int DayT = 2; DayT <= maxDayTypes; ++DayT) {
-                    MinValue =
-                        min(MinValue,
-                            minval(state.dataScheduleMgr->DaySchedule(state.dataScheduleMgr->WeekSchedule(WkSch).DaySchedulePointer(DayT)).TSValue));
-                    MaxValue =
-                        max(MaxValue,
-                            maxval(state.dataScheduleMgr->DaySchedule(state.dataScheduleMgr->WeekSchedule(WkSch).DaySchedulePointer(DayT)).TSValue));
-                }
-                int prevWkSch = -999; // set to a value that would never occur
-                for (int Loop = 2; Loop <= 366; ++Loop) {
-                    WkSch = state.dataScheduleMgr->Schedule(ScheduleIndex).WeekSchedulePointer(Loop);
-                    if (WkSch != prevWkSch) { // skip if same as previous week (very common)
-                        for (int DayT = 1; DayT <= maxDayTypes; ++DayT) {
-                            MinValue = min(
-                                MinValue,
-                                minval(
-                                    state.dataScheduleMgr->DaySchedule(state.dataScheduleMgr->WeekSchedule(WkSch).DaySchedulePointer(DayT)).TSValue));
-                            MaxValue = max(
-                                MaxValue,
-                                maxval(
-                                    state.dataScheduleMgr->DaySchedule(state.dataScheduleMgr->WeekSchedule(WkSch).DaySchedulePointer(DayT)).TSValue));
-                        }
-                        prevWkSch = WkSch;
-                    }
-                }
-                state.dataScheduleMgr->Schedule(ScheduleIndex).MaxMinSet = true;
-                state.dataScheduleMgr->Schedule(ScheduleIndex).MinValue = MinValue;
-                state.dataScheduleMgr->Schedule(ScheduleIndex).MaxValue = MaxValue;
-            }
->>>>>>> acda84e3
-
                 daySchedChecked[iDay] = true;
             }
-
-<<<<<<< HEAD
             weekSchedChecked[iWeek] = true;
         }
 
@@ -4125,19 +3477,12 @@
     std::pair<Real64, Real64> ScheduleConstant::getMinMaxValsByDayType([[maybe_unused]] EnergyPlusData &state, [[maybe_unused]] DayTypeGroup const days)
     {
         return std::make_pair(this->currentVal, this->currentVal);
-=======
-            return state.dataScheduleMgr->Schedule(ScheduleIndex).MaxValue;
-        } else {
-            return MaxValue;
-        }
->>>>>>> acda84e3
-    }
+    } // ScheduleConstant::getMinMaxValsByDayType()
         
     std::pair<Real64, Real64> ScheduleDetailed::getMinMaxValsByDayType(EnergyPlusData &state, DayTypeGroup const days)
     {
         // J. Glazer - March 2024
         // finds the minimum and maximum for a specific set of day types for a given schedule
-<<<<<<< HEAD
         constexpr std::array<std::array<bool, (int)DayType::Num>, (int)DayTypeGroup::Num> dayTypeFilters = {{
             //  Unused    Sun    Mon    Tues   Wed    Thur   Fri    Sat    Hol    Summer Winter Cust1  Cust2
             {false, false, true, true, true, true, true, false, false, false, false, false, false}, // Weekday
@@ -4191,101 +3536,6 @@
                 }
                 weekSchedChecked[weekSched->Num] = true;
             }
-=======
-        Real64 MinValue = Constant::BigNumber;
-        Real64 MaxValue = -Constant::BigNumber;
-        //                                                           Sun    Mon   Tues  Wed    Thur  Fri   Sat    Hol   Summer Winter Cust1  Cust2
-        constexpr std::array<bool, maxDayTypes> dayTypeFilterWkDy = {false, true, true, true, true, true, false, false, false, false, false, false};
-        constexpr std::array<bool, maxDayTypes> dayTypeFilterWeHo = {true, false, false, false, false, false, true, true, false, false, false, false};
-        //  Sun    Mon    Tues   Wed    Thur   Fri    Sat    Hol    Summer Winter Cust1  Cust2
-        constexpr std::array<bool, maxDayTypes> dayTypeFilterSumDsDy = {
-            false, false, false, false, false, false, false, false, true, false, false, false};
-        constexpr std::array<bool, maxDayTypes> dayTypeFilterWinDsDy = {
-            false, false, false, false, false, false, false, false, false, true, false, false};
-        constexpr std::array<bool, maxDayTypes> dayTypeFilterNone = {
-            false, false, false, false, false, false, false, false, false, false, false, false};
-        if (ScheduleIndex > 0 && ScheduleIndex <= state.dataScheduleMgr->NumSchedules) {
-            int curDayTypeGroup = static_cast<int>(days);
-            auto &curSch = state.dataScheduleMgr->Schedule(ScheduleIndex);
-            if (!curSch.MaxMinSet) {
-                SetScheduleMinMax(state, ScheduleIndex);
-            }
-            if (!curSch.MaxMinByDayTypeSet[curDayTypeGroup]) {
-                std::array<bool, maxDayTypes> dayTypeFilter;
-                switch (days) {
-                case DayTypeGroup::Weekday:
-                    dayTypeFilter = dayTypeFilterWkDy;
-                    break;
-                case DayTypeGroup::WeekEndHoliday:
-                    dayTypeFilter = dayTypeFilterWeHo;
-                    break;
-                case DayTypeGroup::SummerDesignDay:
-                    dayTypeFilter = dayTypeFilterSumDsDy;
-                    break;
-                case DayTypeGroup::WinterDesignDay:
-                    dayTypeFilter = dayTypeFilterWinDsDy;
-                    break;
-                default:
-                    dayTypeFilter = dayTypeFilterNone;
-                    break;
-                }
-                int prevWkSch = -999; // set to a value that would never occur
-                for (int iDayOfYear = 1; iDayOfYear <= 366; ++iDayOfYear) {
-                    int WkSch = curSch.WeekSchedulePointer(iDayOfYear);
-                    if (WkSch != prevWkSch) { // skip if same as previous week (very common)
-                        auto &weekSch = state.dataScheduleMgr->WeekSchedule(WkSch);
-                        for (int jType = 1; jType <= maxDayTypes; ++jType) {
-                            if (dayTypeFilter[jType - 1]) {
-                                auto const &daySch = state.dataScheduleMgr->DaySchedule(weekSch.DaySchedulePointer(jType));
-                                // use precalculated min and max from SetScheduleMinMax
-                                MinValue = min(MinValue, daySch.TSValMin);
-                                MaxValue = max(MaxValue, daySch.TSValMax);
-                            }
-                        }
-                        prevWkSch - WkSch;
-                    }
-                }
-                if (MinValue == Constant::BigNumber) MinValue = 0;
-                if (MaxValue == -Constant::BigNumber) MaxValue = 0;
-                // store for the next call of the same schedule
-                curSch.MaxByDayType[curDayTypeGroup] = MaxValue;
-                curSch.MinByDayType[curDayTypeGroup] = MinValue;
-                curSch.MaxMinByDayTypeSet[curDayTypeGroup] = true;
-            } else {
-                // retrieve previously found min and max by day type
-                MaxValue = curSch.MaxByDayType[curDayTypeGroup];
-                MinValue = curSch.MinByDayType[curDayTypeGroup];
-            }
-        } else if (ScheduleIndex == ScheduleManager::ScheduleAlwaysOn) {
-            MinValue = 1.0;
-            MaxValue = 1.0;
-        } else if (ScheduleIndex == ScheduleManager::ScheduleAlwaysOff) {
-            MinValue = 0.0;
-            MaxValue = 0.0;
-        } else {
-            ShowFatalError(state, "getScheduleMinMaxByDayType called with ScheduleIndex out of range");
-        }
-        return std::make_pair(MinValue, MaxValue);
-    }
-
-    std::string GetScheduleName(EnergyPlusData &state, int const ScheduleIndex)
-    {
-        // FUNCTION INFORMATION:
-        //       AUTHOR         Linda K. Lawrie
-        //       DATE WRITTEN   February 2008
-
-        // PURPOSE OF THIS FUNCTION:
-        // This function returns the schedule name from the Schedule Index.
-
-        // Return value
-        std::string ScheduleName;
-
-        if (!state.dataScheduleMgr->ScheduleInputProcessed) {
-            ProcessScheduleInput(state);
-            state.dataScheduleMgr->ScheduleInputProcessed = true;
-        }
->>>>>>> acda84e3
-
             this->MaxMinByDayTypeSet[(int)days] = true;
         }
         return std::make_pair(this->MinByDayType[(int)days], this->MaxByDayType[(int)days]);
@@ -4459,31 +3709,11 @@
         //       MODIFIED       September 2012; Glazer - CR8849
 
         // PURPOSE OF THIS FUNCTION:
-<<<<<<< HEAD
         // This function returns the "average" hours per week for a schedule over
         // the entire year.
 
         Real64 WeeksInYear = (isLeapYear) ? (366.0 / 7.0) : (365.0 / 7.0);
         return this->getAnnualHoursFullLoad(state, StartDayOfWeek, isLeapYear) / WeeksInYear;
-=======
-        // This function returns the "average" hours per week for a schedule over the entire year.
-
-        Real64 WeeksInYear;
-
-        if (isItLeapYear) {
-            WeeksInYear = 366.0 / 7.0;
-        } else {
-            WeeksInYear = 365.0 / 7.0;
-        }
-
-        if (ScheduleIndex < ScheduleManager::ScheduleAlwaysOn || ScheduleIndex > state.dataScheduleMgr->NumSchedules) {
-            ShowFatalError(state, "ScheduleAverageHoursPerWeek called with ScheduleIndex out of range");
-        }
-
-        Real64 TotalHours = ScheduleAnnualFullLoadHours(state, ScheduleIndex, StartDayOfWeek, isItLeapYear);
-
-        return TotalHours / WeeksInYear; // Ok to return a fraction since WeeksInYear we know is always non-zero
->>>>>>> acda84e3
     }
 
     // returns the annual hours greater than 1% for a schedule - essentially the number of hours with any operation
@@ -4525,7 +3755,6 @@
                                                                bool const isItLeapYear   // true if it is a leap year containing February 29
                                                                )
     {
-<<<<<<< HEAD
         int DaysInYear = (isItLeapYear) ? 366 : 365;
 
         if (StartDayOfWeek < iDayType_Sun || StartDayOfWeek > iDayType_Sat) return 0.0; // Assert this instead?
@@ -4590,11 +3819,6 @@
         
         return std::make_tuple(value, countOfSame, monthName);
     } // ScheduleDetailed::getValAndCountOnDay()
-
-=======
-        return state.dataScheduleMgr->NumSchedules;
-    }
->>>>>>> acda84e3
 
     // returns the temperature value from a schedule at a certain time for the first day of the week in either January or July
     std::tuple<Real64, int, std::string>
