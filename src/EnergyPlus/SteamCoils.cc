// EnergyPlus, Copyright (c) 1996-2023, The Board of Trustees of the University of Illinois,
// The Regents of the University of California, through Lawrence Berkeley National Laboratory
// (subject to receipt of any required approvals from the U.S. Dept. of Energy), Oak Ridge
// National Laboratory, managed by UT-Battelle, Alliance for Sustainable Energy, LLC, and other
// contributors. All rights reserved.
//
// NOTICE: This Software was developed under funding from the U.S. Department of Energy and the
// U.S. Government consequently retains certain rights. As such, the U.S. Government has been
// granted for itself and others acting on its behalf a paid-up, nonexclusive, irrevocable,
// worldwide license in the Software to reproduce, distribute copies to the public, prepare
// derivative works, and perform publicly and display publicly, and to permit others to do so.
//
// Redistribution and use in source and binary forms, with or without modification, are permitted
// provided that the following conditions are met:
//
// (1) Redistributions of source code must retain the above copyright notice, this list of
//     conditions and the following disclaimer.
//
// (2) Redistributions in binary form must reproduce the above copyright notice, this list of
//     conditions and the following disclaimer in the documentation and/or other materials
//     provided with the distribution.
//
// (3) Neither the name of the University of California, Lawrence Berkeley National Laboratory,
//     the University of Illinois, U.S. Dept. of Energy nor the names of its contributors may be
//     used to endorse or promote products derived from this software without specific prior
//     written permission.
//
// (4) Use of EnergyPlus(TM) Name. If Licensee (i) distributes the software in stand-alone form
//     without changes from the version obtained under this License, or (ii) Licensee makes a
//     reference solely to the software portion of its product, Licensee must refer to the
//     software as "EnergyPlus version X" software, where "X" is the version number Licensee
//     obtained under this License and may not use a different name for the software. Except as
//     specifically required in this Section (4), Licensee shall not use in a company name, a
//     product name, in advertising, publicity, or other promotional activities any name, trade
//     name, trademark, logo, or other designation of "EnergyPlus", "E+", "e+" or confusingly
//     similar designation, without the U.S. Department of Energy's prior written consent.
//
// THIS SOFTWARE IS PROVIDED BY THE COPYRIGHT HOLDERS AND CONTRIBUTORS "AS IS" AND ANY EXPRESS OR
// IMPLIED WARRANTIES, INCLUDING, BUT NOT LIMITED TO, THE IMPLIED WARRANTIES OF MERCHANTABILITY
// AND FITNESS FOR A PARTICULAR PURPOSE ARE DISCLAIMED. IN NO EVENT SHALL THE COPYRIGHT OWNER OR
// CONTRIBUTORS BE LIABLE FOR ANY DIRECT, INDIRECT, INCIDENTAL, SPECIAL, EXEMPLARY, OR
// CONSEQUENTIAL DAMAGES (INCLUDING, BUT NOT LIMITED TO, PROCUREMENT OF SUBSTITUTE GOODS OR
// SERVICES; LOSS OF USE, DATA, OR PROFITS; OR BUSINESS INTERRUPTION) HOWEVER CAUSED AND ON ANY
// THEORY OF LIABILITY, WHETHER IN CONTRACT, STRICT LIABILITY, OR TORT (INCLUDING NEGLIGENCE OR
// OTHERWISE) ARISING IN ANY WAY OUT OF THE USE OF THIS SOFTWARE, EVEN IF ADVISED OF THE
// POSSIBILITY OF SUCH DAMAGE.

// C++ Headers
#include <cmath>

// ObjexxFCL Headers
#include <ObjexxFCL/Array.functions.hh>
#include <ObjexxFCL/Fmath.hh>

// EnergyPlus Headers
#include <EnergyPlus/Autosizing/All_Simple_Sizing.hh>
#include <EnergyPlus/Autosizing/HeatingAirFlowSizing.hh>
#include <EnergyPlus/BranchNodeConnections.hh>
#include <EnergyPlus/Data/EnergyPlusData.hh>
#include <EnergyPlus/DataContaminantBalance.hh>
#include <EnergyPlus/DataEnvironment.hh>
#include <EnergyPlus/DataHVACGlobals.hh>
#include <EnergyPlus/DataLoopNode.hh>
#include <EnergyPlus/DataSizing.hh>
#include <EnergyPlus/Fans.hh>
#include <EnergyPlus/FaultsManager.hh>
#include <EnergyPlus/FluidProperties.hh>
#include <EnergyPlus/GeneralRoutines.hh>
#include <EnergyPlus/GlobalNames.hh>
#include <EnergyPlus/HVACFan.hh>
#include <EnergyPlus/InputProcessing/InputProcessor.hh>
#include <EnergyPlus/NodeInputManager.hh>
#include <EnergyPlus/OutputProcessor.hh>
#include <EnergyPlus/Plant/DataPlant.hh>
#include <EnergyPlus/PlantUtilities.hh>
#include <EnergyPlus/Psychrometrics.hh>
#include <EnergyPlus/ReportCoilSelection.hh>
#include <EnergyPlus/ScheduleManager.hh>
#include <EnergyPlus/SteamCoils.hh>
#include <EnergyPlus/UtilityRoutines.hh>

namespace EnergyPlus {

namespace SteamCoils {

    // Module containing the SteamCoil simulation routines

    // MODULE INFORMATION:
    //   AUTHOR         Rahul Chillar
    //   DATE WRITTEN   Jan 2005
    //   MODIFIED       na
    //   RE-ENGINEERED  na

    // PURPOSE OF THIS MODULE:
    // To encapsulate the data and algorithms required to
    // manage the SteamCoil System Component.

    using namespace DataLoopNode;
    using namespace DataHVACGlobals;
    using namespace Psychrometrics;
    using namespace FluidProperties;

    using PlantUtilities::MyPlantSizingIndex;
    using PlantUtilities::ScanPlantLoopsForObject;
    using namespace ScheduleManager;

    static constexpr std::string_view fluidNameSteam("STEAM");
    constexpr std::array<std::string_view, static_cast<int>(CoilControlType::Num)> coilControlTypeNames = {"TEMPERATURESETPOINTCONTROL",
                                                                                                           "ZONELOADCONTROL"};

    void SimulateSteamCoilComponents(EnergyPlusData &state,
                                     std::string_view CompName,
                                     bool const FirstHVACIteration,
                                     int &CompIndex,
                                     ObjexxFCL::Optional<Real64 const> QCoilReq, // coil load to be met
                                     ObjexxFCL::Optional<Real64> QCoilActual,    // coil load actually delivered returned to calling component
                                     ObjexxFCL::Optional_int_const FanOpMode,
                                     ObjexxFCL::Optional<Real64 const> PartLoadRatio)
    {

        // SUBROUTINE INFORMATION:
        //   AUTHOR         Rahul Chillar
        //   DATE WRITTEN   Jan 2005
        //   MODIFIED       na
        //   RE-ENGINEERED  na

        // PURPOSE OF THIS SUBROUTINE:
        // This subroutine manages SteamCoil component simulation.

        // SUBROUTINE LOCAL VARIABLE DECLARATIONS:
        Real64 QCoilActualTemp; // coil load actually delivered returned to calling component
        int CoilNum;            // The SteamCoil that you are currently loading input into
        int OpMode;             // fan operating mode
        Real64 PartLoadFrac;    // part-load fraction of heating coil
        Real64 QCoilReqLocal;   // local required heating load optional

        // Obtains and Allocates SteamCoil related parameters from input file
        if (state.dataSteamCoils->GetSteamCoilsInputFlag) { // First time subroutine has been entered
            GetSteamCoilInput(state);
            state.dataSteamCoils->GetSteamCoilsInputFlag = false;
        }

        // Find the correct SteamCoilNumber with the Coil Name
        if (CompIndex == 0) {
            CoilNum = Util::FindItemInList(CompName, state.dataSteamCoils->SteamCoil);
            if (CoilNum == 0) {
                ShowFatalError(state, format("SimulateSteamCoilComponents: Coil not found={}", CompName));
            }
            CompIndex = CoilNum;
        } else {
            CoilNum = CompIndex;
            if (CoilNum > state.dataSteamCoils->NumSteamCoils || CoilNum < 1) {
                ShowFatalError(state,
                               format("SimulateSteamCoilComponents: Invalid CompIndex passed={}, Number of Steam Coils={}, Coil name={}",
                                      CoilNum,
                                      state.dataSteamCoils->NumSteamCoils,
                                      CompName));
            }
            if (state.dataSteamCoils->CheckEquipName(CoilNum)) {
                if (CompName != state.dataSteamCoils->SteamCoil(CoilNum).Name) {
                    ShowFatalError(
                        state,
                        format("SimulateSteamCoilComponents: Invalid CompIndex passed={}, Coil name={}, stored Coil Name for that index={}",
                               CoilNum,
                               CompName,
                               state.dataSteamCoils->SteamCoil(CoilNum).Name));
                }
                state.dataSteamCoils->CheckEquipName(CoilNum) = false;
            }
        }

        // With the correct CoilNum Initialize
        InitSteamCoil(state, CoilNum, FirstHVACIteration); // Initialize all SteamCoil related parameters

        if (present(FanOpMode)) {
            OpMode = FanOpMode;
        } else {
            OpMode = ContFanCycCoil;
        }
        if (present(PartLoadRatio)) {
            PartLoadFrac = PartLoadRatio;
        } else {
            PartLoadFrac = 1.0;
        }
        if (present(QCoilReq)) {
            QCoilReqLocal = QCoilReq;
        } else {
            QCoilReqLocal = 0.0;
        }

        CalcSteamAirCoil(
            state, CoilNum, QCoilReqLocal, QCoilActualTemp, OpMode, PartLoadFrac); // Autodesk:OPTIONAL QCoilReq used without PRESENT check
        if (present(QCoilActual)) QCoilActual = QCoilActualTemp;

        // Update the current SteamCoil to the outlet nodes
        UpdateSteamCoil(state, CoilNum);

        // Report the current SteamCoil
        ReportSteamCoil(state, CoilNum);
    }

    // Get Input Section of the Module

    void GetSteamCoilInput(EnergyPlusData &state)
    {
        // SUBROUTINE INFORMATION:
        //   AUTHOR         Rahul Chillar
        //   DATE WRITTEN   Jan 2005
        //   MODIFIED       na
        //   RE-ENGINEERED  na

        // PURPOSE OF THIS SUBROUTINE:
        // Obtains input data for coils and stores it in coil data structures

        // METHODOLOGY EMPLOYED:
        // Uses "Get" routines to read in data.

        // Using/Aliasing
        using BranchNodeConnections::TestCompSet;
        using FluidProperties::FindRefrigerant;
        using GlobalNames::VerifyUniqueCoilName;
        using NodeInputManager::GetOnlySingleNode;

        // SUBROUTINE PARAMETER DEFINITIONS:
        static constexpr std::string_view RoutineName("GetSteamCoilInput: "); // include trailing blank space

        // SUBROUTINE LOCAL VARIABLE DECLARATIONS:
        int CoilNum; // The SteamCoil that you are currently loading input into
        int NumStmHeat;
        int StmHeatNum;
        int NumAlphas;
        int NumNums;
        int IOStat;
        bool ErrorsFound(false);         // If errors detected in input
        std::string CurrentModuleObject; // for ease in getting objects
        Array1D_string AlphArray;        // Alpha input items for object
        Array1D_string cAlphaFields;     // Alpha field names
        Array1D_string cNumericFields;   // Numeric field names
        Array1D<Real64> NumArray;        // Numeric input items for object
        Array1D_bool lAlphaBlanks;       // Logical array, alpha field input BLANK = .TRUE.
        Array1D_bool lNumericBlanks;     // Logical array, numeric field input BLANK = .TRUE.
        int TotalArgs(0);                // Total number of alpha and numeric arguments (max) for a
                                         //  certain object in the input file

        CurrentModuleObject = "Coil:Heating:Steam";
        NumStmHeat = state.dataInputProcessing->inputProcessor->getNumObjectsFound(state, CurrentModuleObject);
        state.dataSteamCoils->NumSteamCoils = NumStmHeat;
        if (state.dataSteamCoils->NumSteamCoils > 0) {
            state.dataSteamCoils->SteamCoil.allocate(state.dataSteamCoils->NumSteamCoils);
            state.dataSteamCoils->CheckEquipName.dimension(state.dataSteamCoils->NumSteamCoils, true);
        }

        state.dataInputProcessing->inputProcessor->getObjectDefMaxArgs(state, CurrentModuleObject, TotalArgs, NumAlphas, NumNums);
        AlphArray.allocate(NumAlphas);
        cAlphaFields.allocate(NumAlphas);
        cNumericFields.allocate(NumNums);
        NumArray.dimension(NumNums, 0.0);
        lAlphaBlanks.dimension(NumAlphas, true);
        lNumericBlanks.dimension(NumNums, true);

        // Get the data for steam heating coils
        for (StmHeatNum = 1; StmHeatNum <= NumStmHeat; ++StmHeatNum) {

            CoilNum = StmHeatNum;

            state.dataInputProcessing->inputProcessor->getObjectItem(state,
                                                                     CurrentModuleObject,
                                                                     StmHeatNum,
                                                                     AlphArray,
                                                                     NumAlphas,
                                                                     NumArray,
                                                                     NumNums,
                                                                     IOStat,
                                                                     lNumericBlanks,
                                                                     lAlphaBlanks,
                                                                     cAlphaFields,
                                                                     cNumericFields);
            Util::IsNameEmpty(state, AlphArray(1), CurrentModuleObject, ErrorsFound);

            // ErrorsFound will be set to True if problem was found, left untouched otherwise
            VerifyUniqueCoilName(state, CurrentModuleObject, AlphArray(1), ErrorsFound, CurrentModuleObject + " Name");

            state.dataSteamCoils->SteamCoil(CoilNum).Name = AlphArray(1);
            state.dataSteamCoils->SteamCoil(CoilNum).Schedule = AlphArray(2);
            if (lAlphaBlanks(2)) {
                state.dataSteamCoils->SteamCoil(CoilNum).SchedPtr = ScheduleManager::ScheduleAlwaysOn;
            } else {
                state.dataSteamCoils->SteamCoil(CoilNum).SchedPtr = GetScheduleIndex(state, AlphArray(2));
                if (state.dataSteamCoils->SteamCoil(CoilNum).SchedPtr == 0) {
                    ShowSevereError(state, format("{}{}=\"{}\", invalid data.", RoutineName, CurrentModuleObject, AlphArray(1)));
                    ShowContinueError(state, format("{} not found={}", cAlphaFields(2), AlphArray(2)));
                    ErrorsFound = true;
                }
            }

            state.dataSteamCoils->SteamCoil(CoilNum).SteamCoilTypeA = "Heating";
            state.dataSteamCoils->SteamCoil(CoilNum).CoilType = DataPlant::PlantEquipmentType::CoilSteamAirHeating;
            state.dataSteamCoils->SteamCoil(CoilNum).MaxSteamVolFlowRate = NumArray(1);
            state.dataSteamCoils->SteamCoil(CoilNum).DegOfSubcooling = NumArray(2);
            state.dataSteamCoils->SteamCoil(CoilNum).LoopSubcoolReturn = NumArray(3);

            state.dataSteamCoils->SteamCoil(CoilNum).SteamInletNodeNum = GetOnlySingleNode(state,
                                                                                           AlphArray(3),
                                                                                           ErrorsFound,
                                                                                           DataLoopNode::ConnectionObjectType::CoilHeatingSteam,
                                                                                           AlphArray(1),
                                                                                           DataLoopNode::NodeFluidType::Steam,
                                                                                           DataLoopNode::ConnectionType::Inlet,
                                                                                           NodeInputManager::CompFluidStream::Secondary,
                                                                                           ObjectIsNotParent);
            state.dataSteamCoils->SteamCoil(CoilNum).SteamOutletNodeNum = GetOnlySingleNode(state,
                                                                                            AlphArray(4),
                                                                                            ErrorsFound,
                                                                                            DataLoopNode::ConnectionObjectType::CoilHeatingSteam,
                                                                                            AlphArray(1),
                                                                                            DataLoopNode::NodeFluidType::Steam,
                                                                                            DataLoopNode::ConnectionType::Outlet,
                                                                                            NodeInputManager::CompFluidStream::Secondary,
                                                                                            ObjectIsNotParent);
            state.dataSteamCoils->SteamCoil(CoilNum).AirInletNodeNum = GetOnlySingleNode(state,
                                                                                         AlphArray(5),
                                                                                         ErrorsFound,
                                                                                         DataLoopNode::ConnectionObjectType::CoilHeatingSteam,
                                                                                         AlphArray(1),
                                                                                         DataLoopNode::NodeFluidType::Air,
                                                                                         DataLoopNode::ConnectionType::Inlet,
                                                                                         NodeInputManager::CompFluidStream::Primary,
                                                                                         ObjectIsNotParent);
            state.dataSteamCoils->SteamCoil(CoilNum).AirOutletNodeNum = GetOnlySingleNode(state,
                                                                                          AlphArray(6),
                                                                                          ErrorsFound,
                                                                                          DataLoopNode::ConnectionObjectType::CoilHeatingSteam,
                                                                                          AlphArray(1),
                                                                                          DataLoopNode::NodeFluidType::Air,
                                                                                          DataLoopNode::ConnectionType::Outlet,
                                                                                          NodeInputManager::CompFluidStream::Primary,
                                                                                          ObjectIsNotParent);

<<<<<<< HEAD
            std::string controlMode = Util::MakeUPPERCase(AlphArray(7));
            state.dataSteamCoils->SteamCoil(CoilNum).TypeOfCoil =
                static_cast<CoilControlType>(getEnumerationValue(coilControlTypeNames, controlMode));
=======
            std::string controlMode = UtilityRoutines::makeUPPER(AlphArray(7));
            state.dataSteamCoils->SteamCoil(CoilNum).TypeOfCoil = static_cast<CoilControlType>(getEnumValue(coilControlTypeNames, controlMode));
>>>>>>> 07b51a2c
            switch (state.dataSteamCoils->SteamCoil(CoilNum).TypeOfCoil) {
            case CoilControlType::TemperatureSetPoint:
                state.dataSteamCoils->SteamCoil(CoilNum).TempSetPointNodeNum = GetOnlySingleNode(state,
                                                                                                 AlphArray(8),
                                                                                                 ErrorsFound,
                                                                                                 DataLoopNode::ConnectionObjectType::CoilHeatingSteam,
                                                                                                 AlphArray(1),
                                                                                                 DataLoopNode::NodeFluidType::Air,
                                                                                                 DataLoopNode::ConnectionType::Sensor,
                                                                                                 NodeInputManager::CompFluidStream::Primary,
                                                                                                 ObjectIsNotParent);
                if (state.dataSteamCoils->SteamCoil(CoilNum).TempSetPointNodeNum == 0) {
                    ShowSevereError(state, format("{}{} not found for {} = {}", RoutineName, cAlphaFields(8), CurrentModuleObject, AlphArray(1)));
                    ShowContinueError(state, "..required for Temperature Setpoint Controlled Coils.");
                    ErrorsFound = true;
                }
                break;
            case CoilControlType::ZoneLoadControl:
                if (!lAlphaBlanks(8)) {
                    ShowWarningError(state, format("{}ZoneLoad Controlled Coil, so {} not needed", RoutineName, cAlphaFields(8)));
                    ShowContinueError(state, format("for {} = {}", CurrentModuleObject, AlphArray(1)));
                    state.dataSteamCoils->SteamCoil(CoilNum).TempSetPointNodeNum = 0;
                }
                break;
            default:
                ShowSevereError(
                    state,
                    format("{}Invalid {} [{}] specified for {} = {}", RoutineName, cAlphaFields(7), AlphArray(7), CurrentModuleObject, AlphArray(1)));
                ErrorsFound = true;
            }

            TestCompSet(state, CurrentModuleObject, AlphArray(1), AlphArray(3), AlphArray(4), "Steam Nodes");
            TestCompSet(state, CurrentModuleObject, AlphArray(1), AlphArray(5), AlphArray(6), "Air Nodes");

            if (state.dataSteamCoils->SteamIndex == 0 && CoilNum == 1) {
                state.dataSteamCoils->SteamIndex = FindRefrigerant(state, "Steam");
                if (state.dataSteamCoils->SteamIndex == 0) {
                    ShowSevereError(state, format("{}Steam Properties for {} not found.", RoutineName, AlphArray(1)));
                    ShowContinueError(state, "Steam Fluid Properties should have been included in the input file.");
                    ErrorsFound = true;
                }
            }

            state.dataSteamCoils->SteamCoil(CoilNum).FluidIndex = state.dataSteamCoils->SteamIndex;
        }

        for (CoilNum = 1; CoilNum <= NumStmHeat; ++CoilNum) {

            // Setup the Simple Heating Coil reporting variables
            // CurrentModuleObject = "Coil:Heating:Steam"
            SetupOutputVariable(state,
                                "Heating Coil Heating Energy",
                                OutputProcessor::Unit::J,
                                state.dataSteamCoils->SteamCoil(CoilNum).TotSteamHeatingCoilEnergy,
                                OutputProcessor::SOVTimeStepType::System,
                                OutputProcessor::SOVStoreType::Summed,
                                state.dataSteamCoils->SteamCoil(CoilNum).Name,
                                {},
                                "ENERGYTRANSFER",
                                "HEATINGCOILS",
                                {},
                                "System");
            SetupOutputVariable(state,
                                "Heating Coil Heating Rate",
                                OutputProcessor::Unit::W,
                                state.dataSteamCoils->SteamCoil(CoilNum).TotSteamHeatingCoilRate,
                                OutputProcessor::SOVTimeStepType::System,
                                OutputProcessor::SOVStoreType::Average,
                                state.dataSteamCoils->SteamCoil(CoilNum).Name);
            SetupOutputVariable(state,
                                "Heating Coil Steam Mass Flow Rate",
                                OutputProcessor::Unit::kg_s,
                                state.dataSteamCoils->SteamCoil(CoilNum).OutletSteamMassFlowRate,
                                OutputProcessor::SOVTimeStepType::System,
                                OutputProcessor::SOVStoreType::Average,
                                state.dataSteamCoils->SteamCoil(CoilNum).Name);
            SetupOutputVariable(state,
                                "Heating Coil Steam Inlet Temperature",
                                OutputProcessor::Unit::C,
                                state.dataSteamCoils->SteamCoil(CoilNum).InletSteamTemp,
                                OutputProcessor::SOVTimeStepType::System,
                                OutputProcessor::SOVStoreType::Average,
                                state.dataSteamCoils->SteamCoil(CoilNum).Name);
            SetupOutputVariable(state,
                                "Heating Coil Steam Outlet Temperature",
                                OutputProcessor::Unit::C,
                                state.dataSteamCoils->SteamCoil(CoilNum).OutletSteamTemp,
                                OutputProcessor::SOVTimeStepType::System,
                                OutputProcessor::SOVStoreType::Average,
                                state.dataSteamCoils->SteamCoil(CoilNum).Name);
            SetupOutputVariable(state,
                                "Heating Coil Steam Trap Loss Rate",
                                OutputProcessor::Unit::W,
                                state.dataSteamCoils->SteamCoil(CoilNum).LoopLoss,
                                OutputProcessor::SOVTimeStepType::System,
                                OutputProcessor::SOVStoreType::Average,
                                state.dataSteamCoils->SteamCoil(CoilNum).Name);
        }

        if (ErrorsFound) {
            ShowFatalError(state, format("{}Errors found in getting input.", RoutineName));
        }

        AlphArray.deallocate();
        cAlphaFields.deallocate();
        cNumericFields.deallocate();
        NumArray.deallocate();
        lAlphaBlanks.deallocate();
        lNumericBlanks.deallocate();
    }

    // End of Get Input subroutines for the HB Module

    // Beginning Initialization Section of the Module

    void InitSteamCoil(EnergyPlusData &state, int const CoilNum, bool const FirstHVACIteration)
    {
        // SUBROUTINE INFORMATION:
        //   AUTHOR         Rahul Chillar
        //   DATE WRITTEN   Jan 2005
        //   MODIFIED       na
        //   RE-ENGINEERED  na

        // PURPOSE OF THIS SUBROUTINE:
        // This subroutine is for initializations of the SteamCoil Components.

        // METHODOLOGY EMPLOYED:
        // Uses the status flags to trigger initializations.

        // REFERENCES:
        // na

        // Using/Aliasing
        using FluidProperties::GetSatDensityRefrig;
        using FluidProperties::GetSatEnthalpyRefrig;
        using PlantUtilities::InitComponentNodes;

        // Locals
        // SUBROUTINE ARGUMENT DEFINITIONS:

        // SUBROUTINE PARAMETER DEFINITIONS:
        static constexpr std::string_view RoutineName("InitSteamCoil");

        // INTERFACE BLOCK SPECIFICATIONS
        // na

        // DERIVED TYPE DEFINITIONS
        // na

        // SUBROUTINE LOCAL VARIABLE DECLARATIONS:
        int AirInletNode;
        int SteamInletNode;
        int ControlNode;
        int AirOutletNode;
        Real64 SteamDensity;
        Real64 StartEnthSteam;
        bool errFlag;

        if (state.dataSteamCoils->MyOneTimeFlag) {
            // initialize the environment and sizing flags
            state.dataSteamCoils->MyEnvrnFlag.dimension(state.dataSteamCoils->NumSteamCoils, true);
            state.dataSteamCoils->MySizeFlag.dimension(state.dataSteamCoils->NumSteamCoils, true);
            state.dataSteamCoils->CoilWarningOnceFlag.dimension(state.dataSteamCoils->NumSteamCoils, true);
            state.dataSteamCoils->MyPlantScanFlag.dimension(state.dataSteamCoils->NumSteamCoils, true);
            state.dataSteamCoils->MyOneTimeFlag = false;
        }

        if (state.dataSteamCoils->MyPlantScanFlag(CoilNum) && allocated(state.dataPlnt->PlantLoop)) {
            errFlag = false;
            ScanPlantLoopsForObject(state,
                                    state.dataSteamCoils->SteamCoil(CoilNum).Name,
                                    state.dataSteamCoils->SteamCoil(CoilNum).CoilType,
                                    state.dataSteamCoils->SteamCoil(CoilNum).plantLoc,
                                    errFlag,
                                    _,
                                    _,
                                    _,
                                    _,
                                    _);
            if (errFlag) {
                ShowFatalError(state, "InitSteamCoil: Program terminated for previous conditions.");
            }
            state.dataSteamCoils->MyPlantScanFlag(CoilNum) = false;
        }

        if (!state.dataGlobal->SysSizingCalc && state.dataSteamCoils->MySizeFlag(CoilNum)) {
            // for each coil, do the sizing once.
            SizeSteamCoil(state, CoilNum);
            state.dataSteamCoils->MySizeFlag(CoilNum) = false;
        }

        // Do the Begin Environment initializations
        if (state.dataGlobal->BeginEnvrnFlag && state.dataSteamCoils->MyEnvrnFlag(CoilNum)) {
            // Initialize all report variables to a known state at beginning of simulation
            state.dataSteamCoils->SteamCoil(CoilNum).TotSteamHeatingCoilEnergy = 0.0;
            state.dataSteamCoils->SteamCoil(CoilNum).TotSteamCoolingCoilEnergy = 0.0;
            state.dataSteamCoils->SteamCoil(CoilNum).SenSteamCoolingCoilEnergy = 0.0;
            state.dataSteamCoils->SteamCoil(CoilNum).TotSteamHeatingCoilRate = 0.0;
            state.dataSteamCoils->SteamCoil(CoilNum).TotSteamCoolingCoilRate = 0.0;
            state.dataSteamCoils->SteamCoil(CoilNum).SenSteamCoolingCoilRate = 0.0;
            // Initialize other module level variables
            state.dataSteamCoils->SteamCoil(CoilNum).InletAirMassFlowRate = 0.0;
            state.dataSteamCoils->SteamCoil(CoilNum).OutletAirMassFlowRate = 0.0;
            state.dataSteamCoils->SteamCoil(CoilNum).InletAirTemp = 0.0;
            state.dataSteamCoils->SteamCoil(CoilNum).OutletAirTemp = 0.0;
            state.dataSteamCoils->SteamCoil(CoilNum).InletAirHumRat = 0.0;
            state.dataSteamCoils->SteamCoil(CoilNum).OutletAirHumRat = 0.0;
            state.dataSteamCoils->SteamCoil(CoilNum).InletAirEnthalpy = 0.0;
            state.dataSteamCoils->SteamCoil(CoilNum).OutletAirEnthalpy = 0.0;
            state.dataSteamCoils->SteamCoil(CoilNum).TotSteamCoilLoad = 0.0;
            state.dataSteamCoils->SteamCoil(CoilNum).SenSteamCoilLoad = 0.0;
            state.dataSteamCoils->SteamCoil(CoilNum).LoopLoss = 0.0;
            state.dataSteamCoils->SteamCoil(CoilNum).LeavingRelHum = 0.0;
            state.dataSteamCoils->SteamCoil(CoilNum).DesiredOutletTemp = 0.0;
            state.dataSteamCoils->SteamCoil(CoilNum).DesiredOutletHumRat = 0.0;
            state.dataSteamCoils->SteamCoil(CoilNum).InletSteamTemp = 0.0;
            state.dataSteamCoils->SteamCoil(CoilNum).OutletSteamTemp = 0.0;
            state.dataSteamCoils->SteamCoil(CoilNum).InletSteamMassFlowRate = 0.0;
            state.dataSteamCoils->SteamCoil(CoilNum).OutletSteamMassFlowRate = 0.0;
            state.dataSteamCoils->SteamCoil(CoilNum).InletSteamEnthalpy = 0.0;
            state.dataSteamCoils->SteamCoil(CoilNum).OutletWaterEnthalpy = 0.0;
            state.dataSteamCoils->SteamCoil(CoilNum).InletSteamPress = 0.0;
            state.dataSteamCoils->SteamCoil(CoilNum).InletSteamQuality = 0.0;
            state.dataSteamCoils->SteamCoil(CoilNum).OutletSteamQuality = 0.0;

            // More Environment initializations
            AirInletNode = state.dataSteamCoils->SteamCoil(CoilNum).AirInletNodeNum;
            SteamInletNode = state.dataSteamCoils->SteamCoil(CoilNum).SteamInletNodeNum;
            ControlNode = state.dataSteamCoils->SteamCoil(CoilNum).TempSetPointNodeNum;
            AirOutletNode = state.dataSteamCoils->SteamCoil(CoilNum).AirOutletNodeNum;

            state.dataLoopNodes->Node(SteamInletNode).Temp = 100.0;
            state.dataLoopNodes->Node(SteamInletNode).Press = 101325.0;
            SteamDensity = GetSatDensityRefrig(state,
                                               fluidNameSteam,
                                               state.dataLoopNodes->Node(SteamInletNode).Temp,
                                               1.0,
                                               state.dataLoopNodes->Node(SteamInletNode).FluidIndex,
                                               RoutineName);
            StartEnthSteam = GetSatEnthalpyRefrig(state,
                                                  fluidNameSteam,
                                                  state.dataLoopNodes->Node(SteamInletNode).Temp,
                                                  1.0,
                                                  state.dataLoopNodes->Node(SteamInletNode).FluidIndex,
                                                  RoutineName);
            state.dataLoopNodes->Node(SteamInletNode).Enthalpy = StartEnthSteam;
            state.dataLoopNodes->Node(SteamInletNode).Quality = 1.0;
            state.dataLoopNodes->Node(SteamInletNode).HumRat = 0.0;
            state.dataSteamCoils->SteamCoil(CoilNum).MaxSteamMassFlowRate =
                SteamDensity * state.dataSteamCoils->SteamCoil(CoilNum).MaxSteamVolFlowRate;
            //     Node(SteamInletNode)%MassFlowRate         = SteamCoil(CoilNum)%MaxSteamMassFlowRate
            //     Node(SteamInletNode)%MassFlowRateMinAvail = 0.0
            //     Node(SteamInletNode)%MassFlowRateMaxAvail = SteamCoil(CoilNum)%MaxSteamMassFlowRate
            InitComponentNodes(state,
                               0.0,
                               state.dataSteamCoils->SteamCoil(CoilNum).MaxSteamMassFlowRate,
                               state.dataSteamCoils->SteamCoil(CoilNum).SteamInletNodeNum,
                               state.dataSteamCoils->SteamCoil(CoilNum).SteamOutletNodeNum);
            state.dataSteamCoils->MyEnvrnFlag(CoilNum) = false;
        } // End If for the Begin Environment initializations

        if (!state.dataGlobal->BeginEnvrnFlag) {
            state.dataSteamCoils->MyEnvrnFlag(CoilNum) = true;
        }

        // Do the Begin Day initializations
        // NONE

        // Do the begin HVAC time step initializations
        // NONE

        // Do the following initializations (every time step): This should be the info from
        // the previous components outlets or the node data in this section.

        AirInletNode = state.dataSteamCoils->SteamCoil(CoilNum).AirInletNodeNum;
        SteamInletNode = state.dataSteamCoils->SteamCoil(CoilNum).SteamInletNodeNum;
        ControlNode = state.dataSteamCoils->SteamCoil(CoilNum).TempSetPointNodeNum;
        AirOutletNode = state.dataSteamCoils->SteamCoil(CoilNum).AirOutletNodeNum;

        // First set the conditions for the air into the coil model

        // If a temperature setpoint controlled coil must set the desired outlet temp everytime
        if (ControlNode == 0) {
            state.dataSteamCoils->SteamCoil(CoilNum).DesiredOutletTemp = 0.0;
        } else if (ControlNode == AirOutletNode) {
            state.dataSteamCoils->SteamCoil(CoilNum).DesiredOutletTemp = state.dataLoopNodes->Node(ControlNode).TempSetPoint;
        } else {
            state.dataSteamCoils->SteamCoil(CoilNum).DesiredOutletTemp =
                state.dataLoopNodes->Node(ControlNode).TempSetPoint -
                (state.dataLoopNodes->Node(ControlNode).Temp - state.dataLoopNodes->Node(AirOutletNode).Temp);
        }

        state.dataSteamCoils->SteamCoil(CoilNum).InletAirMassFlowRate = state.dataLoopNodes->Node(AirInletNode).MassFlowRate;
        state.dataSteamCoils->SteamCoil(CoilNum).InletAirTemp = state.dataLoopNodes->Node(AirInletNode).Temp;
        state.dataSteamCoils->SteamCoil(CoilNum).InletAirHumRat = state.dataLoopNodes->Node(AirInletNode).HumRat;
        state.dataSteamCoils->SteamCoil(CoilNum).InletAirEnthalpy = state.dataLoopNodes->Node(AirInletNode).Enthalpy;
        if (FirstHVACIteration) {
            state.dataSteamCoils->SteamCoil(CoilNum).InletSteamMassFlowRate = state.dataSteamCoils->SteamCoil(CoilNum).MaxSteamMassFlowRate;
        } else {
            state.dataSteamCoils->SteamCoil(CoilNum).InletSteamMassFlowRate = state.dataLoopNodes->Node(SteamInletNode).MassFlowRate;
        }
        state.dataSteamCoils->SteamCoil(CoilNum).InletSteamTemp = state.dataLoopNodes->Node(SteamInletNode).Temp;
        state.dataSteamCoils->SteamCoil(CoilNum).InletSteamEnthalpy = state.dataLoopNodes->Node(SteamInletNode).Enthalpy;
        state.dataSteamCoils->SteamCoil(CoilNum).InletSteamPress = state.dataLoopNodes->Node(SteamInletNode).Press;
        state.dataSteamCoils->SteamCoil(CoilNum).InletSteamQuality = state.dataLoopNodes->Node(SteamInletNode).Quality;
        state.dataSteamCoils->SteamCoil(CoilNum).TotSteamHeatingCoilRate = 0.0;
        state.dataSteamCoils->SteamCoil(CoilNum).TotSteamCoolingCoilRate = 0.0;
        state.dataSteamCoils->SteamCoil(CoilNum).SenSteamCoolingCoilRate = 0.0;
        //   Node(SteamInletNode)%MassFlowRateMaxAvail = MIN(Node(SteamInletNode)%MassFlowRateMaxAvail,&
        //                                                   SteamCoil(CoilNum)%MaxSteamMassFlowRate)
    }

    void SizeSteamCoil(EnergyPlusData &state, int const CoilNum)
    {
        // SUBROUTINE INFORMATION:
        //       AUTHOR         Rahul Chillar
        //       DATE WRITTEN   Jan 2005
        //       MODIFIED       na
        //       RE-ENGINEERED  na

        // PURPOSE OF THIS SUBROUTINE:
        // This subroutine is for sizing Steam Coil Components for which flow rates have not been
        // specified in the input.

        // METHODOLOGY EMPLOYED:
        // Obtains flow rates from the zone or system sizing arrays and plant sizing data.

        // Using/Aliasing
        using namespace DataSizing;
        using FluidProperties::GetSatDensityRefrig;
        using FluidProperties::GetSatEnthalpyRefrig;
        using PlantUtilities::RegisterPlantCompDesignFlow;

        // SUBROUTINE PARAMETER DEFINITIONS:
        static constexpr std::string_view RoutineName("SizeSteamCoil");

        // SUBROUTINE LOCAL VARIABLE DECLARATIONS:
        int PltSizNum;      // do loop index for plant sizing
        int PltSizSteamNum; // index of plant sizing object for 1st steam loop
        bool ErrorsFound;   // If errors detected in input
        Real64 CoilInTemp;
        Real64 CoilOutTemp;
        Real64 CoilOutHumRat;
        Real64 CoilInHumRat;
        Real64 DesCoilLoad;
        Real64 DesMassFlow;
        Real64 DesVolFlow;
        Real64 MinFlowFrac;
        Real64 OutAirFrac;
        Real64 TempSteamIn(100.0);
        Real64 EnthSteamInDry;
        Real64 EnthSteamOutWet;
        Real64 LatentHeatSteam;
        Real64 SteamDensity;
        Real64 RhoAirStd; // density of air at standard conditions
        Real64 CpAirStd;  // specific heat of air at std conditions
        Real64 CpWater;   // specific heat of water (condensed steam)

        std::string CompName;     // component name
        std::string CompType;     // component type
        std::string SizingString; // input field sizing description (e.g., Nominal Capacity)
        bool bPRINT = false;      // TRUE if sizing is reported to output (eio)
        Real64 TempSize;          // autosized value

        ErrorsFound = false;
        PltSizSteamNum = 0;
        PltSizNum = 0;
        CoilInTemp = 0.0;
        CoilInHumRat = 0.0;
        CoilOutTemp = 0.0;
        DesCoilLoad = 0.0;
        MinFlowFrac = 0.0;
        DesMassFlow = 0.0;
        DesVolFlow = 0.0;
        CpWater = 0.0;
        RhoAirStd = PsyRhoAirFnPbTdbW(state, state.dataEnvrn->StdBaroPress, 20.0, 0.0);
        CpAirStd = PsyCpAirFnW(0.0);
        bool coilWasAutosized(false); // coil report

        auto &OASysEqSizing = state.dataSize->OASysEqSizing;
        auto &TermUnitSizing = state.dataSize->TermUnitSizing;

        // If this is a steam coil
        // Find the appropriate steam Plant Sizing object
        if (state.dataSteamCoils->SteamCoil(CoilNum).MaxSteamVolFlowRate == AutoSize) {
            coilWasAutosized = true; // coil report
            PltSizSteamNum = MyPlantSizingIndex(state,
                                                "steam heating coil",
                                                state.dataSteamCoils->SteamCoil(CoilNum).Name,
                                                state.dataSteamCoils->SteamCoil(CoilNum).SteamInletNodeNum,
                                                state.dataSteamCoils->SteamCoil(CoilNum).SteamOutletNodeNum,
                                                ErrorsFound);
        }

        if (PltSizSteamNum > 0) {
            // If this is a central air system heating coil
            if (state.dataSize->CurSysNum > 0) {
                auto &finalSysSizing = state.dataSize->FinalSysSizing(state.dataSize->CurSysNum);

                // If the coil water volume flow rate needs autosizing, then do it
                if (state.dataSteamCoils->SteamCoil(CoilNum).MaxSteamVolFlowRate == AutoSize) {
                    CheckSysSizing(state, "Coil:Heating:Steam", state.dataSteamCoils->SteamCoil(CoilNum).Name);

                    if (state.dataSteamCoils->SteamCoil(CoilNum).DesiccantRegenerationCoil) {

                        state.dataSize->DataDesicRegCoil = true;
                        state.dataSize->DataDesicDehumNum = state.dataSteamCoils->SteamCoil(CoilNum).DesiccantDehumNum;
                        CompType = state.dataSteamCoils->SteamCoil(CoilNum).SteamCoilType; // this is casting an int to a string
                        CompName = state.dataSteamCoils->SteamCoil(CoilNum).Name;
                        bPRINT = false;
                        HeatingCoilDesAirInletTempSizer sizerHeatingDesInletTemp;
                        bool ErrorsFound = false;
                        sizerHeatingDesInletTemp.initializeWithinEP(state, CompType, CompName, bPRINT, RoutineName);
                        state.dataSize->DataDesInletAirTemp = sizerHeatingDesInletTemp.size(state, DataSizing::AutoSize, ErrorsFound);

                        HeatingCoilDesAirOutletTempSizer sizerHeatingDesOutletTemp;
                        ErrorsFound = false;
                        sizerHeatingDesOutletTemp.initializeWithinEP(state, CompType, CompName, bPRINT, RoutineName);
                        state.dataSize->DataDesOutletAirTemp = sizerHeatingDesOutletTemp.size(state, DataSizing::AutoSize, ErrorsFound);

                        if (state.dataSize->CurOASysNum > 0) {
                            OASysEqSizing(state.dataSize->CurOASysNum).AirFlow = true;
                            OASysEqSizing(state.dataSize->CurOASysNum).AirVolFlow = finalSysSizing.DesOutAirVolFlow;
                        }
                        TempSize = AutoSize; // reset back
                    }

                    // Set the duct flow rate
                    switch (state.dataSize->CurDuctType) {
                    case DataHVACGlobals::AirDuctType::Main:
                        DesVolFlow = finalSysSizing.SysAirMinFlowRat * finalSysSizing.DesMainVolFlow;
                        break;
                    case DataHVACGlobals::AirDuctType::Cooling:
                        DesVolFlow = finalSysSizing.SysAirMinFlowRat * finalSysSizing.DesCoolVolFlow;
                        break;
                    case DataHVACGlobals::AirDuctType::Heating:
                        DesVolFlow = finalSysSizing.DesHeatVolFlow;
                        break;
                    case DataHVACGlobals::AirDuctType::Other:
                        DesVolFlow = finalSysSizing.DesMainVolFlow;
                        break;
                    default:
                        DesVolFlow = finalSysSizing.DesMainVolFlow;
                    }
                    if (state.dataSize->DataDesicRegCoil) {
                        bPRINT = false;
                        TempSize = AutoSize;
                        bool errorsFound = false;
                        HeatingAirFlowSizer sizingHeatingAirFlow;
                        sizingHeatingAirFlow.overrideSizingString(SizingString);
                        // sizingHeatingAirFlow.setHVACSizingIndexData(FanCoil(FanCoilNum).HVACSizingIndex);
                        sizingHeatingAirFlow.initializeWithinEP(state, CompType, CompName, bPRINT, RoutineName);
                        DesVolFlow = sizingHeatingAirFlow.size(state, TempSize, errorsFound);
                    }
                    DesMassFlow = RhoAirStd * DesVolFlow;
                    // get the outside air fraction
                    if (finalSysSizing.HeatOAOption == DataSizing::OAControl::MinOA) {
                        if (DesVolFlow > 0.0) {
                            OutAirFrac = finalSysSizing.DesOutAirVolFlow / DesVolFlow;
                        } else {
                            OutAirFrac = 1.0;
                        }
                        OutAirFrac = min(1.0, max(0.0, OutAirFrac));
                    } else {
                        OutAirFrac = 1.0;
                    }

                    if (state.dataSize->DataDesicRegCoil) {
                        DesCoilLoad = CpAirStd * DesMassFlow * (state.dataSize->DataDesOutletAirTemp - state.dataSize->DataDesInletAirTemp);
                    } else {
                        // mixed air temp
                        CoilInTemp = OutAirFrac * finalSysSizing.HeatOutTemp + (1.0 - OutAirFrac) * finalSysSizing.HeatRetTemp;
                        // coil load
                        DesCoilLoad = CpAirStd * DesMassFlow * (finalSysSizing.HeatSupTemp - CoilInTemp);
                    }
                    // AUTOSTEAMCOIL
                    if (DesCoilLoad >= SmallLoad) {
                        // TempSteamIn=SteamCoil(CoilNum)%InletSteamTemp
                        // TempSteamIn=PlantSizData(PltSizSteamNum)%ExitTemp
                        TempSteamIn = 100.0; // Should be from the PlantSizing object (ExitTemp) instead of hardwired to 100?
                        // RefrigIndex is set during GetInput for this module
                        EnthSteamInDry = GetSatEnthalpyRefrig(
                            state, fluidNameSteam, TempSteamIn, 1.0, state.dataSteamCoils->SteamCoil(CoilNum).FluidIndex, RoutineName);
                        EnthSteamOutWet = GetSatEnthalpyRefrig(
                            state, fluidNameSteam, TempSteamIn, 0.0, state.dataSteamCoils->SteamCoil(CoilNum).FluidIndex, RoutineName);
                        LatentHeatSteam = EnthSteamInDry - EnthSteamOutWet;
                        SteamDensity = GetSatDensityRefrig(
                            state, fluidNameSteam, TempSteamIn, 1.0, state.dataSteamCoils->SteamCoil(CoilNum).FluidIndex, RoutineName);
                        // SteamCoil(CoilNum)%MaxSteamVolFlowRate = DesCoilLoad/(SteamDensity * LatentHeatSteam)
                        //            CpWater  =  GetSpecificHeatGlycol('WATER',  &
                        //                                              TempSteamIn, &
                        //                                              PlantLoop(SteamCoil(CoilNum)%LoopNum)%FluidIndex, &
                        //                                             'SizeSteamCoil')
                        CpWater = GetSatSpecificHeatRefrig(
                            state, fluidNameSteam, TempSteamIn, 0.0, state.dataSteamCoils->SteamCoil(CoilNum).FluidIndex, RoutineName);

                        state.dataSteamCoils->SteamCoil(CoilNum).MaxSteamVolFlowRate =
                            DesCoilLoad / (SteamDensity * (LatentHeatSteam + state.dataSteamCoils->SteamCoil(CoilNum).DegOfSubcooling * CpWater));
                        //             PlantSizData(PltSizSteamNum)%DeltaT*CPHW(PlantSizData(PltSizSteamNum)%ExitTemp)))
                    } else {
                        state.dataSteamCoils->SteamCoil(CoilNum).MaxSteamVolFlowRate = 0.0;
                        ShowWarningError(
                            state, format("The design coil load is zero for COIL:Heating:Steam {}", state.dataSteamCoils->SteamCoil(CoilNum).Name));
                    }
                    BaseSizer::reportSizerOutput(state,
                                                 "Coil:Heating:Steam",
                                                 state.dataSteamCoils->SteamCoil(CoilNum).Name,
                                                 "Maximum Steam Flow Rate [m3/s]",
                                                 state.dataSteamCoils->SteamCoil(CoilNum).MaxSteamVolFlowRate);
                }
                state.dataSize->DataDesicRegCoil = false; // reset all globals to 0 to ensure correct sizing for other child components
                // Coil report, set fan info for airloopnum
                switch (state.dataAirSystemsData->PrimaryAirSystems(state.dataSize->CurSysNum).supFanModelType) {
                case DataAirSystems::StructArrayLegacyFanModels: {
                    int SupFanNum = state.dataAirSystemsData->PrimaryAirSystems(state.dataSize->CurSysNum).SupFanNum;
                    if (SupFanNum > 0) {
                        state.dataRptCoilSelection->coilSelectionReportObj->setCoilSupplyFanInfo(
                            state,
                            state.dataSteamCoils->SteamCoil(CoilNum).Name,
                            "Coil:Heating:Steam",
                            state.dataFans->Fan(state.dataAirSystemsData->PrimaryAirSystems(state.dataSize->CurSysNum).SupFanNum).FanName,
                            DataAirSystems::StructArrayLegacyFanModels,
                            state.dataAirSystemsData->PrimaryAirSystems(state.dataSize->CurSysNum).SupFanNum);
                    }
                } break;
                case DataAirSystems::ObjectVectorOOFanSystemModel: {
                    if (state.dataAirSystemsData->PrimaryAirSystems(state.dataSize->CurSysNum).supFanVecIndex >= 0) {
                        state.dataRptCoilSelection->coilSelectionReportObj->setCoilSupplyFanInfo(
                            state,
                            state.dataSteamCoils->SteamCoil(CoilNum).Name,
                            "Coil:Heating:Steam",
                            state.dataHVACFan->fanObjs[state.dataAirSystemsData->PrimaryAirSystems(state.dataSize->CurSysNum).supFanVecIndex]->name,
                            DataAirSystems::ObjectVectorOOFanSystemModel,
                            state.dataAirSystemsData->PrimaryAirSystems(state.dataSize->CurSysNum).supFanVecIndex);
                    }
                } break;
                default:
                    // do nothing
                    break;
                }

                // if this is a zone coil
            } else if (state.dataSize->CurZoneEqNum > 0) {
                CheckZoneSizing(state, "Coil:Heating:Steam", state.dataSteamCoils->SteamCoil(CoilNum).Name);
                // autosize the coil steam volume flow rate if needed
                if (state.dataSteamCoils->SteamCoil(CoilNum).MaxSteamVolFlowRate == AutoSize) {
                    // if coil is part of a terminal unit just use the terminal unit value
                    if (state.dataSize->TermUnitSingDuct || state.dataSize->TermUnitPIU || state.dataSize->TermUnitIU) {
                        if (state.dataSize->CurTermUnitSizingNum > 0) {
                            state.dataSteamCoils->SteamCoil(CoilNum).MaxSteamVolFlowRate =
                                TermUnitSizing(state.dataSize->CurTermUnitSizingNum).MaxSTVolFlow;
                        } else {
                            state.dataSteamCoils->SteamCoil(CoilNum).MaxSteamVolFlowRate = 0.0;
                        }
                        // if coil is part of a zonal unit, calc coil load to get hot Steam flow rate
                        DesCoilLoad = TermUnitSizing(state.dataSize->CurTermUnitSizingNum).DesHeatingLoad; // coil report
                        DesVolFlow = TermUnitSizing(state.dataSize->CurTermUnitSizingNum).AirVolFlow *
                                     TermUnitSizing(state.dataSize->CurTermUnitSizingNum).ReheatAirFlowMult; // coil report
                    } else {
                        CoilInTemp = state.dataSize->FinalZoneSizing(state.dataSize->CurZoneEqNum).DesHeatCoilInTemp;
                        CoilOutTemp = state.dataSize->FinalZoneSizing(state.dataSize->CurZoneEqNum).HeatDesTemp;
                        CoilOutHumRat = state.dataSize->FinalZoneSizing(state.dataSize->CurZoneEqNum).HeatDesHumRat;
                        DesMassFlow = state.dataSize->FinalZoneSizing(state.dataSize->CurZoneEqNum).DesHeatMassFlow;
                        DesVolFlow = DesMassFlow / RhoAirStd;
                        DesCoilLoad = PsyCpAirFnW(CoilOutHumRat) * DesMassFlow * (CoilOutTemp - CoilInTemp);
                        if (DesCoilLoad >= SmallLoad) {
                            TempSteamIn = 100.0;
                            // RefrigIndex is set during GetInput for this module
                            EnthSteamInDry = GetSatEnthalpyRefrig(
                                state, fluidNameSteam, TempSteamIn, 1.0, state.dataSteamCoils->SteamCoil(CoilNum).FluidIndex, RoutineName);
                            EnthSteamOutWet = GetSatEnthalpyRefrig(
                                state, fluidNameSteam, TempSteamIn, 0.0, state.dataSteamCoils->SteamCoil(CoilNum).FluidIndex, RoutineName);
                            LatentHeatSteam = EnthSteamInDry - EnthSteamOutWet;
                            SteamDensity = GetSatDensityRefrig(
                                state, fluidNameSteam, TempSteamIn, 1.0, state.dataSteamCoils->SteamCoil(CoilNum).FluidIndex, RoutineName);
                            // SteamCoil(CoilNum)%MaxSteamVolFlowRate = DesCoilLoad/(SteamDensity * LatentHeatSteam)
                            //           CpWater  =  GetSpecificHeatGlycol('WATER',  &
                            //                                             TempSteamIn, &
                            //                                             PlantLoop(SteamCoil(CoilNum)%LoopNum)%FluidIndex, &
                            //                                            'SizeSteamCoil')
                            CpWater = GetSatSpecificHeatRefrig(
                                state, fluidNameSteam, TempSteamIn, 0.0, state.dataSteamCoils->SteamCoil(CoilNum).FluidIndex, RoutineName);

                            state.dataSteamCoils->SteamCoil(CoilNum).MaxSteamVolFlowRate =
                                DesCoilLoad / (SteamDensity * (LatentHeatSteam + state.dataSteamCoils->SteamCoil(CoilNum).DegOfSubcooling * CpWater));
                            //             PlantSizData(PltSizSteamNum)%DeltaT*CPHW(PlantSizData(PltSizSteamNum)%ExitTemp)))
                        } else {
                            state.dataSteamCoils->SteamCoil(CoilNum).MaxSteamVolFlowRate = 0.0;
                        }
                    }
                    // issue warning if hw coil has zero flow
                    if (state.dataSteamCoils->SteamCoil(CoilNum).MaxSteamVolFlowRate == 0.0) {
                        ShowWarningError(
                            state, format("The design coil load is zero for COIL:Heating:Steam {}", state.dataSteamCoils->SteamCoil(CoilNum).Name));
                        ShowContinueError(state, "The autosize value for max Steam flow rate is zero");
                    }
                    BaseSizer::reportSizerOutput(state,
                                                 "Coil:Heating:Steam",
                                                 state.dataSteamCoils->SteamCoil(CoilNum).Name,
                                                 "Maximum Steam Flow Rate [m3/s]",
                                                 state.dataSteamCoils->SteamCoil(CoilNum).MaxSteamVolFlowRate);
                }
            } // end zone coil ELSE - IF

        } else {
            // if there is no heating Plant Sizing object and autosizng was requested, issue an error message
            if (state.dataSteamCoils->SteamCoil(CoilNum).MaxSteamVolFlowRate == AutoSize) {
                ShowSevereError(state, "Autosizing of Steam coil requires a heating loop Sizing:Plant object");
                ShowContinueError(state, format("Occurs in Steam coil object= {}", state.dataSteamCoils->SteamCoil(CoilNum).Name));
                ErrorsFound = true;
            }
        } // end of heating Plant Sizing existence IF - ELSE

        // save the design Steam volumetric flow rate for use by the Steam loop sizing algorithms
        RegisterPlantCompDesignFlow(
            state, state.dataSteamCoils->SteamCoil(CoilNum).SteamInletNodeNum, state.dataSteamCoils->SteamCoil(CoilNum).MaxSteamVolFlowRate);

        state.dataRptCoilSelection->coilSelectionReportObj->setCoilHeatingCapacity(state,
                                                                                   state.dataSteamCoils->SteamCoil(CoilNum).Name,
                                                                                   "Coil:Heating:Steam",
                                                                                   DesCoilLoad,
                                                                                   coilWasAutosized,
                                                                                   state.dataSize->CurSysNum,
                                                                                   state.dataSize->CurZoneEqNum,
                                                                                   state.dataSize->CurOASysNum,
                                                                                   0.0,
                                                                                   1.0,
                                                                                   -999.0,
                                                                                   -999.0);
        state.dataRptCoilSelection->coilSelectionReportObj->setCoilWaterFlowNodeNums(state,
                                                                                     state.dataSteamCoils->SteamCoil(CoilNum).Name,
                                                                                     "Coil:Heating:Steam",
                                                                                     state.dataSteamCoils->SteamCoil(CoilNum).MaxSteamVolFlowRate,
                                                                                     coilWasAutosized,
                                                                                     state.dataSteamCoils->SteamCoil(CoilNum).SteamInletNodeNum,
                                                                                     state.dataSteamCoils->SteamCoil(CoilNum).SteamOutletNodeNum,
                                                                                     state.dataSteamCoils->SteamCoil(CoilNum).plantLoc.loopNum);
        state.dataRptCoilSelection->coilSelectionReportObj->setCoilWaterHeaterCapacityNodeNums(
            state,
            state.dataSteamCoils->SteamCoil(CoilNum).Name,
            "Coil:Heating:Steam",
            DesCoilLoad,
            coilWasAutosized,
            state.dataSteamCoils->SteamCoil(CoilNum).SteamInletNodeNum,
            state.dataSteamCoils->SteamCoil(CoilNum).SteamOutletNodeNum,
            state.dataSteamCoils->SteamCoil(CoilNum).plantLoc.loopNum);
        state.dataRptCoilSelection->coilSelectionReportObj->setCoilEntWaterTemp(
            state, state.dataSteamCoils->SteamCoil(CoilNum).Name, "Coil:Heating:Steam", TempSteamIn); // coil  report
        state.dataRptCoilSelection->coilSelectionReportObj->setCoilLvgWaterTemp(
            state,
            state.dataSteamCoils->SteamCoil(CoilNum).Name,
            "Coil:Heating:Steam",
            TempSteamIn - state.dataSteamCoils->SteamCoil(CoilNum).DegOfSubcooling); // coil report
        state.dataRptCoilSelection->coilSelectionReportObj->setCoilWaterDeltaT(
            state,
            state.dataSteamCoils->SteamCoil(CoilNum).Name,
            "Coil:Heating:Steam",
            state.dataSteamCoils->SteamCoil(CoilNum).DegOfSubcooling); // coil report
        state.dataSteamCoils->SteamCoil(CoilNum).DesCoilCapacity = DesCoilLoad;
        state.dataSteamCoils->SteamCoil(CoilNum).DesAirVolFlow = DesVolFlow;
        if (ErrorsFound) {
            ShowFatalError(state, "Preceding Steam coil sizing errors cause program termination");
        }

        // There is no standard rating for heating coils at this point, so fill with dummy flag values
        state.dataRptCoilSelection->coilSelectionReportObj->setRatedCoilConditions(state,
                                                                                   state.dataSteamCoils->SteamCoil(CoilNum).Name,
                                                                                   "Coil:Heating:Steam",
                                                                                   -999.0,
                                                                                   -999.0,
                                                                                   -999.0,
                                                                                   -999.0,
                                                                                   -999.0,
                                                                                   -999.0,
                                                                                   -999.0,
                                                                                   -999.0,
                                                                                   -999.0,
                                                                                   -999.0,
                                                                                   -999.0,
                                                                                   -999.0,
                                                                                   -999.0);
    }

    // End Initialization Section of the Module

    // Begin Algorithm Section of the Module

    void CalcSteamAirCoil(EnergyPlusData &state,
                          int const CoilNum,
                          Real64 const QCoilRequested, // requested coil load
                          Real64 &QCoilActual,         // coil load actually delivered
                          int const FanOpMode,         // fan operating mode
                          Real64 const PartLoadRatio   // part-load ratio of heating coil
    )
    {
        // SUBROUTINE INFORMATION:
        //   AUTHOR         Rahul Chillar
        //   DATE WRITTEN   Jan 2005
        //   MODIFIED       Sep. 2012, B. Griffith, add calls to SetComponentFlowRate for plant interactions
        //                  Jul. 2016, R. Zhang, Applied the coil supply air temperature sensor offset fault model
        //   RE-ENGINEERED  na

        // PURPOSE OF THIS SUBROUTINE:
        // Simple Steam to air heat exchanger which,
        // serves as an interface for distributing heat from boiler to zones.

        // METHODOLOGY EMPLOYED:
        // Steam coils are different, All of steam condenses in heat exchanger
        // Steam traps allow only water to leave the coil,the degree of subcooling
        // desired is input by the user, which is used to calculate water outlet temp.
        // Heat exchange is = Latent Heat + Sensible heat,coil effectivness is 1.0

        using DataHVACGlobals::TempControlTol;
        using PlantUtilities::SetComponentFlowRate;

        static constexpr std::string_view RoutineName("CalcSteamAirCoil");
        static constexpr std::string_view RoutineNameSizeSteamCoil("SizeSteamCoil");

        Real64 SteamMassFlowRate(0.0);
        Real64 AirMassFlow(0.0); // [kg/sec]
        Real64 TempAirIn(0.0);   // [C]
        Real64 TempAirOut(0.0);  // [C]
        Real64 Win(0.0);
        Real64 TempSteamIn(0.0);
        Real64 TempWaterOut(0.0);
        Real64 CapacitanceAir(0.0);
        Real64 HeatingCoilLoad(0.0);
        Real64 CoilPress(0.0);
        Real64 EnthSteamInDry(0.0);
        Real64 EnthSteamOutWet(0.0);
        Real64 LatentHeatSteam(0.0);
        Real64 SubcoolDeltaTemp(0.0);
        Real64 TempSetPoint(0.0);
        Real64 QCoilReq(0.0);
        Real64 QCoilCap(0.0);
        Real64 QSteamCoilMaxHT(0.0);
        Real64 TempWaterAtmPress(0.0);
        Real64 TempLoopOutToPump(0.0);
        Real64 EnergyLossToEnvironment(0.0);
        Real64 EnthCoilOutlet(0.0);
        Real64 EnthPumpInlet(0.0);
        Real64 EnthAtAtmPress(0.0);
        Real64 CpWater(0.0);

        QCoilReq = QCoilRequested;
        TempAirIn = state.dataSteamCoils->SteamCoil(CoilNum).InletAirTemp;
        Win = state.dataSteamCoils->SteamCoil(CoilNum).InletAirHumRat;
        TempSteamIn = state.dataSteamCoils->SteamCoil(CoilNum).InletSteamTemp;
        CoilPress = state.dataSteamCoils->SteamCoil(CoilNum).InletSteamPress;
        SubcoolDeltaTemp = state.dataSteamCoils->SteamCoil(CoilNum).DegOfSubcooling;
        TempSetPoint = state.dataSteamCoils->SteamCoil(CoilNum).DesiredOutletTemp;

        // If there is a fault of coil SAT Sensor
        if (state.dataSteamCoils->SteamCoil(CoilNum).FaultyCoilSATFlag && (!state.dataGlobal->WarmupFlag) && (!state.dataGlobal->DoingSizing) &&
            (!state.dataGlobal->KickOffSimulation)) {
            // calculate the sensor offset using fault information
            int FaultIndex = state.dataSteamCoils->SteamCoil(CoilNum).FaultyCoilSATIndex;
            state.dataSteamCoils->SteamCoil(CoilNum).FaultyCoilSATOffset =
                state.dataFaultsMgr->FaultsCoilSATSensor(FaultIndex).CalFaultOffsetAct(state);
            // update the TempSetPoint
            TempSetPoint -= state.dataSteamCoils->SteamCoil(CoilNum).FaultyCoilSATOffset;
        }

        //  adjust mass flow rates for cycling fan cycling coil operation
        if (FanOpMode == CycFanCycCoil) {
            if (PartLoadRatio > 0.0) {
                AirMassFlow = state.dataSteamCoils->SteamCoil(CoilNum).InletAirMassFlowRate / PartLoadRatio;
                SteamMassFlowRate = min(state.dataSteamCoils->SteamCoil(CoilNum).InletSteamMassFlowRate / PartLoadRatio,
                                        state.dataSteamCoils->SteamCoil(CoilNum).MaxSteamMassFlowRate);
                QCoilReq /= PartLoadRatio;
            } else {
                AirMassFlow = 0.0;
                SteamMassFlowRate = 0.0;
            }
        } else {
            AirMassFlow = state.dataSteamCoils->SteamCoil(CoilNum).InletAirMassFlowRate;
            SteamMassFlowRate = state.dataSteamCoils->SteamCoil(CoilNum).InletSteamMassFlowRate;
        }

        if (AirMassFlow > 0.0) { // If the coil is operating
            CapacitanceAir = PsyCpAirFnW(Win) * AirMassFlow;
        } else {
            CapacitanceAir = 0.0;
        }

        // If the coil is operating there should be some heating capacitance
        //  across the coil, so do the simulation. If not set outlet to inlet and no load.
        //  Also the coil has to be scheduled to be available
        //  Control output to meet load QCoilReq. Load Controlled Coil.
        switch (state.dataSteamCoils->SteamCoil(CoilNum).TypeOfCoil) {

        case CoilControlType::ZoneLoadControl:
            if ((CapacitanceAir > 0.0) && ((state.dataSteamCoils->SteamCoil(CoilNum).InletSteamMassFlowRate) > 0.0) &&
                (GetCurrentScheduleValue(state, state.dataSteamCoils->SteamCoil(CoilNum).SchedPtr) > 0.0 ||
                 state.dataSteamCoils->MySizeFlag(CoilNum)) &&
                (QCoilReq > 0.0)) {

                // Steam heat exchangers would not have effectivness, since all of the steam is
                // converted to water and only then the steam trap allows it to leave the heat
                // exchanger, subsequently heat exchange is latent heat + subcooling.
                EnthSteamInDry =
                    GetSatEnthalpyRefrig(state, fluidNameSteam, TempSteamIn, 1.0, state.dataSteamCoils->SteamCoil(CoilNum).FluidIndex, RoutineName);
                EnthSteamOutWet =
                    GetSatEnthalpyRefrig(state, fluidNameSteam, TempSteamIn, 0.0, state.dataSteamCoils->SteamCoil(CoilNum).FluidIndex, RoutineName);

                LatentHeatSteam = EnthSteamInDry - EnthSteamOutWet;

                //          CpWater = GetSpecificHeatGlycol('WATER',  &
                //                                           TempSteamIn, &
                //                                           PlantLoop(SteamCoil(CoilNum)%LoopNum)%FluidIndex, &
                //                                           'CalcSteamAirCoil')

                CpWater = GetSatSpecificHeatRefrig(
                    state, fluidNameSteam, TempSteamIn, 0.0, state.dataSteamCoils->SteamCoil(CoilNum).FluidIndex, RoutineNameSizeSteamCoil);

                // Max Heat Transfer
                QSteamCoilMaxHT = state.dataSteamCoils->SteamCoil(CoilNum).MaxSteamMassFlowRate * (LatentHeatSteam + SubcoolDeltaTemp * CpWater);
                state.dataSteamCoils->SteamCoil(CoilNum).OperatingCapacity = QSteamCoilMaxHT;

                // Determine the Max coil capacity and check for the same.
                if (QCoilReq > QSteamCoilMaxHT) {
                    QCoilCap = QSteamCoilMaxHT;
                } else {
                    QCoilCap = QCoilReq;
                }

                // Steam Mass Flow Rate Required
                SteamMassFlowRate = QCoilCap / (LatentHeatSteam + SubcoolDeltaTemp * CpWater);

                SetComponentFlowRate(state,
                                     SteamMassFlowRate,
                                     state.dataSteamCoils->SteamCoil(CoilNum).SteamInletNodeNum,
                                     state.dataSteamCoils->SteamCoil(CoilNum).SteamOutletNodeNum,
                                     state.dataSteamCoils->SteamCoil(CoilNum).plantLoc);

                // recalculate if mass flow rate changed in previous call.
                QCoilCap = SteamMassFlowRate * (LatentHeatSteam + SubcoolDeltaTemp * CpWater);

                // In practice Sensible & Superheated heat transfer is negligible compared to latent part.
                // This is required for outlet water temperature, otherwise it will be saturation temperature.
                // Steam Trap drains off all the Water formed.
                // Here Degree of Subcooling is used to calculate hot water return temperature.

                // Calculating Water outlet temperature
                TempWaterOut = TempSteamIn - SubcoolDeltaTemp;

                // Total Heat Transfer to air
                HeatingCoilLoad = QCoilCap;

                // Temperature of air at outlet
                TempAirOut = TempAirIn + QCoilCap / (AirMassFlow * PsyCpAirFnW(Win));

                state.dataSteamCoils->SteamCoil(CoilNum).OutletSteamMassFlowRate = SteamMassFlowRate;
                state.dataSteamCoils->SteamCoil(CoilNum).InletSteamMassFlowRate = SteamMassFlowRate;

                //************************* Loop Losses *****************************
                // Loop pressure return considerations included in steam coil since the pipes are
                // perfect and do not account for losses.
                // Return water is condensate at atmoshperic pressure
                // Process is considered constant enthalpy expansion
                // No quality function in EnergyPlus hence no option left apart from
                // considering saturated state.
                //              StdBaroPress=101325

                TempWaterAtmPress = GetSatTemperatureRefrig(
                    state, fluidNameSteam, state.dataEnvrn->StdBaroPress, state.dataSteamCoils->SteamCoil(CoilNum).FluidIndex, RoutineName);

                // Point 4 at atm - loop delta subcool during return journery back to pump
                TempLoopOutToPump = TempWaterAtmPress - state.dataSteamCoils->SteamCoil(CoilNum).LoopSubcoolReturn;

                // Actual Steam Coil Outlet Enthalpy
                EnthCoilOutlet =
                    GetSatEnthalpyRefrig(state, fluidNameSteam, TempSteamIn, 0.0, state.dataSteamCoils->SteamCoil(CoilNum).FluidIndex, RoutineName) -
                    CpWater * SubcoolDeltaTemp;

                // Enthalpy at Point 4
                EnthAtAtmPress = GetSatEnthalpyRefrig(
                    state, fluidNameSteam, TempWaterAtmPress, 0.0, state.dataSteamCoils->SteamCoil(CoilNum).FluidIndex, RoutineName);

                // Reported value of coil outlet enthalpy at the node to match the node outlet temperature
                CpWater = GetSatSpecificHeatRefrig(
                    state, fluidNameSteam, TempLoopOutToPump, 0.0, state.dataSteamCoils->SteamCoil(CoilNum).FluidIndex, RoutineNameSizeSteamCoil);

                EnthPumpInlet = EnthAtAtmPress - CpWater * state.dataSteamCoils->SteamCoil(CoilNum).LoopSubcoolReturn;

                state.dataSteamCoils->SteamCoil(CoilNum).OutletWaterEnthalpy = EnthPumpInlet;

                // Point 3-Point 5,
                EnergyLossToEnvironment = SteamMassFlowRate * (EnthCoilOutlet - EnthPumpInlet);

                // Loss to enviornment due to pressure drop
                state.dataSteamCoils->SteamCoil(CoilNum).LoopLoss = EnergyLossToEnvironment;
                //************************* Loop Losses *****************************
            } else { // Coil is not running.

                TempAirOut = TempAirIn;
                TempWaterOut = TempSteamIn;
                HeatingCoilLoad = 0.0;
                state.dataSteamCoils->SteamCoil(CoilNum).OutletWaterEnthalpy = state.dataSteamCoils->SteamCoil(CoilNum).InletSteamEnthalpy;
                state.dataSteamCoils->SteamCoil(CoilNum).OutletSteamMassFlowRate = 0.0;
                state.dataSteamCoils->SteamCoil(CoilNum).OutletSteamQuality = 0.0;
                state.dataSteamCoils->SteamCoil(CoilNum).LoopLoss = 0.0;
                TempLoopOutToPump = TempWaterOut;
            }
            break;
        case CoilControlType::TemperatureSetPoint:
            // Control coil output to meet a Setpoint Temperature.
            if ((CapacitanceAir > 0.0) && ((state.dataSteamCoils->SteamCoil(CoilNum).InletSteamMassFlowRate) > 0.0) &&
                (GetCurrentScheduleValue(state, state.dataSteamCoils->SteamCoil(CoilNum).SchedPtr) > 0.0 ||
                 state.dataSteamCoils->MySizeFlag(CoilNum)) &&
                (std::abs(TempSetPoint - TempAirIn) > TempControlTol)) {

                // Steam heat exchangers would not have effectivness, since all of the steam is
                // converted to water and only then the steam trap allows it to leave the heat
                // exchanger, subsequently heat exchange is latent heat + subcooling.
                EnthSteamInDry =
                    GetSatEnthalpyRefrig(state, fluidNameSteam, TempSteamIn, 1.0, state.dataSteamCoils->SteamCoil(CoilNum).FluidIndex, RoutineName);
                EnthSteamOutWet =
                    GetSatEnthalpyRefrig(state, fluidNameSteam, TempSteamIn, 0.0, state.dataSteamCoils->SteamCoil(CoilNum).FluidIndex, RoutineName);
                LatentHeatSteam = EnthSteamInDry - EnthSteamOutWet;

                //          CpWater = GetSpecificHeatGlycol('WATER',  &
                //                                           TempSteamIn, &
                //                                           PlantLoop(SteamCoil(CoilNum)%LoopNum)%FluidIndex, &
                //                                           'CalcSteamAirCoil')
                CpWater = GetSatSpecificHeatRefrig(
                    state, fluidNameSteam, TempSteamIn, 0.0, state.dataSteamCoils->SteamCoil(CoilNum).FluidIndex, RoutineNameSizeSteamCoil);

                // Max Heat Transfer
                QSteamCoilMaxHT = state.dataSteamCoils->SteamCoil(CoilNum).MaxSteamMassFlowRate * (LatentHeatSteam + SubcoolDeltaTemp * CpWater);

                // Coil Load in case of temperature setpoint
                QCoilCap = CapacitanceAir * (TempSetPoint - TempAirIn);

                // Check to see if setpoint above enetering temperature. If not, set
                // output to zero.
                if (QCoilCap <= 0.0) {
                    QCoilCap = 0.0;
                    TempAirOut = TempAirIn;

                    // Steam Mass Flow Rate Required
                    SteamMassFlowRate = 0.0;
                    SetComponentFlowRate(state,
                                         SteamMassFlowRate,
                                         state.dataSteamCoils->SteamCoil(CoilNum).SteamInletNodeNum,
                                         state.dataSteamCoils->SteamCoil(CoilNum).SteamOutletNodeNum,
                                         state.dataSteamCoils->SteamCoil(CoilNum).plantLoc);
                    // Inlet equal to outlet when not required to run.
                    TempWaterOut = TempSteamIn;

                    // Total Heat Transfer to air
                    HeatingCoilLoad = QCoilCap;

                    // The HeatingCoilLoad is the change in the enthalpy of the water
                    state.dataSteamCoils->SteamCoil(CoilNum).OutletWaterEnthalpy = state.dataSteamCoils->SteamCoil(CoilNum).InletSteamEnthalpy;

                    // Outlet flow rate set to inlet
                    state.dataSteamCoils->SteamCoil(CoilNum).OutletSteamMassFlowRate = SteamMassFlowRate;
                    state.dataSteamCoils->SteamCoil(CoilNum).InletSteamMassFlowRate = SteamMassFlowRate;

                } else if (QCoilCap > QSteamCoilMaxHT) {
                    // Setting to Maximum Coil Capacity
                    QCoilCap = QSteamCoilMaxHT;

                    // Temperature of air at outlet
                    TempAirOut = TempAirIn + QCoilCap / (AirMassFlow * PsyCpAirFnW(Win));

                    // In practice Sensible & Superheated heat transfer is negligible compared to latent part.
                    // This is required for outlet water temperature, otherwise it will be saturation temperature.
                    // Steam Trap drains off all the Water formed.
                    // Here Degree of Subcooling is used to calculate hot water return temperature.

                    // Calculating Water outlet temperature
                    TempWaterOut = TempSteamIn - SubcoolDeltaTemp;

                    // Steam Mass Flow Rate Required
                    SteamMassFlowRate = QCoilCap / (LatentHeatSteam + SubcoolDeltaTemp * CpWater);
                    SetComponentFlowRate(state,
                                         SteamMassFlowRate,
                                         state.dataSteamCoils->SteamCoil(CoilNum).SteamInletNodeNum,
                                         state.dataSteamCoils->SteamCoil(CoilNum).SteamOutletNodeNum,
                                         state.dataSteamCoils->SteamCoil(CoilNum).plantLoc);

                    // recalculate in case previous call changed mass flow rate
                    QCoilCap = SteamMassFlowRate * (LatentHeatSteam + SubcoolDeltaTemp * CpWater);
                    TempAirOut = TempAirIn + QCoilCap / (AirMassFlow * PsyCpAirFnW(Win));

                    // Total Heat Transfer to air
                    HeatingCoilLoad = QCoilCap;

                    // The HeatingCoilLoad is the change in the enthalpy of the water
                    state.dataSteamCoils->SteamCoil(CoilNum).OutletWaterEnthalpy =
                        state.dataSteamCoils->SteamCoil(CoilNum).InletSteamEnthalpy - HeatingCoilLoad / SteamMassFlowRate;
                    state.dataSteamCoils->SteamCoil(CoilNum).OutletSteamMassFlowRate = SteamMassFlowRate;
                    state.dataSteamCoils->SteamCoil(CoilNum).InletSteamMassFlowRate = SteamMassFlowRate;

                } else {
                    // Temp air out is temperature Setpoint
                    TempAirOut = TempSetPoint;

                    // In practice Sensible & Superheated heat transfer is negligible compared to latent part.
                    // This is required for outlet water temperature, otherwise it will be saturation temperature.
                    // Steam Trap drains off all the Water formed.
                    // Here Degree of Subcooling is used to calculate hot water return temperature.

                    // Calculating Water outlet temperature
                    TempWaterOut = TempSteamIn - SubcoolDeltaTemp;

                    // Steam Mass Flow Rate Required
                    SteamMassFlowRate = QCoilCap / (LatentHeatSteam + SubcoolDeltaTemp * CpWater);
                    SetComponentFlowRate(state,
                                         SteamMassFlowRate,
                                         state.dataSteamCoils->SteamCoil(CoilNum).SteamInletNodeNum,
                                         state.dataSteamCoils->SteamCoil(CoilNum).SteamOutletNodeNum,
                                         state.dataSteamCoils->SteamCoil(CoilNum).plantLoc);

                    // recalculate in case previous call changed mass flow rate
                    QCoilCap = SteamMassFlowRate * (LatentHeatSteam + SubcoolDeltaTemp * CpWater);
                    TempAirOut = TempAirIn + QCoilCap / (AirMassFlow * PsyCpAirFnW(Win));

                    // Total Heat Transfer to air
                    HeatingCoilLoad = QCoilCap;

                    state.dataSteamCoils->SteamCoil(CoilNum).OutletSteamMassFlowRate = SteamMassFlowRate;
                    state.dataSteamCoils->SteamCoil(CoilNum).InletSteamMassFlowRate = SteamMassFlowRate;

                    //************************* Loop Losses *****************************
                    // Loop pressure return considerations included in steam coil since the pipes are
                    // perfect and do not account for losses.

                    // Return water is condensate at atmoshperic pressure
                    // Process is considered constant enthalpy expansion
                    // No quality function in EnergyPlus hence no option left apart from
                    // considering saturated state.
                    //              StdBaroPress=101325

                    TempWaterAtmPress = GetSatTemperatureRefrig(
                        state, fluidNameSteam, state.dataEnvrn->StdBaroPress, state.dataSteamCoils->SteamCoil(CoilNum).FluidIndex, RoutineName);

                    // Point 4 at atm - loop delta subcool during return journery back to pump
                    TempLoopOutToPump = TempWaterAtmPress - state.dataSteamCoils->SteamCoil(CoilNum).LoopSubcoolReturn;

                    // Actual Steam Coil Outlet Enthalpy
                    EnthCoilOutlet = GetSatEnthalpyRefrig(
                                         state, fluidNameSteam, TempSteamIn, 0.0, state.dataSteamCoils->SteamCoil(CoilNum).FluidIndex, RoutineName) -
                                     CpWater * SubcoolDeltaTemp;

                    // Enthalpy at Point 4
                    EnthAtAtmPress = GetSatEnthalpyRefrig(
                        state, fluidNameSteam, TempWaterAtmPress, 0.0, state.dataSteamCoils->SteamCoil(CoilNum).FluidIndex, RoutineName);

                    CpWater = GetSatSpecificHeatRefrig(
                        state, fluidNameSteam, TempLoopOutToPump, 0.0, state.dataSteamCoils->SteamCoil(CoilNum).FluidIndex, RoutineNameSizeSteamCoil);

                    // Reported value of coil outlet enthalpy at the node to match the node outlet temperature
                    EnthPumpInlet = EnthAtAtmPress - CpWater * state.dataSteamCoils->SteamCoil(CoilNum).LoopSubcoolReturn;

                    state.dataSteamCoils->SteamCoil(CoilNum).OutletWaterEnthalpy = EnthPumpInlet;

                    // Point 3-Point 5,
                    EnergyLossToEnvironment = SteamMassFlowRate * (EnthCoilOutlet - EnthPumpInlet);

                    // Loss to enviornment due to pressure drop
                    state.dataSteamCoils->SteamCoil(CoilNum).LoopLoss = EnergyLossToEnvironment;
                    //************************* Loop Losses *****************************
                }

            } else { // If not running Conditions do not change across coil from inlet to outlet
                SteamMassFlowRate = 0.0;
                SetComponentFlowRate(state,
                                     SteamMassFlowRate,
                                     state.dataSteamCoils->SteamCoil(CoilNum).SteamInletNodeNum,
                                     state.dataSteamCoils->SteamCoil(CoilNum).SteamOutletNodeNum,
                                     state.dataSteamCoils->SteamCoil(CoilNum).plantLoc);
                TempAirOut = TempAirIn;
                TempWaterOut = TempSteamIn;
                HeatingCoilLoad = 0.0;
                state.dataSteamCoils->SteamCoil(CoilNum).OutletWaterEnthalpy = state.dataSteamCoils->SteamCoil(CoilNum).InletSteamEnthalpy;
                state.dataSteamCoils->SteamCoil(CoilNum).OutletSteamMassFlowRate = 0.0;
                state.dataSteamCoils->SteamCoil(CoilNum).OutletSteamQuality = 0.0;
                state.dataSteamCoils->SteamCoil(CoilNum).LoopLoss = 0.0;
                TempLoopOutToPump = TempWaterOut;
            }
            break;
        default:
            assert(false);
        }

        if (FanOpMode == CycFanCycCoil) {
            HeatingCoilLoad *= PartLoadRatio;
        }

        // Set the outlet conditions
        state.dataSteamCoils->SteamCoil(CoilNum).TotSteamHeatingCoilRate = HeatingCoilLoad;
        state.dataSteamCoils->SteamCoil(CoilNum).OutletAirTemp = TempAirOut;
        state.dataSteamCoils->SteamCoil(CoilNum).OutletSteamTemp = TempLoopOutToPump;
        state.dataSteamCoils->SteamCoil(CoilNum).OutletSteamQuality = 0.0;
        QCoilActual = HeatingCoilLoad;

        // This SteamCoil does not change the moisture or Mass Flow across the component
        state.dataSteamCoils->SteamCoil(CoilNum).OutletAirHumRat = state.dataSteamCoils->SteamCoil(CoilNum).InletAirHumRat;
        state.dataSteamCoils->SteamCoil(CoilNum).OutletAirMassFlowRate = state.dataSteamCoils->SteamCoil(CoilNum).InletAirMassFlowRate;
        // Set the outlet enthalpys for air and water
        state.dataSteamCoils->SteamCoil(CoilNum).OutletAirEnthalpy =
            PsyHFnTdbW(state.dataSteamCoils->SteamCoil(CoilNum).OutletAirTemp, state.dataSteamCoils->SteamCoil(CoilNum).OutletAirHumRat);
    }

    // Beginning of Update subroutines for the SteamCoil Module

    void UpdateSteamCoil(EnergyPlusData &state, int const CoilNum)
    {
        // SUBROUTINE INFORMATION:
        //   AUTHOR         Rahul Chillar
        //   DATE WRITTEN   Jan 2005
        //   MODIFIED       na
        //   RE-ENGINEERED  na

        // PURPOSE OF THIS SUBROUTINE:
        // This subroutine updates the coil outlet nodes.

        // METHODOLOGY EMPLOYED:
        // Data is moved from the coil data structure to the coil outlet nodes.

        using PlantUtilities::SafeCopyPlantNode;

        int AirInletNode;
        int SteamInletNode;
        int AirOutletNode;
        int SteamOutletNode;

        AirInletNode = state.dataSteamCoils->SteamCoil(CoilNum).AirInletNodeNum;
        SteamInletNode = state.dataSteamCoils->SteamCoil(CoilNum).SteamInletNodeNum;
        AirOutletNode = state.dataSteamCoils->SteamCoil(CoilNum).AirOutletNodeNum;
        SteamOutletNode = state.dataSteamCoils->SteamCoil(CoilNum).SteamOutletNodeNum;

        // Set the outlet air nodes of the SteamCoil
        state.dataLoopNodes->Node(AirOutletNode).MassFlowRate = state.dataSteamCoils->SteamCoil(CoilNum).OutletAirMassFlowRate;
        state.dataLoopNodes->Node(AirOutletNode).Temp = state.dataSteamCoils->SteamCoil(CoilNum).OutletAirTemp;
        state.dataLoopNodes->Node(AirOutletNode).HumRat = state.dataSteamCoils->SteamCoil(CoilNum).OutletAirHumRat;
        state.dataLoopNodes->Node(AirOutletNode).Enthalpy = state.dataSteamCoils->SteamCoil(CoilNum).OutletAirEnthalpy;

        SafeCopyPlantNode(state, SteamInletNode, SteamOutletNode);

        // Set the outlet Steam nodes for the Coil
        //   Node(SteamOutletNode)%MassFlowRate = SteamCoil(CoilNum)%OutletSteamMassFlowRate
        state.dataLoopNodes->Node(SteamOutletNode).Temp = state.dataSteamCoils->SteamCoil(CoilNum).OutletSteamTemp;
        state.dataLoopNodes->Node(SteamOutletNode).Enthalpy = state.dataSteamCoils->SteamCoil(CoilNum).OutletWaterEnthalpy;
        state.dataLoopNodes->Node(SteamOutletNode).Quality = state.dataSteamCoils->SteamCoil(CoilNum).OutletSteamQuality;
        // Node(SteamInletNode)%MassFlowRate  = SteamCoil(CoilNum)%OutletSteamMassFlowRate

        // Set the outlet nodes for properties that just pass through & not used
        state.dataLoopNodes->Node(AirOutletNode).Quality = state.dataLoopNodes->Node(AirInletNode).Quality;
        state.dataLoopNodes->Node(AirOutletNode).Press = state.dataLoopNodes->Node(AirInletNode).Press;
        state.dataLoopNodes->Node(AirOutletNode).MassFlowRateMin = state.dataLoopNodes->Node(AirInletNode).MassFlowRateMin;
        state.dataLoopNodes->Node(AirOutletNode).MassFlowRateMax = state.dataLoopNodes->Node(AirInletNode).MassFlowRateMax;
        state.dataLoopNodes->Node(AirOutletNode).MassFlowRateMinAvail = state.dataLoopNodes->Node(AirInletNode).MassFlowRateMinAvail;
        state.dataLoopNodes->Node(AirOutletNode).MassFlowRateMaxAvail = state.dataLoopNodes->Node(AirInletNode).MassFlowRateMaxAvail;

        // Set the outlet nodes for properties that just pass through & not used

        // Node(SteamOutletNode)%Press              = Node(SteamInletNode)%Press
        //   Node(SteamOutletNode)%Press               = StdBaroPress  ! Water out at atm pressure
        //   Node(SteamOutletNode)%HumRat              = Node(SteamInletNode)%HumRat
        //   Node(SteamOutletNode)%MassFlowRateMin     = Node(SteamInletNode)%MassFlowRateMin
        //   Node(SteamOutletNode)%MassFlowRateMax     = Node(SteamInletNode)%MassFlowRateMax
        //   Node(SteamOutletNode)%MassFlowRateMinAvail= Node(SteamInletNode)%MassFlowRateMinAvail
        //   Node(SteamOutletNode)%MassFlowRateMaxAvail= Node(SteamInletNode)%MassFlowRateMaxAvail

        //   IF (SteamCoil(CoilNum)%InletSteamMassFlowRate.EQ.0.0) THEN
        //     Node(SteamInletNode)%MassFlowRate         = 0.0
        //     Node(SteamInletNode)%MassFlowRateMinAvail = 0.0
        //     Node(SteamOutletNode)%MassFlowRateMinAvail= 0.0
        //   END IF

        if (state.dataContaminantBalance->Contaminant.CO2Simulation) {
            state.dataLoopNodes->Node(AirOutletNode).CO2 = state.dataLoopNodes->Node(AirInletNode).CO2;
        }
        if (state.dataContaminantBalance->Contaminant.GenericContamSimulation) {
            state.dataLoopNodes->Node(AirOutletNode).GenContam = state.dataLoopNodes->Node(AirInletNode).GenContam;
        }
    }

    // End of Update subroutines for the SteamCoil Module

    // Beginning of Reporting subroutines for the SteamCoil Module

    void ReportSteamCoil(EnergyPlusData &state, int const CoilNum)
    {
        // SUBROUTINE INFORMATION:
        //   AUTHOR         Rahul Chillar
        //   DATE WRITTEN   Jan 2005
        //   MODIFIED       na
        //   RE-ENGINEERED  na

        // PURPOSE OF THIS SUBROUTINE:
        // This subroutine updates the report variable for the coils.

        // Report the SteamCoil energy from this component
        state.dataSteamCoils->SteamCoil(CoilNum).TotSteamHeatingCoilEnergy =
            state.dataSteamCoils->SteamCoil(CoilNum).TotSteamHeatingCoilRate * state.dataHVACGlobal->TimeStepSysSec;
    }

    // End of Reporting subroutines for the SteamCoil Module

    // Utility subroutines for the SteamCoil Module

    int GetSteamCoilIndex(EnergyPlusData &state,
                          std::string_view CoilType,   // must match coil types in this module
                          std::string const &CoilName, // must match coil names for the coil type
                          bool &ErrorsFound            // set to true if problem
    )
    {

        // FUNCTION INFORMATION:
        //       AUTHOR         R. Raustad
        //       DATE WRITTEN   August 2007
        //       MODIFIED       na
        //       RE-ENGINEERED  na

        // PURPOSE OF THIS FUNCTION:
        // This function looks up the index for the given coil and returns it.  If
        // incorrect coil type or name is given, ErrorsFound is returned as true and node number is returned
        // as zero.

        // Return value
        int IndexNum; // returned air inlet node number of matched coil

        // Obtains and Allocates SteamCoil related parameters from input file
        if (state.dataSteamCoils->GetSteamCoilsInputFlag) { // First time subroutine has been entered
            GetSteamCoilInput(state);
            state.dataSteamCoils->GetSteamCoilsInputFlag = false;
        }

        if (CoilType == "COIL:HEATING:STEAM") {
            IndexNum = Util::FindItemInList(CoilName, state.dataSteamCoils->SteamCoil);
        } else {
            IndexNum = 0;
        }

        if (IndexNum == 0) {
            ShowSevereError(state, format(R"(GetSteamCoilIndex: Could not find CoilType="{}" with Name="{}")", CoilType, CoilName));
            ErrorsFound = true;
        }

        return IndexNum;
    }

    int GetCompIndex(EnergyPlusData &state, std::string_view const coilName)
    {
        if (state.dataSteamCoils->GetSteamCoilsInputFlag) { // First time subroutine has been entered
            GetSteamCoilInput(state);
            state.dataSteamCoils->GetSteamCoilsInputFlag = false;
        }

        int indexNum = Util::FindItemInList(coilName, state.dataSteamCoils->SteamCoil);

        if (indexNum == 0) { // may not find coil name
            ShowSevereError(state, format("GetSteamCoilIndex: Could not find CoilType = Coil:Heating:Steam with Name = \"{}\"", coilName));
        }

        return indexNum;
    }

    void CheckSteamCoilSchedule(
        EnergyPlusData &state, [[maybe_unused]] std::string const &CompType, std::string_view CompName, Real64 &Value, int &CompIndex)
    {

        // SUBROUTINE INFORMATION:
        //       AUTHOR         Linda Lawrie
        //       DATE WRITTEN   March 2006
        //       MODIFIED       na
        //       RE-ENGINEERED  na

        // PURPOSE OF THIS SUBROUTINE:
        // Gets the correct schedule value for this coil

        // SUBROUTINE LOCAL VARIABLE DECLARATIONS:
        int CoilNum;

        // Obtains and Allocates SteamCoil related parameters from input file
        if (state.dataSteamCoils->GetSteamCoilsInputFlag) { // First time subroutine has been entered
            GetSteamCoilInput(state);
            state.dataSteamCoils->GetSteamCoilsInputFlag = false;
        }

        // Find the correct Coil number
        if (CompIndex == 0) {
            CoilNum = Util::FindItemInList(CompName, state.dataSteamCoils->SteamCoil);
            if (CoilNum == 0) {
                ShowFatalError(state, format("CheckSteamCoilSchedule: Coil not found={}", CompName));
            }
            CompIndex = CoilNum;
            Value = GetCurrentScheduleValue(state, state.dataSteamCoils->SteamCoil(CoilNum).SchedPtr); // not scheduled?
        } else {
            CoilNum = CompIndex;
            if (CoilNum > state.dataSteamCoils->NumSteamCoils || CoilNum < 1) {
                ShowFatalError(state,
                               format("SimulateSteamCoilComponents: Invalid CompIndex passed={}, Number of Steam Coils={}, Coil name={}",
                                      CoilNum,
                                      state.dataSteamCoils->NumSteamCoils,
                                      CompName));
            }
            if (CompName != state.dataSteamCoils->SteamCoil(CoilNum).Name) {
                ShowFatalError(state,
                               format("SimulateSteamCoilComponents: Invalid CompIndex passed={}, Coil name={}, stored Coil Name for that index={}",
                                      CoilNum,
                                      CompName,
                                      state.dataSteamCoils->SteamCoil(CoilNum).Name));
            }
            Value = GetCurrentScheduleValue(state, state.dataSteamCoils->SteamCoil(CoilNum).SchedPtr); // not scheduled?
        }
    }

    Real64 GetCoilMaxWaterFlowRate(EnergyPlusData &state,
                                   std::string const &CoilType, // must match coil types in this module
                                   std::string const &CoilName, // must match coil names for the coil type
                                   bool &ErrorsFound            // set to true if problem
    )
    {

        // FUNCTION INFORMATION:
        //       AUTHOR         Linda Lawrie
        //       DATE WRITTEN   November 2006
        //       MODIFIED       na
        //       RE-ENGINEERED  na

        // PURPOSE OF THIS FUNCTION:
        // This function looks up the max water flow rate for the given coil and returns it.  If
        // incorrect coil type or name is given, ErrorsFound is returned as true and capacity is returned
        // as negative.

        // Return value
        Real64 MaxWaterFlowRate; // returned max water flow rate of matched coil

        // FUNCTION LOCAL VARIABLE DECLARATIONS:
        int WhichCoil;

        // Obtains and Allocates SteamCoil related parameters from input file
        if (state.dataSteamCoils->GetSteamCoilsInputFlag) { // First time subroutine has been entered
            GetSteamCoilInput(state);
            state.dataSteamCoils->GetSteamCoilsInputFlag = false;
        }

        if (Util::SameString(CoilType, "Coil:Heating:Steam")) {
            WhichCoil = Util::FindItem(CoilName, state.dataSteamCoils->SteamCoil);
            if (WhichCoil != 0) {
                // coil does not specify MaxWaterFlowRate
                MaxWaterFlowRate = 0.0;
                ShowRecurringWarningErrorAtEnd(state, "Requested Max Water Flow Rate from COIL:Heating:Steam N/A", state.dataSteamCoils->ErrCount);
            }
        } else {
            WhichCoil = 0;
        }

        if (WhichCoil == 0) {
            ShowSevereError(state, format("GetCoilMaxWaterFlowRate: Could not find CoilType=\"{}\" with Name=\"{}\"", CoilType, CoilName));
            ErrorsFound = true;
            MaxWaterFlowRate = -1000.0;
        }

        return MaxWaterFlowRate;
    }

    Real64 GetCoilMaxSteamFlowRate(EnergyPlusData &state,
                                   int const CoilIndex, // must match coil types in this module
                                   bool &ErrorsFound    // set to true if problem
    )
    {

        // FUNCTION INFORMATION:
        //       AUTHOR         R. Raustad
        //       DATE WRITTEN   August 2007
        //       MODIFIED       na
        //       RE-ENGINEERED  na

        // PURPOSE OF THIS FUNCTION:
        // This function looks up the max steam flow rate for the given coil and returns it.  If
        // incorrect coil type or name is given, ErrorsFound is returned as true and flow rate is returned
        // as zero.

        // Return value
        Real64 MaxSteamFlowRate; // returned max steam flow rate of matched coil

        // Obtains and Allocates SteamCoil related parameters from input file
        if (state.dataSteamCoils->GetSteamCoilsInputFlag) { // First time subroutine has been entered
            GetSteamCoilInput(state);
            state.dataSteamCoils->GetSteamCoilsInputFlag = false;
        }

        if (CoilIndex == 0) {
            ShowSevereError(state, "GetCoilMaxSteamFlowRate: Could not find CoilType = \"Coil:Heating:Steam\"");
            ErrorsFound = true;
            MaxSteamFlowRate = 0.0;
        } else {
            MaxSteamFlowRate = state.dataSteamCoils->SteamCoil(CoilIndex).MaxSteamVolFlowRate;
        }

        return MaxSteamFlowRate;
    }

    int GetCoilAirInletNode(EnergyPlusData &state,
                            int const CoilIndex,         // must match coil types in this module
                            std::string const &CoilName, // must match coil names for the coil type
                            bool &ErrorsFound            // set to true if problem
    )
    {

        // FUNCTION INFORMATION:
        //       AUTHOR         R. Raustad
        //       DATE WRITTEN   July 2007
        //       MODIFIED       na
        //       RE-ENGINEERED  na

        // PURPOSE OF THIS FUNCTION:
        // This function looks up the air inlet node number for the given coil and returns it.  If
        // incorrect coil type or name is given, ErrorsFound is returned as true and node number is returned
        // as zero.

        // Return value
        int NodeNumber; // returned air inlet node number of matched coil

        // Obtains and Allocates SteamCoil related parameters from input file
        if (state.dataSteamCoils->GetSteamCoilsInputFlag) { // First time subroutine has been entered
            GetSteamCoilInput(state);
            state.dataSteamCoils->GetSteamCoilsInputFlag = false;
        }

        if (CoilIndex == 0) {
            ShowSevereError(state, format("GetCoilAirInletNode: Could not find CoilType = \"Coil:Heating:Steam\" with Name = {}", CoilName));
            ErrorsFound = true;
            NodeNumber = 0;
        } else {
            NodeNumber = state.dataSteamCoils->SteamCoil(CoilIndex).AirInletNodeNum;
        }

        return NodeNumber;
    }

    int GetCoilAirOutletNode(EnergyPlusData &state,
                             int const CoilIndex,         // must match coil types in this module
                             std::string const &CoilName, // must match coil names for the coil type
                             bool &ErrorsFound            // set to true if problem
    )
    {

        // FUNCTION INFORMATION:
        //       AUTHOR         R. Raustad
        //       DATE WRITTEN   July 2007
        //       MODIFIED       na
        //       RE-ENGINEERED  na

        // PURPOSE OF THIS FUNCTION:
        // This function looks up the air outlet node number for the given coil and returns it.  If
        // incorrect coil type or name is given, ErrorsFound is returned as true and node number is returned
        // as zero.

        // METHODOLOGY EMPLOYED:
        // na

        // REFERENCES:
        // na

        // USE STATEMENTS:
        // na

        // Return value
        int NodeNumber; // returned air inlet node number of matched coil

        // Obtains and Allocates SteamCoil related parameters from input file
        if (state.dataSteamCoils->GetSteamCoilsInputFlag) { // First time subroutine has been entered
            GetSteamCoilInput(state);
            state.dataSteamCoils->GetSteamCoilsInputFlag = false;
        }

        if (CoilIndex == 0) {
            ShowSevereError(state, format("GetCoilAirOutletNode: Could not find CoilType = \"Coil:Heating:Steam\" with Name = {}", CoilName));
            ErrorsFound = true;
            NodeNumber = 0;
        } else {
            NodeNumber = state.dataSteamCoils->SteamCoil(CoilIndex).AirOutletNodeNum;
        }

        return NodeNumber;
    }

    int GetCoilAirOutletNode(EnergyPlusData &state,
                             std::string const &CoilType,       // must match coil types in this module
                             std::string const &CoilName,       // must match coil names for the coil type
                             [[maybe_unused]] bool &ErrorsFound // set to true if problem
    )
    {

        // FUNCTION INFORMATION:
        //       AUTHOR         R. Raustad
        //       DATE WRITTEN   July 2007
        //       MODIFIED       na
        //       RE-ENGINEERED  na

        // PURPOSE OF THIS FUNCTION:
        // This function looks up the air outlet node number for the given coil and returns it.  If
        // incorrect coil type or name is given, ErrorsFound is returned as true and node number is returned
        // as zero.

        // Return value
        int NodeNumber; // returned air inlet node number of matched coil

        // FUNCTION LOCAL VARIABLE DECLARATIONS:
        int IndexNum; // returned air inlet node number of matched coil

        // Obtains and Allocates SteamCoil related parameters from input file
        if (state.dataSteamCoils->GetSteamCoilsInputFlag) { // First time subroutine has been entered
            GetSteamCoilInput(state);
            state.dataSteamCoils->GetSteamCoilsInputFlag = false;
        }

        if (Util::SameString(CoilType, "Coil:Heating:Steam")) {
            IndexNum = Util::FindItem(CoilName, state.dataSteamCoils->SteamCoil);
        } else {
            IndexNum = 0;
        }

        if (IndexNum == 0) {
            NodeNumber = 0;
        } else {
            NodeNumber = state.dataSteamCoils->SteamCoil(IndexNum).AirOutletNodeNum;
        }

        return NodeNumber;
    }

    int GetCoilSteamInletNode(EnergyPlusData &state,
                              int const CoilIndex,         // must match coil types in this module
                              std::string const &CoilName, // must match coil names for the coil type
                              bool &ErrorsFound            // set to true if problem
    )
    {

        // FUNCTION INFORMATION:
        //       AUTHOR         R. Raustad
        //       DATE WRITTEN   July 2007
        //       MODIFIED       na
        //       RE-ENGINEERED  na

        // PURPOSE OF THIS FUNCTION:
        // This function looks up the steam inlet node number for the given coil and returns it.  If
        // incorrect coil type or name is given, ErrorsFound is returned as true and node number is returned
        // as zero.

        // Return value
        int NodeNumber; // returned air inlet node number of matched coil

        // Obtains and Allocates SteamCoil related parameters from input file
        if (state.dataSteamCoils->GetSteamCoilsInputFlag) { // First time subroutine has been entered
            GetSteamCoilInput(state);
            state.dataSteamCoils->GetSteamCoilsInputFlag = false;
        }

        if (CoilIndex == 0) {
            ShowSevereError(state, format("GetCoilSteamInletNode: Could not find CoilType = \"Coil:Heating:Steam\" with Name = {}", CoilName));
            ErrorsFound = true;
            NodeNumber = 0;
        } else {
            NodeNumber = state.dataSteamCoils->SteamCoil(CoilIndex).SteamInletNodeNum;
        }

        return NodeNumber;
    }

    int GetCoilSteamInletNode(EnergyPlusData &state,
                              std::string const &CoilType, // must match coil types in this module
                              std::string const &CoilName, // must match coil names for the coil type
                              bool &ErrorsFound            // set to true if problem
    )
    {

        // FUNCTION INFORMATION:
        //       AUTHOR         L. Lawrie (based on R. Raustad)
        //       DATE WRITTEN   June 2008
        //       MODIFIED       na
        //       RE-ENGINEERED  na

        // PURPOSE OF THIS FUNCTION:
        // This function looks up the steam inlet node number for the given coil and returns it.  If
        // incorrect coil type or name is given, ErrorsFound is returned as true and node number is returned
        // as zero.

        // Return value
        int NodeNumber; // returned air inlet node number of matched coil

        // FUNCTION LOCAL VARIABLE DECLARATIONS:
        int IndexNum; // returned air inlet node number of matched coil

        // Obtains and Allocates SteamCoil related parameters from input file
        if (state.dataSteamCoils->GetSteamCoilsInputFlag) { // First time subroutine has been entered
            GetSteamCoilInput(state);
            state.dataSteamCoils->GetSteamCoilsInputFlag = false;
        }

        if (Util::SameString(CoilType, "Coil:Heating:Steam")) {
            IndexNum = Util::FindItem(CoilName, state.dataSteamCoils->SteamCoil);
        } else {
            IndexNum = 0;
        }

        if (IndexNum == 0) {
            ShowSevereError(state, format("GetCoilSteamInletNode: Could not find CoilType = \"Coil:Heating:Steam\" with Name = {}", CoilName));
            ErrorsFound = true;
            NodeNumber = 0;
        } else {
            NodeNumber = state.dataSteamCoils->SteamCoil(IndexNum).SteamInletNodeNum;
        }

        return NodeNumber;
    }

    int GetCoilSteamOutletNode(EnergyPlusData &state,
                               int const CoilIndex,         // must match coil types in this module
                               std::string const &CoilName, // must match coil names for the coil type
                               bool &ErrorsFound            // set to true if problem
    )
    {

        // FUNCTION INFORMATION:
        //       AUTHOR         R. Raustad
        //       DATE WRITTEN   July 2007
        //       MODIFIED       na
        //       RE-ENGINEERED  na

        // PURPOSE OF THIS FUNCTION:
        // This function looks up the steam inlet node number for the given coil and returns it.  If
        // incorrect coil type or name is given, ErrorsFound is returned as true and node number is returned
        // as zero.

        // Return value
        int NodeNumber; // returned air inlet node number of matched coil

        // Obtains and Allocates SteamCoil related parameters from input file
        if (state.dataSteamCoils->GetSteamCoilsInputFlag) { // First time subroutine has been entered
            GetSteamCoilInput(state);
            state.dataSteamCoils->GetSteamCoilsInputFlag = false;
        }

        if (CoilIndex == 0) {
            ShowSevereError(state, format("GetCoilSteamInletNode: Could not find CoilType = \"Coil:Heating:Steam\" with Name = {}", CoilName));
            ErrorsFound = true;
            NodeNumber = 0;
        } else {
            NodeNumber = state.dataSteamCoils->SteamCoil(CoilIndex).SteamOutletNodeNum;
        }

        return NodeNumber;
    }

    int GetCoilSteamOutletNode(EnergyPlusData &state,
                               std::string_view CoilType,   // must match coil types in this module
                               std::string const &CoilName, // must match coil names for the coil type
                               bool &ErrorsFound            // set to true if problem
    )
    {

        // FUNCTION INFORMATION:
        //       AUTHOR         L. Lawrie (based on R. Raustad)
        //       DATE WRITTEN   June 2008
        //       MODIFIED       na
        //       RE-ENGINEERED  na

        // PURPOSE OF THIS FUNCTION:
        // This function looks up the steam inlet node number for the given coil and returns it.  If
        // incorrect coil type or name is given, ErrorsFound is returned as true and node number is returned
        // as zero.

        // Return value
        int NodeNumber; // returned air inlet node number of matched coil

        // FUNCTION LOCAL VARIABLE DECLARATIONS:
        int IndexNum; // returned air inlet node number of matched coil

        // Obtains and Allocates SteamCoil related parameters from input file
        if (state.dataSteamCoils->GetSteamCoilsInputFlag) { // First time subroutine has been entered
            GetSteamCoilInput(state);
            state.dataSteamCoils->GetSteamCoilsInputFlag = false;
        }

        if (Util::SameString(CoilType, "Coil:Heating:Steam")) {
            IndexNum = Util::FindItem(CoilName, state.dataSteamCoils->SteamCoil);
        } else {
            IndexNum = 0;
        }

        if (IndexNum == 0) {
            ShowSevereError(state, format("GetCoilSteamInletNode: Could not find CoilType = \"Coil:Heating:Steam\" with Name = {}", CoilName));
            ErrorsFound = true;
            NodeNumber = 0;
        } else {
            NodeNumber = state.dataSteamCoils->SteamCoil(IndexNum).SteamOutletNodeNum;
        }

        return NodeNumber;
    }

    Real64 GetCoilCapacity(EnergyPlusData &state,
                           std::string const &CoilType, // must match coil types in this module
                           std::string const &CoilName, // must match coil names for the coil type
                           bool &ErrorsFound            // set to true if problem
    )
    {

        // FUNCTION INFORMATION:
        //       AUTHOR         R. Raustad
        //       DATE WRITTEN   July 2007
        //       MODIFIED       na
        //       RE-ENGINEERED  na

        // PURPOSE OF THIS FUNCTION:
        // This function looks up the steam coils operating capacity and returns it.  If
        // incorrect coil type or name is given, ErrorsFound is returned as true and node number is returned
        // as zero.

        // Return value
        Real64 Capacity; // returned operating capacity of matched coil (W)

        // FUNCTION LOCAL VARIABLE DECLARATIONS:
        int WhichCoil;

        // Obtains and Allocates SteamCoil related parameters from input file
        if (state.dataSteamCoils->GetSteamCoilsInputFlag) { // First time subroutine has been entered
            GetSteamCoilInput(state);
            state.dataSteamCoils->GetSteamCoilsInputFlag = false;
        }

        if (Util::SameString(CoilType, "Coil:Heating:Steam")) {
            WhichCoil = Util::FindItem(CoilName, state.dataSteamCoils->SteamCoil);
            if (WhichCoil != 0) {
                // coil does not specify MaxWaterFlowRate
                Capacity = state.dataSteamCoils->SteamCoil(WhichCoil).OperatingCapacity;
            }
        } else {
            WhichCoil = 0;
        }

        if (WhichCoil == 0) {
            ShowSevereError(state, format("GetCoilSteamInletNode: Could not find CoilType=\"{}\" with Name=\"{}\"", CoilType, CoilName));
            ErrorsFound = true;
            Capacity = 0.0;
        }

        return Capacity;
    }

    CoilControlType GetTypeOfCoil(EnergyPlusData &state,
                                  int const CoilIndex,         // must match coil types in this module
                                  std::string const &CoilName, // must match coil names for the coil type
                                  bool &ErrorsFound            // set to true if problem
    )
    {

        // FUNCTION INFORMATION:
        //       AUTHOR         R. Raustad
        //       DATE WRITTEN   July 2007
        //       MODIFIED       na
        //       RE-ENGINEERED  na

        // PURPOSE OF THIS FUNCTION:
        // This function looks up the steam coils operating capacity and returns it.  If
        // incorrect coil type or name is given, ErrorsFound is returned as true and node number is returned
        // as zero.

        // Obtains and Allocates SteamCoil related parameters from input file
        if (state.dataSteamCoils->GetSteamCoilsInputFlag) { // First time subroutine has been entered
            GetSteamCoilInput(state);
            state.dataSteamCoils->GetSteamCoilsInputFlag = false;
        }

        if (CoilIndex == 0) {
            ShowSevereError(state, format("GetCoilSteamInletNode: Could not find CoilType = \"Coil:Heating:Steam\" with Name = {}", CoilName));
            ErrorsFound = true;
            return CoilControlType::Invalid;
        } else {
            return state.dataSteamCoils->SteamCoil(CoilIndex).TypeOfCoil;
        }
    }

    int GetSteamCoilControlNodeNum(EnergyPlusData &state,
                                   std::string const &CoilType, // must match coil types in this module
                                   std::string const &CoilName, // must match coil names for the coil type
                                   bool &ErrorFlag              // set to true if problem
    )
    {

        // FUNCTION INFORMATION:
        //       AUTHOR         B. Nigusse, FSEC
        //       DATE WRITTEN   January 2012
        //       MODIFIED       na
        //       RE-ENGINEERED  na

        // PURPOSE OF THIS FUNCTION:
        // This function looks up the steam coils and returns the steam control node number.  If
        // incorrect coil type or name is given, ErrorsFound is returned as true and node number is returned
        // as zero.

        // Return value
        int NodeNumber; // returned node number of matched coil

        // FUNCTION LOCAL VARIABLE DECLARATIONS:
        int WhichCoil;

        // Obtains and Allocates SteamCoil related parameters from input file
        if (state.dataSteamCoils->GetSteamCoilsInputFlag) { // First time subroutine has been entered
            GetSteamCoilInput(state);
            state.dataSteamCoils->GetSteamCoilsInputFlag = false;
        }

        WhichCoil = 0;
        NodeNumber = 0;
        if (Util::SameString(CoilType, "Coil:Heating:Steam")) {
            WhichCoil = Util::FindItem(CoilName, state.dataSteamCoils->SteamCoil);
            if (WhichCoil != 0) {
                NodeNumber = state.dataSteamCoils->SteamCoil(WhichCoil).TempSetPointNodeNum;
            }
        } else {
            WhichCoil = 0;
        }

        if (WhichCoil == 0) {
            ShowSevereError(state, format("GetSteamCoilControlNodeNum: Could not find Coil, Type=\"{}\" Name=\"{}\"", CoilType, CoilName));
            ErrorFlag = true;
            NodeNumber = 0;
        }

        return NodeNumber;
    }

    int GetSteamCoilAvailScheduleIndex(EnergyPlusData &state,
                                       std::string const &CoilType, // must match coil types in this module
                                       std::string const &CoilName, // must match coil names for the coil type
                                       bool &ErrorsFound            // set to true if problem
    )
    {

        // FUNCTION INFORMATION:
        //       AUTHOR         Chandan Sharma, FSEC
        //       DATE WRITTEN   February 2013
        //       MODIFIED       na
        //       RE-ENGINEERED  na

        // PURPOSE OF THIS FUNCTION:
        // This function looks up the given coil and returns the availability schedule index.  If
        // incorrect coil type or name is given, ErrorsFound is returned as true and index is returned
        // as zero.

        // Return value
        int AvailSchIndex; // returned availability schedule of matched coil

        // FUNCTION LOCAL VARIABLE DECLARATIONS:
        int WhichCoil;

        // Obtains and Allocates HeatingCoil related parameters from input file
        if (state.dataSteamCoils->GetSteamCoilsInputFlag) { // First time subroutine has been entered
            GetSteamCoilInput(state);
            state.dataSteamCoils->GetSteamCoilsInputFlag = false;
        }

        WhichCoil = 0;
        AvailSchIndex = 0;

        if (Util::SameString(CoilType, "Coil:Heating:Steam")) {
            WhichCoil = Util::FindItem(CoilName, state.dataSteamCoils->SteamCoil);
            if (WhichCoil != 0) {
                AvailSchIndex = state.dataSteamCoils->SteamCoil(WhichCoil).SchedPtr;
            }
        } else {
            WhichCoil = 0;
        }

        if (WhichCoil == 0) {
            ShowSevereError(state, format("GetCoilAvailScheduleIndex: Could not find Coil, Type=\"{}\" Name=\"{}\"", CoilType, CoilName));
            ErrorsFound = true;
            AvailSchIndex = 0;
        }

        return AvailSchIndex;
    }

    void SetSteamCoilData(EnergyPlusData &state,
                          int const CoilNum,                                  // Number of hot water heating Coil
                          bool &ErrorsFound,                                  // Set to true if certain errors found
                          ObjexxFCL::Optional_bool DesiccantRegenerationCoil, // Flag that this coil is used as regeneration air heating coil
                          ObjexxFCL::Optional_int DesiccantDehumIndex         // Index for the desiccant dehum system where this caoil is used
    )
    {

        // FUNCTION INFORMATION:
        //       AUTHOR         Bereket Nigusse
        //       DATE WRITTEN   February 2016
        //       MODIFIED       na
        //       RE-ENGINEERED  na

        // PURPOSE OF THIS FUNCTION:
        // This function sets data to water Heating Coil using the coil index and arguments passed

        if (state.dataSteamCoils->GetSteamCoilsInputFlag) {
            GetSteamCoilInput(state);
            state.dataSteamCoils->GetSteamCoilsInputFlag = false;
        }

        if (CoilNum <= 0 || CoilNum > state.dataSteamCoils->NumSteamCoils) {
            ShowSevereError(state,
                            format("SetHeatingCoilData: called with heating coil Number out of range={} should be >0 and <{}",
                                   CoilNum,
                                   state.dataSteamCoils->NumSteamCoils));
            ErrorsFound = true;
            return;
        }

        if (present(DesiccantRegenerationCoil)) {
            state.dataSteamCoils->SteamCoil(CoilNum).DesiccantRegenerationCoil = DesiccantRegenerationCoil;
        }

        if (present(DesiccantDehumIndex)) {
            state.dataSteamCoils->SteamCoil(CoilNum).DesiccantDehumNum = DesiccantDehumIndex;
        }
    }
    // End of Utility subroutines for the SteamCoil Module

} // namespace SteamCoils

} // namespace EnergyPlus<|MERGE_RESOLUTION|>--- conflicted
+++ resolved
@@ -336,14 +336,9 @@
                                                                                           NodeInputManager::CompFluidStream::Primary,
                                                                                           ObjectIsNotParent);
 
-<<<<<<< HEAD
-            std::string controlMode = Util::MakeUPPERCase(AlphArray(7));
-            state.dataSteamCoils->SteamCoil(CoilNum).TypeOfCoil =
-                static_cast<CoilControlType>(getEnumerationValue(coilControlTypeNames, controlMode));
-=======
-            std::string controlMode = UtilityRoutines::makeUPPER(AlphArray(7));
+            std::string controlMode = Util::makeUPPER(AlphArray(7));
             state.dataSteamCoils->SteamCoil(CoilNum).TypeOfCoil = static_cast<CoilControlType>(getEnumValue(coilControlTypeNames, controlMode));
->>>>>>> 07b51a2c
+
             switch (state.dataSteamCoils->SteamCoil(CoilNum).TypeOfCoil) {
             case CoilControlType::TemperatureSetPoint:
                 state.dataSteamCoils->SteamCoil(CoilNum).TempSetPointNodeNum = GetOnlySingleNode(state,
