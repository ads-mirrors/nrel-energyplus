// EnergyPlus, Copyright (c) 1996-2020, The Board of Trustees of the University of Illinois,
// The Regents of the University of California, through Lawrence Berkeley National Laboratory
// (subject to receipt of any required approvals from the U.S. Dept. of Energy), Oak Ridge
// National Laboratory, managed by UT-Battelle, Alliance for Sustainable Energy, LLC, and other
// contributors. All rights reserved.
//
// NOTICE: This Software was developed under funding from the U.S. Department of Energy and the
// U.S. Government consequently retains certain rights. As such, the U.S. Government has been
// granted for itself and others acting on its behalf a paid-up, nonexclusive, irrevocable,
// worldwide license in the Software to reproduce, distribute copies to the public, prepare
// derivative works, and perform publicly and display publicly, and to permit others to do so.
//
// Redistribution and use in source and binary forms, with or without modification, are permitted
// provided that the following conditions are met:
//
// (1) Redistributions of source code must retain the above copyright notice, this list of
//     conditions and the following disclaimer.
//
// (2) Redistributions in binary form must reproduce the above copyright notice, this list of
//     conditions and the following disclaimer in the documentation and/or other materials
//     provided with the distribution.
//
// (3) Neither the name of the University of California, Lawrence Berkeley National Laboratory,
//     the University of Illinois, U.S. Dept. of Energy nor the names of its contributors may be
//     used to endorse or promote products derived from this software without specific prior
//     written permission.
//
// (4) Use of EnergyPlus(TM) Name. If Licensee (i) distributes the software in stand-alone form
//     without changes from the version obtained under this License, or (ii) Licensee makes a
//     reference solely to the software portion of its product, Licensee must refer to the
//     software as "EnergyPlus version X" software, where "X" is the version number Licensee
//     obtained under this License and may not use a different name for the software. Except as
//     specifically required in this Section (4), Licensee shall not use in a company name, a
//     product name, in advertising, publicity, or other promotional activities any name, trade
//     name, trademark, logo, or other designation of "EnergyPlus", "E+", "e+" or confusingly
//     similar designation, without the U.S. Department of Energy's prior written consent.
//
// THIS SOFTWARE IS PROVIDED BY THE COPYRIGHT HOLDERS AND CONTRIBUTORS "AS IS" AND ANY EXPRESS OR
// IMPLIED WARRANTIES, INCLUDING, BUT NOT LIMITED TO, THE IMPLIED WARRANTIES OF MERCHANTABILITY
// AND FITNESS FOR A PARTICULAR PURPOSE ARE DISCLAIMED. IN NO EVENT SHALL THE COPYRIGHT OWNER OR
// CONTRIBUTORS BE LIABLE FOR ANY DIRECT, INDIRECT, INCIDENTAL, SPECIAL, EXEMPLARY, OR
// CONSEQUENTIAL DAMAGES (INCLUDING, BUT NOT LIMITED TO, PROCUREMENT OF SUBSTITUTE GOODS OR
// SERVICES; LOSS OF USE, DATA, OR PROFITS; OR BUSINESS INTERRUPTION) HOWEVER CAUSED AND ON ANY
// THEORY OF LIABILITY, WHETHER IN CONTRACT, STRICT LIABILITY, OR TORT (INCLUDING NEGLIGENCE OR
// OTHERWISE) ARISING IN ANY WAY OUT OF THE USE OF THIS SOFTWARE, EVEN IF ADVISED OF THE
// POSSIBILITY OF SUCH DAMAGE.

// C++ Headers
#include <cmath>

// ObjexxFCL Headers
#include <ObjexxFCL/Array.functions.hh>
#include <ObjexxFCL/Fmath.hh>

// EnergyPlus Headers
#include <EnergyPlus/Boilers.hh>
#include <EnergyPlus/BranchNodeConnections.hh>
#include <EnergyPlus/CurveManager.hh>
#include <EnergyPlus/Data/EnergyPlusData.hh>
#include <EnergyPlus/DataBranchAirLoopPlant.hh>
#include <EnergyPlus/DataGlobalConstants.hh>
#include <EnergyPlus/DataHVACGlobals.hh>
#include <EnergyPlus/DataIPShortCuts.hh>
#include <EnergyPlus/DataLoopNode.hh>
#include <EnergyPlus/DataSizing.hh>
#include <EnergyPlus/EMSManager.hh>
#include <EnergyPlus/FaultsManager.hh>
#include <EnergyPlus/FluidProperties.hh>
#include <EnergyPlus/General.hh>
#include <EnergyPlus/GlobalNames.hh>
#include <EnergyPlus/InputProcessing/InputProcessor.hh>
#include <EnergyPlus/NodeInputManager.hh>
#include <EnergyPlus/OutputProcessor.hh>
#include <EnergyPlus/OutputReportPredefined.hh>
#include <EnergyPlus/Plant/DataPlant.hh>
#include <EnergyPlus/Plant/PlantLocation.hh>
#include <EnergyPlus/PlantUtilities.hh>
#include <EnergyPlus/ReportSizingManager.hh>
#include <EnergyPlus/UtilityRoutines.hh>

namespace EnergyPlus {

namespace Boilers {

    // Module containing the routines dealing with the Boilers

    // MODULE INFORMATION:
    //       AUTHOR         Dan Fisher, Taecheol Kim
    //       DATE WRITTEN   1998, 2000
    //       MODIFIED       na
    //       RE-ENGINEERED  na

    // PURPOSE OF THIS MODULE:
    // Perform boiler simulation for plant simulation

    // METHODOLOGY EMPLOYED:
    // The BLAST/DOE-2 empirical model based on mfg. data

    PlantComponent *BoilerSpecs::factory(EnergyPlusData &state, std::string const &objectName)
    {
        // Process the input data for boilers if it hasn't been done already
<<<<<<< HEAD
        if (state.dataBoilers->getBoilerInputFlag) {
            GetBoilerInput(state);
            state.dataBoilers->getBoilerInputFlag = false;
        }
        // Now look for this particular pipe in the list
        for (auto &boiler : state.dataBoilers->Boiler) {
=======
        if (state.dataBoilers.getBoilerInputFlag) {
            GetBoilerInput(state, state.dataBoilers);
            state.dataBoilers.getBoilerInputFlag = false;
        }
        // Now look for this particular pipe in the list
        for (auto &boiler : state.dataBoilers.Boiler) {
>>>>>>> 258bfbd7
            if (boiler.Name == objectName) {
                return &boiler;
            }
        }
        // If we didn't find it, fatal
        ShowFatalError("LocalBoilerFactory: Error getting inputs for boiler named: " + objectName); // LCOV_EXCL_LINE
        // Shut up the compiler
        return nullptr; // LCOV_EXCL_LINE
    }

    void BoilerSpecs::simulate(EnergyPlusData &state,
                               const PlantLocation &EP_UNUSED(calledFromLocation),
                               bool const EP_UNUSED(FirstHVACIteration),
                               Real64 &CurLoad,
                               bool const RunFlag)
    {
        auto &sim_component(DataPlant::PlantLoop(this->LoopNum).LoopSide(this->LoopSideNum).Branch(this->BranchNum).Comp(this->CompNum));
<<<<<<< HEAD
        this->InitBoiler(state);
=======
        this->InitBoiler(state.dataBranchInputManager);
>>>>>>> 258bfbd7
        this->CalcBoilerModel(state, CurLoad, RunFlag, sim_component.FlowCtrl);
        this->UpdateBoilerRecords(CurLoad, RunFlag);
    }

    void BoilerSpecs::getDesignCapacities(const PlantLocation &EP_UNUSED(calledFromLocation), Real64 &MaxLoad, Real64 &MinLoad, Real64 &OptLoad)
    {
        MinLoad = this->NomCap * this->MinPartLoadRat;
        MaxLoad = this->NomCap * this->MaxPartLoadRat;
        OptLoad = this->NomCap * this->OptPartLoadRat;
    }

    void BoilerSpecs::getSizingFactor(Real64 &SizFactor)
    {
        SizFactor = this->SizFac;
    }

    void BoilerSpecs::onInitLoopEquip(EnergyPlusData &state, const PlantLocation &EP_UNUSED(calledFromLocation))
    {
        this->InitBoiler(state);
        this->SizeBoiler();
    }

<<<<<<< HEAD
    void GetBoilerInput(EnergyPlusData &state)
=======
    void GetBoilerInput(EnergyPlusData &state, BoilersData &boilers)
>>>>>>> 258bfbd7
    {
        // SUBROUTINE INFORMATION:
        //       AUTHOR:          Dan Fisher
        //       DATE WRITTEN:    April 1998
        //       MODIFIED:        R. Raustad - FSEC, June 2008: added boiler efficiency curve object
        //       RE-ENGINEERED:   na

        // PURPOSE OF THIS SUBROUTINE:
        // get all boiler data from input file

        // METHODOLOGY EMPLOYED:
        // standard EnergyPlus input retrieval using input Processor

        // Locals
        static std::string const RoutineName("GetBoilerInput: ");

        // LOCAL VARIABLES
        bool ErrorsFound(false); // Flag to show errors were found during GetInput

        // GET NUMBER OF ALL EQUIPMENT
        DataIPShortCuts::cCurrentModuleObject = "Boiler:HotWater";
        state.dataBoilers->numBoilers = inputProcessor->getNumObjectsFound(DataIPShortCuts::cCurrentModuleObject);

        if (state.dataBoilers->numBoilers <= 0) {
            ShowSevereError("No " + DataIPShortCuts::cCurrentModuleObject + " Equipment specified in input file");
            ErrorsFound = true;
        }

        // See if load distribution manager has already gotten the input
        if (allocated(state.dataBoilers->Boiler)) return;

        state.dataBoilers->Boiler.allocate(state.dataBoilers->numBoilers);

        // LOAD ARRAYS WITH CURVE FIT Boiler DATA

        for (int BoilerNum = 1; BoilerNum <= state.dataBoilers->numBoilers; ++BoilerNum) {
            int NumAlphas; // Number of elements in the alpha array
            int NumNums;   // Number of elements in the numeric array
            int IOStat;    // IO Status when calling get input subroutine
            inputProcessor->getObjectItem(DataIPShortCuts::cCurrentModuleObject,
                                          BoilerNum,
                                          DataIPShortCuts::cAlphaArgs,
                                          NumAlphas,
                                          DataIPShortCuts::rNumericArgs,
                                          NumNums,
                                          IOStat,
                                          DataIPShortCuts::lNumericFieldBlanks,
                                          DataIPShortCuts::lAlphaFieldBlanks,
                                          DataIPShortCuts::cAlphaFieldNames,
                                          DataIPShortCuts::cNumericFieldNames);
            UtilityRoutines::IsNameEmpty(DataIPShortCuts::cAlphaArgs(1), DataIPShortCuts::cCurrentModuleObject, ErrorsFound);
            // ErrorsFound will be set to True if problem was found, left untouched otherwise
            GlobalNames::VerifyUniqueBoilerName(
                DataIPShortCuts::cCurrentModuleObject, DataIPShortCuts::cAlphaArgs(1), ErrorsFound, DataIPShortCuts::cCurrentModuleObject + " Name");
            auto &thisBoiler = state.dataBoilers->Boiler(BoilerNum);
            thisBoiler.Name = DataIPShortCuts::cAlphaArgs(1);
            thisBoiler.TypeNum = DataPlant::TypeOf_Boiler_Simple;

            // Validate fuel type input
            bool FuelTypeError(false);
            UtilityRoutines::ValidateFuelTypeWithAssignResourceTypeNum(
                DataIPShortCuts::cAlphaArgs(2), thisBoiler.BoilerFuelTypeForOutputVariable, thisBoiler.FuelType, FuelTypeError);
            if (FuelTypeError) {
                ShowSevereError(RoutineName + DataIPShortCuts::cCurrentModuleObject + "=\"" + DataIPShortCuts::cAlphaArgs(1) + "\",");
                ShowContinueError("Invalid " + DataIPShortCuts::cAlphaFieldNames(2) + '=' + DataIPShortCuts::cAlphaArgs(2));
                // Set to Electric to avoid errors when setting up output variables
                thisBoiler.BoilerFuelTypeForOutputVariable = "Electricity";
                thisBoiler.FuelType = DataGlobalConstants::AssignResourceTypeNum("ELECTRICITY");
                ErrorsFound = true;
                FuelTypeError = false;
            }

            thisBoiler.NomCap = DataIPShortCuts::rNumericArgs(1);
            if (DataIPShortCuts::rNumericArgs(1) == 0.0) {
                ShowSevereError(RoutineName + DataIPShortCuts::cCurrentModuleObject + "=\"" + DataIPShortCuts::cAlphaArgs(1) + "\",");
                ShowContinueError("Invalid " + DataIPShortCuts::cNumericFieldNames(1) + '=' +
                                  General::RoundSigDigits(DataIPShortCuts::rNumericArgs(1), 2));
                ShowContinueError("..." + DataIPShortCuts::cNumericFieldNames(1) + " must be greater than 0.0");
                ErrorsFound = true;
            }
            if (thisBoiler.NomCap == DataSizing::AutoSize) {
                thisBoiler.NomCapWasAutoSized = true;
            }

            thisBoiler.NomEffic = DataIPShortCuts::rNumericArgs(2);
            if (DataIPShortCuts::rNumericArgs(2) == 0.0) {
                ShowSevereError(RoutineName + DataIPShortCuts::cCurrentModuleObject + "=\"" + DataIPShortCuts::cAlphaArgs(1) + "\",");
                ShowContinueError("Invalid " + DataIPShortCuts::cNumericFieldNames(2) + '=' +
                                  General::RoundSigDigits(DataIPShortCuts::rNumericArgs(2), 3));
                ShowSevereError("..." + DataIPShortCuts::cNumericFieldNames(2) + " must be greater than 0.0");
                ErrorsFound = true;
            }

            if (DataIPShortCuts::cAlphaArgs(3) == "ENTERINGBOILER") {
                thisBoiler.CurveTempMode = TempMode::ENTERINGBOILERTEMP;
            } else if (DataIPShortCuts::cAlphaArgs(3) == "LEAVINGBOILER") {
                thisBoiler.CurveTempMode = TempMode::LEAVINGBOILERTEMP;
            } else {
                thisBoiler.CurveTempMode = TempMode::NOTSET;
            }

            thisBoiler.EfficiencyCurvePtr = CurveManager::GetCurveIndex(state, DataIPShortCuts::cAlphaArgs(4));
            if (thisBoiler.EfficiencyCurvePtr > 0) {
                ErrorsFound |= CurveManager::CheckCurveDims(state,
                                                            thisBoiler.EfficiencyCurvePtr,         // Curve index
                                                            {1, 2},                                // Valid dimensions
                                                            RoutineName,                           // Routine name
                                                            DataIPShortCuts::cCurrentModuleObject, // Object Type
                                                            thisBoiler.Name,                       // Object Name
                                                            DataIPShortCuts::cAlphaFieldNames(4)); // Field Name

                // if curve uses temperature, make sure water temp mode has been set
                if (state.dataCurveManager->PerfCurve(thisBoiler.EfficiencyCurvePtr).NumDims == 2) { // curve uses water temperature
                    if (thisBoiler.CurveTempMode == TempMode::NOTSET) {                    // throw error
                        if (!DataIPShortCuts::lAlphaFieldBlanks(3)) {
                            ShowSevereError(RoutineName + DataIPShortCuts::cCurrentModuleObject + "=\"" + DataIPShortCuts::cAlphaArgs(1) + "\",");
                            ShowContinueError("Invalid " + DataIPShortCuts::cAlphaFieldNames(3) + '=' + DataIPShortCuts::cAlphaArgs(3));
                            ShowContinueError("boilers.Boiler using curve type of " +
                                              state.dataCurveManager->PerfCurve(thisBoiler.EfficiencyCurvePtr).ObjectType + " must specify " +
                                              DataIPShortCuts::cAlphaFieldNames(3));
                            ShowContinueError("Available choices are EnteringBoiler or LeavingBoiler");
                        } else {
                            ShowSevereError(RoutineName + DataIPShortCuts::cCurrentModuleObject + "=\"" + DataIPShortCuts::cAlphaArgs(1) + "\",");
                            ShowContinueError("Field " + DataIPShortCuts::cAlphaFieldNames(3) + " is blank");
                            ShowContinueError("boilers.Boiler using curve type of " +
                                              state.dataCurveManager->PerfCurve(thisBoiler.EfficiencyCurvePtr).ObjectType +
                                              " must specify either EnteringBoiler or LeavingBoiler");
                        }
                        ErrorsFound = true;
                    }
                }

            } else if (!DataIPShortCuts::lAlphaFieldBlanks(4)) {
                ShowSevereError(RoutineName + DataIPShortCuts::cCurrentModuleObject + "=\"" + DataIPShortCuts::cAlphaArgs(1) + "\",");
                ShowContinueError("Invalid " + DataIPShortCuts::cAlphaFieldNames(4) + '=' + DataIPShortCuts::cAlphaArgs(4));
                ShowSevereError("..." + DataIPShortCuts::cAlphaFieldNames(4) + " not found.");
                ErrorsFound = true;
            }
            thisBoiler.VolFlowRate = DataIPShortCuts::rNumericArgs(3);
            if (thisBoiler.VolFlowRate == DataSizing::AutoSize) {
                thisBoiler.VolFlowRateWasAutoSized = true;
            }
            thisBoiler.MinPartLoadRat = DataIPShortCuts::rNumericArgs(4);
            thisBoiler.MaxPartLoadRat = DataIPShortCuts::rNumericArgs(5);
            thisBoiler.OptPartLoadRat = DataIPShortCuts::rNumericArgs(6);

            thisBoiler.TempUpLimitBoilerOut = DataIPShortCuts::rNumericArgs(7);
            // default to 99.9C if upper temperature limit is left blank.
            if (thisBoiler.TempUpLimitBoilerOut <= 0.0) {
                thisBoiler.TempUpLimitBoilerOut = 99.9;
            }

            thisBoiler.ParasiticElecLoad = DataIPShortCuts::rNumericArgs(8);
            thisBoiler.SizFac = DataIPShortCuts::rNumericArgs(9);
            if (thisBoiler.SizFac == 0.0) thisBoiler.SizFac = 1.0;

            thisBoiler.BoilerInletNodeNum = NodeInputManager::GetOnlySingleNode(DataIPShortCuts::cAlphaArgs(5),
                                                                                ErrorsFound,
                                                                                DataIPShortCuts::cCurrentModuleObject,
                                                                                DataIPShortCuts::cAlphaArgs(1),
                                                                                DataLoopNode::NodeType_Water,
                                                                                DataLoopNode::NodeConnectionType_Inlet,
                                                                                1,
                                                                                DataLoopNode::ObjectIsNotParent);
            thisBoiler.BoilerOutletNodeNum = NodeInputManager::GetOnlySingleNode(DataIPShortCuts::cAlphaArgs(6),
                                                                                 ErrorsFound,
                                                                                 DataIPShortCuts::cCurrentModuleObject,
                                                                                 DataIPShortCuts::cAlphaArgs(1),
                                                                                 DataLoopNode::NodeType_Water,
                                                                                 DataLoopNode::NodeConnectionType_Outlet,
                                                                                 1,
                                                                                 DataLoopNode::ObjectIsNotParent);
            BranchNodeConnections::TestCompSet(DataIPShortCuts::cCurrentModuleObject,
                                               DataIPShortCuts::cAlphaArgs(1),
                                               DataIPShortCuts::cAlphaArgs(5),
                                               DataIPShortCuts::cAlphaArgs(6),
                                               "Hot Water Nodes");

            if (DataIPShortCuts::cAlphaArgs(7) == "CONSTANTFLOW") {
                thisBoiler.FlowMode = DataPlant::FlowMode::CONSTANT;
            } else if (DataIPShortCuts::cAlphaArgs(7) == "LEAVINGSETPOINTMODULATED") {
                thisBoiler.FlowMode = DataPlant::FlowMode::LEAVINGSETPOINTMODULATED;
            } else if (DataIPShortCuts::cAlphaArgs(7) == "NOTMODULATED") {
                thisBoiler.FlowMode = DataPlant::FlowMode::NOTMODULATED;
            } else {
                ShowSevereError(RoutineName + DataIPShortCuts::cCurrentModuleObject + "=\"" + DataIPShortCuts::cAlphaArgs(1) + "\",");
                ShowContinueError("Invalid " + DataIPShortCuts::cAlphaFieldNames(7) + '=' + DataIPShortCuts::cAlphaArgs(7));
                ShowContinueError("Available choices are ConstantFlow, NotModulated, or LeavingSetpointModulated");
                ShowContinueError("Flow mode NotModulated is assumed and the simulation continues.");
                // We will assume variable flow if not specified
                thisBoiler.FlowMode = DataPlant::FlowMode::NOTMODULATED;
            }

            if (NumAlphas > 7) {
                thisBoiler.EndUseSubcategory = DataIPShortCuts::cAlphaArgs(8);
            } else {
                thisBoiler.EndUseSubcategory = "Boiler"; // leave this as "boiler" instead of "general" like other end use subcategories since
                                                         // it appears this way in existing output files.
            }
        }

        if (ErrorsFound) {
            ShowFatalError(RoutineName + "Errors found in processing " + DataIPShortCuts::cCurrentModuleObject + " input.");
        }
    }

    void BoilerSpecs::SetupOutputVars()
    {
        SetupOutputVariable("Boiler Heating Rate", OutputProcessor::Unit::W, this->BoilerLoad, "System", "Average", this->Name);
        SetupOutputVariable("Boiler Heating Energy",
                            OutputProcessor::Unit::J,
                            this->BoilerEnergy,
                            "System",
                            "Sum",
                            this->Name,
                            _,
                            "ENERGYTRANSFER",
                            "BOILERS",
                            _,
                            "Plant");
        SetupOutputVariable("Boiler " + this->BoilerFuelTypeForOutputVariable + " Rate",
                            OutputProcessor::Unit::W,
                            this->FuelUsed,
                            "System",
                            "Average",
                            this->Name);
        SetupOutputVariable("Boiler " + this->BoilerFuelTypeForOutputVariable + " Energy",
                            OutputProcessor::Unit::J,
                            this->FuelConsumed,
                            "System",
                            "Sum",
                            this->Name,
                            _,
                            this->BoilerFuelTypeForOutputVariable,
                            "Heating",
                            this->EndUseSubcategory,
                            "Plant");
        SetupOutputVariable("Boiler Inlet Temperature", OutputProcessor::Unit::C, this->BoilerInletTemp, "System", "Average", this->Name);
        SetupOutputVariable("Boiler Outlet Temperature", OutputProcessor::Unit::C, this->BoilerOutletTemp, "System", "Average", this->Name);
        SetupOutputVariable("Boiler Mass Flow Rate", OutputProcessor::Unit::kg_s, this->BoilerMassFlowRate, "System", "Average", this->Name);
        SetupOutputVariable("Boiler Ancillary Electricity Rate", OutputProcessor::Unit::W, this->ParasiticElecPower, "System", "Average", this->Name);
        SetupOutputVariable("Boiler Ancillary Electricity Energy",
                            OutputProcessor::Unit::J,
                            this->ParasiticElecConsumption,
                            "System",
                            "Sum",
                            this->Name,
                            _,
                            "ELECTRICITY",
                            "Heating",
                            "Boiler Parasitic",
                            "Plant");
        SetupOutputVariable("Boiler Part Load Ratio", OutputProcessor::Unit::None, this->BoilerPLR, "System", "Average", this->Name);
        SetupOutputVariable("Boiler Efficiency", OutputProcessor::Unit::None, this->BoilerEff, "System", "Average", this->Name);
        if (DataGlobals::AnyEnergyManagementSystemInModel) {
            SetupEMSInternalVariable("Boiler Nominal Capacity", this->Name, "[W]", this->NomCap);
        }
    }

    void BoilerSpecs::InitBoiler(EnergyPlusData &state) // number of the current boiler being simulated
    {

        // SUBROUTINE INFORMATION:
        //       AUTHOR         Fred Buhl
        //       DATE WRITTEN   April 2002
        //       MODIFIED       na
        //       RE-ENGINEERED  Brent Griffith, rework for plant upgrade

        // PURPOSE OF THIS SUBROUTINE:
        // This subroutine is for initializations of the Boiler components

        // METHODOLOGY EMPLOYED:
        // Uses the status flags to trigger initializations.

        // SUBROUTINE PARAMETER DEFINITIONS:
        static std::string const RoutineName("InitBoiler");

        // Init more variables
        if (this->MyFlag) {

            // setup the output variable pointers
            this->SetupOutputVars();

            // Locate the boilers on the plant loops for later usage
            bool errFlag = false;
            PlantUtilities::ScanPlantLoopsForObject(state,
                                                    this->Name,
                                                    DataPlant::TypeOf_Boiler_Simple,
                                                    this->LoopNum,
                                                    this->LoopSideNum,
                                                    this->BranchNum,
                                                    this->CompNum,
                                                    errFlag,
                                                    _,
                                                    this->TempUpLimitBoilerOut,
                                                    _,
                                                    _,
                                                    _);
            if (errFlag) {
                ShowFatalError("InitBoiler: Program terminated due to previous condition(s).");
            }

            if ((this->FlowMode == DataPlant::FlowMode::LEAVINGSETPOINTMODULATED) || (this->FlowMode == DataPlant::FlowMode::CONSTANT)) {
                // reset flow priority
                DataPlant::PlantLoop(this->LoopNum).LoopSide(this->LoopSideNum).Branch(this->BranchNum).Comp(this->CompNum).FlowPriority =
                    DataPlant::LoopFlowStatus_NeedyIfLoopOn;
            }

            this->MyFlag = false;
        }

        if (this->MyEnvrnFlag && DataGlobals::BeginEnvrnFlag && (DataPlant::PlantFirstSizesOkayToFinalize)) {
            // if ( ! PlantFirstSizeCompleted ) SizeBoiler( BoilerNum );
            Real64 const rho = FluidProperties::GetDensityGlycol(DataPlant::PlantLoop(this->LoopNum).FluidName,
                                                                 DataGlobals::HWInitConvTemp,
                                                                 DataPlant::PlantLoop(this->LoopNum).FluidIndex,
                                                                 RoutineName);
            this->DesMassFlowRate = this->VolFlowRate * rho;

            PlantUtilities::InitComponentNodes(0.0,
                                               this->DesMassFlowRate,
                                               this->BoilerInletNodeNum,
                                               this->BoilerOutletNodeNum,
                                               this->LoopNum,
                                               this->LoopSideNum,
                                               this->BranchNum,
                                               this->CompNum);

            if (this->FlowMode == DataPlant::FlowMode::LEAVINGSETPOINTMODULATED) { // check if setpoint on outlet node
                if ((DataLoopNode::Node(this->BoilerOutletNodeNum).TempSetPoint == DataLoopNode::SensedNodeFlagValue) &&
                    (DataLoopNode::Node(this->BoilerOutletNodeNum).TempSetPointLo == DataLoopNode::SensedNodeFlagValue)) {
                    if (!DataGlobals::AnyEnergyManagementSystemInModel) {
                        if (!this->ModulatedFlowErrDone) {
                            ShowWarningError("Missing temperature setpoint for LeavingSetpointModulated mode Boiler named " + this->Name);
                            ShowContinueError(
                                "  A temperature setpoint is needed at the outlet node of a boiler in variable flow mode, use a SetpointManager");
                            ShowContinueError("  The overall loop setpoint will be assumed for Boiler. The simulation continues ... ");
                            this->ModulatedFlowErrDone = true;
                        }
                    } else {
                        // need call to EMS to check node
                        bool FatalError = false; // but not really fatal yet, but should be.
                        EMSManager::CheckIfNodeSetPointManagedByEMS(this->BoilerOutletNodeNum, EMSManager::iTemperatureSetPoint, FatalError);
                        DataLoopNode::NodeSetpointCheck(this->BoilerOutletNodeNum).needsSetpointChecking = false;
                        if (FatalError) {
                            if (!this->ModulatedFlowErrDone) {
                                ShowWarningError("Missing temperature setpoint for LeavingSetpointModulated mode Boiler named " + this->Name);
                                ShowContinueError("  A temperature setpoint is needed at the outlet node of a boiler in variable flow mode");
                                ShowContinueError("  use a Setpoint Manager to establish a setpoint at the boiler outlet node ");
                                ShowContinueError("  or use an EMS actuator to establish a setpoint at the boiler outlet node ");
                                ShowContinueError("  The overall loop setpoint will be assumed for Boiler. The simulation continues ... ");
                                this->ModulatedFlowErrDone = true;
                            }
                        }
                    }
                    this->ModulatedFlowSetToLoop = true; // this is for backward compatibility and could be removed
                }
            }

            this->MyEnvrnFlag = false;
        }

        if (!DataGlobals::BeginEnvrnFlag) {
            this->MyEnvrnFlag = true;
        }

        // every iteration inits.  (most in calc routine)

        if ((this->FlowMode == DataPlant::FlowMode::LEAVINGSETPOINTMODULATED) && this->ModulatedFlowSetToLoop) {
            // fix for clumsy old input that worked because loop setpoint was spread.
            //  could be removed with transition, testing , model change, period of being obsolete.
            if (DataPlant::PlantLoop(this->LoopNum).LoopDemandCalcScheme == DataPlant::SingleSetPoint) {
                DataLoopNode::Node(this->BoilerOutletNodeNum).TempSetPoint =
                    DataLoopNode::Node(DataPlant::PlantLoop(this->LoopNum).TempSetPointNodeNum).TempSetPoint;
            } else { // DataPlant::DualSetPointDeadBand
                DataLoopNode::Node(this->BoilerOutletNodeNum).TempSetPointLo =
                    DataLoopNode::Node(DataPlant::PlantLoop(this->LoopNum).TempSetPointNodeNum).TempSetPointLo;
            }
        }
    }

    void BoilerSpecs::SizeBoiler()
    {

        // SUBROUTINE INFORMATION:
        //       AUTHOR         Fred Buhl
        //       DATE WRITTEN   April 2002
        //       MODIFIED       November 2013 Daeho Kang, add component sizing table entries
        //       RE-ENGINEERED  na

        // PURPOSE OF THIS SUBROUTINE:
        // This subroutine is for sizing Boiler Components for which capacities and flow rates
        // have not been specified in the input.

        // METHODOLOGY EMPLOYED:
        // Obtains hot water flow rate from the plant sizing array. Calculates nominal capacity from
        // the hot water flow rate and the hot water loop design delta T.

        // SUBROUTINE PARAMETER DEFINITIONS:
        static std::string const RoutineName("SizeBoiler");

        // SUBROUTINE LOCAL VARIABLE DECLARATIONS:
        bool ErrorsFound(false); // If errors detected in input

        // grab some initial values for capacity and flow rate
        Real64 tmpNomCap = this->NomCap;                 // local nominal capacity cooling power
        Real64 tmpBoilerVolFlowRate = this->VolFlowRate; // local boiler design volume flow rate

        int const PltSizNum = DataPlant::PlantLoop(this->LoopNum).PlantSizNum; // Plant Sizing index corresponding to CurLoopNum

        if (PltSizNum > 0) {
            if (DataSizing::PlantSizData(PltSizNum).DesVolFlowRate >= DataHVACGlobals::SmallWaterVolFlow) {

                Real64 const rho = FluidProperties::GetDensityGlycol(DataPlant::PlantLoop(this->LoopNum).FluidName,
                                                                     DataGlobals::HWInitConvTemp,
                                                                     DataPlant::PlantLoop(this->LoopNum).FluidIndex,
                                                                     RoutineName);
                Real64 const Cp = FluidProperties::GetSpecificHeatGlycol(DataPlant::PlantLoop(this->LoopNum).FluidName,
                                                                         DataGlobals::HWInitConvTemp,
                                                                         DataPlant::PlantLoop(this->LoopNum).FluidIndex,
                                                                         RoutineName);
                tmpNomCap = Cp * rho * this->SizFac * DataSizing::PlantSizData(PltSizNum).DeltaT * DataSizing::PlantSizData(PltSizNum).DesVolFlowRate;
            } else {
                if (this->NomCapWasAutoSized) tmpNomCap = 0.0;
            }
            if (DataPlant::PlantFirstSizesOkayToFinalize) {
                if (this->NomCapWasAutoSized) {
                    this->NomCap = tmpNomCap;
                    if (DataPlant::PlantFinalSizesOkayToReport) {
                        ReportSizingManager::ReportSizingOutput("Boiler:HotWater", this->Name, "Design Size Nominal Capacity [W]", tmpNomCap);
                    }
                    if (DataPlant::PlantFirstSizesOkayToReport) {
                        ReportSizingManager::ReportSizingOutput("Boiler:HotWater", this->Name, "Initial Design Size Nominal Capacity [W]", tmpNomCap);
                    }
                } else { // Hard-sized with sizing data
                    if (this->NomCap > 0.0 && tmpNomCap > 0.0) {
                        Real64 const NomCapUser = this->NomCap; // Hardsized nominal capacity for reporting
                        if (DataPlant::PlantFinalSizesOkayToReport) {
                            ReportSizingManager::ReportSizingOutput("Boiler:HotWater",
                                                                    this->Name,
                                                                    "Design Size Nominal Capacity [W]",
                                                                    tmpNomCap,
                                                                    "User-Specified Nominal Capacity [W]",
                                                                    NomCapUser);
                            if (DataGlobals::DisplayExtraWarnings) {
                                if ((std::abs(tmpNomCap - NomCapUser) / NomCapUser) > DataSizing::AutoVsHardSizingThreshold) {
                                    ShowMessage("SizeBoilerHotWater: Potential issue with equipment sizing for " + this->Name);
                                    ShowContinueError("User-Specified Nominal Capacity of " + General::RoundSigDigits(NomCapUser, 2) + " [W]");
                                    ShowContinueError("differs from Design Size Nominal Capacity of " + General::RoundSigDigits(tmpNomCap, 2) +
                                                      " [W]");
                                    ShowContinueError("This may, or may not, indicate mismatched component sizes.");
                                    ShowContinueError("Verify that the value entered is intended and is consistent with other components.");
                                }
                            }
                        }
                    }
                }
            }
        } else {
            if (this->NomCapWasAutoSized && DataPlant::PlantFirstSizesOkayToFinalize) {
                ShowSevereError("Autosizing of Boiler nominal capacity requires a loop Sizing:Plant object");
                ShowContinueError("Occurs in Boiler object=" + this->Name);
                ErrorsFound = true;
            }
            if (!this->NomCapWasAutoSized && DataPlant::PlantFinalSizesOkayToReport && (this->NomCap > 0.0)) { // Hard-sized with no sizing data
                ReportSizingManager::ReportSizingOutput("Boiler:HotWater", this->Name, "User-Specified Nominal Capacity [W]", this->NomCap);
            }
        }

        if (PltSizNum > 0) {
            if (DataSizing::PlantSizData(PltSizNum).DesVolFlowRate >= DataHVACGlobals::SmallWaterVolFlow) {
                tmpBoilerVolFlowRate = DataSizing::PlantSizData(PltSizNum).DesVolFlowRate * this->SizFac;
            } else {
                if (this->VolFlowRateWasAutoSized) tmpBoilerVolFlowRate = 0.0;
            }
            if (DataPlant::PlantFirstSizesOkayToFinalize) {
                if (this->VolFlowRateWasAutoSized) {
                    this->VolFlowRate = tmpBoilerVolFlowRate;
                    if (DataPlant::PlantFinalSizesOkayToReport) {
                        ReportSizingManager::ReportSizingOutput(
                            "Boiler:HotWater", this->Name, "Design Size Design Water Flow Rate [m3/s]", tmpBoilerVolFlowRate);
                    }
                    if (DataPlant::PlantFirstSizesOkayToReport) {
                        ReportSizingManager::ReportSizingOutput(
                            "Boiler:HotWater", this->Name, "Initial Design Size Design Water Flow Rate [m3/s]", tmpBoilerVolFlowRate);
                    }
                } else {
                    if (this->VolFlowRate > 0.0 && tmpBoilerVolFlowRate > 0.0) {
                        Real64 VolFlowRateUser = this->VolFlowRate; // Hardsized volume flow for reporting
                        if (DataPlant::PlantFinalSizesOkayToReport) {
                            ReportSizingManager::ReportSizingOutput("Boiler:HotWater",
                                                                    this->Name,
                                                                    "Design Size Design Water Flow Rate [m3/s]",
                                                                    tmpBoilerVolFlowRate,
                                                                    "User-Specified Design Water Flow Rate [m3/s]",
                                                                    VolFlowRateUser);
                            if (DataGlobals::DisplayExtraWarnings) {
                                if ((std::abs(tmpBoilerVolFlowRate - VolFlowRateUser) / VolFlowRateUser) > DataSizing::AutoVsHardSizingThreshold) {
                                    ShowMessage("SizeBoilerHotWater: Potential issue with equipment sizing for " + this->Name);
                                    ShowContinueError("User-Specified Design Water Flow Rate of " + General::RoundSigDigits(VolFlowRateUser, 2) +
                                                      " [m3/s]");
                                    ShowContinueError("differs from Design Size Design Water Flow Rate of " +
                                                      General::RoundSigDigits(tmpBoilerVolFlowRate, 2) + " [m3/s]");
                                    ShowContinueError("This may, or may not, indicate mismatched component sizes.");
                                    ShowContinueError("Verify that the value entered is intended and is consistent with other components.");
                                }
                            }
                        }
                        tmpBoilerVolFlowRate = VolFlowRateUser;
                    }
                }
            }
        } else {
            if (this->VolFlowRateWasAutoSized && DataPlant::PlantFirstSizesOkayToFinalize) {
                ShowSevereError("Autosizing of Boiler design flow rate requires a loop Sizing:Plant object");
                ShowContinueError("Occurs in Boiler object=" + this->Name);
                ErrorsFound = true;
            }
            if (!this->VolFlowRateWasAutoSized && DataPlant::PlantFinalSizesOkayToReport &&
                (this->VolFlowRate > 0.0)) { // Hard-sized with no sizing data
                ReportSizingManager::ReportSizingOutput(
                    "Boiler:HotWater", this->Name, "User-Specified Design Water Flow Rate [m3/s]", this->VolFlowRate);
            }
        }

        PlantUtilities::RegisterPlantCompDesignFlow(this->BoilerInletNodeNum, tmpBoilerVolFlowRate);

        if (DataPlant::PlantFinalSizesOkayToReport) {
            // create predefined report
            std::string const equipName = this->Name;
            OutputReportPredefined::PreDefTableEntry(OutputReportPredefined::pdchMechType, equipName, "Boiler:HotWater");
            OutputReportPredefined::PreDefTableEntry(OutputReportPredefined::pdchMechNomEff, equipName, this->NomEffic);
            OutputReportPredefined::PreDefTableEntry(OutputReportPredefined::pdchMechNomCap, equipName, this->NomCap);
        }

        if (ErrorsFound) {
            ShowFatalError("Preceding sizing errors cause program termination");
        }
    }

    void BoilerSpecs::CalcBoilerModel(EnergyPlusData &state,
                                      Real64 const MyLoad,    // W - hot water demand to be met by boiler
                                      bool const RunFlag,     // TRUE if boiler operating
                                      int const EquipFlowCtrl // Flow control mode for the equipment
    )
    {
        // SUBROUTINE INFORMATION:
        //       AUTHOR         Dan Fisher
        //       DATE WRITTEN   April 1999
        //       MODIFIED       Taecheol Kim,May 2000
        //                      Jun. 2008, R. Raustad, FSEC. Added boiler efficiency curve object
        //                      Aug. 2011, B. Griffith, NREL. Added switch for temperature to use in curve
        //                      Nov. 2016, R. Zhang, LBNL. Applied the boiler fouling fault model
        //       RE-ENGINEERED  na

        // PURPOSE OF THIS SUBROUTINE:
        // This subroutine calculates the boiler fuel consumption and the associated
        // hot water demand met by the boiler

        // METHODOLOGY EMPLOYED:
        // The model is based on a single combustion efficiency (=1 for electric)
        // and a second order polynomial fit of performance data to obtain part
        // load performance

        // SUBROUTINE PARAMETER DEFINITIONS:
        static std::string const RoutineName("CalcBoilerModel");

        // clean up some operating conditions, may not be necessary
        this->BoilerLoad = 0.0;
        this->ParasiticElecPower = 0.0;
        this->BoilerMassFlowRate = 0.0;

        int const BoilerInletNode = this->BoilerInletNodeNum;
        int const BoilerOutletNode = this->BoilerOutletNodeNum;
        Real64 BoilerNomCap = this->NomCap;                         // W - boiler nominal capacity
        Real64 const BoilerMaxPLR = this->MaxPartLoadRat;           // boiler maximum part load ratio
        Real64 const BoilerMinPLR = this->MinPartLoadRat;           // boiler minimum part load ratio
        Real64 BoilerNomEff = this->NomEffic;                             // boiler efficiency
        Real64 const TempUpLimitBout = this->TempUpLimitBoilerOut;  // C - boiler high temperature limit
        Real64 const BoilerMassFlowRateMax = this->DesMassFlowRate; // Max Design Boiler Mass Flow Rate converted from Volume Flow Rate

        Real64 Cp = FluidProperties::GetSpecificHeatGlycol(DataPlant::PlantLoop(this->LoopNum).FluidName,
                                                           DataLoopNode::Node(BoilerInletNode).Temp,
                                                           DataPlant::PlantLoop(this->LoopNum).FluidIndex,
                                                           RoutineName);

        // If the specified load is 0.0 or the boiler should not run then we leave this subroutine. Before leaving
        // if the component control is SERIESACTIVE we set the component flow to inlet flow so that flow resolver
        // will not shut down the branch
        if (MyLoad <= 0.0 || !RunFlag) {
            if (EquipFlowCtrl == DataBranchAirLoopPlant::ControlType_SeriesActive)
                this->BoilerMassFlowRate = DataLoopNode::Node(BoilerInletNode).MassFlowRate;
            return;
        }

        // If there is a fault of boiler fouling (zrp_Nov2016)
        if (this->FaultyBoilerFoulingFlag && (!DataGlobals::WarmupFlag) && (!DataGlobals::DoingSizing) && (!DataGlobals::KickOffSimulation)) {
            int FaultIndex = this->FaultyBoilerFoulingIndex;
            Real64 NomCap_ff = BoilerNomCap;
            Real64 BoilerNomEff_ff = BoilerNomEff;

            // calculate the Faulty Boiler Fouling Factor using fault information
            this->FaultyBoilerFoulingFactor = FaultsManager::FaultsBoilerFouling(FaultIndex).CalFoulingFactor();

            // update the boiler nominal capacity at faulty cases
            BoilerNomCap = NomCap_ff * this->FaultyBoilerFoulingFactor;
            BoilerNomEff = BoilerNomEff_ff * this->FaultyBoilerFoulingFactor;
        }

        // Set the current load equal to the boiler load
        this->BoilerLoad = MyLoad;

        // Initialize the delta temperature to zero
        Real64 BoilerDeltaTemp; // C - boiler inlet to outlet temperature difference, set in all necessary code paths so no initialization required

        if (DataPlant::PlantLoop(this->LoopNum).LoopSide(this->LoopSideNum).FlowLock == 0) {
            // Either set the flow to the Constant value or calculate the flow for the variable volume
            if ((this->FlowMode == DataPlant::FlowMode::CONSTANT) || (this->FlowMode == DataPlant::FlowMode::NOTMODULATED)) {
                // Then find the flow rate and outlet temp
                this->BoilerMassFlowRate = BoilerMassFlowRateMax;
                PlantUtilities::SetComponentFlowRate(
                    this->BoilerMassFlowRate, BoilerInletNode, BoilerOutletNode, this->LoopNum, this->LoopSideNum, this->BranchNum, this->CompNum);

                if ((this->BoilerMassFlowRate != 0.0) && (MyLoad > 0.0)) {
                    BoilerDeltaTemp = this->BoilerLoad / this->BoilerMassFlowRate / Cp;
                } else {
                    BoilerDeltaTemp = 0.0;
                }
                this->BoilerOutletTemp = BoilerDeltaTemp + DataLoopNode::Node(BoilerInletNode).Temp;

            } else if (this->FlowMode == DataPlant::FlowMode::LEAVINGSETPOINTMODULATED) {
                // Calculate the Delta Temp from the inlet temp to the boiler outlet setpoint
                // Then find the flow rate and outlet temp

                if (DataPlant::PlantLoop(this->LoopNum).LoopDemandCalcScheme == DataPlant::SingleSetPoint) {
                    BoilerDeltaTemp = DataLoopNode::Node(BoilerOutletNode).TempSetPoint - DataLoopNode::Node(BoilerInletNode).Temp;
                } else { // DataPlant::DualSetPointDeadBand
                    BoilerDeltaTemp = DataLoopNode::Node(BoilerOutletNode).TempSetPointLo - DataLoopNode::Node(BoilerInletNode).Temp;
                }

                this->BoilerOutletTemp = BoilerDeltaTemp + DataLoopNode::Node(BoilerInletNode).Temp;

                if ((BoilerDeltaTemp > 0.0) && (this->BoilerLoad > 0.0)) {
                    this->BoilerMassFlowRate = this->BoilerLoad / Cp / BoilerDeltaTemp;
                    this->BoilerMassFlowRate = min(BoilerMassFlowRateMax, this->BoilerMassFlowRate);
                } else {
                    this->BoilerMassFlowRate = 0.0;
                }
                PlantUtilities::SetComponentFlowRate(
                    this->BoilerMassFlowRate, BoilerInletNode, BoilerOutletNode, this->LoopNum, this->LoopSideNum, this->BranchNum, this->CompNum);

            } // End of Constant/Variable Flow If Block

        } else { // If FlowLock is True
            // Set the boiler flow rate from inlet node and then check performance
            this->BoilerMassFlowRate = DataLoopNode::Node(BoilerInletNode).MassFlowRate;

            if ((MyLoad > 0.0) && (this->BoilerMassFlowRate > 0.0)) { // this boiler has a heat load
                this->BoilerLoad = MyLoad;
                if (this->BoilerLoad > BoilerNomCap * BoilerMaxPLR) this->BoilerLoad = BoilerNomCap * BoilerMaxPLR;
                if (this->BoilerLoad < BoilerNomCap * BoilerMinPLR) this->BoilerLoad = BoilerNomCap * BoilerMinPLR;
                this->BoilerOutletTemp = DataLoopNode::Node(BoilerInletNode).Temp + this->BoilerLoad / (this->BoilerMassFlowRate * Cp);
            } else {
                this->BoilerLoad = 0.0;
                this->BoilerOutletTemp = DataLoopNode::Node(BoilerInletNode).Temp;
            }
        }

        // Limit BoilerOutletTemp.  If > max temp, trip boiler off
        if (this->BoilerOutletTemp > TempUpLimitBout) {
            this->BoilerLoad = 0.0;
            this->BoilerOutletTemp = DataLoopNode::Node(BoilerInletNode).Temp;
        }
        this->BoilerPLR = this->BoilerLoad / BoilerNomCap; // operating part load ratio
        this->BoilerPLR = min(this->BoilerPLR, BoilerMaxPLR);
        this->BoilerPLR = max(this->BoilerPLR, BoilerMinPLR);

        // calculate theoretical fuel use based on nominal thermal efficiency
        Real64 const TheorFuelUse = this->BoilerLoad / BoilerNomEff; // Theoretical (stoichiometric) fuel use
        Real64 EffCurveOutput = 1.0;                              // Output of boiler efficiency curve

        // calculate normalized efficiency based on curve object type
        if (this->EfficiencyCurvePtr > 0) {
            if (state.dataCurveManager->PerfCurve(this->EfficiencyCurvePtr).NumDims == 2) {
                if (this->CurveTempMode == TempMode::ENTERINGBOILERTEMP) {
                    EffCurveOutput = CurveManager::CurveValue(state, this->EfficiencyCurvePtr, this->BoilerPLR, DataLoopNode::Node(BoilerInletNode).Temp);
                } else if (this->CurveTempMode == TempMode::LEAVINGBOILERTEMP) {
                    EffCurveOutput = CurveManager::CurveValue(state, this->EfficiencyCurvePtr, this->BoilerPLR, this->BoilerOutletTemp);
                }
            } else {
                EffCurveOutput = CurveManager::CurveValue(state, this->EfficiencyCurvePtr, this->BoilerPLR);
            }
        }
        BoilerEff = EffCurveOutput * BoilerNomEff;

        // warn if efficiency curve produces zero or negative results
        if (!DataGlobals::WarmupFlag && EffCurveOutput <= 0.0) {
            if (this->BoilerLoad > 0.0) {
                if (this->EffCurveOutputError < 1) {
                    ++this->EffCurveOutputError;
                    ShowWarningError("Boiler:HotWater \"" + this->Name + "\"");
                    ShowContinueError("...Normalized Boiler Efficiency Curve output is less than or equal to 0.");
                    ShowContinueError("...Curve input x value (PLR)     = " + General::TrimSigDigits(this->BoilerPLR, 5));
                    if (state.dataCurveManager->PerfCurve(this->EfficiencyCurvePtr).NumDims == 2) {
                        if (this->CurveTempMode == TempMode::ENTERINGBOILERTEMP) {
                            ShowContinueError("...Curve input y value (Tinlet) = " +
                                              General::TrimSigDigits(DataLoopNode::Node(BoilerInletNode).Temp, 2));
                        } else if (this->CurveTempMode == TempMode::LEAVINGBOILERTEMP) {
                            ShowContinueError("...Curve input y value (Toutlet) = " + General::TrimSigDigits(this->BoilerOutletTemp, 2));
                        }
                    }
                    ShowContinueError("...Curve output (normalized eff) = " + General::TrimSigDigits(EffCurveOutput, 5));
                    ShowContinueError("...Calculated Boiler efficiency  = " + General::TrimSigDigits(BoilerEff, 5) +
                                      " (Boiler efficiency = Nominal Thermal Efficiency * Normalized Boiler Efficiency Curve output)");
                    ShowContinueErrorTimeStamp("...Curve output reset to 0.01 and simulation continues.");
                } else {
                    ShowRecurringWarningErrorAtEnd("Boiler:HotWater \"" + this->Name +
                                                       "\": Boiler Efficiency Curve output is less than or equal to 0 warning continues...",
                                                   this->EffCurveOutputIndex,
                                                   EffCurveOutput,
                                                   EffCurveOutput);
                }
            }
            EffCurveOutput = 0.01;
        }

        // warn if overall efficiency greater than 1.1
        if (!DataGlobals::WarmupFlag && BoilerEff > 1.1) {
            if (this->BoilerLoad > 0.0 && this->EfficiencyCurvePtr > 0) {
                if (this->CalculatedEffError < 1) {
                    ++this->CalculatedEffError;
                    ShowWarningError("Boiler:HotWater \"" + this->Name + "\"");
                    ShowContinueError("...Calculated Boiler Efficiency is greater than 1.1.");
                    ShowContinueError("...Boiler Efficiency calculations shown below.");
                    ShowContinueError("...Curve input x value (PLR)     = " + General::TrimSigDigits(this->BoilerPLR, 5));
                    if (state.dataCurveManager->PerfCurve(this->EfficiencyCurvePtr).NumDims == 2) {
                        if (this->CurveTempMode == TempMode::ENTERINGBOILERTEMP) {
                            ShowContinueError("...Curve input y value (Tinlet) = " +
                                              General::TrimSigDigits(DataLoopNode::Node(BoilerInletNode).Temp, 2));
                        } else if (this->CurveTempMode == TempMode::LEAVINGBOILERTEMP) {
                            ShowContinueError("...Curve input y value (Toutlet) = " + General::TrimSigDigits(this->BoilerOutletTemp, 2));
                        }
                    }
                    ShowContinueError("...Curve output (normalized eff) = " + General::TrimSigDigits(EffCurveOutput, 5));
                    ShowContinueError("...Calculated Boiler efficiency  = " + General::TrimSigDigits(BoilerEff, 5) +
                                      " (Boiler efficiency = Nominal Thermal Efficiency * Normalized Boiler Efficiency Curve output)");
                    ShowContinueErrorTimeStamp("...Curve output reset to 1.1 and simulation continues.");
                } else {
                    ShowRecurringWarningErrorAtEnd("Boiler:HotWater \"" + this->Name +
                                                       "\": Calculated Boiler Efficiency is greater than 1.1 warning continues...",
                                                   this->CalculatedEffIndex,
                                                   BoilerEff,
                                                   BoilerEff);
                }
            }
            EffCurveOutput = 1.1;
        }

        // calculate fuel used based on normalized boiler efficiency curve (=1 when no curve used)
        this->FuelUsed = TheorFuelUse / EffCurveOutput;
        if (this->BoilerLoad > 0.0) this->ParasiticElecPower = this->ParasiticElecLoad * this->BoilerPLR;
    }

    void BoilerSpecs::UpdateBoilerRecords(Real64 const MyLoad, // boiler operating load
                                          bool const RunFlag   // boiler on when TRUE
    )
    {
        // SUBROUTINE INFORMATION:
        //       AUTHOR:          Dan Fisher
        //       DATE WRITTEN:    October 1998

        // PURPOSE OF THIS SUBROUTINE:
        // boiler simulation reporting

        Real64 const ReportingConstant = DataHVACGlobals::TimeStepSys * DataGlobals::SecInHour;
        int const BoilerInletNode = this->BoilerInletNodeNum;
        int const BoilerOutletNode = this->BoilerOutletNodeNum;

        if (MyLoad <= 0 || !RunFlag) {
            PlantUtilities::SafeCopyPlantNode(BoilerInletNode, BoilerOutletNode);
            DataLoopNode::Node(BoilerOutletNode).Temp = DataLoopNode::Node(BoilerInletNode).Temp;
            this->BoilerOutletTemp = DataLoopNode::Node(BoilerInletNode).Temp;
            this->BoilerLoad = 0.0;
            this->FuelUsed = 0.0;
            this->ParasiticElecPower = 0.0;
            this->BoilerPLR = 0.0;
            this->BoilerEff = 0.0;
        } else {
            PlantUtilities::SafeCopyPlantNode(BoilerInletNode, BoilerOutletNode);
            DataLoopNode::Node(BoilerOutletNode).Temp = this->BoilerOutletTemp;
        }

        this->BoilerInletTemp = DataLoopNode::Node(BoilerInletNode).Temp;
        this->BoilerMassFlowRate = DataLoopNode::Node(BoilerOutletNode).MassFlowRate;
        this->BoilerEnergy = this->BoilerLoad * ReportingConstant;
        this->FuelConsumed = this->FuelUsed * ReportingConstant;
        this->ParasiticElecConsumption = this->ParasiticElecPower * ReportingConstant;
    }

} // namespace Boilers

} // namespace EnergyPlus<|MERGE_RESOLUTION|>--- conflicted
+++ resolved
@@ -99,21 +99,12 @@
     PlantComponent *BoilerSpecs::factory(EnergyPlusData &state, std::string const &objectName)
     {
         // Process the input data for boilers if it hasn't been done already
-<<<<<<< HEAD
         if (state.dataBoilers->getBoilerInputFlag) {
             GetBoilerInput(state);
             state.dataBoilers->getBoilerInputFlag = false;
         }
         // Now look for this particular pipe in the list
         for (auto &boiler : state.dataBoilers->Boiler) {
-=======
-        if (state.dataBoilers.getBoilerInputFlag) {
-            GetBoilerInput(state, state.dataBoilers);
-            state.dataBoilers.getBoilerInputFlag = false;
-        }
-        // Now look for this particular pipe in the list
-        for (auto &boiler : state.dataBoilers.Boiler) {
->>>>>>> 258bfbd7
             if (boiler.Name == objectName) {
                 return &boiler;
             }
@@ -131,11 +122,7 @@
                                bool const RunFlag)
     {
         auto &sim_component(DataPlant::PlantLoop(this->LoopNum).LoopSide(this->LoopSideNum).Branch(this->BranchNum).Comp(this->CompNum));
-<<<<<<< HEAD
         this->InitBoiler(state);
-=======
-        this->InitBoiler(state.dataBranchInputManager);
->>>>>>> 258bfbd7
         this->CalcBoilerModel(state, CurLoad, RunFlag, sim_component.FlowCtrl);
         this->UpdateBoilerRecords(CurLoad, RunFlag);
     }
@@ -158,11 +145,7 @@
         this->SizeBoiler();
     }
 
-<<<<<<< HEAD
     void GetBoilerInput(EnergyPlusData &state)
-=======
-    void GetBoilerInput(EnergyPlusData &state, BoilersData &boilers)
->>>>>>> 258bfbd7
     {
         // SUBROUTINE INFORMATION:
         //       AUTHOR:          Dan Fisher
