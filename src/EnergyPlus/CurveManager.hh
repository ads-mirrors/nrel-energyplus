// EnergyPlus, Copyright (c) 1996-2020, The Board of Trustees of the University of Illinois,
// The Regents of the University of California, through Lawrence Berkeley National Laboratory
// (subject to receipt of any required approvals from the U.S. Dept. of Energy), Oak Ridge
// National Laboratory, managed by UT-Battelle, Alliance for Sustainable Energy, LLC, and other
// contributors. All rights reserved.
//
// NOTICE: This Software was developed under funding from the U.S. Department of Energy and the
// U.S. Government consequently retains certain rights. As such, the U.S. Government has been
// granted for itself and others acting on its behalf a paid-up, nonexclusive, irrevocable,
// worldwide license in the Software to reproduce, distribute copies to the public, prepare
// derivative works, and perform publicly and display publicly, and to permit others to do so.
//
// Redistribution and use in source and binary forms, with or without modification, are permitted
// provided that the following conditions are met:
//
// (1) Redistributions of source code must retain the above copyright notice, this list of
//     conditions and the following disclaimer.
//
// (2) Redistributions in binary form must reproduce the above copyright notice, this list of
//     conditions and the following disclaimer in the documentation and/or other materials
//     provided with the distribution.
//
// (3) Neither the name of the University of California, Lawrence Berkeley National Laboratory,
//     the University of Illinois, U.S. Dept. of Energy nor the names of its contributors may be
//     used to endorse or promote products derived from this software without specific prior
//     written permission.
//
// (4) Use of EnergyPlus(TM) Name. If Licensee (i) distributes the software in stand-alone form
//     without changes from the version obtained under this License, or (ii) Licensee makes a
//     reference solely to the software portion of its product, Licensee must refer to the
//     software as "EnergyPlus version X" software, where "X" is the version number Licensee
//     obtained under this License and may not use a different name for the software. Except as
//     specifically required in this Section (4), Licensee shall not use in a company name, a
//     product name, in advertising, publicity, or other promotional activities any name, trade
//     name, trademark, logo, or other designation of "EnergyPlus", "E+", "e+" or confusingly
//     similar designation, without the U.S. Department of Energy's prior written consent.
//
// THIS SOFTWARE IS PROVIDED BY THE COPYRIGHT HOLDERS AND CONTRIBUTORS "AS IS" AND ANY EXPRESS OR
// IMPLIED WARRANTIES, INCLUDING, BUT NOT LIMITED TO, THE IMPLIED WARRANTIES OF MERCHANTABILITY
// AND FITNESS FOR A PARTICULAR PURPOSE ARE DISCLAIMED. IN NO EVENT SHALL THE COPYRIGHT OWNER OR
// CONTRIBUTORS BE LIABLE FOR ANY DIRECT, INDIRECT, INCIDENTAL, SPECIAL, EXEMPLARY, OR
// CONSEQUENTIAL DAMAGES (INCLUDING, BUT NOT LIMITED TO, PROCUREMENT OF SUBSTITUTE GOODS OR
// SERVICES; LOSS OF USE, DATA, OR PROFITS; OR BUSINESS INTERRUPTION) HOWEVER CAUSED AND ON ANY
// THEORY OF LIABILITY, WHETHER IN CONTRACT, STRICT LIABILITY, OR TORT (INCLUDING NEGLIGENCE OR
// OTHERWISE) ARISING IN ANY WAY OUT OF THE USE OF THIS SOFTWARE, EVEN IF ADVISED OF THE
// POSSIBILITY OF SUCH DAMAGE.

#ifndef CurveManager_hh_INCLUDED
#define CurveManager_hh_INCLUDED

// C++ Headers
#include <map>
#include <vector>

// ObjexxFCL Headers
#include <ObjexxFCL/Array1D.hh>
#include <ObjexxFCL/Array2D.hh>
#include <ObjexxFCL/Array2S.hh>
#include <ObjexxFCL/Array5D.hh>
#include <ObjexxFCL/Array6D.hh>
#include <ObjexxFCL/Optional.hh>

#include <nlohmann/json.hpp>

// Btwxt Headers
#include <btwxt.h>
#include <griddeddata.h>

// EnergyPlus Headers
#include <EnergyPlus/Data/BaseData.hh>
#include <EnergyPlus/DataGlobals.hh>
#include <EnergyPlus/EnergyPlus.hh>

namespace EnergyPlus {

// Forward declarations
struct EnergyPlusData;

namespace CurveManager {

    // Curve Type parameters, these can differ from object types (e.g. a CurveType_TableOneIV can be linear, quadratic, etc)

    enum class CurveTypeEnum {
        Unassigned,
        Linear,
        BiLinear,
        Quadratic,
        BiQuadratic,
        Cubic,
        QuadraticLinear,
        BiCubic,
        TriQuadratic,
        Exponent,
        Quartic,
        FanPressureRise,
        ExponentialSkewNormal,
        Sigmoid,
        RectangularHyperbola1,
        RectangularHyperbola2,
        ExponentialDecay,
        DoubleExponentialDecay,
        QuadLinear,
        CubicLinear,
        ChillerPartLoadWithLift
    };

    enum class InterpTypeEnum {
        Unassigned,
        EvaluateCurveToLimits,
        BtwxtMethod
    };

    struct TriQuadraticCurveDataStruct
    {
        // Members
        // this structure is for 27 coefficient full triquadratic (!)
        Real64 CoeffA0;
        Real64 CoeffA1;
        Real64 CoeffA2;
        Real64 CoeffA3;
        Real64 CoeffA4;
        Real64 CoeffA5;
        Real64 CoeffA6;
        Real64 CoeffA7;
        Real64 CoeffA8;
        Real64 CoeffA9;
        Real64 CoeffA10;
        Real64 CoeffA11;
        Real64 CoeffA12;
        Real64 CoeffA13;
        Real64 CoeffA14;
        Real64 CoeffA15;
        Real64 CoeffA16;
        Real64 CoeffA17;
        Real64 CoeffA18;
        Real64 CoeffA19;
        Real64 CoeffA20;
        Real64 CoeffA21;
        Real64 CoeffA22;
        Real64 CoeffA23;
        Real64 CoeffA24;
        Real64 CoeffA25;
        Real64 CoeffA26;

        // Default Constructor
        TriQuadraticCurveDataStruct()
            : CoeffA0(0.0), CoeffA1(0.0), CoeffA2(0.0), CoeffA3(0.0), CoeffA4(0.0), CoeffA5(0.0), CoeffA6(0.0), CoeffA7(0.0), CoeffA8(0.0),
              CoeffA9(0.0), CoeffA10(0.0), CoeffA11(0.0), CoeffA12(0.0), CoeffA13(0.0), CoeffA14(0.0), CoeffA15(0.0), CoeffA16(0.0), CoeffA17(0.0),
              CoeffA18(0.0), CoeffA19(0.0), CoeffA20(0.0), CoeffA21(0.0), CoeffA22(0.0), CoeffA23(0.0), CoeffA24(0.0), CoeffA25(0.0), CoeffA26(0.0)
        {
        }
    };

    struct PerformanceCurveData
    {
        // Members
        std::string Name;                                 // Curve Name
        std::string ObjectType;                           // Curve object type
        CurveTypeEnum CurveType;                          // Curve type (see parameter definitions above)
        InterpTypeEnum InterpolationType;                 // Table interpolation method
        int DataFormat;                                   // format of tabular data
        int TableIndex;                                   // Index to tablular data (0 if a standard curve object) OR Index of RGI for new Table:Lookup
        int NumDims;                                      // Number of dimensions (AKA, independent variables)
        int NumIVLowErrorIndex;                           // Index to table object error message for too few IV's
        int NumIVHighErrorIndex;                          // Index to table object error message for too many IV's
        int X1SortOrder;                                  // sort order for table data for X1
        int X2SortOrder;                                  // sort order for table data for X2
        int GridValueIndex;                               // Index of output within RGI for new Table:Lookup
        Real64 NormalizationValue;                        // normalization value (TODO: Move from Table object)
        Real64 Coeff1;                                    // constant coefficient
        Real64 Coeff2;                                    // linear coeff (1st independent variable)
        Real64 Coeff3;                                    // quadratic coeff (1st independent variable)
        Real64 Coeff4;                                    // linear coeff (2nd ind var) or cubic coeff
        Real64 Coeff5;                                    // quadratic coeff (2nd independent variable)
        Real64 Coeff6;                                    // cross coeff (1st & 2nd ind var)
        Real64 Coeff7;                                    // cubic coeff for bicubic (1st ind var)
        Real64 Coeff8;                                    // cubic coeff for bicubic (2nd ind var)
        Real64 Coeff9;                                    // cross coeff for bicubic (1st quadratic & 2nd linear)
        Real64 Coeff10;                                   // cross coeff for bicubic (1st linear & 2nd quadratic)
        Real64 Coeff11;                                   // cross coeff
        Real64 Coeff12;                                   // cross coeff
        Real64 Var1Max;                                   // maximum of 1st independent variable
        Real64 Var1Min;                                   // minimum of 1st independent variable
        Real64 Var2Max;                                   // maximum of 2nd independent variable
        Real64 Var2Min;                                   // minimum of 2nd independent variable
        Real64 Var3Max;                                   // maximum of 3rd independent variable
        Real64 Var3Min;                                   // minimum of 3rd independent variable
        Real64 Var4Max;                                   // maximum of 4th independent variable
        Real64 Var4Min;                                   // minimum of 4th independent variable
        Real64 Var5Max;                                   // maximum of 5th independent variable
        Real64 Var5Min;                                   // minimum of 5th independent variable
        Real64 Var6Max;                                   // maximum of 6th independent variable
        Real64 Var6Min;                                   // minimum of 6th independent variable
        Real64 CurveMin;                                  // minimum value of curve output
        Real64 CurveMax;                                  // maximum value of curve output
        bool CurveMinPresent;                             // If TRUE, then cap minimum curve output
        bool CurveMaxPresent;                             // if TRUE, then cap maximum curve output
        bool Var1MinPresent;                              // uses data set limit to set Var1Min if false
        bool Var1MaxPresent;                              // uses data set limit to set Var1Max if false
        bool Var2MinPresent;                              // uses data set limit to set Var2Min if false
        bool Var2MaxPresent;                              // uses data set limit to set Var2Max if false
        bool Var3MinPresent;                              // uses data set limit to set Var3Min if false
        bool Var3MaxPresent;                              // uses data set limit to set Var3Max if false
        bool Var4MinPresent;                              // uses data set limit to set Var4Min if false
        bool Var4MaxPresent;                              // uses data set limit to set Var4Max if false
        bool Var5MinPresent;                              // uses data set limit to set Var5Min if false
        bool Var5MaxPresent;                              // uses data set limit to set Var5Max if false
        bool Var6MinPresent;                              // uses data set limit to set Var6Min if false
        bool Var6MaxPresent;                              // uses data set limit to set Var6Max if false
        Array1D<TriQuadraticCurveDataStruct> Tri2ndOrder; // structure for triquadratic curve data
        bool EMSOverrideOn;                               // if TRUE, then EMS is calling to override curve value
        Real64 EMSOverrideCurveValue;                     // Value of curve result EMS is directing to use
        Real64 CurveOutput; // curve output or result
        Real64 CurveInput1; // curve input #1 (e.g., x or X1 variable)
        Real64 CurveInput2; // curve input #2 (e.g., y or X2 variable)
        Real64 CurveInput3; // curve input #3 (e.g., z or X3 variable)
        Real64 CurveInput4; // curve input #4 (e.g., X4 variable)
        Real64 CurveInput5; // curve input #5 (e.g., X5 variable)
        Real64 CurveInput6; // curve input #6 (e.g., X6 variable)

        // Default Constructor
        PerformanceCurveData()
            : CurveType(CurveTypeEnum::Unassigned), InterpolationType(InterpTypeEnum::Unassigned), DataFormat(0), TableIndex(0), NumDims(0),
              NumIVLowErrorIndex(0), NumIVHighErrorIndex(0), X1SortOrder(1), X2SortOrder(1), GridValueIndex(0), NormalizationValue(1.0), Coeff1(0.0),
              Coeff2(0.0), Coeff3(0.0), Coeff4(0.0), Coeff5(0.0), Coeff6(0.0), Coeff7(0.0), Coeff8(0.0), Coeff9(0.0), Coeff10(0.0),
              Coeff11(0.0), Coeff12(0.0), Var1Max(0.0), Var1Min(0.0), Var2Max(0.0), Var2Min(0.0), Var3Max(0.0), Var3Min(0.0), Var4Max(0.0),
              Var4Min(0.0), Var5Max(0.0), Var5Min(0.0), Var6Max(0.0), Var6Min(0.0), CurveMin(0.0), CurveMax(0.0), CurveMinPresent(false),
              CurveMaxPresent(false), Var1MinPresent(false), Var1MaxPresent(false), Var2MinPresent(false), Var2MaxPresent(false),
              Var3MinPresent(false), Var3MaxPresent(false), Var4MinPresent(false), Var4MaxPresent(false),
              Var5MinPresent(false), Var5MaxPresent(false), Var6MinPresent(false), Var6MaxPresent(false), EMSOverrideOn(false),
              EMSOverrideCurveValue(0.0), CurveOutput(0.0), CurveInput1(0.0), CurveInput2(0.0), CurveInput3(0.0),
              CurveInput4(0.0), CurveInput5(0.0), CurveInput6(0.0)
        {
        }
    };

    // Table file objects
    class TableFile
    {
    public:
        TableFile() = default;
        TableFile(EnergyPlusData &state, std::string path);
        std::string filePath;
        std::vector<std::vector<std::string>> contents;
        std::map<std::pair<std::size_t, std::size_t>, std::vector<double>> arrays;
<<<<<<< HEAD
        bool load(EnergyPlusData &state, std::string path);
        std::vector<double>& getArray(std::pair<std::size_t, std::size_t> colAndRow);
=======
        void load(EnergyPlusData &state, std::string path);
        std::vector<double>& getArray(EnergyPlusData &state, std::pair<std::size_t, std::size_t> colAndRow);
>>>>>>> cdc98a54

    private:
        std::size_t numRows = 0u;
        std::size_t numColumns = 0u;
    };

    // Container for Btwxt N-d Objects
    class BtwxtManager
    {
    public:
        using json = nlohmann::json;
        static std::map<std::string, Btwxt::Method> interpMethods;
        static std::map<std::string, Btwxt::Method> extrapMethods;
        // Map RGI collection to string name of independent variable list
        int addGrid(std::string indVarListName, Btwxt::GriddedData grid) {
            grids.emplace_back(Btwxt::RegularGridInterpolator(grid));
            gridMap.emplace(indVarListName,grids.size() - 1 );
            return static_cast<int>(grids.size()) - 1;
        };
        double normalizeGridValues(int gridIndex, int outputIndex, const std::vector<double> &target, double scalar = 1.0);
        int addOutputValues(int gridIndex, std::vector<double> values);
        int getGridIndex(EnergyPlusData &state, std::string &indVarListName, bool &ErrorsFound);
        int getNumGridDims(int gridIndex);
        std::pair<double, double> getGridAxisLimits(int gridIndex, int axisIndex);
        double getGridValue(int gridIndex, int outputIndex, const std::vector<double> &target);
        std::map<std::string, const json&> independentVarRefs;
        std::map<std::string, TableFile> tableFiles;
        void clear();
    private:
        std::map<std::string, std::size_t> gridMap;
        std::vector<Btwxt::RegularGridInterpolator> grids;
    };

    // Functions

    void BtwxtMessageCallback(
        Btwxt::MsgLevel messageType,
        std::string message,
        void *contextPtr
    );

    void ResetPerformanceCurveOutput(EnergyPlusData &state);

    Real64 CurveValue(EnergyPlusData &state,
                      int CurveIndex,            // index of curve in curve array
                      Real64 Var1,               // 1st independent variable
                      Optional<Real64 const> Var2 = _, // 2nd independent variable
                      Optional<Real64 const> Var3 = _, // 3rd independent variable
                      Optional<Real64 const> Var4 = _, // 4th independent variable
                      Optional<Real64 const> Var5 = _, // 5th independent variable
                      Optional<Real64 const> Var6 = _  // 6th independent variable
    );

    void GetCurveInput(EnergyPlusData &state);

    void GetCurveInputData(EnergyPlusData &state, bool &ErrorsFound);

    void InitCurveReporting(EnergyPlusData &state);

    Real64 PerformanceCurveObject(EnergyPlusData &state,
                                  int CurveIndex,            // index of curve in curve array
                                  Real64 Var1,               // 1st independent variable
                                  Optional<Real64 const> Var2 = _, // 2nd independent variable
                                  Optional<Real64 const> Var3 = _, // 3rd independent variable
                                  Optional<Real64 const> Var4 = _  // 4th independent variable
    );

    Real64 BtwxtTableInterpolation(EnergyPlusData &state,
                                   int CurveIndex,            // index of curve in curve array
                                   Real64 Var1,               // 1st independent variable
                                   Optional<Real64 const> Var2 = _, // 2nd independent variable
                                   Optional<Real64 const> Var3 = _, // 3rd independent variable
                                   Optional<Real64 const> Var4 = _, // 4th independent variable
                                   Optional<Real64 const> Var5 = _, // 5th independent variable
                                   Optional<Real64 const> Var6 = _);

    bool IsCurveInputTypeValid(std::string const &InInputType); // index of curve in curve array

    bool IsCurveOutputTypeValid(std::string const &InOutputType); // index of curve in curve array

    bool CheckCurveDims(EnergyPlusData &state,
                        int CurveIndex,
                        std::vector<int> validDims,
                        std::string routineName,
                        std::string objectType,
                        std::string objectName,
                        std::string curveFieldText);

    std::string GetCurveName(EnergyPlusData &state, int CurveIndex); // index of curve in curve array

    Real64 GetNormalPoint(int CurveIndex);

    int GetCurveIndex(EnergyPlusData &state, std::string const &CurveName); // name of the curve

    // This utility function grabs a curve index and performs the
    // error checking

    int GetCurveCheck(EnergyPlusData &state,
                      std::string const &alph, // curve name
                      bool &errFlag,
                      std::string const &ObjName // parent object of curve
    );

    void GetCurveMinMaxValues(EnergyPlusData &state,
                              int CurveIndex,         // index of curve in curve array
                              Real64 &Var1Min,              // Minimum values of 1st independent variable
                              Real64 &Var1Max,              // Maximum values of 1st independent variable
                              Optional<Real64> Var2Min = _, // Minimum values of 2nd independent variable
                              Optional<Real64> Var2Max = _, // Maximum values of 2nd independent variable
                              Optional<Real64> Var3Min = _, // Minimum values of 2nd independent variable
                              Optional<Real64> Var3Max = _  // Maximum values of 2nd independent variable
    );

    void SetCurveOutputMinMaxValues(EnergyPlusData &state,
                                    int CurveIndex,                // index of curve in curve array
                                    bool &ErrorsFound,                   // TRUE when errors occur
                                    Optional<Real64 const> CurveMin = _, // Minimum value of curve output
                                    Optional<Real64 const> CurveMax = _  // Maximum values of curve output
    );

    void GetPressureSystemInput(EnergyPlusData &state);

    void GetPressureCurveTypeAndIndex(EnergyPlusData &state,
                                      std::string const &PressureCurveName, // name of the curve
                                      int &PressureCurveType,
                                      int &PressureCurveIndex);

    Real64 PressureCurveValue(EnergyPlusData &state, int PressureCurveIndex, Real64 MassFlow, Real64 Density, Real64 Viscosity);

    Real64 CalculateMoodyFrictionFactor(EnergyPlusData &state, Real64 ReynoldsNumber, Real64 RoughnessRatio);

    void checkCurveIsNormalizedToOne(EnergyPlusData &state,
                                     std::string callingRoutineObj, // calling routine with object type
                                     std::string objectName,        // parent object where curve is used
                                     int curveIndex,                // index to curve object
                                     std::string cFieldName,        // object field name
                                     std::string cFieldValue,       // user input curve name
                                     Real64 Var1,                   // required 1st independent variable
                                     Optional<Real64 const> Var2 = _,     // 2nd independent variable
                                     Optional<Real64 const> Var3 = _,     // 3rd independent variable
                                     Optional<Real64 const> Var4 = _,     // 4th independent variable
                                     Optional<Real64 const> Var5 = _      // 5th independent variable
    );

} // namespace CurveManager

    struct CurveManagerData : BaseGlobalStruct {
        int NumCurves = 0;
        bool GetCurvesInputFlag = true;
        bool CurveValueMyBeginTimeStepFlag = false;
        bool FrictionFactorErrorHasOccurred = false;
        Array1D<CurveManager::PerformanceCurveData> PerfCurve;
        CurveManager::BtwxtManager btwxtManager;
        std::unordered_map<std::string, std::string> UniqueCurveNames;

        void clear_state() override
        {
            this->NumCurves = 0;
            this->GetCurvesInputFlag = true;
            this->CurveValueMyBeginTimeStepFlag = false;
            this->FrictionFactorErrorHasOccurred = false;
            PerfCurve.deallocate();
            btwxtManager.clear();
            UniqueCurveNames.clear();
        }
    };

} // namespace EnergyPlus

#endif<|MERGE_RESOLUTION|>--- conflicted
+++ resolved
@@ -243,13 +243,8 @@
         std::string filePath;
         std::vector<std::vector<std::string>> contents;
         std::map<std::pair<std::size_t, std::size_t>, std::vector<double>> arrays;
-<<<<<<< HEAD
         bool load(EnergyPlusData &state, std::string path);
-        std::vector<double>& getArray(std::pair<std::size_t, std::size_t> colAndRow);
-=======
-        void load(EnergyPlusData &state, std::string path);
         std::vector<double>& getArray(EnergyPlusData &state, std::pair<std::size_t, std::size_t> colAndRow);
->>>>>>> cdc98a54
 
     private:
         std::size_t numRows = 0u;
