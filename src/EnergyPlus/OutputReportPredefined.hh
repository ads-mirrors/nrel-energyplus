// EnergyPlus, Copyright (c) 1996-2020, The Board of Trustees of the University of Illinois,
// The Regents of the University of California, through Lawrence Berkeley National Laboratory
// (subject to receipt of any required approvals from the U.S. Dept. of Energy), Oak Ridge
// National Laboratory, managed by UT-Battelle, Alliance for Sustainable Energy, LLC, and other
// contributors. All rights reserved.
//
// NOTICE: This Software was developed under funding from the U.S. Department of Energy and the
// U.S. Government consequently retains certain rights. As such, the U.S. Government has been
// granted for itself and others acting on its behalf a paid-up, nonexclusive, irrevocable,
// worldwide license in the Software to reproduce, distribute copies to the public, prepare
// derivative works, and perform publicly and display publicly, and to permit others to do so.
//
// Redistribution and use in source and binary forms, with or without modification, are permitted
// provided that the following conditions are met:
//
// (1) Redistributions of source code must retain the above copyright notice, this list of
//     conditions and the following disclaimer.
//
// (2) Redistributions in binary form must reproduce the above copyright notice, this list of
//     conditions and the following disclaimer in the documentation and/or other materials
//     provided with the distribution.
//
// (3) Neither the name of the University of California, Lawrence Berkeley National Laboratory,
//     the University of Illinois, U.S. Dept. of Energy nor the names of its contributors may be
//     used to endorse or promote products derived from this software without specific prior
//     written permission.
//
// (4) Use of EnergyPlus(TM) Name. If Licensee (i) distributes the software in stand-alone form
//     without changes from the version obtained under this License, or (ii) Licensee makes a
//     reference solely to the software portion of its product, Licensee must refer to the
//     software as "EnergyPlus version X" software, where "X" is the version number Licensee
//     obtained under this License and may not use a different name for the software. Except as
//     specifically required in this Section (4), Licensee shall not use in a company name, a
//     product name, in advertising, publicity, or other promotional activities any name, trade
//     name, trademark, logo, or other designation of "EnergyPlus", "E+", "e+" or confusingly
//     similar designation, without the U.S. Department of Energy's prior written consent.
//
// THIS SOFTWARE IS PROVIDED BY THE COPYRIGHT HOLDERS AND CONTRIBUTORS "AS IS" AND ANY EXPRESS OR
// IMPLIED WARRANTIES, INCLUDING, BUT NOT LIMITED TO, THE IMPLIED WARRANTIES OF MERCHANTABILITY
// AND FITNESS FOR A PARTICULAR PURPOSE ARE DISCLAIMED. IN NO EVENT SHALL THE COPYRIGHT OWNER OR
// CONTRIBUTORS BE LIABLE FOR ANY DIRECT, INDIRECT, INCIDENTAL, SPECIAL, EXEMPLARY, OR
// CONSEQUENTIAL DAMAGES (INCLUDING, BUT NOT LIMITED TO, PROCUREMENT OF SUBSTITUTE GOODS OR
// SERVICES; LOSS OF USE, DATA, OR PROFITS; OR BUSINESS INTERRUPTION) HOWEVER CAUSED AND ON ANY
// THEORY OF LIABILITY, WHETHER IN CONTRACT, STRICT LIABILITY, OR TORT (INCLUDING NEGLIGENCE OR
// OTHERWISE) ARISING IN ANY WAY OUT OF THE USE OF THIS SOFTWARE, EVEN IF ADVISED OF THE
// POSSIBILITY OF SUCH DAMAGE.

#ifndef OutputReportPredefined_hh_INCLUDED
#define OutputReportPredefined_hh_INCLUDED

// ObjexxFCL Headers
#include <ObjexxFCL/Array1D.hh>
#include <ObjexxFCL/Optional.hh>

// EnergyPlus Headers
#include <EnergyPlus/DataGlobals.hh>
#include <EnergyPlus/EnergyPlus.hh>

namespace EnergyPlus {

// Forward declarations
struct EnergyPlusData;

namespace OutputReportPredefined {

    // Using/Aliasing

    // Data
    // The following section initializes the predefined column heading variables
    // The variables get their value in AssignPredefined

<<<<<<< HEAD
    // Climate Summary Report
    extern int pdrClim;
    extern int pdstDesDay;
    extern int pdchDDmaxDB;
    extern int pdchDDrange;
    extern int pdchDDhumid;
    extern int pdchDDhumTyp;
    extern int pdchDDwindSp;
    extern int pdchDDwindDr;
    extern int pdstWthr;
    extern int pdchWthrVal;

    // HVAC Equipment Report
    extern int pdrEquip;
    extern int pdstMech;
    extern int pdchMechType;
    extern int pdchMechNomCap;
    extern int pdchMechNomEff;
    extern int pdchMechIPLVSI;
    extern int pdchMechIPLVIP;
    // Fan subtable
    extern int pdstFan;
    extern int pdchFanType;
    extern int pdchFanTotEff;
    extern int pdchFanDeltaP;
    extern int pdchFanVolFlow;
    extern int pdchFanMotorIn;
    extern int pdchFanEnergyIndex;
    extern int pdchFanEndUse;
    extern int pdchFanPwr;
    extern int pdchFanPwrPerFlow;
    extern int pdchFanDesDay;
    extern int pdchFanPkTime;
    // Pump subtable
    extern int pdstPump;
    extern int pdchPumpType;
    extern int pdchPumpControl;
    extern int pdchPumpHead;
    extern int pdchPumpFlow;
    extern int pdchPumpPower;
    extern int pdchPumpPwrPerFlow;
    extern int pdchPumpEndUse;
    extern int pdchMotEff;
    // Cooling coil subtable
    extern int pdstCoolCoil;
    extern int pdchCoolCoilType;
    extern int pdchCoolCoilDesCap;
    extern int pdchCoolCoilTotCap;
    extern int pdchCoolCoilSensCap;
    extern int pdchCoolCoilLatCap;
    extern int pdchCoolCoilSHR;
    extern int pdchCoolCoilNomEff;
    extern int pdchCoolCoilUATotal;
    extern int pdchCoolCoilArea;

    // DX Cooling Coil subtable
    extern int pdstDXCoolCoil;
    extern int pdchDXCoolCoilType; // DX cooling coil type

    extern int pdchDXCoolCoilNetCapSI; // Standard Rated (Net) Cooling Capacity [W]
    extern int pdchDXCoolCoilCOP;      // EER/COP value in SI unit at AHRI std. 340/360 conditions [W/W]
    extern int pdchDXCoolCoilSEERUserIP;   // SEER value in IP unit at AHRI std. 210/240 conditionsand and user PLF curve [Btu/W-hr]
    extern int pdchDXCoolCoilSEERStandardIP;   // SEER value in IP unit at AHRI std. 210/240 conditions and default PLF curve and C_D value [Btu/W-hr]
    extern int pdchDXCoolCoilEERIP;    // EER value in IP unit at AHRI std. 340/360 conditions [Btu/W-h]
    extern int pdchDXCoolCoilIEERIP;   // IEER value in IP unit at AHRI std. 340/360 conditions

    // DX Cooling Coil subtable per ANSI/ASHRAE Std 127 for Tests A, B, C and D
    extern int pdstDXCoolCoil2;
    extern int pdchDXCoolCoilNetCapSIA;  // Standard Rated (Net) Cooling Capacity [W], Test A
    extern int pdchDXCoolCoilElecPowerA; // Standard Rated Electric Power [W], Test A
    extern int pdchDXCoolCoilNetCapSIB;  // Standard Rated (Net) Cooling Capacity [W], Test B
    extern int pdchDXCoolCoilElecPowerB; // Standard Rated Electric Power [W], Test B
    extern int pdchDXCoolCoilNetCapSIC;  // Standard Rated (Net) Cooling Capacity [W], Test C
    extern int pdchDXCoolCoilElecPowerC; // Standard Rated Electric Power [W], Test C
    extern int pdchDXCoolCoilNetCapSID;  // Standard Rated (Net) Cooling Capacity [W], Test D
    extern int pdchDXCoolCoilElecPowerD; // Standard Rated Electric Power [W], Test D

    // VAV DX Cooling Ratings Details
    extern int pdstVAVDXCoolCoil; // details for Packaged VAV rating under AHRI 340/360
    extern int pdchVAVDXCoolCoilType;
    extern int pdchVAVDXFanName;
    extern int pdchVAVDXCoolCoilNetCapSI;
    extern int pdchVAVDXCoolCoilCOP;
    extern int pdchVAVDXCoolCoilIEERIP;
    extern int pdchVAVDXCoolCoilEERIP;
    extern int pdchVAVDXCoolCoilMdotA;
    extern int pdchVAVDXCoolCoilCOP_B;
    extern int pdchVAVDXCoolCoilEER_B_IP;
    extern int pdchVAVDXCoolCoilMdotB;
    extern int pdchVAVDXCoolCoilCOP_C;
    extern int pdchVAVDXCoolCoilEER_C_IP;
    extern int pdchVAVDXCoolCoilMdotC;
    extern int pdchVAVDXCoolCoilCOP_D;
    extern int pdchVAVDXCoolCoilEER_D_IP;
    extern int pdchVAVDXCoolCoilMdotD;

    // DX Heating Coil subtable
    extern int pdstDXHeatCoil;
    extern int pdchDXHeatCoilType; // DX Heating coil type
    extern int pdchDXHeatCoilHighCap;
    extern int pdchDXHeatCoilLowCap;
    extern int pdchDXHeatCoilHSPFSI;    // HSPF value in SI unit at AHRI std. 340/360 conditions [W/W]
    extern int pdchDXHeatCoilHSPFIP;    // HSPF value in IP unit at AHRI std. 340/360 conditions [Btu/W-hr]
    extern int pdchDXHeatCoilRegionNum; // Region number for which HSPF is calculated

    // Heating Coil subtable
    extern int pdstHeatCoil;
    extern int pdchHeatCoilType;
    extern int pdchHeatCoilDesCap;
    extern int pdchHeatCoilNomCap;
    extern int pdchHeatCoilNomEff;
    // SWH subtable
    extern int pdstSWH;
    extern int pdchSWHType;
    extern int pdchSWHVol;
    extern int pdchSWHHeatIn;
    extern int pdchSWHThEff;
    extern int pdchSWHRecEff;
    extern int pdchSWHEnFac;

    // Envelope Report
    extern int pdrEnvelope;
    extern int pdstOpaque;
    extern int pdchOpCons;
    extern int pdchOpRefl;
    extern int pdchOpUfactFilm;
    extern int pdchOpUfactNoFilm;
    extern int pdchOpGrArea;
    extern int pdchOpNetArea;
    extern int pdchOpAzimuth;
    extern int pdchOpTilt;
    extern int pdchOpDir;
    extern int pdstIntOpaque;
    extern int pdchIntOpCons;
    extern int pdchIntOpRefl;
    extern int pdchIntOpUfactFilm;
    extern int pdchIntOpUfactNoFilm;
    extern int pdchIntOpGrArea;
    extern int pdchIntOpNetArea;
    extern int pdchIntOpAzimuth;
    extern int pdchIntOpTilt;
    extern int pdchIntOpDir;
    extern int pdstFen;
    extern int pdchFenCons;
    extern int pdchFenAreaOf1;
    extern int pdchFenGlassAreaOf1;
    extern int pdchFenFrameAreaOf1;
    extern int pdchFenDividerAreaOf1;
    extern int pdchFenArea;
    extern int pdchFenUfact;
    extern int pdchFenSHGC;
    extern int pdchFenVisTr;
    extern int pdchFenFrameConductance;
    extern int pdchFenDividerConductance;
    extern int pdchFenSwitchable;
    extern int pdchFenParent;
    extern int pdchFenAzimuth;
    extern int pdchFenTilt;
    extern int pdchFenDir;
    extern int pdstDoor;
    extern int pdchDrCons;
    extern int pdchDrUfactFilm;
    extern int pdchDrUfactNoFilm;
    extern int pdchDrGrArea;
    extern int pdchDrParent;
    extern int pdstIntDoor;
    extern int pdchIntDrCons;
    extern int pdchIntDrUfactFilm;
    extern int pdchIntDrUfactNoFilm;
    extern int pdchIntDrGrArea;
    extern int pdchIntDrParent;
    extern int pdstIntFen;
    extern int pdchIntFenCons;
    extern int pdchIntFenAreaOf1;
    // Include these if interzone windows ever get frame and dividers
    // INTEGER :: pdchIntFenGlassAreaOf1
    // INTEGER :: pdchIntFenFrameAreaOf1
    // INTEGER :: pdchIntFenDividerAreaOf1
    // INTEGER :: pdchIntFenFrameConductance
    // INTEGER :: pdchIntFenDividerConductance
    extern int pdchIntFenArea;
    extern int pdchIntFenUfact;
    extern int pdchIntFenSHGC;
    extern int pdchIntFenVisTr;
    extern int pdchIntFenParent;

    // Shading Report
    extern int pdrShading;
    extern int pdstSunlitFrac;
    extern int pdchSlfMar21_9;
    extern int pdchSlfMar21_12;
    extern int pdchSlfMar21_15;
    extern int pdchSlfJun21_9;
    extern int pdchSlfJun21_12;
    extern int pdchSlfJun21_15;
    extern int pdchSlfDec21_9;
    extern int pdchSlfDec21_12;
    extern int pdchSlfDec21_15;
    extern int pdstWindowControl;
    extern int pdchWscName;
    extern int pdchWscShading;
    extern int pdchWscShadCons;
    extern int pdchWscControl;
    extern int pdchWscGlare;

    // Lighting Report
    extern int pdrLighting;
    extern int pdstInLite;
    extern int pdchInLtZone;
    extern int pdchInLtDens;
    extern int pdchInLtArea;
    extern int pdchInLtPower;
    extern int pdchInLtEndUse;
    extern int pdchInLtSchd;
    extern int pdchInLtAvgHrSchd;
    extern int pdchInLtAvgHrOper;
    extern int pdchInLtFullLoadHrs;
    extern int pdchInLtRetAir;
    extern int pdchInLtCond;
    extern int pdchInLtConsump;
    extern int pdstExtLite;
    extern int pdchExLtPower;
    extern int pdchExLtClock;
    extern int pdchExLtSchd;
    extern int pdchExLtAvgHrSchd;
    extern int pdchExLtAvgHrOper;
    extern int pdchExLtFullLoadHrs;
    extern int pdchExLtConsump;
    extern int pdstDaylight;
    extern int pdchDyLtZone;
    extern int pdchDyLtCtrlName;
    extern int pdchDyLtKind;
    extern int pdchDyLtCtrlType;
    extern int pdchDyLtFrac;
    extern int pdchDyLtWInst;
    extern int pdchDyLtWCtrl;

    // Sizing Report
    extern int pdrSizing;
    extern int pdstZoneClSize;
    extern int pdchZnClCalcDesLd;
    extern int pdchZnClUserDesLd;
    extern int pdchZnClUserDesLdPerArea;
    extern int pdchZnClCalcDesAirFlow;
    extern int pdchZnClUserDesAirFlow;
    extern int pdchZnClDesDay;
    extern int pdchZnClPkTime;
    extern int pdchZnClPkTstatTemp;
    extern int pdchZnClPkIndTemp;
    extern int pdchZnClPkIndHum;
    extern int pdchZnClPkOATemp;
    extern int pdchZnClPkOAHum;
    extern int pdchZnClPkOAMinFlow;
    extern int pdchZnClPkDOASHeatGain;
    extern int pdstZoneHtSize;
    extern int pdchZnHtCalcDesLd;
    extern int pdchZnHtUserDesLd;
    extern int pdchZnHtUserDesLdPerArea;
    extern int pdchZnHtCalcDesAirFlow;
    extern int pdchZnHtUserDesAirFlow;
    extern int pdchZnHtDesDay;
    extern int pdchZnHtPkTime;
    extern int pdchZnHtPkTstatTemp;
    extern int pdchZnHtPkIndTemp;
    extern int pdchZnHtPkIndHum;
    extern int pdchZnHtPkOATemp;
    extern int pdchZnHtPkOAHum;
    extern int pdchZnHtPkOAMinFlow;
    extern int pdchZnHtPkDOASHeatGain;
    extern int pdstSystemSize;
    extern int pdchSysSizCalcClAir;
    extern int pdchSysSizUserClAir;
    extern int pdchSysSizCalcHtAir;
    extern int pdchSysSizUserHtAir;
    extern int pdchSysSizAdjustedClAir;
    extern int pdchSysSizAdjustedHtAir;
    extern int pdchSysSizAdjustedMainAir;
    extern int pdchSysSizCalcHeatFlowRatio;
    extern int pdchSysSizUserHeatFlowRatio;
    extern int pdstPlantSize;
    extern int pdchPlantSizCalcVdot;
    extern int pdchPlantSizMeasVdot;
    extern int pdchPlantSizPrevVdot;
    //	extern int pdchPlantSizPass;
    extern int pdchPlantSizCoincYesNo;
    extern int pdchPlantSizDesDay;
    extern int pdchPlantSizPkTimeDayOfSim;
    extern int pdchPlantSizPkTimeHour;
    extern int pdchPlantSizPkTimeMin;

    // Coil Sizing Details
    extern int pdrCoilSizingDetailsTable;
    extern int pdstCoilSummaryCoilSelection;
    extern int pdchCoilName;
    extern int pdchCoilLocation;
    extern int pdchCoilHVACType;
    extern int pdchCoilHVACName;
    extern int pdchCoilZoneName;
    extern int pdchCoilType;
    extern int pdchSysSizingMethCoinc;
    extern int pdchSysSizingMethCap;
    extern int pdchSysSizingMethAir;

    extern int pdchCoilIsCapAutosized;
    extern int pdchCoilIsAirFlowAutosized;
    extern int pdchCoilIsWaterFlowAutosized;
    extern int pdchCoilIsOATreated;

    extern int pdchCoilFinalTotalCap;
    extern int pdchCoilFinalSensCap;
    extern int pdchCoilFinalAirVolFlowRate;
    extern int pdchCoilFinalPlantVolFlowRate;

    extern int pdchCoilDDnameSensIdealPeak;
    extern int pdchCoilDateTimeSensIdealPeak;
    extern int pdchCoilDDnameTotIdealPeak;
    extern int pdchCoilDateTimeTotIdealPeak;
    extern int pdchCoilDDnameAirFlowIdealPeak;
    extern int pdchCoilDateTimeAirFlowIdealPeak;
    extern int pdchCoilPeakLoadTypeToSizeOn;
    extern int pdchCoilTotalCapIdealPeak;
    extern int pdchCoilSensCapIdealPeak;
    extern int pdchCoilOffRatingCapacityModifierIdealPeak;
    extern int pdchCoilAirMassFlowIdealPeak;
    extern int pdchCoilAirVolumeFlowIdealPeak;
    extern int pdchCoilEntDryBulbIdealPeak;
    extern int pdchCoilEntWetBulbIdealPeak;
    extern int pdchCoilEntHumRatIdealPeak;
    extern int pdchCoilEntEnthalpyIdealPeak;
    extern int pdchCoilLvgDryBulbIdealPeak;
    extern int pdchCoilLvgWetBulbIdealPeak;
    extern int pdchCoilLvgHumRatIdealPeak;
    extern int pdchCoilLvgEnthalpyIdealPeak;
    extern int pdchCoilWaterMassFlowIdealPeak;
    extern int pdchCoilEntWaterTempIdealPeak;
    extern int pdchCoilLvgWaterTempIdealPeak;
    extern int pdchCoilWaterDeltaTempIdealPeak;
    extern int pdchCoilRatedTotalCap;
    extern int pdchCoilRatedSensCap;
    extern int pdchCoilRatedAirMass;
    extern int pdchCoilRatedEntDryBulb;
    extern int pdchCoilRatedEntWetBulb;
    extern int pdchCoilRatedEntHumRat;
    extern int pdchCoilRatedEntEnthalpy;
    extern int pdchCoilRatedLvgDryBulb;
    extern int pdchCoilRatedLvgWetBulb;
    extern int pdchCoilRatedLvgHumRat;
    extern int pdchCoilRatedLvgEnthalpy;

    extern int pdchFanAssociatedWithCoilName;
    extern int pdchFanAssociatedWithCoilType;
    extern int pdchFanAssociatedVdotSize;
    extern int pdchFanAssociatedMdotSize;

    extern int pdchFanHeatGainIdealPeak;
    extern int pdchCoilNetTotalCapacityIdealPeak;
    extern int pdchCoilPlantLoopName;
    extern int pdchPlantMassFlowMaximum;
    extern int pdchPlantRetTempDesign;
    extern int pdchPlantSupTempDesign;
    extern int pdchPlantDeltaTempDesign;
    extern int pdchPlantCapacity;
    extern int pdchCoilCapPrcntPlantCapacity;
    extern int pdchCoilFlowPrcntPlantFlow;
    extern int pdchOADryBulbIdealPeak;
    extern int pdchOAHumRatIdealPeak;
    extern int pdchOAWetBulbatIdealPeak;
    extern int pdchOAVolFlowIdealPeak;
    extern int pdchOAFlowPrcntIdealPeak;
    extern int pdchAirSysRADryBulbIdealPeak;
    extern int pdchAirSysRAHumRatIdealPeak;
    extern int pdchZoneAirDryBulbIdealPeak;
    extern int pdchZoneAirHumRatIdealPeak;
    extern int pdchZoneAirRelHumIdealPeak;
    //	extern int pdchAirSysFanHeatGain;
    extern int pdchCoilUA;
    extern int pdchZoneSensibleLoadIdealPeak;
    extern int pdchZoneLatentLoadIdealPeak;
    extern int pdchCoilIdealSizCapOverSimPeak;
    extern int pdchCoilIdealSizCapUnderSimPeak;
    extern int pdchReheatCoilMultiplier;
    extern int pdchFlowCapRatioLowCapIncreaseRatio;
    extern int pdchFlowCapRatioHiCapDecreaseRatio;
    extern int pdchPlantFluidSpecificHeat;
    extern int pdchPlantFluidDensity;
    extern int pdchMoistAirSpecificHeat;
    extern int pdchDryAirSpecificHeat;
    extern int pdchStandRhoAir;

    // Coil Sizing Summary (subset of Coil Selection Table)
    extern int pdst2CoilSummaryCoilSelection;
    extern int pdch2CoilName;
    extern int pdch2CoilType;
    extern int pdch2CoilHVACType;
    extern int pdch2CoilHVACName;

    extern int pdch2CoilFinalTotalCap;
    extern int pdch2CoilFinalSensCap;
    extern int pdch2CoilFinalAirVolFlowRate;
    extern int pdch2CoilFinalPlantVolFlowRate;
    extern int pdch2CoilUA;

    extern int pdch2CoilDDnameSensIdealPeak;
    extern int pdch2CoilDateTimeSensIdealPeak;
    extern int pdch2CoilDDnameAirFlowIdealPeak;
    extern int pdch2CoilDateTimeAirFlowIdealPeak;
    extern int pdch2CoilTotalCapIdealPeak;
    extern int pdch2CoilSensCapIdealPeak;
    extern int pdch2CoilAirVolumeFlowIdealPeak;
    extern int pdch2CoilEntDryBulbIdealPeak;
    extern int pdch2CoilEntWetBulbIdealPeak;
    extern int pdch2CoilEntHumRatIdealPeak;
    extern int pdch2CoilLvgDryBulbIdealPeak;
    extern int pdch2CoilLvgWetBulbIdealPeak;
    extern int pdch2CoilLvgHumRatIdealPeak;
    extern int pdch2CoilRatedTotalCap;
    extern int pdch2CoilRatedSensCap;

    extern int pdch2OADryBulbIdealPeak;
    extern int pdch2OAHumRatIdealPeak;
    extern int pdch2OAWetBulbatIdealPeak;
    extern int pdch2OAFlowPrcntIdealPeak;
    extern int pdch2ZoneAirDryBulbIdealPeak;
    extern int pdch2ZoneAirHumRatIdealPeak;
    extern int pdch2ZoneAirRelHumIdealPeak;
    extern int pdch2ZoneSensibleLoadIdealPeak;
    extern int pdch2ZoneLatentLoadIdealPeak;

    // System summary
    extern int pdrSystem;
    extern int pdstEconomizer;
    extern int pdchEcoKind;
    extern int pdchEcoMinOA;
    extern int pdchEcoMaxOA;
    extern int pdchEcoRetTemp;
    extern int pdchEcoRetEnth;
    extern int pdchEcoOATempLim;
    extern int pdchEcoOAEnthLim;
    extern int pdstDemCntlVent;
    extern int pdchDCVventMechName;
    extern int pdchDCVperPerson;
    extern int pdchDCVperArea;
    extern int pdchDCVperZone;
    extern int pdchDCVperACH;
    extern int pdchDCVMethod;
    extern int pdchDCVOASchName;

    // added for new DCV
    extern int pdchDCVZoneADEffCooling;
    extern int pdchDCVZoneADEffHeating;
    extern int pdchDCVZoneADEffSchName;

    extern int pdstSimpleComfort;
    extern int pdchSCwinterClothes;
    extern int pdchSCsummerClothes;
    extern int pdchSCeitherClothes;
    extern int pdstUnmetLoads;
    extern int pdchULnotMetHeat;
    extern int pdchULnotMetCool;
    extern int pdchULnotMetHeatOcc;
    extern int pdchULnotMetCoolOcc;

    // Outside Air Report
    extern int pdrOutsideAir;

    extern int pdstOAmechVentParByZone;
    extern int pdchOaMvAirLpNm;
    extern int pdchOaMvAvgNumOcc;
    extern int pdchOaMvNomNumOcc;
    extern int pdchOaMvZoneVol;
    extern int pdchOaMvZoneArea;
    extern int pdchOaMvDesZnOa;
    extern int pdchOaMvMinDynTrgVent;

    extern int pdstOAtotAirByZone;
    extern int pdchOaTaBzMechVent;
    extern int pdchOaTaBzNatVent;
    extern int pdchOaTaBzTotVent;
    extern int pdchOaTaBzInfil;
    extern int pdchOaTaBzTotVentInfil;
    extern int pdchOaTaBzDynTrgVent;
    extern int pdchOaTaBzTmBelow;
    extern int pdchOaTaBzTmAt;
    extern int pdchOaTaBzTmAbove;
    extern int pdchOaTaBzTmAboveUnocc;
    
    extern int pdstOAavgOccByZone;
    extern int pdchOaOccBzMechVent;
    extern int pdchOaOccBzNatVent;
    extern int pdchOaOccBzTotVent;
    extern int pdchOaOccBzInfil;
    extern int pdchOaOccBzTotVentInfil;
    extern int pdchOaOccBzDynTrgVent;
    extern int pdchOaOccBzTmBelow;
    extern int pdchOaOccBzTmAt;
    extern int pdchOaOccBzTmAbove;
    
    extern int pdstOAtotAirByLoop;
    extern int pdchOaTaAlMechVent;
    extern int pdchOaTaAlSumDynTrgVent;
    extern int pdchOaTaAlTmBelow;
    extern int pdchOaTaAlTmAt;
    extern int pdchOaTaAlTmAbove;
    extern int pdchOaTaAlTmAboveUnocc;
    
    extern int pdstOAavgOccByLoop;
    extern int pdchOaOccAlMechVent;
    extern int pdchOaOccAlSumDynTrgVent;
    extern int pdchOaOccAlTmBelow;
    extern int pdchOaOccAlTmAt;
    extern int pdchOaOccAlTmAbove;
    
    extern int pdstOAtimeFactorsDurOcc;
    extern int pdchOaTmFctNoLimit;
    extern int pdchOaTmFctHiHumid;
    extern int pdchOaTmFctNiteVent;
    extern int pdchOaTmFctEcono;
    extern int pdchOaTmFctDCV;
    extern int pdchOaTmFctExhaust;
    extern int pdchOaTmFctLimit;
    extern int pdchOaTmFctDemand;
    extern int pdchOaTmFctEMS;
    
    extern int pdstOAavgFactorsDurOcc;
    extern int pdchOaAvFctNoLimit;
    extern int pdchOaAvFctHiHumid;
    extern int pdchOaAvFctNiteVent;
    extern int pdchOaAvFctEcono;
    extern int pdchOaAvFctDCV;
    extern int pdchOaAvFctExhaust;
    extern int pdchOaAvFctLimit;
    extern int pdchOaAvFctDemand;
    extern int pdchOaAvFctEMS;

    // Object Count Report
    extern int pdrObjCnt;
    extern int pdstSurfCnt;
    extern int pdchSurfCntTot;
    extern int pdchSurfCntExt;
    extern int pdstHVACcnt;
    extern int pdchHVACcntVal;
    extern int pdstFieldCnt;
    extern int pdchFieldCntVal;

    // Energy Meters Report
    extern int pdrEnergyMeters;

    extern int pdstEMelecvalues;
    extern int pdchEMelecannual;
    extern int pdchEMelecminvalue;
    extern int pdchEMelecminvaluetime;
    extern int pdchEMelecmaxvalue;
    extern int pdchEMelecmaxvaluetime;

    extern int pdstEMgasvalues;
    extern int pdchEMgasannual;
    extern int pdchEMgasminvalue;
    extern int pdchEMgasminvaluetime;
    extern int pdchEMgasmaxvalue;
    extern int pdchEMgasmaxvaluetime;

    extern int pdstEMcoolvalues;
    extern int pdchEMcoolannual;
    extern int pdchEMcoolminvalue;
    extern int pdchEMcoolminvaluetime;
    extern int pdchEMcoolmaxvalue;
    extern int pdchEMcoolmaxvaluetime;

    extern int pdstEMwatervalues;
    extern int pdchEMwaterannual;
    extern int pdchEMwaterminvalue;
    extern int pdchEMwaterminvaluetime;
    extern int pdchEMwatermaxvalue;
    extern int pdchEMwatermaxvaluetime;

    extern int pdstEMotherJvalues;
    extern int pdchEMotherJannual;
    extern int pdchEMotherJminvalue;
    extern int pdchEMotherJminvaluetime;
    extern int pdchEMotherJmaxvalue;
    extern int pdchEMotherJmaxvaluetime;

    extern int pdstEMotherKGvalues;
    extern int pdchEMotherKGannual;
    extern int pdchEMotherKGminvalue;
    extern int pdchEMotherKGminvaluetime;
    extern int pdchEMotherKGmaxvalue;
    extern int pdchEMotherKGmaxvaluetime;

    extern int pdstEMotherM3values;
    extern int pdchEMotherM3annual;
    extern int pdchEMotherM3minvalue;
    extern int pdchEMotherM3minvaluetime;
    extern int pdchEMotherM3maxvalue;
    extern int pdchEMotherM3maxvaluetime;

    extern int pdstEMotherLvalues;
    extern int pdchEMotherLannual;
    extern int pdchEMotherLminvalue;
    extern int pdchEMotherLminvaluetime;
    extern int pdchEMotherLmaxvalue;
    extern int pdchEMotherLmaxvaluetime;

    // Sensible Heat Gas Component Report
    extern int pdrSensibleGain;
    // annual
    extern int pdstSHGSannual;
    extern int pdchSHGSAnZoneEqHt;
    extern int pdchSHGSAnZoneEqCl;
    extern int pdchSHGSAnHvacATUHt;
    extern int pdchSHGSAnHvacATUCl;
    extern int pdchSHGSAnSurfHt;
    extern int pdchSHGSAnSurfCl;
    extern int pdchSHGSAnPeoplAdd;
    extern int pdchSHGSAnLiteAdd;
    extern int pdchSHGSAnEquipAdd;
    extern int pdchSHGSAnWindAdd;
    extern int pdchSHGSAnIzaAdd;
    extern int pdchSHGSAnInfilAdd;
    extern int pdchSHGSAnOtherAdd;
    extern int pdchSHGSAnEquipRem;
    extern int pdchSHGSAnWindRem;
    extern int pdchSHGSAnIzaRem;
    extern int pdchSHGSAnInfilRem;
    extern int pdchSHGSAnOtherRem;
    // peak cooling
    extern int pdstSHGSpkCl;
    extern int pdchSHGSClTimePeak;
    extern int pdchSHGSClHvacHt;
    extern int pdchSHGSClHvacCl;
    extern int pdchSHGSClHvacATUHt;
    extern int pdchSHGSClHvacATUCl;
    extern int pdchSHGSClSurfHt;
    extern int pdchSHGSClSurfCl;
    extern int pdchSHGSClPeoplAdd;
    extern int pdchSHGSClLiteAdd;
    extern int pdchSHGSClEquipAdd;
    extern int pdchSHGSClWindAdd;
    extern int pdchSHGSClIzaAdd;
    extern int pdchSHGSClInfilAdd;
    extern int pdchSHGSClOtherAdd;
    extern int pdchSHGSClEquipRem;
    extern int pdchSHGSClWindRem;
    extern int pdchSHGSClIzaRem;
    extern int pdchSHGSClInfilRem;
    extern int pdchSHGSClOtherRem;
    // peak heating
    extern int pdstSHGSpkHt;
    extern int pdchSHGSHtTimePeak;
    extern int pdchSHGSHtHvacHt;
    extern int pdchSHGSHtHvacCl;
    extern int pdchSHGSHtHvacATUHt;
    extern int pdchSHGSHtHvacATUCl;
    extern int pdchSHGSHtSurfHt;
    extern int pdchSHGSHtSurfCl;
    extern int pdchSHGSHtPeoplAdd;
    extern int pdchSHGSHtLiteAdd;
    extern int pdchSHGSHtEquipAdd;
    extern int pdchSHGSHtWindAdd;
    extern int pdchSHGSHtIzaAdd;
    extern int pdchSHGSHtInfilAdd;
    extern int pdchSHGSHtOtherAdd;
    extern int pdchSHGSHtEquipRem;
    extern int pdchSHGSHtWindRem;
    extern int pdchSHGSHtIzaRem;
    extern int pdchSHGSHtInfilRem;
    extern int pdchSHGSHtOtherRem;
    // Standard62Report
    extern int pdrStd62;
    extern int pdstS62sysVentReqCool;
    extern int pdchS62svrClSumVpz;
    extern int pdchS62svrClPs;
    extern int pdchS62svrClSumPz;
    extern int pdchS62svrClD;
    extern int pdchS62svrClVou;
    extern int pdchS62svrClVps;
    extern int pdchS62svrClXs;
    extern int pdchS62svrClEv;
    extern int pdchS62svrClVot;
    extern int pdchS62svrClPercOA;
    extern int pdchS62svrClEnvironmentOfPs;
    extern int pdchS62svrClTimeOfPs;

    extern int pdstS62sysVentReqHeat;
    extern int pdchS62svrHtSumVpz;
    extern int pdchS62svrHtPs;
    extern int pdchS62svrHtSumPz;
    extern int pdchS62svrHtD;
    extern int pdchS62svrHtVou;
    extern int pdchS62svrHtVps;
    extern int pdchS62svrHtXs;
    extern int pdchS62svrHtEv;
    extern int pdchS62svrHtVot;
    extern int pdchS62svrHtPercOA;
    extern int pdchS62svrHtEnvironmentOfPs;
    extern int pdchS62svrHtTimeOfPs;

    extern int pdstS62znVentPar;
    extern int pdchS62zvpAlN;
    extern int pdchS62zvpRp;
    extern int pdchS62zvpPz;
    extern int pdchS62zvpRa;
    extern int pdchS62zvpAz;
    extern int pdchS62zvpVbz;
    extern int pdchS62zvpClEz;
    extern int pdchS62zvpClVoz;
    extern int pdchS62zvpHtEz;
    extern int pdchS62zvpHtVoz;

    extern int pdstS62sysVentPar;
    extern int pdchS62svpRp;
    extern int pdchS62svpPz;
    extern int pdchS62svpRa;
    extern int pdchS62svpAz;
    extern int pdchS62svpVbz;
    extern int pdchS62svpClVoz;
    extern int pdchS62svpHtVoz;

    extern int pdstS62znCoolDes;
    extern int pdchS62zcdAlN;
    extern int pdchS62zcdBox;
    extern int pdchS62zcdVpz;
    extern int pdchS62zcdVps;
    extern int pdchS62zcdVsec;
    extern int pdchS62zcdVdz;
    extern int pdchS62zcdVpzmin;
    extern int pdchS62zcdVozclg;
    extern int pdchS62zcdZpz;
    extern int pdchS62zcdEp;
    extern int pdchS62zcdEr;
    extern int pdchS62zcdFa;
    extern int pdchS62zcdFb;
    extern int pdchS62zcdFc;
    extern int pdchS62zcdEvz;

    extern int pdstS62sysCoolDes;
    extern int pdchS62scdVpz;
    extern int pdchS62scdVps;
    extern int pdchS62scdVsec;
    extern int pdchS62scdVdz;
    extern int pdchS62scdVpzmin;
    extern int pdchS62scdVozclg;
    extern int pdchS62scdEvz;

    extern int pdstS62znHeatDes;
    extern int pdchS62zhdAlN;
    extern int pdchS62zhdBox;
    extern int pdchS62zhdVpz;
    extern int pdchS62zhdVps;
    extern int pdchS62zhdVsec;
    extern int pdchS62zhdVdz;
    extern int pdchS62zhdVpzmin;
    extern int pdchS62zhdVozhtg;
    extern int pdchS62zhdZpz;
    extern int pdchS62zhdEp;
    extern int pdchS62zhdEr;
    extern int pdchS62zhdFa;
    extern int pdchS62zhdFb;
    extern int pdchS62zhdFc;
    extern int pdchS62zhdEvz;

    extern int pdstS62sysHeatDes;
    extern int pdchS62shdVpz;
    extern int pdchS62shdVps;
    extern int pdchS62shdVsec;
    extern int pdchS62shdVdz;
    extern int pdchS62shdVpzmin;
    extern int pdchS62shdVozhtg;
    extern int pdchS62shdEvz;

    //  LEED Summary
    extern int pdrLeed;
    extern int pdstLeedGenInfo;
    extern int pdchLeedGenData;

    extern int pdstLeedSpaceUsageType;
    extern int pdchLeedSutName;
    extern int pdchLeedSutSpArea;
    extern int pdchLeedSutOcArea;
    extern int pdchLeedSutUnArea;
    extern int pdchLeedSutHrsWeek;

    extern int pdstLeedAdvsMsg;
    extern int pdchLeedAmData;

    extern int pdstLeedEneTypSum;
    extern int pdchLeedEtsType;
    extern int pdchLeedEtsRtNm;
    extern int pdchLeedEtsVirt;
    extern int pdchLeedEtsEneUnt;
    extern int pdchLeedEtsDemUnt;

    extern int pdstLeedPerf;
    extern int pdchLeedPerfRot;
    extern int pdchLeedPerfElEneUse;
    extern int pdchLeedPerfElDem;
    extern int pdchLeedPerfGasEneUse;
    extern int pdchLeedPerfGasDem;
    extern int pdchLeedPerfGasolineEneUse;
    extern int pdchLeedPerfGasolineDem;
    extern int pdchLeedPerfDieselEneUse;
    extern int pdchLeedPerfDieselDem;
    extern int pdchLeedPerfCoalEneUse;
    extern int pdchLeedPerfCoalDem;
    extern int pdchLeedPerfFuelOil1EneUse;
    extern int pdchLeedPerfFuelOil1Dem;
    extern int pdchLeedPerfFuelOil2EneUse;
    extern int pdchLeedPerfFuelOil2Dem;
    extern int pdchLeedPerfPropaneEneUse;
    extern int pdchLeedPerfPropaneDem;
    extern int pdchLeedPerfOtherFuel1EneUse;
    extern int pdchLeedPerfOtherFuel1Dem;
    extern int pdchLeedPerfOtherFuel2EneUse;
    extern int pdchLeedPerfOtherFuel2Dem;
    extern int pdchLeedPerfDisClEneUse;
    extern int pdchLeedPerfDisClDem;
    extern int pdchLeedPerfDisHtEneUse;
    extern int pdchLeedPerfDisHtDem;

    extern int pdstLeedEneUseSum;
    extern int pdchLeedEusUnt;
    extern int pdchLeedEusProc;
    extern int pdchLeedEusTotal;

    extern int pdstLeedEneCostSum;
    extern int pdchLeedEcUnt;
    extern int pdchLeedEcsProc;
    extern int pdchLeedEcsTotal;
    extern Real64 LEEDelecCostTotal;
    extern Real64 LEEDgasCostTotal;
    extern Real64 LEEDothrCostTotal;

    extern int pdstLeedRenewSum;
    extern int pdchLeedRenRatCap;
    extern int pdchLeedRenAnGen;

    extern int pdstLeedEneUseIntEl;
    extern int pdchLeedEuiElec;
    extern int pdstLeedEneUseIntNatG;
    extern int pdchLeedEuiNatG;
    extern int pdstLeedEneUseIntOthr;
    extern int pdchLeedEuiOthr;

    extern int pdstLeedEneUsePerc;
    extern int pdchLeedEupPerc;

    extern int pdstLeedEqFlLdHrs;
    extern int pdchLeedEflhEflh;
    extern int pdchLeedEflhNonZerHrs;

    extern int pdstLeedSchedSetPts;
    extern int pdChLeedSchStPtFirstObjUsed;
    extern int pdChLeedSchStPtMonthUsed;
    extern int pdchLeedSchStPt11amWednesday;
    extern int pdchLeedSchStPt11amWedCnt;
    extern int pdchLeedSchStPt11pmWednesday;
    extern int pdchLeedSchStPt11pmWedCnt;

    extern int pdrThermalResilience;
    extern int pdstHIHours;
    extern int pdchHIHourSafe;
    extern int pdchHIHourCaution;
    extern int pdchHIHourExtremeCaution;
    extern int pdchHIHourDanger;
    extern int pdchHIHourExtremeDanger;

    extern int pdstHIOccuHours;
    extern int pdchHIOccuHourSafe;
    extern int pdchHIOccuHourCaution;
    extern int pdchHIOccuHourExtremeCaution;
    extern int pdchHIOccuHourDanger;
    extern int pdchHIOccuHourExtremeDanger;

    extern int pdstHumidexHours;
    extern int pdchHumidexHourLittle;
    extern int pdchHumidexHourSome;
    extern int pdchHumidexHourGreat;
    extern int pdchHumidexHourDanger;
    extern int pdchHumidexHourStroke;

    extern int pdstHumidexOccuHours;
    extern int pdchHumidexOccuHourLittle;
    extern int pdchHumidexOccuHourSome;
    extern int pdchHumidexOccuHourGreat;
    extern int pdchHumidexOccuHourDanger;
    extern int pdchHumidexOccuHourStroke;

    extern int pdstHeatingSETHours;
    extern int pdchHeatingSETHours;
    extern int pdchHeatingSETOccuHours;
    extern int pdchHeatingSETUnmetDuration;
    extern int pdchHeatingSETUnmetTime;
    extern int pdstCoolingSETHours;
    extern int pdchCoolingSETHours;
    extern int pdchCoolingSETOccuHours;
    extern int pdchCoolingSETUnmetDuration;
    extern int pdchCoolingSETUnmetTime;

    extern int pdrCO2Resilience;
    extern int pdstCO2Hours;
    extern int pdchCO2HourSafe;
    extern int pdchCO2HourCaution;
    extern int pdchCO2HourHazard;
    extern int pdstCO2OccuHours;
    extern int pdchCO2OccuHourSafe;
    extern int pdchCO2OccuHourCaution;
    extern int pdchCO2OccuHourHazard;

    extern int pdrVisualResilience;
    extern int pdstIllumHours;
    extern int pdchIllumHourDark;
    extern int pdchIllumHourDim;
    extern int pdchIllumHourAdequate;
    extern int pdchIllumHourBright;
    extern int pdstIllumOccuHours;
    extern int pdchIllumOccuHourDark;
    extern int pdchIllumOccuHourDim;
    extern int pdchIllumOccuHourAdequate;
    extern int pdchIllumOccuHourBright;


=======
>>>>>>> deee5265
    // Internal data structures to store information provided by calls
    int constexpr sizeIncrement(100);
    int constexpr recKindSurface(1);
    int constexpr recKindSubsurface(2);

    // Types

    struct reportNameType
    {
        // Members
        std::string name;
        std::string namewithspaces; // a "prettier version" than the key value
        std::string abrev;
        bool show;

        // Default Constructor
        reportNameType() : show(false)
        {
        }
    };

    struct SubTableType
    {
        // Members
        std::string name;
        int indexReportName;
        std::string footnote;

        // Default Constructor
        SubTableType() : indexReportName(0)
        {
        }
    };

    struct ColumnTagType
    {
        // Members
        std::string heading;
        int indexSubTable;

        // Default Constructor
        ColumnTagType() : indexSubTable(0)
        {
        }
    };

    struct TableEntryType
    {
        // Members
        std::string charEntry;
        std::string objectName;
        int indexColumn;
        int subTableIndex;
        int uniqueObjName;
        Real64 origRealEntry;
        int significantDigits;
        bool origEntryIsReal;

        // Default Constructor
        TableEntryType() : indexColumn(0), subTableIndex(0), uniqueObjName(0), origRealEntry(0.0), significantDigits(0), origEntryIsReal(false)
        {
        }
    };

    struct CompSizeTableEntryType
    {
        // Members
        std::string typeField;
        std::string nameField;
        std::string description;
        Real64 valField;
        bool active;
        bool written;

        // Default Constructor
        CompSizeTableEntryType() : valField(0.0), active(false), written(false)
        {
        }
    };

    struct ShadowRelateType
    {
        // Members
        int castSurf;
        int recSurf;
        int recKind;

        // Default Constructor
        ShadowRelateType() : castSurf(0), recSurf(0), recKind(0)
        {
        }
    };

    void SetPredefinedTables(EnergyPlusData &state);

    // Creates an entry for predefined tables when the entry
    // is a real variable. numSigDigits defaults to 2, and if supplied must be in [0-9]
    // Internally it uses a Fortran-Style write statement, meaning numbers are rounded rather than trimmed
    void PreDefTableEntry(EnergyPlusData &state, int const columnIndex, std::string const &objName, Real64 const tableEntryReal, Optional_int_const numSigDigits = _);

    void PreDefTableEntry(EnergyPlusData &state, int const columnIndex, std::string const &objName, std::string const &tableEntryChar);

    void PreDefTableEntry(EnergyPlusData &state, int const columnIndex, std::string const &objName, int const tableEntryInt);

    std::string RetrievePreDefTableEntry(EnergyPlusData &state, int const columnIndex, std::string const &objName);

    void incrementTableEntry(EnergyPlusData &state);

    void
    AddCompSizeTableEntry(EnergyPlusData &state, std::string const &FieldType, std::string const &FieldName, std::string const &FieldDescription, Real64 const FieldValue);

    void AddShadowRelateTableEntry(EnergyPlusData &state, int const castingField, int const receivingField, int const receivingKind);

    int newPreDefReport(EnergyPlusData &state, std::string const &inReportName, std::string const &inReportAbrev, std::string const &inReportNamewithSpaces);

    int newPreDefSubTable(EnergyPlusData &state, int const reportIndex, std::string const &subTableName);

    void addFootNoteSubTable(EnergyPlusData &state, int const subTableIndex, std::string const &footnoteText);

    int newPreDefColumn(EnergyPlusData &state, int const subTableIndex, std::string const &columnHeading);

} // namespace OutputReportPredefined

struct OutputReportPredefinedData : BaseGlobalStruct {

    // Climate Summary Report
    int pdrClim = 0;
    int pdstDesDay = 0;
    int pdchDDmaxDB = 0;
    int pdchDDrange = 0;
    int pdchDDhumid = 0;
    int pdchDDhumTyp = 0;
    int pdchDDwindSp = 0;
    int pdchDDwindDr = 0;
    int pdstWthr = 0;
    int pdchWthrVal = 0;

    // HVAC Equipment Report
    int pdrEquip = 0;
    int pdstMech = 0;
    int pdchMechType = 0;
    int pdchMechNomCap = 0;
    int pdchMechNomEff = 0;
    int pdchMechIPLVSI = 0;
    int pdchMechIPLVIP = 0;

    // Fan subtable
    int pdstFan = 0;
    int pdchFanType = 0;
    int pdchFanTotEff = 0;
    int pdchFanDeltaP = 0;
    int pdchFanVolFlow = 0;
    int pdchFanMotorIn = 0;
    int pdchFanEnergyIndex = 0;
    int pdchFanEndUse = 0;
    int pdchFanPwr = 0;
    int pdchFanPwrPerFlow = 0;
    int pdchFanDesDay = 0;
    int pdchFanPkTime = 0;

    // Pump subtable
    int pdstPump = 0;
    int pdchPumpType = 0;
    int pdchPumpControl = 0;
    int pdchPumpHead = 0;
    int pdchPumpFlow = 0;
    int pdchPumpPower = 0;
    int pdchPumpPwrPerFlow = 0;
    int pdchPumpEndUse = 0;
    int pdchMotEff = 0;

    // Cooling coil subtable
    int pdstCoolCoil = 0;
    int pdchCoolCoilType = 0;
    int pdchCoolCoilDesCap = 0;
    int pdchCoolCoilTotCap = 0;
    int pdchCoolCoilSensCap = 0;
    int pdchCoolCoilLatCap = 0;
    int pdchCoolCoilSHR = 0;
    int pdchCoolCoilNomEff = 0;
    int pdchCoolCoilUATotal = 0;
    int pdchCoolCoilArea = 0;

    // DX Cooling Coil subtable
    int pdstDXCoolCoil = 0;
    int pdchDXCoolCoilType = 0;             // DX cooling coil type
    int pdchDXCoolCoilNetCapSI = 0;         // Standard Rated (Net) Cooling Capacity [W]
    int pdchDXCoolCoilCOP = 0;              // EER/COP value in SI unit at AHRI std. 340/360 conditions [W/W]
    int pdchDXCoolCoilSEERUserIP = 0;       // SEER value in IP unit at AHRI std. 210/240 conditions and user PLF curve [Btu/W-hr]
    int pdchDXCoolCoilSEERStandardIP = 0;   // SEER value in IP unit at AHRI std. 210/240 conditions and default PLF curve and C_D value [Btu/W-hr]
    int pdchDXCoolCoilEERIP = 0;            // EER value in IP unit at AHRI std. 340/360 conditions [Btu/W-h]
    int pdchDXCoolCoilIEERIP = 0;           // IEER value in IP unit at AHRI std. 340/360 conditions

    // DX Cooling Coil subtable per ANSI/ASHRAE Std 127 for Tests A, B, C and D
    int pdstDXCoolCoil2 = 0;
    int pdchDXCoolCoilNetCapSIA = 0;        // Standard Rated (Net) Cooling Capacity [W], Test A
    int pdchDXCoolCoilElecPowerA = 0;       // Standard Rated Electric Power [W], Test A
    int pdchDXCoolCoilNetCapSIB = 0;        // Standard Rated (Net) Cooling Capacity [W], Test B
    int pdchDXCoolCoilElecPowerB = 0;       // Standard Rated Electric Power [W], Test B
    int pdchDXCoolCoilNetCapSIC = 0;        // Standard Rated (Net) Cooling Capacity [W], Test C
    int pdchDXCoolCoilElecPowerC = 0;       // Standard Rated Electric Power [W], Test C
    int pdchDXCoolCoilNetCapSID = 0;        // Standard Rated (Net) Cooling Capacity [W], Test D
    int pdchDXCoolCoilElecPowerD = 0;       // Standard Rated Electric Power [W], Test D

    // VAV DX Cooling Ratings Details
    int pdstVAVDXCoolCoil = 0;              // details for Packaged VAV rating under AHRI 340/360
    int pdchVAVDXCoolCoilType = 0;
    int pdchVAVDXFanName = 0;
    int pdchVAVDXCoolCoilNetCapSI = 0;
    int pdchVAVDXCoolCoilCOP = 0;
    int pdchVAVDXCoolCoilIEERIP = 0;
    int pdchVAVDXCoolCoilEERIP = 0;
    int pdchVAVDXCoolCoilMdotA = 0;
    int pdchVAVDXCoolCoilCOP_B = 0;
    int pdchVAVDXCoolCoilEER_B_IP = 0;
    int pdchVAVDXCoolCoilMdotB = 0;
    int pdchVAVDXCoolCoilCOP_C = 0;
    int pdchVAVDXCoolCoilEER_C_IP = 0;
    int pdchVAVDXCoolCoilMdotC = 0;
    int pdchVAVDXCoolCoilCOP_D = 0;
    int pdchVAVDXCoolCoilEER_D_IP = 0;
    int pdchVAVDXCoolCoilMdotD = 0;

    // DX Heating Coil subtable
    int pdstDXHeatCoil;
    int pdchDXHeatCoilType; // DX Heating coil type
    int pdchDXHeatCoilHighCap;
    int pdchDXHeatCoilLowCap;
    int pdchDXHeatCoilHSPFSI;    // HSPF value in SI unit at AHRI std. 340/360 conditions [W/W]
    int pdchDXHeatCoilHSPFIP;    // HSPF value in IP unit at AHRI std. 340/360 conditions [Btu/W-hr]
    int pdchDXHeatCoilRegionNum; // Region number for which HSPF is calculated

    // Heating Coil subtable
    int pdstHeatCoil = 0;
    int pdchHeatCoilType = 0;
    int pdchHeatCoilDesCap = 0;
    int pdchHeatCoilNomCap = 0;
    int pdchHeatCoilNomEff = 0;

    // SWH subtable
    int pdstSWH = 0;
    int pdchSWHType = 0;
    int pdchSWHVol = 0;
    int pdchSWHHeatIn = 0;
    int pdchSWHThEff = 0;
    int pdchSWHRecEff = 0;
    int pdchSWHEnFac = 0;

    // Envelope Report
    int pdrEnvelope = 0;
    int pdstOpaque = 0;
    int pdchOpCons = 0;
    int pdchOpRefl = 0;
    int pdchOpUfactFilm = 0;
    int pdchOpUfactNoFilm = 0;
    int pdchOpGrArea = 0;
    int pdchOpNetArea = 0;
    int pdchOpAzimuth = 0;
    int pdchOpTilt = 0;
    int pdchOpDir = 0;
    int pdstIntOpaque = 0;
    int pdchIntOpCons = 0;
    int pdchIntOpRefl = 0;
    int pdchIntOpUfactFilm = 0;
    int pdchIntOpUfactNoFilm = 0;
    int pdchIntOpGrArea = 0;
    int pdchIntOpNetArea = 0;
    int pdchIntOpAzimuth = 0;
    int pdchIntOpTilt = 0;
    int pdchIntOpDir = 0;
    int pdstFen = 0;
    int pdchFenCons = 0;
    int pdchFenAreaOf1 = 0;
    int pdchFenGlassAreaOf1 = 0;
    int pdchFenFrameAreaOf1 = 0;
    int pdchFenDividerAreaOf1 = 0;
    int pdchFenArea = 0;
    int pdchFenUfact = 0;
    int pdchFenSHGC = 0;
    int pdchFenVisTr = 0;
    int pdchFenFrameConductance = 0;
    int pdchFenDividerConductance = 0;
    int pdchFenSwitchable = 0;
    int pdchFenParent = 0;
    int pdchFenAzimuth = 0;
    int pdchFenTilt = 0;
    int pdchFenDir = 0;
    int pdstDoor = 0;
    int pdchDrCons = 0;
    int pdchDrUfactFilm = 0;
    int pdchDrUfactNoFilm = 0;
    int pdchDrGrArea = 0;
    int pdchDrParent = 0;
    int pdstIntDoor = 0;
    int pdchIntDrCons = 0;
    int pdchIntDrUfactFilm = 0;
    int pdchIntDrUfactNoFilm = 0;
    int pdchIntDrGrArea = 0;
    int pdchIntDrParent = 0;
    int pdstIntFen = 0;
    int pdchIntFenCons = 0;
    int pdchIntFenAreaOf1 = 0;
    int pdchIntFenArea = 0;
    int pdchIntFenUfact = 0;
    int pdchIntFenSHGC = 0;
    int pdchIntFenVisTr = 0;
    int pdchIntFenParent = 0;

    // Shading Report
    int pdrShading = 0;
    int pdstSunlitFrac = 0;
    int pdchSlfMar21_9 = 0;
    int pdchSlfMar21_12 = 0;
    int pdchSlfMar21_15 = 0;
    int pdchSlfJun21_9 = 0;
    int pdchSlfJun21_12 = 0;
    int pdchSlfJun21_15 = 0;
    int pdchSlfDec21_9 = 0;
    int pdchSlfDec21_12 = 0;
    int pdchSlfDec21_15 = 0;
    int pdstWindowControl = 0;
    int pdchWscName = 0;
    int pdchWscShading = 0;
    int pdchWscShadCons = 0;
    int pdchWscControl = 0;
    int pdchWscGlare = 0;

    // Lighting Report
    int pdrLighting = 0;
    int pdstInLite = 0;
    int pdchInLtZone = 0;
    int pdchInLtDens = 0;
    int pdchInLtArea = 0;
    int pdchInLtPower = 0;
    int pdchInLtEndUse = 0;
    int pdchInLtSchd = 0;
    int pdchInLtAvgHrSchd = 0;
    int pdchInLtAvgHrOper = 0;
    int pdchInLtFullLoadHrs = 0;
    int pdchInLtRetAir = 0;
    int pdchInLtCond = 0;
    int pdchInLtConsump = 0;
    int pdstExtLite = 0;
    int pdchExLtPower = 0;
    int pdchExLtClock = 0;
    int pdchExLtSchd = 0;
    int pdchExLtAvgHrSchd = 0;
    int pdchExLtAvgHrOper = 0;
    int pdchExLtFullLoadHrs = 0;
    int pdchExLtConsump = 0;
    int pdstDaylight = 0;
    int pdchDyLtZone = 0;
    int pdchDyLtCtrlName = 0;
    int pdchDyLtKind = 0;
    int pdchDyLtCtrlType = 0;
    int pdchDyLtFrac = 0;
    int pdchDyLtWInst = 0;
    int pdchDyLtWCtrl = 0;

    // Sizing Report
    int pdrSizing = 0;
    int pdstZoneClSize = 0;
    int pdchZnClCalcDesLd = 0;
    int pdchZnClUserDesLd = 0;
    int pdchZnClUserDesLdPerArea = 0;
    int pdchZnClCalcDesAirFlow = 0;
    int pdchZnClUserDesAirFlow = 0;
    int pdchZnClDesDay = 0;
    int pdchZnClPkTime = 0;
    int pdchZnClPkTstatTemp = 0;
    int pdchZnClPkIndTemp = 0;
    int pdchZnClPkIndHum = 0;
    int pdchZnClPkOATemp = 0;
    int pdchZnClPkOAHum = 0;
    int pdchZnClPkOAMinFlow = 0;
    int pdchZnClPkDOASHeatGain = 0;
    int pdstZoneHtSize = 0;
    int pdchZnHtCalcDesLd = 0;
    int pdchZnHtUserDesLd = 0;
    int pdchZnHtUserDesLdPerArea = 0;
    int pdchZnHtCalcDesAirFlow = 0;
    int pdchZnHtUserDesAirFlow = 0;
    int pdchZnHtDesDay = 0;
    int pdchZnHtPkTime = 0;
    int pdchZnHtPkTstatTemp = 0;
    int pdchZnHtPkIndTemp = 0;
    int pdchZnHtPkIndHum = 0;
    int pdchZnHtPkOATemp = 0;
    int pdchZnHtPkOAHum = 0;
    int pdchZnHtPkOAMinFlow = 0;
    int pdchZnHtPkDOASHeatGain = 0;
    int pdstSystemSize = 0;
    int pdchSysSizCalcClAir = 0;
    int pdchSysSizUserClAir = 0;
    int pdchSysSizCalcHtAir = 0;
    int pdchSysSizUserHtAir = 0;
    int pdchSysSizAdjustedClAir = 0;
    int pdchSysSizAdjustedHtAir = 0;
    int pdchSysSizAdjustedMainAir = 0;
    int pdchSysSizCalcHeatFlowRatio = 0;
    int pdchSysSizUserHeatFlowRatio = 0;
    int pdstPlantSize = 0;
    int pdchPlantSizCalcVdot = 0;
    int pdchPlantSizMeasVdot = 0;
    int pdchPlantSizPrevVdot = 0;
    int pdchPlantSizCoincYesNo = 0;
    int pdchPlantSizDesDay = 0;
    int pdchPlantSizPkTimeHour = 0;
    int pdchPlantSizPkTimeDayOfSim = 0;
    int pdchPlantSizPkTimeMin = 0;

    // Coil Selection Table
    int pdrCoilSizingDetailsTable = 0;
    int pdstCoilSummaryCoilSelection = 0;
    int pdchCoilLocation = 0;
    int pdchCoilHVACType = 0;
    int pdchCoilHVACName = 0;
    int pdchCoilZoneName = 0;
    int pdchCoilName = 0;
    int pdchCoilType = 0;
    int pdchSysSizingMethCoinc = 0;
    int pdchSysSizingMethCap = 0;
    int pdchSysSizingMethAir = 0;

    int pdchCoilIsCapAutosized = 0;
    int pdchCoilIsAirFlowAutosized = 0;
    int pdchCoilIsWaterFlowAutosized = 0;
    int pdchCoilIsOATreated = 0;
    int pdchCoilFinalTotalCap = 0;
    int pdchCoilFinalSensCap = 0;
    int pdchCoilFinalAirVolFlowRate = 0;
    int pdchCoilFinalPlantVolFlowRate = 0;

    int pdchCoilDDnameSensIdealPeak = 0;
    int pdchCoilDateTimeSensIdealPeak = 0;
    int pdchCoilDDnameTotIdealPeak = 0;
    int pdchCoilDateTimeTotIdealPeak = 0;
    int pdchCoilDDnameAirFlowIdealPeak = 0;
    int pdchCoilDateTimeAirFlowIdealPeak = 0;
    int pdchCoilPeakLoadTypeToSizeOn = 0;
    int pdchCoilTotalCapIdealPeak = 0;
    int pdchCoilSensCapIdealPeak = 0;
    int pdchCoilAirMassFlowIdealPeak = 0;
    int pdchCoilAirVolumeFlowIdealPeak = 0;
    int pdchCoilEntDryBulbIdealPeak = 0;
    int pdchCoilEntWetBulbIdealPeak = 0;
    int pdchCoilEntHumRatIdealPeak = 0;
    int pdchCoilEntEnthalpyIdealPeak = 0;
    int pdchCoilLvgDryBulbIdealPeak = 0;
    int pdchCoilLvgWetBulbIdealPeak = 0;
    int pdchCoilLvgHumRatIdealPeak = 0;
    int pdchCoilLvgEnthalpyIdealPeak = 0;
    int pdchCoilWaterMassFlowIdealPeak = 0;
    int pdchCoilEntWaterTempIdealPeak = 0;
    int pdchCoilLvgWaterTempIdealPeak = 0;
    int pdchCoilWaterDeltaTempIdealPeak = 0;
    int pdchCoilRatedTotalCap = 0;
    int pdchCoilRatedSensCap = 0;
    int pdchCoilOffRatingCapacityModifierIdealPeak = 0;
    int pdchCoilOffRatingCapacityModifierSimPeak = 0;
    int pdchCoilRatedAirMass = 0;
    int pdchCoilRatedEntDryBulb = 0;
    int pdchCoilRatedEntWetBulb = 0;
    int pdchCoilRatedEntHumRat = 0;
    int pdchCoilRatedEntEnthalpy = 0;
    int pdchCoilRatedLvgDryBulb = 0;
    int pdchCoilRatedLvgWetBulb = 0;
    int pdchCoilRatedLvgHumRat = 0;
    int pdchCoilRatedLvgEnthalpy = 0;
    int pdchCoilRatedWaterMass = 0;
    int pdchCoilRatedEntWaterTemp = 0;
    int pdchCoilRatedLvgWaterTemp = 0;
    int pdchCoilRatedWaterDeltaTemp = 0;

    int pdchFanAssociatedWithCoilName = 0;
    int pdchFanAssociatedWithCoilType = 0;
    int pdchFanAssociatedVdotSize = 0;
    int pdchFanAssociatedMdotSize = 0;

    int pdchFanHeatGainIdealPeak = 0;
    int pdchCoilNetTotalCapacityIdealPeak = 0;
    int pdchCoilPlantLoopName = 0;

    int pdchPlantMassFlowMaximum = 0;
    int pdchPlantRetTempDesign = 0;
    int pdchPlantSupTempDesign = 0;
    int pdchPlantDeltaTempDesign = 0;
    int pdchPlantCapacity = 0;
    int pdchCoilCapPrcntPlantCapacity = 0;
    int pdchCoilFlowPrcntPlantFlow = 0;
    int pdchOADryBulbIdealPeak = 0;
    int pdchOAHumRatIdealPeak = 0;
    int pdchOAWetBulbatIdealPeak = 0;
    int pdchOAVolFlowIdealPeak = 0;
    int pdchOAFlowPrcntIdealPeak = 0;
    int pdchOABarometricPressureIdealPeak = 0;

    int pdchAirSysRADryBulbIdealPeak = 0;
    int pdchAirSysRAHumRatIdealPeak = 0;
    int pdchZoneAirDryBulbIdealPeak = 0;
    int pdchZoneAirHumRatIdealPeak = 0;
    int pdchZoneAirRelHumIdealPeak = 0;
    int pdchCoilUA = 0;
    int pdchZoneSensibleLoadIdealPeak = 0;
    int pdchZoneLatentLoadIdealPeak = 0;
    int pdchCoilIdealSizCapOverSimPeak = 0;
    int pdchCoilIdealSizCapUnderSimPeak = 0;
    int pdchReheatCoilMultiplier = 0;
    int pdchFlowCapRatioLowCapIncreaseRatio = 0;
    int pdchFlowCapRatioHiCapDecreaseRatio = 0;
    int pdchPlantFluidSpecificHeat = 0;
    int pdchPlantFluidDensity = 0;
    int pdchMoistAirSpecificHeat = 0;
    int pdchDryAirSpecificHeat = 0;
    int pdchStandRhoAir = 0;

    // Coil Sizing Summary (subset of Coil Selection Table)
    int pdst2CoilSummaryCoilSelection = 0;
    int pdch2CoilName = 0;
    int pdch2CoilType = 0;
    int pdch2CoilHVACType = 0;
    int pdch2CoilHVACName = 0;

    int pdch2CoilFinalTotalCap = 0;
    int pdch2CoilFinalSensCap = 0;
    int pdch2CoilFinalAirVolFlowRate = 0;
    int pdch2CoilFinalPlantVolFlowRate = 0;
    int pdch2CoilUA = 0;

    int pdch2CoilDDnameSensIdealPeak = 0;
    int pdch2CoilDateTimeSensIdealPeak = 0;
    int pdch2CoilDDnameAirFlowIdealPeak = 0;
    int pdch2CoilDateTimeAirFlowIdealPeak = 0;
    int pdch2CoilTotalCapIdealPeak = 0;
    int pdch2CoilSensCapIdealPeak = 0;
    int pdch2CoilAirVolumeFlowIdealPeak = 0;
    int pdch2CoilEntDryBulbIdealPeak = 0;
    int pdch2CoilEntWetBulbIdealPeak = 0;
    int pdch2CoilEntHumRatIdealPeak = 0;
    int pdch2CoilLvgDryBulbIdealPeak = 0;
    int pdch2CoilLvgWetBulbIdealPeak = 0;
    int pdch2CoilLvgHumRatIdealPeak = 0;
    int pdch2CoilRatedTotalCap = 0;
    int pdch2CoilRatedSensCap = 0;

    int pdch2OADryBulbIdealPeak = 0;
    int pdch2OAHumRatIdealPeak = 0;
    int pdch2OAWetBulbatIdealPeak = 0;
    int pdch2OAFlowPrcntIdealPeak = 0;
    int pdch2ZoneAirDryBulbIdealPeak = 0;
    int pdch2ZoneAirHumRatIdealPeak = 0;
    int pdch2ZoneAirRelHumIdealPeak = 0;
    int pdch2ZoneSensibleLoadIdealPeak = 0;
    int pdch2ZoneLatentLoadIdealPeak = 0;

    // System summary
    int pdrSystem = 0;
    int pdstEconomizer = 0;
    int pdchEcoKind = 0;
    int pdchEcoMinOA = 0;
    int pdchEcoMaxOA = 0;
    int pdchEcoRetTemp = 0;
    int pdchEcoRetEnth = 0;
    int pdchEcoOATempLim = 0;
    int pdchEcoOAEnthLim = 0;
    int pdstDemCntlVent = 0;
    int pdchDCVventMechName = 0;
    int pdchDCVperPerson = 0;
    int pdchDCVperArea = 0;
    int pdchDCVperZone = 0;
    int pdchDCVperACH = 0;
    int pdchDCVMethod = 0;
    int pdchDCVOASchName = 0;

    // added for new DCV
    int pdchDCVZoneADEffCooling = 0;
    int pdchDCVZoneADEffHeating = 0;
    int pdchDCVZoneADEffSchName = 0;

    int pdstSimpleComfort = 0;
    int pdchSCwinterClothes = 0;
    int pdchSCsummerClothes = 0;
    int pdchSCeitherClothes = 0;
    int pdstUnmetLoads = 0;
    int pdchULnotMetHeat = 0;
    int pdchULnotMetCool = 0;
    int pdchULnotMetHeatOcc = 0;
    int pdchULnotMetCoolOcc = 0;

    // Outside Air Report
    int pdrOutsideAir = 0;
    int pdstOAavgOcc = 0;
    int pdchOaoAvgNumOcc1 = 0;
    int pdchOaoNomNumOcc1 = 0;
    int pdchOaoZoneVol1 = 0;
    int pdchOaoAvgMechVent = 0;
    int pdchOaoAvgInfil = 0;
    int pdchOaoAvgAFNInfil = 0;
    int pdchOaoAvgSimpVent = 0;
    int pdchOaoAvgTotVent = 0;
    int pdstOAminOcc = 0;
    int pdchOaoAvgNumOcc2 = 0;
    int pdchOaoNomNumOcc2 = 0;
    int pdchOaoZoneVol2 = 0;
    int pdchOaoMinMechVent = 0;
    int pdchOaoMinInfil = 0;
    int pdchOaoMinAFNInfil = 0;
    int pdchOaoMinSimpVent = 0;
    int pdchOaoMinTotVent = 0;

    // Object Count Report
    int pdrObjCnt = 0;
    int pdstSurfCnt = 0;
    int pdchSurfCntTot = 0;
    int pdchSurfCntExt = 0;
    int pdstHVACcnt = 0;
    int pdchHVACcntVal = 0;
    int pdstFieldCnt = 0;
    int pdchFieldCntVal = 0;

    // Energy Meters Report
    int pdrEnergyMeters = 0;

    int pdstEMelecvalues = 0;
    int pdchEMelecannual = 0;
    int pdchEMelecminvalue = 0;
    int pdchEMelecminvaluetime = 0;
    int pdchEMelecmaxvalue = 0;
    int pdchEMelecmaxvaluetime = 0;

    int pdstEMgasvalues = 0;
    int pdchEMgasannual = 0;
    int pdchEMgasminvalue = 0;
    int pdchEMgasminvaluetime = 0;
    int pdchEMgasmaxvalue = 0;
    int pdchEMgasmaxvaluetime = 0;

    int pdstEMcoolvalues = 0;
    int pdchEMcoolannual = 0;
    int pdchEMcoolminvalue = 0;
    int pdchEMcoolminvaluetime = 0;
    int pdchEMcoolmaxvalue = 0;
    int pdchEMcoolmaxvaluetime = 0;

    int pdstEMwatervalues = 0;
    int pdchEMwaterannual = 0;
    int pdchEMwaterminvalue = 0;
    int pdchEMwaterminvaluetime = 0;
    int pdchEMwatermaxvalue = 0;
    int pdchEMwatermaxvaluetime = 0;

    int pdstEMotherJvalues = 0;
    int pdchEMotherJannual = 0;
    int pdchEMotherJminvalue = 0;
    int pdchEMotherJminvaluetime = 0;
    int pdchEMotherJmaxvalue = 0;
    int pdchEMotherJmaxvaluetime = 0;

    int pdstEMotherKGvalues = 0;
    int pdchEMotherKGannual = 0;
    int pdchEMotherKGminvalue = 0;
    int pdchEMotherKGminvaluetime = 0;
    int pdchEMotherKGmaxvalue = 0;
    int pdchEMotherKGmaxvaluetime = 0;

    int pdstEMotherM3values = 0;
    int pdchEMotherM3annual = 0;
    int pdchEMotherM3minvalue = 0;
    int pdchEMotherM3minvaluetime = 0;
    int pdchEMotherM3maxvalue = 0;
    int pdchEMotherM3maxvaluetime = 0;

    int pdstEMotherLvalues = 0;
    int pdchEMotherLannual = 0;
    int pdchEMotherLminvalue = 0;
    int pdchEMotherLminvaluetime = 0;
    int pdchEMotherLmaxvalue = 0;
    int pdchEMotherLmaxvaluetime = 0;

    // Sensible Heat Gas Component Report
    int pdrSensibleGain = 0;
    // annual
    int pdstSHGSannual = 0;
    int pdchSHGSAnZoneEqHt = 0;
    int pdchSHGSAnZoneEqCl = 0;
    int pdchSHGSAnHvacATUHt = 0;
    int pdchSHGSAnHvacATUCl = 0;
    int pdchSHGSAnSurfHt = 0;
    int pdchSHGSAnSurfCl = 0;
    int pdchSHGSAnPeoplAdd = 0;
    int pdchSHGSAnLiteAdd = 0;
    int pdchSHGSAnEquipAdd = 0;
    int pdchSHGSAnWindAdd = 0;
    int pdchSHGSAnIzaAdd = 0;
    int pdchSHGSAnInfilAdd = 0;
    int pdchSHGSAnOtherAdd = 0;
    int pdchSHGSAnEquipRem = 0;
    int pdchSHGSAnWindRem = 0;
    int pdchSHGSAnIzaRem = 0;
    int pdchSHGSAnInfilRem = 0;
    int pdchSHGSAnOtherRem = 0;
    // peak cooling
    int pdstSHGSpkCl = 0;
    int pdchSHGSClTimePeak = 0;
    int pdchSHGSClHvacHt = 0;
    int pdchSHGSClHvacCl = 0;
    int pdchSHGSClHvacATUHt = 0;
    int pdchSHGSClHvacATUCl = 0;
    int pdchSHGSClSurfHt = 0;
    int pdchSHGSClSurfCl = 0;
    int pdchSHGSClPeoplAdd = 0;
    int pdchSHGSClLiteAdd = 0;
    int pdchSHGSClEquipAdd = 0;
    int pdchSHGSClWindAdd = 0;
    int pdchSHGSClIzaAdd = 0;
    int pdchSHGSClInfilAdd = 0;
    int pdchSHGSClOtherAdd = 0;
    int pdchSHGSClEquipRem = 0;
    int pdchSHGSClWindRem = 0;
    int pdchSHGSClIzaRem = 0;
    int pdchSHGSClInfilRem = 0;
    int pdchSHGSClOtherRem = 0;
    // peak heating
    int pdstSHGSpkHt = 0;
    int pdchSHGSHtTimePeak = 0;
    int pdchSHGSHtHvacHt = 0;
    int pdchSHGSHtHvacCl = 0;
    int pdchSHGSHtHvacATUHt = 0;
    int pdchSHGSHtHvacATUCl = 0;
    int pdchSHGSHtSurfHt = 0;
    int pdchSHGSHtSurfCl = 0;
    int pdchSHGSHtPeoplAdd = 0;
    int pdchSHGSHtLiteAdd = 0;
    int pdchSHGSHtEquipAdd = 0;
    int pdchSHGSHtWindAdd = 0;
    int pdchSHGSHtIzaAdd = 0;
    int pdchSHGSHtInfilAdd = 0;
    int pdchSHGSHtOtherAdd = 0;
    int pdchSHGSHtEquipRem = 0;
    int pdchSHGSHtWindRem = 0;
    int pdchSHGSHtIzaRem = 0;
    int pdchSHGSHtInfilRem = 0;
    int pdchSHGSHtOtherRem = 0;
    // Standard62Report
    int pdrStd62 = 0;
    int pdstS62sysVentReqCool = 0;
    int pdchS62svrClSumVpz = 0;
    int pdchS62svrClPs = 0;
    int pdchS62svrClSumPz = 0;
    int pdchS62svrClD = 0;
    int pdchS62svrClVou = 0;
    int pdchS62svrClVps = 0;
    int pdchS62svrClXs = 0;
    int pdchS62svrClEv = 0;
    int pdchS62svrClVot = 0;
    int pdchS62svrClPercOA = 0;
    int pdchS62svrClEnvironmentOfPs = 0;
    int pdchS62svrClTimeOfPs = 0;

    int pdstS62sysVentReqHeat = 0;
    int pdchS62svrHtSumVpz = 0;
    int pdchS62svrHtPs = 0;
    int pdchS62svrHtSumPz = 0;
    int pdchS62svrHtD = 0;
    int pdchS62svrHtVou = 0;
    int pdchS62svrHtVps = 0;
    int pdchS62svrHtXs = 0;
    int pdchS62svrHtEv = 0;
    int pdchS62svrHtVot = 0;
    int pdchS62svrHtPercOA = 0;
    int pdchS62svrHtEnvironmentOfPs = 0;
    int pdchS62svrHtTimeOfPs = 0;

    int pdstS62znVentPar = 0;
    int pdchS62zvpAlN = 0;
    int pdchS62zvpRp = 0;
    int pdchS62zvpPz = 0;
    int pdchS62zvpRa = 0;
    int pdchS62zvpAz = 0;
    int pdchS62zvpVbz = 0;
    int pdchS62zvpClEz = 0;
    int pdchS62zvpClVoz = 0;
    int pdchS62zvpHtEz = 0;
    int pdchS62zvpHtVoz = 0;

    int pdstS62sysVentPar = 0;
    int pdchS62svpRp = 0;
    int pdchS62svpPz = 0;
    int pdchS62svpRa = 0;
    int pdchS62svpAz = 0;
    int pdchS62svpVbz = 0;
    int pdchS62svpClVoz = 0;
    int pdchS62svpHtVoz = 0;

    int pdstS62znCoolDes = 0;
    int pdchS62zcdAlN = 0;
    int pdchS62zcdBox = 0;
    int pdchS62zcdVpz = 0;
    int pdchS62zcdVps = 0;
    int pdchS62zcdVsec = 0;
    int pdchS62zcdVdz = 0;
    int pdchS62zcdVpzmin = 0;
    int pdchS62zcdVozclg = 0;
    int pdchS62zcdZpz = 0;
    int pdchS62zcdEp = 0;
    int pdchS62zcdEr = 0;
    int pdchS62zcdFa = 0;
    int pdchS62zcdFb = 0;
    int pdchS62zcdFc = 0;
    int pdchS62zcdEvz = 0;

    int pdstS62sysCoolDes = 0;
    int pdchS62scdVpz = 0;
    int pdchS62scdVps = 0;
    int pdchS62scdVsec = 0;
    int pdchS62scdVdz = 0;
    int pdchS62scdVpzmin = 0;
    int pdchS62scdVozclg = 0;
    int pdchS62scdEvz = 0;

    int pdstS62znHeatDes = 0;
    int pdchS62zhdAlN = 0;
    int pdchS62zhdBox = 0;
    int pdchS62zhdVpz = 0;
    int pdchS62zhdVps = 0;
    int pdchS62zhdVsec = 0;
    int pdchS62zhdVdz = 0;
    int pdchS62zhdVpzmin = 0;
    int pdchS62zhdVozhtg = 0;
    int pdchS62zhdZpz = 0;
    int pdchS62zhdEp = 0;
    int pdchS62zhdEr = 0;
    int pdchS62zhdFa = 0;
    int pdchS62zhdFb = 0;
    int pdchS62zhdFc = 0;
    int pdchS62zhdEvz = 0;

    int pdstS62sysHeatDes = 0;
    int pdchS62shdVpz = 0;
    int pdchS62shdVps = 0;
    int pdchS62shdVsec = 0;
    int pdchS62shdVdz = 0;
    int pdchS62shdVpzmin = 0;
    int pdchS62shdVozhtg = 0;
    int pdchS62shdEvz = 0;

    //  LEED Summary
    int pdrLeed = 0;
    int pdstLeedGenInfo = 0;
    int pdchLeedGenData = 0;

    int pdstLeedSpaceUsageType = 0;
    int pdchLeedSutName = 0;
    int pdchLeedSutSpArea = 0;
    int pdchLeedSutOcArea = 0;
    int pdchLeedSutUnArea = 0;
    int pdchLeedSutHrsWeek = 0;

    int pdstLeedAdvsMsg = 0;
    int pdchLeedAmData = 0;

    int pdstLeedEneTypSum = 0;
    int pdchLeedEtsType = 0;
    int pdchLeedEtsRtNm = 0;
    int pdchLeedEtsVirt = 0;
    int pdchLeedEtsEneUnt = 0;
    int pdchLeedEtsDemUnt = 0;

    int pdstLeedPerf = 0;
    int pdchLeedPerfRot = 0;
    int pdchLeedPerfElEneUse = 0;
    int pdchLeedPerfElDem = 0;
    int pdchLeedPerfGasEneUse = 0;
    int pdchLeedPerfGasDem = 0;
    int pdchLeedPerfGasolineEneUse = 0;
    int pdchLeedPerfGasolineDem = 0;
    int pdchLeedPerfDieselEneUse = 0;
    int pdchLeedPerfDieselDem = 0;
    int pdchLeedPerfCoalEneUse = 0;
    int pdchLeedPerfCoalDem = 0;
    int pdchLeedPerfFuelOil1EneUse = 0;
    int pdchLeedPerfFuelOil1Dem = 0;
    int pdchLeedPerfFuelOil2EneUse = 0;
    int pdchLeedPerfFuelOil2Dem = 0;
    int pdchLeedPerfPropaneEneUse = 0;
    int pdchLeedPerfPropaneDem = 0;
    int pdchLeedPerfOtherFuel1EneUse = 0;
    int pdchLeedPerfOtherFuel1Dem = 0;
    int pdchLeedPerfOtherFuel2EneUse = 0;
    int pdchLeedPerfOtherFuel2Dem = 0;
    int pdchLeedPerfDisClEneUse = 0;
    int pdchLeedPerfDisClDem = 0;
    int pdchLeedPerfDisHtEneUse = 0;
    int pdchLeedPerfDisHtDem = 0;

    int pdstLeedEneUseSum = 0;
    int pdchLeedEusUnt = 0;
    int pdchLeedEusProc = 0;
    int pdchLeedEusTotal = 0;

    int pdstLeedEneCostSum = 0;
    int pdchLeedEcUnt = 0;
    int pdchLeedEcsProc = 0;
    int pdchLeedEcsTotal = 0;
    Real64 LEEDelecCostTotal = 0;
    Real64 LEEDgasCostTotal = 0;
    Real64 LEEDothrCostTotal = 0;

    int pdstLeedRenewSum = 0;
    int pdchLeedRenRatCap = 0;
    int pdchLeedRenAnGen = 0;

    int pdstLeedEneUseIntEl = 0;
    int pdchLeedEuiElec = 0;
    int pdstLeedEneUseIntNatG = 0;
    int pdchLeedEuiNatG = 0;
    int pdstLeedEneUseIntOthr = 0;
    int pdchLeedEuiOthr = 0;

    int pdstLeedEneUsePerc = 0;
    int pdchLeedEupPerc = 0;

    int pdstLeedEqFlLdHrs = 0;
    int pdchLeedEflhEflh = 0;
    int pdchLeedEflhNonZerHrs = 0;

    int pdstLeedSchedSetPts = 0;
    int pdChLeedSchStPtFirstObjUsed = 0;
    int pdChLeedSchStPtMonthUsed = 0;
    int pdchLeedSchStPt11amWednesday = 0;
    int pdchLeedSchStPt11amWedCnt = 0;
    int pdchLeedSchStPt11pmWednesday = 0;
    int pdchLeedSchStPt11pmWedCnt = 0;

    int pdrThermalResilience = 0;
    int pdstHIHours = 0;
    int pdchHIHourSafe = 0;
    int pdchHIHourCaution = 0;
    int pdchHIHourExtremeCaution = 0;
    int pdchHIHourDanger = 0;
    int pdchHIHourExtremeDanger = 0;
    int pdstHIOccuHours = 0;
    int pdchHIOccuHourSafe = 0;
    int pdchHIOccuHourCaution = 0;
    int pdchHIOccuHourExtremeCaution = 0;
    int pdchHIOccuHourDanger = 0;
    int pdchHIOccuHourExtremeDanger = 0;
    int pdstHumidexHours = 0;
    int pdchHumidexHourLittle = 0;
    int pdchHumidexHourSome = 0;
    int pdchHumidexHourGreat = 0;
    int pdchHumidexHourDanger = 0;
    int pdchHumidexHourStroke = 0;
    int pdstHumidexOccuHours = 0;
    int pdchHumidexOccuHourLittle = 0;
    int pdchHumidexOccuHourSome = 0;
    int pdchHumidexOccuHourGreat = 0;
    int pdchHumidexOccuHourDanger = 0;
    int pdchHumidexOccuHourStroke = 0;

    int pdstHeatingSETHours = 0;
    int pdchHeatingSETHours = 0;
    int pdchHeatingSETOccuHours = 0;
    int pdchHeatingSETUnmetDuration = 0;
    int pdchHeatingSETUnmetTime = 0;
    int pdstCoolingSETHours = 0;
    int pdchCoolingSETHours = 0;
    int pdchCoolingSETOccuHours = 0;
    int pdchCoolingSETUnmetDuration = 0;
    int pdchCoolingSETUnmetTime = 0;

    int pdrCO2Resilience = 0;
    int pdstCO2Hours = 0;
    int pdchCO2HourSafe = 0;
    int pdchCO2HourCaution = 0;
    int pdchCO2HourHazard = 0;
    int pdstCO2OccuHours = 0;
    int pdchCO2OccuHourSafe = 0;
    int pdchCO2OccuHourCaution = 0;
    int pdchCO2OccuHourHazard = 0;

    int pdrVisualResilience = 0;
    int pdstIllumHours = 0;
    int pdchIllumHourDark = 0;
    int pdchIllumHourDim = 0;
    int pdchIllumHourAdequate = 0;
    int pdchIllumHourBright = 0;
    int pdstIllumOccuHours = 0;
    int pdchIllumOccuHourDark = 0;
    int pdchIllumOccuHourDim = 0;
    int pdchIllumOccuHourAdequate = 0;
    int pdchIllumOccuHourBright = 0;

    int sizeReportName = 0;
    int numReportName = 0;

    int sizeSubTable = 0;
    int numSubTable = 0;

    int sizeColumnTag = 0;
    int numColumnTag = 0;

    int sizeTableEntry = 0;
    int numTableEntry = 0;

    int sizeCompSizeTableEntry = 0;
    int numCompSizeTableEntry = 0;

    int sizeShadowRelate = 0;
    int numShadowRelate = 0;

    Real64 TotalNotMetHeatingOccupiedForABUPS = 0.0;
    Real64 TotalNotMetCoolingOccupiedForABUPS = 0.0;
    Real64 TotalNotMetOccupiedForABUPS = 0.0;
    Real64 TotalTimeNotSimpleASH55EitherForABUPS = 0.0;

    Array1D<OutputReportPredefined::reportNameType> reportName;
    Array1D<OutputReportPredefined::SubTableType> subTable;
    Array1D<OutputReportPredefined::ColumnTagType> columnTag;
    Array1D<OutputReportPredefined::TableEntryType> tableEntry;
    Array1D<OutputReportPredefined::CompSizeTableEntryType> CompSizeTableEntry;
    Array1D<OutputReportPredefined::ShadowRelateType> ShadowRelate;

    void clear_state() override
    {
        this->pdrClim = 0;
        this->pdstDesDay = 0;
        this->pdchDDmaxDB = 0;
        this->pdchDDrange = 0;
        this->pdchDDhumid = 0;
        this->pdchDDhumTyp = 0;
        this->pdchDDwindSp = 0;
        this->pdchDDwindDr = 0;
        this->pdstWthr = 0;
        this->pdchWthrVal = 0;
        this->pdrEquip = 0;
        this->pdstMech = 0;
        this->pdchMechType = 0;
        this->pdchMechNomCap = 0;
        this->pdchMechNomEff = 0;
        this->pdchMechIPLVSI = 0;
        this->pdchMechIPLVIP = 0;
        this->pdstFan = 0;
        this->pdchFanType = 0;
        this->pdchFanTotEff = 0;
        this->pdchFanDeltaP = 0;
        this->pdchFanVolFlow = 0;
        this->pdchFanMotorIn = 0;
        this->pdchFanEnergyIndex = 0;
        this->pdchFanEndUse = 0;
        this->pdchFanPwr = 0;
        this->pdchFanPwrPerFlow = 0;
        this->pdchFanDesDay = 0;
        this->pdchFanPkTime = 0;
        this->pdstPump = 0;
        this->pdchPumpType = 0;
        this->pdchPumpControl = 0;
        this->pdchPumpHead = 0;
        this->pdchPumpFlow = 0;
        this->pdchPumpPower = 0;
        this->pdchPumpPwrPerFlow = 0;
        this->pdchPumpEndUse = 0;
        this->pdchMotEff = 0;
        this->pdstCoolCoil = 0;
        this->pdchCoolCoilType = 0;
        this->pdchCoolCoilDesCap = 0;
        this->pdchCoolCoilTotCap = 0;
        this->pdchCoolCoilSensCap = 0;
        this->pdchCoolCoilLatCap = 0;
        this->pdchCoolCoilSHR = 0;
        this->pdchCoolCoilNomEff = 0;
        this->pdchCoolCoilUATotal = 0;
        this->pdchCoolCoilArea = 0;
        this->pdstDXCoolCoil = 0;
        this->pdchDXCoolCoilType = 0;
        this->pdchDXCoolCoilNetCapSI = 0;
        this->pdchDXCoolCoilCOP = 0;
        this->pdchDXCoolCoilSEERUserIP = 0;
        this->pdchDXCoolCoilSEERStandardIP = 0;
        this->pdchDXCoolCoilEERIP = 0;
        this->pdchDXCoolCoilIEERIP = 0;
        this->pdstDXCoolCoil2 = 0;
        this->pdchDXCoolCoilNetCapSIA = 0;
        this->pdchDXCoolCoilElecPowerA = 0;
        this->pdchDXCoolCoilNetCapSIB = 0;
        this->pdchDXCoolCoilElecPowerB = 0;
        this->pdchDXCoolCoilNetCapSIC = 0;
        this->pdchDXCoolCoilElecPowerC = 0;
        this->pdchDXCoolCoilNetCapSID = 0;
        this->pdchDXCoolCoilElecPowerD = 0;
        this->pdstVAVDXCoolCoil = 0;
        this->pdchVAVDXCoolCoilType = 0;
        this->pdchVAVDXFanName = 0;
        this->pdchVAVDXCoolCoilNetCapSI = 0;
        this->pdchVAVDXCoolCoilCOP = 0;
        this->pdchVAVDXCoolCoilIEERIP = 0;
        this->pdchVAVDXCoolCoilEERIP = 0;
        this->pdchVAVDXCoolCoilMdotA = 0;
        this->pdchVAVDXCoolCoilCOP_B = 0;
        this->pdchVAVDXCoolCoilEER_B_IP = 0;
        this->pdchVAVDXCoolCoilMdotB = 0;
        this->pdchVAVDXCoolCoilCOP_C = 0;
        this->pdchVAVDXCoolCoilEER_C_IP = 0;
        this->pdchVAVDXCoolCoilMdotC = 0;
        this->pdchVAVDXCoolCoilCOP_D = 0;
        this->pdchVAVDXCoolCoilEER_D_IP = 0;
        this->pdchVAVDXCoolCoilMdotD = 0;
        this->pdstHeatCoil = 0;
        this->pdchHeatCoilType = 0;
        this->pdchHeatCoilDesCap = 0;
        this->pdchHeatCoilNomCap = 0;
        this->pdchHeatCoilNomEff = 0;
        this->pdstSWH = 0;
        this->pdchSWHType = 0;
        this->pdchSWHVol = 0;
        this->pdchSWHHeatIn = 0;
        this->pdchSWHThEff = 0;
        this->pdchSWHRecEff = 0;
        this->pdchSWHEnFac = 0;
        this->pdrEnvelope = 0;
        this->pdstOpaque = 0;
        this->pdchOpCons = 0;
        this->pdchOpRefl = 0;
        this->pdchOpUfactFilm = 0;
        this->pdchOpUfactNoFilm = 0;
        this->pdchOpGrArea = 0;
        this->pdchOpNetArea = 0;
        this->pdchOpAzimuth = 0;
        this->pdchOpTilt = 0;
        this->pdchOpDir = 0;
        this->pdstIntOpaque = 0;
        this->pdchIntOpCons = 0;
        this->pdchIntOpRefl = 0;
        this->pdchIntOpUfactFilm = 0;
        this->pdchIntOpUfactNoFilm = 0;
        this->pdchIntOpGrArea = 0;
        this->pdchIntOpNetArea = 0;
        this->pdchIntOpAzimuth = 0;
        this->pdchIntOpTilt = 0;
        this->pdchIntOpDir = 0;
        this->pdstFen = 0;
        this->pdchFenCons = 0;
        this->pdchFenAreaOf1 = 0;
        this->pdchFenGlassAreaOf1 = 0;
        this->pdchFenFrameAreaOf1 = 0;
        this->pdchFenDividerAreaOf1 = 0;
        this->pdchFenArea = 0;
        this->pdchFenUfact = 0;
        this->pdchFenSHGC = 0;
        this->pdchFenVisTr = 0;
        this->pdchFenFrameConductance = 0;
        this->pdchFenDividerConductance = 0;
        this->pdchFenSwitchable = 0;
        this->pdchFenParent = 0;
        this->pdchFenAzimuth = 0;
        this->pdchFenTilt = 0;
        this->pdchFenDir = 0;
        this->pdstDoor = 0;
        this->pdchDrCons = 0;
        this->pdchDrUfactFilm = 0;
        this->pdchDrUfactNoFilm = 0;
        this->pdchDrGrArea = 0;
        this->pdchDrParent = 0;
        this->pdstIntDoor = 0;
        this->pdchIntDrCons = 0;
        this->pdchIntDrUfactFilm = 0;
        this->pdchIntDrUfactNoFilm = 0;
        this->pdchIntDrGrArea = 0;
        this->pdchIntDrParent = 0;
        this->pdstIntFen = 0;
        this->pdchIntFenCons = 0;
        this->pdchIntFenAreaOf1 = 0;
        this->pdchIntFenArea = 0;
        this->pdchIntFenUfact = 0;
        this->pdchIntFenSHGC = 0;
        this->pdchIntFenVisTr = 0;
        this->pdchIntFenParent = 0;
        this->pdrShading = 0;
        this->pdstSunlitFrac = 0;
        this->pdchSlfMar21_9 = 0;
        this->pdchSlfMar21_12 = 0;
        this->pdchSlfMar21_15 = 0;
        this->pdchSlfJun21_9 = 0;
        this->pdchSlfJun21_12 = 0;
        this->pdchSlfJun21_15 = 0;
        this->pdchSlfDec21_9 = 0;
        this->pdchSlfDec21_12 = 0;
        this->pdchSlfDec21_15 = 0;
        this->pdstWindowControl = 0;
        this->pdchWscName = 0;
        this->pdchWscShading = 0;
        this->pdchWscShadCons = 0;
        this->pdchWscControl = 0;
        this->pdchWscGlare = 0;
        this->pdrLighting = 0;
        this->pdstInLite = 0;
        this->pdchInLtZone = 0;
        this->pdchInLtDens = 0;
        this->pdchInLtArea = 0;
        this->pdchInLtPower = 0;
        this->pdchInLtEndUse = 0;
        this->pdchInLtSchd = 0;
        this->pdchInLtAvgHrSchd = 0;
        this->pdchInLtAvgHrOper = 0;
        this->pdchInLtFullLoadHrs = 0;
        this->pdchInLtRetAir = 0;
        this->pdchInLtCond = 0;
        this->pdchInLtConsump = 0;
        this->pdstExtLite = 0;
        this->pdchExLtPower = 0;
        this->pdchExLtClock = 0;
        this->pdchExLtSchd = 0;
        this->pdchExLtAvgHrSchd = 0;
        this->pdchExLtAvgHrOper = 0;
        this->pdchExLtFullLoadHrs = 0;
        this->pdchExLtConsump = 0;
        this->pdstDaylight = 0;
        this->pdchDyLtZone = 0;
        this->pdchDyLtCtrlName = 0;
        this->pdchDyLtKind = 0;
        this->pdchDyLtCtrlType = 0;
        this->pdchDyLtFrac = 0;
        this->pdchDyLtWInst = 0;
        this->pdchDyLtWCtrl = 0;
        this->pdrSizing = 0;
        this->pdstZoneClSize = 0;
        this->pdchZnClCalcDesLd = 0;
        this->pdchZnClUserDesLd = 0;
        this->pdchZnClUserDesLdPerArea = 0;
        this->pdchZnClCalcDesAirFlow = 0;
        this->pdchZnClUserDesAirFlow = 0;
        this->pdchZnClDesDay = 0;
        this->pdchZnClPkTime = 0;
        this->pdchZnClPkTstatTemp = 0;
        this->pdchZnClPkIndTemp = 0;
        this->pdchZnClPkIndHum = 0;
        this->pdchZnClPkOATemp = 0;
        this->pdchZnClPkOAHum = 0;
        this->pdchZnClPkOAMinFlow = 0;
        this->pdchZnClPkDOASHeatGain = 0;
        this->pdstZoneHtSize = 0;
        this->pdchZnHtCalcDesLd = 0;
        this->pdchZnHtUserDesLd = 0;
        this->pdchZnHtUserDesLdPerArea = 0;
        this->pdchZnHtCalcDesAirFlow = 0;
        this->pdchZnHtUserDesAirFlow = 0;
        this->pdchZnHtDesDay = 0;
        this->pdchZnHtPkTime = 0;
        this->pdchZnHtPkTstatTemp = 0;
        this->pdchZnHtPkIndTemp = 0;
        this->pdchZnHtPkIndHum = 0;
        this->pdchZnHtPkOATemp = 0;
        this->pdchZnHtPkOAHum = 0;
        this->pdchZnHtPkOAMinFlow = 0;
        this->pdchZnHtPkDOASHeatGain = 0;
        this->pdstSystemSize = 0;
        this->pdchSysSizCalcClAir = 0;
        this->pdchSysSizUserClAir = 0;
        this->pdchSysSizCalcHtAir = 0;
        this->pdchSysSizUserHtAir = 0;
        this->pdchSysSizAdjustedClAir = 0;
        this->pdchSysSizAdjustedHtAir = 0;
        this->pdchSysSizAdjustedMainAir = 0;
        this->pdchSysSizCalcHeatFlowRatio = 0;
        this->pdchSysSizUserHeatFlowRatio = 0;
        this->pdstPlantSize = 0;
        this->pdchPlantSizCalcVdot = 0;
        this->pdchPlantSizMeasVdot = 0;
        this->pdchPlantSizPrevVdot = 0;
        this->pdchPlantSizCoincYesNo = 0;
        this->pdchPlantSizDesDay = 0;
        this->pdchPlantSizPkTimeHour = 0;
        this->pdchPlantSizPkTimeDayOfSim = 0;
        this->pdchPlantSizPkTimeMin = 0;
        this->pdrCoilSizingDetailsTable = 0;
        this->pdstCoilSummaryCoilSelection = 0;
        this->pdchCoilLocation = 0;
        this->pdchCoilHVACType = 0;
        this->pdchCoilHVACName = 0;
        this->pdchCoilZoneName = 0;
        this->pdchCoilName = 0;
        this->pdchCoilType = 0;
        this->pdchSysSizingMethCoinc = 0;
        this->pdchSysSizingMethCap = 0;
        this->pdchSysSizingMethAir = 0;
        this->pdchCoilIsCapAutosized = 0;
        this->pdchCoilIsAirFlowAutosized = 0;
        this->pdchCoilIsWaterFlowAutosized = 0;
        this->pdchCoilIsOATreated = 0;
        this->pdchCoilFinalTotalCap = 0;
        this->pdchCoilFinalSensCap = 0;
        this->pdchCoilFinalAirVolFlowRate = 0;
        this->pdchCoilFinalPlantVolFlowRate = 0;
        this->pdchCoilDDnameSensIdealPeak = 0;
        this->pdchCoilDateTimeSensIdealPeak = 0;
        this->pdchCoilDDnameTotIdealPeak = 0;
        this->pdchCoilDateTimeTotIdealPeak = 0;
        this->pdchCoilDDnameAirFlowIdealPeak = 0;
        this->pdchCoilDateTimeAirFlowIdealPeak = 0;
        this->pdchCoilPeakLoadTypeToSizeOn = 0;
        this->pdchCoilTotalCapIdealPeak = 0;
        this->pdchCoilSensCapIdealPeak = 0;
        this->pdchCoilAirMassFlowIdealPeak = 0;
        this->pdchCoilAirVolumeFlowIdealPeak = 0;
        this->pdchCoilEntDryBulbIdealPeak = 0;
        this->pdchCoilEntWetBulbIdealPeak = 0;
        this->pdchCoilEntHumRatIdealPeak = 0;
        this->pdchCoilEntEnthalpyIdealPeak = 0;
        this->pdchCoilLvgDryBulbIdealPeak = 0;
        this->pdchCoilLvgWetBulbIdealPeak = 0;
        this->pdchCoilLvgHumRatIdealPeak = 0;
        this->pdchCoilLvgEnthalpyIdealPeak = 0;
        this->pdchCoilWaterMassFlowIdealPeak = 0;
        this->pdchCoilEntWaterTempIdealPeak = 0;
        this->pdchCoilLvgWaterTempIdealPeak = 0;
        this->pdchCoilWaterDeltaTempIdealPeak = 0;
        this->pdchCoilRatedTotalCap = 0;
        this->pdchCoilRatedSensCap = 0;
        this->pdchCoilOffRatingCapacityModifierIdealPeak = 0;
        this->pdchCoilOffRatingCapacityModifierSimPeak = 0;
        this->pdchCoilRatedAirMass = 0;
        this->pdchCoilRatedEntDryBulb = 0;
        this->pdchCoilRatedEntWetBulb = 0;
        this->pdchCoilRatedEntHumRat = 0;
        this->pdchCoilRatedEntEnthalpy = 0;
        this->pdchCoilRatedLvgDryBulb = 0;
        this->pdchCoilRatedLvgWetBulb = 0;
        this->pdchCoilRatedLvgHumRat = 0;
        this->pdchCoilRatedLvgEnthalpy = 0;
        this->pdchCoilRatedWaterMass = 0;
        this->pdchCoilRatedEntWaterTemp = 0;
        this->pdchCoilRatedLvgWaterTemp = 0;
        this->pdchCoilRatedWaterDeltaTemp = 0;
        this->pdchFanAssociatedWithCoilName = 0;
        this->pdchFanAssociatedWithCoilType = 0;
        this->pdchFanAssociatedVdotSize = 0;
        this->pdchFanAssociatedMdotSize = 0;
        this->pdchFanHeatGainIdealPeak = 0;
        this->pdchCoilNetTotalCapacityIdealPeak = 0;
        this->pdchCoilPlantLoopName = 0;
        this->pdchPlantMassFlowMaximum = 0;
        this->pdchPlantRetTempDesign = 0;
        this->pdchPlantSupTempDesign = 0;
        this->pdchPlantDeltaTempDesign = 0;
        this->pdchPlantCapacity = 0;
        this->pdchCoilCapPrcntPlantCapacity = 0;
        this->pdchCoilFlowPrcntPlantFlow = 0;
        this->pdchOADryBulbIdealPeak = 0;
        this->pdchOAHumRatIdealPeak = 0;
        this->pdchOAWetBulbatIdealPeak = 0;
        this->pdchOAVolFlowIdealPeak = 0;
        this->pdchOAFlowPrcntIdealPeak = 0;
        this->pdchOABarometricPressureIdealPeak = 0;
        this->pdchAirSysRADryBulbIdealPeak = 0;
        this->pdchAirSysRAHumRatIdealPeak = 0;
        this->pdchZoneAirDryBulbIdealPeak = 0;
        this->pdchZoneAirHumRatIdealPeak = 0;
        this->pdchZoneAirRelHumIdealPeak = 0;
        this->pdchCoilUA = 0;
        this->pdchZoneSensibleLoadIdealPeak = 0;
        this->pdchZoneLatentLoadIdealPeak = 0;
        this->pdchCoilIdealSizCapOverSimPeak = 0;
        this->pdchCoilIdealSizCapUnderSimPeak = 0;
        this->pdchReheatCoilMultiplier = 0;
        this->pdchFlowCapRatioLowCapIncreaseRatio = 0;
        this->pdchFlowCapRatioHiCapDecreaseRatio = 0;
        this->pdchPlantFluidSpecificHeat = 0;
        this->pdchPlantFluidDensity = 0;
        this->pdchMoistAirSpecificHeat = 0;
        this->pdchDryAirSpecificHeat = 0;
        this->pdchStandRhoAir = 0;
        this->pdst2CoilSummaryCoilSelection = 0;
        this->pdch2CoilName = 0;
        this->pdch2CoilType = 0;
        this->pdch2CoilHVACType = 0;
        this->pdch2CoilHVACName = 0;
        this->pdch2CoilFinalTotalCap = 0;
        this->pdch2CoilFinalSensCap = 0;
        this->pdch2CoilFinalAirVolFlowRate = 0;
        this->pdch2CoilFinalPlantVolFlowRate = 0;
        this->pdch2CoilUA = 0;
        this->pdch2CoilDDnameSensIdealPeak = 0;
        this->pdch2CoilDateTimeSensIdealPeak = 0;
        this->pdch2CoilDDnameAirFlowIdealPeak = 0;
        this->pdch2CoilDateTimeAirFlowIdealPeak = 0;
        this->pdch2CoilTotalCapIdealPeak = 0;
        this->pdch2CoilSensCapIdealPeak = 0;
        this->pdch2CoilAirVolumeFlowIdealPeak = 0;
        this->pdch2CoilEntDryBulbIdealPeak = 0;
        this->pdch2CoilEntWetBulbIdealPeak = 0;
        this->pdch2CoilEntHumRatIdealPeak = 0;
        this->pdch2CoilLvgDryBulbIdealPeak = 0;
        this->pdch2CoilLvgWetBulbIdealPeak = 0;
        this->pdch2CoilLvgHumRatIdealPeak = 0;
        this->pdch2CoilRatedTotalCap = 0;
        this->pdch2CoilRatedSensCap = 0;
        this->pdch2OADryBulbIdealPeak = 0;
        this->pdch2OAHumRatIdealPeak = 0;
        this->pdch2OAWetBulbatIdealPeak = 0;
        this->pdch2OAFlowPrcntIdealPeak = 0;
        this->pdch2ZoneAirDryBulbIdealPeak = 0;
        this->pdch2ZoneAirHumRatIdealPeak = 0;
        this->pdch2ZoneAirRelHumIdealPeak = 0;
        this->pdch2ZoneSensibleLoadIdealPeak = 0;
        this->pdch2ZoneLatentLoadIdealPeak = 0;
        this->pdrSystem = 0;
        this->pdstEconomizer = 0;
        this->pdchEcoKind = 0;
        this->pdchEcoMinOA = 0;
        this->pdchEcoMaxOA = 0;
        this->pdchEcoRetTemp = 0;
        this->pdchEcoRetEnth = 0;
        this->pdchEcoOATempLim = 0;
        this->pdchEcoOAEnthLim = 0;
        this->pdstDemCntlVent = 0;
        this->pdchDCVventMechName = 0;
        this->pdchDCVperPerson = 0;
        this->pdchDCVperArea = 0;
        this->pdchDCVperZone = 0;
        this->pdchDCVperACH = 0;
        this->pdchDCVMethod = 0;
        this->pdchDCVOASchName = 0;
        this->pdchDCVZoneADEffCooling = 0;
        this->pdchDCVZoneADEffHeating = 0;
        this->pdchDCVZoneADEffSchName = 0;
        this->pdstSimpleComfort = 0;
        this->pdchSCwinterClothes = 0;
        this->pdchSCsummerClothes = 0;
        this->pdchSCeitherClothes = 0;
        this->pdstUnmetLoads = 0;
        this->pdchULnotMetHeat = 0;
        this->pdchULnotMetCool = 0;
        this->pdchULnotMetHeatOcc = 0;
        this->pdchULnotMetCoolOcc = 0;
        this->pdrOutsideAir = 0;
        this->pdstOAavgOcc = 0;
        this->pdchOaoAvgNumOcc1 = 0;
        this->pdchOaoNomNumOcc1 = 0;
        this->pdchOaoZoneVol1 = 0;
        this->pdchOaoAvgMechVent = 0;
        this->pdchOaoAvgInfil = 0;
        this->pdchOaoAvgAFNInfil = 0;
        this->pdchOaoAvgSimpVent = 0;
        this->pdchOaoAvgTotVent = 0;
        this->pdstOAminOcc = 0;
        this->pdchOaoAvgNumOcc2 = 0;
        this->pdchOaoNomNumOcc2 = 0;
        this->pdchOaoZoneVol2 = 0;
        this->pdchOaoMinMechVent = 0;
        this->pdchOaoMinInfil = 0;
        this->pdchOaoMinAFNInfil = 0;
        this->pdchOaoMinSimpVent = 0;
        this->pdchOaoMinTotVent = 0;
        this->pdrObjCnt = 0;
        this->pdstSurfCnt = 0;
        this->pdchSurfCntTot = 0;
        this->pdchSurfCntExt = 0;
        this->pdstHVACcnt = 0;
        this->pdchHVACcntVal = 0;
        this->pdstFieldCnt = 0;
        this->pdchFieldCntVal = 0;
        this->pdrEnergyMeters = 0;
        this->pdstEMelecvalues = 0;
        this->pdchEMelecannual = 0;
        this->pdchEMelecminvalue = 0;
        this->pdchEMelecminvaluetime = 0;
        this->pdchEMelecmaxvalue = 0;
        this->pdchEMelecmaxvaluetime = 0;
        this->pdstEMgasvalues = 0;
        this->pdchEMgasannual = 0;
        this->pdchEMgasminvalue = 0;
        this->pdchEMgasminvaluetime = 0;
        this->pdchEMgasmaxvalue = 0;
        this->pdchEMgasmaxvaluetime = 0;
        this->pdstEMcoolvalues = 0;
        this->pdchEMcoolannual = 0;
        this->pdchEMcoolminvalue = 0;
        this->pdchEMcoolminvaluetime = 0;
        this->pdchEMcoolmaxvalue = 0;
        this->pdchEMcoolmaxvaluetime = 0;
        this->pdstEMwatervalues = 0;
        this->pdchEMwaterannual = 0;
        this->pdchEMwaterminvalue = 0;
        this->pdchEMwaterminvaluetime = 0;
        this->pdchEMwatermaxvalue = 0;
        this->pdchEMwatermaxvaluetime = 0;
        this->pdstEMotherJvalues = 0;
        this->pdchEMotherJannual = 0;
        this->pdchEMotherJminvalue = 0;
        this->pdchEMotherJminvaluetime = 0;
        this->pdchEMotherJmaxvalue = 0;
        this->pdchEMotherJmaxvaluetime = 0;
        this->pdstEMotherKGvalues = 0;
        this->pdchEMotherKGannual = 0;
        this->pdchEMotherKGminvalue = 0;
        this->pdchEMotherKGminvaluetime = 0;
        this->pdchEMotherKGmaxvalue = 0;
        this->pdchEMotherKGmaxvaluetime = 0;
        this->pdstEMotherM3values = 0;
        this->pdchEMotherM3annual = 0;
        this->pdchEMotherM3minvalue = 0;
        this->pdchEMotherM3minvaluetime = 0;
        this->pdchEMotherM3maxvalue = 0;
        this->pdchEMotherM3maxvaluetime = 0;
        this->pdstEMotherLvalues = 0;
        this->pdchEMotherLannual = 0;
        this->pdchEMotherLminvalue = 0;
        this->pdchEMotherLminvaluetime = 0;
        this->pdchEMotherLmaxvalue = 0;
        this->pdchEMotherLmaxvaluetime = 0;
        this->pdrSensibleGain = 0;
        this->pdstSHGSannual = 0;
        this->pdchSHGSAnZoneEqHt = 0;
        this->pdchSHGSAnZoneEqCl = 0;
        this->pdchSHGSAnHvacATUHt = 0;
        this->pdchSHGSAnHvacATUCl = 0;
        this->pdchSHGSAnSurfHt = 0;
        this->pdchSHGSAnSurfCl = 0;
        this->pdchSHGSAnPeoplAdd = 0;
        this->pdchSHGSAnLiteAdd = 0;
        this->pdchSHGSAnEquipAdd = 0;
        this->pdchSHGSAnWindAdd = 0;
        this->pdchSHGSAnIzaAdd = 0;
        this->pdchSHGSAnInfilAdd = 0;
        this->pdchSHGSAnOtherAdd = 0;
        this->pdchSHGSAnEquipRem = 0;
        this->pdchSHGSAnWindRem = 0;
        this->pdchSHGSAnIzaRem = 0;
        this->pdchSHGSAnInfilRem = 0;
        this->pdchSHGSAnOtherRem = 0;
        this->pdstSHGSpkCl = 0;
        this->pdchSHGSClTimePeak = 0;
        this->pdchSHGSClHvacHt = 0;
        this->pdchSHGSClHvacCl = 0;
        this->pdchSHGSClHvacATUHt = 0;
        this->pdchSHGSClHvacATUCl = 0;
        this->pdchSHGSClSurfHt = 0;
        this->pdchSHGSClSurfCl = 0;
        this->pdchSHGSClPeoplAdd = 0;
        this->pdchSHGSClLiteAdd = 0;
        this->pdchSHGSClEquipAdd = 0;
        this->pdchSHGSClWindAdd = 0;
        this->pdchSHGSClIzaAdd = 0;
        this->pdchSHGSClInfilAdd = 0;
        this->pdchSHGSClOtherAdd = 0;
        this->pdchSHGSClEquipRem = 0;
        this->pdchSHGSClWindRem = 0;
        this->pdchSHGSClIzaRem = 0;
        this->pdchSHGSClInfilRem = 0;
        this->pdchSHGSClOtherRem = 0;
        this->pdstSHGSpkHt = 0;
        this->pdchSHGSHtTimePeak = 0;
        this->pdchSHGSHtHvacHt = 0;
        this->pdchSHGSHtHvacCl = 0;
        this->pdchSHGSHtHvacATUHt = 0;
        this->pdchSHGSHtHvacATUCl = 0;
        this->pdchSHGSHtSurfHt = 0;
        this->pdchSHGSHtSurfCl = 0;
        this->pdchSHGSHtPeoplAdd = 0;
        this->pdchSHGSHtLiteAdd = 0;
        this->pdchSHGSHtEquipAdd = 0;
        this->pdchSHGSHtWindAdd = 0;
        this->pdchSHGSHtIzaAdd = 0;
        this->pdchSHGSHtInfilAdd = 0;
        this->pdchSHGSHtOtherAdd = 0;
        this->pdchSHGSHtEquipRem = 0;
        this->pdchSHGSHtWindRem = 0;
        this->pdchSHGSHtIzaRem = 0;
        this->pdchSHGSHtInfilRem = 0;
        this->pdchSHGSHtOtherRem = 0;
        this->pdrStd62 = 0;
        this->pdstS62sysVentReqCool = 0;
        this->pdchS62svrClSumVpz = 0;
        this->pdchS62svrClPs = 0;
        this->pdchS62svrClSumPz = 0;
        this->pdchS62svrClD = 0;
        this->pdchS62svrClVou = 0;
        this->pdchS62svrClVps = 0;
        this->pdchS62svrClXs = 0;
        this->pdchS62svrClEv = 0;
        this->pdchS62svrClVot = 0;
        this->pdchS62svrClPercOA = 0;
        this->pdchS62svrClEnvironmentOfPs = 0;
        this->pdchS62svrClTimeOfPs = 0;
        this->pdstS62sysVentReqHeat = 0;
        this->pdchS62svrHtSumVpz = 0;
        this->pdchS62svrHtPs = 0;
        this->pdchS62svrHtSumPz = 0;
        this->pdchS62svrHtD = 0;
        this->pdchS62svrHtVou = 0;
        this->pdchS62svrHtVps = 0;
        this->pdchS62svrHtXs = 0;
        this->pdchS62svrHtEv = 0;
        this->pdchS62svrHtVot = 0;
        this->pdchS62svrHtPercOA = 0;
        this->pdchS62svrHtEnvironmentOfPs = 0;
        this->pdchS62svrHtTimeOfPs = 0;
        this->pdstS62znVentPar = 0;
        this->pdchS62zvpAlN = 0;
        this->pdchS62zvpRp = 0;
        this->pdchS62zvpPz = 0;
        this->pdchS62zvpRa = 0;
        this->pdchS62zvpAz = 0;
        this->pdchS62zvpVbz = 0;
        this->pdchS62zvpClEz = 0;
        this->pdchS62zvpClVoz = 0;
        this->pdchS62zvpHtEz = 0;
        this->pdchS62zvpHtVoz = 0;
        this->pdstS62sysVentPar = 0;
        this->pdchS62svpRp = 0;
        this->pdchS62svpPz = 0;
        this->pdchS62svpRa = 0;
        this->pdchS62svpAz = 0;
        this->pdchS62svpVbz = 0;
        this->pdchS62svpClVoz = 0;
        this->pdchS62svpHtVoz = 0;
        this->pdstS62znCoolDes = 0;
        this->pdchS62zcdAlN = 0;
        this->pdchS62zcdBox = 0;
        this->pdchS62zcdVpz = 0;
        this->pdchS62zcdVps = 0;
        this->pdchS62zcdVsec = 0;
        this->pdchS62zcdVdz = 0;
        this->pdchS62zcdVpzmin = 0;
        this->pdchS62zcdVozclg = 0;
        this->pdchS62zcdZpz = 0;
        this->pdchS62zcdEp = 0;
        this->pdchS62zcdEr = 0;
        this->pdchS62zcdFa = 0;
        this->pdchS62zcdFb = 0;
        this->pdchS62zcdFc = 0;
        this->pdchS62zcdEvz = 0;
        this->pdstS62sysCoolDes = 0;
        this->pdchS62scdVpz = 0;
        this->pdchS62scdVps = 0;
        this->pdchS62scdVsec = 0;
        this->pdchS62scdVdz = 0;
        this->pdchS62scdVpzmin = 0;
        this->pdchS62scdVozclg = 0;
        this->pdchS62scdEvz = 0;
        this->pdstS62znHeatDes = 0;
        this->pdchS62zhdAlN = 0;
        this->pdchS62zhdBox = 0;
        this->pdchS62zhdVpz = 0;
        this->pdchS62zhdVps = 0;
        this->pdchS62zhdVsec = 0;
        this->pdchS62zhdVdz = 0;
        this->pdchS62zhdVpzmin = 0;
        this->pdchS62zhdVozhtg = 0;
        this->pdchS62zhdZpz = 0;
        this->pdchS62zhdEp = 0;
        this->pdchS62zhdEr = 0;
        this->pdchS62zhdFa = 0;
        this->pdchS62zhdFb = 0;
        this->pdchS62zhdFc = 0;
        this->pdchS62zhdEvz = 0;
        this->pdstS62sysHeatDes = 0;
        this->pdchS62shdVpz = 0;
        this->pdchS62shdVps = 0;
        this->pdchS62shdVsec = 0;
        this->pdchS62shdVdz = 0;
        this->pdchS62shdVpzmin = 0;
        this->pdchS62shdVozhtg = 0;
        this->pdchS62shdEvz = 0;
        this->pdrLeed = 0;
        this->pdstLeedGenInfo = 0;
        this->pdchLeedGenData = 0;
        this->pdstLeedSpaceUsageType = 0;
        this->pdchLeedSutName = 0;
        this->pdchLeedSutSpArea = 0;
        this->pdchLeedSutOcArea = 0;
        this->pdchLeedSutUnArea = 0;
        this->pdchLeedSutHrsWeek = 0;
        this->pdstLeedAdvsMsg = 0;
        this->pdchLeedAmData = 0;
        this->pdstLeedEneTypSum = 0;
        this->pdchLeedEtsType = 0;
        this->pdchLeedEtsRtNm = 0;
        this->pdchLeedEtsVirt = 0;
        this->pdchLeedEtsEneUnt = 0;
        this->pdchLeedEtsDemUnt = 0;
        this->pdstLeedPerf = 0;
        this->pdchLeedPerfRot = 0;
        this->pdchLeedPerfElEneUse = 0;
        this->pdchLeedPerfElDem = 0;
        this->pdchLeedPerfGasEneUse = 0;
        this->pdchLeedPerfGasDem = 0;
        this->pdchLeedPerfGasolineEneUse = 0;
        this->pdchLeedPerfGasolineDem = 0;
        this->pdchLeedPerfDieselEneUse = 0;
        this->pdchLeedPerfDieselDem = 0;
        this->pdchLeedPerfCoalEneUse = 0;
        this->pdchLeedPerfCoalDem = 0;
        this->pdchLeedPerfFuelOil1EneUse = 0;
        this->pdchLeedPerfFuelOil1Dem = 0;
        this->pdchLeedPerfFuelOil2EneUse = 0;
        this->pdchLeedPerfFuelOil2Dem = 0;
        this->pdchLeedPerfPropaneEneUse = 0;
        this->pdchLeedPerfPropaneDem = 0;
        this->pdchLeedPerfOtherFuel1EneUse = 0;
        this->pdchLeedPerfOtherFuel1Dem = 0;
        this->pdchLeedPerfOtherFuel2EneUse = 0;
        this->pdchLeedPerfOtherFuel2Dem = 0;
        this->pdchLeedPerfDisClEneUse = 0;
        this->pdchLeedPerfDisClDem = 0;
        this->pdchLeedPerfDisHtEneUse = 0;
        this->pdchLeedPerfDisHtDem = 0;
        this->pdstLeedEneUseSum = 0;
        this->pdchLeedEusUnt = 0;
        this->pdchLeedEusProc = 0;
        this->pdchLeedEusTotal = 0;
        this->pdstLeedEneCostSum = 0;
        this->pdchLeedEcUnt = 0;
        this->pdchLeedEcsProc = 0;
        this->pdchLeedEcsTotal = 0;
        this->LEEDelecCostTotal = 0;
        this->LEEDgasCostTotal = 0;
        this->LEEDothrCostTotal = 0;
        this->pdstLeedRenewSum = 0;
        this->pdchLeedRenRatCap = 0;
        this->pdchLeedRenAnGen = 0;
        this->pdstLeedEneUseIntEl = 0;
        this->pdchLeedEuiElec = 0;
        this->pdstLeedEneUseIntNatG = 0;
        this->pdchLeedEuiNatG = 0;
        this->pdstLeedEneUseIntOthr = 0;
        this->pdchLeedEuiOthr = 0;
        this->pdstLeedEneUsePerc = 0;
        this->pdchLeedEupPerc = 0;
        this->pdstLeedEqFlLdHrs = 0;
        this->pdchLeedEflhEflh = 0;
        this->pdchLeedEflhNonZerHrs = 0;
        this->pdstLeedSchedSetPts = 0;
        this->pdChLeedSchStPtFirstObjUsed = 0;
        this->pdChLeedSchStPtMonthUsed = 0;
        this->pdchLeedSchStPt11amWednesday = 0;
        this->pdchLeedSchStPt11amWedCnt = 0;
        this->pdchLeedSchStPt11pmWednesday = 0;
        this->pdchLeedSchStPt11pmWedCnt = 0;
        this->pdrThermalResilience = 0;
        this->pdstHIHours = 0;
        this->pdchHIHourSafe = 0;
        this->pdchHIHourCaution = 0;
        this->pdchHIHourExtremeCaution = 0;
        this->pdchHIHourDanger = 0;
        this->pdchHIHourExtremeDanger = 0;
        this->pdstHIOccuHours = 0;
        this->pdchHIOccuHourSafe = 0;
        this->pdchHIOccuHourCaution = 0;
        this->pdchHIOccuHourExtremeCaution = 0;
        this->pdchHIOccuHourDanger = 0;
        this->pdchHIOccuHourExtremeDanger = 0;
        this->pdstHumidexHours = 0;
        this->pdchHumidexHourLittle = 0;
        this->pdchHumidexHourSome = 0;
        this->pdchHumidexHourGreat = 0;
        this->pdchHumidexHourDanger = 0;
        this->pdchHumidexHourStroke = 0;
        this->pdstHumidexOccuHours = 0;
        this->pdchHumidexOccuHourLittle = 0;
        this->pdchHumidexOccuHourSome = 0;
        this->pdchHumidexOccuHourGreat = 0;
        this->pdchHumidexOccuHourDanger = 0;
        this->pdchHumidexOccuHourStroke = 0;
        this->pdstHeatingSETHours = 0;
        this->pdchHeatingSETHours = 0;
        this->pdchHeatingSETOccuHours = 0;
        this->pdchHeatingSETUnmetDuration = 0;
        this->pdchHeatingSETUnmetTime = 0;
        this->pdstCoolingSETHours = 0;
        this->pdchCoolingSETHours = 0;
        this->pdchCoolingSETOccuHours = 0;
        this->pdchCoolingSETUnmetDuration = 0;
        this->pdchCoolingSETUnmetTime = 0;
        this->pdrCO2Resilience = 0;
        this->pdstCO2Hours = 0;
        this->pdchCO2HourSafe = 0;
        this->pdchCO2HourCaution = 0;
        this->pdchCO2HourHazard = 0;
        this->pdstCO2OccuHours = 0;
        this->pdchCO2OccuHourSafe = 0;
        this->pdchCO2OccuHourCaution = 0;
        this->pdchCO2OccuHourHazard = 0;
        this->pdrVisualResilience = 0;
        this->pdstIllumHours = 0;
        this->pdchIllumHourDark = 0;
        this->pdchIllumHourDim = 0;
        this->pdchIllumHourAdequate = 0;
        this->pdchIllumHourBright = 0;
        this->pdstIllumOccuHours = 0;
        this->pdchIllumOccuHourDark = 0;
        this->pdchIllumOccuHourDim = 0;
        this->pdchIllumOccuHourAdequate = 0;
        this->pdchIllumOccuHourBright = 0;
        this->sizeReportName = 0;
        this->numReportName = 0;
        this->sizeSubTable = 0;
        this->numSubTable = 0;
        this->sizeColumnTag = 0;
        this->numColumnTag = 0;
        this->sizeTableEntry = 0;
        this->numTableEntry = 0;
        this->sizeCompSizeTableEntry = 0;
        this->numCompSizeTableEntry = 0;
        this->sizeShadowRelate = 0;
        this->numShadowRelate = 0;
        this->TotalNotMetHeatingOccupiedForABUPS = 0.0;
        this->TotalNotMetCoolingOccupiedForABUPS = 0.0;
        this->TotalNotMetOccupiedForABUPS = 0.0;
        this->TotalTimeNotSimpleASH55EitherForABUPS = 0.0;
        this->reportName.deallocate();
        this->subTable.deallocate();
        this->columnTag.deallocate();
        this->tableEntry.deallocate();
        this->CompSizeTableEntry.deallocate();
        this->ShadowRelate.deallocate();
    }
};

} // namespace EnergyPlus

#endif<|MERGE_RESOLUTION|>--- conflicted
+++ resolved
@@ -69,930 +69,6 @@
     // The following section initializes the predefined column heading variables
     // The variables get their value in AssignPredefined
 
-<<<<<<< HEAD
-    // Climate Summary Report
-    extern int pdrClim;
-    extern int pdstDesDay;
-    extern int pdchDDmaxDB;
-    extern int pdchDDrange;
-    extern int pdchDDhumid;
-    extern int pdchDDhumTyp;
-    extern int pdchDDwindSp;
-    extern int pdchDDwindDr;
-    extern int pdstWthr;
-    extern int pdchWthrVal;
-
-    // HVAC Equipment Report
-    extern int pdrEquip;
-    extern int pdstMech;
-    extern int pdchMechType;
-    extern int pdchMechNomCap;
-    extern int pdchMechNomEff;
-    extern int pdchMechIPLVSI;
-    extern int pdchMechIPLVIP;
-    // Fan subtable
-    extern int pdstFan;
-    extern int pdchFanType;
-    extern int pdchFanTotEff;
-    extern int pdchFanDeltaP;
-    extern int pdchFanVolFlow;
-    extern int pdchFanMotorIn;
-    extern int pdchFanEnergyIndex;
-    extern int pdchFanEndUse;
-    extern int pdchFanPwr;
-    extern int pdchFanPwrPerFlow;
-    extern int pdchFanDesDay;
-    extern int pdchFanPkTime;
-    // Pump subtable
-    extern int pdstPump;
-    extern int pdchPumpType;
-    extern int pdchPumpControl;
-    extern int pdchPumpHead;
-    extern int pdchPumpFlow;
-    extern int pdchPumpPower;
-    extern int pdchPumpPwrPerFlow;
-    extern int pdchPumpEndUse;
-    extern int pdchMotEff;
-    // Cooling coil subtable
-    extern int pdstCoolCoil;
-    extern int pdchCoolCoilType;
-    extern int pdchCoolCoilDesCap;
-    extern int pdchCoolCoilTotCap;
-    extern int pdchCoolCoilSensCap;
-    extern int pdchCoolCoilLatCap;
-    extern int pdchCoolCoilSHR;
-    extern int pdchCoolCoilNomEff;
-    extern int pdchCoolCoilUATotal;
-    extern int pdchCoolCoilArea;
-
-    // DX Cooling Coil subtable
-    extern int pdstDXCoolCoil;
-    extern int pdchDXCoolCoilType; // DX cooling coil type
-
-    extern int pdchDXCoolCoilNetCapSI; // Standard Rated (Net) Cooling Capacity [W]
-    extern int pdchDXCoolCoilCOP;      // EER/COP value in SI unit at AHRI std. 340/360 conditions [W/W]
-    extern int pdchDXCoolCoilSEERUserIP;   // SEER value in IP unit at AHRI std. 210/240 conditionsand and user PLF curve [Btu/W-hr]
-    extern int pdchDXCoolCoilSEERStandardIP;   // SEER value in IP unit at AHRI std. 210/240 conditions and default PLF curve and C_D value [Btu/W-hr]
-    extern int pdchDXCoolCoilEERIP;    // EER value in IP unit at AHRI std. 340/360 conditions [Btu/W-h]
-    extern int pdchDXCoolCoilIEERIP;   // IEER value in IP unit at AHRI std. 340/360 conditions
-
-    // DX Cooling Coil subtable per ANSI/ASHRAE Std 127 for Tests A, B, C and D
-    extern int pdstDXCoolCoil2;
-    extern int pdchDXCoolCoilNetCapSIA;  // Standard Rated (Net) Cooling Capacity [W], Test A
-    extern int pdchDXCoolCoilElecPowerA; // Standard Rated Electric Power [W], Test A
-    extern int pdchDXCoolCoilNetCapSIB;  // Standard Rated (Net) Cooling Capacity [W], Test B
-    extern int pdchDXCoolCoilElecPowerB; // Standard Rated Electric Power [W], Test B
-    extern int pdchDXCoolCoilNetCapSIC;  // Standard Rated (Net) Cooling Capacity [W], Test C
-    extern int pdchDXCoolCoilElecPowerC; // Standard Rated Electric Power [W], Test C
-    extern int pdchDXCoolCoilNetCapSID;  // Standard Rated (Net) Cooling Capacity [W], Test D
-    extern int pdchDXCoolCoilElecPowerD; // Standard Rated Electric Power [W], Test D
-
-    // VAV DX Cooling Ratings Details
-    extern int pdstVAVDXCoolCoil; // details for Packaged VAV rating under AHRI 340/360
-    extern int pdchVAVDXCoolCoilType;
-    extern int pdchVAVDXFanName;
-    extern int pdchVAVDXCoolCoilNetCapSI;
-    extern int pdchVAVDXCoolCoilCOP;
-    extern int pdchVAVDXCoolCoilIEERIP;
-    extern int pdchVAVDXCoolCoilEERIP;
-    extern int pdchVAVDXCoolCoilMdotA;
-    extern int pdchVAVDXCoolCoilCOP_B;
-    extern int pdchVAVDXCoolCoilEER_B_IP;
-    extern int pdchVAVDXCoolCoilMdotB;
-    extern int pdchVAVDXCoolCoilCOP_C;
-    extern int pdchVAVDXCoolCoilEER_C_IP;
-    extern int pdchVAVDXCoolCoilMdotC;
-    extern int pdchVAVDXCoolCoilCOP_D;
-    extern int pdchVAVDXCoolCoilEER_D_IP;
-    extern int pdchVAVDXCoolCoilMdotD;
-
-    // DX Heating Coil subtable
-    extern int pdstDXHeatCoil;
-    extern int pdchDXHeatCoilType; // DX Heating coil type
-    extern int pdchDXHeatCoilHighCap;
-    extern int pdchDXHeatCoilLowCap;
-    extern int pdchDXHeatCoilHSPFSI;    // HSPF value in SI unit at AHRI std. 340/360 conditions [W/W]
-    extern int pdchDXHeatCoilHSPFIP;    // HSPF value in IP unit at AHRI std. 340/360 conditions [Btu/W-hr]
-    extern int pdchDXHeatCoilRegionNum; // Region number for which HSPF is calculated
-
-    // Heating Coil subtable
-    extern int pdstHeatCoil;
-    extern int pdchHeatCoilType;
-    extern int pdchHeatCoilDesCap;
-    extern int pdchHeatCoilNomCap;
-    extern int pdchHeatCoilNomEff;
-    // SWH subtable
-    extern int pdstSWH;
-    extern int pdchSWHType;
-    extern int pdchSWHVol;
-    extern int pdchSWHHeatIn;
-    extern int pdchSWHThEff;
-    extern int pdchSWHRecEff;
-    extern int pdchSWHEnFac;
-
-    // Envelope Report
-    extern int pdrEnvelope;
-    extern int pdstOpaque;
-    extern int pdchOpCons;
-    extern int pdchOpRefl;
-    extern int pdchOpUfactFilm;
-    extern int pdchOpUfactNoFilm;
-    extern int pdchOpGrArea;
-    extern int pdchOpNetArea;
-    extern int pdchOpAzimuth;
-    extern int pdchOpTilt;
-    extern int pdchOpDir;
-    extern int pdstIntOpaque;
-    extern int pdchIntOpCons;
-    extern int pdchIntOpRefl;
-    extern int pdchIntOpUfactFilm;
-    extern int pdchIntOpUfactNoFilm;
-    extern int pdchIntOpGrArea;
-    extern int pdchIntOpNetArea;
-    extern int pdchIntOpAzimuth;
-    extern int pdchIntOpTilt;
-    extern int pdchIntOpDir;
-    extern int pdstFen;
-    extern int pdchFenCons;
-    extern int pdchFenAreaOf1;
-    extern int pdchFenGlassAreaOf1;
-    extern int pdchFenFrameAreaOf1;
-    extern int pdchFenDividerAreaOf1;
-    extern int pdchFenArea;
-    extern int pdchFenUfact;
-    extern int pdchFenSHGC;
-    extern int pdchFenVisTr;
-    extern int pdchFenFrameConductance;
-    extern int pdchFenDividerConductance;
-    extern int pdchFenSwitchable;
-    extern int pdchFenParent;
-    extern int pdchFenAzimuth;
-    extern int pdchFenTilt;
-    extern int pdchFenDir;
-    extern int pdstDoor;
-    extern int pdchDrCons;
-    extern int pdchDrUfactFilm;
-    extern int pdchDrUfactNoFilm;
-    extern int pdchDrGrArea;
-    extern int pdchDrParent;
-    extern int pdstIntDoor;
-    extern int pdchIntDrCons;
-    extern int pdchIntDrUfactFilm;
-    extern int pdchIntDrUfactNoFilm;
-    extern int pdchIntDrGrArea;
-    extern int pdchIntDrParent;
-    extern int pdstIntFen;
-    extern int pdchIntFenCons;
-    extern int pdchIntFenAreaOf1;
-    // Include these if interzone windows ever get frame and dividers
-    // INTEGER :: pdchIntFenGlassAreaOf1
-    // INTEGER :: pdchIntFenFrameAreaOf1
-    // INTEGER :: pdchIntFenDividerAreaOf1
-    // INTEGER :: pdchIntFenFrameConductance
-    // INTEGER :: pdchIntFenDividerConductance
-    extern int pdchIntFenArea;
-    extern int pdchIntFenUfact;
-    extern int pdchIntFenSHGC;
-    extern int pdchIntFenVisTr;
-    extern int pdchIntFenParent;
-
-    // Shading Report
-    extern int pdrShading;
-    extern int pdstSunlitFrac;
-    extern int pdchSlfMar21_9;
-    extern int pdchSlfMar21_12;
-    extern int pdchSlfMar21_15;
-    extern int pdchSlfJun21_9;
-    extern int pdchSlfJun21_12;
-    extern int pdchSlfJun21_15;
-    extern int pdchSlfDec21_9;
-    extern int pdchSlfDec21_12;
-    extern int pdchSlfDec21_15;
-    extern int pdstWindowControl;
-    extern int pdchWscName;
-    extern int pdchWscShading;
-    extern int pdchWscShadCons;
-    extern int pdchWscControl;
-    extern int pdchWscGlare;
-
-    // Lighting Report
-    extern int pdrLighting;
-    extern int pdstInLite;
-    extern int pdchInLtZone;
-    extern int pdchInLtDens;
-    extern int pdchInLtArea;
-    extern int pdchInLtPower;
-    extern int pdchInLtEndUse;
-    extern int pdchInLtSchd;
-    extern int pdchInLtAvgHrSchd;
-    extern int pdchInLtAvgHrOper;
-    extern int pdchInLtFullLoadHrs;
-    extern int pdchInLtRetAir;
-    extern int pdchInLtCond;
-    extern int pdchInLtConsump;
-    extern int pdstExtLite;
-    extern int pdchExLtPower;
-    extern int pdchExLtClock;
-    extern int pdchExLtSchd;
-    extern int pdchExLtAvgHrSchd;
-    extern int pdchExLtAvgHrOper;
-    extern int pdchExLtFullLoadHrs;
-    extern int pdchExLtConsump;
-    extern int pdstDaylight;
-    extern int pdchDyLtZone;
-    extern int pdchDyLtCtrlName;
-    extern int pdchDyLtKind;
-    extern int pdchDyLtCtrlType;
-    extern int pdchDyLtFrac;
-    extern int pdchDyLtWInst;
-    extern int pdchDyLtWCtrl;
-
-    // Sizing Report
-    extern int pdrSizing;
-    extern int pdstZoneClSize;
-    extern int pdchZnClCalcDesLd;
-    extern int pdchZnClUserDesLd;
-    extern int pdchZnClUserDesLdPerArea;
-    extern int pdchZnClCalcDesAirFlow;
-    extern int pdchZnClUserDesAirFlow;
-    extern int pdchZnClDesDay;
-    extern int pdchZnClPkTime;
-    extern int pdchZnClPkTstatTemp;
-    extern int pdchZnClPkIndTemp;
-    extern int pdchZnClPkIndHum;
-    extern int pdchZnClPkOATemp;
-    extern int pdchZnClPkOAHum;
-    extern int pdchZnClPkOAMinFlow;
-    extern int pdchZnClPkDOASHeatGain;
-    extern int pdstZoneHtSize;
-    extern int pdchZnHtCalcDesLd;
-    extern int pdchZnHtUserDesLd;
-    extern int pdchZnHtUserDesLdPerArea;
-    extern int pdchZnHtCalcDesAirFlow;
-    extern int pdchZnHtUserDesAirFlow;
-    extern int pdchZnHtDesDay;
-    extern int pdchZnHtPkTime;
-    extern int pdchZnHtPkTstatTemp;
-    extern int pdchZnHtPkIndTemp;
-    extern int pdchZnHtPkIndHum;
-    extern int pdchZnHtPkOATemp;
-    extern int pdchZnHtPkOAHum;
-    extern int pdchZnHtPkOAMinFlow;
-    extern int pdchZnHtPkDOASHeatGain;
-    extern int pdstSystemSize;
-    extern int pdchSysSizCalcClAir;
-    extern int pdchSysSizUserClAir;
-    extern int pdchSysSizCalcHtAir;
-    extern int pdchSysSizUserHtAir;
-    extern int pdchSysSizAdjustedClAir;
-    extern int pdchSysSizAdjustedHtAir;
-    extern int pdchSysSizAdjustedMainAir;
-    extern int pdchSysSizCalcHeatFlowRatio;
-    extern int pdchSysSizUserHeatFlowRatio;
-    extern int pdstPlantSize;
-    extern int pdchPlantSizCalcVdot;
-    extern int pdchPlantSizMeasVdot;
-    extern int pdchPlantSizPrevVdot;
-    //	extern int pdchPlantSizPass;
-    extern int pdchPlantSizCoincYesNo;
-    extern int pdchPlantSizDesDay;
-    extern int pdchPlantSizPkTimeDayOfSim;
-    extern int pdchPlantSizPkTimeHour;
-    extern int pdchPlantSizPkTimeMin;
-
-    // Coil Sizing Details
-    extern int pdrCoilSizingDetailsTable;
-    extern int pdstCoilSummaryCoilSelection;
-    extern int pdchCoilName;
-    extern int pdchCoilLocation;
-    extern int pdchCoilHVACType;
-    extern int pdchCoilHVACName;
-    extern int pdchCoilZoneName;
-    extern int pdchCoilType;
-    extern int pdchSysSizingMethCoinc;
-    extern int pdchSysSizingMethCap;
-    extern int pdchSysSizingMethAir;
-
-    extern int pdchCoilIsCapAutosized;
-    extern int pdchCoilIsAirFlowAutosized;
-    extern int pdchCoilIsWaterFlowAutosized;
-    extern int pdchCoilIsOATreated;
-
-    extern int pdchCoilFinalTotalCap;
-    extern int pdchCoilFinalSensCap;
-    extern int pdchCoilFinalAirVolFlowRate;
-    extern int pdchCoilFinalPlantVolFlowRate;
-
-    extern int pdchCoilDDnameSensIdealPeak;
-    extern int pdchCoilDateTimeSensIdealPeak;
-    extern int pdchCoilDDnameTotIdealPeak;
-    extern int pdchCoilDateTimeTotIdealPeak;
-    extern int pdchCoilDDnameAirFlowIdealPeak;
-    extern int pdchCoilDateTimeAirFlowIdealPeak;
-    extern int pdchCoilPeakLoadTypeToSizeOn;
-    extern int pdchCoilTotalCapIdealPeak;
-    extern int pdchCoilSensCapIdealPeak;
-    extern int pdchCoilOffRatingCapacityModifierIdealPeak;
-    extern int pdchCoilAirMassFlowIdealPeak;
-    extern int pdchCoilAirVolumeFlowIdealPeak;
-    extern int pdchCoilEntDryBulbIdealPeak;
-    extern int pdchCoilEntWetBulbIdealPeak;
-    extern int pdchCoilEntHumRatIdealPeak;
-    extern int pdchCoilEntEnthalpyIdealPeak;
-    extern int pdchCoilLvgDryBulbIdealPeak;
-    extern int pdchCoilLvgWetBulbIdealPeak;
-    extern int pdchCoilLvgHumRatIdealPeak;
-    extern int pdchCoilLvgEnthalpyIdealPeak;
-    extern int pdchCoilWaterMassFlowIdealPeak;
-    extern int pdchCoilEntWaterTempIdealPeak;
-    extern int pdchCoilLvgWaterTempIdealPeak;
-    extern int pdchCoilWaterDeltaTempIdealPeak;
-    extern int pdchCoilRatedTotalCap;
-    extern int pdchCoilRatedSensCap;
-    extern int pdchCoilRatedAirMass;
-    extern int pdchCoilRatedEntDryBulb;
-    extern int pdchCoilRatedEntWetBulb;
-    extern int pdchCoilRatedEntHumRat;
-    extern int pdchCoilRatedEntEnthalpy;
-    extern int pdchCoilRatedLvgDryBulb;
-    extern int pdchCoilRatedLvgWetBulb;
-    extern int pdchCoilRatedLvgHumRat;
-    extern int pdchCoilRatedLvgEnthalpy;
-
-    extern int pdchFanAssociatedWithCoilName;
-    extern int pdchFanAssociatedWithCoilType;
-    extern int pdchFanAssociatedVdotSize;
-    extern int pdchFanAssociatedMdotSize;
-
-    extern int pdchFanHeatGainIdealPeak;
-    extern int pdchCoilNetTotalCapacityIdealPeak;
-    extern int pdchCoilPlantLoopName;
-    extern int pdchPlantMassFlowMaximum;
-    extern int pdchPlantRetTempDesign;
-    extern int pdchPlantSupTempDesign;
-    extern int pdchPlantDeltaTempDesign;
-    extern int pdchPlantCapacity;
-    extern int pdchCoilCapPrcntPlantCapacity;
-    extern int pdchCoilFlowPrcntPlantFlow;
-    extern int pdchOADryBulbIdealPeak;
-    extern int pdchOAHumRatIdealPeak;
-    extern int pdchOAWetBulbatIdealPeak;
-    extern int pdchOAVolFlowIdealPeak;
-    extern int pdchOAFlowPrcntIdealPeak;
-    extern int pdchAirSysRADryBulbIdealPeak;
-    extern int pdchAirSysRAHumRatIdealPeak;
-    extern int pdchZoneAirDryBulbIdealPeak;
-    extern int pdchZoneAirHumRatIdealPeak;
-    extern int pdchZoneAirRelHumIdealPeak;
-    //	extern int pdchAirSysFanHeatGain;
-    extern int pdchCoilUA;
-    extern int pdchZoneSensibleLoadIdealPeak;
-    extern int pdchZoneLatentLoadIdealPeak;
-    extern int pdchCoilIdealSizCapOverSimPeak;
-    extern int pdchCoilIdealSizCapUnderSimPeak;
-    extern int pdchReheatCoilMultiplier;
-    extern int pdchFlowCapRatioLowCapIncreaseRatio;
-    extern int pdchFlowCapRatioHiCapDecreaseRatio;
-    extern int pdchPlantFluidSpecificHeat;
-    extern int pdchPlantFluidDensity;
-    extern int pdchMoistAirSpecificHeat;
-    extern int pdchDryAirSpecificHeat;
-    extern int pdchStandRhoAir;
-
-    // Coil Sizing Summary (subset of Coil Selection Table)
-    extern int pdst2CoilSummaryCoilSelection;
-    extern int pdch2CoilName;
-    extern int pdch2CoilType;
-    extern int pdch2CoilHVACType;
-    extern int pdch2CoilHVACName;
-
-    extern int pdch2CoilFinalTotalCap;
-    extern int pdch2CoilFinalSensCap;
-    extern int pdch2CoilFinalAirVolFlowRate;
-    extern int pdch2CoilFinalPlantVolFlowRate;
-    extern int pdch2CoilUA;
-
-    extern int pdch2CoilDDnameSensIdealPeak;
-    extern int pdch2CoilDateTimeSensIdealPeak;
-    extern int pdch2CoilDDnameAirFlowIdealPeak;
-    extern int pdch2CoilDateTimeAirFlowIdealPeak;
-    extern int pdch2CoilTotalCapIdealPeak;
-    extern int pdch2CoilSensCapIdealPeak;
-    extern int pdch2CoilAirVolumeFlowIdealPeak;
-    extern int pdch2CoilEntDryBulbIdealPeak;
-    extern int pdch2CoilEntWetBulbIdealPeak;
-    extern int pdch2CoilEntHumRatIdealPeak;
-    extern int pdch2CoilLvgDryBulbIdealPeak;
-    extern int pdch2CoilLvgWetBulbIdealPeak;
-    extern int pdch2CoilLvgHumRatIdealPeak;
-    extern int pdch2CoilRatedTotalCap;
-    extern int pdch2CoilRatedSensCap;
-
-    extern int pdch2OADryBulbIdealPeak;
-    extern int pdch2OAHumRatIdealPeak;
-    extern int pdch2OAWetBulbatIdealPeak;
-    extern int pdch2OAFlowPrcntIdealPeak;
-    extern int pdch2ZoneAirDryBulbIdealPeak;
-    extern int pdch2ZoneAirHumRatIdealPeak;
-    extern int pdch2ZoneAirRelHumIdealPeak;
-    extern int pdch2ZoneSensibleLoadIdealPeak;
-    extern int pdch2ZoneLatentLoadIdealPeak;
-
-    // System summary
-    extern int pdrSystem;
-    extern int pdstEconomizer;
-    extern int pdchEcoKind;
-    extern int pdchEcoMinOA;
-    extern int pdchEcoMaxOA;
-    extern int pdchEcoRetTemp;
-    extern int pdchEcoRetEnth;
-    extern int pdchEcoOATempLim;
-    extern int pdchEcoOAEnthLim;
-    extern int pdstDemCntlVent;
-    extern int pdchDCVventMechName;
-    extern int pdchDCVperPerson;
-    extern int pdchDCVperArea;
-    extern int pdchDCVperZone;
-    extern int pdchDCVperACH;
-    extern int pdchDCVMethod;
-    extern int pdchDCVOASchName;
-
-    // added for new DCV
-    extern int pdchDCVZoneADEffCooling;
-    extern int pdchDCVZoneADEffHeating;
-    extern int pdchDCVZoneADEffSchName;
-
-    extern int pdstSimpleComfort;
-    extern int pdchSCwinterClothes;
-    extern int pdchSCsummerClothes;
-    extern int pdchSCeitherClothes;
-    extern int pdstUnmetLoads;
-    extern int pdchULnotMetHeat;
-    extern int pdchULnotMetCool;
-    extern int pdchULnotMetHeatOcc;
-    extern int pdchULnotMetCoolOcc;
-
-    // Outside Air Report
-    extern int pdrOutsideAir;
-
-    extern int pdstOAmechVentParByZone;
-    extern int pdchOaMvAirLpNm;
-    extern int pdchOaMvAvgNumOcc;
-    extern int pdchOaMvNomNumOcc;
-    extern int pdchOaMvZoneVol;
-    extern int pdchOaMvZoneArea;
-    extern int pdchOaMvDesZnOa;
-    extern int pdchOaMvMinDynTrgVent;
-
-    extern int pdstOAtotAirByZone;
-    extern int pdchOaTaBzMechVent;
-    extern int pdchOaTaBzNatVent;
-    extern int pdchOaTaBzTotVent;
-    extern int pdchOaTaBzInfil;
-    extern int pdchOaTaBzTotVentInfil;
-    extern int pdchOaTaBzDynTrgVent;
-    extern int pdchOaTaBzTmBelow;
-    extern int pdchOaTaBzTmAt;
-    extern int pdchOaTaBzTmAbove;
-    extern int pdchOaTaBzTmAboveUnocc;
-    
-    extern int pdstOAavgOccByZone;
-    extern int pdchOaOccBzMechVent;
-    extern int pdchOaOccBzNatVent;
-    extern int pdchOaOccBzTotVent;
-    extern int pdchOaOccBzInfil;
-    extern int pdchOaOccBzTotVentInfil;
-    extern int pdchOaOccBzDynTrgVent;
-    extern int pdchOaOccBzTmBelow;
-    extern int pdchOaOccBzTmAt;
-    extern int pdchOaOccBzTmAbove;
-    
-    extern int pdstOAtotAirByLoop;
-    extern int pdchOaTaAlMechVent;
-    extern int pdchOaTaAlSumDynTrgVent;
-    extern int pdchOaTaAlTmBelow;
-    extern int pdchOaTaAlTmAt;
-    extern int pdchOaTaAlTmAbove;
-    extern int pdchOaTaAlTmAboveUnocc;
-    
-    extern int pdstOAavgOccByLoop;
-    extern int pdchOaOccAlMechVent;
-    extern int pdchOaOccAlSumDynTrgVent;
-    extern int pdchOaOccAlTmBelow;
-    extern int pdchOaOccAlTmAt;
-    extern int pdchOaOccAlTmAbove;
-    
-    extern int pdstOAtimeFactorsDurOcc;
-    extern int pdchOaTmFctNoLimit;
-    extern int pdchOaTmFctHiHumid;
-    extern int pdchOaTmFctNiteVent;
-    extern int pdchOaTmFctEcono;
-    extern int pdchOaTmFctDCV;
-    extern int pdchOaTmFctExhaust;
-    extern int pdchOaTmFctLimit;
-    extern int pdchOaTmFctDemand;
-    extern int pdchOaTmFctEMS;
-    
-    extern int pdstOAavgFactorsDurOcc;
-    extern int pdchOaAvFctNoLimit;
-    extern int pdchOaAvFctHiHumid;
-    extern int pdchOaAvFctNiteVent;
-    extern int pdchOaAvFctEcono;
-    extern int pdchOaAvFctDCV;
-    extern int pdchOaAvFctExhaust;
-    extern int pdchOaAvFctLimit;
-    extern int pdchOaAvFctDemand;
-    extern int pdchOaAvFctEMS;
-
-    // Object Count Report
-    extern int pdrObjCnt;
-    extern int pdstSurfCnt;
-    extern int pdchSurfCntTot;
-    extern int pdchSurfCntExt;
-    extern int pdstHVACcnt;
-    extern int pdchHVACcntVal;
-    extern int pdstFieldCnt;
-    extern int pdchFieldCntVal;
-
-    // Energy Meters Report
-    extern int pdrEnergyMeters;
-
-    extern int pdstEMelecvalues;
-    extern int pdchEMelecannual;
-    extern int pdchEMelecminvalue;
-    extern int pdchEMelecminvaluetime;
-    extern int pdchEMelecmaxvalue;
-    extern int pdchEMelecmaxvaluetime;
-
-    extern int pdstEMgasvalues;
-    extern int pdchEMgasannual;
-    extern int pdchEMgasminvalue;
-    extern int pdchEMgasminvaluetime;
-    extern int pdchEMgasmaxvalue;
-    extern int pdchEMgasmaxvaluetime;
-
-    extern int pdstEMcoolvalues;
-    extern int pdchEMcoolannual;
-    extern int pdchEMcoolminvalue;
-    extern int pdchEMcoolminvaluetime;
-    extern int pdchEMcoolmaxvalue;
-    extern int pdchEMcoolmaxvaluetime;
-
-    extern int pdstEMwatervalues;
-    extern int pdchEMwaterannual;
-    extern int pdchEMwaterminvalue;
-    extern int pdchEMwaterminvaluetime;
-    extern int pdchEMwatermaxvalue;
-    extern int pdchEMwatermaxvaluetime;
-
-    extern int pdstEMotherJvalues;
-    extern int pdchEMotherJannual;
-    extern int pdchEMotherJminvalue;
-    extern int pdchEMotherJminvaluetime;
-    extern int pdchEMotherJmaxvalue;
-    extern int pdchEMotherJmaxvaluetime;
-
-    extern int pdstEMotherKGvalues;
-    extern int pdchEMotherKGannual;
-    extern int pdchEMotherKGminvalue;
-    extern int pdchEMotherKGminvaluetime;
-    extern int pdchEMotherKGmaxvalue;
-    extern int pdchEMotherKGmaxvaluetime;
-
-    extern int pdstEMotherM3values;
-    extern int pdchEMotherM3annual;
-    extern int pdchEMotherM3minvalue;
-    extern int pdchEMotherM3minvaluetime;
-    extern int pdchEMotherM3maxvalue;
-    extern int pdchEMotherM3maxvaluetime;
-
-    extern int pdstEMotherLvalues;
-    extern int pdchEMotherLannual;
-    extern int pdchEMotherLminvalue;
-    extern int pdchEMotherLminvaluetime;
-    extern int pdchEMotherLmaxvalue;
-    extern int pdchEMotherLmaxvaluetime;
-
-    // Sensible Heat Gas Component Report
-    extern int pdrSensibleGain;
-    // annual
-    extern int pdstSHGSannual;
-    extern int pdchSHGSAnZoneEqHt;
-    extern int pdchSHGSAnZoneEqCl;
-    extern int pdchSHGSAnHvacATUHt;
-    extern int pdchSHGSAnHvacATUCl;
-    extern int pdchSHGSAnSurfHt;
-    extern int pdchSHGSAnSurfCl;
-    extern int pdchSHGSAnPeoplAdd;
-    extern int pdchSHGSAnLiteAdd;
-    extern int pdchSHGSAnEquipAdd;
-    extern int pdchSHGSAnWindAdd;
-    extern int pdchSHGSAnIzaAdd;
-    extern int pdchSHGSAnInfilAdd;
-    extern int pdchSHGSAnOtherAdd;
-    extern int pdchSHGSAnEquipRem;
-    extern int pdchSHGSAnWindRem;
-    extern int pdchSHGSAnIzaRem;
-    extern int pdchSHGSAnInfilRem;
-    extern int pdchSHGSAnOtherRem;
-    // peak cooling
-    extern int pdstSHGSpkCl;
-    extern int pdchSHGSClTimePeak;
-    extern int pdchSHGSClHvacHt;
-    extern int pdchSHGSClHvacCl;
-    extern int pdchSHGSClHvacATUHt;
-    extern int pdchSHGSClHvacATUCl;
-    extern int pdchSHGSClSurfHt;
-    extern int pdchSHGSClSurfCl;
-    extern int pdchSHGSClPeoplAdd;
-    extern int pdchSHGSClLiteAdd;
-    extern int pdchSHGSClEquipAdd;
-    extern int pdchSHGSClWindAdd;
-    extern int pdchSHGSClIzaAdd;
-    extern int pdchSHGSClInfilAdd;
-    extern int pdchSHGSClOtherAdd;
-    extern int pdchSHGSClEquipRem;
-    extern int pdchSHGSClWindRem;
-    extern int pdchSHGSClIzaRem;
-    extern int pdchSHGSClInfilRem;
-    extern int pdchSHGSClOtherRem;
-    // peak heating
-    extern int pdstSHGSpkHt;
-    extern int pdchSHGSHtTimePeak;
-    extern int pdchSHGSHtHvacHt;
-    extern int pdchSHGSHtHvacCl;
-    extern int pdchSHGSHtHvacATUHt;
-    extern int pdchSHGSHtHvacATUCl;
-    extern int pdchSHGSHtSurfHt;
-    extern int pdchSHGSHtSurfCl;
-    extern int pdchSHGSHtPeoplAdd;
-    extern int pdchSHGSHtLiteAdd;
-    extern int pdchSHGSHtEquipAdd;
-    extern int pdchSHGSHtWindAdd;
-    extern int pdchSHGSHtIzaAdd;
-    extern int pdchSHGSHtInfilAdd;
-    extern int pdchSHGSHtOtherAdd;
-    extern int pdchSHGSHtEquipRem;
-    extern int pdchSHGSHtWindRem;
-    extern int pdchSHGSHtIzaRem;
-    extern int pdchSHGSHtInfilRem;
-    extern int pdchSHGSHtOtherRem;
-    // Standard62Report
-    extern int pdrStd62;
-    extern int pdstS62sysVentReqCool;
-    extern int pdchS62svrClSumVpz;
-    extern int pdchS62svrClPs;
-    extern int pdchS62svrClSumPz;
-    extern int pdchS62svrClD;
-    extern int pdchS62svrClVou;
-    extern int pdchS62svrClVps;
-    extern int pdchS62svrClXs;
-    extern int pdchS62svrClEv;
-    extern int pdchS62svrClVot;
-    extern int pdchS62svrClPercOA;
-    extern int pdchS62svrClEnvironmentOfPs;
-    extern int pdchS62svrClTimeOfPs;
-
-    extern int pdstS62sysVentReqHeat;
-    extern int pdchS62svrHtSumVpz;
-    extern int pdchS62svrHtPs;
-    extern int pdchS62svrHtSumPz;
-    extern int pdchS62svrHtD;
-    extern int pdchS62svrHtVou;
-    extern int pdchS62svrHtVps;
-    extern int pdchS62svrHtXs;
-    extern int pdchS62svrHtEv;
-    extern int pdchS62svrHtVot;
-    extern int pdchS62svrHtPercOA;
-    extern int pdchS62svrHtEnvironmentOfPs;
-    extern int pdchS62svrHtTimeOfPs;
-
-    extern int pdstS62znVentPar;
-    extern int pdchS62zvpAlN;
-    extern int pdchS62zvpRp;
-    extern int pdchS62zvpPz;
-    extern int pdchS62zvpRa;
-    extern int pdchS62zvpAz;
-    extern int pdchS62zvpVbz;
-    extern int pdchS62zvpClEz;
-    extern int pdchS62zvpClVoz;
-    extern int pdchS62zvpHtEz;
-    extern int pdchS62zvpHtVoz;
-
-    extern int pdstS62sysVentPar;
-    extern int pdchS62svpRp;
-    extern int pdchS62svpPz;
-    extern int pdchS62svpRa;
-    extern int pdchS62svpAz;
-    extern int pdchS62svpVbz;
-    extern int pdchS62svpClVoz;
-    extern int pdchS62svpHtVoz;
-
-    extern int pdstS62znCoolDes;
-    extern int pdchS62zcdAlN;
-    extern int pdchS62zcdBox;
-    extern int pdchS62zcdVpz;
-    extern int pdchS62zcdVps;
-    extern int pdchS62zcdVsec;
-    extern int pdchS62zcdVdz;
-    extern int pdchS62zcdVpzmin;
-    extern int pdchS62zcdVozclg;
-    extern int pdchS62zcdZpz;
-    extern int pdchS62zcdEp;
-    extern int pdchS62zcdEr;
-    extern int pdchS62zcdFa;
-    extern int pdchS62zcdFb;
-    extern int pdchS62zcdFc;
-    extern int pdchS62zcdEvz;
-
-    extern int pdstS62sysCoolDes;
-    extern int pdchS62scdVpz;
-    extern int pdchS62scdVps;
-    extern int pdchS62scdVsec;
-    extern int pdchS62scdVdz;
-    extern int pdchS62scdVpzmin;
-    extern int pdchS62scdVozclg;
-    extern int pdchS62scdEvz;
-
-    extern int pdstS62znHeatDes;
-    extern int pdchS62zhdAlN;
-    extern int pdchS62zhdBox;
-    extern int pdchS62zhdVpz;
-    extern int pdchS62zhdVps;
-    extern int pdchS62zhdVsec;
-    extern int pdchS62zhdVdz;
-    extern int pdchS62zhdVpzmin;
-    extern int pdchS62zhdVozhtg;
-    extern int pdchS62zhdZpz;
-    extern int pdchS62zhdEp;
-    extern int pdchS62zhdEr;
-    extern int pdchS62zhdFa;
-    extern int pdchS62zhdFb;
-    extern int pdchS62zhdFc;
-    extern int pdchS62zhdEvz;
-
-    extern int pdstS62sysHeatDes;
-    extern int pdchS62shdVpz;
-    extern int pdchS62shdVps;
-    extern int pdchS62shdVsec;
-    extern int pdchS62shdVdz;
-    extern int pdchS62shdVpzmin;
-    extern int pdchS62shdVozhtg;
-    extern int pdchS62shdEvz;
-
-    //  LEED Summary
-    extern int pdrLeed;
-    extern int pdstLeedGenInfo;
-    extern int pdchLeedGenData;
-
-    extern int pdstLeedSpaceUsageType;
-    extern int pdchLeedSutName;
-    extern int pdchLeedSutSpArea;
-    extern int pdchLeedSutOcArea;
-    extern int pdchLeedSutUnArea;
-    extern int pdchLeedSutHrsWeek;
-
-    extern int pdstLeedAdvsMsg;
-    extern int pdchLeedAmData;
-
-    extern int pdstLeedEneTypSum;
-    extern int pdchLeedEtsType;
-    extern int pdchLeedEtsRtNm;
-    extern int pdchLeedEtsVirt;
-    extern int pdchLeedEtsEneUnt;
-    extern int pdchLeedEtsDemUnt;
-
-    extern int pdstLeedPerf;
-    extern int pdchLeedPerfRot;
-    extern int pdchLeedPerfElEneUse;
-    extern int pdchLeedPerfElDem;
-    extern int pdchLeedPerfGasEneUse;
-    extern int pdchLeedPerfGasDem;
-    extern int pdchLeedPerfGasolineEneUse;
-    extern int pdchLeedPerfGasolineDem;
-    extern int pdchLeedPerfDieselEneUse;
-    extern int pdchLeedPerfDieselDem;
-    extern int pdchLeedPerfCoalEneUse;
-    extern int pdchLeedPerfCoalDem;
-    extern int pdchLeedPerfFuelOil1EneUse;
-    extern int pdchLeedPerfFuelOil1Dem;
-    extern int pdchLeedPerfFuelOil2EneUse;
-    extern int pdchLeedPerfFuelOil2Dem;
-    extern int pdchLeedPerfPropaneEneUse;
-    extern int pdchLeedPerfPropaneDem;
-    extern int pdchLeedPerfOtherFuel1EneUse;
-    extern int pdchLeedPerfOtherFuel1Dem;
-    extern int pdchLeedPerfOtherFuel2EneUse;
-    extern int pdchLeedPerfOtherFuel2Dem;
-    extern int pdchLeedPerfDisClEneUse;
-    extern int pdchLeedPerfDisClDem;
-    extern int pdchLeedPerfDisHtEneUse;
-    extern int pdchLeedPerfDisHtDem;
-
-    extern int pdstLeedEneUseSum;
-    extern int pdchLeedEusUnt;
-    extern int pdchLeedEusProc;
-    extern int pdchLeedEusTotal;
-
-    extern int pdstLeedEneCostSum;
-    extern int pdchLeedEcUnt;
-    extern int pdchLeedEcsProc;
-    extern int pdchLeedEcsTotal;
-    extern Real64 LEEDelecCostTotal;
-    extern Real64 LEEDgasCostTotal;
-    extern Real64 LEEDothrCostTotal;
-
-    extern int pdstLeedRenewSum;
-    extern int pdchLeedRenRatCap;
-    extern int pdchLeedRenAnGen;
-
-    extern int pdstLeedEneUseIntEl;
-    extern int pdchLeedEuiElec;
-    extern int pdstLeedEneUseIntNatG;
-    extern int pdchLeedEuiNatG;
-    extern int pdstLeedEneUseIntOthr;
-    extern int pdchLeedEuiOthr;
-
-    extern int pdstLeedEneUsePerc;
-    extern int pdchLeedEupPerc;
-
-    extern int pdstLeedEqFlLdHrs;
-    extern int pdchLeedEflhEflh;
-    extern int pdchLeedEflhNonZerHrs;
-
-    extern int pdstLeedSchedSetPts;
-    extern int pdChLeedSchStPtFirstObjUsed;
-    extern int pdChLeedSchStPtMonthUsed;
-    extern int pdchLeedSchStPt11amWednesday;
-    extern int pdchLeedSchStPt11amWedCnt;
-    extern int pdchLeedSchStPt11pmWednesday;
-    extern int pdchLeedSchStPt11pmWedCnt;
-
-    extern int pdrThermalResilience;
-    extern int pdstHIHours;
-    extern int pdchHIHourSafe;
-    extern int pdchHIHourCaution;
-    extern int pdchHIHourExtremeCaution;
-    extern int pdchHIHourDanger;
-    extern int pdchHIHourExtremeDanger;
-
-    extern int pdstHIOccuHours;
-    extern int pdchHIOccuHourSafe;
-    extern int pdchHIOccuHourCaution;
-    extern int pdchHIOccuHourExtremeCaution;
-    extern int pdchHIOccuHourDanger;
-    extern int pdchHIOccuHourExtremeDanger;
-
-    extern int pdstHumidexHours;
-    extern int pdchHumidexHourLittle;
-    extern int pdchHumidexHourSome;
-    extern int pdchHumidexHourGreat;
-    extern int pdchHumidexHourDanger;
-    extern int pdchHumidexHourStroke;
-
-    extern int pdstHumidexOccuHours;
-    extern int pdchHumidexOccuHourLittle;
-    extern int pdchHumidexOccuHourSome;
-    extern int pdchHumidexOccuHourGreat;
-    extern int pdchHumidexOccuHourDanger;
-    extern int pdchHumidexOccuHourStroke;
-
-    extern int pdstHeatingSETHours;
-    extern int pdchHeatingSETHours;
-    extern int pdchHeatingSETOccuHours;
-    extern int pdchHeatingSETUnmetDuration;
-    extern int pdchHeatingSETUnmetTime;
-    extern int pdstCoolingSETHours;
-    extern int pdchCoolingSETHours;
-    extern int pdchCoolingSETOccuHours;
-    extern int pdchCoolingSETUnmetDuration;
-    extern int pdchCoolingSETUnmetTime;
-
-    extern int pdrCO2Resilience;
-    extern int pdstCO2Hours;
-    extern int pdchCO2HourSafe;
-    extern int pdchCO2HourCaution;
-    extern int pdchCO2HourHazard;
-    extern int pdstCO2OccuHours;
-    extern int pdchCO2OccuHourSafe;
-    extern int pdchCO2OccuHourCaution;
-    extern int pdchCO2OccuHourHazard;
-
-    extern int pdrVisualResilience;
-    extern int pdstIllumHours;
-    extern int pdchIllumHourDark;
-    extern int pdchIllumHourDim;
-    extern int pdchIllumHourAdequate;
-    extern int pdchIllumHourBright;
-    extern int pdstIllumOccuHours;
-    extern int pdchIllumOccuHourDark;
-    extern int pdchIllumOccuHourDim;
-    extern int pdchIllumOccuHourAdequate;
-    extern int pdchIllumOccuHourBright;
-
-
-=======
->>>>>>> deee5265
     // Internal data structures to store information provided by calls
     int constexpr sizeIncrement(100);
     int constexpr recKindSurface(1);
