--- conflicted
+++ resolved
@@ -635,11 +635,7 @@
                             int const FanOpMode // allows parent object to control fan mode
     );
 
-<<<<<<< HEAD
-    void GetDXCoils(IOFiles &ioFiles);
-=======
     void GetDXCoils(EnergyPlusData &state);
->>>>>>> e7001b2e
 
     void InitDXCoil(EnergyPlusData &state, int const DXCoilNum); // number of the current DX coil unit being simulated
 
@@ -770,65 +766,40 @@
 
     // ======================  Utility routines ======================================
 
-<<<<<<< HEAD
-    void GetDXCoilIndex(IOFiles &ioFiles,
-                        std::string const &DXCoilName,
-=======
     void GetDXCoilIndex(EnergyPlusData &state, std::string const &DXCoilName,
->>>>>>> e7001b2e
                         int &DXCoilIndex,
                         bool &ErrorsFound,
                         Optional_string_const ThisObjectType,
                         Optional_bool_const SuppressWarning);
 
-<<<<<<< HEAD
     std::string
-    GetDXCoilName(IOFiles &ioFiles, int &DXCoilIndex, bool &ErrorsFound, Optional_string_const ThisObjectType, Optional_bool_const SuppressWarning);
-=======
-    std::string GetDXCoilName(EnergyPlusData &state, int &DXCoilIndex, bool &ErrorsFound, Optional_string_const ThisObjectType = _, Optional_bool_const SuppressWarning = _);
->>>>>>> e7001b2e
+    GetDXCoilName(EnergyPlusData &state, int &DXCoilIndex, bool &ErrorsFound, Optional_string_const ThisObjectType, Optional_bool_const SuppressWarning);
 
     Real64 GetCoilCapacity(EnergyPlusData &state, std::string const &CoilType, // must match coil types in this module
                            std::string const &CoilName, // must match coil names for the coil type
                            bool &ErrorsFound            // set to true if problem
     );
 
-<<<<<<< HEAD
-    Real64 GetCoilCapacityByIndexType(IOFiles &ioFiles,
-=======
     Real64 GetCoilCapacityByIndexType(EnergyPlusData &state,
->>>>>>> e7001b2e
                                       int const CoilIndex,    // must match coil index for the coil type
                                       int const CoilType_Num, // must match coil types in this module
                                       bool &ErrorsFound       // set to true if problem
     );
 
-<<<<<<< HEAD
-    int GetCoilTypeNum(IOFiles &ioFiles,
-=======
     int GetCoilTypeNum(EnergyPlusData &state,
->>>>>>> e7001b2e
                        std::string const &CoilType,         // must match coil types in this module
                        std::string const &CoilName,         // must match coil names for the coil type
                        bool &ErrorsFound,                   // set to true if problem
                        Optional_bool_const PrintWarning = _ // prints warning when true
     );
 
-<<<<<<< HEAD
-    Real64 GetMinOATCompressor(IOFiles &ioFiles,
-=======
     Real64 GetMinOATCompressor(EnergyPlusData &state,
->>>>>>> e7001b2e
                                std::string const &CoilType, // must match coil types in this module
                                std::string const &CoilName, // must match coil names for the coil type
                                bool &ErrorsFound            // set to true if problem
     );
 
-<<<<<<< HEAD
-    Real64 GetMinOATCompressorUsingIndex(IOFiles &ioFiles,
-=======
     Real64 GetMinOATCompressorUsingIndex(EnergyPlusData &state,
->>>>>>> e7001b2e
                                          int const CoilIndex, // index to coil
                                          bool &ErrorsFound    // set to true if problem
     );
@@ -843,39 +814,23 @@
                           bool &ErrorsFound            // set to true if problem
     );
 
-<<<<<<< HEAD
-    int getCoilInNodeIndex(IOFiles &ioFiles,
-=======
     int getCoilInNodeIndex(EnergyPlusData &state,
->>>>>>> e7001b2e
                            int const &CoilIndex,       // coil index
                            bool &ErrorsFound           // set to true if problem
     );
 
-<<<<<<< HEAD
-    int getCoilOutNodeIndex(IOFiles &ioFiles,
-=======
     int getCoilOutNodeIndex(EnergyPlusData &state,
->>>>>>> e7001b2e
                             int const &CoilIndex,      // coil index
                             bool &ErrorsFound          // set to true if problem
     );
 
-<<<<<<< HEAD
-    int GetCoilCondenserInletNode(IOFiles &ioFiles,
-=======
     int GetCoilCondenserInletNode(EnergyPlusData &state,
->>>>>>> e7001b2e
                                   std::string const &CoilType, // must match coil types in this module
                                   std::string const &CoilName, // must match coil names for the coil type
                                   bool &ErrorsFound            // set to true if problem
     );
 
-<<<<<<< HEAD
-    Real64 GetDXCoilBypassedFlowFrac(IOFiles &ioFiles,
-=======
     Real64 GetDXCoilBypassedFlowFrac(EnergyPlusData &state,
->>>>>>> e7001b2e
                                      std::string const &CoilType, // must match coil types in this module
                                      std::string const &CoilName, // must match coil names for the coil type
                                      bool &ErrorsFound            // set to true if problem
@@ -886,42 +841,26 @@
                               int const HeatingCoilIndex          // Index of DX heating coil used in HP
     );
 
-<<<<<<< HEAD
-    int GetDXCoilNumberOfSpeeds(IOFiles &ioFiles,
-=======
     int GetDXCoilNumberOfSpeeds(EnergyPlusData &state,
->>>>>>> e7001b2e
                                 std::string const &CoilType, // must match coil types in this module
                                 std::string const &CoilName, // must match coil names for the coil type
                                 bool &ErrorsFound            // set to true if problem
     );
 
-<<<<<<< HEAD
-    int GetDXCoilAvailSchPtr(IOFiles &ioFiles,
-=======
     int GetDXCoilAvailSchPtr(EnergyPlusData &state,
->>>>>>> e7001b2e
                              std::string const &CoilType,     // must match coil types in this module
                              std::string const &CoilName,     // must match coil names for the coil type
                              bool &ErrorsFound,               // set to true if problem
                              Optional_int_const CoilIndex = _ // Coil index number
     );
 
-<<<<<<< HEAD
-    Real64 GetDXCoilAirFlow(IOFiles &ioFiles,
-=======
     Real64 GetDXCoilAirFlow(EnergyPlusData &state,
->>>>>>> e7001b2e
                             std::string const &CoilType, // must match coil types in this module
                             std::string const &CoilName, // must match coil names for the coil type
                             bool &ErrorsFound            // set to true if problem
     );
 
-<<<<<<< HEAD
-    int GetDXCoilCapFTCurveIndex(IOFiles &ioFiles,
-=======
     int GetDXCoilCapFTCurveIndex(EnergyPlusData &state,
->>>>>>> e7001b2e
                                  int const CoilIndex, // coil index pointer
                                  bool &ErrorsFound    // set to true if problem
     );
@@ -951,20 +890,12 @@
                               Optional_string SupplyFanName = _,
                               Optional_int SupplyFan_TypeNum = _);
 
-<<<<<<< HEAD
-    void SetCoilSystemHeatingDXFlag(IOFiles &ioFiles,
-=======
     void SetCoilSystemHeatingDXFlag(EnergyPlusData &state,
->>>>>>> e7001b2e
                                     std::string const &CoilType, // must match coil types in this module
                                     std::string const &CoilName  // must match coil names for the coil type
     );
 
-<<<<<<< HEAD
-    void SetCoilSystemCoolingData(IOFiles &ioFiles,
-=======
     void SetCoilSystemCoolingData(EnergyPlusData &state,
->>>>>>> e7001b2e
                                   std::string const &CoilName, // must match coil names for the coil type
                                   std::string const &CoilSystemName);
 
@@ -976,11 +907,7 @@
                                     Real64 const SHRRated          // rated sensible heat ratio, user input
     );
 
-<<<<<<< HEAD
-    void SetDXCoilTypeData(IOFiles &ioFiles, std::string const &CoilName); // must match coil names for the coil type
-=======
     void SetDXCoilTypeData(EnergyPlusData &state, std::string const &CoilName); // must match coil names for the coil type
->>>>>>> e7001b2e
 
     void CalcSecondaryDXCoils(int const DXCoilNum);
 
@@ -1042,11 +969,7 @@
                            Real64 &T_coil_surf      // Air temperature at coil surface
     );
 
-<<<<<<< HEAD
-    void CalcVRFCoilCapModFac(IOFiles &ioFiles,
-=======
     void CalcVRFCoilCapModFac(EnergyPlusData &state,
->>>>>>> e7001b2e
                               int const OperationMode,        // mode 0 for cooling, 1 for heating
                               Optional<int const> CoilIndex,  // index to VRFTU cooling or heating coil
                               Optional<std::string> CoilName, // name of VRFTU cooling or heating coil
@@ -1069,13 +992,7 @@
 
     void SetMSHPDXCoilHeatRecoveryFlag(int const DXCoilNum); // must match coil names for the coil type
 
-<<<<<<< HEAD
-    void SetDXCoilAirLoopNumber(IOFiles &ioFiles, std::string const &CoilName, int const AirLoopNum); // must match coil names for the coil type
-=======
-    void SetDXCoilAirLoopNumber(EnergyPlusData &state,
-                                std::string const &CoilName,
-                                int const AirLoopNum); // must match coil names for the coil type
->>>>>>> e7001b2e
+    void SetDXCoilAirLoopNumber(EnergyPlusData &state, std::string const &CoilName, int const AirLoopNum); // must match coil names for the coil type
 
     void DisableLatentDegradation(int const DXCoilNum);
 
