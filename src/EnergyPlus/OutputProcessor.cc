--- conflicted
+++ resolved
@@ -6860,44 +6860,14 @@
         varnameLen = index(Alphas(1), '[');
         if (varnameLen != std::string::npos) Alphas(1).erase(varnameLen);
 
-<<<<<<< HEAD
-        WildCard = index(Alphas(1), '*');
-        if (WildCard != std::string::npos) {
-            TestLen = WildCard;
-        }
-
         ReportFreq = determineFrequency(state, Alphas(2));
-
-        if (WildCard == std::string::npos) {
-            Meter = UtilityRoutines::FindItem(Alphas(1), EnergyMeters);
-            if (Meter == 0) {
-                ShowWarningError(state, cCurrentModuleObject + ": invalid " + cAlphaFieldNames(1) + "=\"" + Alphas(1) + "\" - not found.");
-                continue;
-            }
-
-            SetInitialMeterReportingAndOutputNames(state, Meter, false, ReportFreq, false);
-
-        } else { // Wildcard input
-            NeverFound = true;
-            for (Meter = 1; Meter <= NumEnergyMeters; ++Meter) {
-                if (!UtilityRoutines::SameString(EnergyMeters(Meter).Name.substr(0, TestLen), Alphas(1).substr(0, TestLen))) continue;
-                NeverFound = false;
-
-                SetInitialMeterReportingAndOutputNames(state, Meter, false, ReportFreq, false);
-            }
-            if (NeverFound) {
-                ShowWarningError(state, cCurrentModuleObject + ": invalid " + cAlphaFieldNames(1) + "=\"" + Alphas(1) + "\" - not found.");
-            }
-=======
-        ReportFreq = determineFrequency(Alphas(2));
 
         int meterIndex = findMeterIndexFromMeterName(Alphas(1));
         if (meterIndex > 0) {
             // MeterFileOnlyIndicator is false, CumulativeIndicator is false
             SetInitialMeterReportingAndOutputNames(state, meterIndex, false, ReportFreq, false);
         } else {
-            ShowWarningError(cCurrentModuleObject + ": invalid " + cAlphaFieldNames(1) + "=\"" + Alphas(1) + "\" - not found.");
->>>>>>> 20a2fc09
+            ShowWarningError(state, cCurrentModuleObject + ": invalid " + cAlphaFieldNames(1) + "=\"" + Alphas(1) + "\" - not found.");
         }
     }
 
@@ -6921,44 +6891,14 @@
         varnameLen = index(Alphas(1), '[');
         if (varnameLen != std::string::npos) Alphas(1).erase(varnameLen);
 
-<<<<<<< HEAD
-        WildCard = index(Alphas(1), '*');
-        if (WildCard != std::string::npos) {
-            TestLen = WildCard;
-        }
-
         ReportFreq = determineFrequency(state, Alphas(2));
-
-        if (WildCard == std::string::npos) {
-            Meter = UtilityRoutines::FindItem(Alphas(1), EnergyMeters);
-            if (Meter == 0) {
-                ShowWarningError(state, cCurrentModuleObject + ": invalid " + cAlphaFieldNames(1) + "=\"" + Alphas(1) + "\" - not found.");
-                continue;
-            }
-
-            SetInitialMeterReportingAndOutputNames(state, Meter, true, ReportFreq, false);
-
-        } else { // Wildcard input
-            NeverFound = true;
-            for (Meter = 1; Meter <= NumEnergyMeters; ++Meter) {
-                if (!UtilityRoutines::SameString(EnergyMeters(Meter).Name.substr(0, TestLen), Alphas(1).substr(0, TestLen))) continue;
-                NeverFound = false;
-
-                SetInitialMeterReportingAndOutputNames(state, Meter, true, ReportFreq, false);
-            }
-            if (NeverFound) {
-                ShowWarningError(state, cCurrentModuleObject + ": invalid " + cAlphaFieldNames(1) + "=\"" + Alphas(1) + "\" - not found.");
-            }
-=======
-        ReportFreq = determineFrequency(Alphas(2));
 
         int meterIndex = findMeterIndexFromMeterName(Alphas(1));
         if (meterIndex > 0) {
             // MeterFileOnlyIndicator is true, CumulativeIndicator is false
             SetInitialMeterReportingAndOutputNames(state, meterIndex, true, ReportFreq, false);
         } else {
-            ShowWarningError(cCurrentModuleObject + ": invalid " + cAlphaFieldNames(1) + "=\"" + Alphas(1) + "\" - not found.");
->>>>>>> 20a2fc09
+            ShowWarningError(state, cCurrentModuleObject + ": invalid " + cAlphaFieldNames(1) + "=\"" + Alphas(1) + "\" - not found.");
         }
     }
 
@@ -6983,44 +6923,14 @@
         varnameLen = index(Alphas(1), '[');
         if (varnameLen != std::string::npos) Alphas(1).erase(varnameLen);
 
-<<<<<<< HEAD
-        WildCard = index(Alphas(1), '*');
-        if (WildCard != std::string::npos) {
-            TestLen = WildCard;
-        }
-
         ReportFreq = determineFrequency(state, Alphas(2));
-
-        if (WildCard == std::string::npos) {
-            Meter = UtilityRoutines::FindItem(Alphas(1), EnergyMeters);
-            if (Meter == 0) {
-                ShowWarningError(state, cCurrentModuleObject + ": invalid " + cAlphaFieldNames(1) + "=\"" + Alphas(1) + "\" - not found.");
-                continue;
-            }
-
-            SetInitialMeterReportingAndOutputNames(state, Meter, false, ReportFreq, true);
-
-        } else { // Wildcard input
-            NeverFound = true;
-            for (Meter = 1; Meter <= NumEnergyMeters; ++Meter) {
-                if (!UtilityRoutines::SameString(EnergyMeters(Meter).Name.substr(0, TestLen), Alphas(1).substr(0, TestLen))) continue;
-                NeverFound = false;
-
-                SetInitialMeterReportingAndOutputNames(state, Meter, false, ReportFreq, true);
-            }
-            if (NeverFound) {
-                ShowWarningError(state, cCurrentModuleObject + ": invalid " + cAlphaFieldNames(1) + "=\"" + Alphas(1) + "\" - not found.");
-            }
-=======
-        ReportFreq = determineFrequency(Alphas(2));
 
         int meterIndex = findMeterIndexFromMeterName(Alphas(1));
         if (meterIndex > 0) {
             // MeterFileOnlyIndicator is false, CumulativeIndicator is true
             SetInitialMeterReportingAndOutputNames(state, meterIndex, false, ReportFreq, true);
         } else {
-            ShowWarningError(cCurrentModuleObject + ": invalid " + cAlphaFieldNames(1) + "=\"" + Alphas(1) + "\" - not found.");
->>>>>>> 20a2fc09
+            ShowWarningError(state, cCurrentModuleObject + ": invalid " + cAlphaFieldNames(1) + "=\"" + Alphas(1) + "\" - not found.");
         }
     }
 
@@ -7044,44 +6954,14 @@
         varnameLen = index(Alphas(1), '[');
         if (varnameLen != std::string::npos) Alphas(1).erase(varnameLen);
 
-<<<<<<< HEAD
-        WildCard = index(Alphas(1), '*');
-        if (WildCard != std::string::npos) {
-            TestLen = WildCard;
-        }
-
         ReportFreq = determineFrequency(state, Alphas(2));
-
-        if (WildCard == std::string::npos) {
-            Meter = UtilityRoutines::FindItem(Alphas(1), EnergyMeters);
-            if (Meter == 0) {
-                ShowWarningError(state, cCurrentModuleObject + ": invalid " + cAlphaFieldNames(1) + "=\"" + Alphas(1) + "\" - not found.");
-                continue;
-            }
-
-            SetInitialMeterReportingAndOutputNames(state, Meter, true, ReportFreq, true);
-
-        } else { // Wildcard input
-            NeverFound = true;
-            for (Meter = 1; Meter <= NumEnergyMeters; ++Meter) {
-                if (!UtilityRoutines::SameString(EnergyMeters(Meter).Name.substr(0, TestLen), Alphas(1).substr(0, TestLen))) continue;
-                NeverFound = false;
-
-                SetInitialMeterReportingAndOutputNames(state, Meter, true, ReportFreq, true);
-            }
-            if (NeverFound) {
-                ShowWarningError(state, cCurrentModuleObject + ": invalid " + cAlphaFieldNames(1) + "=\"" + Alphas(1) + "\" - not found.");
-            }
-=======
-        ReportFreq = determineFrequency(Alphas(2));
 
         int meterIndex = findMeterIndexFromMeterName(Alphas(1));
         if (meterIndex > 0) {
             // MeterFileOnlyIndicator is true, CumulativeIndicator is true
             SetInitialMeterReportingAndOutputNames(state, meterIndex, true, ReportFreq, true);
         } else {
-            ShowWarningError(cCurrentModuleObject + ": invalid " + cAlphaFieldNames(1) + "=\"" + Alphas(1) + "\" - not found.");
->>>>>>> 20a2fc09
+            ShowWarningError(state, cCurrentModuleObject + ": invalid " + cAlphaFieldNames(1) + "=\"" + Alphas(1) + "\" - not found.");
         }
     }
 
