// EnergyPlus, Copyright (c) 1996-2023, The Board of Trustees of the University of Illinois,
// The Regents of the University of California, through Lawrence Berkeley National Laboratory
// (subject to receipt of any required approvals from the U.S. Dept. of Energy), Oak Ridge
// National Laboratory, managed by UT-Battelle, Alliance for Sustainable Energy, LLC, and other
// contributors. All rights reserved.
//
// NOTICE: This Software was developed under funding from the U.S. Department of Energy and the
// U.S. Government consequently retains certain rights. As such, the U.S. Government has been
// granted for itself and others acting on its behalf a paid-up, nonexclusive, irrevocable,
// worldwide license in the Software to reproduce, distribute copies to the public, prepare
// derivative works, and perform publicly and display publicly, and to permit others to do so.
//
// Redistribution and use in source and binary forms, with or without modification, are permitted
// provided that the following conditions are met:
//
// (1) Redistributions of source code must retain the above copyright notice, this list of
//     conditions and the following disclaimer.
//
// (2) Redistributions in binary form must reproduce the above copyright notice, this list of
//     conditions and the following disclaimer in the documentation and/or other materials
//     provided with the distribution.
//
// (3) Neither the name of the University of California, Lawrence Berkeley National Laboratory,
//     the University of Illinois, U.S. Dept. of Energy nor the names of its contributors may be
//     used to endorse or promote products derived from this software without specific prior
//     written permission.
//
// (4) Use of EnergyPlus(TM) Name. If Licensee (i) distributes the software in stand-alone form
//     without changes from the version obtained under this License, or (ii) Licensee makes a
//     reference solely to the software portion of its product, Licensee must refer to the
//     software as "EnergyPlus version X" software, where "X" is the version number Licensee
//     obtained under this License and may not use a different name for the software. Except as
//     specifically required in this Section (4), Licensee shall not use in a company name, a
//     product name, in advertising, publicity, or other promotional activities any name, trade
//     name, trademark, logo, or other designation of "EnergyPlus", "E+", "e+" or confusingly
//     similar designation, without the U.S. Department of Energy's prior written consent.
//
// THIS SOFTWARE IS PROVIDED BY THE COPYRIGHT HOLDERS AND CONTRIBUTORS "AS IS" AND ANY EXPRESS OR
// IMPLIED WARRANTIES, INCLUDING, BUT NOT LIMITED TO, THE IMPLIED WARRANTIES OF MERCHANTABILITY
// AND FITNESS FOR A PARTICULAR PURPOSE ARE DISCLAIMED. IN NO EVENT SHALL THE COPYRIGHT OWNER OR
// CONTRIBUTORS BE LIABLE FOR ANY DIRECT, INDIRECT, INCIDENTAL, SPECIAL, EXEMPLARY, OR
// CONSEQUENTIAL DAMAGES (INCLUDING, BUT NOT LIMITED TO, PROCUREMENT OF SUBSTITUTE GOODS OR
// SERVICES; LOSS OF USE, DATA, OR PROFITS; OR BUSINESS INTERRUPTION) HOWEVER CAUSED AND ON ANY
// THEORY OF LIABILITY, WHETHER IN CONTRACT, STRICT LIABILITY, OR TORT (INCLUDING NEGLIGENCE OR
// OTHERWISE) ARISING IN ANY WAY OUT OF THE USE OF THIS SOFTWARE, EVEN IF ADVISED OF THE
// POSSIBILITY OF SUCH DAMAGE.

// EnergyPlus Headers
#include <EnergyPlus/Data/EnergyPlusData.hh>
#include <EnergyPlus/GlobalNames.hh>
#include <EnergyPlus/UtilityRoutines.hh>

namespace EnergyPlus::GlobalNames {

// Module containing the routines dealing with matching and assuring that
// various component types are unique by name (e.g. Chillers).

// MODULE INFORMATION:
//       AUTHOR         Linda Lawrie
//       DATE WRITTEN   October 2005
//       MODIFIED       na
//       RE-ENGINEERED  na

// PURPOSE OF THIS MODULE:
// This module allows for verification of uniqueness (by name) across
// certain component names (esp. Chillers, Boilers)

void IntraObjUniquenessCheck(EnergyPlusData &state,
                             std::string const &NameToVerify,
                             std::string_view const CurrentModuleObject,
                             std::string_view FieldName,
                             std::unordered_set<std::string> &UniqueStrings,
                             bool &ErrorsFound)
{
    if (NameToVerify.empty()) {
        ShowSevereError(state, format("E+ object type {} cannot have a blank {} field", CurrentModuleObject, FieldName));
        ErrorsFound = true;
        // NameToVerify = "xxxxx";
        return;
    }

    auto const find_string = UniqueStrings.find(NameToVerify);
    if (find_string == UniqueStrings.end()) {
        UniqueStrings.emplace(NameToVerify);
    } else {
        ErrorsFound = true;
        ShowSevereError(state, format("{} has a duplicate field {}", CurrentModuleObject, NameToVerify));
    }
}

bool VerifyUniqueInterObjectName(EnergyPlusData &state,
                                 std::unordered_map<std::string, std::string> &names,
                                 std::string const &object_name,
                                 std::string_view object_type,
                                 std::string_view field_name,
                                 bool &ErrorsFound)
{
    if (object_name.empty()) {
        ShowSevereError(state, format("E+ object type {} cannot have blank {} field", object_name, field_name));
        ErrorsFound = true;
        // object_name = "xxxxx";
        return true;
    }
    auto const names_iter = names.find(object_name);
    if (names_iter == names.end()) {
        names.emplace(object_name, object_type);
    } else {
        ErrorsFound = true;
        ShowSevereError(state, format("{} with object type {} duplicates a name in object type {}", object_name, object_type, names_iter->second));
        return true;
    }
    return false;
}

bool VerifyUniqueInterObjectName(EnergyPlusData &state,
                                 std::unordered_map<std::string, std::string> &names,
                                 std::string const &object_name,
                                 std::string const &object_type,
                                 bool &ErrorsFound)
{
    if (object_name.empty()) {
        ShowSevereError(state, format("E+ object type {} has a blank field", object_name));
        ErrorsFound = true;
        // object_name = "xxxxx";
        return true;
    }
    auto const names_iter = names.find(object_name);
    if (names_iter == names.end()) {
        names.emplace(object_name, object_type);
    } else {
        ErrorsFound = true;
        ShowSevereError(state, format("{} with object type {} duplicates a name in object type {}", object_name, object_type, names_iter->second));
        return true;
    }
    return false;
}

void VerifyUniqueChillerName(
    EnergyPlusData &state, std::string_view TypeToVerify, std::string const &NameToVerify, bool &ErrorsFound, std::string const &StringToDisplay)
{

    // SUBROUTINE INFORMATION:
    //       AUTHOR         Linda Lawrie
    //       DATE WRITTEN   October 2005
    //       MODIFIED       na
    //       RE-ENGINEERED  na

    // PURPOSE OF THIS SUBROUTINE:
    // This subroutine verifies that a new name will be unique in the list of
    // chillers.  If not found in the list, it is added before returning.

    auto const iter = state.dataGlobalNames->ChillerNames.find(NameToVerify);
    if (iter != state.dataGlobalNames->ChillerNames.end()) {
        ShowSevereError(state, format("{}, duplicate name={}, Chiller Type=\"{}\".", StringToDisplay, NameToVerify, iter->second));
        ShowContinueError(state, format("...Current entry is Chiller Type=\"{}\".", TypeToVerify));
        ErrorsFound = true;
    } else {
<<<<<<< HEAD
        state.dataGlobalNames->ChillerNames.emplace(NameToVerify, Util::MakeUPPERCase(TypeToVerify));
=======
        state.dataGlobalNames->ChillerNames.emplace(NameToVerify, UtilityRoutines::makeUPPER(TypeToVerify));
>>>>>>> 07b51a2c
        state.dataGlobalNames->NumChillers = static_cast<int>(state.dataGlobalNames->ChillerNames.size());
    }
}

void VerifyUniqueBaseboardName(EnergyPlusData &state,
                               std::string_view const &TypeToVerify,
                               std::string const &NameToVerify,
                               bool &ErrorsFound,
                               std::string const &StringToDisplay)
{

    // SUBROUTINE INFORMATION:
    //       AUTHOR         Linda Lawrie
    //       DATE WRITTEN   July 2008
    //       MODIFIED       na
    //       RE-ENGINEERED  na

    // PURPOSE OF THIS SUBROUTINE:
    // This subroutine verifies that a new name will be unique in the list of
    // Baseboards.  If not found in the list, it is added before returning.

    auto const iter = state.dataGlobalNames->BaseboardNames.find(NameToVerify);
    if (iter != state.dataGlobalNames->BaseboardNames.end()) {
        ShowSevereError(state, format("{}, duplicate name={}, Baseboard Type=\"{}\".", StringToDisplay, NameToVerify, iter->second));
        ShowContinueError(state, format("...Current entry is Baseboard Type=\"{}\".", TypeToVerify));
        ErrorsFound = true;
    } else {
<<<<<<< HEAD
        state.dataGlobalNames->BaseboardNames.emplace(NameToVerify, Util::MakeUPPERCase(TypeToVerify));
=======
        state.dataGlobalNames->BaseboardNames.emplace(NameToVerify, UtilityRoutines::makeUPPER(TypeToVerify));
>>>>>>> 07b51a2c
        state.dataGlobalNames->NumBaseboards = static_cast<int>(state.dataGlobalNames->BaseboardNames.size());
    }
}

void VerifyUniqueBoilerName(
    EnergyPlusData &state, std::string const &TypeToVerify, std::string const &NameToVerify, bool &ErrorsFound, std::string const &StringToDisplay)
{

    // SUBROUTINE INFORMATION:
    //       AUTHOR         Linda Lawrie
    //       DATE WRITTEN   October 2005
    //       MODIFIED       na
    //       RE-ENGINEERED  na

    // PURPOSE OF THIS SUBROUTINE:
    // This subroutine verifies that a new name will be unique in the list of
    // Boilers.  If not found in the list, it is added before returning.

    auto const iter = state.dataGlobalNames->BoilerNames.find(NameToVerify);
    if (iter != state.dataGlobalNames->BoilerNames.end()) {
        ShowSevereError(state, format("{}, duplicate name={}, Boiler Type=\"{}\".", StringToDisplay, NameToVerify, iter->second));
        ShowContinueError(state, format("...Current entry is Boiler Type=\"{}\".", TypeToVerify));
        ErrorsFound = true;
    } else {
<<<<<<< HEAD
        state.dataGlobalNames->BoilerNames.emplace(NameToVerify, Util::MakeUPPERCase(TypeToVerify));
=======
        state.dataGlobalNames->BoilerNames.emplace(NameToVerify, UtilityRoutines::makeUPPER(TypeToVerify));
>>>>>>> 07b51a2c
        state.dataGlobalNames->NumBoilers = static_cast<int>(state.dataGlobalNames->BoilerNames.size());
    }
}

void VerifyUniqueCoilName(
    EnergyPlusData &state, std::string const &TypeToVerify, std::string &NameToVerify, bool &ErrorsFound, std::string const &StringToDisplay)
{

    // SUBROUTINE INFORMATION:
    //       AUTHOR         Linda Lawrie
    //       DATE WRITTEN   October 2005
    //       MODIFIED       na
    //       RE-ENGINEERED  na

    // PURPOSE OF THIS SUBROUTINE:
    // This subroutine verifies that a new name will be unique in the list of
    // Coils.  If not found in the list, it is added before returning.

    if (NameToVerify.empty()) {
        ShowSevereError(state, format("\"{}\" cannot have a blank field", TypeToVerify));
        ErrorsFound = true;
        NameToVerify = "xxxxx";
        return;
    }

    auto const iter = state.dataGlobalNames->CoilNames.find(NameToVerify);
    if (iter != state.dataGlobalNames->CoilNames.end()) {
        ShowSevereError(state, format("{}, duplicate name={}, Coil Type=\"{}\".", StringToDisplay, NameToVerify, iter->second));
        ShowContinueError(state, format("...Current entry is Coil Type=\"{}\".", TypeToVerify));
        ErrorsFound = true;
    } else {
<<<<<<< HEAD
        state.dataGlobalNames->CoilNames.emplace(NameToVerify, Util::MakeUPPERCase(TypeToVerify));
=======
        state.dataGlobalNames->CoilNames.emplace(NameToVerify, UtilityRoutines::makeUPPER(TypeToVerify));
>>>>>>> 07b51a2c
        state.dataGlobalNames->NumCoils = static_cast<int>(state.dataGlobalNames->CoilNames.size());
    }
}

void VerifyUniqueADUName(
    EnergyPlusData &state, std::string const &TypeToVerify, std::string const &NameToVerify, bool &ErrorsFound, std::string const &StringToDisplay)
{
    auto const iter = state.dataGlobalNames->aDUNames.find(NameToVerify);
    if (iter != state.dataGlobalNames->aDUNames.end()) {
        ShowSevereError(state, format("{}, duplicate name={}, ADU Type=\"{}\".", StringToDisplay, NameToVerify, iter->second));
        ShowContinueError(state, format("...Current entry is Air Distribution Unit Type=\"{}\".", TypeToVerify));
        ErrorsFound = true;
    } else {
<<<<<<< HEAD
        state.dataGlobalNames->aDUNames.emplace(NameToVerify, Util::MakeUPPERCase(TypeToVerify));
=======
        state.dataGlobalNames->aDUNames.emplace(NameToVerify, UtilityRoutines::makeUPPER(TypeToVerify));
>>>>>>> 07b51a2c
        state.dataGlobalNames->numAirDistUnits = static_cast<int>(state.dataGlobalNames->aDUNames.size());
    }
}

} // namespace EnergyPlus::GlobalNames<|MERGE_RESOLUTION|>--- conflicted
+++ resolved
@@ -155,11 +155,7 @@
         ShowContinueError(state, format("...Current entry is Chiller Type=\"{}\".", TypeToVerify));
         ErrorsFound = true;
     } else {
-<<<<<<< HEAD
-        state.dataGlobalNames->ChillerNames.emplace(NameToVerify, Util::MakeUPPERCase(TypeToVerify));
-=======
-        state.dataGlobalNames->ChillerNames.emplace(NameToVerify, UtilityRoutines::makeUPPER(TypeToVerify));
->>>>>>> 07b51a2c
+        state.dataGlobalNames->ChillerNames.emplace(NameToVerify, Util::makeUPPER(TypeToVerify));
         state.dataGlobalNames->NumChillers = static_cast<int>(state.dataGlobalNames->ChillerNames.size());
     }
 }
@@ -187,11 +183,7 @@
         ShowContinueError(state, format("...Current entry is Baseboard Type=\"{}\".", TypeToVerify));
         ErrorsFound = true;
     } else {
-<<<<<<< HEAD
-        state.dataGlobalNames->BaseboardNames.emplace(NameToVerify, Util::MakeUPPERCase(TypeToVerify));
-=======
-        state.dataGlobalNames->BaseboardNames.emplace(NameToVerify, UtilityRoutines::makeUPPER(TypeToVerify));
->>>>>>> 07b51a2c
+        state.dataGlobalNames->BaseboardNames.emplace(NameToVerify, Util::makeUPPER(TypeToVerify));
         state.dataGlobalNames->NumBaseboards = static_cast<int>(state.dataGlobalNames->BaseboardNames.size());
     }
 }
@@ -216,11 +208,7 @@
         ShowContinueError(state, format("...Current entry is Boiler Type=\"{}\".", TypeToVerify));
         ErrorsFound = true;
     } else {
-<<<<<<< HEAD
-        state.dataGlobalNames->BoilerNames.emplace(NameToVerify, Util::MakeUPPERCase(TypeToVerify));
-=======
-        state.dataGlobalNames->BoilerNames.emplace(NameToVerify, UtilityRoutines::makeUPPER(TypeToVerify));
->>>>>>> 07b51a2c
+        state.dataGlobalNames->BoilerNames.emplace(NameToVerify, Util::makeUPPER(TypeToVerify));
         state.dataGlobalNames->NumBoilers = static_cast<int>(state.dataGlobalNames->BoilerNames.size());
     }
 }
@@ -252,11 +240,7 @@
         ShowContinueError(state, format("...Current entry is Coil Type=\"{}\".", TypeToVerify));
         ErrorsFound = true;
     } else {
-<<<<<<< HEAD
-        state.dataGlobalNames->CoilNames.emplace(NameToVerify, Util::MakeUPPERCase(TypeToVerify));
-=======
-        state.dataGlobalNames->CoilNames.emplace(NameToVerify, UtilityRoutines::makeUPPER(TypeToVerify));
->>>>>>> 07b51a2c
+        state.dataGlobalNames->CoilNames.emplace(NameToVerify, Util::makeUPPER(TypeToVerify));
         state.dataGlobalNames->NumCoils = static_cast<int>(state.dataGlobalNames->CoilNames.size());
     }
 }
@@ -270,11 +254,7 @@
         ShowContinueError(state, format("...Current entry is Air Distribution Unit Type=\"{}\".", TypeToVerify));
         ErrorsFound = true;
     } else {
-<<<<<<< HEAD
-        state.dataGlobalNames->aDUNames.emplace(NameToVerify, Util::MakeUPPERCase(TypeToVerify));
-=======
-        state.dataGlobalNames->aDUNames.emplace(NameToVerify, UtilityRoutines::makeUPPER(TypeToVerify));
->>>>>>> 07b51a2c
+        state.dataGlobalNames->aDUNames.emplace(NameToVerify, Util::makeUPPER(TypeToVerify));
         state.dataGlobalNames->numAirDistUnits = static_cast<int>(state.dataGlobalNames->aDUNames.size());
     }
 }
