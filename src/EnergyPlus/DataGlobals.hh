// EnergyPlus, Copyright (c) 1996-2021, The Board of Trustees of the University of Illinois,
// The Regents of the University of California, through Lawrence Berkeley National Laboratory
// (subject to receipt of any required approvals from the U.S. Dept. of Energy), Oak Ridge
// National Laboratory, managed by UT-Battelle, Alliance for Sustainable Energy, LLC, and other
// contributors. All rights reserved.
//
// NOTICE: This Software was developed under funding from the U.S. Department of Energy and the
// U.S. Government consequently retains certain rights. As such, the U.S. Government has been
// granted for itself and others acting on its behalf a paid-up, nonexclusive, irrevocable,
// worldwide license in the Software to reproduce, distribute copies to the public, prepare
// derivative works, and perform publicly and display publicly, and to permit others to do so.
//
// Redistribution and use in source and binary forms, with or without modification, are permitted
// provided that the following conditions are met:
//
// (1) Redistributions of source code must retain the above copyright notice, this list of
//     conditions and the following disclaimer.
//
// (2) Redistributions in binary form must reproduce the above copyright notice, this list of
//     conditions and the following disclaimer in the documentation and/or other materials
//     provided with the distribution.
//
// (3) Neither the name of the University of California, Lawrence Berkeley National Laboratory,
//     the University of Illinois, U.S. Dept. of Energy nor the names of its contributors may be
//     used to endorse or promote products derived from this software without specific prior
//     written permission.
//
// (4) Use of EnergyPlus(TM) Name. If Licensee (i) distributes the software in stand-alone form
//     without changes from the version obtained under this License, or (ii) Licensee makes a
//     reference solely to the software portion of its product, Licensee must refer to the
//     software as "EnergyPlus version X" software, where "X" is the version number Licensee
//     obtained under this License and may not use a different name for the software. Except as
//     specifically required in this Section (4), Licensee shall not use in a company name, a
//     product name, in advertising, publicity, or other promotional activities any name, trade
//     name, trademark, logo, or other designation of "EnergyPlus", "E+", "e+" or confusingly
//     similar designation, without the U.S. Department of Energy's prior written consent.
//
// THIS SOFTWARE IS PROVIDED BY THE COPYRIGHT HOLDERS AND CONTRIBUTORS "AS IS" AND ANY EXPRESS OR
// IMPLIED WARRANTIES, INCLUDING, BUT NOT LIMITED TO, THE IMPLIED WARRANTIES OF MERCHANTABILITY
// AND FITNESS FOR A PARTICULAR PURPOSE ARE DISCLAIMED. IN NO EVENT SHALL THE COPYRIGHT OWNER OR
// CONTRIBUTORS BE LIABLE FOR ANY DIRECT, INDIRECT, INCIDENTAL, SPECIAL, EXEMPLARY, OR
// CONSEQUENTIAL DAMAGES (INCLUDING, BUT NOT LIMITED TO, PROCUREMENT OF SUBSTITUTE GOODS OR
// SERVICES; LOSS OF USE, DATA, OR PROFITS; OR BUSINESS INTERRUPTION) HOWEVER CAUSED AND ON ANY
// THEORY OF LIABILITY, WHETHER IN CONTRACT, STRICT LIABILITY, OR TORT (INCLUDING NEGLIGENCE OR
// OTHERWISE) ARISING IN ANY WAY OUT OF THE USE OF THIS SOFTWARE, EVEN IF ADVISED OF THE
// POSSIBILITY OF SUCH DAMAGE.

#ifndef DataGlobals_hh_INCLUDED
#define DataGlobals_hh_INCLUDED

// C++ Headers
#include <functional>
#include <iosfwd>
#include <string>

// EnergyPlus Headers
#include "IOFiles.hh"
#include <EnergyPlus/Data/BaseData.hh>
#include <EnergyPlus/DataGlobalConstants.hh>
#include <EnergyPlus/EnergyPlus.hh>

namespace EnergyPlus {

// Forward declarations
struct EnergyPlusData;

<<<<<<< HEAD
    struct DataGlobal : BaseGlobalStruct {
        bool BeginDayFlag = false;                  // True at the start of each day, False after first time step in day
        bool BeginEnvrnFlag = false;                // True at the start of each environment, False after first time step in environ
        bool beginEnvrnWarmStartFlag = false;       // Sizing Speed Up
        bool BeginHourFlag = false;                 // True at the start of each hour, False after first time step in hour
        bool BeginSimFlag = false;                  // True until any actual simulation (full or sizing) has begun, False after first time step
        bool BeginFullSimFlag = false;              // True until full simulation has begun, False after first time step
        bool BeginTimeStepFlag = false;             // True at the start of each time step, False after first subtime step of time step
        int DayOfSim = 0;                           // Counter for days (during the simulation)
        int CalendarYear = 0;                       // Calendar year of the current day of simulation
        std::string CalendarYearChr;                // Calendar year of the current day of simulation (character -- for reporting)
        bool EndEnvrnFlag = false;                  // True at the end of each environment (last time step of last hour of last day of environ)
        bool EndDesignDayEnvrnsFlag = false;        // True at the end of the last design day environment
        bool AnnualSimulation = false;
        std::string DayOfSimChr = "0";              // Counter for days (during the simulation) (character -- for reporting)
        bool runReadVars= false;
        bool DDOnlySimulation= false;
        bool outputEpJSONConversion = false;
        bool outputEpJSONConversionOnly = false;
        bool isEpJSON= false;
        bool isCBOR= false;
        bool isMsgPack= false;
        bool isUBJSON= false;
        bool isBSON= false;
        bool preserveIDFOrder = true;
        bool stopSimulation= false;
        std::function<void (void *)> externalHVACManager;
        std::function<std::pair<bool,Real64> (void *, int const)> externalSurfaceManager;
        bool externalHVACManagerInitialized = false;
        DataGlobalConstants::KindOfSim KindOfSim = DataGlobalConstants::KindOfSim::Unassigned;
        bool sizingAnalysisEioHeaderDoneOnce = false;
        bool EndDayFlag = false;                          // True at the end of each day (last time step of last hour of day)
        bool EndHourFlag = false;                         // True at the end of each hour (last time step of hour)
        int PreviousHour = 0;                             // Previous Hour Index
        int HourOfDay = 0;                                // Counter for hours in a simulation day
        Real64 WeightPreviousHour = 0.0;                  // Weighting of value for previous hour
        Real64 WeightNow = 0.0;                           // Weighting of value for current hour
        int NumOfDayInEnvrn = 0;                          // Number of days in the simulation for a particular environment
        int NumOfTimeStepInHour = 0;                      // Number of time steps in each hour of the simulation
        int NumOfZones = 0;                               // Total number of Zones for simulation
        int TimeStep = 0;                                 // Counter for time steps (fractional hours)
        Real64 TimeStepZone = 0.0;                        // Zone time step in fractional hours
        bool WarmupFlag = false;                          // True during the warmup portion of a simulation
        int StdOutputRecordCount = 0;                     // Count of Standard output records
        int StdMeterRecordCount = 0;                      // Count of Meter output records
        bool ZoneSizingCalc = false;                      // TRUE if zone sizing calculation
        bool SysSizingCalc = false;                       // TRUE if system sizing calculation
        bool DoZoneSizing = false;                        // User input in SimulationControl object
        bool DoSystemSizing = false;                      // User input in SimulationControl object
        bool DoPlantSizing = false;                       // User input in SimulationControl object
        bool DoDesDaySim = false;                         // User input in SimulationControl object
        bool DoWeathSim = false;                          // User input in SimulationControl object
        bool DoHVACSizingSimulation = false;              // User input in SimulationControl object
        int HVACSizingSimMaxIterations = 0;               // User input in SimulationControl object
        bool WeathSimReq = false;                         // Input has a RunPeriod request
        bool DoOutputReporting = false;                   // TRUE if variables to be written out
        bool DoingSizing = false;                         // TRUE when "sizing" is being performed (some error messages won't be displayed)
        bool DoingHVACSizingSimulations = false;          // true when HVAC Sizing Simulations are being performed.
        bool DoingInputProcessing = false;                // TRUE when "IP" is being performed (some error messages are cached)
        bool DisplayAllWarnings = false;                  // True when selection for  "DisplayAllWarnings" is entered (turns on other warning flags)
        bool DisplayExtraWarnings = false;                // True when selection for  "DisplayExtraWarnings" is entered
        bool DisplayUnusedObjects = false;                // True when selection for  "DisplayUnusedObjects" is entered
        bool DisplayUnusedSchedules = false;              // True when selection for  "DisplayUnusedSchedules" is entered
        bool DisplayAdvancedReportVariables = false;      // True when selection for  "DisplayAdvancedReportVariables" is entered
        bool DisplayZoneAirHeatBalanceOffBalance = false; // True when selection for  "DisplayZoneAirHeatBalanceOffBalance" is entered
        bool DisplayInputInAudit = false;                 // True when environmental variable "DisplayInputInAudit" is used
        bool CreateMinimalSurfaceVariables = false;       // True when selection for  "CreateMinimalSurfaceVariables" is entered
        Real64 CurrentTime = 0.0;                         // CurrentTime, in fractional hours, from start of day. Uses Loads time step.
        int SimTimeSteps = 0;                             // Number of (Loads) timesteps since beginning of run period (environment).
        int MinutesPerTimeStep = 0;                       // Minutes per time step calculated from NumTimeStepInHour (number of minutes per load time step)
        Real64 TimeStepZoneSec = 0.0;                     // Seconds per time step
        bool MetersHaveBeenInitialized = false;
        bool KickOffSimulation = false;                   // Kick off simulation -- meaning run each environment for 1 or 2 time steps.
        bool KickOffSizing = false;                       // Kick off sizing -- meaning run each environment for 1 or 2 time steps.
        bool RedoSizesHVACSimulation = false;             // doing kick off simulation for redoing sizes as part of sizing
        bool FinalSizingHVACSizingSimIteration = false;   // when doing HVAC sizing Simulation
        bool AnyEnergyManagementSystemInModel = false;    // true if there is any EMS or Erl in model.  otherwise false
        bool AnyLocalEnvironmentsInModel = false;         // true if there is any local environmental data objected defined in model, otherwise false
        bool AnyPlantInModel = false;                     // true if there are any plant or condenser loops in model, otherwise false
        bool AnyIdealCondEntSetPointInModel = false;      // true if there is any ideal condenser entering set point manager in model.
        bool RunOptCondEntTemp = false;                   // true if the ideal condenser entering set point optimization is running
        bool CompLoadReportIsReq = false;                 // true if the extra sizing calcs are performed to create a "pulse" for the load component report
        bool isPulseZoneSizing = false;                   // true during the set of zone sizing calcs that include the "pulse" for the load component report
        bool doLoadComponentPulseNow = false;             // true for the time step that is the "pulse" for the load component report
        bool ShowDecayCurvesInEIO = false;                // true if the Radiant to Convective Decay Curves should appear in the EIO file
        bool AnySlabsInModel = false;                     // true if there are any zone-coupled ground domains in the input file
        bool AnyBasementsInModel = false;                 // true if there are any basements in the input file
        bool DoCoilDirectSolutions = false;               // true if use coil direction solutions
        bool createPerfLog = false;                       // true if the _perflog.csv file should be created and a PerformancePrecisionTradeoffs object is used
        void (*fProgressPtr)(int const) = nullptr;
        void (*fMessagePtr)(std::string const &) = nullptr;
        std::function<void(int const)> progressCallback = nullptr;
        std::function<void(const std::string &)> messageCallback = nullptr;
        std::function<void(EnergyPlus::Error e, const std::string &)> errorCallback = nullptr;
        bool eplusRunningViaAPI = false;
        int NumOfWaterHeater;
        bool CountNonZoneEquip = true;

        void clear_state() override {
            this->BeginDayFlag = false;
            this->BeginEnvrnFlag = false;
            this->beginEnvrnWarmStartFlag = false;
            this->BeginHourFlag = false;
            this->BeginSimFlag = false;
            this->BeginFullSimFlag = false;
            this->BeginTimeStepFlag = false;
            this->DayOfSim = 0;
            this->CalendarYear = 0;
            this->CalendarYearChr = "0";
            this->EndEnvrnFlag = false;
            this->EndDesignDayEnvrnsFlag = false;
            this->AnnualSimulation = false;
            this->DayOfSimChr = "0";
            this->runReadVars = false;
            this->DDOnlySimulation = false;
            this->outputEpJSONConversion = false;
            this->outputEpJSONConversionOnly = false;
            this->isEpJSON = false;
            this->isCBOR = false;
            this->isMsgPack = false;
            this->isUBJSON = false;
            this->isBSON = false;
            this->preserveIDFOrder = true;
            this->stopSimulation= false;
            this->externalHVACManager = nullptr;
            this->externalSurfaceManager = nullptr;
            this->externalHVACManagerInitialized = false;
            this->sizingAnalysisEioHeaderDoneOnce = false;
            this->KindOfSim = DataGlobalConstants::KindOfSim::Unassigned;
            this->EndDayFlag = false;
            this->EndHourFlag = false;
            this->PreviousHour = 0;
            this->HourOfDay = 0;
            this->WeightPreviousHour = 0.0;
            this->WeightNow = 0.0;
            this->NumOfDayInEnvrn = 0;
            this->NumOfTimeStepInHour = 0;
            this->NumOfZones = 0;
            this->TimeStep = 0;
            this->TimeStepZone = 0.0;
            this->WarmupFlag = false;
            this->StdOutputRecordCount = 0;
            this->StdMeterRecordCount = 0;
            this->ZoneSizingCalc = false;
            this->SysSizingCalc = false;
            this->DoZoneSizing = false;
            this->DoSystemSizing = false;
            this->DoPlantSizing = false;
            this->DoDesDaySim = false;
            this->DoWeathSim = false;
            this->DoHVACSizingSimulation = false;
            this->HVACSizingSimMaxIterations = 0;
            this->WeathSimReq = false;
            this->DoOutputReporting = false;
            this->DoingSizing = false;
            this->DoingHVACSizingSimulations = false;
            this->DoingInputProcessing = false;
            this->DisplayAllWarnings = false;
            this->DisplayExtraWarnings = false;
            this->DisplayUnusedObjects = false;
            this->DisplayUnusedSchedules = false;
            this->DisplayAdvancedReportVariables = false;
            this->DisplayZoneAirHeatBalanceOffBalance = false;
            this->DisplayInputInAudit = false;
            this->CreateMinimalSurfaceVariables = false;
            this->CurrentTime = 0.0;
            this->SimTimeSteps = 0;
            this->MinutesPerTimeStep = 0;
            this->TimeStepZoneSec = 0.0;
            this->MetersHaveBeenInitialized = false;
            this->KickOffSimulation = false;
            this->KickOffSizing = false;
            this->RedoSizesHVACSimulation = false;
            this->FinalSizingHVACSizingSimIteration = false;
            this->AnyEnergyManagementSystemInModel = false;
            this->AnyLocalEnvironmentsInModel = false;
            this->AnyPlantInModel = false;
            this->AnyIdealCondEntSetPointInModel = false;
            this->RunOptCondEntTemp = false;
            this->CompLoadReportIsReq = false;
            this->isPulseZoneSizing = false;
            this->doLoadComponentPulseNow = false;
            this->ShowDecayCurvesInEIO = false;
            this->AnySlabsInModel = false;
            this->AnyBasementsInModel = false;
            this->DoCoilDirectSolutions = false;
            this->createPerfLog = false;
            this->fProgressPtr = nullptr;
            this->fMessagePtr = nullptr;
            this->progressCallback = nullptr;
            this->messageCallback = nullptr;
            this->errorCallback = nullptr;
            this->eplusRunningViaAPI = false;
            this->NumOfWaterHeater = 0;
            this->CountNonZoneEquip = true;
        }
    };
=======
struct DataGlobal : BaseGlobalStruct
{
    bool BeginDayFlag = false;            // True at the start of each day, False after first time step in day
    bool BeginEnvrnFlag = false;          // True at the start of each environment, False after first time step in environ
    bool beginEnvrnWarmStartFlag = false; // Sizing Speed Up
    bool BeginHourFlag = false;           // True at the start of each hour, False after first time step in hour
    bool BeginSimFlag = false;            // True until any actual simulation (full or sizing) has begun, False after first time step
    bool BeginFullSimFlag = false;        // True until full simulation has begun, False after first time step
    bool BeginTimeStepFlag = false;       // True at the start of each time step, False after first subtime step of time step
    int DayOfSim = 0;                     // Counter for days (during the simulation)
    int CalendarYear = 0;                 // Calendar year of the current day of simulation
    std::string CalendarYearChr;          // Calendar year of the current day of simulation (character -- for reporting)
    bool EndEnvrnFlag = false;            // True at the end of each environment (last time step of last hour of last day of environ)
    bool EndDesignDayEnvrnsFlag = false;  // True at the end of the last design day environment
    bool AnnualSimulation = false;
    std::string DayOfSimChr = "0"; // Counter for days (during the simulation) (character -- for reporting)
    bool runReadVars = false;
    bool DDOnlySimulation = false;
    bool outputEpJSONConversion = false;
    bool outputEpJSONConversionOnly = false;
    bool isEpJSON = false;
    bool isCBOR = false;
    bool isMsgPack = false;
    bool isUBJSON = false;
    bool isBSON = false;
    bool preserveIDFOrder = true;
    bool stopSimulation = false;
    std::function<void(void *)> externalHVACManager;
    bool externalHVACManagerInitialized = false;
    DataGlobalConstants::KindOfSim KindOfSim = DataGlobalConstants::KindOfSim::Unassigned;
    bool sizingAnalysisEioHeaderDoneOnce = false;
    bool EndDayFlag = false;                          // True at the end of each day (last time step of last hour of day)
    bool EndHourFlag = false;                         // True at the end of each hour (last time step of hour)
    int PreviousHour = 0;                             // Previous Hour Index
    int HourOfDay = 0;                                // Counter for hours in a simulation day
    Real64 WeightPreviousHour = 0.0;                  // Weighting of value for previous hour
    Real64 WeightNow = 0.0;                           // Weighting of value for current hour
    int NumOfDayInEnvrn = 0;                          // Number of days in the simulation for a particular environment
    int NumOfTimeStepInHour = 0;                      // Number of time steps in each hour of the simulation
    int NumOfZones = 0;                               // Total number of Zones for simulation
    int TimeStep = 0;                                 // Counter for time steps (fractional hours)
    Real64 TimeStepZone = 0.0;                        // Zone time step in fractional hours
    bool WarmupFlag = false;                          // True during the warmup portion of a simulation
    int StdOutputRecordCount = 0;                     // Count of Standard output records
    int StdMeterRecordCount = 0;                      // Count of Meter output records
    bool ZoneSizingCalc = false;                      // TRUE if zone sizing calculation
    bool SysSizingCalc = false;                       // TRUE if system sizing calculation
    bool DoZoneSizing = false;                        // User input in SimulationControl object
    bool DoSystemSizing = false;                      // User input in SimulationControl object
    bool DoPlantSizing = false;                       // User input in SimulationControl object
    bool DoDesDaySim = false;                         // User input in SimulationControl object
    bool DoWeathSim = false;                          // User input in SimulationControl object
    bool DoHVACSizingSimulation = false;              // User input in SimulationControl object
    int HVACSizingSimMaxIterations = 0;               // User input in SimulationControl object
    bool WeathSimReq = false;                         // Input has a RunPeriod request
    bool DoOutputReporting = false;                   // TRUE if variables to be written out
    bool DoingSizing = false;                         // TRUE when "sizing" is being performed (some error messages won't be displayed)
    bool DoingHVACSizingSimulations = false;          // true when HVAC Sizing Simulations are being performed.
    bool DoingInputProcessing = false;                // TRUE when "IP" is being performed (some error messages are cached)
    bool DisplayAllWarnings = false;                  // True when selection for  "DisplayAllWarnings" is entered (turns on other warning flags)
    bool DisplayExtraWarnings = false;                // True when selection for  "DisplayExtraWarnings" is entered
    bool DisplayUnusedObjects = false;                // True when selection for  "DisplayUnusedObjects" is entered
    bool DisplayUnusedSchedules = false;              // True when selection for  "DisplayUnusedSchedules" is entered
    bool DisplayAdvancedReportVariables = false;      // True when selection for  "DisplayAdvancedReportVariables" is entered
    bool DisplayZoneAirHeatBalanceOffBalance = false; // True when selection for  "DisplayZoneAirHeatBalanceOffBalance" is entered
    bool DisplayInputInAudit = false;                 // True when environmental variable "DisplayInputInAudit" is used
    bool CreateMinimalSurfaceVariables = false;       // True when selection for  "CreateMinimalSurfaceVariables" is entered
    Real64 CurrentTime = 0.0;                         // CurrentTime, in fractional hours, from start of day. Uses Loads time step.
    int SimTimeSteps = 0;                             // Number of (Loads) timesteps since beginning of run period (environment).
    int MinutesPerTimeStep = 0;   // Minutes per time step calculated from NumTimeStepInHour (number of minutes per load time step)
    Real64 TimeStepZoneSec = 0.0; // Seconds per time step
    bool MetersHaveBeenInitialized = false;
    bool KickOffSimulation = false;                 // Kick off simulation -- meaning run each environment for 1 or 2 time steps.
    bool KickOffSizing = false;                     // Kick off sizing -- meaning run each environment for 1 or 2 time steps.
    bool RedoSizesHVACSimulation = false;           // doing kick off simulation for redoing sizes as part of sizing
    bool FinalSizingHVACSizingSimIteration = false; // when doing HVAC sizing Simulation
    bool AnyEnergyManagementSystemInModel = false;  // true if there is any EMS or Erl in model.  otherwise false
    bool AnyLocalEnvironmentsInModel = false;       // true if there is any local environmental data objected defined in model, otherwise false
    bool AnyPlantInModel = false;                   // true if there are any plant or condenser loops in model, otherwise false
    bool AnyIdealCondEntSetPointInModel = false;    // true if there is any ideal condenser entering set point manager in model.
    bool RunOptCondEntTemp = false;                 // true if the ideal condenser entering set point optimization is running
    bool CompLoadReportIsReq = false;               // true if the extra sizing calcs are performed to create a "pulse" for the load component report
    bool isPulseZoneSizing = false;                 // true during the set of zone sizing calcs that include the "pulse" for the load component report
    bool doLoadComponentPulseNow = false;           // true for the time step that is the "pulse" for the load component report
    bool ShowDecayCurvesInEIO = false;              // true if the Radiant to Convective Decay Curves should appear in the EIO file
    bool AnySlabsInModel = false;                   // true if there are any zone-coupled ground domains in the input file
    bool AnyBasementsInModel = false;               // true if there are any basements in the input file
    bool DoCoilDirectSolutions = false;             // true if use coil direction solutions
    bool createPerfLog = false; // true if the _perflog.csv file should be created and a PerformancePrecisionTradeoffs object is used
    void (*fProgressPtr)(int const) = nullptr;
    void (*fMessagePtr)(std::string const &) = nullptr;
    std::function<void(int const)> progressCallback = nullptr;
    std::function<void(const std::string &)> messageCallback = nullptr;
    std::function<void(EnergyPlus::Error e, const std::string &)> errorCallback = nullptr;
    bool eplusRunningViaAPI = false;
    int NumOfWaterHeater;
    bool CountNonZoneEquip = true;
    int FDsimDay = 0;
    int FDnumIterYears = 0;

    void clear_state() override
    {
        this->BeginDayFlag = false;
        this->BeginEnvrnFlag = false;
        this->beginEnvrnWarmStartFlag = false;
        this->BeginHourFlag = false;
        this->BeginSimFlag = false;
        this->BeginFullSimFlag = false;
        this->BeginTimeStepFlag = false;
        this->DayOfSim = 0;
        this->CalendarYear = 0;
        this->CalendarYearChr = "0";
        this->EndEnvrnFlag = false;
        this->EndDesignDayEnvrnsFlag = false;
        this->AnnualSimulation = false;
        this->DayOfSimChr = "0";
        this->runReadVars = false;
        this->DDOnlySimulation = false;
        this->outputEpJSONConversion = false;
        this->outputEpJSONConversionOnly = false;
        this->isEpJSON = false;
        this->isCBOR = false;
        this->isMsgPack = false;
        this->isUBJSON = false;
        this->isBSON = false;
        this->preserveIDFOrder = true;
        this->stopSimulation = false;
        this->externalHVACManager = nullptr;
        this->externalHVACManagerInitialized = false;
        this->sizingAnalysisEioHeaderDoneOnce = false;
        this->KindOfSim = DataGlobalConstants::KindOfSim::Unassigned;
        this->EndDayFlag = false;
        this->EndHourFlag = false;
        this->PreviousHour = 0;
        this->HourOfDay = 0;
        this->WeightPreviousHour = 0.0;
        this->WeightNow = 0.0;
        this->NumOfDayInEnvrn = 0;
        this->NumOfTimeStepInHour = 0;
        this->NumOfZones = 0;
        this->TimeStep = 0;
        this->TimeStepZone = 0.0;
        this->WarmupFlag = false;
        this->StdOutputRecordCount = 0;
        this->StdMeterRecordCount = 0;
        this->ZoneSizingCalc = false;
        this->SysSizingCalc = false;
        this->DoZoneSizing = false;
        this->DoSystemSizing = false;
        this->DoPlantSizing = false;
        this->DoDesDaySim = false;
        this->DoWeathSim = false;
        this->DoHVACSizingSimulation = false;
        this->HVACSizingSimMaxIterations = 0;
        this->WeathSimReq = false;
        this->DoOutputReporting = false;
        this->DoingSizing = false;
        this->DoingHVACSizingSimulations = false;
        this->DoingInputProcessing = false;
        this->DisplayAllWarnings = false;
        this->DisplayExtraWarnings = false;
        this->DisplayUnusedObjects = false;
        this->DisplayUnusedSchedules = false;
        this->DisplayAdvancedReportVariables = false;
        this->DisplayZoneAirHeatBalanceOffBalance = false;
        this->DisplayInputInAudit = false;
        this->CreateMinimalSurfaceVariables = false;
        this->CurrentTime = 0.0;
        this->SimTimeSteps = 0;
        this->MinutesPerTimeStep = 0;
        this->TimeStepZoneSec = 0.0;
        this->MetersHaveBeenInitialized = false;
        this->KickOffSimulation = false;
        this->KickOffSizing = false;
        this->RedoSizesHVACSimulation = false;
        this->FinalSizingHVACSizingSimIteration = false;
        this->AnyEnergyManagementSystemInModel = false;
        this->AnyLocalEnvironmentsInModel = false;
        this->AnyPlantInModel = false;
        this->AnyIdealCondEntSetPointInModel = false;
        this->RunOptCondEntTemp = false;
        this->CompLoadReportIsReq = false;
        this->isPulseZoneSizing = false;
        this->doLoadComponentPulseNow = false;
        this->ShowDecayCurvesInEIO = false;
        this->AnySlabsInModel = false;
        this->AnyBasementsInModel = false;
        this->DoCoilDirectSolutions = false;
        this->createPerfLog = false;
        this->fProgressPtr = nullptr;
        this->fMessagePtr = nullptr;
        this->progressCallback = nullptr;
        this->messageCallback = nullptr;
        this->errorCallback = nullptr;
        this->eplusRunningViaAPI = false;
        this->NumOfWaterHeater = 0;
        this->CountNonZoneEquip = true;
        this->FDsimDay = 0;
        this->FDnumIterYears = 0;
    }
};
>>>>>>> de239b2e

} // namespace EnergyPlus

#endif<|MERGE_RESOLUTION|>--- conflicted
+++ resolved
@@ -64,205 +64,6 @@
 // Forward declarations
 struct EnergyPlusData;
 
-<<<<<<< HEAD
-    struct DataGlobal : BaseGlobalStruct {
-        bool BeginDayFlag = false;                  // True at the start of each day, False after first time step in day
-        bool BeginEnvrnFlag = false;                // True at the start of each environment, False after first time step in environ
-        bool beginEnvrnWarmStartFlag = false;       // Sizing Speed Up
-        bool BeginHourFlag = false;                 // True at the start of each hour, False after first time step in hour
-        bool BeginSimFlag = false;                  // True until any actual simulation (full or sizing) has begun, False after first time step
-        bool BeginFullSimFlag = false;              // True until full simulation has begun, False after first time step
-        bool BeginTimeStepFlag = false;             // True at the start of each time step, False after first subtime step of time step
-        int DayOfSim = 0;                           // Counter for days (during the simulation)
-        int CalendarYear = 0;                       // Calendar year of the current day of simulation
-        std::string CalendarYearChr;                // Calendar year of the current day of simulation (character -- for reporting)
-        bool EndEnvrnFlag = false;                  // True at the end of each environment (last time step of last hour of last day of environ)
-        bool EndDesignDayEnvrnsFlag = false;        // True at the end of the last design day environment
-        bool AnnualSimulation = false;
-        std::string DayOfSimChr = "0";              // Counter for days (during the simulation) (character -- for reporting)
-        bool runReadVars= false;
-        bool DDOnlySimulation= false;
-        bool outputEpJSONConversion = false;
-        bool outputEpJSONConversionOnly = false;
-        bool isEpJSON= false;
-        bool isCBOR= false;
-        bool isMsgPack= false;
-        bool isUBJSON= false;
-        bool isBSON= false;
-        bool preserveIDFOrder = true;
-        bool stopSimulation= false;
-        std::function<void (void *)> externalHVACManager;
-        std::function<std::pair<bool,Real64> (void *, int const)> externalSurfaceManager;
-        bool externalHVACManagerInitialized = false;
-        DataGlobalConstants::KindOfSim KindOfSim = DataGlobalConstants::KindOfSim::Unassigned;
-        bool sizingAnalysisEioHeaderDoneOnce = false;
-        bool EndDayFlag = false;                          // True at the end of each day (last time step of last hour of day)
-        bool EndHourFlag = false;                         // True at the end of each hour (last time step of hour)
-        int PreviousHour = 0;                             // Previous Hour Index
-        int HourOfDay = 0;                                // Counter for hours in a simulation day
-        Real64 WeightPreviousHour = 0.0;                  // Weighting of value for previous hour
-        Real64 WeightNow = 0.0;                           // Weighting of value for current hour
-        int NumOfDayInEnvrn = 0;                          // Number of days in the simulation for a particular environment
-        int NumOfTimeStepInHour = 0;                      // Number of time steps in each hour of the simulation
-        int NumOfZones = 0;                               // Total number of Zones for simulation
-        int TimeStep = 0;                                 // Counter for time steps (fractional hours)
-        Real64 TimeStepZone = 0.0;                        // Zone time step in fractional hours
-        bool WarmupFlag = false;                          // True during the warmup portion of a simulation
-        int StdOutputRecordCount = 0;                     // Count of Standard output records
-        int StdMeterRecordCount = 0;                      // Count of Meter output records
-        bool ZoneSizingCalc = false;                      // TRUE if zone sizing calculation
-        bool SysSizingCalc = false;                       // TRUE if system sizing calculation
-        bool DoZoneSizing = false;                        // User input in SimulationControl object
-        bool DoSystemSizing = false;                      // User input in SimulationControl object
-        bool DoPlantSizing = false;                       // User input in SimulationControl object
-        bool DoDesDaySim = false;                         // User input in SimulationControl object
-        bool DoWeathSim = false;                          // User input in SimulationControl object
-        bool DoHVACSizingSimulation = false;              // User input in SimulationControl object
-        int HVACSizingSimMaxIterations = 0;               // User input in SimulationControl object
-        bool WeathSimReq = false;                         // Input has a RunPeriod request
-        bool DoOutputReporting = false;                   // TRUE if variables to be written out
-        bool DoingSizing = false;                         // TRUE when "sizing" is being performed (some error messages won't be displayed)
-        bool DoingHVACSizingSimulations = false;          // true when HVAC Sizing Simulations are being performed.
-        bool DoingInputProcessing = false;                // TRUE when "IP" is being performed (some error messages are cached)
-        bool DisplayAllWarnings = false;                  // True when selection for  "DisplayAllWarnings" is entered (turns on other warning flags)
-        bool DisplayExtraWarnings = false;                // True when selection for  "DisplayExtraWarnings" is entered
-        bool DisplayUnusedObjects = false;                // True when selection for  "DisplayUnusedObjects" is entered
-        bool DisplayUnusedSchedules = false;              // True when selection for  "DisplayUnusedSchedules" is entered
-        bool DisplayAdvancedReportVariables = false;      // True when selection for  "DisplayAdvancedReportVariables" is entered
-        bool DisplayZoneAirHeatBalanceOffBalance = false; // True when selection for  "DisplayZoneAirHeatBalanceOffBalance" is entered
-        bool DisplayInputInAudit = false;                 // True when environmental variable "DisplayInputInAudit" is used
-        bool CreateMinimalSurfaceVariables = false;       // True when selection for  "CreateMinimalSurfaceVariables" is entered
-        Real64 CurrentTime = 0.0;                         // CurrentTime, in fractional hours, from start of day. Uses Loads time step.
-        int SimTimeSteps = 0;                             // Number of (Loads) timesteps since beginning of run period (environment).
-        int MinutesPerTimeStep = 0;                       // Minutes per time step calculated from NumTimeStepInHour (number of minutes per load time step)
-        Real64 TimeStepZoneSec = 0.0;                     // Seconds per time step
-        bool MetersHaveBeenInitialized = false;
-        bool KickOffSimulation = false;                   // Kick off simulation -- meaning run each environment for 1 or 2 time steps.
-        bool KickOffSizing = false;                       // Kick off sizing -- meaning run each environment for 1 or 2 time steps.
-        bool RedoSizesHVACSimulation = false;             // doing kick off simulation for redoing sizes as part of sizing
-        bool FinalSizingHVACSizingSimIteration = false;   // when doing HVAC sizing Simulation
-        bool AnyEnergyManagementSystemInModel = false;    // true if there is any EMS or Erl in model.  otherwise false
-        bool AnyLocalEnvironmentsInModel = false;         // true if there is any local environmental data objected defined in model, otherwise false
-        bool AnyPlantInModel = false;                     // true if there are any plant or condenser loops in model, otherwise false
-        bool AnyIdealCondEntSetPointInModel = false;      // true if there is any ideal condenser entering set point manager in model.
-        bool RunOptCondEntTemp = false;                   // true if the ideal condenser entering set point optimization is running
-        bool CompLoadReportIsReq = false;                 // true if the extra sizing calcs are performed to create a "pulse" for the load component report
-        bool isPulseZoneSizing = false;                   // true during the set of zone sizing calcs that include the "pulse" for the load component report
-        bool doLoadComponentPulseNow = false;             // true for the time step that is the "pulse" for the load component report
-        bool ShowDecayCurvesInEIO = false;                // true if the Radiant to Convective Decay Curves should appear in the EIO file
-        bool AnySlabsInModel = false;                     // true if there are any zone-coupled ground domains in the input file
-        bool AnyBasementsInModel = false;                 // true if there are any basements in the input file
-        bool DoCoilDirectSolutions = false;               // true if use coil direction solutions
-        bool createPerfLog = false;                       // true if the _perflog.csv file should be created and a PerformancePrecisionTradeoffs object is used
-        void (*fProgressPtr)(int const) = nullptr;
-        void (*fMessagePtr)(std::string const &) = nullptr;
-        std::function<void(int const)> progressCallback = nullptr;
-        std::function<void(const std::string &)> messageCallback = nullptr;
-        std::function<void(EnergyPlus::Error e, const std::string &)> errorCallback = nullptr;
-        bool eplusRunningViaAPI = false;
-        int NumOfWaterHeater;
-        bool CountNonZoneEquip = true;
-
-        void clear_state() override {
-            this->BeginDayFlag = false;
-            this->BeginEnvrnFlag = false;
-            this->beginEnvrnWarmStartFlag = false;
-            this->BeginHourFlag = false;
-            this->BeginSimFlag = false;
-            this->BeginFullSimFlag = false;
-            this->BeginTimeStepFlag = false;
-            this->DayOfSim = 0;
-            this->CalendarYear = 0;
-            this->CalendarYearChr = "0";
-            this->EndEnvrnFlag = false;
-            this->EndDesignDayEnvrnsFlag = false;
-            this->AnnualSimulation = false;
-            this->DayOfSimChr = "0";
-            this->runReadVars = false;
-            this->DDOnlySimulation = false;
-            this->outputEpJSONConversion = false;
-            this->outputEpJSONConversionOnly = false;
-            this->isEpJSON = false;
-            this->isCBOR = false;
-            this->isMsgPack = false;
-            this->isUBJSON = false;
-            this->isBSON = false;
-            this->preserveIDFOrder = true;
-            this->stopSimulation= false;
-            this->externalHVACManager = nullptr;
-            this->externalSurfaceManager = nullptr;
-            this->externalHVACManagerInitialized = false;
-            this->sizingAnalysisEioHeaderDoneOnce = false;
-            this->KindOfSim = DataGlobalConstants::KindOfSim::Unassigned;
-            this->EndDayFlag = false;
-            this->EndHourFlag = false;
-            this->PreviousHour = 0;
-            this->HourOfDay = 0;
-            this->WeightPreviousHour = 0.0;
-            this->WeightNow = 0.0;
-            this->NumOfDayInEnvrn = 0;
-            this->NumOfTimeStepInHour = 0;
-            this->NumOfZones = 0;
-            this->TimeStep = 0;
-            this->TimeStepZone = 0.0;
-            this->WarmupFlag = false;
-            this->StdOutputRecordCount = 0;
-            this->StdMeterRecordCount = 0;
-            this->ZoneSizingCalc = false;
-            this->SysSizingCalc = false;
-            this->DoZoneSizing = false;
-            this->DoSystemSizing = false;
-            this->DoPlantSizing = false;
-            this->DoDesDaySim = false;
-            this->DoWeathSim = false;
-            this->DoHVACSizingSimulation = false;
-            this->HVACSizingSimMaxIterations = 0;
-            this->WeathSimReq = false;
-            this->DoOutputReporting = false;
-            this->DoingSizing = false;
-            this->DoingHVACSizingSimulations = false;
-            this->DoingInputProcessing = false;
-            this->DisplayAllWarnings = false;
-            this->DisplayExtraWarnings = false;
-            this->DisplayUnusedObjects = false;
-            this->DisplayUnusedSchedules = false;
-            this->DisplayAdvancedReportVariables = false;
-            this->DisplayZoneAirHeatBalanceOffBalance = false;
-            this->DisplayInputInAudit = false;
-            this->CreateMinimalSurfaceVariables = false;
-            this->CurrentTime = 0.0;
-            this->SimTimeSteps = 0;
-            this->MinutesPerTimeStep = 0;
-            this->TimeStepZoneSec = 0.0;
-            this->MetersHaveBeenInitialized = false;
-            this->KickOffSimulation = false;
-            this->KickOffSizing = false;
-            this->RedoSizesHVACSimulation = false;
-            this->FinalSizingHVACSizingSimIteration = false;
-            this->AnyEnergyManagementSystemInModel = false;
-            this->AnyLocalEnvironmentsInModel = false;
-            this->AnyPlantInModel = false;
-            this->AnyIdealCondEntSetPointInModel = false;
-            this->RunOptCondEntTemp = false;
-            this->CompLoadReportIsReq = false;
-            this->isPulseZoneSizing = false;
-            this->doLoadComponentPulseNow = false;
-            this->ShowDecayCurvesInEIO = false;
-            this->AnySlabsInModel = false;
-            this->AnyBasementsInModel = false;
-            this->DoCoilDirectSolutions = false;
-            this->createPerfLog = false;
-            this->fProgressPtr = nullptr;
-            this->fMessagePtr = nullptr;
-            this->progressCallback = nullptr;
-            this->messageCallback = nullptr;
-            this->errorCallback = nullptr;
-            this->eplusRunningViaAPI = false;
-            this->NumOfWaterHeater = 0;
-            this->CountNonZoneEquip = true;
-        }
-    };
-=======
 struct DataGlobal : BaseGlobalStruct
 {
     bool BeginDayFlag = false;            // True at the start of each day, False after first time step in day
@@ -290,6 +91,7 @@
     bool isBSON = false;
     bool preserveIDFOrder = true;
     bool stopSimulation = false;
+    std::function<std::pair<bool,Real64> (void *, int const)> externalSurfaceManager;
     std::function<void(void *)> externalHVACManager;
     bool externalHVACManagerInitialized = false;
     DataGlobalConstants::KindOfSim KindOfSim = DataGlobalConstants::KindOfSim::Unassigned;
@@ -390,6 +192,7 @@
         this->isBSON = false;
         this->preserveIDFOrder = true;
         this->stopSimulation = false;
+        this->externalSurfaceManager = nullptr;
         this->externalHVACManager = nullptr;
         this->externalHVACManagerInitialized = false;
         this->sizingAnalysisEioHeaderDoneOnce = false;
@@ -464,7 +267,6 @@
         this->FDnumIterYears = 0;
     }
 };
->>>>>>> de239b2e
 
 } // namespace EnergyPlus
 
