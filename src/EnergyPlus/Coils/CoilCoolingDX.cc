--- conflicted
+++ resolved
@@ -801,13 +801,8 @@
             ratedSensCap = this->performance->ratedGrossTotalCap() * this->performance->grossRatedSHR(state);
             state.dataRptCoilSelection->coilSelectionReportObj->setCoilFinalSizes(state,
                                                                                   this->name,
-<<<<<<< HEAD
-                                                                                  state.dataCoilCooingDX->coilCoolingDXObjectName,
+                                                                                  state.dataCoilCoolingDX->coilCoolingDXObjectName,
                                                                                   this->performance->ratedGrossTotalCap(),
-=======
-                                                                                  state.dataCoilCoolingDX->coilCoolingDXObjectName,
-                                                                                  this->performance.normalMode.ratedGrossTotalCap,
->>>>>>> a4027721
                                                                                   ratedSensCap,
                                                                                   this->performance->ratedEvapAirFlowRate(state),
                                                                                   -999.0);
@@ -987,33 +982,16 @@
             print(state.files.eio, "{}\n", Format_994);
             state.dataHVACGlobal->StandardRatingsMyCoolOneTimeFlag = false;
         }
-<<<<<<< HEAD
-        for (auto &coil : state.dataCoilCooingDX->coilCoolingDXs) {
+        for (auto &coil : state.dataCoilCoolingDX->coilCoolingDXs) {
             coil.performance->calcStandardRatings210240(state);
-
-            static constexpr std::string_view Format_991(
-                " DX Cooling Coil Standard Rating Information, {}, {}, {:.1R}, {:.2R}, {:.2R}, {:.2R}, {:.2R}\n");
-            print(state.files.eio,
-                  Format_991,
-                  "Coil:Cooling:DX",
-                  coil.name,
-                  coil.performance->standardRatingCoolingCapacity,
-                  coil.performance->standardRatingEER,
-                  coil.performance->standardRatingEER * ConvFromSIToIP,
-                  coil.performance->standardRatingSEER * ConvFromSIToIP,
-                  coil.performance->standardRatingIEER * ConvFromSIToIP);
-=======
-        for (auto &coil : state.dataCoilCoolingDX->coilCoolingDXs) {
-            coil.performance.calcStandardRatings210240(state);
             PopulateCoolingCoilStandardRatingInformation(state.files.eio,
                                                          coil.name,
-                                                         coil.performance.standardRatingCoolingCapacity,
-                                                         coil.performance.standardRatingEER,
-                                                         coil.performance.standardRatingSEER,
-                                                         coil.performance.standardRatingSEER_Standard,
-                                                         coil.performance.standardRatingIEER,
+                                                         coil.performance->standardRatingCoolingCapacity,
+                                                         coil.performance->standardRatingEER,
+                                                         coil.performance->standardRatingSEER,
+                                                         coil.performance->standardRatingSEER_Standard,
+                                                         coil.performance->standardRatingIEER,
                                                          false);
->>>>>>> a4027721
 
             OutputReportPredefined::PreDefTableEntry(state, state.dataOutRptPredefined->pdchDXCoolCoilType, coil.name, "Coil:Cooling:DX");
             OutputReportPredefined::PreDefTableEntry(
@@ -1122,8 +1100,7 @@
             OutputReportPredefined::addFootNoteSubTable(state, state.dataOutRptPredefined->pdstDXCoolCoil_2023, StandardRatings::AHRI2023FOOTNOTE);
         }
     }
-<<<<<<< HEAD
-    state.dataCoilCooingDX->stillNeedToReportStandardRatings = false;
+    state.dataCoilCoolingDX->stillNeedToReportStandardRatings = false;
 }
 
 bool CoilCoolingDX::findPerformanceSubclass(EnergyPlus::EnergyPlusData &state,
@@ -1143,7 +1120,4 @@
         }
     }
     return false;
-=======
-    state.dataCoilCoolingDX->stillNeedToReportStandardRatings = false;
->>>>>>> a4027721
 }