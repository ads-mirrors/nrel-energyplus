// EnergyPlus, Copyright (c) 1996-2018, The Board of Trustees of the University of Illinois,
// The Regents of the University of California, through Lawrence Berkeley National Laboratory
// (subject to receipt of any required approvals from the U.S. Dept. of Energy), Oak Ridge
// National Laboratory, managed by UT-Battelle, Alliance for Sustainable Energy, LLC, and other
// contributors. All rights reserved.
//
// NOTICE: This Software was developed under funding from the U.S. Department of Energy and the
// U.S. Government consequently retains certain rights. As such, the U.S. Government has been
// granted for itself and others acting on its behalf a paid-up, nonexclusive, irrevocable,
// worldwide license in the Software to reproduce, distribute copies to the public, prepare
// derivative works, and perform publicly and display publicly, and to permit others to do so.
//
// Redistribution and use in source and binary forms, with or without modification, are permitted
// provided that the following conditions are met:
//
// (1) Redistributions of source code must retain the above copyright notice, this list of
//     conditions and the following disclaimer.
//
// (2) Redistributions in binary form must reproduce the above copyright notice, this list of
//     conditions and the following disclaimer in the documentation and/or other materials
//     provided with the distribution.
//
// (3) Neither the name of the University of California, Lawrence Berkeley National Laboratory,
//     the University of Illinois, U.S. Dept. of Energy nor the names of its contributors may be
//     used to endorse or promote products derived from this software without specific prior
//     written permission.
//
// (4) Use of EnergyPlus(TM) Name. If Licensee (i) distributes the software in stand-alone form
//     without changes from the version obtained under this License, or (ii) Licensee makes a
//     reference solely to the software portion of its product, Licensee must refer to the
//     software as "EnergyPlus version X" software, where "X" is the version number Licensee
//     obtained under this License and may not use a different name for the software. Except as
//     specifically required in this Section (4), Licensee shall not use in a company name, a
//     product name, in advertising, publicity, or other promotional activities any name, trade
//     name, trademark, logo, or other designation of "EnergyPlus", "E+", "e+" or confusingly
//     similar designation, without the U.S. Department of Energy's prior written consent.
//
// THIS SOFTWARE IS PROVIDED BY THE COPYRIGHT HOLDERS AND CONTRIBUTORS "AS IS" AND ANY EXPRESS OR
// IMPLIED WARRANTIES, INCLUDING, BUT NOT LIMITED TO, THE IMPLIED WARRANTIES OF MERCHANTABILITY
// AND FITNESS FOR A PARTICULAR PURPOSE ARE DISCLAIMED. IN NO EVENT SHALL THE COPYRIGHT OWNER OR
// CONTRIBUTORS BE LIABLE FOR ANY DIRECT, INDIRECT, INCIDENTAL, SPECIAL, EXEMPLARY, OR
// CONSEQUENTIAL DAMAGES (INCLUDING, BUT NOT LIMITED TO, PROCUREMENT OF SUBSTITUTE GOODS OR
// SERVICES; LOSS OF USE, DATA, OR PROFITS; OR BUSINESS INTERRUPTION) HOWEVER CAUSED AND ON ANY
// THEORY OF LIABILITY, WHETHER IN CONTRACT, STRICT LIABILITY, OR TORT (INCLUDING NEGLIGENCE OR
// OTHERWISE) ARISING IN ANY WAY OUT OF THE USE OF THIS SOFTWARE, EVEN IF ADVISED OF THE
// POSSIBILITY OF SUCH DAMAGE.

// EnergyPlus::HeatBalanceManager Unit Tests

// Google Test Headers
#include <gtest/gtest.h>

// EnergyPlus Headers
#include <DataAirLoop.hh>
#include <DataAirSystems.hh>
#include <DataEnvironment.hh>
#include <DataHVACGlobals.hh>
#include <DataHeatBalFanSys.hh>
#include <DataLoopNode.hh>
#include <DataZoneEquipment.hh>
#include <EnergyPlus/DataGlobals.hh>
#include <EnergyPlus/DataHeatBalance.hh>
#include <EnergyPlus/DataIPShortCuts.hh>
#include <EnergyPlus/HeatBalanceManager.hh>
#include <EnergyPlus/InputProcessing/InputProcessor.hh>
#include <EnergyPlus/OutputProcessor.hh>
#include <HeatBalanceAirManager.hh>
#include <OutAirNodeManager.hh>
#include <ScheduleManager.hh>
#include <ZoneEquipmentManager.hh>

#include "Fixtures/EnergyPlusFixture.hh"

using namespace EnergyPlus::HeatBalanceManager;
using namespace EnergyPlus::DataHeatBalance;
using namespace EnergyPlus::DataIPShortCuts;
using namespace EnergyPlus::DataGlobals;
using namespace EnergyPlus::ZoneEquipmentManager;
using namespace EnergyPlus::HeatBalanceAirManager;
using namespace EnergyPlus::ScheduleManager;
using namespace EnergyPlus::DataHeatBalFanSys;
using namespace EnergyPlus::DataZoneEquipment;
using namespace EnergyPlus::DataLoopNode;
using namespace EnergyPlus::DataAirLoop;
using namespace EnergyPlus::DataAirSystems;
using namespace EnergyPlus::DataHVACGlobals;

namespace EnergyPlus {

<<<<<<< HEAD
	TEST_F( EnergyPlusFixture, HeatBalanceManager_ZoneAirBalance_OutdoorAir) {
		std::string const idf_objects = delimited_string(
				{
						"ZoneAirBalance:OutdoorAir,\n",
						"    LIVING ZONE Balance 1,   !- Name\n",
						"    LIVING ZONE,             !- Zone Name\n",
						"    Quadrature,              !- Air Balance Method\n",
						"    0.01,                    !- Induced Outdoor Air Due to Unbalanced Duct Leakage {m3/s}\n",
						"    INF-SCHED;               !- Induced Outdoor Air Schedule Name",
						"ZoneAirBalance:OutdoorAir,\n",
						"    LIVING ZONE Balance 2,   !- Name\n",
						"    LIVING ZONE,             !- Zone Name\n",
						"    Quadrature,              !- Air Balance Method\n",
						"    0.01,                    !- Induced Outdoor Air Due to Unbalanced Duct Leakage {m3/s}\n",
						"    INF-SCHED2;              !- Induced Outdoor Air Schedule Name",
						"Zone,",
						"LIVING ZONE,             !- Name",
						"0,                       !- Direction of Relative North {deg}",
						"0,                       !- X Origin {m}",
						"0,                       !- Y Origin {m}",
						"0,                       !- Z Origin {m}",
						"1,                       !- Type",
						"1,                       !- Multiplier",
						"autocalculate,           !- Ceiling Height {m}",
						"autocalculate;           !- Volume {m3}",

				}
		);
		ASSERT_TRUE( process_idf( idf_objects ) );
		bool ErrorsFound = false;
		auto numZones = inputProcessor->getNumObjectsFound( "Zone" );
		ZoneReOrder.allocate( numZones );
		GetZoneData( ErrorsFound );
		GetAirFlowFlag( ErrorsFound );
		EXPECT_TRUE( ErrorsFound );
	}

	TEST_F( EnergyPlusFixture, HeatBalanceManager_WindowMaterial_Gap_Duplicate_Names )
	{
		std::string const idf_objects = delimited_string( {
			"Version,8.6;",
			"  WindowMaterial:Gap,",
			"    Gap_1_Layer,             !- Name",
			"    0.0127,                  !- Thickness {m}",
			"    Gas_1_W_0_0127,          !- Gas (or Gas Mixture)",
			"    101325.0000;             !- Pressure {Pa}",
			"  WindowGap:DeflectionState,",
			"    DeflectionState_813_Measured_Gap_1,  !- Name",
			"    0.0120;                  !- Deflected Thickness {m}",
			"  WindowMaterial:Gap,",
			"    Gap_6_Layer,             !- Name",
			"    0.0060,                  !- Thickness {m}",
			"    Gap_6_W_0_0060,          !- Gas (or Gas Mixture)",
			"    101300.0000,             !- Pressure {Pa}",
			"    DeflectionState_813_Measured_Gap_1;  !- Deflection State",
		    "  WindowMaterial:Gap,",
			"    Gap_1_Layer,             !- Name",
			"    0.0100,                  !- Thickness {m}",
			"    Gas_1_W_0_0100,          !- Gas (or Gas Mixture)",
			"    101325.0000;             !- Pressure {Pa}",
		} );

		ASSERT_FALSE( process_idf( idf_objects, false ) ); // expect errors
		std::string const error_string = delimited_string( {
			"   ** Severe  ** Duplicate name found. name: \"Gap_1_Layer\". Overwriting existing object.",
		} );
		EXPECT_TRUE( compare_err_stream( error_string, true ) );


		bool ErrorsFound( false );

		GetMaterialData( ErrorsFound );

		EXPECT_FALSE( ErrorsFound );

	}

	TEST_F( EnergyPlusFixture, HeatBalanceManager_WindowMaterial_Gap_Duplicate_Names_2 )
	{
		std::string const idf_objects = delimited_string(
			{
				"Version,8.6;",
				"  WindowGap:DeflectionState,",
				"    DeflectionState_813_Measured_Gap_1,  !- Name",
				"    0.0120;                  !- Deflected Thickness {m}",
				"  WindowMaterial:Gap,",
				"    Gap_6_Layer,             !- Name",
				"    0.0060,                  !- Thickness {m}",
				"    Gap_6_W_0_0060,          !- Gas (or Gas Mixture)",
				"    101300.0000,             !- Pressure {Pa}",
				"    DeflectionState_813_Measured_Gap_1;  !- Deflection State",
				"  WindowMaterial:Gap,",
				"    Gap_1_Layer,             !- Name",
				"    0.0127,                  !- Thickness {m}",
				"    Gas_1_W_0_0127,          !- Gas (or Gas Mixture)",
				"    101325.0000;             !- Pressure {Pa}",
				"  WindowMaterial:Gap,",
				"    Gap_1_Layer,             !- Name",
				"    0.0100,                  !- Thickness {m}",
				"    Gas_1_W_0_0100,          !- Gas (or Gas Mixture)",
				"    101325.0000;             !- Pressure {Pa}",
			}
		);

		ASSERT_FALSE( process_idf( idf_objects, false ) ); // expect errors
		std::string const error_string = delimited_string( {
			"   ** Severe  ** Duplicate name found. name: \"Gap_1_Layer\". Overwriting existing object.",
		} );
		EXPECT_TRUE( compare_err_stream( error_string, true ) );

		bool ErrorsFound( false );

		GetMaterialData( ErrorsFound );

		EXPECT_FALSE( ErrorsFound );

	}

	TEST_F( EnergyPlusFixture, HeatBalanceManager_ProcessZoneData )
	{
	// Test input processing of Zone object
	//	Zone,
	//		ZONE ONE, !- Name
	//		0, !- Direction of Relative North{ deg }
	//		0, 0, 0, !- X, Y, Z{ m }
	//		1, !- Type
	//		1, !- Multiplier
	//		autocalculate, !- Ceiling Height{ m }
	//		autocalculate, !- Volume{ m3 }
	//		, !- Floor Area{ m2 }
	//		AdaptiveConvectionAlgorithm;  !- Zone Inside Convection Algorithm

		bool ErrorsFound( false ); // If errors detected in input
		int ZoneNum( 0 ); // Zone number
		int NumAlphas ( 2 );
		int NumNumbers ( 9 );

		cCurrentModuleObject = "Zone";
		NumOfZones = 2;
		Zone.allocate( NumOfZones );

		// Set up a Zone object
		NumAlphas = 2;
		NumNumbers = 9;
		lNumericFieldBlanks.allocate ( NumNumbers );
		lAlphaFieldBlanks.allocate( NumAlphas );
		cAlphaFieldNames.allocate( NumAlphas );
		cNumericFieldNames.allocate( NumNumbers );
		cAlphaArgs.allocate( NumAlphas );
		rNumericArgs.allocate( NumNumbers );
		lNumericFieldBlanks = false;
		lAlphaFieldBlanks = false;
		cAlphaFieldNames = " ";
		cNumericFieldNames = " ";
		cAlphaArgs = " ";
		rNumericArgs = 0.0;

		ZoneNum = 1;
		cAlphaArgs( 1 ) = "Zone One"; // Name
		rNumericArgs( 1 ) = 0.0; // Direction of Relative North[deg]
		rNumericArgs( 2 ) = 0.0; // X [m]
		rNumericArgs( 3 ) = 0.0; // Y [m]
		rNumericArgs( 4 ) = 0.0; // Z [m]
		rNumericArgs( 5 ) = 0.0; // Type
		rNumericArgs( 6 ) = 0.0; // Multiplier
		lNumericFieldBlanks( 7 ) = true; // Ceiling Height{ m }
		lNumericFieldBlanks( 8 ) = true; // Volume{ m3 }
		lNumericFieldBlanks( 9 ) = true; // Floor Area{ m2 }
		cAlphaArgs( 2 ) = "ADAPTIVECONVECTIONALGORITHM"; // Zone Inside Convection Algorithm - Must be UPPERCASE by this point

		ErrorsFound = false;
		ProcessZoneData( cCurrentModuleObject, ZoneNum, cAlphaArgs, NumAlphas, rNumericArgs, NumNumbers, lNumericFieldBlanks, lAlphaFieldBlanks, cAlphaFieldNames, cNumericFieldNames, ErrorsFound );
		EXPECT_FALSE( ErrorsFound );

		ZoneNum = 2;
		cAlphaArgs( 1 ) = "Zone Two"; // Name
		cAlphaArgs( 2 ) = "InvalidChoice"; // Zone Inside Convection Algorithm - Must be UPPERCASE by this point
		ErrorsFound = false;
		ProcessZoneData( cCurrentModuleObject, ZoneNum, cAlphaArgs, NumAlphas, rNumericArgs, NumNumbers, lNumericFieldBlanks, lAlphaFieldBlanks, cAlphaFieldNames, cNumericFieldNames, ErrorsFound );
		EXPECT_TRUE( ErrorsFound );

		ZoneNum = 2;
		cAlphaArgs( 1 ) = "Zone Two"; // Name
		cAlphaArgs( 2 ) = "TARP"; // Zone Inside Convection Algorithm - Must be UPPERCASE by this point
		ErrorsFound = false;
		ProcessZoneData( cCurrentModuleObject, ZoneNum, cAlphaArgs, NumAlphas, rNumericArgs, NumNumbers, lNumericFieldBlanks, lAlphaFieldBlanks, cAlphaFieldNames, cNumericFieldNames, ErrorsFound );
		EXPECT_FALSE( ErrorsFound );

		EXPECT_EQ( "Zone One", Zone( 1 ).Name );
		EXPECT_EQ( AdaptiveConvectionAlgorithm, Zone( 1 ).InsideConvectionAlgo );
		EXPECT_EQ( "Zone Two", Zone( 2 ).Name );
		EXPECT_EQ( ASHRAETARP, Zone( 2 ).InsideConvectionAlgo );

	}

	TEST_F( EnergyPlusFixture, HeatBalanceManager_GetWindowConstructData )
	{
		// Test get input for window construction object
		// Construction,
		//	 WINDOWWBLIND, !- Name
		//	 GLASS,        !- Outside Layer
		//	 AIRGAP,       !- Layer 2
		//	 GLASS;        !- Layer 3

		std::string const idf_objects = delimited_string({
			"Version,8.3;",
			"Construction,",
			" WINDOWWBLIND, !- Name",
			" GLASS,        !- Outside Layer",
			" AIRGAP,       !- Layer 2",
			" GLASS;        !- Layer 3",
		});

		ASSERT_TRUE( process_idf( idf_objects ) );

		bool ErrorsFound( false ); // If errors detected in input

		TotMaterials = 3;
		Material.allocate( TotMaterials );
		Material( 1 ).Name = "GLASS";
		Material( 2 ).Name = "AIRGAP";
		Material( 3 ).Name = "GLASS";

		// Material layer group index
		Material( 1 ).Group = 3; // WindowGlass
		Material( 2 ).Group = 4; // WindowGas
		Material( 3 ).Group = 3; // WindowGlass

		NominalRforNominalUCalculation.allocate( 1 );
		NominalRforNominalUCalculation( 1 ) = 0.0;
		NominalR.allocate( TotMaterials );
		NominalR( 1 ) = 0.4; // Set these explicity for each material layer to avoid random failures of check for NominalRforNominalUCalculation == 0.0 at end of GetConstructData
		NominalR( 2 ) = 0.4;
		NominalR( 3 ) = 0.4;

		// call to get valid window material types
		ErrorsFound = false;
		GetConstructData( ErrorsFound ); // returns ErrorsFound as false since all layers are valid
		EXPECT_FALSE( ErrorsFound );

		// Clear shared arrays that were allocated in GetConstructData
		Construct.deallocate();

		// call to get invalid window material type
//		Material( 2 ).Group = 16; // BlindEquivalentLayer, this layer is invalid in plain windows
//		ErrorsFound = false;
//		GetConstructData( ErrorsFound ); // returns ErrorsFound as true since layer 2 is invalid
//		EXPECT_TRUE( ErrorsFound );

	}

	TEST_F( EnergyPlusFixture, HeatBalanceManager_ZoneAirMassFlowConservationData1 )
	{
		// Test get input for ZoneAirMassFlowConservation object

		std::string const idf_objects = delimited_string( {
			"Version,8.3;",
			"Building,",
			"My Building, !- Name",
			"30., !- North Axis{ deg }",
			"City, !- Terrain",
			"0.04, !- Loads Convergence Tolerance Value",
			"0.4, !- Temperature Convergence Tolerance Value{ deltaC }",
			"FullExterior, !- Solar Distribution",
			"25, !- Maximum Number of Warmup Days",
			"6;                       !- Minimum Number of Warmup Days",
			"ZoneAirMassFlowConservation,",
			"Yes, !- Adjust Zone Mixing For Zone Air Mass Flow Balance",
			"AddInfiltrationFlow, !- Infiltration Balancing Method",
			"MixingSourceZonesOnly; !- Infiltration Balancing Zones",
		} );

		ASSERT_TRUE( process_idf( idf_objects ) );

		bool ErrorsFound( false ); // If errors detected in input

		// call to process input
		ErrorsFound = false;
		GetProjectControlData( ErrorsFound ); // returns ErrorsFound false, ZoneAirMassFlowConservation never sets it
		EXPECT_FALSE( ErrorsFound );
		EXPECT_TRUE( ZoneAirMassFlow.EnforceZoneMassBalance );
		EXPECT_TRUE( ZoneAirMassFlow.BalanceMixing );
		EXPECT_EQ( ZoneAirMassFlow.InfiltrationTreatment, AddInfiltrationFlow );
		EXPECT_EQ( ZoneAirMassFlow.InfiltrationZoneType, MixingSourceZonesOnly );

	}

	TEST_F( EnergyPlusFixture, HeatBalanceManager_ZoneAirMassFlowConservationData2 )
	{
		// Test get input for ZoneAirMassFlowConservation object

		std::string const idf_objects = delimited_string( {
			"Version,8.3;",
			"Building,",
			"My Building, !- Name",
			"30., !- North Axis{ deg }",
			"City, !- Terrain",
			"0.04, !- Loads Convergence Tolerance Value",
			"0.4, !- Temperature Convergence Tolerance Value{ deltaC }",
			"FullExterior, !- Solar Distribution",
			"25, !- Maximum Number of Warmup Days",
			"6;                       !- Minimum Number of Warmup Days",
			"ZoneAirMassFlowConservation,",
			"No, !- Adjust Zone Mixing For Zone Air Mass Flow Balance",
			"AdjustInfiltrationFlow, !- Infiltration Balancing Method",
			"AllZones;                !- Infiltration Balancing Zones",
			"Zone, Zone 1;",
			"Zone, Zone 2;",
			"ZoneMixing,",
			"Zone 2 Zone Mixing, !- Name",
			"Zone 2, !- Zone Name",
			"Always1, !- Schedule Name",
			"Flow/Zone, !- Design Flow Rate Calculation Method",
			"0.07, !- Design Flow Rate{ m3 / s }",
			", !- Flow Rate per Zone Floor Area{ m3 / s - m2 }",
			", !- Flow Rate per Person{ m3 / s - person }",
			", !- Air Changes per Hour{ 1 / hr }",
			"Zone 1, !- Source Zone Name",
			"0.0;                     !- Delta Temperature{ deltaC }",
			"ZoneInfiltration:DesignFlowRate,",
			"Zone 1 Infil 1, !- Name",
			"Zone 1, !- Zone or ZoneList Name",
			"Always1, !- Schedule Name",
			"flow/zone, !- Design Flow Rate Calculation Method",
			"0.032, !- Design Flow Rate{ m3 / s }",
			", !- Flow per Zone Floor Area{ m3 / s - m2 }",
			", !- Flow per Exterior Surface Area{ m3 / s - m2 }",
			", !- Air Changes per Hour{ 1 / hr }",
			"1, !- Constant Term Coefficient",
			"0, !- Temperature Term Coefficient",
			"0, !- Velocity Term Coefficient",
			"0; !- Velocity Squared Term Coefficient",
			"Schedule:Constant,Always1,,1.0;"

		} );

		ASSERT_TRUE( process_idf( idf_objects ) );

		bool ErrorsFound( false ); // If errors detected in input

		// call to process input
		ProcessScheduleInput();
		ErrorsFound = false;
		GetProjectControlData( ErrorsFound ); // returns ErrorsFound false, ZoneAirMassFlowConservation never sets it
		EXPECT_FALSE( ErrorsFound );
		EXPECT_TRUE( ZoneAirMassFlow.EnforceZoneMassBalance );
		EXPECT_FALSE( ZoneAirMassFlow.BalanceMixing );
		EXPECT_EQ( ZoneAirMassFlow.InfiltrationTreatment, AdjustInfiltrationFlow );
		EXPECT_EQ( ZoneAirMassFlow.InfiltrationZoneType, AllZones );

		// setup mixing and infiltration objects
		NumOfZones = 2;
		ZoneReOrder.allocate( NumOfZones );
		ErrorsFound = false;
		GetZoneData( ErrorsFound );
		EXPECT_FALSE( ErrorsFound );
		AllocateHeatBalArrays();
		ErrorsFound = false;
		GetSimpleAirModelInputs( ErrorsFound );
		EXPECT_FALSE( ErrorsFound );
		SetZoneMassConservationFlag();
		// setup zone equipment configuration
		ZoneEquipConfig.allocate( NumOfZones );

		ZoneEquipConfig( 1 ).ZoneName = "Zone 1";
		ZoneEquipConfig( 1 ).ActualZoneNum = 1;
		ZoneEquipConfig( 1 ).NumInletNodes = 1;
		ZoneEquipConfig( 1 ).InletNode.allocate( 1 );
		ZoneEquipConfig( 1 ).NumExhaustNodes = 1;
		ZoneEquipConfig( 1 ).ExhaustNode.allocate( 1 );
		ZoneEquipConfig( 1 ).ZoneNode = 1;
		ZoneEquipConfig( 1 ).InletNode( 1 ) = 2;
		ZoneEquipConfig( 1 ).ExhaustNode( 1 ) = 3;
		ZoneEquipConfig( 1 ).NumReturnNodes = 1;
		ZoneEquipConfig( 1 ).ReturnNode.allocate( 1 );
		ZoneEquipConfig( 1 ).ReturnNode( 1 ) = 4;
		ZoneEquipConfig( 1 ).IsControlled = true;
		ZoneEquipConfig( 1 ).ReturnFlowSchedPtrNum = ScheduleAlwaysOn;
		ZoneEquipConfig( 1 ).InletNodeAirLoopNum.allocate( 1 );
		ZoneEquipConfig( 1 ).InletNodeADUNum.allocate( 1 );
		ZoneEquipConfig( 1 ).AirDistUnitCool.allocate( 1 );
		ZoneEquipConfig( 1 ).AirDistUnitHeat.allocate( 1 );
		ZoneEquipConfig( 1 ).InletNodeAirLoopNum( 1 ) = 1;
		ZoneEquipConfig( 1 ).InletNodeADUNum( 1 ) = 0;
		ZoneEquipConfig( 1 ).AirDistUnitCool( 1 ).InNode = 2;
		ZoneEquipConfig( 1 ).ReturnNodeAirLoopNum.allocate( 1 );
		ZoneEquipConfig( 1 ).ReturnNodeInletNum.allocate( 1 );
		ZoneEquipConfig( 1 ).ReturnNodeAirLoopNum( 1 ) = 1;
		ZoneEquipConfig( 1 ).ReturnNodeInletNum( 1 ) = 1;

		ZoneEquipConfig( 2 ).ZoneName = "Zone 2";
		ZoneEquipConfig( 2 ).ActualZoneNum = 2;
		ZoneEquipConfig( 2 ).NumExhaustNodes = 1;
		ZoneEquipConfig( 2 ).ExhaustNode.allocate( 1 );
		ZoneEquipConfig( 2 ).NumInletNodes = 1;
		ZoneEquipConfig( 2 ).InletNode.allocate( 1 );
		ZoneEquipConfig( 2 ).ZoneNode = 5;
		ZoneEquipConfig( 2 ).InletNode( 1 ) = 6;
		ZoneEquipConfig( 2 ).ExhaustNode( 1 ) = 7;
		ZoneEquipConfig( 2 ).NumReturnNodes = 1;
		ZoneEquipConfig( 2 ).ReturnNode.allocate( 1 );
		ZoneEquipConfig( 2 ).ReturnNode( 1 ) = 8;
		ZoneEquipConfig( 2 ).IsControlled = true;
		ZoneEquipConfig( 2 ).ReturnFlowSchedPtrNum = ScheduleAlwaysOn;
		ZoneEquipConfig( 2 ).InletNodeAirLoopNum.allocate( 1 );
		ZoneEquipConfig( 2 ).InletNodeADUNum.allocate( 1 );
		ZoneEquipConfig( 2 ).AirDistUnitCool.allocate( 1 );
		ZoneEquipConfig( 2 ).AirDistUnitHeat.allocate( 1 );
		ZoneEquipConfig( 2 ).InletNodeAirLoopNum( 1 ) = 1;
		ZoneEquipConfig( 2 ).InletNodeADUNum( 1 ) = 0;
		ZoneEquipConfig( 2 ).AirDistUnitCool( 1 ).InNode = 6;
		ZoneEquipConfig( 2 ).ReturnNodeAirLoopNum.allocate( 1 );
		ZoneEquipConfig( 2 ).ReturnNodeInletNum.allocate( 1 );
		ZoneEquipConfig( 2 ).ReturnNodeAirLoopNum( 1 ) = 1;
		ZoneEquipConfig( 2 ).ReturnNodeInletNum( 1 ) = 1;

		ZoneEquipInputsFilled = true;
		NumPrimaryAirSys = 1;
		AirLoopFlow.allocate( 1 );
		PrimaryAirSystem.allocate( 1 );
		PrimaryAirSystem( 1 ).OASysExists = true;
		Node.allocate( 8 );

		Node( 1 ).MassFlowRate = 0.0; // Zone 1 zone node
		Node( 2 ).MassFlowRate = 1.0; // Zone 1 inlet node
		Node( 3 ).MassFlowRate = 2.0; // Zone 1 exhaust node
		Node( 4 ).MassFlowRate = 9.0; // Zone 1 return node
		ZoneEquipConfig( 1 ).ZoneExh = 2.0;

		Node( 5 ).MassFlowRate = 0.0; // Zone 2 zone node
		Node( 6 ).MassFlowRate = 2.0; // Zone 2 inlet node
		Node( 7 ).MassFlowRate = 0.0; // Zone 2 exhaust node
		Node( 8 ).MassFlowRate = 8.0; // Zone 2 return node
		ZoneEquipConfig( 2 ).ZoneExh = 0.0;
		AirLoopFlow( 1 ).MaxOutAir = Node( 2 ).MassFlowRate + Node( 6 ).MassFlowRate;
		Infiltration( 1 ).MassFlowRate = 0.5;
		Mixing( 1 ).MixingMassFlowRate = 0.1;

		// call zone air mass balance
		CalcZoneMassBalance();
		EXPECT_EQ( Node( 4 ).MassFlowRate, 0.0 ); // Zone 1 return node (max(0.0, 1-2)
		EXPECT_EQ( Infiltration( 1 ).MassFlowRate, 1.0); // Zone 1 infiltration flow rate (2 - 1)
		EXPECT_EQ( Mixing( 1 ).MixingMassFlowRate, 0.1 ); // Zone 1 to Zone 2 mixing flow rate (unchanged)
		EXPECT_EQ( Node( 8 ).MassFlowRate, 2.0 ); // Zone 2 return node (should be 2 now, because this has zone mass conservation active, so return should equal supply)

		ZoneReOrder.deallocate();
		ZoneEquipConfig.deallocate();
		Node.deallocate();
		PrimaryAirSystem.deallocate();
		AirLoopFlow.deallocate();
		NumPrimaryAirSys = 0;

	}

	TEST_F( EnergyPlusFixture, HeatBalanceManager_ZoneAirMassFlowConservationData3 )
	{
		// Test get input for ZoneAirMassFlowConservation object

		std::string const idf_objects = delimited_string( {
			"Version,8.3;",
			"Building,",
			"My Building, !- Name",
			"30., !- North Axis{ deg }",
			"City, !- Terrain",
			"0.04, !- Loads Convergence Tolerance Value",
			"0.4, !- Temperature Convergence Tolerance Value{ deltaC }",
			"FullExterior, !- Solar Distribution",
			"25, !- Maximum Number of Warmup Days",
			"6;                       !- Minimum Number of Warmup Days",
			"ZoneAirMassFlowConservation,",
			"No, !- Adjust Zone Mixing For Zone Air Mass Flow Balance",
			"None, !- Infiltration Balancing Method",
			";                !- Infiltration Balancing Zones"
		} );

		ASSERT_TRUE( process_idf( idf_objects ) );

		bool ErrorsFound( false ); // If errors detected in input

		// call to process input
		ErrorsFound = false;
		GetProjectControlData( ErrorsFound ); // returns ErrorsFound false, ZoneAirMassFlowConservation never sets it
		EXPECT_FALSE( ErrorsFound );
		EXPECT_FALSE( ZoneAirMassFlow.EnforceZoneMassBalance );
		EXPECT_FALSE( ZoneAirMassFlow.BalanceMixing );
		EXPECT_EQ( ZoneAirMassFlow.InfiltrationTreatment, NoInfiltrationFlow );
		EXPECT_EQ( ZoneAirMassFlow.InfiltrationZoneType, 0 );

	}

	TEST_F( EnergyPlusFixture, HeatBalanceManager_ZoneAirMassFlowConservationReportVariableTest )
	{
		// Test get output variables for ZoneAirMassFlowConservation object #5637

		std::string const idf_objects = delimited_string( {
			"Version,8.5;",
			"Building,",
			"My Building, !- Name",
			"30., !- North Axis{ deg }",
			"City, !- Terrain",
			"0.04, !- Loads Convergence Tolerance Value",
			"0.4, !- Temperature Convergence Tolerance Value{ deltaC }",
			"FullExterior, !- Solar Distribution",
			"25, !- Maximum Number of Warmup Days",
			"6;                       !- Minimum Number of Warmup Days",
			"ZoneAirMassFlowConservation,",
			"Yes, !- Adjust Zone Mixing For Zone Air Mass Flow Balance",
			"AdjustInfiltrationFlow, !- Infiltration Balancing Method",
			"AllZones;                !- Infiltration Balancing Zones",

			"  Zone,",
			"    WEST ZONE,               !- Name",
			"    0,                       !- Direction of Relative North {deg}",
			"    0,                       !- X Origin {m}",
			"    0,                       !- Y Origin {m}",
			"    0,                       !- Z Origin {m}",
			"    1,                       !- Type",
			"    1,                       !- Multiplier",
			"    autocalculate,           !- Ceiling Height {m}",
			"    autocalculate;           !- Volume {m3}",

			"  Zone,",
			"    EAST ZONE,               !- Name",
			"    0,                       !- Direction of Relative North {deg}",
			"    0,                       !- X Origin {m}",
			"    0,                       !- Y Origin {m}",
			"    0,                       !- Z Origin {m}",
			"    1,                       !- Type",
			"    1,                       !- Multiplier",
			"    autocalculate,           !- Ceiling Height {m}",
			"    autocalculate;           !- Volume {m3}",
			" Output:Variable,",
			"   *, !- Key Value",
			"   Zone Air Mass Balance Exhaust Mass Flow Rate, !- Variable Name",
			"   hourly;                  !- Reporting Frequency",
		} );

		ASSERT_TRUE( process_idf( idf_objects ) );

		bool ErrorsFound( false ); // If errors detected in input

		// call to process input
		ErrorsFound = false;
		GetProjectControlData( ErrorsFound ); // returns ErrorsFound false, ZoneAirMassFlowConservation never sets it
		EXPECT_FALSE( ErrorsFound );
		NumOfZones = 2;
		ZoneReOrder.allocate( NumOfZones );
		ErrorsFound = false;
		GetZoneData( ErrorsFound );
		EXPECT_FALSE( ErrorsFound );
		ErrorsFound = false;
		GetSimpleAirModelInputs( ErrorsFound );
		EXPECT_FALSE( ErrorsFound );

		// first 2 have indexes swapped now since they are in lexicigraphical order now according to the new input processor
		EXPECT_EQ( "WEST ZONE:Zone Air Mass Balance Exhaust Mass Flow Rate", OutputProcessor::RVariableTypes( 1 ).VarName );
		EXPECT_EQ( "EAST ZONE:Zone Air Mass Balance Exhaust Mass Flow Rate", OutputProcessor::RVariableTypes( 2 ).VarName );
		EXPECT_EQ( 1, OutputProcessor::RVariableTypes( 1 ).ReportID );
		EXPECT_EQ( 2, OutputProcessor::RVariableTypes( 2 ).ReportID );

	}

	TEST_F( EnergyPlusFixture, HeatBalanceManager_GetMaterialRoofVegetation )
	{
		std::string const idf_objects = delimited_string( {
		"  Version,8.6;",

		"  Material:RoofVegetation,",
		"    ThickSoil,               !- Name",
		"    0.5,                     !- Height of Plants {m}",
		"    5,                       !- Leaf Area Index {dimensionless}",
		"    0.2,                     !- Leaf Reflectivity {dimensionless}",
		"    0.95,                    !- Leaf Emissivity",
		"    180,                     !- Minimum Stomatal Resistance {s/m}",
		"    EcoRoofSoil,             !- Soil Layer Name",
		"    MediumSmooth,            !- Roughness",
		"    0.36,                    !- Thickness {m}",
		"    0.4,                     !- Conductivity of Dry Soil {W/m-K}",
		"    641,                     !- Density of Dry Soil {kg/m3}",
		"    1100,                    !- Specific Heat of Dry Soil {J/kg-K}",
		"    0.95,                    !- Thermal Absorptance",
		"    0.8,                     !- Solar Absorptance",
		"    0.7,                     !- Visible Absorptance",
		"    0.4,                     !- Saturation Volumetric Moisture Content of the Soil Layer",
		"    0.01,                    !- Residual Volumetric Moisture Content of the Soil Layer",
		"    0.45,                    !- Initial Volumetric Moisture Content of the Soil Layer",
		"    Advanced;                !- Moisture Diffusion Calculation Method",
		} );

		ASSERT_TRUE( process_idf( idf_objects ) );

		bool ErrorsFound( false );
		GetMaterialData( ErrorsFound );
		EXPECT_FALSE( ErrorsFound );

		// check the "Material:RoofVegetation" names
		EXPECT_EQ( Material( 1 ).Name, "THICKSOIL" );
		// check maximum (saturated) moisture content
		EXPECT_EQ( 0.4, Material( 1 ).Porosity );
		// check initial moisture Content was reset
		EXPECT_EQ( 0.4, Material( 1 ).InitMoisture ); // reset from 0.45 to 0.4 during get input

	}

	TEST_F( EnergyPlusFixture, HeatBalanceManager_WarmUpConvergenceSmallLoadTest )
	{

		WarmupFlag = false;
		DayOfSim = 7;
		MinNumberOfWarmupDays = 25;
		NumOfZones = 1;
		WarmupConvergenceValues.allocate( NumOfZones );
		TempConvergTol = 0.01;
		LoadsConvergTol = 0.01;
		MaxTempPrevDay.allocate( NumOfZones );
		MaxTempPrevDay( 1 ) = 23.0;
		MaxTempZone.allocate( NumOfZones );
		MaxTempZone( 1 ) = 23.0;
		MinTempPrevDay.allocate( NumOfZones );
		MinTempPrevDay( 1 ) = 23.0;
		MinTempZone.allocate( NumOfZones );
		MinTempZone( 1 ) = 23.0;
		MaxHeatLoadZone.allocate( NumOfZones );
		MaxHeatLoadPrevDay.allocate( NumOfZones );
		WarmupConvergenceValues( 1 ).TestMaxHeatLoadValue = 0.0;
		MaxCoolLoadZone.allocate( NumOfZones );
		MaxCoolLoadPrevDay.allocate( NumOfZones );
		WarmupConvergenceValues( 1 ).TestMaxCoolLoadValue = 0.0;

		// Test 1: All Maxs both less than MinLoad (100.0)
		MaxHeatLoadZone( 1 ) = 50.0;
		MaxHeatLoadPrevDay( 1 ) = 90.0;
		MaxCoolLoadZone( 1 ) = 50.0;
		MaxCoolLoadPrevDay( 1 ) = 90.0;
		CheckWarmupConvergence();
		EXPECT_EQ( WarmupConvergenceValues( 1 ).PassFlag( 3 ), 2 );
		EXPECT_EQ( WarmupConvergenceValues( 1 ).PassFlag( 4 ), 2 );
		EXPECT_NEAR( WarmupConvergenceValues( 1 ).TestMaxHeatLoadValue, 0.0, 0.0001 );
		EXPECT_NEAR( WarmupConvergenceValues( 1 ).TestMaxCoolLoadValue, 0.0, 0.0001 );

		// Test 2: Max Previous Day both less than MinLoad
		MaxHeatLoadZone( 1 ) = 100.5;
		MaxHeatLoadPrevDay( 1 ) = 90.0;
		MaxCoolLoadZone( 1 ) = 100.5;
		MaxCoolLoadPrevDay( 1 ) = 90.0;
		CheckWarmupConvergence();
		EXPECT_EQ( WarmupConvergenceValues( 1 ).PassFlag( 3 ), 2 );
		EXPECT_EQ( WarmupConvergenceValues( 1 ).PassFlag( 4 ), 2 );
		EXPECT_NEAR( WarmupConvergenceValues( 1 ).TestMaxHeatLoadValue, 0.005, 0.0001 );
		EXPECT_NEAR( WarmupConvergenceValues( 1 ).TestMaxCoolLoadValue, 0.005, 0.0001 );

		// Test 3: Max Current Day both less than MinLoad
		MaxHeatLoadZone( 1 ) = 90.0;
		MaxHeatLoadPrevDay( 1 ) = 100.5;
		MaxCoolLoadZone( 1 ) = 90.0;
		MaxCoolLoadPrevDay( 1 ) = 100.5;
		CheckWarmupConvergence();
		EXPECT_EQ( WarmupConvergenceValues( 1 ).PassFlag( 3 ), 2 );
		EXPECT_EQ( WarmupConvergenceValues( 1 ).PassFlag( 4 ), 2 );
		EXPECT_NEAR( WarmupConvergenceValues( 1 ).TestMaxHeatLoadValue, 0.005, 0.0001 );
		EXPECT_NEAR( WarmupConvergenceValues( 1 ).TestMaxCoolLoadValue, 0.005, 0.0001 );

		// Test 4: Everything greater than MinLoad (pass convergence test)
		MaxHeatLoadZone( 1 ) = 201.0;
		MaxHeatLoadPrevDay( 1 ) = 200.0;
		MaxCoolLoadZone( 1 ) = 201.0;
		MaxCoolLoadPrevDay( 1 ) = 200.0;
		CheckWarmupConvergence();
		EXPECT_EQ( WarmupConvergenceValues( 1 ).PassFlag( 3 ), 2 );
		EXPECT_EQ( WarmupConvergenceValues( 1 ).PassFlag( 4 ), 2 );
		EXPECT_NEAR( WarmupConvergenceValues( 1 ).TestMaxHeatLoadValue, 0.005, 0.0001 );
		EXPECT_NEAR( WarmupConvergenceValues( 1 ).TestMaxCoolLoadValue, 0.005, 0.0001 );

		// Test 5: Everything greater than MinLoad (fail convergence test)
		MaxHeatLoadZone( 1 ) = 210.0;
		MaxHeatLoadPrevDay( 1 ) = 200.0;
		MaxCoolLoadZone( 1 ) = 210.0;
		MaxCoolLoadPrevDay( 1 ) = 200.0;
		CheckWarmupConvergence();
		EXPECT_EQ( WarmupConvergenceValues( 1 ).PassFlag( 3 ), 1 );
		EXPECT_EQ( WarmupConvergenceValues( 1 ).PassFlag( 4 ), 1 );
		EXPECT_NEAR( WarmupConvergenceValues( 1 ).TestMaxHeatLoadValue, 0.05, 0.005 );
		EXPECT_NEAR( WarmupConvergenceValues( 1 ).TestMaxCoolLoadValue, 0.05, 0.005 );

	}

	TEST_F( EnergyPlusFixture, HeatBalanceManager_TestZonePropertyLocalEnv )
	{

		std::string const idf_objects = delimited_string({
			"  Version,8.9;",

			"  Building,",
			"    House with Local Air Nodes,  !- Name",
			"    0,                       !- North Axis {deg}",
			"    Suburbs,                 !- Terrain",
			"    0.001,                   !- Loads Convergence Tolerance Value",
			"    0.0050000,               !- Temperature Convergence Tolerance Value {deltaC}",
			"    FullInteriorAndExterior, !- Solar Distribution",
			"    25,                      !- Maximum Number of Warmup Days",
			"    6;                       !- Minimum Number of Warmup Days",

			"  Timestep,6;",

			"  SurfaceConvectionAlgorithm:Inside,TARP;",

			"  SurfaceConvectionAlgorithm:Outside,DOE-2;",

			"  HeatBalanceAlgorithm,ConductionTransferFunction;",

			"  Output:DebuggingData,0,0;",

			"  SimulationControl,",
			"    No,                      !- Do Zone Sizing Calculation",
			"    No,                      !- Do System Sizing Calculation",
			"    No,                      !- Do Plant Sizing Calculation",
			"    Yes,                     !- Run Simulation for Sizing Periods",
			"    Yes;                     !- Run Simulation for Weather File Run Periods",

			"  RunPeriod,",
			"    ,                        !- Name",
			"    1,                       !- Begin Month",
			"    14,                      !- Begin Day of Month",
			"    ,                        !- Begin Year",
			"    1,                       !- End Month",
			"    14,                      !- End Day of Month",
			"    ,                        !- End Year",
			"    Tuesday,                 !- Day of Week for Start Day",
			"    Yes,                     !- Use Weather File Holidays and Special Days",
			"    Yes,                     !- Use Weather File Daylight Saving Period",
			"    No,                      !- Apply Weekend Holiday Rule",
			"    Yes,                     !- Use Weather File Rain Indicators",
			"    Yes;                     !- Use Weather File Snow Indicators",

			"  RunPeriod,",
			"    ,                        !- Name",
			"    7,                       !- Begin Month",
			"    7,                       !- Begin Day of Month",
			"    ,                        !- Begin Year",
			"    7,                       !- End Month",
			"    7,                       !- End Day of Month",
			"    ,                        !- End Year",
			"    Tuesday,                 !- Day of Week for Start Day",
			"    Yes,                     !- Use Weather File Holidays and Special Days",
			"    Yes,                     !- Use Weather File Daylight Saving Period",
			"    No,                      !- Apply Weekend Holiday Rule",
			"    Yes,                     !- Use Weather File Rain Indicators",
			"    No;                      !- Use Weather File Snow Indicators",

			"  Site:Location,",
			"    CHICAGO_IL_USA TMY2-94846,  !- Name",
			"    41.78,                   !- Latitude {deg}",
			"    -87.75,                  !- Longitude {deg}",
			"    -6.00,                   !- Time Zone {hr}",
			"    190.00;                  !- Elevation {m}",


			"  SizingPeriod:DesignDay,",
			"    CHICAGO_IL_USA Annual Heating 99% Design Conditions DB,  !- Name",
			"    1,                       !- Month",
			"    21,                      !- Day of Month",
			"    WinterDesignDay,         !- Day Type",
			"    -17.3,                   !- Maximum Dry-Bulb Temperature {C}",
			"    0.0,                     !- Daily Dry-Bulb Temperature Range {deltaC}",
			"    ,                        !- Dry-Bulb Temperature Range Modifier Type",
			"    ,                        !- Dry-Bulb Temperature Range Modifier Day Schedule Name",
			"    Wetbulb,                 !- Humidity Condition Type",
			"    -17.3,                   !- Wetbulb or DewPoint at Maximum Dry-Bulb {C}",
			"    ,                        !- Humidity Condition Day Schedule Name",
			"    ,                        !- Humidity Ratio at Maximum Dry-Bulb {kgWater/kgDryAir}",
			"    ,                        !- Enthalpy at Maximum Dry-Bulb {J/kg}",
			"    ,                        !- Daily Wet-Bulb Temperature Range {deltaC}",
			"    99063.,                  !- Barometric Pressure {Pa}",
			"    4.9,                     !- Wind Speed {m/s}",
			"    270,                     !- Wind Direction {deg}",
			"    No,                      !- Rain Indicator",
			"    No,                      !- Snow Indicator",
			"    No,                      !- Daylight Saving Time Indicator",
			"    ASHRAEClearSky,          !- Solar Model Indicator",
			"    ,                        !- Beam Solar Day Schedule Name",
			"    ,                        !- Diffuse Solar Day Schedule Name",
			"    ,                        !- ASHRAE Clear Sky Optical Depth for Beam Irradiance (taub) {dimensionless}",
			"    ,                        !- ASHRAE Clear Sky Optical Depth for Diffuse Irradiance (taud) {dimensionless}",
			"    0.0;                     !- Sky Clearness",


			"  SizingPeriod:DesignDay,",
			"    CHICAGO_IL_USA Annual Cooling 1% Design Conditions DB/MCWB,  !- Name",
			"    7,                       !- Month",
			"    21,                      !- Day of Month",
			"    SummerDesignDay,         !- Day Type",
			"    31.5,                    !- Maximum Dry-Bulb Temperature {C}",
			"    10.7,                    !- Daily Dry-Bulb Temperature Range {deltaC}",
			"    ,                        !- Dry-Bulb Temperature Range Modifier Type",
			"    ,                        !- Dry-Bulb Temperature Range Modifier Day Schedule Name",
			"    Wetbulb,                 !- Humidity Condition Type",
			"    23.0,                    !- Wetbulb or DewPoint at Maximum Dry-Bulb {C}",
			"    ,                        !- Humidity Condition Day Schedule Name",
			"    ,                        !- Humidity Ratio at Maximum Dry-Bulb {kgWater/kgDryAir}",
			"    ,                        !- Enthalpy at Maximum Dry-Bulb {J/kg}",
			"    ,                        !- Daily Wet-Bulb Temperature Range {deltaC}",
			"    99063.,                  !- Barometric Pressure {Pa}",
			"    5.3,                     !- Wind Speed {m/s}",
			"    230,                     !- Wind Direction {deg}",
			"    No,                      !- Rain Indicator",
			"    No,                      !- Snow Indicator",
			"    No,                      !- Daylight Saving Time Indicator",
			"    ASHRAEClearSky,          !- Solar Model Indicator",
			"    ,                        !- Beam Solar Day Schedule Name",
			"    ,                        !- Diffuse Solar Day Schedule Name",
			"    ,                        !- ASHRAE Clear Sky Optical Depth for Beam Irradiance (taub) {dimensionless}",
			"    ,                        !- ASHRAE Clear Sky Optical Depth for Diffuse Irradiance (taud) {dimensionless}",
			"    1.0;                     !- Sky Clearness",

			"  Site:GroundTemperature:BuildingSurface,20.03,20.03,20.13,20.30,20.43,20.52,20.62,20.77,20.78,20.55,20.44,20.20;",

			"  Material,",
			"    A1 - 1 IN STUCCO,        !- Name",
			"    Smooth,                  !- Roughness",
			"    2.5389841E-02,           !- Thickness {m}",
			"    0.6918309,               !- Conductivity {W/m-K}",
			"    1858.142,                !- Density {kg/m3}",
			"    836.8000,                !- Specific Heat {J/kg-K}",
			"    0.9000000,               !- Thermal Absorptance",
			"    0.9200000,               !- Solar Absorptance",
			"    0.9200000;               !- Visible Absorptance",


			"  Material,",
			"    CB11,                    !- Name",
			"    MediumRough,             !- Roughness",
			"    0.2032000,               !- Thickness {m}",
			"    1.048000,                !- Conductivity {W/m-K}",
			"    1105.000,                !- Density {kg/m3}",
			"    837.0000,                !- Specific Heat {J/kg-K}",
			"    0.9000000,               !- Thermal Absorptance",
			"    0.2000000,               !- Solar Absorptance",
			"    0.2000000;               !- Visible Absorptance",


			"  Material,",
			"    GP01,                    !- Name",
			"    MediumSmooth,            !- Roughness",
			"    1.2700000E-02,           !- Thickness {m}",
			"    0.1600000,               !- Conductivity {W/m-K}",
			"    801.0000,                !- Density {kg/m3}",
			"    837.0000,                !- Specific Heat {J/kg-K}",
			"    0.9000000,               !- Thermal Absorptance",
			"    0.7500000,               !- Solar Absorptance",
			"    0.7500000;               !- Visible Absorptance",


			"  Material,",
			"    IN02,                    !- Name",
			"    Rough,                   !- Roughness",
			"    9.0099998E-02,           !- Thickness {m}",
			"    4.3000001E-02,           !- Conductivity {W/m-K}",
			"    10.00000,                !- Density {kg/m3}",
			"    837.0000,                !- Specific Heat {J/kg-K}",
			"    0.9000000,               !- Thermal Absorptance",
			"    0.7500000,               !- Solar Absorptance",
			"    0.7500000;               !- Visible Absorptance",


			"  Material,",
			"    IN05,                    !- Name",
			"    Rough,                   !- Roughness",
			"    0.2458000,               !- Thickness {m}",
			"    4.3000001E-02,           !- Conductivity {W/m-K}",
			"    10.00000,                !- Density {kg/m3}",
			"    837.0000,                !- Specific Heat {J/kg-K}",
			"    0.9000000,               !- Thermal Absorptance",
			"    0.7500000,               !- Solar Absorptance",
			"    0.7500000;               !- Visible Absorptance",


			"  Material,",
			"    PW03,                    !- Name",
			"    MediumSmooth,            !- Roughness",
			"    1.2700000E-02,           !- Thickness {m}",
			"    0.1150000,               !- Conductivity {W/m-K}",
			"    545.0000,                !- Density {kg/m3}",
			"    1213.000,                !- Specific Heat {J/kg-K}",
			"    0.9000000,               !- Thermal Absorptance",
			"    0.7800000,               !- Solar Absorptance",
			"    0.7800000;               !- Visible Absorptance",


			"  Material,",
			"    CC03,                    !- Name",
			"    MediumRough,             !- Roughness",
			"    0.1016000,               !- Thickness {m}",
			"    1.310000,                !- Conductivity {W/m-K}",
			"    2243.000,                !- Density {kg/m3}",
			"    837.0000,                !- Specific Heat {J/kg-K}",
			"    0.9000000,               !- Thermal Absorptance",
			"    0.6500000,               !- Solar Absorptance",
			"    0.6500000;               !- Visible Absorptance",


			"  Material,",
			"    HF-A3,                   !- Name",
			"    Smooth,                  !- Roughness",
			"    1.5000000E-03,           !- Thickness {m}",
			"    44.96960,                !- Conductivity {W/m-K}",
			"    7689.000,                !- Density {kg/m3}",
			"    418.0000,                !- Specific Heat {J/kg-K}",
			"    0.9000000,               !- Thermal Absorptance",
			"    0.2000000,               !- Solar Absorptance",
			"    0.2000000;               !- Visible Absorptance",


			"  Material:NoMass,",
			"    AR02,                    !- Name",
			"    VeryRough,               !- Roughness",
			"    7.8000002E-02,           !- Thermal Resistance {m2-K/W}",
			"    0.9000000,               !- Thermal Absorptance",
			"    0.7000000,               !- Solar Absorptance",
			"    0.7000000;               !- Visible Absorptance",


			"  Material:NoMass,",
			"    CP02,                    !- Name",
			"    Rough,                   !- Roughness",
			"    0.2170000,               !- Thermal Resistance {m2-K/W}",
			"    0.9000000,               !- Thermal Absorptance",
			"    0.7500000,               !- Solar Absorptance",
			"    0.7500000;               !- Visible Absorptance",

			"  Construction,",
			"    EXTWALL:LIVING,          !- Name",
			"    A1 - 1 IN STUCCO,        !- Outside Layer",
			"    GP01;                    !- Layer 3",

			"  Construction,",
			"    FLOOR:LIVING,            !- Name",
			"    CC03,                    !- Outside Layer",
			"    CP02;                    !- Layer 2",

			"  Construction,",
			"    ROOF,                    !- Name",
			"    AR02,                    !- Outside Layer",
			"    PW03;                    !- Layer 2",

			"  Zone,",
			"    LIVING ZONE,             !- Name",
			"    0,                       !- Direction of Relative North {deg}",
			"    0,                       !- X Origin {m}",
			"    0,                       !- Y Origin {m}",
			"    0,                       !- Z Origin {m}",
			"    1,                       !- Type",
			"    1,                       !- Multiplier",
			"    autocalculate,           !- Ceiling Height {m}",
			"    autocalculate;           !- Volume {m3}",

			"  GlobalGeometryRules,",
			"    UpperLeftCorner,         !- Starting Vertex Position",
			"    CounterClockWise,        !- Vertex Entry Direction",
			"    World;                   !- Coordinate System",

			"  BuildingSurface:Detailed,",
			"    Living:North,            !- Name",
			"    Wall,                    !- Surface Type",
			"    EXTWALL:LIVING,          !- Construction Name",
			"    LIVING ZONE,             !- Zone Name",
			"    Outdoors,                !- Outside Boundary Condition",
			"    ,                        !- Outside Boundary Condition Object",
			"    SunExposed,              !- Sun Exposure",
			"    WindExposed,             !- Wind Exposure",
			"    0.5000000,               !- View Factor to Ground",
			"    4,                       !- Number of Vertices",
			"    1,1,1,  !- X,Y,Z ==> Vertex 1 {m}",
			"    1,1,0,  !- X,Y,Z ==> Vertex 2 {m}",
			"    0,1,0,  !- X,Y,Z ==> Vertex 3 {m}",
			"    0,1,1;  !- X,Y,Z ==> Vertex 4 {m}",

			"  BuildingSurface:Detailed,",
			"    Living:East,             !- Name",
			"    Wall,                    !- Surface Type",
			"    EXTWALL:LIVING,          !- Construction Name",
			"    LIVING ZONE,             !- Zone Name",
			"    Outdoors,                !- Outside Boundary Condition",
			"    ,                        !- Outside Boundary Condition Object",
			"    SunExposed,              !- Sun Exposure",
			"    WindExposed,             !- Wind Exposure",
			"    0.5000000,               !- View Factor to Ground",
			"    4,                       !- Number of Vertices",
			"    1,0,1,  !- X,Y,Z ==> Vertex 1 {m}",
			"    1,0,0,  !- X,Y,Z ==> Vertex 2 {m}",
			"    1,1,0,  !- X,Y,Z ==> Vertex 3 {m}",
			"    1,1,1;  !- X,Y,Z ==> Vertex 4 {m}",

			"  BuildingSurface:Detailed,",
			"    Living:South,            !- Name",
			"    Wall,                    !- Surface Type",
			"    EXTWALL:LIVING,          !- Construction Name",
			"    LIVING ZONE,             !- Zone Name",
			"    Outdoors,                !- Outside Boundary Condition",
			"    ,                        !- Outside Boundary Condition Object",
			"    SunExposed,              !- Sun Exposure",
			"    WindExposed,             !- Wind Exposure",
			"    0.5000000,               !- View Factor to Ground",
			"    4,                       !- Number of Vertices",
			"    0,0,1,  !- X,Y,Z ==> Vertex 1 {m}",
			"    0,0,0,  !- X,Y,Z ==> Vertex 2 {m}",
			"    1,0,0,  !- X,Y,Z ==> Vertex 3 {m}",
			"    1,0,1;  !- X,Y,Z ==> Vertex 4 {m}",

			"  BuildingSurface:Detailed,",
			"    Living:West,             !- Name",
			"    Wall,                    !- Surface Type",
			"    EXTWALL:LIVING,          !- Construction Name",
			"    LIVING ZONE,             !- Zone Name",
			"    Outdoors,                !- Outside Boundary Condition",
			"    ,                        !- Outside Boundary Condition Object",
			"    SunExposed,              !- Sun Exposure",
			"    WindExposed,             !- Wind Exposure",
			"    0.5000000,               !- View Factor to Ground",
			"    4,                       !- Number of Vertices",
			"    0,1,1,  !- X,Y,Z ==> Vertex 1 {m}",
			"    0,1,0,  !- X,Y,Z ==> Vertex 2 {m}",
			"    0,0,0,  !- X,Y,Z ==> Vertex 3 {m}",
			"    0,0,1;  !- X,Y,Z ==> Vertex 4 {m}",

			"  BuildingSurface:Detailed,",
			"    Living:Floor,            !- Name",
			"    FLOOR,                   !- Surface Type",
			"    FLOOR:LIVING,            !- Construction Name",
			"    LIVING ZONE,             !- Zone Name",
			"    Surface,                 !- Outside Boundary Condition",
			"    Living:Floor,            !- Outside Boundary Condition Object",
			"    NoSun,                   !- Sun Exposure",
			"    NoWind,                  !- Wind Exposure",
			"    0,                       !- View Factor to Ground",
			"    4,                       !- Number of Vertices",
			"    0,0,0,  !- X,Y,Z ==> Vertex 1 {m}",
			"    0,1,0,  !- X,Y,Z ==> Vertex 2 {m}",
			"    1,1,0,  !- X,Y,Z ==> Vertex 3 {m}",
			"    1,0,0;  !- X,Y,Z ==> Vertex 4 {m}",

			"  BuildingSurface:Detailed,",
			"    Living:Ceiling,          !- Name",
			"    ROOF,                 !- Surface Type",
			"    ROOF,          !- Construction Name",
			"    LIVING ZONE,             !- Zone Name",
			"    Outdoors,                !- Outside Boundary Condition",
			"    ,                        !- Outside Boundary Condition Object",
			"    SunExposed,              !- Sun Exposure",
			"    WindExposed,             !- Wind Exposure",
			"    0,                       !- View Factor to Ground",
			"    4,                       !- Number of Vertices",
			"    0,1,1,  !- X,Y,Z ==> Vertex 1 {m}",
			"    0,0,1,  !- X,Y,Z ==> Vertex 2 {m}",
			"    1,0,1,  !- X,Y,Z ==> Vertex 3 {m}",
			"    1,1,1;  !- X,Y,Z ==> Vertex 4 {m}",

			"  ZoneProperty:LocalEnvironment,",
			"    LocEnv:LIVING ZONE,           !- Name",
			"    LIVING ZONE,                  !- Exterior Surface Name",
			"    OutdoorAirNode:0001;          !- Outdoor Air Node Name",

			"  OutdoorAir:Node,",
			"    OutdoorAirNode:0001,          !- Name",
			"    ,                             !- Height Above Ground",
			"    OutdoorAirNodeDryBulb:0001,   !- Drybulb Temperature Schedule Name",
			"    OutdoorAirNodeWetBulb:0001,   !- Wetbulb Schedule Name",
			"    OutdoorAirNodeWindSpeed:0001, !- Wind Speed Schedule Name",
			"    OutdoorAirNodeWindDir:0001;   !- Wind Direction Schedule Name",

			"  ScheduleTypeLimits,",
			"    Any Number;                   !- Name",

			"  Schedule:Compact,",
			"    OutdoorAirNodeDryBulb:0001,   !- Name",
			"    Any Number,                   !- Schedule Type Limits Name",
			"    Through: 12/31,               !- Field 1",
			"    For: AllDays,                 !- Field 2",
			"    Until: 24:00, 15.0;           !- Field 3",

			"  Schedule:Compact,",
			"    OutdoorAirNodeWetBulb:0001,   !- Name",
			"    Any Number,                   !- Schedule Type Limits Name",
			"    Through: 12/31,               !- Field 1",
			"    For: AllDays,                 !- Field 2",
			"    Until: 24:00, 12.0;           !- Field 3",

			"  Schedule:Compact,",
			"    OutdoorAirNodeWindSpeed:0001, !- Name",
			"    Any Number,                   !- Schedule Type Limits Name",
			"    Through: 12/31,               !- Field 1",
			"    For: AllDays,                 !- Field 2",
			"    Until: 24:00, 1.23;           !- Field 3",

			"  Schedule:Compact,",
			"    OutdoorAirNodeWindDir:0001,   !- Name",
			"    Any Number,                   !- Schedule Type Limits Name",
			"    Through: 12/31,               !- Field 1",
			"    For: AllDays,                 !- Field 2",
			"    Until: 24:00, 90;             !- Field 3"
		});

		ASSERT_TRUE( process_idf( idf_objects ) );
		bool ErrorsFound = false;

		ScheduleManager::ProcessScheduleInput();

		HeatBalanceManager::GetProjectControlData( ErrorsFound );
		EXPECT_FALSE( ErrorsFound );
		HeatBalanceManager::GetZoneData( ErrorsFound );
		EXPECT_FALSE( ErrorsFound );
		HeatBalanceManager::GetMaterialData( ErrorsFound );
		EXPECT_FALSE( ErrorsFound );
		HeatBalanceManager::GetConstructData( ErrorsFound );
		EXPECT_FALSE( ErrorsFound );

		EXPECT_TRUE( DataGlobals::AnyLocalEnvironmentsInModel );

		DataZoneEquipment::ZoneEquipConfig.allocate(1);
		DataZoneEquipment::ZoneEquipConfig(1).ZoneName = "LIVING ZONE";
		DataZoneEquipment::ZoneEquipConfig(1).ActualZoneNum = 1;
		std::vector< int > controlledZoneEquipConfigNums;
		controlledZoneEquipConfigNums.push_back(1);
		DataHeatBalance::Zone(1).IsControlled = true;

		DataZoneEquipment::ZoneEquipConfig(1).NumInletNodes = 2;
		DataZoneEquipment::ZoneEquipConfig(1).InletNode.allocate(2);
		DataZoneEquipment::ZoneEquipConfig(1).InletNode(1) = 1;
		DataZoneEquipment::ZoneEquipConfig(1).InletNode(2) = 2;
		DataZoneEquipment::ZoneEquipConfig(1).NumExhaustNodes = 1;
		DataZoneEquipment::ZoneEquipConfig(1).ExhaustNode.allocate(1);
		DataZoneEquipment::ZoneEquipConfig(1).ExhaustNode(1) = 3;
		DataZoneEquipment::ZoneEquipConfig( 1 ).NumReturnNodes = 1;
		DataZoneEquipment::ZoneEquipConfig( 1 ).ReturnNode.allocate( 1 );
		DataZoneEquipment::ZoneEquipConfig( 1 ).ReturnNode( 1 ) = 4;

		DataHeatBalance::TempEffBulkAir.allocate(6);


		DataHeatBalance::HConvIn.allocate(6);
		DataHeatBalance::HConvIn(1) = 0.5;
		DataHeatBalance::HConvIn(2) = 0.5;
		DataHeatBalance::HConvIn(3) = 0.5;
		DataHeatBalance::HConvIn(4) = 0.5;
		DataHeatBalance::HConvIn(5) = 0.5;
		DataHeatBalance::HConvIn(6) = 0.5;

		DataGlobals::KickOffSimulation = true;
		DataHeatBalFanSys::ZoneLatentGain.allocate(1);
		DataGlobals::TimeStepZoneSec = 900;
		DataHeatBalance::ZoneWinHeatGain.allocate(1);
		DataHeatBalance::ZoneWinHeatGainRep.allocate(1);
		DataHeatBalance::ZoneWinHeatGainRepEnergy.allocate(1);

		// Set up
		OutAirNodeManager::GetOutAirNodesInput();
		DataEnvironment::OutBaroPress = 101325;
		ScheduleManager::Schedule( 1 ).CurrentValue = 25.0;
		ScheduleManager::Schedule( 2 ).CurrentValue = 20.0;
		ScheduleManager::Schedule( 3 ).CurrentValue = 1.5;
		ScheduleManager::Schedule( 4 ).CurrentValue = 90.0;

		OutAirNodeManager::InitOutAirNodes();

		// Test if local nodes data correctly overwritten
		EXPECT_EQ( 25.0, DataLoopNode::Node( 1 ).OutAirDryBulb );
		EXPECT_EQ( 20.0, DataLoopNode::Node( 1 ).OutAirWetBulb);
		EXPECT_EQ( 1.5, DataLoopNode::Node( 1 ).OutAirWindSpeed );
		EXPECT_EQ( 90.0, DataLoopNode::Node( 1 ).OutAirWindDir );
		EXPECT_DOUBLE_EQ( 0.012611481326656135, DataLoopNode::Node( 1 ).HumRat );
		EXPECT_DOUBLE_EQ( 57247.660939392081, DataLoopNode::Node( 1 ).Enthalpy );

		InitHeatBalance();

		// Test if local value correctly overwritten
		EXPECT_EQ( 25.0, Zone( 1 ).OutDryBulbTemp );
		EXPECT_EQ( 20.0, Zone( 1 ).OutWetBulbTemp );
		EXPECT_EQ( 1.5, Zone( 1 ).WindSpeed );
		EXPECT_EQ( 90.0, Zone( 1 ).WindDir );

	}

	TEST_F( EnergyPlusFixture, HeatBalanceManager_HVACSystemRootFindingAlgorithmInputTest )
	{
		// Test eio output for HVACSystemRootFindingAlgorithm

		std::string const idf_objects = delimited_string( {
			"Version,8.9;",
			"Building,",
			"My Building, !- Name",
			"30., !- North Axis{ deg }",
			"City, !- Terrain",
			"0.04, !- Loads Convergence Tolerance Value",
			"0.4, !- Temperature Convergence Tolerance Value{ deltaC }",
			"FullExterior, !- Solar Distribution",
			"25, !- Maximum Number of Warmup Days",
			"6;                       !- Minimum Number of Warmup Days",
			"ZoneAirMassFlowConservation,",
			"No, !- Adjust Zone Mixing For Zone Air Mass Flow Balance",
			"None, !- Infiltration Balancing Method",
			";                !- Infiltration Balancing Zones",
			" HVACSystemRootFindingAlgorithm,",
			" RegulaFalsiThenBisection,!- Algorithm",
			" 5;                       !- Number of Iterations Before Algorithm Switch",

		} );

		ASSERT_TRUE( process_idf( idf_objects ) );

		bool ErrorsFound( false ); // If errors detected in input
		ErrorsFound = false;
		GetProjectControlData( ErrorsFound ); // returns ErrorsFound false
		EXPECT_FALSE( ErrorsFound );
		EXPECT_EQ( DataHVACGlobals::HVACSystemRootFinding.Algorithm, "REGULAFALSITHENBISECTION" );
	}

	TEST_F( EnergyPlusFixture, HeatBalanceManager_HVACSystemRootFindingAlgorithmNoInputTest )
	{
		// Test that root solver algorithm is RegulaFalsi when no HVACSystemRootFindingAlgorithm object exists

		std::string const idf_objects = delimited_string( {
			"Version,8.9;",
			"Building,",
			"My Building, !- Name",
			"30., !- North Axis{ deg }",
			"City, !- Terrain",
			"0.04, !- Loads Convergence Tolerance Value",
			"0.4, !- Temperature Convergence Tolerance Value{ deltaC }",
			"FullExterior, !- Solar Distribution",
			"25, !- Maximum Number of Warmup Days",
			"6;                       !- Minimum Number of Warmup Days",
			"ZoneAirMassFlowConservation,",
			"No, !- Adjust Zone Mixing For Zone Air Mass Flow Balance",
			"None, !- Infiltration Balancing Method",
			";                !- Infiltration Balancing Zones",

		} );

		ASSERT_TRUE( process_idf( idf_objects ) );

		bool ErrorsFound( false ); // If errors detected in input
		ErrorsFound = false;
		GetProjectControlData( ErrorsFound ); // returns ErrorsFound false
		EXPECT_FALSE( ErrorsFound );
		EXPECT_EQ( DataHVACGlobals::HVACSystemRootFinding.Algorithm, "RegulaFalsi" );
	}

}
=======
TEST_F(EnergyPlusFixture, HeatBalanceManager_ZoneAirBalance_OutdoorAir)
{
    std::string const idf_objects = delimited_string({
        "ZoneAirBalance:OutdoorAir,\n",
        "    LIVING ZONE Balance 1,   !- Name\n",
        "    LIVING ZONE,             !- Zone Name\n",
        "    Quadrature,              !- Air Balance Method\n",
        "    0.01,                    !- Induced Outdoor Air Due to Unbalanced Duct Leakage {m3/s}\n",
        "    INF-SCHED;               !- Induced Outdoor Air Schedule Name",
        "ZoneAirBalance:OutdoorAir,\n",
        "    LIVING ZONE Balance 2,   !- Name\n",
        "    LIVING ZONE,             !- Zone Name\n",
        "    Quadrature,              !- Air Balance Method\n",
        "    0.01,                    !- Induced Outdoor Air Due to Unbalanced Duct Leakage {m3/s}\n",
        "    INF-SCHED2;              !- Induced Outdoor Air Schedule Name",
        "Zone,",
        "LIVING ZONE,             !- Name",
        "0,                       !- Direction of Relative North {deg}",
        "0,                       !- X Origin {m}",
        "0,                       !- Y Origin {m}",
        "0,                       !- Z Origin {m}",
        "1,                       !- Type",
        "1,                       !- Multiplier",
        "autocalculate,           !- Ceiling Height {m}",
        "autocalculate;           !- Volume {m3}",

    });
    ASSERT_TRUE(process_idf(idf_objects));
    bool ErrorsFound = false;
    auto numZones = inputProcessor->getNumObjectsFound("Zone");
    ZoneReOrder.allocate(numZones);
    GetZoneData(ErrorsFound);
    GetAirFlowFlag(ErrorsFound);
    EXPECT_TRUE(ErrorsFound);
}

TEST_F(EnergyPlusFixture, HeatBalanceManager_WindowMaterial_Gap_Duplicate_Names)
{
    std::string const idf_objects = delimited_string({
        "Version,8.6;",
        "  WindowMaterial:Gap,",
        "    Gap_1_Layer,             !- Name",
        "    0.0127,                  !- Thickness {m}",
        "    Gas_1_W_0_0127,          !- Gas (or Gas Mixture)",
        "    101325.0000;             !- Pressure {Pa}",
        "  WindowGap:DeflectionState,",
        "    DeflectionState_813_Measured_Gap_1,  !- Name",
        "    0.0120;                  !- Deflected Thickness {m}",
        "  WindowMaterial:Gap,",
        "    Gap_6_Layer,             !- Name",
        "    0.0060,                  !- Thickness {m}",
        "    Gap_6_W_0_0060,          !- Gas (or Gas Mixture)",
        "    101300.0000,             !- Pressure {Pa}",
        "    DeflectionState_813_Measured_Gap_1;  !- Deflection State",
        "  WindowMaterial:Gap,",
        "    Gap_1_Layer,             !- Name",
        "    0.0100,                  !- Thickness {m}",
        "    Gas_1_W_0_0100,          !- Gas (or Gas Mixture)",
        "    101325.0000;             !- Pressure {Pa}",
    });

    ASSERT_FALSE(process_idf(idf_objects, false)); // expect errors
    std::string const error_string = delimited_string({
        "   ** Severe  ** Duplicate name found. name: \"Gap_1_Layer\". Overwriting existing object.",
    });
    EXPECT_TRUE(compare_err_stream(error_string, true));

    bool ErrorsFound(false);

    GetMaterialData(ErrorsFound);

    EXPECT_FALSE(ErrorsFound);
}

TEST_F(EnergyPlusFixture, HeatBalanceManager_WindowMaterial_Gap_Duplicate_Names_2)
{
    std::string const idf_objects = delimited_string({
        "Version,8.6;",
        "  WindowGap:DeflectionState,",
        "    DeflectionState_813_Measured_Gap_1,  !- Name",
        "    0.0120;                  !- Deflected Thickness {m}",
        "  WindowMaterial:Gap,",
        "    Gap_6_Layer,             !- Name",
        "    0.0060,                  !- Thickness {m}",
        "    Gap_6_W_0_0060,          !- Gas (or Gas Mixture)",
        "    101300.0000,             !- Pressure {Pa}",
        "    DeflectionState_813_Measured_Gap_1;  !- Deflection State",
        "  WindowMaterial:Gap,",
        "    Gap_1_Layer,             !- Name",
        "    0.0127,                  !- Thickness {m}",
        "    Gas_1_W_0_0127,          !- Gas (or Gas Mixture)",
        "    101325.0000;             !- Pressure {Pa}",
        "  WindowMaterial:Gap,",
        "    Gap_1_Layer,             !- Name",
        "    0.0100,                  !- Thickness {m}",
        "    Gas_1_W_0_0100,          !- Gas (or Gas Mixture)",
        "    101325.0000;             !- Pressure {Pa}",
    });

    ASSERT_FALSE(process_idf(idf_objects, false)); // expect errors
    std::string const error_string = delimited_string({
        "   ** Severe  ** Duplicate name found. name: \"Gap_1_Layer\". Overwriting existing object.",
    });
    EXPECT_TRUE(compare_err_stream(error_string, true));

    bool ErrorsFound(false);

    GetMaterialData(ErrorsFound);

    EXPECT_FALSE(ErrorsFound);
}

TEST_F(EnergyPlusFixture, HeatBalanceManager_ProcessZoneData)
{
    // Test input processing of Zone object
    //	Zone,
    //		ZONE ONE, !- Name
    //		0, !- Direction of Relative North{ deg }
    //		0, 0, 0, !- X, Y, Z{ m }
    //		1, !- Type
    //		1, !- Multiplier
    //		autocalculate, !- Ceiling Height{ m }
    //		autocalculate, !- Volume{ m3 }
    //		, !- Floor Area{ m2 }
    //		AdaptiveConvectionAlgorithm;  !- Zone Inside Convection Algorithm

    bool ErrorsFound(false); // If errors detected in input
    int ZoneNum(0);          // Zone number
    int NumAlphas(2);
    int NumNumbers(9);

    cCurrentModuleObject = "Zone";
    NumOfZones = 2;
    Zone.allocate(NumOfZones);

    // Set up a Zone object
    NumAlphas = 2;
    NumNumbers = 9;
    lNumericFieldBlanks.allocate(NumNumbers);
    lAlphaFieldBlanks.allocate(NumAlphas);
    cAlphaFieldNames.allocate(NumAlphas);
    cNumericFieldNames.allocate(NumNumbers);
    cAlphaArgs.allocate(NumAlphas);
    rNumericArgs.allocate(NumNumbers);
    lNumericFieldBlanks = false;
    lAlphaFieldBlanks = false;
    cAlphaFieldNames = " ";
    cNumericFieldNames = " ";
    cAlphaArgs = " ";
    rNumericArgs = 0.0;

    ZoneNum = 1;
    cAlphaArgs(1) = "Zone One";                    // Name
    rNumericArgs(1) = 0.0;                         // Direction of Relative North[deg]
    rNumericArgs(2) = 0.0;                         // X [m]
    rNumericArgs(3) = 0.0;                         // Y [m]
    rNumericArgs(4) = 0.0;                         // Z [m]
    rNumericArgs(5) = 0.0;                         // Type
    rNumericArgs(6) = 0.0;                         // Multiplier
    lNumericFieldBlanks(7) = true;                 // Ceiling Height{ m }
    lNumericFieldBlanks(8) = true;                 // Volume{ m3 }
    lNumericFieldBlanks(9) = true;                 // Floor Area{ m2 }
    cAlphaArgs(2) = "ADAPTIVECONVECTIONALGORITHM"; // Zone Inside Convection Algorithm - Must be UPPERCASE by this point

    ErrorsFound = false;
    ProcessZoneData(cCurrentModuleObject, ZoneNum, cAlphaArgs, NumAlphas, rNumericArgs, NumNumbers, lNumericFieldBlanks, lAlphaFieldBlanks,
                    cAlphaFieldNames, cNumericFieldNames, ErrorsFound);
    EXPECT_FALSE(ErrorsFound);

    ZoneNum = 2;
    cAlphaArgs(1) = "Zone Two";      // Name
    cAlphaArgs(2) = "InvalidChoice"; // Zone Inside Convection Algorithm - Must be UPPERCASE by this point
    ErrorsFound = false;
    ProcessZoneData(cCurrentModuleObject, ZoneNum, cAlphaArgs, NumAlphas, rNumericArgs, NumNumbers, lNumericFieldBlanks, lAlphaFieldBlanks,
                    cAlphaFieldNames, cNumericFieldNames, ErrorsFound);
    EXPECT_TRUE(ErrorsFound);

    ZoneNum = 2;
    cAlphaArgs(1) = "Zone Two"; // Name
    cAlphaArgs(2) = "TARP";     // Zone Inside Convection Algorithm - Must be UPPERCASE by this point
    ErrorsFound = false;
    ProcessZoneData(cCurrentModuleObject, ZoneNum, cAlphaArgs, NumAlphas, rNumericArgs, NumNumbers, lNumericFieldBlanks, lAlphaFieldBlanks,
                    cAlphaFieldNames, cNumericFieldNames, ErrorsFound);
    EXPECT_FALSE(ErrorsFound);

    EXPECT_EQ("Zone One", Zone(1).Name);
    EXPECT_EQ(AdaptiveConvectionAlgorithm, Zone(1).InsideConvectionAlgo);
    EXPECT_EQ("Zone Two", Zone(2).Name);
    EXPECT_EQ(ASHRAETARP, Zone(2).InsideConvectionAlgo);
}

TEST_F(EnergyPlusFixture, HeatBalanceManager_GetWindowConstructData)
{
    // Test get input for window construction object
    // Construction,
    //	 WINDOWWBLIND, !- Name
    //	 GLASS,        !- Outside Layer
    //	 AIRGAP,       !- Layer 2
    //	 GLASS;        !- Layer 3

    std::string const idf_objects = delimited_string({
        "Version,8.3;",
        "Construction,",
        " WINDOWWBLIND, !- Name",
        " GLASS,        !- Outside Layer",
        " AIRGAP,       !- Layer 2",
        " GLASS;        !- Layer 3",
    });

    ASSERT_TRUE(process_idf(idf_objects));

    bool ErrorsFound(false); // If errors detected in input

    TotMaterials = 3;
    Material.allocate(TotMaterials);
    Material(1).Name = "GLASS";
    Material(2).Name = "AIRGAP";
    Material(3).Name = "GLASS";

    // Material layer group index
    Material(1).Group = 3; // WindowGlass
    Material(2).Group = 4; // WindowGas
    Material(3).Group = 3; // WindowGlass

    NominalRforNominalUCalculation.allocate(1);
    NominalRforNominalUCalculation(1) = 0.0;
    NominalR.allocate(TotMaterials);
    NominalR(1) = 0.4; // Set these explicity for each material layer to avoid random failures of check for NominalRforNominalUCalculation == 0.0 at
                       // end of GetConstructData
    NominalR(2) = 0.4;
    NominalR(3) = 0.4;

    // call to get valid window material types
    ErrorsFound = false;
    GetConstructData(ErrorsFound); // returns ErrorsFound as false since all layers are valid
    EXPECT_FALSE(ErrorsFound);

    // Clear shared arrays that were allocated in GetConstructData
    Construct.deallocate();

    // call to get invalid window material type
    //		Material( 2 ).Group = 16; // BlindEquivalentLayer, this layer is invalid in plain windows
    //		ErrorsFound = false;
    //		GetConstructData( ErrorsFound ); // returns ErrorsFound as true since layer 2 is invalid
    //		EXPECT_TRUE( ErrorsFound );
}

TEST_F(EnergyPlusFixture, HeatBalanceManager_ZoneAirMassFlowConservationData1)
{
    // Test get input for ZoneAirMassFlowConservation object

    std::string const idf_objects = delimited_string({
        "Version,8.3;",
        "Building,",
        "My Building, !- Name",
        "30., !- North Axis{ deg }",
        "City, !- Terrain",
        "0.04, !- Loads Convergence Tolerance Value",
        "0.4, !- Temperature Convergence Tolerance Value{ deltaC }",
        "FullExterior, !- Solar Distribution",
        "25, !- Maximum Number of Warmup Days",
        "6;                       !- Minimum Number of Warmup Days",
        "ZoneAirMassFlowConservation,",
        "Yes, !- Adjust Zone Mixing For Zone Air Mass Flow Balance",
        "AddInfiltrationFlow, !- Infiltration Balancing Method",
        "MixingSourceZonesOnly; !- Infiltration Balancing Zones",
    });

    ASSERT_TRUE(process_idf(idf_objects));

    bool ErrorsFound(false); // If errors detected in input

    // call to process input
    ErrorsFound = false;
    GetProjectControlData(ErrorsFound); // returns ErrorsFound false, ZoneAirMassFlowConservation never sets it
    EXPECT_FALSE(ErrorsFound);
    EXPECT_TRUE(ZoneAirMassFlow.EnforceZoneMassBalance);
    EXPECT_TRUE(ZoneAirMassFlow.BalanceMixing);
    EXPECT_EQ(ZoneAirMassFlow.InfiltrationTreatment, AddInfiltrationFlow);
    EXPECT_EQ(ZoneAirMassFlow.InfiltrationZoneType, MixingSourceZonesOnly);
}

TEST_F(EnergyPlusFixture, HeatBalanceManager_ZoneAirMassFlowConservationData2)
{
    // Test get input for ZoneAirMassFlowConservation object

    std::string const idf_objects = delimited_string({"Version,8.3;",
                                                      "Building,",
                                                      "My Building, !- Name",
                                                      "30., !- North Axis{ deg }",
                                                      "City, !- Terrain",
                                                      "0.04, !- Loads Convergence Tolerance Value",
                                                      "0.4, !- Temperature Convergence Tolerance Value{ deltaC }",
                                                      "FullExterior, !- Solar Distribution",
                                                      "25, !- Maximum Number of Warmup Days",
                                                      "6;                       !- Minimum Number of Warmup Days",
                                                      "ZoneAirMassFlowConservation,",
                                                      "No, !- Adjust Zone Mixing For Zone Air Mass Flow Balance",
                                                      "AdjustInfiltrationFlow, !- Infiltration Balancing Method",
                                                      "AllZones;                !- Infiltration Balancing Zones",
                                                      "Zone, Zone 1;",
                                                      "Zone, Zone 2;",
                                                      "ZoneMixing,",
                                                      "Zone 2 Zone Mixing, !- Name",
                                                      "Zone 2, !- Zone Name",
                                                      "Always1, !- Schedule Name",
                                                      "Flow/Zone, !- Design Flow Rate Calculation Method",
                                                      "0.07, !- Design Flow Rate{ m3 / s }",
                                                      ", !- Flow Rate per Zone Floor Area{ m3 / s - m2 }",
                                                      ", !- Flow Rate per Person{ m3 / s - person }",
                                                      ", !- Air Changes per Hour{ 1 / hr }",
                                                      "Zone 1, !- Source Zone Name",
                                                      "0.0;                     !- Delta Temperature{ deltaC }",
                                                      "ZoneInfiltration:DesignFlowRate,",
                                                      "Zone 1 Infil 1, !- Name",
                                                      "Zone 1, !- Zone or ZoneList Name",
                                                      "Always1, !- Schedule Name",
                                                      "flow/zone, !- Design Flow Rate Calculation Method",
                                                      "0.032, !- Design Flow Rate{ m3 / s }",
                                                      ", !- Flow per Zone Floor Area{ m3 / s - m2 }",
                                                      ", !- Flow per Exterior Surface Area{ m3 / s - m2 }",
                                                      ", !- Air Changes per Hour{ 1 / hr }",
                                                      "1, !- Constant Term Coefficient",
                                                      "0, !- Temperature Term Coefficient",
                                                      "0, !- Velocity Term Coefficient",
                                                      "0; !- Velocity Squared Term Coefficient",
                                                      "Schedule:Constant,Always1,,1.0;"

    });

    ASSERT_TRUE(process_idf(idf_objects));

    bool ErrorsFound(false); // If errors detected in input

    // call to process input
    ProcessScheduleInput();
    ErrorsFound = false;
    GetProjectControlData(ErrorsFound); // returns ErrorsFound false, ZoneAirMassFlowConservation never sets it
    EXPECT_FALSE(ErrorsFound);
    EXPECT_TRUE(ZoneAirMassFlow.EnforceZoneMassBalance);
    EXPECT_FALSE(ZoneAirMassFlow.BalanceMixing);
    EXPECT_EQ(ZoneAirMassFlow.InfiltrationTreatment, AdjustInfiltrationFlow);
    EXPECT_EQ(ZoneAirMassFlow.InfiltrationZoneType, AllZones);

    // setup mixing and infiltration objects
    NumOfZones = 2;
    ZoneReOrder.allocate(NumOfZones);
    ErrorsFound = false;
    GetZoneData(ErrorsFound);
    EXPECT_FALSE(ErrorsFound);
    AllocateHeatBalArrays();
    ErrorsFound = false;
    GetSimpleAirModelInputs(ErrorsFound);
    EXPECT_FALSE(ErrorsFound);
    SetZoneMassConservationFlag();
    // setup zone equipment configuration
    ZoneEquipConfig.allocate(NumOfZones);

    ZoneEquipConfig(1).ZoneName = "Zone 1";
    ZoneEquipConfig(1).ActualZoneNum = 1;
    ZoneEquipConfig(1).NumInletNodes = 1;
    ZoneEquipConfig(1).InletNode.allocate(1);
    ZoneEquipConfig(1).NumExhaustNodes = 1;
    ZoneEquipConfig(1).ExhaustNode.allocate(1);
    ZoneEquipConfig(1).ZoneNode = 1;
    ZoneEquipConfig(1).InletNode(1) = 2;
    ZoneEquipConfig(1).ExhaustNode(1) = 3;
    ZoneEquipConfig(1).NumReturnNodes = 1;
    ZoneEquipConfig(1).ReturnNode.allocate(1);
    ZoneEquipConfig(1).ReturnNode(1) = 4;
    ZoneEquipConfig(1).IsControlled = true;
    ZoneEquipConfig(1).ReturnFlowSchedPtrNum = ScheduleAlwaysOn;
    ZoneEquipConfig(1).InletNodeAirLoopNum.allocate(1);
    ZoneEquipConfig(1).InletNodeADUNum.allocate(1);
    ZoneEquipConfig(1).AirDistUnitCool.allocate(1);
    ZoneEquipConfig(1).AirDistUnitHeat.allocate(1);
    ZoneEquipConfig(1).InletNodeAirLoopNum(1) = 1;
    ZoneEquipConfig(1).InletNodeADUNum(1) = 0;
    ZoneEquipConfig(1).AirDistUnitCool(1).InNode = 2;
    ZoneEquipConfig(1).ReturnNodeAirLoopNum.allocate(1);
    ZoneEquipConfig(1).ReturnNodeInletNum.allocate(1);
    ZoneEquipConfig(1).ReturnNodeAirLoopNum(1) = 1;
    ZoneEquipConfig(1).ReturnNodeInletNum(1) = 1;

    ZoneEquipConfig(2).ZoneName = "Zone 2";
    ZoneEquipConfig(2).ActualZoneNum = 2;
    ZoneEquipConfig(2).NumExhaustNodes = 1;
    ZoneEquipConfig(2).ExhaustNode.allocate(1);
    ZoneEquipConfig(2).NumInletNodes = 1;
    ZoneEquipConfig(2).InletNode.allocate(1);
    ZoneEquipConfig(2).ZoneNode = 5;
    ZoneEquipConfig(2).InletNode(1) = 6;
    ZoneEquipConfig(2).ExhaustNode(1) = 7;
    ZoneEquipConfig(2).NumReturnNodes = 1;
    ZoneEquipConfig(2).ReturnNode.allocate(1);
    ZoneEquipConfig(2).ReturnNode(1) = 8;
    ZoneEquipConfig(2).IsControlled = true;
    ZoneEquipConfig(2).ReturnFlowSchedPtrNum = ScheduleAlwaysOn;
    ZoneEquipConfig(2).InletNodeAirLoopNum.allocate(1);
    ZoneEquipConfig(2).InletNodeADUNum.allocate(1);
    ZoneEquipConfig(2).AirDistUnitCool.allocate(1);
    ZoneEquipConfig(2).AirDistUnitHeat.allocate(1);
    ZoneEquipConfig(2).InletNodeAirLoopNum(1) = 1;
    ZoneEquipConfig(2).InletNodeADUNum(1) = 0;
    ZoneEquipConfig(2).AirDistUnitCool(1).InNode = 6;
    ZoneEquipConfig(2).ReturnNodeAirLoopNum.allocate(1);
    ZoneEquipConfig(2).ReturnNodeInletNum.allocate(1);
    ZoneEquipConfig(2).ReturnNodeAirLoopNum(1) = 1;
    ZoneEquipConfig(2).ReturnNodeInletNum(1) = 1;

    ZoneEquipInputsFilled = true;
    NumPrimaryAirSys = 1;
    AirLoopFlow.allocate(1);
    PrimaryAirSystem.allocate(1);
    PrimaryAirSystem(1).OASysExists = true;
    Node.allocate(8);

    Node(1).MassFlowRate = 0.0; // Zone 1 zone node
    Node(2).MassFlowRate = 1.0; // Zone 1 inlet node
    Node(3).MassFlowRate = 2.0; // Zone 1 exhaust node
    Node(4).MassFlowRate = 9.0; // Zone 1 return node
    ZoneEquipConfig(1).ZoneExh = 2.0;

    Node(5).MassFlowRate = 0.0; // Zone 2 zone node
    Node(6).MassFlowRate = 2.0; // Zone 2 inlet node
    Node(7).MassFlowRate = 0.0; // Zone 2 exhaust node
    Node(8).MassFlowRate = 8.0; // Zone 2 return node
    ZoneEquipConfig(2).ZoneExh = 0.0;
    AirLoopFlow(1).MaxOutAir = Node(2).MassFlowRate + Node(6).MassFlowRate;
    Infiltration(1).MassFlowRate = 0.5;
    Mixing(1).MixingMassFlowRate = 0.1;

    // call zone air mass balance
    CalcZoneMassBalance();
    EXPECT_EQ(Node(4).MassFlowRate, 0.0);         // Zone 1 return node (max(0.0, 1-2)
    EXPECT_EQ(Infiltration(1).MassFlowRate, 1.0); // Zone 1 infiltration flow rate (2 - 1)
    EXPECT_EQ(Mixing(1).MixingMassFlowRate, 0.1); // Zone 1 to Zone 2 mixing flow rate (unchanged)
    EXPECT_EQ(Node(8).MassFlowRate,
              2.0); // Zone 2 return node (should be 2 now, because this has zone mass conservation active, so return should equal supply)

    ZoneReOrder.deallocate();
    ZoneEquipConfig.deallocate();
    Node.deallocate();
    PrimaryAirSystem.deallocate();
    AirLoopFlow.deallocate();
    NumPrimaryAirSys = 0;
}

TEST_F(EnergyPlusFixture, HeatBalanceManager_ZoneAirMassFlowConservationData3)
{
    // Test get input for ZoneAirMassFlowConservation object

    std::string const idf_objects = delimited_string(
        {"Version,8.3;", "Building,", "My Building, !- Name", "30., !- North Axis{ deg }", "City, !- Terrain",
         "0.04, !- Loads Convergence Tolerance Value", "0.4, !- Temperature Convergence Tolerance Value{ deltaC }",
         "FullExterior, !- Solar Distribution", "25, !- Maximum Number of Warmup Days", "6;                       !- Minimum Number of Warmup Days",
         "ZoneAirMassFlowConservation,", "No, !- Adjust Zone Mixing For Zone Air Mass Flow Balance", "None, !- Infiltration Balancing Method",
         ";                !- Infiltration Balancing Zones"});

    ASSERT_TRUE(process_idf(idf_objects));

    bool ErrorsFound(false); // If errors detected in input

    // call to process input
    ErrorsFound = false;
    GetProjectControlData(ErrorsFound); // returns ErrorsFound false, ZoneAirMassFlowConservation never sets it
    EXPECT_FALSE(ErrorsFound);
    EXPECT_FALSE(ZoneAirMassFlow.EnforceZoneMassBalance);
    EXPECT_FALSE(ZoneAirMassFlow.BalanceMixing);
    EXPECT_EQ(ZoneAirMassFlow.InfiltrationTreatment, NoInfiltrationFlow);
    EXPECT_EQ(ZoneAirMassFlow.InfiltrationZoneType, 0);
}

TEST_F(EnergyPlusFixture, HeatBalanceManager_ZoneAirMassFlowConservationReportVariableTest)
{
    // Test get output variables for ZoneAirMassFlowConservation object #5637

    std::string const idf_objects = delimited_string({
        "Version,8.5;",
        "Building,",
        "My Building, !- Name",
        "30., !- North Axis{ deg }",
        "City, !- Terrain",
        "0.04, !- Loads Convergence Tolerance Value",
        "0.4, !- Temperature Convergence Tolerance Value{ deltaC }",
        "FullExterior, !- Solar Distribution",
        "25, !- Maximum Number of Warmup Days",
        "6;                       !- Minimum Number of Warmup Days",
        "ZoneAirMassFlowConservation,",
        "Yes, !- Adjust Zone Mixing For Zone Air Mass Flow Balance",
        "AdjustInfiltrationFlow, !- Infiltration Balancing Method",
        "AllZones;                !- Infiltration Balancing Zones",

        "  Zone,",
        "    WEST ZONE,               !- Name",
        "    0,                       !- Direction of Relative North {deg}",
        "    0,                       !- X Origin {m}",
        "    0,                       !- Y Origin {m}",
        "    0,                       !- Z Origin {m}",
        "    1,                       !- Type",
        "    1,                       !- Multiplier",
        "    autocalculate,           !- Ceiling Height {m}",
        "    autocalculate;           !- Volume {m3}",

        "  Zone,",
        "    EAST ZONE,               !- Name",
        "    0,                       !- Direction of Relative North {deg}",
        "    0,                       !- X Origin {m}",
        "    0,                       !- Y Origin {m}",
        "    0,                       !- Z Origin {m}",
        "    1,                       !- Type",
        "    1,                       !- Multiplier",
        "    autocalculate,           !- Ceiling Height {m}",
        "    autocalculate;           !- Volume {m3}",
        " Output:Variable,",
        "   *, !- Key Value",
        "   Zone Air Mass Balance Exhaust Mass Flow Rate, !- Variable Name",
        "   hourly;                  !- Reporting Frequency",
    });

    ASSERT_TRUE(process_idf(idf_objects));

    bool ErrorsFound(false); // If errors detected in input

    // call to process input
    ErrorsFound = false;
    GetProjectControlData(ErrorsFound); // returns ErrorsFound false, ZoneAirMassFlowConservation never sets it
    EXPECT_FALSE(ErrorsFound);
    NumOfZones = 2;
    ZoneReOrder.allocate(NumOfZones);
    ErrorsFound = false;
    GetZoneData(ErrorsFound);
    EXPECT_FALSE(ErrorsFound);
    ErrorsFound = false;
    GetSimpleAirModelInputs(ErrorsFound);
    EXPECT_FALSE(ErrorsFound);

    // first 2 have indexes swapped now since they are in lexicigraphical order now according to the new input processor
    EXPECT_EQ("WEST ZONE:Zone Air Mass Balance Exhaust Mass Flow Rate", OutputProcessor::RVariableTypes(1).VarName);
    EXPECT_EQ("EAST ZONE:Zone Air Mass Balance Exhaust Mass Flow Rate", OutputProcessor::RVariableTypes(2).VarName);
    EXPECT_EQ(1, OutputProcessor::RVariableTypes(1).ReportID);
    EXPECT_EQ(2, OutputProcessor::RVariableTypes(2).ReportID);
}

TEST_F(EnergyPlusFixture, HeatBalanceManager_GetMaterialRoofVegetation)
{
    std::string const idf_objects = delimited_string({
        "  Version,8.6;",

        "  Material:RoofVegetation,",
        "    ThickSoil,               !- Name",
        "    0.5,                     !- Height of Plants {m}",
        "    5,                       !- Leaf Area Index {dimensionless}",
        "    0.2,                     !- Leaf Reflectivity {dimensionless}",
        "    0.95,                    !- Leaf Emissivity",
        "    180,                     !- Minimum Stomatal Resistance {s/m}",
        "    EcoRoofSoil,             !- Soil Layer Name",
        "    MediumSmooth,            !- Roughness",
        "    0.36,                    !- Thickness {m}",
        "    0.4,                     !- Conductivity of Dry Soil {W/m-K}",
        "    641,                     !- Density of Dry Soil {kg/m3}",
        "    1100,                    !- Specific Heat of Dry Soil {J/kg-K}",
        "    0.95,                    !- Thermal Absorptance",
        "    0.8,                     !- Solar Absorptance",
        "    0.7,                     !- Visible Absorptance",
        "    0.4,                     !- Saturation Volumetric Moisture Content of the Soil Layer",
        "    0.01,                    !- Residual Volumetric Moisture Content of the Soil Layer",
        "    0.45,                    !- Initial Volumetric Moisture Content of the Soil Layer",
        "    Advanced;                !- Moisture Diffusion Calculation Method",
    });

    ASSERT_TRUE(process_idf(idf_objects));

    bool ErrorsFound(false);
    GetMaterialData(ErrorsFound);
    EXPECT_FALSE(ErrorsFound);

    // check the "Material:RoofVegetation" names
    EXPECT_EQ(Material(1).Name, "THICKSOIL");
    // check maximum (saturated) moisture content
    EXPECT_EQ(0.4, Material(1).Porosity);
    // check initial moisture Content was reset
    EXPECT_EQ(0.4, Material(1).InitMoisture); // reset from 0.45 to 0.4 during get input
}

TEST_F(EnergyPlusFixture, HeatBalanceManager_WarmUpConvergenceSmallLoadTest)
{

    WarmupFlag = false;
    DayOfSim = 7;
    MinNumberOfWarmupDays = 25;
    NumOfZones = 1;
    WarmupConvergenceValues.allocate(NumOfZones);
    TempConvergTol = 0.01;
    LoadsConvergTol = 0.01;
    MaxTempPrevDay.allocate(NumOfZones);
    MaxTempPrevDay(1) = 23.0;
    MaxTempZone.allocate(NumOfZones);
    MaxTempZone(1) = 23.0;
    MinTempPrevDay.allocate(NumOfZones);
    MinTempPrevDay(1) = 23.0;
    MinTempZone.allocate(NumOfZones);
    MinTempZone(1) = 23.0;
    MaxHeatLoadZone.allocate(NumOfZones);
    MaxHeatLoadPrevDay.allocate(NumOfZones);
    WarmupConvergenceValues(1).TestMaxHeatLoadValue = 0.0;
    MaxCoolLoadZone.allocate(NumOfZones);
    MaxCoolLoadPrevDay.allocate(NumOfZones);
    WarmupConvergenceValues(1).TestMaxCoolLoadValue = 0.0;

    // Test 1: All Maxs both less than MinLoad (100.0)
    MaxHeatLoadZone(1) = 50.0;
    MaxHeatLoadPrevDay(1) = 90.0;
    MaxCoolLoadZone(1) = 50.0;
    MaxCoolLoadPrevDay(1) = 90.0;
    CheckWarmupConvergence();
    EXPECT_EQ(WarmupConvergenceValues(1).PassFlag(3), 2);
    EXPECT_EQ(WarmupConvergenceValues(1).PassFlag(4), 2);
    EXPECT_NEAR(WarmupConvergenceValues(1).TestMaxHeatLoadValue, 0.0, 0.0001);
    EXPECT_NEAR(WarmupConvergenceValues(1).TestMaxCoolLoadValue, 0.0, 0.0001);

    // Test 2: Max Previous Day both less than MinLoad
    MaxHeatLoadZone(1) = 100.5;
    MaxHeatLoadPrevDay(1) = 90.0;
    MaxCoolLoadZone(1) = 100.5;
    MaxCoolLoadPrevDay(1) = 90.0;
    CheckWarmupConvergence();
    EXPECT_EQ(WarmupConvergenceValues(1).PassFlag(3), 2);
    EXPECT_EQ(WarmupConvergenceValues(1).PassFlag(4), 2);
    EXPECT_NEAR(WarmupConvergenceValues(1).TestMaxHeatLoadValue, 0.005, 0.0001);
    EXPECT_NEAR(WarmupConvergenceValues(1).TestMaxCoolLoadValue, 0.005, 0.0001);

    // Test 3: Max Current Day both less than MinLoad
    MaxHeatLoadZone(1) = 90.0;
    MaxHeatLoadPrevDay(1) = 100.5;
    MaxCoolLoadZone(1) = 90.0;
    MaxCoolLoadPrevDay(1) = 100.5;
    CheckWarmupConvergence();
    EXPECT_EQ(WarmupConvergenceValues(1).PassFlag(3), 2);
    EXPECT_EQ(WarmupConvergenceValues(1).PassFlag(4), 2);
    EXPECT_NEAR(WarmupConvergenceValues(1).TestMaxHeatLoadValue, 0.005, 0.0001);
    EXPECT_NEAR(WarmupConvergenceValues(1).TestMaxCoolLoadValue, 0.005, 0.0001);

    // Test 4: Everything greater than MinLoad (pass convergence test)
    MaxHeatLoadZone(1) = 201.0;
    MaxHeatLoadPrevDay(1) = 200.0;
    MaxCoolLoadZone(1) = 201.0;
    MaxCoolLoadPrevDay(1) = 200.0;
    CheckWarmupConvergence();
    EXPECT_EQ(WarmupConvergenceValues(1).PassFlag(3), 2);
    EXPECT_EQ(WarmupConvergenceValues(1).PassFlag(4), 2);
    EXPECT_NEAR(WarmupConvergenceValues(1).TestMaxHeatLoadValue, 0.005, 0.0001);
    EXPECT_NEAR(WarmupConvergenceValues(1).TestMaxCoolLoadValue, 0.005, 0.0001);

    // Test 5: Everything greater than MinLoad (fail convergence test)
    MaxHeatLoadZone(1) = 210.0;
    MaxHeatLoadPrevDay(1) = 200.0;
    MaxCoolLoadZone(1) = 210.0;
    MaxCoolLoadPrevDay(1) = 200.0;
    CheckWarmupConvergence();
    EXPECT_EQ(WarmupConvergenceValues(1).PassFlag(3), 1);
    EXPECT_EQ(WarmupConvergenceValues(1).PassFlag(4), 1);
    EXPECT_NEAR(WarmupConvergenceValues(1).TestMaxHeatLoadValue, 0.05, 0.005);
    EXPECT_NEAR(WarmupConvergenceValues(1).TestMaxCoolLoadValue, 0.05, 0.005);
}

TEST_F(EnergyPlusFixture, HeatBalanceManager_TestZonePropertyLocalEnv)
{

    std::string const idf_objects =
        delimited_string({"  Version,8.9;",

                          "  Building,",
                          "    House with Local Air Nodes,  !- Name",
                          "    0,                       !- North Axis {deg}",
                          "    Suburbs,                 !- Terrain",
                          "    0.001,                   !- Loads Convergence Tolerance Value",
                          "    0.0050000,               !- Temperature Convergence Tolerance Value {deltaC}",
                          "    FullInteriorAndExterior, !- Solar Distribution",
                          "    25,                      !- Maximum Number of Warmup Days",
                          "    6;                       !- Minimum Number of Warmup Days",

                          "  Timestep,6;",

                          "  SurfaceConvectionAlgorithm:Inside,TARP;",

                          "  SurfaceConvectionAlgorithm:Outside,DOE-2;",

                          "  HeatBalanceAlgorithm,ConductionTransferFunction;",

                          "  Output:DebuggingData,0,0;",

                          "  SimulationControl,",
                          "    No,                      !- Do Zone Sizing Calculation",
                          "    No,                      !- Do System Sizing Calculation",
                          "    No,                      !- Do Plant Sizing Calculation",
                          "    Yes,                     !- Run Simulation for Sizing Periods",
                          "    Yes;                     !- Run Simulation for Weather File Run Periods",

                          "  RunPeriod,",
                          "    ,                        !- Name",
                          "    1,                       !- Begin Month",
                          "    14,                      !- Begin Day of Month",
                          "    1,                       !- End Month",
                          "    14,                      !- End Day of Month",
                          "    Tuesday,                 !- Day of Week for Start Day",
                          "    Yes,                     !- Use Weather File Holidays and Special Days",
                          "    Yes,                     !- Use Weather File Daylight Saving Period",
                          "    No,                      !- Apply Weekend Holiday Rule",
                          "    Yes,                     !- Use Weather File Rain Indicators",
                          "    Yes;                     !- Use Weather File Snow Indicators",

                          "  RunPeriod,",
                          "    ,                        !- Name",
                          "    7,                       !- Begin Month",
                          "    7,                       !- Begin Day of Month",
                          "    7,                       !- End Month",
                          "    7,                       !- End Day of Month",
                          "    Tuesday,                 !- Day of Week for Start Day",
                          "    Yes,                     !- Use Weather File Holidays and Special Days",
                          "    Yes,                     !- Use Weather File Daylight Saving Period",
                          "    No,                      !- Apply Weekend Holiday Rule",
                          "    Yes,                     !- Use Weather File Rain Indicators",
                          "    No;                      !- Use Weather File Snow Indicators",

                          "  Site:Location,",
                          "    CHICAGO_IL_USA TMY2-94846,  !- Name",
                          "    41.78,                   !- Latitude {deg}",
                          "    -87.75,                  !- Longitude {deg}",
                          "    -6.00,                   !- Time Zone {hr}",
                          "    190.00;                  !- Elevation {m}",

                          "  SizingPeriod:DesignDay,",
                          "    CHICAGO_IL_USA Annual Heating 99% Design Conditions DB,  !- Name",
                          "    1,                       !- Month",
                          "    21,                      !- Day of Month",
                          "    WinterDesignDay,         !- Day Type",
                          "    -17.3,                   !- Maximum Dry-Bulb Temperature {C}",
                          "    0.0,                     !- Daily Dry-Bulb Temperature Range {deltaC}",
                          "    ,                        !- Dry-Bulb Temperature Range Modifier Type",
                          "    ,                        !- Dry-Bulb Temperature Range Modifier Day Schedule Name",
                          "    Wetbulb,                 !- Humidity Condition Type",
                          "    -17.3,                   !- Wetbulb or DewPoint at Maximum Dry-Bulb {C}",
                          "    ,                        !- Humidity Condition Day Schedule Name",
                          "    ,                        !- Humidity Ratio at Maximum Dry-Bulb {kgWater/kgDryAir}",
                          "    ,                        !- Enthalpy at Maximum Dry-Bulb {J/kg}",
                          "    ,                        !- Daily Wet-Bulb Temperature Range {deltaC}",
                          "    99063.,                  !- Barometric Pressure {Pa}",
                          "    4.9,                     !- Wind Speed {m/s}",
                          "    270,                     !- Wind Direction {deg}",
                          "    No,                      !- Rain Indicator",
                          "    No,                      !- Snow Indicator",
                          "    No,                      !- Daylight Saving Time Indicator",
                          "    ASHRAEClearSky,          !- Solar Model Indicator",
                          "    ,                        !- Beam Solar Day Schedule Name",
                          "    ,                        !- Diffuse Solar Day Schedule Name",
                          "    ,                        !- ASHRAE Clear Sky Optical Depth for Beam Irradiance (taub) {dimensionless}",
                          "    ,                        !- ASHRAE Clear Sky Optical Depth for Diffuse Irradiance (taud) {dimensionless}",
                          "    0.0;                     !- Sky Clearness",

                          "  SizingPeriod:DesignDay,",
                          "    CHICAGO_IL_USA Annual Cooling 1% Design Conditions DB/MCWB,  !- Name",
                          "    7,                       !- Month",
                          "    21,                      !- Day of Month",
                          "    SummerDesignDay,         !- Day Type",
                          "    31.5,                    !- Maximum Dry-Bulb Temperature {C}",
                          "    10.7,                    !- Daily Dry-Bulb Temperature Range {deltaC}",
                          "    ,                        !- Dry-Bulb Temperature Range Modifier Type",
                          "    ,                        !- Dry-Bulb Temperature Range Modifier Day Schedule Name",
                          "    Wetbulb,                 !- Humidity Condition Type",
                          "    23.0,                    !- Wetbulb or DewPoint at Maximum Dry-Bulb {C}",
                          "    ,                        !- Humidity Condition Day Schedule Name",
                          "    ,                        !- Humidity Ratio at Maximum Dry-Bulb {kgWater/kgDryAir}",
                          "    ,                        !- Enthalpy at Maximum Dry-Bulb {J/kg}",
                          "    ,                        !- Daily Wet-Bulb Temperature Range {deltaC}",
                          "    99063.,                  !- Barometric Pressure {Pa}",
                          "    5.3,                     !- Wind Speed {m/s}",
                          "    230,                     !- Wind Direction {deg}",
                          "    No,                      !- Rain Indicator",
                          "    No,                      !- Snow Indicator",
                          "    No,                      !- Daylight Saving Time Indicator",
                          "    ASHRAEClearSky,          !- Solar Model Indicator",
                          "    ,                        !- Beam Solar Day Schedule Name",
                          "    ,                        !- Diffuse Solar Day Schedule Name",
                          "    ,                        !- ASHRAE Clear Sky Optical Depth for Beam Irradiance (taub) {dimensionless}",
                          "    ,                        !- ASHRAE Clear Sky Optical Depth for Diffuse Irradiance (taud) {dimensionless}",
                          "    1.0;                     !- Sky Clearness",

                          "  Site:GroundTemperature:BuildingSurface,20.03,20.03,20.13,20.30,20.43,20.52,20.62,20.77,20.78,20.55,20.44,20.20;",

                          "  Material,",
                          "    A1 - 1 IN STUCCO,        !- Name",
                          "    Smooth,                  !- Roughness",
                          "    2.5389841E-02,           !- Thickness {m}",
                          "    0.6918309,               !- Conductivity {W/m-K}",
                          "    1858.142,                !- Density {kg/m3}",
                          "    836.8000,                !- Specific Heat {J/kg-K}",
                          "    0.9000000,               !- Thermal Absorptance",
                          "    0.9200000,               !- Solar Absorptance",
                          "    0.9200000;               !- Visible Absorptance",

                          "  Material,",
                          "    CB11,                    !- Name",
                          "    MediumRough,             !- Roughness",
                          "    0.2032000,               !- Thickness {m}",
                          "    1.048000,                !- Conductivity {W/m-K}",
                          "    1105.000,                !- Density {kg/m3}",
                          "    837.0000,                !- Specific Heat {J/kg-K}",
                          "    0.9000000,               !- Thermal Absorptance",
                          "    0.2000000,               !- Solar Absorptance",
                          "    0.2000000;               !- Visible Absorptance",

                          "  Material,",
                          "    GP01,                    !- Name",
                          "    MediumSmooth,            !- Roughness",
                          "    1.2700000E-02,           !- Thickness {m}",
                          "    0.1600000,               !- Conductivity {W/m-K}",
                          "    801.0000,                !- Density {kg/m3}",
                          "    837.0000,                !- Specific Heat {J/kg-K}",
                          "    0.9000000,               !- Thermal Absorptance",
                          "    0.7500000,               !- Solar Absorptance",
                          "    0.7500000;               !- Visible Absorptance",

                          "  Material,",
                          "    IN02,                    !- Name",
                          "    Rough,                   !- Roughness",
                          "    9.0099998E-02,           !- Thickness {m}",
                          "    4.3000001E-02,           !- Conductivity {W/m-K}",
                          "    10.00000,                !- Density {kg/m3}",
                          "    837.0000,                !- Specific Heat {J/kg-K}",
                          "    0.9000000,               !- Thermal Absorptance",
                          "    0.7500000,               !- Solar Absorptance",
                          "    0.7500000;               !- Visible Absorptance",

                          "  Material,",
                          "    IN05,                    !- Name",
                          "    Rough,                   !- Roughness",
                          "    0.2458000,               !- Thickness {m}",
                          "    4.3000001E-02,           !- Conductivity {W/m-K}",
                          "    10.00000,                !- Density {kg/m3}",
                          "    837.0000,                !- Specific Heat {J/kg-K}",
                          "    0.9000000,               !- Thermal Absorptance",
                          "    0.7500000,               !- Solar Absorptance",
                          "    0.7500000;               !- Visible Absorptance",

                          "  Material,",
                          "    PW03,                    !- Name",
                          "    MediumSmooth,            !- Roughness",
                          "    1.2700000E-02,           !- Thickness {m}",
                          "    0.1150000,               !- Conductivity {W/m-K}",
                          "    545.0000,                !- Density {kg/m3}",
                          "    1213.000,                !- Specific Heat {J/kg-K}",
                          "    0.9000000,               !- Thermal Absorptance",
                          "    0.7800000,               !- Solar Absorptance",
                          "    0.7800000;               !- Visible Absorptance",

                          "  Material,",
                          "    CC03,                    !- Name",
                          "    MediumRough,             !- Roughness",
                          "    0.1016000,               !- Thickness {m}",
                          "    1.310000,                !- Conductivity {W/m-K}",
                          "    2243.000,                !- Density {kg/m3}",
                          "    837.0000,                !- Specific Heat {J/kg-K}",
                          "    0.9000000,               !- Thermal Absorptance",
                          "    0.6500000,               !- Solar Absorptance",
                          "    0.6500000;               !- Visible Absorptance",

                          "  Material,",
                          "    HF-A3,                   !- Name",
                          "    Smooth,                  !- Roughness",
                          "    1.5000000E-03,           !- Thickness {m}",
                          "    44.96960,                !- Conductivity {W/m-K}",
                          "    7689.000,                !- Density {kg/m3}",
                          "    418.0000,                !- Specific Heat {J/kg-K}",
                          "    0.9000000,               !- Thermal Absorptance",
                          "    0.2000000,               !- Solar Absorptance",
                          "    0.2000000;               !- Visible Absorptance",

                          "  Material:NoMass,",
                          "    AR02,                    !- Name",
                          "    VeryRough,               !- Roughness",
                          "    7.8000002E-02,           !- Thermal Resistance {m2-K/W}",
                          "    0.9000000,               !- Thermal Absorptance",
                          "    0.7000000,               !- Solar Absorptance",
                          "    0.7000000;               !- Visible Absorptance",

                          "  Material:NoMass,",
                          "    CP02,                    !- Name",
                          "    Rough,                   !- Roughness",
                          "    0.2170000,               !- Thermal Resistance {m2-K/W}",
                          "    0.9000000,               !- Thermal Absorptance",
                          "    0.7500000,               !- Solar Absorptance",
                          "    0.7500000;               !- Visible Absorptance",

                          "  Construction,",
                          "    EXTWALL:LIVING,          !- Name",
                          "    A1 - 1 IN STUCCO,        !- Outside Layer",
                          "    GP01;                    !- Layer 3",

                          "  Construction,",
                          "    FLOOR:LIVING,            !- Name",
                          "    CC03,                    !- Outside Layer",
                          "    CP02;                    !- Layer 2",

                          "  Construction,",
                          "    ROOF,                    !- Name",
                          "    AR02,                    !- Outside Layer",
                          "    PW03;                    !- Layer 2",

                          "  Zone,",
                          "    LIVING ZONE,             !- Name",
                          "    0,                       !- Direction of Relative North {deg}",
                          "    0,                       !- X Origin {m}",
                          "    0,                       !- Y Origin {m}",
                          "    0,                       !- Z Origin {m}",
                          "    1,                       !- Type",
                          "    1,                       !- Multiplier",
                          "    autocalculate,           !- Ceiling Height {m}",
                          "    autocalculate;           !- Volume {m3}",

                          "  GlobalGeometryRules,",
                          "    UpperLeftCorner,         !- Starting Vertex Position",
                          "    CounterClockWise,        !- Vertex Entry Direction",
                          "    World;                   !- Coordinate System",

                          "  BuildingSurface:Detailed,",
                          "    Living:North,            !- Name",
                          "    Wall,                    !- Surface Type",
                          "    EXTWALL:LIVING,          !- Construction Name",
                          "    LIVING ZONE,             !- Zone Name",
                          "    Outdoors,                !- Outside Boundary Condition",
                          "    ,                        !- Outside Boundary Condition Object",
                          "    SunExposed,              !- Sun Exposure",
                          "    WindExposed,             !- Wind Exposure",
                          "    0.5000000,               !- View Factor to Ground",
                          "    4,                       !- Number of Vertices",
                          "    1,1,1,  !- X,Y,Z ==> Vertex 1 {m}",
                          "    1,1,0,  !- X,Y,Z ==> Vertex 2 {m}",
                          "    0,1,0,  !- X,Y,Z ==> Vertex 3 {m}",
                          "    0,1,1;  !- X,Y,Z ==> Vertex 4 {m}",

                          "  BuildingSurface:Detailed,",
                          "    Living:East,             !- Name",
                          "    Wall,                    !- Surface Type",
                          "    EXTWALL:LIVING,          !- Construction Name",
                          "    LIVING ZONE,             !- Zone Name",
                          "    Outdoors,                !- Outside Boundary Condition",
                          "    ,                        !- Outside Boundary Condition Object",
                          "    SunExposed,              !- Sun Exposure",
                          "    WindExposed,             !- Wind Exposure",
                          "    0.5000000,               !- View Factor to Ground",
                          "    4,                       !- Number of Vertices",
                          "    1,0,1,  !- X,Y,Z ==> Vertex 1 {m}",
                          "    1,0,0,  !- X,Y,Z ==> Vertex 2 {m}",
                          "    1,1,0,  !- X,Y,Z ==> Vertex 3 {m}",
                          "    1,1,1;  !- X,Y,Z ==> Vertex 4 {m}",

                          "  BuildingSurface:Detailed,",
                          "    Living:South,            !- Name",
                          "    Wall,                    !- Surface Type",
                          "    EXTWALL:LIVING,          !- Construction Name",
                          "    LIVING ZONE,             !- Zone Name",
                          "    Outdoors,                !- Outside Boundary Condition",
                          "    ,                        !- Outside Boundary Condition Object",
                          "    SunExposed,              !- Sun Exposure",
                          "    WindExposed,             !- Wind Exposure",
                          "    0.5000000,               !- View Factor to Ground",
                          "    4,                       !- Number of Vertices",
                          "    0,0,1,  !- X,Y,Z ==> Vertex 1 {m}",
                          "    0,0,0,  !- X,Y,Z ==> Vertex 2 {m}",
                          "    1,0,0,  !- X,Y,Z ==> Vertex 3 {m}",
                          "    1,0,1;  !- X,Y,Z ==> Vertex 4 {m}",

                          "  BuildingSurface:Detailed,",
                          "    Living:West,             !- Name",
                          "    Wall,                    !- Surface Type",
                          "    EXTWALL:LIVING,          !- Construction Name",
                          "    LIVING ZONE,             !- Zone Name",
                          "    Outdoors,                !- Outside Boundary Condition",
                          "    ,                        !- Outside Boundary Condition Object",
                          "    SunExposed,              !- Sun Exposure",
                          "    WindExposed,             !- Wind Exposure",
                          "    0.5000000,               !- View Factor to Ground",
                          "    4,                       !- Number of Vertices",
                          "    0,1,1,  !- X,Y,Z ==> Vertex 1 {m}",
                          "    0,1,0,  !- X,Y,Z ==> Vertex 2 {m}",
                          "    0,0,0,  !- X,Y,Z ==> Vertex 3 {m}",
                          "    0,0,1;  !- X,Y,Z ==> Vertex 4 {m}",

                          "  BuildingSurface:Detailed,",
                          "    Living:Floor,            !- Name",
                          "    FLOOR,                   !- Surface Type",
                          "    FLOOR:LIVING,            !- Construction Name",
                          "    LIVING ZONE,             !- Zone Name",
                          "    Surface,                 !- Outside Boundary Condition",
                          "    Living:Floor,            !- Outside Boundary Condition Object",
                          "    NoSun,                   !- Sun Exposure",
                          "    NoWind,                  !- Wind Exposure",
                          "    0,                       !- View Factor to Ground",
                          "    4,                       !- Number of Vertices",
                          "    0,0,0,  !- X,Y,Z ==> Vertex 1 {m}",
                          "    0,1,0,  !- X,Y,Z ==> Vertex 2 {m}",
                          "    1,1,0,  !- X,Y,Z ==> Vertex 3 {m}",
                          "    1,0,0;  !- X,Y,Z ==> Vertex 4 {m}",

                          "  BuildingSurface:Detailed,",
                          "    Living:Ceiling,          !- Name",
                          "    ROOF,                 !- Surface Type",
                          "    ROOF,          !- Construction Name",
                          "    LIVING ZONE,             !- Zone Name",
                          "    Outdoors,                !- Outside Boundary Condition",
                          "    ,                        !- Outside Boundary Condition Object",
                          "    SunExposed,              !- Sun Exposure",
                          "    WindExposed,             !- Wind Exposure",
                          "    0,                       !- View Factor to Ground",
                          "    4,                       !- Number of Vertices",
                          "    0,1,1,  !- X,Y,Z ==> Vertex 1 {m}",
                          "    0,0,1,  !- X,Y,Z ==> Vertex 2 {m}",
                          "    1,0,1,  !- X,Y,Z ==> Vertex 3 {m}",
                          "    1,1,1;  !- X,Y,Z ==> Vertex 4 {m}",

                          "  ZoneProperty:LocalEnvironment,",
                          "    LocEnv:LIVING ZONE,           !- Name",
                          "    LIVING ZONE,                  !- Exterior Surface Name",
                          "    OutdoorAirNode:0001;          !- Outdoor Air Node Name",

                          "  OutdoorAir:Node,",
                          "    OutdoorAirNode:0001,          !- Name",
                          "    ,                             !- Height Above Ground",
                          "    OutdoorAirNodeDryBulb:0001,   !- Drybulb Temperature Schedule Name",
                          "    OutdoorAirNodeWetBulb:0001,   !- Wetbulb Schedule Name",
                          "    OutdoorAirNodeWindSpeed:0001, !- Wind Speed Schedule Name",
                          "    OutdoorAirNodeWindDir:0001;   !- Wind Direction Schedule Name",

                          "  ScheduleTypeLimits,",
                          "    Any Number;                   !- Name",

                          "  Schedule:Compact,",
                          "    OutdoorAirNodeDryBulb:0001,   !- Name",
                          "    Any Number,                   !- Schedule Type Limits Name",
                          "    Through: 12/31,               !- Field 1",
                          "    For: AllDays,                 !- Field 2",
                          "    Until: 24:00, 15.0;           !- Field 3",

                          "  Schedule:Compact,",
                          "    OutdoorAirNodeWetBulb:0001,   !- Name",
                          "    Any Number,                   !- Schedule Type Limits Name",
                          "    Through: 12/31,               !- Field 1",
                          "    For: AllDays,                 !- Field 2",
                          "    Until: 24:00, 12.0;           !- Field 3",

                          "  Schedule:Compact,",
                          "    OutdoorAirNodeWindSpeed:0001, !- Name",
                          "    Any Number,                   !- Schedule Type Limits Name",
                          "    Through: 12/31,               !- Field 1",
                          "    For: AllDays,                 !- Field 2",
                          "    Until: 24:00, 1.23;           !- Field 3",

                          "  Schedule:Compact,",
                          "    OutdoorAirNodeWindDir:0001,   !- Name",
                          "    Any Number,                   !- Schedule Type Limits Name",
                          "    Through: 12/31,               !- Field 1",
                          "    For: AllDays,                 !- Field 2",
                          "    Until: 24:00, 90;             !- Field 3"});

    ASSERT_TRUE(process_idf(idf_objects));
    bool ErrorsFound = false;

    ScheduleManager::ProcessScheduleInput();

    HeatBalanceManager::GetProjectControlData(ErrorsFound);
    EXPECT_FALSE(ErrorsFound);
    HeatBalanceManager::GetZoneData(ErrorsFound);
    EXPECT_FALSE(ErrorsFound);
    HeatBalanceManager::GetMaterialData(ErrorsFound);
    EXPECT_FALSE(ErrorsFound);
    HeatBalanceManager::GetConstructData(ErrorsFound);
    EXPECT_FALSE(ErrorsFound);

    EXPECT_TRUE(DataGlobals::AnyLocalEnvironmentsInModel);

    DataZoneEquipment::ZoneEquipConfig.allocate(1);
    DataZoneEquipment::ZoneEquipConfig(1).ZoneName = "LIVING ZONE";
    DataZoneEquipment::ZoneEquipConfig(1).ActualZoneNum = 1;
    std::vector<int> controlledZoneEquipConfigNums;
    controlledZoneEquipConfigNums.push_back(1);
    DataHeatBalance::Zone(1).IsControlled = true;

    DataZoneEquipment::ZoneEquipConfig(1).NumInletNodes = 2;
    DataZoneEquipment::ZoneEquipConfig(1).InletNode.allocate(2);
    DataZoneEquipment::ZoneEquipConfig(1).InletNode(1) = 1;
    DataZoneEquipment::ZoneEquipConfig(1).InletNode(2) = 2;
    DataZoneEquipment::ZoneEquipConfig(1).NumExhaustNodes = 1;
    DataZoneEquipment::ZoneEquipConfig(1).ExhaustNode.allocate(1);
    DataZoneEquipment::ZoneEquipConfig(1).ExhaustNode(1) = 3;
    DataZoneEquipment::ZoneEquipConfig(1).NumReturnNodes = 1;
    DataZoneEquipment::ZoneEquipConfig(1).ReturnNode.allocate(1);
    DataZoneEquipment::ZoneEquipConfig(1).ReturnNode(1) = 4;

    DataHeatBalance::TempEffBulkAir.allocate(6);

    DataHeatBalance::HConvIn.allocate(6);
    DataHeatBalance::HConvIn(1) = 0.5;
    DataHeatBalance::HConvIn(2) = 0.5;
    DataHeatBalance::HConvIn(3) = 0.5;
    DataHeatBalance::HConvIn(4) = 0.5;
    DataHeatBalance::HConvIn(5) = 0.5;
    DataHeatBalance::HConvIn(6) = 0.5;

    DataGlobals::KickOffSimulation = true;
    DataHeatBalFanSys::ZoneLatentGain.allocate(1);
    DataGlobals::TimeStepZoneSec = 900;
    DataHeatBalance::ZoneWinHeatGain.allocate(1);
    DataHeatBalance::ZoneWinHeatGainRep.allocate(1);
    DataHeatBalance::ZoneWinHeatGainRepEnergy.allocate(1);

    // Set up
    OutAirNodeManager::GetOutAirNodesInput();
    DataEnvironment::OutBaroPress = 101325;
    ScheduleManager::Schedule(1).CurrentValue = 25.0;
    ScheduleManager::Schedule(2).CurrentValue = 20.0;
    ScheduleManager::Schedule(3).CurrentValue = 1.5;
    ScheduleManager::Schedule(4).CurrentValue = 90.0;

    OutAirNodeManager::InitOutAirNodes();

    // Test if local nodes data correctly overwritten
    EXPECT_EQ(25.0, DataLoopNode::Node(1).OutAirDryBulb);
    EXPECT_EQ(20.0, DataLoopNode::Node(1).OutAirWetBulb);
    EXPECT_EQ(1.5, DataLoopNode::Node(1).OutAirWindSpeed);
    EXPECT_EQ(90.0, DataLoopNode::Node(1).OutAirWindDir);
    EXPECT_DOUBLE_EQ(0.012611481326656135, DataLoopNode::Node(1).HumRat);
    EXPECT_DOUBLE_EQ(57247.660939392081, DataLoopNode::Node(1).Enthalpy);

    InitHeatBalance();

    // Test if local value correctly overwritten
    EXPECT_EQ(25.0, Zone(1).OutDryBulbTemp);
    EXPECT_EQ(20.0, Zone(1).OutWetBulbTemp);
    EXPECT_EQ(1.5, Zone(1).WindSpeed);
    EXPECT_EQ(90.0, Zone(1).WindDir);
}

TEST_F(EnergyPlusFixture, HeatBalanceManager_HVACSystemRootFindingAlgorithmInputTest)
{
    // Test eio output for HVACSystemRootFindingAlgorithm

    std::string const idf_objects = delimited_string({
        "Version,8.9;",
        "Building,",
        "My Building, !- Name",
        "30., !- North Axis{ deg }",
        "City, !- Terrain",
        "0.04, !- Loads Convergence Tolerance Value",
        "0.4, !- Temperature Convergence Tolerance Value{ deltaC }",
        "FullExterior, !- Solar Distribution",
        "25, !- Maximum Number of Warmup Days",
        "6;                       !- Minimum Number of Warmup Days",
        "ZoneAirMassFlowConservation,",
        "No, !- Adjust Zone Mixing For Zone Air Mass Flow Balance",
        "None, !- Infiltration Balancing Method",
        ";                !- Infiltration Balancing Zones",
        " HVACSystemRootFindingAlgorithm,",
        " RegulaFalsiThenBisection,!- Algorithm",
        " 5;                       !- Number of Iterations Before Algorithm Switch",

    });

    ASSERT_TRUE(process_idf(idf_objects));

    bool ErrorsFound(false); // If errors detected in input
    ErrorsFound = false;
    GetProjectControlData(ErrorsFound); // returns ErrorsFound false
    EXPECT_FALSE(ErrorsFound);
    EXPECT_EQ(DataHVACGlobals::HVACSystemRootFinding.Algorithm, "REGULAFALSITHENBISECTION");
}

TEST_F(EnergyPlusFixture, HeatBalanceManager_HVACSystemRootFindingAlgorithmNoInputTest)
{
    // Test that root solver algorithm is RegulaFalsi when no HVACSystemRootFindingAlgorithm object exists

    std::string const idf_objects = delimited_string({
        "Version,8.9;",
        "Building,",
        "My Building, !- Name",
        "30., !- North Axis{ deg }",
        "City, !- Terrain",
        "0.04, !- Loads Convergence Tolerance Value",
        "0.4, !- Temperature Convergence Tolerance Value{ deltaC }",
        "FullExterior, !- Solar Distribution",
        "25, !- Maximum Number of Warmup Days",
        "6;                       !- Minimum Number of Warmup Days",
        "ZoneAirMassFlowConservation,",
        "No, !- Adjust Zone Mixing For Zone Air Mass Flow Balance",
        "None, !- Infiltration Balancing Method",
        ";                !- Infiltration Balancing Zones",

    });

    ASSERT_TRUE(process_idf(idf_objects));

    bool ErrorsFound(false); // If errors detected in input
    ErrorsFound = false;
    GetProjectControlData(ErrorsFound); // returns ErrorsFound false
    EXPECT_FALSE(ErrorsFound);
    EXPECT_EQ(DataHVACGlobals::HVACSystemRootFinding.Algorithm, "RegulaFalsi");
}

} // namespace EnergyPlus
>>>>>>> b6f573e2
<|MERGE_RESOLUTION|>--- conflicted
+++ resolved
@@ -87,10 +87,9 @@
 
 namespace EnergyPlus {
 
-<<<<<<< HEAD
-	TEST_F( EnergyPlusFixture, HeatBalanceManager_ZoneAirBalance_OutdoorAir) {
-		std::string const idf_objects = delimited_string(
+TEST_F(EnergyPlusFixture, HeatBalanceManager_ZoneAirBalance_OutdoorAir)
 				{
+    std::string const idf_objects = delimited_string({
 						"ZoneAirBalance:OutdoorAir,\n",
 						"    LIVING ZONE Balance 1,   !- Name\n",
 						"    LIVING ZONE,             !- Zone Name\n",
@@ -114,8 +113,7 @@
 						"autocalculate,           !- Ceiling Height {m}",
 						"autocalculate;           !- Volume {m3}",
 
-				}
-		);
+    });
 		ASSERT_TRUE( process_idf( idf_objects ) );
 		bool ErrorsFound = false;
 		auto numZones = inputProcessor->getNumObjectsFound( "Zone" );
@@ -156,19 +154,16 @@
 		} );
 		EXPECT_TRUE( compare_err_stream( error_string, true ) );
 
-
 		bool ErrorsFound( false );
 
 		GetMaterialData( ErrorsFound );
 
 		EXPECT_FALSE( ErrorsFound );
-
 	}
 
 	TEST_F( EnergyPlusFixture, HeatBalanceManager_WindowMaterial_Gap_Duplicate_Names_2 )
 	{
-		std::string const idf_objects = delimited_string(
-			{
+    std::string const idf_objects = delimited_string({
 				"Version,8.6;",
 				"  WindowGap:DeflectionState,",
 				"    DeflectionState_813_Measured_Gap_1,  !- Name",
@@ -189,8 +184,7 @@
 				"    0.0100,                  !- Thickness {m}",
 				"    Gas_1_W_0_0100,          !- Gas (or Gas Mixture)",
 				"    101325.0000;             !- Pressure {Pa}",
-			}
-		);
+    });
 
 		ASSERT_FALSE( process_idf( idf_objects, false ) ); // expect errors
 		std::string const error_string = delimited_string( {
@@ -203,7 +197,6 @@
 		GetMaterialData( ErrorsFound );
 
 		EXPECT_FALSE( ErrorsFound );
-
 	}
 
 	TEST_F( EnergyPlusFixture, HeatBalanceManager_ProcessZoneData )
@@ -259,28 +252,30 @@
 		cAlphaArgs( 2 ) = "ADAPTIVECONVECTIONALGORITHM"; // Zone Inside Convection Algorithm - Must be UPPERCASE by this point
 
 		ErrorsFound = false;
-		ProcessZoneData( cCurrentModuleObject, ZoneNum, cAlphaArgs, NumAlphas, rNumericArgs, NumNumbers, lNumericFieldBlanks, lAlphaFieldBlanks, cAlphaFieldNames, cNumericFieldNames, ErrorsFound );
+    ProcessZoneData(cCurrentModuleObject, ZoneNum, cAlphaArgs, NumAlphas, rNumericArgs, NumNumbers, lNumericFieldBlanks, lAlphaFieldBlanks,
+                    cAlphaFieldNames, cNumericFieldNames, ErrorsFound);
 		EXPECT_FALSE( ErrorsFound );
 
 		ZoneNum = 2;
 		cAlphaArgs( 1 ) = "Zone Two"; // Name
 		cAlphaArgs( 2 ) = "InvalidChoice"; // Zone Inside Convection Algorithm - Must be UPPERCASE by this point
 		ErrorsFound = false;
-		ProcessZoneData( cCurrentModuleObject, ZoneNum, cAlphaArgs, NumAlphas, rNumericArgs, NumNumbers, lNumericFieldBlanks, lAlphaFieldBlanks, cAlphaFieldNames, cNumericFieldNames, ErrorsFound );
+    ProcessZoneData(cCurrentModuleObject, ZoneNum, cAlphaArgs, NumAlphas, rNumericArgs, NumNumbers, lNumericFieldBlanks, lAlphaFieldBlanks,
+                    cAlphaFieldNames, cNumericFieldNames, ErrorsFound);
 		EXPECT_TRUE( ErrorsFound );
 
 		ZoneNum = 2;
 		cAlphaArgs( 1 ) = "Zone Two"; // Name
 		cAlphaArgs( 2 ) = "TARP"; // Zone Inside Convection Algorithm - Must be UPPERCASE by this point
 		ErrorsFound = false;
-		ProcessZoneData( cCurrentModuleObject, ZoneNum, cAlphaArgs, NumAlphas, rNumericArgs, NumNumbers, lNumericFieldBlanks, lAlphaFieldBlanks, cAlphaFieldNames, cNumericFieldNames, ErrorsFound );
+    ProcessZoneData(cCurrentModuleObject, ZoneNum, cAlphaArgs, NumAlphas, rNumericArgs, NumNumbers, lNumericFieldBlanks, lAlphaFieldBlanks,
+                    cAlphaFieldNames, cNumericFieldNames, ErrorsFound);
 		EXPECT_FALSE( ErrorsFound );
 
 		EXPECT_EQ( "Zone One", Zone( 1 ).Name );
 		EXPECT_EQ( AdaptiveConvectionAlgorithm, Zone( 1 ).InsideConvectionAlgo );
 		EXPECT_EQ( "Zone Two", Zone( 2 ).Name );
 		EXPECT_EQ( ASHRAETARP, Zone( 2 ).InsideConvectionAlgo );
-
 	}
 
 	TEST_F( EnergyPlusFixture, HeatBalanceManager_GetWindowConstructData )
@@ -319,7 +314,8 @@
 		NominalRforNominalUCalculation.allocate( 1 );
 		NominalRforNominalUCalculation( 1 ) = 0.0;
 		NominalR.allocate( TotMaterials );
-		NominalR( 1 ) = 0.4; // Set these explicity for each material layer to avoid random failures of check for NominalRforNominalUCalculation == 0.0 at end of GetConstructData
+    NominalR(1) = 0.4; // Set these explicity for each material layer to avoid random failures of check for NominalRforNominalUCalculation == 0.0 at
+                       // end of GetConstructData
 		NominalR( 2 ) = 0.4;
 		NominalR( 3 ) = 0.4;
 
@@ -336,7 +332,6 @@
 //		ErrorsFound = false;
 //		GetConstructData( ErrorsFound ); // returns ErrorsFound as true since layer 2 is invalid
 //		EXPECT_TRUE( ErrorsFound );
-
 	}
 
 	TEST_F( EnergyPlusFixture, HeatBalanceManager_ZoneAirMassFlowConservationData1 )
@@ -372,15 +367,13 @@
 		EXPECT_TRUE( ZoneAirMassFlow.BalanceMixing );
 		EXPECT_EQ( ZoneAirMassFlow.InfiltrationTreatment, AddInfiltrationFlow );
 		EXPECT_EQ( ZoneAirMassFlow.InfiltrationZoneType, MixingSourceZonesOnly );
-
 	}
 
 	TEST_F( EnergyPlusFixture, HeatBalanceManager_ZoneAirMassFlowConservationData2 )
 	{
 		// Test get input for ZoneAirMassFlowConservation object
 
-		std::string const idf_objects = delimited_string( {
-			"Version,8.3;",
+    std::string const idf_objects = delimited_string({"Version,8.3;",
 			"Building,",
 			"My Building, !- Name",
 			"30., !- North Axis{ deg }",
@@ -531,7 +524,8 @@
 		EXPECT_EQ( Node( 4 ).MassFlowRate, 0.0 ); // Zone 1 return node (max(0.0, 1-2)
 		EXPECT_EQ( Infiltration( 1 ).MassFlowRate, 1.0); // Zone 1 infiltration flow rate (2 - 1)
 		EXPECT_EQ( Mixing( 1 ).MixingMassFlowRate, 0.1 ); // Zone 1 to Zone 2 mixing flow rate (unchanged)
-		EXPECT_EQ( Node( 8 ).MassFlowRate, 2.0 ); // Zone 2 return node (should be 2 now, because this has zone mass conservation active, so return should equal supply)
+    EXPECT_EQ(Node(8).MassFlowRate,
+              2.0); // Zone 2 return node (should be 2 now, because this has zone mass conservation active, so return should equal supply)
 
 		ZoneReOrder.deallocate();
 		ZoneEquipConfig.deallocate();
@@ -539,29 +533,18 @@
 		PrimaryAirSystem.deallocate();
 		AirLoopFlow.deallocate();
 		NumPrimaryAirSys = 0;
-
 	}
 
 	TEST_F( EnergyPlusFixture, HeatBalanceManager_ZoneAirMassFlowConservationData3 )
 	{
 		// Test get input for ZoneAirMassFlowConservation object
 
-		std::string const idf_objects = delimited_string( {
-			"Version,8.3;",
-			"Building,",
-			"My Building, !- Name",
-			"30., !- North Axis{ deg }",
-			"City, !- Terrain",
-			"0.04, !- Loads Convergence Tolerance Value",
-			"0.4, !- Temperature Convergence Tolerance Value{ deltaC }",
-			"FullExterior, !- Solar Distribution",
-			"25, !- Maximum Number of Warmup Days",
-			"6;                       !- Minimum Number of Warmup Days",
-			"ZoneAirMassFlowConservation,",
-			"No, !- Adjust Zone Mixing For Zone Air Mass Flow Balance",
-			"None, !- Infiltration Balancing Method",
-			";                !- Infiltration Balancing Zones"
-		} );
+    std::string const idf_objects = delimited_string(
+        {"Version,8.3;", "Building,", "My Building, !- Name", "30., !- North Axis{ deg }", "City, !- Terrain",
+         "0.04, !- Loads Convergence Tolerance Value", "0.4, !- Temperature Convergence Tolerance Value{ deltaC }",
+         "FullExterior, !- Solar Distribution", "25, !- Maximum Number of Warmup Days", "6;                       !- Minimum Number of Warmup Days",
+         "ZoneAirMassFlowConservation,", "No, !- Adjust Zone Mixing For Zone Air Mass Flow Balance", "None, !- Infiltration Balancing Method",
+         ";                !- Infiltration Balancing Zones"});
 
 		ASSERT_TRUE( process_idf( idf_objects ) );
 
@@ -575,7 +558,6 @@
 		EXPECT_FALSE( ZoneAirMassFlow.BalanceMixing );
 		EXPECT_EQ( ZoneAirMassFlow.InfiltrationTreatment, NoInfiltrationFlow );
 		EXPECT_EQ( ZoneAirMassFlow.InfiltrationZoneType, 0 );
-
 	}
 
 	TEST_F( EnergyPlusFixture, HeatBalanceManager_ZoneAirMassFlowConservationReportVariableTest )
@@ -647,7 +629,6 @@
 		EXPECT_EQ( "EAST ZONE:Zone Air Mass Balance Exhaust Mass Flow Rate", OutputProcessor::RVariableTypes( 2 ).VarName );
 		EXPECT_EQ( 1, OutputProcessor::RVariableTypes( 1 ).ReportID );
 		EXPECT_EQ( 2, OutputProcessor::RVariableTypes( 2 ).ReportID );
-
 	}
 
 	TEST_F( EnergyPlusFixture, HeatBalanceManager_GetMaterialRoofVegetation )
@@ -689,7 +670,6 @@
 		EXPECT_EQ( 0.4, Material( 1 ).Porosity );
 		// check initial moisture Content was reset
 		EXPECT_EQ( 0.4, Material( 1 ).InitMoisture ); // reset from 0.45 to 0.4 during get input
-
 	}
 
 	TEST_F( EnergyPlusFixture, HeatBalanceManager_WarmUpConvergenceSmallLoadTest )
@@ -771,14 +751,13 @@
 		EXPECT_EQ( WarmupConvergenceValues( 1 ).PassFlag( 4 ), 1 );
 		EXPECT_NEAR( WarmupConvergenceValues( 1 ).TestMaxHeatLoadValue, 0.05, 0.005 );
 		EXPECT_NEAR( WarmupConvergenceValues( 1 ).TestMaxCoolLoadValue, 0.05, 0.005 );
-
 	}
 
 	TEST_F( EnergyPlusFixture, HeatBalanceManager_TestZonePropertyLocalEnv )
 	{
 
-		std::string const idf_objects = delimited_string({
-			"  Version,8.9;",
+    std::string const idf_objects =
+        delimited_string({"  Version,8.9;",
 
 			"  Building,",
 			"    House with Local Air Nodes,  !- Name",
@@ -843,7 +822,6 @@
 			"    -87.75,                  !- Longitude {deg}",
 			"    -6.00,                   !- Time Zone {hr}",
 			"    190.00;                  !- Elevation {m}",
-
 
 			"  SizingPeriod:DesignDay,",
 			"    CHICAGO_IL_USA Annual Heating 99% Design Conditions DB,  !- Name",
@@ -873,7 +851,6 @@
 			"    ,                        !- ASHRAE Clear Sky Optical Depth for Diffuse Irradiance (taud) {dimensionless}",
 			"    0.0;                     !- Sky Clearness",
 
-
 			"  SizingPeriod:DesignDay,",
 			"    CHICAGO_IL_USA Annual Cooling 1% Design Conditions DB/MCWB,  !- Name",
 			"    7,                       !- Month",
@@ -915,7 +892,6 @@
 			"    0.9200000,               !- Solar Absorptance",
 			"    0.9200000;               !- Visible Absorptance",
 
-
 			"  Material,",
 			"    CB11,                    !- Name",
 			"    MediumRough,             !- Roughness",
@@ -927,7 +903,6 @@
 			"    0.2000000,               !- Solar Absorptance",
 			"    0.2000000;               !- Visible Absorptance",
 
-
 			"  Material,",
 			"    GP01,                    !- Name",
 			"    MediumSmooth,            !- Roughness",
@@ -939,7 +914,6 @@
 			"    0.7500000,               !- Solar Absorptance",
 			"    0.7500000;               !- Visible Absorptance",
 
-
 			"  Material,",
 			"    IN02,                    !- Name",
 			"    Rough,                   !- Roughness",
@@ -951,7 +925,6 @@
 			"    0.7500000,               !- Solar Absorptance",
 			"    0.7500000;               !- Visible Absorptance",
 
-
 			"  Material,",
 			"    IN05,                    !- Name",
 			"    Rough,                   !- Roughness",
@@ -963,7 +936,6 @@
 			"    0.7500000,               !- Solar Absorptance",
 			"    0.7500000;               !- Visible Absorptance",
 
-
 			"  Material,",
 			"    PW03,                    !- Name",
 			"    MediumSmooth,            !- Roughness",
@@ -975,7 +947,6 @@
 			"    0.7800000,               !- Solar Absorptance",
 			"    0.7800000;               !- Visible Absorptance",
 
-
 			"  Material,",
 			"    CC03,                    !- Name",
 			"    MediumRough,             !- Roughness",
@@ -987,7 +958,6 @@
 			"    0.6500000,               !- Solar Absorptance",
 			"    0.6500000;               !- Visible Absorptance",
 
-
 			"  Material,",
 			"    HF-A3,                   !- Name",
 			"    Smooth,                  !- Roughness",
@@ -999,7 +969,6 @@
 			"    0.2000000,               !- Solar Absorptance",
 			"    0.2000000;               !- Visible Absorptance",
 
-
 			"  Material:NoMass,",
 			"    AR02,                    !- Name",
 			"    VeryRough,               !- Roughness",
@@ -1007,7 +976,6 @@
 			"    0.9000000,               !- Thermal Absorptance",
 			"    0.7000000,               !- Solar Absorptance",
 			"    0.7000000;               !- Visible Absorptance",
-
 
 			"  Material:NoMass,",
 			"    CP02,                    !- Name",
@@ -1186,8 +1154,7 @@
 			"    Any Number,                   !- Schedule Type Limits Name",
 			"    Through: 12/31,               !- Field 1",
 			"    For: AllDays,                 !- Field 2",
-			"    Until: 24:00, 90;             !- Field 3"
-		});
+                          "    Until: 24:00, 90;             !- Field 3"});
 
 		ASSERT_TRUE( process_idf( idf_objects ) );
 		bool ErrorsFound = false;
@@ -1225,7 +1192,6 @@
 
 		DataHeatBalance::TempEffBulkAir.allocate(6);
 
-
 		DataHeatBalance::HConvIn.allocate(6);
 		DataHeatBalance::HConvIn(1) = 0.5;
 		DataHeatBalance::HConvIn(2) = 0.5;
@@ -1266,7 +1232,6 @@
 		EXPECT_EQ( 20.0, Zone( 1 ).OutWetBulbTemp );
 		EXPECT_EQ( 1.5, Zone( 1 ).WindSpeed );
 		EXPECT_EQ( 90.0, Zone( 1 ).WindDir );
-
 	}
 
 	TEST_F( EnergyPlusFixture, HeatBalanceManager_HVACSystemRootFindingAlgorithmInputTest )
@@ -1334,1215 +1299,4 @@
 		EXPECT_EQ( DataHVACGlobals::HVACSystemRootFinding.Algorithm, "RegulaFalsi" );
 	}
 
-}
-=======
-TEST_F(EnergyPlusFixture, HeatBalanceManager_ZoneAirBalance_OutdoorAir)
-{
-    std::string const idf_objects = delimited_string({
-        "ZoneAirBalance:OutdoorAir,\n",
-        "    LIVING ZONE Balance 1,   !- Name\n",
-        "    LIVING ZONE,             !- Zone Name\n",
-        "    Quadrature,              !- Air Balance Method\n",
-        "    0.01,                    !- Induced Outdoor Air Due to Unbalanced Duct Leakage {m3/s}\n",
-        "    INF-SCHED;               !- Induced Outdoor Air Schedule Name",
-        "ZoneAirBalance:OutdoorAir,\n",
-        "    LIVING ZONE Balance 2,   !- Name\n",
-        "    LIVING ZONE,             !- Zone Name\n",
-        "    Quadrature,              !- Air Balance Method\n",
-        "    0.01,                    !- Induced Outdoor Air Due to Unbalanced Duct Leakage {m3/s}\n",
-        "    INF-SCHED2;              !- Induced Outdoor Air Schedule Name",
-        "Zone,",
-        "LIVING ZONE,             !- Name",
-        "0,                       !- Direction of Relative North {deg}",
-        "0,                       !- X Origin {m}",
-        "0,                       !- Y Origin {m}",
-        "0,                       !- Z Origin {m}",
-        "1,                       !- Type",
-        "1,                       !- Multiplier",
-        "autocalculate,           !- Ceiling Height {m}",
-        "autocalculate;           !- Volume {m3}",
-
-    });
-    ASSERT_TRUE(process_idf(idf_objects));
-    bool ErrorsFound = false;
-    auto numZones = inputProcessor->getNumObjectsFound("Zone");
-    ZoneReOrder.allocate(numZones);
-    GetZoneData(ErrorsFound);
-    GetAirFlowFlag(ErrorsFound);
-    EXPECT_TRUE(ErrorsFound);
-}
-
-TEST_F(EnergyPlusFixture, HeatBalanceManager_WindowMaterial_Gap_Duplicate_Names)
-{
-    std::string const idf_objects = delimited_string({
-        "Version,8.6;",
-        "  WindowMaterial:Gap,",
-        "    Gap_1_Layer,             !- Name",
-        "    0.0127,                  !- Thickness {m}",
-        "    Gas_1_W_0_0127,          !- Gas (or Gas Mixture)",
-        "    101325.0000;             !- Pressure {Pa}",
-        "  WindowGap:DeflectionState,",
-        "    DeflectionState_813_Measured_Gap_1,  !- Name",
-        "    0.0120;                  !- Deflected Thickness {m}",
-        "  WindowMaterial:Gap,",
-        "    Gap_6_Layer,             !- Name",
-        "    0.0060,                  !- Thickness {m}",
-        "    Gap_6_W_0_0060,          !- Gas (or Gas Mixture)",
-        "    101300.0000,             !- Pressure {Pa}",
-        "    DeflectionState_813_Measured_Gap_1;  !- Deflection State",
-        "  WindowMaterial:Gap,",
-        "    Gap_1_Layer,             !- Name",
-        "    0.0100,                  !- Thickness {m}",
-        "    Gas_1_W_0_0100,          !- Gas (or Gas Mixture)",
-        "    101325.0000;             !- Pressure {Pa}",
-    });
-
-    ASSERT_FALSE(process_idf(idf_objects, false)); // expect errors
-    std::string const error_string = delimited_string({
-        "   ** Severe  ** Duplicate name found. name: \"Gap_1_Layer\". Overwriting existing object.",
-    });
-    EXPECT_TRUE(compare_err_stream(error_string, true));
-
-    bool ErrorsFound(false);
-
-    GetMaterialData(ErrorsFound);
-
-    EXPECT_FALSE(ErrorsFound);
-}
-
-TEST_F(EnergyPlusFixture, HeatBalanceManager_WindowMaterial_Gap_Duplicate_Names_2)
-{
-    std::string const idf_objects = delimited_string({
-        "Version,8.6;",
-        "  WindowGap:DeflectionState,",
-        "    DeflectionState_813_Measured_Gap_1,  !- Name",
-        "    0.0120;                  !- Deflected Thickness {m}",
-        "  WindowMaterial:Gap,",
-        "    Gap_6_Layer,             !- Name",
-        "    0.0060,                  !- Thickness {m}",
-        "    Gap_6_W_0_0060,          !- Gas (or Gas Mixture)",
-        "    101300.0000,             !- Pressure {Pa}",
-        "    DeflectionState_813_Measured_Gap_1;  !- Deflection State",
-        "  WindowMaterial:Gap,",
-        "    Gap_1_Layer,             !- Name",
-        "    0.0127,                  !- Thickness {m}",
-        "    Gas_1_W_0_0127,          !- Gas (or Gas Mixture)",
-        "    101325.0000;             !- Pressure {Pa}",
-        "  WindowMaterial:Gap,",
-        "    Gap_1_Layer,             !- Name",
-        "    0.0100,                  !- Thickness {m}",
-        "    Gas_1_W_0_0100,          !- Gas (or Gas Mixture)",
-        "    101325.0000;             !- Pressure {Pa}",
-    });
-
-    ASSERT_FALSE(process_idf(idf_objects, false)); // expect errors
-    std::string const error_string = delimited_string({
-        "   ** Severe  ** Duplicate name found. name: \"Gap_1_Layer\". Overwriting existing object.",
-    });
-    EXPECT_TRUE(compare_err_stream(error_string, true));
-
-    bool ErrorsFound(false);
-
-    GetMaterialData(ErrorsFound);
-
-    EXPECT_FALSE(ErrorsFound);
-}
-
-TEST_F(EnergyPlusFixture, HeatBalanceManager_ProcessZoneData)
-{
-    // Test input processing of Zone object
-    //	Zone,
-    //		ZONE ONE, !- Name
-    //		0, !- Direction of Relative North{ deg }
-    //		0, 0, 0, !- X, Y, Z{ m }
-    //		1, !- Type
-    //		1, !- Multiplier
-    //		autocalculate, !- Ceiling Height{ m }
-    //		autocalculate, !- Volume{ m3 }
-    //		, !- Floor Area{ m2 }
-    //		AdaptiveConvectionAlgorithm;  !- Zone Inside Convection Algorithm
-
-    bool ErrorsFound(false); // If errors detected in input
-    int ZoneNum(0);          // Zone number
-    int NumAlphas(2);
-    int NumNumbers(9);
-
-    cCurrentModuleObject = "Zone";
-    NumOfZones = 2;
-    Zone.allocate(NumOfZones);
-
-    // Set up a Zone object
-    NumAlphas = 2;
-    NumNumbers = 9;
-    lNumericFieldBlanks.allocate(NumNumbers);
-    lAlphaFieldBlanks.allocate(NumAlphas);
-    cAlphaFieldNames.allocate(NumAlphas);
-    cNumericFieldNames.allocate(NumNumbers);
-    cAlphaArgs.allocate(NumAlphas);
-    rNumericArgs.allocate(NumNumbers);
-    lNumericFieldBlanks = false;
-    lAlphaFieldBlanks = false;
-    cAlphaFieldNames = " ";
-    cNumericFieldNames = " ";
-    cAlphaArgs = " ";
-    rNumericArgs = 0.0;
-
-    ZoneNum = 1;
-    cAlphaArgs(1) = "Zone One";                    // Name
-    rNumericArgs(1) = 0.0;                         // Direction of Relative North[deg]
-    rNumericArgs(2) = 0.0;                         // X [m]
-    rNumericArgs(3) = 0.0;                         // Y [m]
-    rNumericArgs(4) = 0.0;                         // Z [m]
-    rNumericArgs(5) = 0.0;                         // Type
-    rNumericArgs(6) = 0.0;                         // Multiplier
-    lNumericFieldBlanks(7) = true;                 // Ceiling Height{ m }
-    lNumericFieldBlanks(8) = true;                 // Volume{ m3 }
-    lNumericFieldBlanks(9) = true;                 // Floor Area{ m2 }
-    cAlphaArgs(2) = "ADAPTIVECONVECTIONALGORITHM"; // Zone Inside Convection Algorithm - Must be UPPERCASE by this point
-
-    ErrorsFound = false;
-    ProcessZoneData(cCurrentModuleObject, ZoneNum, cAlphaArgs, NumAlphas, rNumericArgs, NumNumbers, lNumericFieldBlanks, lAlphaFieldBlanks,
-                    cAlphaFieldNames, cNumericFieldNames, ErrorsFound);
-    EXPECT_FALSE(ErrorsFound);
-
-    ZoneNum = 2;
-    cAlphaArgs(1) = "Zone Two";      // Name
-    cAlphaArgs(2) = "InvalidChoice"; // Zone Inside Convection Algorithm - Must be UPPERCASE by this point
-    ErrorsFound = false;
-    ProcessZoneData(cCurrentModuleObject, ZoneNum, cAlphaArgs, NumAlphas, rNumericArgs, NumNumbers, lNumericFieldBlanks, lAlphaFieldBlanks,
-                    cAlphaFieldNames, cNumericFieldNames, ErrorsFound);
-    EXPECT_TRUE(ErrorsFound);
-
-    ZoneNum = 2;
-    cAlphaArgs(1) = "Zone Two"; // Name
-    cAlphaArgs(2) = "TARP";     // Zone Inside Convection Algorithm - Must be UPPERCASE by this point
-    ErrorsFound = false;
-    ProcessZoneData(cCurrentModuleObject, ZoneNum, cAlphaArgs, NumAlphas, rNumericArgs, NumNumbers, lNumericFieldBlanks, lAlphaFieldBlanks,
-                    cAlphaFieldNames, cNumericFieldNames, ErrorsFound);
-    EXPECT_FALSE(ErrorsFound);
-
-    EXPECT_EQ("Zone One", Zone(1).Name);
-    EXPECT_EQ(AdaptiveConvectionAlgorithm, Zone(1).InsideConvectionAlgo);
-    EXPECT_EQ("Zone Two", Zone(2).Name);
-    EXPECT_EQ(ASHRAETARP, Zone(2).InsideConvectionAlgo);
-}
-
-TEST_F(EnergyPlusFixture, HeatBalanceManager_GetWindowConstructData)
-{
-    // Test get input for window construction object
-    // Construction,
-    //	 WINDOWWBLIND, !- Name
-    //	 GLASS,        !- Outside Layer
-    //	 AIRGAP,       !- Layer 2
-    //	 GLASS;        !- Layer 3
-
-    std::string const idf_objects = delimited_string({
-        "Version,8.3;",
-        "Construction,",
-        " WINDOWWBLIND, !- Name",
-        " GLASS,        !- Outside Layer",
-        " AIRGAP,       !- Layer 2",
-        " GLASS;        !- Layer 3",
-    });
-
-    ASSERT_TRUE(process_idf(idf_objects));
-
-    bool ErrorsFound(false); // If errors detected in input
-
-    TotMaterials = 3;
-    Material.allocate(TotMaterials);
-    Material(1).Name = "GLASS";
-    Material(2).Name = "AIRGAP";
-    Material(3).Name = "GLASS";
-
-    // Material layer group index
-    Material(1).Group = 3; // WindowGlass
-    Material(2).Group = 4; // WindowGas
-    Material(3).Group = 3; // WindowGlass
-
-    NominalRforNominalUCalculation.allocate(1);
-    NominalRforNominalUCalculation(1) = 0.0;
-    NominalR.allocate(TotMaterials);
-    NominalR(1) = 0.4; // Set these explicity for each material layer to avoid random failures of check for NominalRforNominalUCalculation == 0.0 at
-                       // end of GetConstructData
-    NominalR(2) = 0.4;
-    NominalR(3) = 0.4;
-
-    // call to get valid window material types
-    ErrorsFound = false;
-    GetConstructData(ErrorsFound); // returns ErrorsFound as false since all layers are valid
-    EXPECT_FALSE(ErrorsFound);
-
-    // Clear shared arrays that were allocated in GetConstructData
-    Construct.deallocate();
-
-    // call to get invalid window material type
-    //		Material( 2 ).Group = 16; // BlindEquivalentLayer, this layer is invalid in plain windows
-    //		ErrorsFound = false;
-    //		GetConstructData( ErrorsFound ); // returns ErrorsFound as true since layer 2 is invalid
-    //		EXPECT_TRUE( ErrorsFound );
-}
-
-TEST_F(EnergyPlusFixture, HeatBalanceManager_ZoneAirMassFlowConservationData1)
-{
-    // Test get input for ZoneAirMassFlowConservation object
-
-    std::string const idf_objects = delimited_string({
-        "Version,8.3;",
-        "Building,",
-        "My Building, !- Name",
-        "30., !- North Axis{ deg }",
-        "City, !- Terrain",
-        "0.04, !- Loads Convergence Tolerance Value",
-        "0.4, !- Temperature Convergence Tolerance Value{ deltaC }",
-        "FullExterior, !- Solar Distribution",
-        "25, !- Maximum Number of Warmup Days",
-        "6;                       !- Minimum Number of Warmup Days",
-        "ZoneAirMassFlowConservation,",
-        "Yes, !- Adjust Zone Mixing For Zone Air Mass Flow Balance",
-        "AddInfiltrationFlow, !- Infiltration Balancing Method",
-        "MixingSourceZonesOnly; !- Infiltration Balancing Zones",
-    });
-
-    ASSERT_TRUE(process_idf(idf_objects));
-
-    bool ErrorsFound(false); // If errors detected in input
-
-    // call to process input
-    ErrorsFound = false;
-    GetProjectControlData(ErrorsFound); // returns ErrorsFound false, ZoneAirMassFlowConservation never sets it
-    EXPECT_FALSE(ErrorsFound);
-    EXPECT_TRUE(ZoneAirMassFlow.EnforceZoneMassBalance);
-    EXPECT_TRUE(ZoneAirMassFlow.BalanceMixing);
-    EXPECT_EQ(ZoneAirMassFlow.InfiltrationTreatment, AddInfiltrationFlow);
-    EXPECT_EQ(ZoneAirMassFlow.InfiltrationZoneType, MixingSourceZonesOnly);
-}
-
-TEST_F(EnergyPlusFixture, HeatBalanceManager_ZoneAirMassFlowConservationData2)
-{
-    // Test get input for ZoneAirMassFlowConservation object
-
-    std::string const idf_objects = delimited_string({"Version,8.3;",
-                                                      "Building,",
-                                                      "My Building, !- Name",
-                                                      "30., !- North Axis{ deg }",
-                                                      "City, !- Terrain",
-                                                      "0.04, !- Loads Convergence Tolerance Value",
-                                                      "0.4, !- Temperature Convergence Tolerance Value{ deltaC }",
-                                                      "FullExterior, !- Solar Distribution",
-                                                      "25, !- Maximum Number of Warmup Days",
-                                                      "6;                       !- Minimum Number of Warmup Days",
-                                                      "ZoneAirMassFlowConservation,",
-                                                      "No, !- Adjust Zone Mixing For Zone Air Mass Flow Balance",
-                                                      "AdjustInfiltrationFlow, !- Infiltration Balancing Method",
-                                                      "AllZones;                !- Infiltration Balancing Zones",
-                                                      "Zone, Zone 1;",
-                                                      "Zone, Zone 2;",
-                                                      "ZoneMixing,",
-                                                      "Zone 2 Zone Mixing, !- Name",
-                                                      "Zone 2, !- Zone Name",
-                                                      "Always1, !- Schedule Name",
-                                                      "Flow/Zone, !- Design Flow Rate Calculation Method",
-                                                      "0.07, !- Design Flow Rate{ m3 / s }",
-                                                      ", !- Flow Rate per Zone Floor Area{ m3 / s - m2 }",
-                                                      ", !- Flow Rate per Person{ m3 / s - person }",
-                                                      ", !- Air Changes per Hour{ 1 / hr }",
-                                                      "Zone 1, !- Source Zone Name",
-                                                      "0.0;                     !- Delta Temperature{ deltaC }",
-                                                      "ZoneInfiltration:DesignFlowRate,",
-                                                      "Zone 1 Infil 1, !- Name",
-                                                      "Zone 1, !- Zone or ZoneList Name",
-                                                      "Always1, !- Schedule Name",
-                                                      "flow/zone, !- Design Flow Rate Calculation Method",
-                                                      "0.032, !- Design Flow Rate{ m3 / s }",
-                                                      ", !- Flow per Zone Floor Area{ m3 / s - m2 }",
-                                                      ", !- Flow per Exterior Surface Area{ m3 / s - m2 }",
-                                                      ", !- Air Changes per Hour{ 1 / hr }",
-                                                      "1, !- Constant Term Coefficient",
-                                                      "0, !- Temperature Term Coefficient",
-                                                      "0, !- Velocity Term Coefficient",
-                                                      "0; !- Velocity Squared Term Coefficient",
-                                                      "Schedule:Constant,Always1,,1.0;"
-
-    });
-
-    ASSERT_TRUE(process_idf(idf_objects));
-
-    bool ErrorsFound(false); // If errors detected in input
-
-    // call to process input
-    ProcessScheduleInput();
-    ErrorsFound = false;
-    GetProjectControlData(ErrorsFound); // returns ErrorsFound false, ZoneAirMassFlowConservation never sets it
-    EXPECT_FALSE(ErrorsFound);
-    EXPECT_TRUE(ZoneAirMassFlow.EnforceZoneMassBalance);
-    EXPECT_FALSE(ZoneAirMassFlow.BalanceMixing);
-    EXPECT_EQ(ZoneAirMassFlow.InfiltrationTreatment, AdjustInfiltrationFlow);
-    EXPECT_EQ(ZoneAirMassFlow.InfiltrationZoneType, AllZones);
-
-    // setup mixing and infiltration objects
-    NumOfZones = 2;
-    ZoneReOrder.allocate(NumOfZones);
-    ErrorsFound = false;
-    GetZoneData(ErrorsFound);
-    EXPECT_FALSE(ErrorsFound);
-    AllocateHeatBalArrays();
-    ErrorsFound = false;
-    GetSimpleAirModelInputs(ErrorsFound);
-    EXPECT_FALSE(ErrorsFound);
-    SetZoneMassConservationFlag();
-    // setup zone equipment configuration
-    ZoneEquipConfig.allocate(NumOfZones);
-
-    ZoneEquipConfig(1).ZoneName = "Zone 1";
-    ZoneEquipConfig(1).ActualZoneNum = 1;
-    ZoneEquipConfig(1).NumInletNodes = 1;
-    ZoneEquipConfig(1).InletNode.allocate(1);
-    ZoneEquipConfig(1).NumExhaustNodes = 1;
-    ZoneEquipConfig(1).ExhaustNode.allocate(1);
-    ZoneEquipConfig(1).ZoneNode = 1;
-    ZoneEquipConfig(1).InletNode(1) = 2;
-    ZoneEquipConfig(1).ExhaustNode(1) = 3;
-    ZoneEquipConfig(1).NumReturnNodes = 1;
-    ZoneEquipConfig(1).ReturnNode.allocate(1);
-    ZoneEquipConfig(1).ReturnNode(1) = 4;
-    ZoneEquipConfig(1).IsControlled = true;
-    ZoneEquipConfig(1).ReturnFlowSchedPtrNum = ScheduleAlwaysOn;
-    ZoneEquipConfig(1).InletNodeAirLoopNum.allocate(1);
-    ZoneEquipConfig(1).InletNodeADUNum.allocate(1);
-    ZoneEquipConfig(1).AirDistUnitCool.allocate(1);
-    ZoneEquipConfig(1).AirDistUnitHeat.allocate(1);
-    ZoneEquipConfig(1).InletNodeAirLoopNum(1) = 1;
-    ZoneEquipConfig(1).InletNodeADUNum(1) = 0;
-    ZoneEquipConfig(1).AirDistUnitCool(1).InNode = 2;
-    ZoneEquipConfig(1).ReturnNodeAirLoopNum.allocate(1);
-    ZoneEquipConfig(1).ReturnNodeInletNum.allocate(1);
-    ZoneEquipConfig(1).ReturnNodeAirLoopNum(1) = 1;
-    ZoneEquipConfig(1).ReturnNodeInletNum(1) = 1;
-
-    ZoneEquipConfig(2).ZoneName = "Zone 2";
-    ZoneEquipConfig(2).ActualZoneNum = 2;
-    ZoneEquipConfig(2).NumExhaustNodes = 1;
-    ZoneEquipConfig(2).ExhaustNode.allocate(1);
-    ZoneEquipConfig(2).NumInletNodes = 1;
-    ZoneEquipConfig(2).InletNode.allocate(1);
-    ZoneEquipConfig(2).ZoneNode = 5;
-    ZoneEquipConfig(2).InletNode(1) = 6;
-    ZoneEquipConfig(2).ExhaustNode(1) = 7;
-    ZoneEquipConfig(2).NumReturnNodes = 1;
-    ZoneEquipConfig(2).ReturnNode.allocate(1);
-    ZoneEquipConfig(2).ReturnNode(1) = 8;
-    ZoneEquipConfig(2).IsControlled = true;
-    ZoneEquipConfig(2).ReturnFlowSchedPtrNum = ScheduleAlwaysOn;
-    ZoneEquipConfig(2).InletNodeAirLoopNum.allocate(1);
-    ZoneEquipConfig(2).InletNodeADUNum.allocate(1);
-    ZoneEquipConfig(2).AirDistUnitCool.allocate(1);
-    ZoneEquipConfig(2).AirDistUnitHeat.allocate(1);
-    ZoneEquipConfig(2).InletNodeAirLoopNum(1) = 1;
-    ZoneEquipConfig(2).InletNodeADUNum(1) = 0;
-    ZoneEquipConfig(2).AirDistUnitCool(1).InNode = 6;
-    ZoneEquipConfig(2).ReturnNodeAirLoopNum.allocate(1);
-    ZoneEquipConfig(2).ReturnNodeInletNum.allocate(1);
-    ZoneEquipConfig(2).ReturnNodeAirLoopNum(1) = 1;
-    ZoneEquipConfig(2).ReturnNodeInletNum(1) = 1;
-
-    ZoneEquipInputsFilled = true;
-    NumPrimaryAirSys = 1;
-    AirLoopFlow.allocate(1);
-    PrimaryAirSystem.allocate(1);
-    PrimaryAirSystem(1).OASysExists = true;
-    Node.allocate(8);
-
-    Node(1).MassFlowRate = 0.0; // Zone 1 zone node
-    Node(2).MassFlowRate = 1.0; // Zone 1 inlet node
-    Node(3).MassFlowRate = 2.0; // Zone 1 exhaust node
-    Node(4).MassFlowRate = 9.0; // Zone 1 return node
-    ZoneEquipConfig(1).ZoneExh = 2.0;
-
-    Node(5).MassFlowRate = 0.0; // Zone 2 zone node
-    Node(6).MassFlowRate = 2.0; // Zone 2 inlet node
-    Node(7).MassFlowRate = 0.0; // Zone 2 exhaust node
-    Node(8).MassFlowRate = 8.0; // Zone 2 return node
-    ZoneEquipConfig(2).ZoneExh = 0.0;
-    AirLoopFlow(1).MaxOutAir = Node(2).MassFlowRate + Node(6).MassFlowRate;
-    Infiltration(1).MassFlowRate = 0.5;
-    Mixing(1).MixingMassFlowRate = 0.1;
-
-    // call zone air mass balance
-    CalcZoneMassBalance();
-    EXPECT_EQ(Node(4).MassFlowRate, 0.0);         // Zone 1 return node (max(0.0, 1-2)
-    EXPECT_EQ(Infiltration(1).MassFlowRate, 1.0); // Zone 1 infiltration flow rate (2 - 1)
-    EXPECT_EQ(Mixing(1).MixingMassFlowRate, 0.1); // Zone 1 to Zone 2 mixing flow rate (unchanged)
-    EXPECT_EQ(Node(8).MassFlowRate,
-              2.0); // Zone 2 return node (should be 2 now, because this has zone mass conservation active, so return should equal supply)
-
-    ZoneReOrder.deallocate();
-    ZoneEquipConfig.deallocate();
-    Node.deallocate();
-    PrimaryAirSystem.deallocate();
-    AirLoopFlow.deallocate();
-    NumPrimaryAirSys = 0;
-}
-
-TEST_F(EnergyPlusFixture, HeatBalanceManager_ZoneAirMassFlowConservationData3)
-{
-    // Test get input for ZoneAirMassFlowConservation object
-
-    std::string const idf_objects = delimited_string(
-        {"Version,8.3;", "Building,", "My Building, !- Name", "30., !- North Axis{ deg }", "City, !- Terrain",
-         "0.04, !- Loads Convergence Tolerance Value", "0.4, !- Temperature Convergence Tolerance Value{ deltaC }",
-         "FullExterior, !- Solar Distribution", "25, !- Maximum Number of Warmup Days", "6;                       !- Minimum Number of Warmup Days",
-         "ZoneAirMassFlowConservation,", "No, !- Adjust Zone Mixing For Zone Air Mass Flow Balance", "None, !- Infiltration Balancing Method",
-         ";                !- Infiltration Balancing Zones"});
-
-    ASSERT_TRUE(process_idf(idf_objects));
-
-    bool ErrorsFound(false); // If errors detected in input
-
-    // call to process input
-    ErrorsFound = false;
-    GetProjectControlData(ErrorsFound); // returns ErrorsFound false, ZoneAirMassFlowConservation never sets it
-    EXPECT_FALSE(ErrorsFound);
-    EXPECT_FALSE(ZoneAirMassFlow.EnforceZoneMassBalance);
-    EXPECT_FALSE(ZoneAirMassFlow.BalanceMixing);
-    EXPECT_EQ(ZoneAirMassFlow.InfiltrationTreatment, NoInfiltrationFlow);
-    EXPECT_EQ(ZoneAirMassFlow.InfiltrationZoneType, 0);
-}
-
-TEST_F(EnergyPlusFixture, HeatBalanceManager_ZoneAirMassFlowConservationReportVariableTest)
-{
-    // Test get output variables for ZoneAirMassFlowConservation object #5637
-
-    std::string const idf_objects = delimited_string({
-        "Version,8.5;",
-        "Building,",
-        "My Building, !- Name",
-        "30., !- North Axis{ deg }",
-        "City, !- Terrain",
-        "0.04, !- Loads Convergence Tolerance Value",
-        "0.4, !- Temperature Convergence Tolerance Value{ deltaC }",
-        "FullExterior, !- Solar Distribution",
-        "25, !- Maximum Number of Warmup Days",
-        "6;                       !- Minimum Number of Warmup Days",
-        "ZoneAirMassFlowConservation,",
-        "Yes, !- Adjust Zone Mixing For Zone Air Mass Flow Balance",
-        "AdjustInfiltrationFlow, !- Infiltration Balancing Method",
-        "AllZones;                !- Infiltration Balancing Zones",
-
-        "  Zone,",
-        "    WEST ZONE,               !- Name",
-        "    0,                       !- Direction of Relative North {deg}",
-        "    0,                       !- X Origin {m}",
-        "    0,                       !- Y Origin {m}",
-        "    0,                       !- Z Origin {m}",
-        "    1,                       !- Type",
-        "    1,                       !- Multiplier",
-        "    autocalculate,           !- Ceiling Height {m}",
-        "    autocalculate;           !- Volume {m3}",
-
-        "  Zone,",
-        "    EAST ZONE,               !- Name",
-        "    0,                       !- Direction of Relative North {deg}",
-        "    0,                       !- X Origin {m}",
-        "    0,                       !- Y Origin {m}",
-        "    0,                       !- Z Origin {m}",
-        "    1,                       !- Type",
-        "    1,                       !- Multiplier",
-        "    autocalculate,           !- Ceiling Height {m}",
-        "    autocalculate;           !- Volume {m3}",
-        " Output:Variable,",
-        "   *, !- Key Value",
-        "   Zone Air Mass Balance Exhaust Mass Flow Rate, !- Variable Name",
-        "   hourly;                  !- Reporting Frequency",
-    });
-
-    ASSERT_TRUE(process_idf(idf_objects));
-
-    bool ErrorsFound(false); // If errors detected in input
-
-    // call to process input
-    ErrorsFound = false;
-    GetProjectControlData(ErrorsFound); // returns ErrorsFound false, ZoneAirMassFlowConservation never sets it
-    EXPECT_FALSE(ErrorsFound);
-    NumOfZones = 2;
-    ZoneReOrder.allocate(NumOfZones);
-    ErrorsFound = false;
-    GetZoneData(ErrorsFound);
-    EXPECT_FALSE(ErrorsFound);
-    ErrorsFound = false;
-    GetSimpleAirModelInputs(ErrorsFound);
-    EXPECT_FALSE(ErrorsFound);
-
-    // first 2 have indexes swapped now since they are in lexicigraphical order now according to the new input processor
-    EXPECT_EQ("WEST ZONE:Zone Air Mass Balance Exhaust Mass Flow Rate", OutputProcessor::RVariableTypes(1).VarName);
-    EXPECT_EQ("EAST ZONE:Zone Air Mass Balance Exhaust Mass Flow Rate", OutputProcessor::RVariableTypes(2).VarName);
-    EXPECT_EQ(1, OutputProcessor::RVariableTypes(1).ReportID);
-    EXPECT_EQ(2, OutputProcessor::RVariableTypes(2).ReportID);
-}
-
-TEST_F(EnergyPlusFixture, HeatBalanceManager_GetMaterialRoofVegetation)
-{
-    std::string const idf_objects = delimited_string({
-        "  Version,8.6;",
-
-        "  Material:RoofVegetation,",
-        "    ThickSoil,               !- Name",
-        "    0.5,                     !- Height of Plants {m}",
-        "    5,                       !- Leaf Area Index {dimensionless}",
-        "    0.2,                     !- Leaf Reflectivity {dimensionless}",
-        "    0.95,                    !- Leaf Emissivity",
-        "    180,                     !- Minimum Stomatal Resistance {s/m}",
-        "    EcoRoofSoil,             !- Soil Layer Name",
-        "    MediumSmooth,            !- Roughness",
-        "    0.36,                    !- Thickness {m}",
-        "    0.4,                     !- Conductivity of Dry Soil {W/m-K}",
-        "    641,                     !- Density of Dry Soil {kg/m3}",
-        "    1100,                    !- Specific Heat of Dry Soil {J/kg-K}",
-        "    0.95,                    !- Thermal Absorptance",
-        "    0.8,                     !- Solar Absorptance",
-        "    0.7,                     !- Visible Absorptance",
-        "    0.4,                     !- Saturation Volumetric Moisture Content of the Soil Layer",
-        "    0.01,                    !- Residual Volumetric Moisture Content of the Soil Layer",
-        "    0.45,                    !- Initial Volumetric Moisture Content of the Soil Layer",
-        "    Advanced;                !- Moisture Diffusion Calculation Method",
-    });
-
-    ASSERT_TRUE(process_idf(idf_objects));
-
-    bool ErrorsFound(false);
-    GetMaterialData(ErrorsFound);
-    EXPECT_FALSE(ErrorsFound);
-
-    // check the "Material:RoofVegetation" names
-    EXPECT_EQ(Material(1).Name, "THICKSOIL");
-    // check maximum (saturated) moisture content
-    EXPECT_EQ(0.4, Material(1).Porosity);
-    // check initial moisture Content was reset
-    EXPECT_EQ(0.4, Material(1).InitMoisture); // reset from 0.45 to 0.4 during get input
-}
-
-TEST_F(EnergyPlusFixture, HeatBalanceManager_WarmUpConvergenceSmallLoadTest)
-{
-
-    WarmupFlag = false;
-    DayOfSim = 7;
-    MinNumberOfWarmupDays = 25;
-    NumOfZones = 1;
-    WarmupConvergenceValues.allocate(NumOfZones);
-    TempConvergTol = 0.01;
-    LoadsConvergTol = 0.01;
-    MaxTempPrevDay.allocate(NumOfZones);
-    MaxTempPrevDay(1) = 23.0;
-    MaxTempZone.allocate(NumOfZones);
-    MaxTempZone(1) = 23.0;
-    MinTempPrevDay.allocate(NumOfZones);
-    MinTempPrevDay(1) = 23.0;
-    MinTempZone.allocate(NumOfZones);
-    MinTempZone(1) = 23.0;
-    MaxHeatLoadZone.allocate(NumOfZones);
-    MaxHeatLoadPrevDay.allocate(NumOfZones);
-    WarmupConvergenceValues(1).TestMaxHeatLoadValue = 0.0;
-    MaxCoolLoadZone.allocate(NumOfZones);
-    MaxCoolLoadPrevDay.allocate(NumOfZones);
-    WarmupConvergenceValues(1).TestMaxCoolLoadValue = 0.0;
-
-    // Test 1: All Maxs both less than MinLoad (100.0)
-    MaxHeatLoadZone(1) = 50.0;
-    MaxHeatLoadPrevDay(1) = 90.0;
-    MaxCoolLoadZone(1) = 50.0;
-    MaxCoolLoadPrevDay(1) = 90.0;
-    CheckWarmupConvergence();
-    EXPECT_EQ(WarmupConvergenceValues(1).PassFlag(3), 2);
-    EXPECT_EQ(WarmupConvergenceValues(1).PassFlag(4), 2);
-    EXPECT_NEAR(WarmupConvergenceValues(1).TestMaxHeatLoadValue, 0.0, 0.0001);
-    EXPECT_NEAR(WarmupConvergenceValues(1).TestMaxCoolLoadValue, 0.0, 0.0001);
-
-    // Test 2: Max Previous Day both less than MinLoad
-    MaxHeatLoadZone(1) = 100.5;
-    MaxHeatLoadPrevDay(1) = 90.0;
-    MaxCoolLoadZone(1) = 100.5;
-    MaxCoolLoadPrevDay(1) = 90.0;
-    CheckWarmupConvergence();
-    EXPECT_EQ(WarmupConvergenceValues(1).PassFlag(3), 2);
-    EXPECT_EQ(WarmupConvergenceValues(1).PassFlag(4), 2);
-    EXPECT_NEAR(WarmupConvergenceValues(1).TestMaxHeatLoadValue, 0.005, 0.0001);
-    EXPECT_NEAR(WarmupConvergenceValues(1).TestMaxCoolLoadValue, 0.005, 0.0001);
-
-    // Test 3: Max Current Day both less than MinLoad
-    MaxHeatLoadZone(1) = 90.0;
-    MaxHeatLoadPrevDay(1) = 100.5;
-    MaxCoolLoadZone(1) = 90.0;
-    MaxCoolLoadPrevDay(1) = 100.5;
-    CheckWarmupConvergence();
-    EXPECT_EQ(WarmupConvergenceValues(1).PassFlag(3), 2);
-    EXPECT_EQ(WarmupConvergenceValues(1).PassFlag(4), 2);
-    EXPECT_NEAR(WarmupConvergenceValues(1).TestMaxHeatLoadValue, 0.005, 0.0001);
-    EXPECT_NEAR(WarmupConvergenceValues(1).TestMaxCoolLoadValue, 0.005, 0.0001);
-
-    // Test 4: Everything greater than MinLoad (pass convergence test)
-    MaxHeatLoadZone(1) = 201.0;
-    MaxHeatLoadPrevDay(1) = 200.0;
-    MaxCoolLoadZone(1) = 201.0;
-    MaxCoolLoadPrevDay(1) = 200.0;
-    CheckWarmupConvergence();
-    EXPECT_EQ(WarmupConvergenceValues(1).PassFlag(3), 2);
-    EXPECT_EQ(WarmupConvergenceValues(1).PassFlag(4), 2);
-    EXPECT_NEAR(WarmupConvergenceValues(1).TestMaxHeatLoadValue, 0.005, 0.0001);
-    EXPECT_NEAR(WarmupConvergenceValues(1).TestMaxCoolLoadValue, 0.005, 0.0001);
-
-    // Test 5: Everything greater than MinLoad (fail convergence test)
-    MaxHeatLoadZone(1) = 210.0;
-    MaxHeatLoadPrevDay(1) = 200.0;
-    MaxCoolLoadZone(1) = 210.0;
-    MaxCoolLoadPrevDay(1) = 200.0;
-    CheckWarmupConvergence();
-    EXPECT_EQ(WarmupConvergenceValues(1).PassFlag(3), 1);
-    EXPECT_EQ(WarmupConvergenceValues(1).PassFlag(4), 1);
-    EXPECT_NEAR(WarmupConvergenceValues(1).TestMaxHeatLoadValue, 0.05, 0.005);
-    EXPECT_NEAR(WarmupConvergenceValues(1).TestMaxCoolLoadValue, 0.05, 0.005);
-}
-
-TEST_F(EnergyPlusFixture, HeatBalanceManager_TestZonePropertyLocalEnv)
-{
-
-    std::string const idf_objects =
-        delimited_string({"  Version,8.9;",
-
-                          "  Building,",
-                          "    House with Local Air Nodes,  !- Name",
-                          "    0,                       !- North Axis {deg}",
-                          "    Suburbs,                 !- Terrain",
-                          "    0.001,                   !- Loads Convergence Tolerance Value",
-                          "    0.0050000,               !- Temperature Convergence Tolerance Value {deltaC}",
-                          "    FullInteriorAndExterior, !- Solar Distribution",
-                          "    25,                      !- Maximum Number of Warmup Days",
-                          "    6;                       !- Minimum Number of Warmup Days",
-
-                          "  Timestep,6;",
-
-                          "  SurfaceConvectionAlgorithm:Inside,TARP;",
-
-                          "  SurfaceConvectionAlgorithm:Outside,DOE-2;",
-
-                          "  HeatBalanceAlgorithm,ConductionTransferFunction;",
-
-                          "  Output:DebuggingData,0,0;",
-
-                          "  SimulationControl,",
-                          "    No,                      !- Do Zone Sizing Calculation",
-                          "    No,                      !- Do System Sizing Calculation",
-                          "    No,                      !- Do Plant Sizing Calculation",
-                          "    Yes,                     !- Run Simulation for Sizing Periods",
-                          "    Yes;                     !- Run Simulation for Weather File Run Periods",
-
-                          "  RunPeriod,",
-                          "    ,                        !- Name",
-                          "    1,                       !- Begin Month",
-                          "    14,                      !- Begin Day of Month",
-                          "    1,                       !- End Month",
-                          "    14,                      !- End Day of Month",
-                          "    Tuesday,                 !- Day of Week for Start Day",
-                          "    Yes,                     !- Use Weather File Holidays and Special Days",
-                          "    Yes,                     !- Use Weather File Daylight Saving Period",
-                          "    No,                      !- Apply Weekend Holiday Rule",
-                          "    Yes,                     !- Use Weather File Rain Indicators",
-                          "    Yes;                     !- Use Weather File Snow Indicators",
-
-                          "  RunPeriod,",
-                          "    ,                        !- Name",
-                          "    7,                       !- Begin Month",
-                          "    7,                       !- Begin Day of Month",
-                          "    7,                       !- End Month",
-                          "    7,                       !- End Day of Month",
-                          "    Tuesday,                 !- Day of Week for Start Day",
-                          "    Yes,                     !- Use Weather File Holidays and Special Days",
-                          "    Yes,                     !- Use Weather File Daylight Saving Period",
-                          "    No,                      !- Apply Weekend Holiday Rule",
-                          "    Yes,                     !- Use Weather File Rain Indicators",
-                          "    No;                      !- Use Weather File Snow Indicators",
-
-                          "  Site:Location,",
-                          "    CHICAGO_IL_USA TMY2-94846,  !- Name",
-                          "    41.78,                   !- Latitude {deg}",
-                          "    -87.75,                  !- Longitude {deg}",
-                          "    -6.00,                   !- Time Zone {hr}",
-                          "    190.00;                  !- Elevation {m}",
-
-                          "  SizingPeriod:DesignDay,",
-                          "    CHICAGO_IL_USA Annual Heating 99% Design Conditions DB,  !- Name",
-                          "    1,                       !- Month",
-                          "    21,                      !- Day of Month",
-                          "    WinterDesignDay,         !- Day Type",
-                          "    -17.3,                   !- Maximum Dry-Bulb Temperature {C}",
-                          "    0.0,                     !- Daily Dry-Bulb Temperature Range {deltaC}",
-                          "    ,                        !- Dry-Bulb Temperature Range Modifier Type",
-                          "    ,                        !- Dry-Bulb Temperature Range Modifier Day Schedule Name",
-                          "    Wetbulb,                 !- Humidity Condition Type",
-                          "    -17.3,                   !- Wetbulb or DewPoint at Maximum Dry-Bulb {C}",
-                          "    ,                        !- Humidity Condition Day Schedule Name",
-                          "    ,                        !- Humidity Ratio at Maximum Dry-Bulb {kgWater/kgDryAir}",
-                          "    ,                        !- Enthalpy at Maximum Dry-Bulb {J/kg}",
-                          "    ,                        !- Daily Wet-Bulb Temperature Range {deltaC}",
-                          "    99063.,                  !- Barometric Pressure {Pa}",
-                          "    4.9,                     !- Wind Speed {m/s}",
-                          "    270,                     !- Wind Direction {deg}",
-                          "    No,                      !- Rain Indicator",
-                          "    No,                      !- Snow Indicator",
-                          "    No,                      !- Daylight Saving Time Indicator",
-                          "    ASHRAEClearSky,          !- Solar Model Indicator",
-                          "    ,                        !- Beam Solar Day Schedule Name",
-                          "    ,                        !- Diffuse Solar Day Schedule Name",
-                          "    ,                        !- ASHRAE Clear Sky Optical Depth for Beam Irradiance (taub) {dimensionless}",
-                          "    ,                        !- ASHRAE Clear Sky Optical Depth for Diffuse Irradiance (taud) {dimensionless}",
-                          "    0.0;                     !- Sky Clearness",
-
-                          "  SizingPeriod:DesignDay,",
-                          "    CHICAGO_IL_USA Annual Cooling 1% Design Conditions DB/MCWB,  !- Name",
-                          "    7,                       !- Month",
-                          "    21,                      !- Day of Month",
-                          "    SummerDesignDay,         !- Day Type",
-                          "    31.5,                    !- Maximum Dry-Bulb Temperature {C}",
-                          "    10.7,                    !- Daily Dry-Bulb Temperature Range {deltaC}",
-                          "    ,                        !- Dry-Bulb Temperature Range Modifier Type",
-                          "    ,                        !- Dry-Bulb Temperature Range Modifier Day Schedule Name",
-                          "    Wetbulb,                 !- Humidity Condition Type",
-                          "    23.0,                    !- Wetbulb or DewPoint at Maximum Dry-Bulb {C}",
-                          "    ,                        !- Humidity Condition Day Schedule Name",
-                          "    ,                        !- Humidity Ratio at Maximum Dry-Bulb {kgWater/kgDryAir}",
-                          "    ,                        !- Enthalpy at Maximum Dry-Bulb {J/kg}",
-                          "    ,                        !- Daily Wet-Bulb Temperature Range {deltaC}",
-                          "    99063.,                  !- Barometric Pressure {Pa}",
-                          "    5.3,                     !- Wind Speed {m/s}",
-                          "    230,                     !- Wind Direction {deg}",
-                          "    No,                      !- Rain Indicator",
-                          "    No,                      !- Snow Indicator",
-                          "    No,                      !- Daylight Saving Time Indicator",
-                          "    ASHRAEClearSky,          !- Solar Model Indicator",
-                          "    ,                        !- Beam Solar Day Schedule Name",
-                          "    ,                        !- Diffuse Solar Day Schedule Name",
-                          "    ,                        !- ASHRAE Clear Sky Optical Depth for Beam Irradiance (taub) {dimensionless}",
-                          "    ,                        !- ASHRAE Clear Sky Optical Depth for Diffuse Irradiance (taud) {dimensionless}",
-                          "    1.0;                     !- Sky Clearness",
-
-                          "  Site:GroundTemperature:BuildingSurface,20.03,20.03,20.13,20.30,20.43,20.52,20.62,20.77,20.78,20.55,20.44,20.20;",
-
-                          "  Material,",
-                          "    A1 - 1 IN STUCCO,        !- Name",
-                          "    Smooth,                  !- Roughness",
-                          "    2.5389841E-02,           !- Thickness {m}",
-                          "    0.6918309,               !- Conductivity {W/m-K}",
-                          "    1858.142,                !- Density {kg/m3}",
-                          "    836.8000,                !- Specific Heat {J/kg-K}",
-                          "    0.9000000,               !- Thermal Absorptance",
-                          "    0.9200000,               !- Solar Absorptance",
-                          "    0.9200000;               !- Visible Absorptance",
-
-                          "  Material,",
-                          "    CB11,                    !- Name",
-                          "    MediumRough,             !- Roughness",
-                          "    0.2032000,               !- Thickness {m}",
-                          "    1.048000,                !- Conductivity {W/m-K}",
-                          "    1105.000,                !- Density {kg/m3}",
-                          "    837.0000,                !- Specific Heat {J/kg-K}",
-                          "    0.9000000,               !- Thermal Absorptance",
-                          "    0.2000000,               !- Solar Absorptance",
-                          "    0.2000000;               !- Visible Absorptance",
-
-                          "  Material,",
-                          "    GP01,                    !- Name",
-                          "    MediumSmooth,            !- Roughness",
-                          "    1.2700000E-02,           !- Thickness {m}",
-                          "    0.1600000,               !- Conductivity {W/m-K}",
-                          "    801.0000,                !- Density {kg/m3}",
-                          "    837.0000,                !- Specific Heat {J/kg-K}",
-                          "    0.9000000,               !- Thermal Absorptance",
-                          "    0.7500000,               !- Solar Absorptance",
-                          "    0.7500000;               !- Visible Absorptance",
-
-                          "  Material,",
-                          "    IN02,                    !- Name",
-                          "    Rough,                   !- Roughness",
-                          "    9.0099998E-02,           !- Thickness {m}",
-                          "    4.3000001E-02,           !- Conductivity {W/m-K}",
-                          "    10.00000,                !- Density {kg/m3}",
-                          "    837.0000,                !- Specific Heat {J/kg-K}",
-                          "    0.9000000,               !- Thermal Absorptance",
-                          "    0.7500000,               !- Solar Absorptance",
-                          "    0.7500000;               !- Visible Absorptance",
-
-                          "  Material,",
-                          "    IN05,                    !- Name",
-                          "    Rough,                   !- Roughness",
-                          "    0.2458000,               !- Thickness {m}",
-                          "    4.3000001E-02,           !- Conductivity {W/m-K}",
-                          "    10.00000,                !- Density {kg/m3}",
-                          "    837.0000,                !- Specific Heat {J/kg-K}",
-                          "    0.9000000,               !- Thermal Absorptance",
-                          "    0.7500000,               !- Solar Absorptance",
-                          "    0.7500000;               !- Visible Absorptance",
-
-                          "  Material,",
-                          "    PW03,                    !- Name",
-                          "    MediumSmooth,            !- Roughness",
-                          "    1.2700000E-02,           !- Thickness {m}",
-                          "    0.1150000,               !- Conductivity {W/m-K}",
-                          "    545.0000,                !- Density {kg/m3}",
-                          "    1213.000,                !- Specific Heat {J/kg-K}",
-                          "    0.9000000,               !- Thermal Absorptance",
-                          "    0.7800000,               !- Solar Absorptance",
-                          "    0.7800000;               !- Visible Absorptance",
-
-                          "  Material,",
-                          "    CC03,                    !- Name",
-                          "    MediumRough,             !- Roughness",
-                          "    0.1016000,               !- Thickness {m}",
-                          "    1.310000,                !- Conductivity {W/m-K}",
-                          "    2243.000,                !- Density {kg/m3}",
-                          "    837.0000,                !- Specific Heat {J/kg-K}",
-                          "    0.9000000,               !- Thermal Absorptance",
-                          "    0.6500000,               !- Solar Absorptance",
-                          "    0.6500000;               !- Visible Absorptance",
-
-                          "  Material,",
-                          "    HF-A3,                   !- Name",
-                          "    Smooth,                  !- Roughness",
-                          "    1.5000000E-03,           !- Thickness {m}",
-                          "    44.96960,                !- Conductivity {W/m-K}",
-                          "    7689.000,                !- Density {kg/m3}",
-                          "    418.0000,                !- Specific Heat {J/kg-K}",
-                          "    0.9000000,               !- Thermal Absorptance",
-                          "    0.2000000,               !- Solar Absorptance",
-                          "    0.2000000;               !- Visible Absorptance",
-
-                          "  Material:NoMass,",
-                          "    AR02,                    !- Name",
-                          "    VeryRough,               !- Roughness",
-                          "    7.8000002E-02,           !- Thermal Resistance {m2-K/W}",
-                          "    0.9000000,               !- Thermal Absorptance",
-                          "    0.7000000,               !- Solar Absorptance",
-                          "    0.7000000;               !- Visible Absorptance",
-
-                          "  Material:NoMass,",
-                          "    CP02,                    !- Name",
-                          "    Rough,                   !- Roughness",
-                          "    0.2170000,               !- Thermal Resistance {m2-K/W}",
-                          "    0.9000000,               !- Thermal Absorptance",
-                          "    0.7500000,               !- Solar Absorptance",
-                          "    0.7500000;               !- Visible Absorptance",
-
-                          "  Construction,",
-                          "    EXTWALL:LIVING,          !- Name",
-                          "    A1 - 1 IN STUCCO,        !- Outside Layer",
-                          "    GP01;                    !- Layer 3",
-
-                          "  Construction,",
-                          "    FLOOR:LIVING,            !- Name",
-                          "    CC03,                    !- Outside Layer",
-                          "    CP02;                    !- Layer 2",
-
-                          "  Construction,",
-                          "    ROOF,                    !- Name",
-                          "    AR02,                    !- Outside Layer",
-                          "    PW03;                    !- Layer 2",
-
-                          "  Zone,",
-                          "    LIVING ZONE,             !- Name",
-                          "    0,                       !- Direction of Relative North {deg}",
-                          "    0,                       !- X Origin {m}",
-                          "    0,                       !- Y Origin {m}",
-                          "    0,                       !- Z Origin {m}",
-                          "    1,                       !- Type",
-                          "    1,                       !- Multiplier",
-                          "    autocalculate,           !- Ceiling Height {m}",
-                          "    autocalculate;           !- Volume {m3}",
-
-                          "  GlobalGeometryRules,",
-                          "    UpperLeftCorner,         !- Starting Vertex Position",
-                          "    CounterClockWise,        !- Vertex Entry Direction",
-                          "    World;                   !- Coordinate System",
-
-                          "  BuildingSurface:Detailed,",
-                          "    Living:North,            !- Name",
-                          "    Wall,                    !- Surface Type",
-                          "    EXTWALL:LIVING,          !- Construction Name",
-                          "    LIVING ZONE,             !- Zone Name",
-                          "    Outdoors,                !- Outside Boundary Condition",
-                          "    ,                        !- Outside Boundary Condition Object",
-                          "    SunExposed,              !- Sun Exposure",
-                          "    WindExposed,             !- Wind Exposure",
-                          "    0.5000000,               !- View Factor to Ground",
-                          "    4,                       !- Number of Vertices",
-                          "    1,1,1,  !- X,Y,Z ==> Vertex 1 {m}",
-                          "    1,1,0,  !- X,Y,Z ==> Vertex 2 {m}",
-                          "    0,1,0,  !- X,Y,Z ==> Vertex 3 {m}",
-                          "    0,1,1;  !- X,Y,Z ==> Vertex 4 {m}",
-
-                          "  BuildingSurface:Detailed,",
-                          "    Living:East,             !- Name",
-                          "    Wall,                    !- Surface Type",
-                          "    EXTWALL:LIVING,          !- Construction Name",
-                          "    LIVING ZONE,             !- Zone Name",
-                          "    Outdoors,                !- Outside Boundary Condition",
-                          "    ,                        !- Outside Boundary Condition Object",
-                          "    SunExposed,              !- Sun Exposure",
-                          "    WindExposed,             !- Wind Exposure",
-                          "    0.5000000,               !- View Factor to Ground",
-                          "    4,                       !- Number of Vertices",
-                          "    1,0,1,  !- X,Y,Z ==> Vertex 1 {m}",
-                          "    1,0,0,  !- X,Y,Z ==> Vertex 2 {m}",
-                          "    1,1,0,  !- X,Y,Z ==> Vertex 3 {m}",
-                          "    1,1,1;  !- X,Y,Z ==> Vertex 4 {m}",
-
-                          "  BuildingSurface:Detailed,",
-                          "    Living:South,            !- Name",
-                          "    Wall,                    !- Surface Type",
-                          "    EXTWALL:LIVING,          !- Construction Name",
-                          "    LIVING ZONE,             !- Zone Name",
-                          "    Outdoors,                !- Outside Boundary Condition",
-                          "    ,                        !- Outside Boundary Condition Object",
-                          "    SunExposed,              !- Sun Exposure",
-                          "    WindExposed,             !- Wind Exposure",
-                          "    0.5000000,               !- View Factor to Ground",
-                          "    4,                       !- Number of Vertices",
-                          "    0,0,1,  !- X,Y,Z ==> Vertex 1 {m}",
-                          "    0,0,0,  !- X,Y,Z ==> Vertex 2 {m}",
-                          "    1,0,0,  !- X,Y,Z ==> Vertex 3 {m}",
-                          "    1,0,1;  !- X,Y,Z ==> Vertex 4 {m}",
-
-                          "  BuildingSurface:Detailed,",
-                          "    Living:West,             !- Name",
-                          "    Wall,                    !- Surface Type",
-                          "    EXTWALL:LIVING,          !- Construction Name",
-                          "    LIVING ZONE,             !- Zone Name",
-                          "    Outdoors,                !- Outside Boundary Condition",
-                          "    ,                        !- Outside Boundary Condition Object",
-                          "    SunExposed,              !- Sun Exposure",
-                          "    WindExposed,             !- Wind Exposure",
-                          "    0.5000000,               !- View Factor to Ground",
-                          "    4,                       !- Number of Vertices",
-                          "    0,1,1,  !- X,Y,Z ==> Vertex 1 {m}",
-                          "    0,1,0,  !- X,Y,Z ==> Vertex 2 {m}",
-                          "    0,0,0,  !- X,Y,Z ==> Vertex 3 {m}",
-                          "    0,0,1;  !- X,Y,Z ==> Vertex 4 {m}",
-
-                          "  BuildingSurface:Detailed,",
-                          "    Living:Floor,            !- Name",
-                          "    FLOOR,                   !- Surface Type",
-                          "    FLOOR:LIVING,            !- Construction Name",
-                          "    LIVING ZONE,             !- Zone Name",
-                          "    Surface,                 !- Outside Boundary Condition",
-                          "    Living:Floor,            !- Outside Boundary Condition Object",
-                          "    NoSun,                   !- Sun Exposure",
-                          "    NoWind,                  !- Wind Exposure",
-                          "    0,                       !- View Factor to Ground",
-                          "    4,                       !- Number of Vertices",
-                          "    0,0,0,  !- X,Y,Z ==> Vertex 1 {m}",
-                          "    0,1,0,  !- X,Y,Z ==> Vertex 2 {m}",
-                          "    1,1,0,  !- X,Y,Z ==> Vertex 3 {m}",
-                          "    1,0,0;  !- X,Y,Z ==> Vertex 4 {m}",
-
-                          "  BuildingSurface:Detailed,",
-                          "    Living:Ceiling,          !- Name",
-                          "    ROOF,                 !- Surface Type",
-                          "    ROOF,          !- Construction Name",
-                          "    LIVING ZONE,             !- Zone Name",
-                          "    Outdoors,                !- Outside Boundary Condition",
-                          "    ,                        !- Outside Boundary Condition Object",
-                          "    SunExposed,              !- Sun Exposure",
-                          "    WindExposed,             !- Wind Exposure",
-                          "    0,                       !- View Factor to Ground",
-                          "    4,                       !- Number of Vertices",
-                          "    0,1,1,  !- X,Y,Z ==> Vertex 1 {m}",
-                          "    0,0,1,  !- X,Y,Z ==> Vertex 2 {m}",
-                          "    1,0,1,  !- X,Y,Z ==> Vertex 3 {m}",
-                          "    1,1,1;  !- X,Y,Z ==> Vertex 4 {m}",
-
-                          "  ZoneProperty:LocalEnvironment,",
-                          "    LocEnv:LIVING ZONE,           !- Name",
-                          "    LIVING ZONE,                  !- Exterior Surface Name",
-                          "    OutdoorAirNode:0001;          !- Outdoor Air Node Name",
-
-                          "  OutdoorAir:Node,",
-                          "    OutdoorAirNode:0001,          !- Name",
-                          "    ,                             !- Height Above Ground",
-                          "    OutdoorAirNodeDryBulb:0001,   !- Drybulb Temperature Schedule Name",
-                          "    OutdoorAirNodeWetBulb:0001,   !- Wetbulb Schedule Name",
-                          "    OutdoorAirNodeWindSpeed:0001, !- Wind Speed Schedule Name",
-                          "    OutdoorAirNodeWindDir:0001;   !- Wind Direction Schedule Name",
-
-                          "  ScheduleTypeLimits,",
-                          "    Any Number;                   !- Name",
-
-                          "  Schedule:Compact,",
-                          "    OutdoorAirNodeDryBulb:0001,   !- Name",
-                          "    Any Number,                   !- Schedule Type Limits Name",
-                          "    Through: 12/31,               !- Field 1",
-                          "    For: AllDays,                 !- Field 2",
-                          "    Until: 24:00, 15.0;           !- Field 3",
-
-                          "  Schedule:Compact,",
-                          "    OutdoorAirNodeWetBulb:0001,   !- Name",
-                          "    Any Number,                   !- Schedule Type Limits Name",
-                          "    Through: 12/31,               !- Field 1",
-                          "    For: AllDays,                 !- Field 2",
-                          "    Until: 24:00, 12.0;           !- Field 3",
-
-                          "  Schedule:Compact,",
-                          "    OutdoorAirNodeWindSpeed:0001, !- Name",
-                          "    Any Number,                   !- Schedule Type Limits Name",
-                          "    Through: 12/31,               !- Field 1",
-                          "    For: AllDays,                 !- Field 2",
-                          "    Until: 24:00, 1.23;           !- Field 3",
-
-                          "  Schedule:Compact,",
-                          "    OutdoorAirNodeWindDir:0001,   !- Name",
-                          "    Any Number,                   !- Schedule Type Limits Name",
-                          "    Through: 12/31,               !- Field 1",
-                          "    For: AllDays,                 !- Field 2",
-                          "    Until: 24:00, 90;             !- Field 3"});
-
-    ASSERT_TRUE(process_idf(idf_objects));
-    bool ErrorsFound = false;
-
-    ScheduleManager::ProcessScheduleInput();
-
-    HeatBalanceManager::GetProjectControlData(ErrorsFound);
-    EXPECT_FALSE(ErrorsFound);
-    HeatBalanceManager::GetZoneData(ErrorsFound);
-    EXPECT_FALSE(ErrorsFound);
-    HeatBalanceManager::GetMaterialData(ErrorsFound);
-    EXPECT_FALSE(ErrorsFound);
-    HeatBalanceManager::GetConstructData(ErrorsFound);
-    EXPECT_FALSE(ErrorsFound);
-
-    EXPECT_TRUE(DataGlobals::AnyLocalEnvironmentsInModel);
-
-    DataZoneEquipment::ZoneEquipConfig.allocate(1);
-    DataZoneEquipment::ZoneEquipConfig(1).ZoneName = "LIVING ZONE";
-    DataZoneEquipment::ZoneEquipConfig(1).ActualZoneNum = 1;
-    std::vector<int> controlledZoneEquipConfigNums;
-    controlledZoneEquipConfigNums.push_back(1);
-    DataHeatBalance::Zone(1).IsControlled = true;
-
-    DataZoneEquipment::ZoneEquipConfig(1).NumInletNodes = 2;
-    DataZoneEquipment::ZoneEquipConfig(1).InletNode.allocate(2);
-    DataZoneEquipment::ZoneEquipConfig(1).InletNode(1) = 1;
-    DataZoneEquipment::ZoneEquipConfig(1).InletNode(2) = 2;
-    DataZoneEquipment::ZoneEquipConfig(1).NumExhaustNodes = 1;
-    DataZoneEquipment::ZoneEquipConfig(1).ExhaustNode.allocate(1);
-    DataZoneEquipment::ZoneEquipConfig(1).ExhaustNode(1) = 3;
-    DataZoneEquipment::ZoneEquipConfig(1).NumReturnNodes = 1;
-    DataZoneEquipment::ZoneEquipConfig(1).ReturnNode.allocate(1);
-    DataZoneEquipment::ZoneEquipConfig(1).ReturnNode(1) = 4;
-
-    DataHeatBalance::TempEffBulkAir.allocate(6);
-
-    DataHeatBalance::HConvIn.allocate(6);
-    DataHeatBalance::HConvIn(1) = 0.5;
-    DataHeatBalance::HConvIn(2) = 0.5;
-    DataHeatBalance::HConvIn(3) = 0.5;
-    DataHeatBalance::HConvIn(4) = 0.5;
-    DataHeatBalance::HConvIn(5) = 0.5;
-    DataHeatBalance::HConvIn(6) = 0.5;
-
-    DataGlobals::KickOffSimulation = true;
-    DataHeatBalFanSys::ZoneLatentGain.allocate(1);
-    DataGlobals::TimeStepZoneSec = 900;
-    DataHeatBalance::ZoneWinHeatGain.allocate(1);
-    DataHeatBalance::ZoneWinHeatGainRep.allocate(1);
-    DataHeatBalance::ZoneWinHeatGainRepEnergy.allocate(1);
-
-    // Set up
-    OutAirNodeManager::GetOutAirNodesInput();
-    DataEnvironment::OutBaroPress = 101325;
-    ScheduleManager::Schedule(1).CurrentValue = 25.0;
-    ScheduleManager::Schedule(2).CurrentValue = 20.0;
-    ScheduleManager::Schedule(3).CurrentValue = 1.5;
-    ScheduleManager::Schedule(4).CurrentValue = 90.0;
-
-    OutAirNodeManager::InitOutAirNodes();
-
-    // Test if local nodes data correctly overwritten
-    EXPECT_EQ(25.0, DataLoopNode::Node(1).OutAirDryBulb);
-    EXPECT_EQ(20.0, DataLoopNode::Node(1).OutAirWetBulb);
-    EXPECT_EQ(1.5, DataLoopNode::Node(1).OutAirWindSpeed);
-    EXPECT_EQ(90.0, DataLoopNode::Node(1).OutAirWindDir);
-    EXPECT_DOUBLE_EQ(0.012611481326656135, DataLoopNode::Node(1).HumRat);
-    EXPECT_DOUBLE_EQ(57247.660939392081, DataLoopNode::Node(1).Enthalpy);
-
-    InitHeatBalance();
-
-    // Test if local value correctly overwritten
-    EXPECT_EQ(25.0, Zone(1).OutDryBulbTemp);
-    EXPECT_EQ(20.0, Zone(1).OutWetBulbTemp);
-    EXPECT_EQ(1.5, Zone(1).WindSpeed);
-    EXPECT_EQ(90.0, Zone(1).WindDir);
-}
-
-TEST_F(EnergyPlusFixture, HeatBalanceManager_HVACSystemRootFindingAlgorithmInputTest)
-{
-    // Test eio output for HVACSystemRootFindingAlgorithm
-
-    std::string const idf_objects = delimited_string({
-        "Version,8.9;",
-        "Building,",
-        "My Building, !- Name",
-        "30., !- North Axis{ deg }",
-        "City, !- Terrain",
-        "0.04, !- Loads Convergence Tolerance Value",
-        "0.4, !- Temperature Convergence Tolerance Value{ deltaC }",
-        "FullExterior, !- Solar Distribution",
-        "25, !- Maximum Number of Warmup Days",
-        "6;                       !- Minimum Number of Warmup Days",
-        "ZoneAirMassFlowConservation,",
-        "No, !- Adjust Zone Mixing For Zone Air Mass Flow Balance",
-        "None, !- Infiltration Balancing Method",
-        ";                !- Infiltration Balancing Zones",
-        " HVACSystemRootFindingAlgorithm,",
-        " RegulaFalsiThenBisection,!- Algorithm",
-        " 5;                       !- Number of Iterations Before Algorithm Switch",
-
-    });
-
-    ASSERT_TRUE(process_idf(idf_objects));
-
-    bool ErrorsFound(false); // If errors detected in input
-    ErrorsFound = false;
-    GetProjectControlData(ErrorsFound); // returns ErrorsFound false
-    EXPECT_FALSE(ErrorsFound);
-    EXPECT_EQ(DataHVACGlobals::HVACSystemRootFinding.Algorithm, "REGULAFALSITHENBISECTION");
-}
-
-TEST_F(EnergyPlusFixture, HeatBalanceManager_HVACSystemRootFindingAlgorithmNoInputTest)
-{
-    // Test that root solver algorithm is RegulaFalsi when no HVACSystemRootFindingAlgorithm object exists
-
-    std::string const idf_objects = delimited_string({
-        "Version,8.9;",
-        "Building,",
-        "My Building, !- Name",
-        "30., !- North Axis{ deg }",
-        "City, !- Terrain",
-        "0.04, !- Loads Convergence Tolerance Value",
-        "0.4, !- Temperature Convergence Tolerance Value{ deltaC }",
-        "FullExterior, !- Solar Distribution",
-        "25, !- Maximum Number of Warmup Days",
-        "6;                       !- Minimum Number of Warmup Days",
-        "ZoneAirMassFlowConservation,",
-        "No, !- Adjust Zone Mixing For Zone Air Mass Flow Balance",
-        "None, !- Infiltration Balancing Method",
-        ";                !- Infiltration Balancing Zones",
-
-    });
-
-    ASSERT_TRUE(process_idf(idf_objects));
-
-    bool ErrorsFound(false); // If errors detected in input
-    ErrorsFound = false;
-    GetProjectControlData(ErrorsFound); // returns ErrorsFound false
-    EXPECT_FALSE(ErrorsFound);
-    EXPECT_EQ(DataHVACGlobals::HVACSystemRootFinding.Algorithm, "RegulaFalsi");
-}
-
-} // namespace EnergyPlus
->>>>>>> b6f573e2
+} // namespace EnergyPlus