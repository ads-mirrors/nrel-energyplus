// EnergyPlus, Copyright (c) 1996-2020, The Board of Trustees of the University of Illinois,
// The Regents of the University of California, through Lawrence Berkeley National Laboratory
// (subject to receipt of any required approvals from the U.S. Dept. of Energy), Oak Ridge
// National Laboratory, managed by UT-Battelle, Alliance for Sustainable Energy, LLC, and other
// contributors. All rights reserved.
//
// NOTICE: This Software was developed under funding from the U.S. Department of Energy and the
// U.S. Government consequently retains certain rights. As such, the U.S. Government has been
// granted for itself and others acting on its behalf a paid-up, nonexclusive, irrevocable,
// worldwide license in the Software to reproduce, distribute copies to the public, prepare
// derivative works, and perform publicly and display publicly, and to permit others to do so.
//
// Redistribution and use in source and binary forms, with or without modification, are permitted
// provided that the following conditions are met:
//
// (1) Redistributions of source code must retain the above copyright notice, this list of
//     conditions and the following disclaimer.
//
// (2) Redistributions in binary form must reproduce the above copyright notice, this list of
//     conditions and the following disclaimer in the documentation and/or other materials
//     provided with the distribution.
//
// (3) Neither the name of the University of California, Lawrence Berkeley National Laboratory,
//     the University of Illinois, U.S. Dept. of Energy nor the names of its contributors may be
//     used to endorse or promote products derived from this software without specific prior
//     written permission.
//
// (4) Use of EnergyPlus(TM) Name. If Licensee (i) distributes the software in stand-alone form
//     without changes from the version obtained under this License, or (ii) Licensee makes a
//     reference solely to the software portion of its product, Licensee must refer to the
//     software as "EnergyPlus version X" software, where "X" is the version number Licensee
//     obtained under this License and may not use a different name for the software. Except as
//     specifically required in this Section (4), Licensee shall not use in a company name, a
//     product name, in advertising, publicity, or other promotional activities any name, trade
//     name, trademark, logo, or other designation of "EnergyPlus", "E+", "e+" or confusingly
//     similar designation, without the U.S. Department of Energy's prior written consent.
//
// THIS SOFTWARE IS PROVIDED BY THE COPYRIGHT HOLDERS AND CONTRIBUTORS "AS IS" AND ANY EXPRESS OR
// IMPLIED WARRANTIES, INCLUDING, BUT NOT LIMITED TO, THE IMPLIED WARRANTIES OF MERCHANTABILITY
// AND FITNESS FOR A PARTICULAR PURPOSE ARE DISCLAIMED. IN NO EVENT SHALL THE COPYRIGHT OWNER OR
// CONTRIBUTORS BE LIABLE FOR ANY DIRECT, INDIRECT, INCIDENTAL, SPECIAL, EXEMPLARY, OR
// CONSEQUENTIAL DAMAGES (INCLUDING, BUT NOT LIMITED TO, PROCUREMENT OF SUBSTITUTE GOODS OR
// SERVICES; LOSS OF USE, DATA, OR PROFITS; OR BUSINESS INTERRUPTION) HOWEVER CAUSED AND ON ANY
// THEORY OF LIABILITY, WHETHER IN CONTRACT, STRICT LIABILITY, OR TORT (INCLUDING NEGLIGENCE OR
// OTHERWISE) ARISING IN ANY WAY OUT OF THE USE OF THIS SOFTWARE, EVEN IF ADVISED OF THE
// POSSIBILITY OF SUCH DAMAGE.

#ifndef HeatBalanceManager_hh_INCLUDED
#define HeatBalanceManager_hh_INCLUDED

// ObjexxFCL Headers
#include <ObjexxFCL/Array1D.hh>
#include <ObjexxFCL/Array2D.hh>

// EnergyPlus Headers
#include <EnergyPlus/EnergyPlus.hh>

namespace EnergyPlus {

    // Forward Declarations
    struct EnergyPlusData;
<<<<<<< HEAD
    struct WindowComplexManagerData;
    struct WindowEquivalentLayerData;
=======
>>>>>>> b517d6ae
    struct WindowManagerData;
    class OutputFiles;

namespace HeatBalanceManager {

    // Data
    // MODULE PARAMETER DEFINITIONS

    extern Array1D_string const PassFail;

    // DERIVED TYPE DEFINITIONS

    // MODULE VARIABLE DECLARATIONS:

    // Real Variables for the Heat Balance Simulation
    // Variables used to determine warmup convergence
    extern Array1D<Real64> MaxCoolLoadPrevDay; // Max cooling load from the previous day
    extern Array1D<Real64> MaxCoolLoadZone;    // Maximum zone cooling load from the current day
    extern Array1D<Real64> MaxHeatLoadPrevDay; // Max heating load from the previous day
    extern Array1D<Real64> MaxHeatLoadZone;    // Maximum zone heating load from the current day
    extern Array1D<Real64> MaxTempPrevDay;     // Max temperature from the previous day
    extern Array1D<Real64> MaxTempZone;        // Maximum zone temperature from the current day
    extern Array1D<Real64> MinTempPrevDay;     // Min temperature from the previous day
    extern Array1D<Real64> MinTempZone;        // Minimum zone temperature from the current day

    // Variables used to report difference in temperature and load from the last two warmup days
    extern Array1D<Real64> WarmupTempDiff;     // Temperature difference between the last two warmup days
    extern Array1D<Real64> WarmupLoadDiff;     // Zone load differences between the last two warmup days
    extern Array1D<Real64> TempZoneSecPrevDay; // Zone air temperature from the second last warmup day
    extern Array1D<Real64> LoadZoneSecPrevDay; // Zone load from the second last warmup day
    extern Array1D<Real64> TempZonePrevDay;    // Zone air temperature from the previous day
    extern Array1D<Real64> LoadZonePrevDay;    // Zone load from the previuos day
    extern Array1D<Real64> TempZone;           // Zone air temperature from the current warmup day
    extern Array1D<Real64> LoadZone;           // Zone load from the current warmup day

    extern Array2D<Real64> TempZoneRpt;       // Zone air temperature to report (average over all warmup days)
    extern Array1D<Real64> TempZoneRptStdDev; // Zone air temperature to report (std dev over all warmup days)
    extern Array2D<Real64> LoadZoneRpt;       // Zone load to report (average over all warmup days)
    extern Array1D<Real64> LoadZoneRptStdDev; // Zone load to report (std dev over all warmup days)
    extern Array2D<Real64> MaxLoadZoneRpt;    // Maximum zone load for reporting calcs
    extern int CountWarmupDayPoints;          // Count of warmup timesteps (to achieve warmup)

    extern std::string CurrentModuleObject; // to assist in getting input

    // Subroutine Specifications for the Heat Balance Module
    // Driver Routines

    // Input reader routines for the module

    // Initialization routines for module

    // Record Keeping/Utility Routines for Module

    // Reporting routines for module

    // Types

    struct WarmupConvergence
    {
        // Members
        Array1D_int PassFlag; // one flag (1=Fail), (2=Pass) for each of the 4 conditions of convergence from
        // warmup (PassFlag(1)=Max Temp, PassFlag(2)=Min Temp, PassFlag(3)=Max Heat Load
        // PassFlag(4)=Max Cool Load)
        // Following are stored test values for temperature and loads convergence
        Real64 TestMaxTempValue;     // Max Temperature convergence value=ABS(MaxTempPrevDay(ZoneNum)-MaxTempZone(ZoneNum))
        Real64 TestMinTempValue;     // Min Temperature convergence value=ABS(MinTempPrevDay(ZoneNum)-MinTempZone(ZoneNum))
        Real64 TestMaxHeatLoadValue; // Max Heat Load convergence value=
        //  ABS((MaxHeatLoadZone(ZoneNum)-MaxHeatLoadPrevDay(ZoneNum))/MaxHeatLoadZone(ZoneNum))
        Real64 TestMaxCoolLoadValue; // Max Cool Load convergence value=
        //  ABS((MaxCoolLoadZone(ZoneNum)-MaxCoolLoadPrevDay(ZoneNum))/MaxCoolLoadZone(ZoneNum))

        // Default Constructor
        WarmupConvergence() : PassFlag(4, 2), TestMaxTempValue(0.0), TestMinTempValue(0.0), TestMaxHeatLoadValue(0.0), TestMaxCoolLoadValue(0.0)
        {
        }
    };

    // Object Data
    extern Array1D<WarmupConvergence> WarmupConvergenceValues;

    // Functions

    // Clears the global data in HeatBalanceManager.
    // Needed for unit tests, should not be normally called.
    void clear_state();

    void ManageHeatBalance(EnergyPlusData &state);

    // Get Input Section of the Module
    //******************************************************************************

    void GetHeatBalanceInput(EnergyPlusData &state);

    void CheckUsedConstructions(bool &ErrorsFound);

    bool CheckValidSimulationObjects();

    void SetPreConstructionInputParameters();

    void GetProjectControlData(EnergyPlusData &state, OutputFiles &outputFiles, bool &ErrorsFound); // Set to true if errors detected during getting data

    void GetSiteAtmosphereData(EnergyPlus::OutputFiles &outputFiles, bool &ErrorsFound);

    void GetMaterialData(WindowEquivalentLayerData &dataWindowEquivalentLayer, OutputFiles &outputFiles, bool &ErrorsFound); // set to true if errors found in input

    void GetWindowGlassSpectralData(WindowManagerData &dataWindowManager, bool &ErrorsFound); // set to true if errors found in input

    void ValidateMaterialRoughness(int const MaterNum,           // Which Material number being validated.
                                   std::string const &Roughness, // Roughness String
                                   bool &ErrorsFound             // If errors found
    );

    void GetConstructData(bool &ErrorsFound); // If errors found in input

    void GetBuildingData(EnergyPlusData &state, bool &ErrorsFound); // If errors found in input

    void GetZoneData(bool &ErrorsFound); // If errors found in input

    void GetZoneLocalEnvData(bool &ErrorsFound); // If errors found in input

    void ProcessZoneData(std::string const &cCurrentModuleObject,
                         int const ZoneLoop,
                         Array1D_string const &cAlphaArgs,
                         int &NumAlphas,
                         Array1D<Real64> const &rNumericArgs,
                         int &NumNumbers,
                         Array1D_bool const &lNumericFieldBlanks, // Unused
                         Array1D_bool const &lAlphaFieldBlanks,
                         Array1D_string const &cAlphaFieldNames,
                         Array1D_string const &cNumericFieldNames, // Unused
                         bool &ErrorsFound                        // If errors found in input
    );

    // End of Get Input subroutines for the HB Module
    //******************************************************************************

    // Beginning Initialization Section of the Module
    //******************************************************************************

<<<<<<< HEAD
    void InitHeatBalance(WindowComplexManagerData &dataWindowComplexManager, WindowEquivalentLayerData &dataWindowEquivalentLayer, WindowManagerData &dataWindowManager, OutputFiles &outputFiles);
=======
    void InitHeatBalance(WindowManagerData &dataWindowManager, OutputFiles &outputFiles);
>>>>>>> b517d6ae

    void AllocateHeatBalArrays();

    // End Initialization Section of the Module
    //******************************************************************************

    // Beginning of Record Keeping subroutines for the HB Module
    // *****************************************************************************

    void RecKeepHeatBalance(OutputFiles &outputFiles);

    void CheckWarmupConvergence();

    void ReportWarmupConvergence(OutputFiles &outputFiles);
    
    void UpdateWindowFaceTempsNonBSDFWin();

    //        End of Record Keeping subroutines for the HB Module
    // *****************************************************************************

    // Beginning of Reporting subroutines for the HB Module
    // *****************************************************************************

    void ReportHeatBalance(EnergyPlusData &state, OutputFiles &outputFiles);

    //        End of Reporting subroutines for the HB Module

    void OpenShadingFile(OutputFiles &outputFiles);

    void GetFrameAndDividerData(bool &ErrorsFound); // set to true if errors found in input

    void SearchWindow5DataFile(std::string const &DesiredFileName,         // File name that contains the Window5 constructions.
                               std::string const &DesiredConstructionName, // Name that will be searched for in the Window5 data file
                               bool &ConstructionFound,                    // True if DesiredConstructionName is in the Window5 data file
                               bool &EOFonFile,                            // True if EOF during file read
                               bool &ErrorsFound                           // True if there is a problem with the entry requested from the data file
    );

    void SetStormWindowControl();

    void CreateFCfactorConstructions(int &ConstrNum,   // Counter for Constructions
                                     bool &ErrorsFound // If errors found in input
    );

    void CreateAirBoundaryConstructions(int &ConstrNum,   // Counter for Constructions
        bool &ErrorsFound // If errors found in input
    );

    void GetScheduledSurfaceGains(bool &ErrorsFound); // If errors found in input

    void CheckScheduledSurfaceGains(int const ZoneNum); // Zone number for which error check will be performed

    void CreateTCConstructions(bool &ErrorsFound); // If errors found in input

    void SetupSimpleWindowGlazingSystem(int &MaterNum);

    void SetupComplexFenestrationMaterialInput(int &MaterNum, // num of material items thus far
                                               bool &ErrorsFound);

    void SetupComplexFenestrationStateInput(int &ConstrNum, // num of construction items thus far
                                            bool &ErrorsFound);

    void InitConductionTransferFunctions(OutputFiles &outputFiles);

} // namespace HeatBalanceManager

} // namespace EnergyPlus

#endif<|MERGE_RESOLUTION|>--- conflicted
+++ resolved
@@ -59,11 +59,8 @@
 
     // Forward Declarations
     struct EnergyPlusData;
-<<<<<<< HEAD
     struct WindowComplexManagerData;
     struct WindowEquivalentLayerData;
-=======
->>>>>>> b517d6ae
     struct WindowManagerData;
     class OutputFiles;
 
@@ -203,11 +200,7 @@
     // Beginning Initialization Section of the Module
     //******************************************************************************
 
-<<<<<<< HEAD
     void InitHeatBalance(WindowComplexManagerData &dataWindowComplexManager, WindowEquivalentLayerData &dataWindowEquivalentLayer, WindowManagerData &dataWindowManager, OutputFiles &outputFiles);
-=======
-    void InitHeatBalance(WindowManagerData &dataWindowManager, OutputFiles &outputFiles);
->>>>>>> b517d6ae
 
     void AllocateHeatBalArrays();
 
