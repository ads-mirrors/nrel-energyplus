// EnergyPlus, Copyright (c) 1996-2021, The Board of Trustees of the University of Illinois,
// The Regents of the University of California, through Lawrence Berkeley National Laboratory
// (subject to receipt of any required approvals from the U.S. Dept. of Energy), Oak Ridge
// National Laboratory, managed by UT-Battelle, Alliance for Sustainable Energy, LLC, and other
// contributors. All rights reserved.
//
// NOTICE: This Software was developed under funding from the U.S. Department of Energy and the
// U.S. Government consequently retains certain rights. As such, the U.S. Government has been
// granted for itself and others acting on its behalf a paid-up, nonexclusive, irrevocable,
// worldwide license in the Software to reproduce, distribute copies to the public, prepare
// derivative works, and perform publicly and display publicly, and to permit others to do so.
//
// Redistribution and use in source and binary forms, with or without modification, are permitted
// provided that the following conditions are met:
//
// (1) Redistributions of source code must retain the above copyright notice, this list of
//     conditions and the following disclaimer.
//
// (2) Redistributions in binary form must reproduce the above copyright notice, this list of
//     conditions and the following disclaimer in the documentation and/or other materials
//     provided with the distribution.
//
// (3) Neither the name of the University of California, Lawrence Berkeley National Laboratory,
//     the University of Illinois, U.S. Dept. of Energy nor the names of its contributors may be
//     used to endorse or promote products derived from this software without specific prior
//     written permission.
//
// (4) Use of EnergyPlus(TM) Name. If Licensee (i) distributes the software in stand-alone form
//     without changes from the version obtained under this License, or (ii) Licensee makes a
//     reference solely to the software portion of its product, Licensee must refer to the
//     software as "EnergyPlus version X" software, where "X" is the version number Licensee
//     obtained under this License and may not use a different name for the software. Except as
//     specifically required in this Section (4), Licensee shall not use in a company name, a
//     product name, in advertising, publicity, or other promotional activities any name, trade
//     name, trademark, logo, or other designation of "EnergyPlus", "E+", "e+" or confusingly
//     similar designation, without the U.S. Department of Energy's prior written consent.
//
// THIS SOFTWARE IS PROVIDED BY THE COPYRIGHT HOLDERS AND CONTRIBUTORS "AS IS" AND ANY EXPRESS OR
// IMPLIED WARRANTIES, INCLUDING, BUT NOT LIMITED TO, THE IMPLIED WARRANTIES OF MERCHANTABILITY
// AND FITNESS FOR A PARTICULAR PURPOSE ARE DISCLAIMED. IN NO EVENT SHALL THE COPYRIGHT OWNER OR
// CONTRIBUTORS BE LIABLE FOR ANY DIRECT, INDIRECT, INCIDENTAL, SPECIAL, EXEMPLARY, OR
// CONSEQUENTIAL DAMAGES (INCLUDING, BUT NOT LIMITED TO, PROCUREMENT OF SUBSTITUTE GOODS OR
// SERVICES; LOSS OF USE, DATA, OR PROFITS; OR BUSINESS INTERRUPTION) HOWEVER CAUSED AND ON ANY
// THEORY OF LIABILITY, WHETHER IN CONTRACT, STRICT LIABILITY, OR TORT (INCLUDING NEGLIGENCE OR
// OTHERWISE) ARISING IN ANY WAY OUT OF THE USE OF THIS SOFTWARE, EVEN IF ADVISED OF THE
// POSSIBILITY OF SUCH DAMAGE.

// C++ Headers
#include <string>

// ObjexxFCL Headers
#include <ObjexxFCL/Fmath.hh>

// EnergyPlus Headers
#include <EnergyPlus/CurveManager.hh>
#include <EnergyPlus/Data/EnergyPlusData.hh>
#include <EnergyPlus/DataBranchAirLoopPlant.hh>
#include <EnergyPlus/DataEnvironment.hh>
#include <EnergyPlus/DataHVACGlobals.hh>
#include <EnergyPlus/FluidProperties.hh>
#include <EnergyPlus/General.hh>
#include <EnergyPlus/OutputReportPredefined.hh>
#include <EnergyPlus/Plant/DataPlant.hh>
#include <EnergyPlus/Psychrometrics.hh>
#include <EnergyPlus/StandardRatings.hh>
#include <EnergyPlus/UtilityRoutines.hh>

namespace EnergyPlus {

namespace StandardRatings {

    // MODULE INFORMATION:
    //       AUTHOR         Chandan Sharma
    //       DATE WRITTEN   February 2012
    //       MODIFIED       February 2013, Bereket Nigusse
    //       RE-ENGINEERED  na

    // PURPOSE OF THIS MODULE:
    // This module contains the subroutines required to calculate the following standard ratings of HVAC equipment
    // 1) Integrated Part Load Value (IPLV) rating for EIR and Reformulated EIR chillers
    // 2) a) Standard Rated (net) Cooling Capacity
    //    b) Seasonal Energy Efficiency Ratio (SEER)
    //    c) Energy Efficiency Ratio (EER),
    //    d) Integrated Energy Efficiency Ratio (IEER)
    //       for Air-to-Air Direct Expansion Air Conditioner and Heat Pumps having a single-speed compressor,
    //       fixed speed indoor supply air fan, and air-cooled condensers.
    // 3) Heating Seasonal Performance Factor (HSPF) for Air-Source Direct Expansion Heat Pumps having a single-speed compressor,
    //       fixed speed indoor supply air fan
    // 4) Seasonal Energy Efficiency Ratio (SEER) for Air-Source Direct Expansion multi-speed compressor Heat Pumps
    // 5) Heating Seasonal Performance Factor (HSPF) for Air-Source Direct Expansion multi-speed compressor Heat Pumps
    // METHODOLOGY EMPLOYED:
    // Using the user specified reference capacity, reference COP and performance curves, the chiller or DX coil models are executed
    // for standard test conditions as specified in ANSI/AHRI 550/590, 210/240 and 340/360. Then results of the simulated test points
    // are processed into standard ratings according to standard's procedures.

    // REFERENCES:
    // (1) AHRI Standard 550/590-2011:  Standard for Performance Rating of Water-Chilling Packages using the Vapor
    //                                  Compression Cycle. Arlington, VA:  Air-Conditioning, Heating,
    //                                  and Refrigeration Institute.
    // (2) ANSI/AHRI Standard 210/240-2008:  Standard for Performance Rating of Unitary Air-Conditioning and
    //                                       Air-Source Heat Pumps. Arlington, VA:  Air-Conditioning, Heating
    //                                       , and Refrigeration Institute.
    // (3) ANSI/AHRI Standard 340/360-2007:  Standard for Performance Rating of Commercial and Industrial
    //                                       Unitary Air-Conditioning and Heat Pump Equipment.  Arlington,
    //                                       VA:  Air-Conditioning, Heating, and Refrigeration Institute.

    // OTHER NOTES: none

    // Data
    Real64 constexpr IndoorCoilInletAirWetBulbTempRated(19.44);   // 19.44C (67F)  Tests A2, B2, B1, and F1
    Real64 constexpr OutdoorCoilInletAirDryBulbTempRated(35.0);   // 35.00C (95F)  Tests A2, B2, B1, and F1
    Real64 constexpr OutdoorCoilInletAirDryBulbTempTestA2(35.0);  // 35.00C (95F)  Test A2 (high speed)
    Real64 constexpr OutdoorCoilInletAirDryBulbTempTestB2(27.78); // 27.78C (82F)  Test B2 (high speed)
    Real64 constexpr OutdoorCoilInletAirDryBulbTempTestB1(27.78); // 27.78C (82F)  Test B1 (Low speed)
    Real64 constexpr OutdoorCoilInletAirDryBulbTempTestF1(19.44); // 19.44C (67F)  Test B1 (Low speed)

    // AHRI Standard 210/240-2008 Performance Test Conditions for Unitary Air-to-Air Air-Conditioning and Heat Pump Equipment
    Real64 constexpr CoolingCoilInletAirWetBulbTempRated(19.44); // 19.44C (67F)  Tests A and B
    Real64 constexpr OutdoorUnitInletAirDryBulbTemp(27.78);      // 27.78C (82F)  Test B (for SEER)
    Real64 constexpr OutdoorUnitInletAirDryBulbTempRated(35.0);  // 35.00C (95F)  Test A (rated capacity)
    Real64 constexpr AirMassFlowRatioRated(1.0);                 // AHRI test is at the design flow rate
    // and hence AirMassFlowRatio is 1.0
    Real64 constexpr DefaultFanPowerPerEvapAirFlowRate(773.3); // 365 W/1000 scfm or 773.3 W/(m3/s). The AHRI standard
    // specifies a nominal/default fan electric power consumption per rated air
    // volume flow rate to account for indoor fan electric power consumption
    // when the standard tests are conducted on units that do not have an
    // indoor air circulating fan. Used if user doesn't enter a specific value.
    Real64 constexpr PLRforSEER(0.5); // Part-load ratio for SEER calculation (single speed DX cooling coils)
    static constexpr std::array<Real64, 4> ReducedPLR = {1.0, 0.75, 0.50, 0.25};               // Reduced Capacity part-load conditions
    static constexpr std::array<Real64, 4> IEERWeightingFactor = {0.020, 0.617, 0.238, 0.125}; // EER Weighting factors (IEER)
    Real64 constexpr OADBTempLowReducedCapacityTest(18.3);                                     // Outdoor air dry-bulb temp in degrees C (65F)
    // Std. AHRI AHRI 340/360 Dry-bulb Temp at reduced capacity, <= 0.444

    int constexpr TotalNumOfStandardDHRs(16);                                                  // Total number of standard design heating requirements
    static constexpr std::array<Real64, 6> TotalNumOfTemperatureBins = {9, 10, 13, 15, 18, 9}; // Total number of temperature bins for a region
    static constexpr std::array<Real64, 16> StandardDesignHeatingRequirement = {1465.36,
                                                                                2930.71,
                                                                                4396.07,
                                                                                5861.42,
                                                                                7326.78,
                                                                                8792.14,
                                                                                10257.49,
                                                                                11722.85,
                                                                                14653.56,
                                                                                17584.27,
                                                                                20514.98,
                                                                                23445.70,
                                                                                26376.41,
                                                                                29307.12,
                                                                                32237.83,
                                                                                38099.26};

    // Standardized DHRs from ANSI/AHRI 210/240
    Real64 constexpr CorrectionFactor(0.77); // A correction factor which tends to improve the agreement
    // between calculated and measured building loads, dimensionless.
    Real64 constexpr CyclicDegradationCoeff(0.25);
<<<<<<< HEAD

    int constexpr NumberOfRegions{6};
    int constexpr NumberOfBins{18};
    constexpr std::array<std::array<Real64, NumberOfBins>, NumberOfRegions> AllRegionFracBinHoursAtOutdoorBinTemp{{
        // Fractional bin hours for different bin temperatures for region one, from ANSI/AHRI 210/240
        {{0.291, 0.239, 0.194, 0.129, 0.081, 0.041, 0.019, 0.005, 0.001, 0.0, 0.0, 0.0, 0.0, 0.0, 0.0, 0.0, 0.0, 0.0}},
        // Fractional bin hours for different bin temperatures for region two, from ANSI/AHRI 210/240
        {{0.215, 0.189, 0.163, 0.143, 0.112, 0.088, 0.056, 0.024, 0.008, 0.002, 0.0, 0.0, 0.0, 0.0, 0.0, 0.0, 0.0, 0.0}},
        // Fractional bin hours for different bin temperatures for region three, from ANSI/AHRI 210/240
        {{0.153, 0.142, 0.138, 0.137, 0.135, 0.118, 0.092, 0.047, 0.021, 0.009, 0.005, 0.002, 0.001, 0.0, 0.0, 0.0, 0.0, 0.0}},
        // Fractional bin hours for different bin temperatures for region four, from ANSI/AHRI 210/240
        {{0.132, 0.111, 0.103, 0.093, 0.1, 0.109, 0.126, 0.087, 0.055, 0.036, 0.026, 0.013, 0.006, 0.002, 0.001, 0.0, 0.0, 0.0}},
        // Fractional bin hours for different bin temperatures for region five, from ANSI/AHRI 210/240
        {{0.106, 0.092, 0.086, 0.076, 0.078, 0.087, 0.102, 0.094, 0.074, 0.055, 0.047, 0.038, 0.029, 0.018, 0.01, 0.005, 0.002, 0.001}},
        // Fractional bin hours for different bin temperatures for region six, from ANSI/AHRI 210/240
        {{0.113, 0.206, 0.215, 0.204, 0.141, 0.076, 0.034, 0.008, 0.003, 0.0, 0.0, 0.0, 0.0, 0.0, 0.0, 0.0, 0.0, 0.0}},
    }};
=======
    static constexpr std::array<Real64, 6> OutdoorDesignTemperature = {2.78, -2.78, -8.33, -15.0, -23.33, -1.11};
    // Outdoor design temperature for a region from ANSI/AHRI 210/240
    static constexpr std::array<Real64, 18> OutdoorBinTemperature = {
        16.67, 13.89, 11.11, 8.33, 5.56, 2.78, 0.00, -2.78, -5.56, -8.33, -11.11, -13.89, -16.67, -19.44, -22.22, -25.00, -27.78, -30.56};

    // Fractional bin hours for different bin temperatures from ANSI/AHRI 210/240
    static constexpr std::array<std::array<Real64, 18>, 6> FracBinHoursAtOutdoorBinTemp = {
        {{0.291, 0.239, 0.194, 0.129, 0.081, 0.041, 0.019, 0.005, 0.001, 0.0, 0.0, 0.0, 0.0, 0.0, 0.0, 0.0, 0.0, 0.0},
         {0.215, 0.189, 0.163, 0.143, 0.112, 0.088, 0.056, 0.024, 0.008, 0.002, 0.0, 0.0, 0.0, 0.0, 0.0, 0.0, 0.0, 0.0},
         {0.153, 0.142, 0.138, 0.137, 0.135, 0.118, 0.092, 0.047, 0.021, 0.009, 0.005, 0.002, 0.001, 0.0, 0.0, 0.0, 0.0, 0.0},
         {0.132, 0.111, 0.103, 0.093, 0.1, 0.109, 0.126, 0.087, 0.055, 0.036, 0.026, 0.013, 0.006, 0.002, 0.001, 0.0, 0.0, 0.0},
         {0.106, 0.092, 0.086, 0.076, 0.078, 0.087, 0.102, 0.094, 0.074, 0.055, 0.047, 0.038, 0.029, 0.018, 0.01, 0.005, 0.002, 0.001},
         {0.113, 0.206, 0.215, 0.204, 0.141, 0.076, 0.034, 0.008, 0.003, 0.0, 0.0, 0.0, 0.0, 0.0, 0.0, 0.0, 0.0, 0.0}}};
>>>>>>> 0ae84d4e

    // Representative cooling season Outdoor air temperature bin from ANSI/AHRI 210/240-2008
    int constexpr NumOfOATempBins(8); // number of outdoor temperature bins for cooling season
    static constexpr std::array<Real64, NumOfOATempBins> OutdoorBinTemperatureSEER = {19.44, 22.22, 25.00, 27.78, 30.56, 33.33, 36.11, 38.89};
    // Fractional bin hours for different bin temperatures for cooling, from ANSI/AHRI 210/240 - 2008
    static constexpr std::array<Real64, NumOfOATempBins> CoolFracBinHoursAtOutdoorBinTemp = {0.214, 0.231, 0.216, 0.161, 0.104, 0.052, 0.018, 0.004};

    Real64 constexpr HeatingIndoorCoilInletAirDBTempRated(21.11); // Heating coil entering air dry-bulb temperature in
    // degrees C (70F) Test H1, H2 and H3
    // (low and High Speed) Std. AHRI 210/240
    Real64 constexpr HeatingOutdoorCoilInletAirDBTempH0Test(16.67); // Outdoor air dry-bulb temp in degrees C (47F)
    // Test H0 (low and High Speed) Std. AHRI 210/240

    // ANSI/ASHRAE Standard 127-2012 -- Method of Testing for Rating Computer and Data Processing Room Unitary Air Conditioners
    //  Class 1 23.9C( 75.0F ) 23.9C( 75.0F ) 23.9C( 75.0F ) 23.9C( 75.0F )
    //    Class 2 29.4C( 85.0F ) 29.4C( 85.0F ) 29.4C( 85.0F ) 29.4C( 85.0F )
    //    Class 3 35.0C( 95.0F ) 35.0C( 95.0F ) 35.0C( 95.0F ) 35.0C( 95.0F )
    //    Class 4 40.5C( 105F ) 40.5C( 105F ) 40.5C( 105F ) 40.5C( 105F )
    static constexpr std::array<Real64, 4> IndoorDBTempClassI2IV = {23.9, 29.4, 35.0, 40.5};
    Real64 constexpr IndoorTDPA2D(11.1);
    // 35.0C( 95.0F ) 26.7C( 80.0F ) 18.3C( 65.0F ) 4.4C( 40.0F )
    static constexpr std::array<Real64, 4> OutdoorDBTempAllClassA2D = {35.0, 26.7, 18.3, 4.4};

    // Functions

    void CalcChillerIPLV(EnergyPlusData &state,
                         std::string const &ChillerName,               // Name of Chiller for which IPLV is calculated
                         DataPlant::PlantEquipmentType ChillerType,    // Type of Chiller - EIR or Reformulated EIR
                         Real64 const RefCap,                          // Reference capacity of chiller [W]
                         Real64 const RefCOP,                          // Reference coefficient of performance [W/W]
                         DataPlant::CondenserType const CondenserType, // Type of Condenser - Air Cooled, Water Cooled or Evap Cooled
                         int const CapFTempCurveIndex,                 // Index for the total cooling capacity modifier curve
                         int const EIRFTempCurveIndex,                 // Index for the energy input ratio modifier curve
                         int const EIRFPLRCurveIndex,                  // Index for the EIR vs part-load ratio curve
                         Real64 const MinUnloadRat,                    // Minimum unloading ratio
                         Real64 &IPLV,
                         Optional<Real64 const> EvapVolFlowRate,
                         Optional_int_const CondLoopNum,
                         Optional<Real64 const> OpenMotorEff)
    {

        // SUBROUTINE INFORMATION:
        //       AUTHOR         Chandan Sharma, FSEC
        //       DATE WRITTEN   January 2012
        //       Modified       na
        //       RE-ENGINEERED  na

        // PURPOSE OF THIS SUBROUTINE:
        //     Calculates Integrated Part Load Value (IPLV) for EIR and reformulated EIR chillers.
        //     Writes the result to EIO file.
        // METHODOLOGY EMPLOYED:
        // (1) Obtains the reference cooling capacity, reference COP and performance curves of the chiller
        // (2) Evaluates the cooling capacity at AHRI test conditions (Per AHRI 551/591,2011 Table 3)
        // (3) Evaluates the EIR at AHRI test conditions (Per AHRI 551/591,2011 Table 3)
        // (4) The EER is evaluated from the total cooling capacity and total electric power
        //     evaluated at the standard rated test conditions.  The IPLV is a weighted value of the COP evaluated
        //     at four different capacities of 100%, 75%, 50% and 25%.  The reduced capacity COPs are evaluated
        //     at different outdoor coil entering temperatures.
        // REFERENCES:
        // (1) AHRI Standard 551/591-2011:  Standard for Performance Rating of Water-Chilling Packages using the Vapor
        //                                  Compression Cycle. Arlington, VA:  Air-Conditioning, Heating,
        //                                  and Refrigeration Institute.

        // Using/Aliasing
        using namespace OutputReportPredefined;
        using CurveManager::CurveValue;
        using CurveManager::GetCurveName;
        using FluidProperties::GetDensityGlycol;
        using FluidProperties::GetSpecificHeatGlycol;
        using General::SolveRoot;

        Real64 constexpr EvapOutletTemp(6.67); // (44F)
        Real64 constexpr Acc(0.0001);          // Accuracy of result
        int constexpr NumOfReducedCap(4);      // Number of reduced capacity test conditions (100%,75%,50%,and 25%)
        int constexpr IterMax(500);            // Maximum number of iterations
        static constexpr std::array<Real64, 4> IPLVWeightingFactor = {0.010, 0.42, 0.45, 0.12}; // EER Weighting factors (IPLV)
        static constexpr std::string_view RoutineName("CalcChillerIPLV");

        // INTERFACE BLOCK SPECIFICATIONS
        // na

        // DERIVED TYPE DEFINITIONS
        // na

        // SUBROUTINE LOCAL VARIABLE DECLARATIONS:
        Real64 AvailChillerCap(0.0);               // Chiller available capacity at current operating conditions [W]
        Real64 EnteringWaterTempReduced(0.0);      // Entering Condenser Water Temperature at reduced conditions [C]
        Real64 EnteringAirDryBulbTempReduced(0.0); // Outdoor unit entering air dry-bulb temperature
        // at reduced capacity [C]
        Real64 EnteringAirWetBulbTempReduced(0.0); // Outdoor unit entering air wet-bulb temperature
        // at reduced capacity [C]
        Real64 CondenserInletTemp(0.0);   // Entering Condenser Temperature at reduced conditions [C]
        Real64 CondenserOutletTemp0(0.0); // Lower bound for condenser outlet temperature [C]
        Real64 CondenserOutletTemp1(0.0); // Upper bound for condenser outlet temperature [C]
        Real64 CondenserOutletTemp(0.0);  // Calculated condenser outlet temperature which corresponds
        // to EnteringWaterTempReduced above [C]
        Real64 Cp(0.0);         // Water specific heat [J/(kg*C)]
        Real64 Rho(0.0);        // Water density [kg/m3]
        Real64 EIR(0.0);        // Inverse of COP at reduced capacity test conditions (100%, 75%, 50%, and 25%)
        Real64 Power(0.0);      // Power at reduced capacity test conditions (100%, 75%, 50%, and 25%)
        Real64 COPReduced(0.0); // COP at reduced capacity test conditions (100%, 75%, 50%, and 25%)
        Real64 LoadFactor(0.0); // Fractional "on" time for last stage at the desired reduced capacity,
        // (dimensionless)
        Real64 DegradationCoeff(0.0);   // Degradation coeficient, (dimenssionless)
        Real64 ChillerCapFT_rated(0.0); // Chiller capacity fraction at AHRI rated conditions (evaluated as a function of temperature)
        Real64 ChillerCapFT(0.0);       // Chiller capacity fraction (evaluated as a function of temperature)
        Real64 ChillerEIRFT_rated(0.0); // Chiller electric input ratio (EIR = 1 / COP) at AHRI rated conditions as a function of temperature
        Real64 ChillerEIRFT(0.0);       // Chiller electric input ratio (EIR = 1 / COP) as a function of temperature
        Real64 ChillerEIRFPLR(0.0);     // Chiller EIR as a function of part-load ratio (PLR)
        Real64 PartLoadRatio(0.0);      // Part load ratio (PLR) at which chiller is operatign at reduced capacity
        int RedCapNum;                  // Integer counter for reduced capacity
        int SolFla;                     // Flag of solver
        Array1D<Real64> Par(11);        // Parameter array need for RegulaFalsi routine

        // Initialize local variables
        AvailChillerCap = 0.0;
        EnteringWaterTempReduced = 0.0;
        EnteringAirDryBulbTempReduced = 0.0;
        EnteringAirWetBulbTempReduced = 0.0;
        CondenserInletTemp = 0.0;
        CondenserOutletTemp0 = 0.0;
        CondenserOutletTemp1 = 0.0;
        CondenserOutletTemp = 0.0;
        Cp = 0.0;
        Rho = 0.0;
        IPLV = 0.0;
        EIR = 0.0;
        Power = 0.0;
        COPReduced = 0.0;
        LoadFactor = 0.0;
        DegradationCoeff = 0.0;
        ChillerCapFT_rated = 0.0;
        ChillerCapFT = 0.0;
        ChillerEIRFT_rated = 0.0;
        ChillerEIRFT = 0.0;
        ChillerEIRFPLR = 0.0;
        PartLoadRatio = 0.0;

        CheckCurveLimitsForIPLV(state, ChillerName, ChillerType, CondenserType, CapFTempCurveIndex, EIRFTempCurveIndex);

        // IPLV calculations:
        for (RedCapNum = 0; RedCapNum < NumOfReducedCap; ++RedCapNum) {
            if (CondenserType == DataPlant::CondenserType::WaterCooled) {
                // get the entering water temperature for the reduced capacity test conditions
                if (ReducedPLR[RedCapNum] > 0.50) {
                    EnteringWaterTempReduced = 8.0 + 22.0 * ReducedPLR[RedCapNum];
                } else {
                    EnteringWaterTempReduced = 19.0;
                }
                CondenserInletTemp = EnteringWaterTempReduced;
            } else if (CondenserType == DataPlant::CondenserType::AirCooled) {
                // get the outdoor air dry bulb temperature for the reduced capacity test conditions
                if (ReducedPLR[RedCapNum] > 0.3125) {
                    EnteringAirDryBulbTempReduced = 3.0 + 32.0 * ReducedPLR[RedCapNum];
                } else {
                    EnteringAirDryBulbTempReduced = 13.0;
                }
                CondenserInletTemp = EnteringAirDryBulbTempReduced;
            } else { // EvaporativelyCooled Condenser
                // get the outdoor air wet bulb temperature for the reduced capacity test conditions
                EnteringAirWetBulbTempReduced = 10.0 + 14.0 * ReducedPLR[RedCapNum];
                CondenserInletTemp = EnteringAirWetBulbTempReduced;
            }

<<<<<<< HEAD
            if (ChillerType == DataPlant::PlantEquipmentType::Chiller_ElectricEIR) {
                if (RedCapNum == 1.0) {
                    // Get curve modifier values at rated conditions (load = 100%)
                    ChillerCapFT_rated = CurveValue(state, CapFTempCurveIndex, EvapOutletTemp, CondenserInletTemp);
                    ChillerEIRFT_rated = CurveValue(state, EIRFTempCurveIndex, EvapOutletTemp, CondenserInletTemp);
=======
            {
                auto const SELECT_CASE_var(ChillerType);

                if (SELECT_CASE_var == DataPlant::PlantEquipmentType::Chiller_ElectricEIR) {
                    if (RedCapNum == 0) {
                        // Get curve modifier values at rated conditions (load = 100%)
                        ChillerCapFT_rated = CurveValue(state, CapFTempCurveIndex, EvapOutletTemp, CondenserInletTemp);
                        ChillerEIRFT_rated = CurveValue(state, EIRFTempCurveIndex, EvapOutletTemp, CondenserInletTemp);

                        // Report rated capacity and chiller COP
                        PreDefTableEntry(state, state.dataOutRptPredefined->pdchMechRatCap, ChillerName, RefCap * ChillerCapFT_rated);
                        PreDefTableEntry(state, state.dataOutRptPredefined->pdchMechRatEff, ChillerName, RefCOP / ChillerEIRFT_rated);
                    }
>>>>>>> 0ae84d4e

                    // Report rated capacity and chiller COP
                    PreDefTableEntry(state, state.dataOutRptPredefined->pdchMechRatCap, ChillerName, RefCap * ChillerCapFT_rated);
                    PreDefTableEntry(state, state.dataOutRptPredefined->pdchMechRatEff, ChillerName, RefCOP / ChillerEIRFT_rated);
                }

                // Get capacity curve info with respect to CW setpoint and entering condenser temps
                ChillerCapFT = CurveValue(state, CapFTempCurveIndex, EvapOutletTemp, CondenserInletTemp);

<<<<<<< HEAD
                ChillerEIRFT = CurveValue(state, EIRFTempCurveIndex, EvapOutletTemp, CondenserInletTemp);
=======
                    PartLoadRatio = ReducedPLR[RedCapNum] * ChillerCapFT_rated / ChillerCapFT;
>>>>>>> 0ae84d4e

                PartLoadRatio = ReducedPLR(RedCapNum) * ChillerCapFT_rated / ChillerCapFT;

                if (PartLoadRatio >= MinUnloadRat) {
                    ChillerEIRFPLR = CurveValue(state, EIRFPLRCurveIndex, PartLoadRatio);
                } else {
                    ChillerEIRFPLR = CurveValue(state, EIRFPLRCurveIndex, MinUnloadRat);
                    PartLoadRatio = MinUnloadRat;
                }

            } else if (ChillerType == DataPlant::PlantEquipmentType::Chiller_ElectricReformEIR) {
                Cp = GetSpecificHeatGlycol(state,
                                           state.dataPlnt->PlantLoop(CondLoopNum).FluidName,
                                           EnteringWaterTempReduced,
                                           state.dataPlnt->PlantLoop(CondLoopNum).FluidIndex,
                                           RoutineName);

<<<<<<< HEAD
                Rho = GetDensityGlycol(state,
                                       state.dataPlnt->PlantLoop(CondLoopNum).FluidName,
                                       EnteringWaterTempReduced,
                                       state.dataPlnt->PlantLoop(CondLoopNum).FluidIndex,
                                       RoutineName);

                Par(1) = EnteringWaterTempReduced;
                Par(2) = EvapOutletTemp;
                Par(3) = Cp;
                Par(4) = ReducedPLR(RedCapNum);
                Par(5) = EvapVolFlowRate * Rho;
                Par(6) = CapFTempCurveIndex;
                Par(7) = EIRFTempCurveIndex;
                Par(8) = EIRFPLRCurveIndex;
                Par(9) = RefCap;
                Par(10) = RefCOP;
                Par(11) = OpenMotorEff;
                CondenserOutletTemp0 = EnteringWaterTempReduced + 0.1;
                CondenserOutletTemp1 = EnteringWaterTempReduced + 10.0;
                General::SolveRoot(state,
                                   Acc,
                                   IterMax,
                                   SolFla,
                                   CondenserOutletTemp,
                                   ReformEIRChillerCondInletTempResidual,
                                   CondenserOutletTemp0,
                                   CondenserOutletTemp1,
                                   Par);
                if (SolFla == -1) {
                    ShowWarningError(state, "Iteration limit exceeded in calculating Reform Chiller IPLV");
                    ShowContinueError(state, "Reformulated Chiller IPLV calculation failed for " + ChillerName);
                } else if (SolFla == -2) {
                    ShowWarningError(state, "Bad starting values for calculating Reform Chiller IPLV");
                    ShowContinueError(state, "Reformulated Chiller IPLV calculation failed for " + ChillerName);
                }

                if (RedCapNum == 1.0) {
                    // Get curve modifier values at rated conditions (load = 100%)
                    ChillerCapFT_rated = CurveValue(state, CapFTempCurveIndex, EvapOutletTemp, CondenserOutletTemp);
                    ChillerEIRFT_rated = CurveValue(state, EIRFTempCurveIndex, EvapOutletTemp, CondenserOutletTemp);
=======
                    Par(1) = EnteringWaterTempReduced;
                    Par(2) = EvapOutletTemp;
                    Par(3) = Cp;
                    Par(4) = ReducedPLR[RedCapNum];
                    Par(5) = EvapVolFlowRate * Rho;
                    Par(6) = CapFTempCurveIndex;
                    Par(7) = EIRFTempCurveIndex;
                    Par(8) = EIRFPLRCurveIndex;
                    Par(9) = RefCap;
                    Par(10) = RefCOP;
                    Par(11) = OpenMotorEff;
                    CondenserOutletTemp0 = EnteringWaterTempReduced + 0.1;
                    CondenserOutletTemp1 = EnteringWaterTempReduced + 10.0;
                    General::SolveRoot(state,
                                       Acc,
                                       IterMax,
                                       SolFla,
                                       CondenserOutletTemp,
                                       ReformEIRChillerCondInletTempResidual,
                                       CondenserOutletTemp0,
                                       CondenserOutletTemp1,
                                       Par);
                    if (SolFla == -1) {
                        ShowWarningError(state, "Iteration limit exceeded in calculating Reform Chiller IPLV");
                        ShowContinueError(state, "Reformulated Chiller IPLV calculation failed for " + ChillerName);
                    } else if (SolFla == -2) {
                        ShowWarningError(state, "Bad starting values for calculating Reform Chiller IPLV");
                        ShowContinueError(state, "Reformulated Chiller IPLV calculation failed for " + ChillerName);
                    }

                    if (RedCapNum == 0) {
                        // Get curve modifier values at rated conditions (load = 100%)
                        ChillerCapFT_rated = CurveValue(state, CapFTempCurveIndex, EvapOutletTemp, CondenserOutletTemp);
                        ChillerEIRFT_rated = CurveValue(state, EIRFTempCurveIndex, EvapOutletTemp, CondenserOutletTemp);
>>>>>>> 0ae84d4e

                    // Report rated capacity and chiller COP
                    PreDefTableEntry(state, state.dataOutRptPredefined->pdchMechRatCap, ChillerName, RefCap * ChillerCapFT_rated);
                    PreDefTableEntry(state, state.dataOutRptPredefined->pdchMechRatEff, ChillerName, RefCOP / ChillerEIRFT_rated);
                }

                ChillerCapFT = CurveValue(state, CapFTempCurveIndex, EvapOutletTemp, CondenserOutletTemp);

                ChillerEIRFT = CurveValue(state, EIRFTempCurveIndex, EvapOutletTemp, CondenserOutletTemp);

<<<<<<< HEAD
                PartLoadRatio = ReducedPLR(RedCapNum) * ChillerCapFT_rated / ChillerCapFT;
=======
                    PartLoadRatio = ReducedPLR[RedCapNum] * ChillerCapFT_rated / ChillerCapFT;
>>>>>>> 0ae84d4e

                if (PartLoadRatio >= MinUnloadRat) {
                    ChillerEIRFPLR = CurveValue(state, EIRFPLRCurveIndex, CondenserOutletTemp, PartLoadRatio);
                } else {
                    ChillerEIRFPLR = CurveValue(state, EIRFPLRCurveIndex, CondenserOutletTemp, MinUnloadRat);
                    PartLoadRatio = MinUnloadRat;
                }
            } else {
                // should not come here, do nothing
            }

            // Available chiller capacity as a function of temperature
            if (RefCap > 0.0 && RefCOP > 0.0 && ChillerCapFT > 0.0 && ChillerEIRFT > 0.0) {
                AvailChillerCap = RefCap * ChillerCapFT;
                Power = (AvailChillerCap / RefCOP) * ChillerEIRFPLR * ChillerEIRFT;
                EIR = Power / (PartLoadRatio * AvailChillerCap);

                if (ReducedPLR[RedCapNum] >= MinUnloadRat) {
                    COPReduced = 1.0 / EIR;
                } else {
                    LoadFactor = (ReducedPLR[RedCapNum] * RefCap) / (MinUnloadRat * AvailChillerCap);
                    DegradationCoeff = 1.130 - 0.130 * LoadFactor;
                    COPReduced = 1.0 / (DegradationCoeff * EIR);
                }
                IPLV += IPLVWeightingFactor[RedCapNum] * COPReduced;
            } else {
                {
                    if (ChillerType == DataPlant::PlantEquipmentType::Chiller_ElectricEIR) {
                        ShowWarningError(state,
                                         "Chiller:Electric:EIR = " + ChillerName + ":  Integrated Part Load Value (IPLV) cannot be calculated.");
                    } else if (ChillerType == DataPlant::PlantEquipmentType::Chiller_ElectricReformEIR) {

                        ShowWarningError(state,
                                         "Chiller:Electric:ReformulatedEIR = " + ChillerName +
                                             ":  Integrated Part Load Value (IPLV) cannot be calculated.");
                    }
                }
                if (RefCap <= 0.0) {
                    ShowContinueError(
                        state,
                        format(" Check the chiller autosized or user specified capacity. Autosized or specified chiller capacity = {:.2R}", RefCap));
                }
                if (RefCOP <= 0.0) {
                    ShowContinueError(state, format(" Check the chiller reference or rated COP specified. Specified COP = {:.2R}", RefCOP));
                }
                if (ChillerCapFT <= 0.0) {
                    ShowContinueError(state,
                                      " Check limits in Cooling Capacity Function of Temperature Curve, Curve Type = " +
                                          state.dataCurveManager->PerfCurve(CapFTempCurveIndex).ObjectType +
                                          ", Curve Name = " + GetCurveName(state, CapFTempCurveIndex) + '.');
                    ShowContinueError(state, format(" ..ChillerCapFT value at standard test condition = {:.2R}", ChillerCapFT));
                }
                if (ChillerEIRFT <= 0.0) {
                    ShowContinueError(state,
                                      " Check limits in EIR Function of Temperature Curve, Curve Type = " +
                                          state.dataCurveManager->PerfCurve(EIRFTempCurveIndex).ObjectType +
                                          ", Curve Name = " + GetCurveName(state, EIRFTempCurveIndex) + '.');
                    ShowContinueError(state, format(" ..ChillerEIRFT value at standard test condition = {:.2R}", ChillerEIRFT));
                }
                IPLV = 0.0;
                break;
            }
        }

        // Writes the IPLV value to the EIO file and standard tabular output tables
        ReportChillerIPLV(state, ChillerName, ChillerType, IPLV, IPLV * ConvFromSIToIP);
    }

    Real64
    ReformEIRChillerCondInletTempResidual(EnergyPlusData &state,
                                          Real64 const CondenserOutletTemp, // Condenser outlet temperature (boundary condition or guess value) [C]
                                          Array1<Real64> const &Par         // par(1)  = Condenser inlet temperature at AHRI Standard
    )
    {
        // FUNCTION INFORMATION:
        //       AUTHOR         Chandan Sharma
        //       DATE WRITTEN   February 2012
        //       MODIFIED       na
        //       RE-ENGINEERED  na

        // PURPOSE OF THIS FUNCTION:
        // Calculates residual function as described below
        // Residuum = (CondenserInletTempAtAHRIConditions - CondenserInletTemp) / CondenserInletTempAtAHRIConditions.
        // CondenserInletTemp here depends on the CondenserOutletTemp which is being varied to zero the residual.

        // METHODOLOGY EMPLOYED:
        // Varies CondenserOutletTemp until a balance point exists where the model output corresponds to the desired
        // independent variable (i.e. CondenserInletTemp is within tolerance of CondenserInletTempAtAHRIConditions)

        // REFERENCES:

        // Using/Aliasing
        using CurveManager::CurveValue;

        // Return value
        Real64 Residuum; // Residual to be minimized to zero

        // Argument array dimensioning

        // Locals
        // SUBROUTINE ARGUMENT DEFINITIONS:
        //           551/591 conditons[C]
        // par(2)  = Evaporator outlet temperature [C]
        // par(3)  = Water specific heat [J/(kg*C)]
        // par(4)  = Part load ratio
        // par(5)  = Evaporator mass flow rate [kg/s]
        // par(6)  = Index for the total cooling capacity modifier curve
        // par(7)  = Index for the energy input ratio modifier curve
        // par(8)  = Index for the EIR vs part-load ratio curve
        // par(9)  = Reference capacity of chiller [W]
        // par(10) = Reference coefficient of performance [W/W]
        // par(11) = Open chiller motor efficiency [fraction, 0 to 1]

        // FUNCTION PARAMETER DEFINITIONS:
        // na

        // INTERFACE BLOCK SPECIFICATIONS
        // na

        // DERIVED TYPE DEFINITIONS
        // na

        // FUNCTION LOCAL VARIABLE DECLARATIONS:
        Real64 AvailChillerCap(0.0);         // Chiller available capacity at current operating conditions [W]
        Real64 CondenserInletTemp(0.0);      // Calculated condenser inlet temperature [C]
        Real64 EvapOutletTemp(0.0);          // Evaporator outlet temperature temperature [C]
        Real64 QEvap(0.0);                   // Rate of heat transfer to the evaporator coil [W]
        Real64 QCond(0.0);                   // Rate of heat transfer to the condenser coil [W]
        Real64 Power(0.0);                   // Power at reduced capacity test conditions (100%, 75%, 50%, and 25%)
        Real64 ReformEIRChillerCapFT(0.0);   // Chiller capacity fraction (evaluated as a function of temperature)
        Real64 ReformEIRChillerEIRFT(0.0);   // Chiller electric input ratio (EIR = 1 / COP) as a function of temperature
        Real64 ReformEIRChillerEIRFPLR(0.0); // Chiller EIR as a function of part-load ratio (PLR)

        EvapOutletTemp = Par(2);

        ReformEIRChillerCapFT = CurveValue(state, int(Par(6)), EvapOutletTemp, CondenserOutletTemp);

        ReformEIRChillerEIRFT = CurveValue(state, int(Par(7)), EvapOutletTemp, CondenserOutletTemp);

        // Available chiller capacity as a function of temperature
        AvailChillerCap = Par(9) * ReformEIRChillerCapFT;

        ReformEIRChillerEIRFPLR = CurveValue(state, int(Par(8)), CondenserOutletTemp, Par(4));

        Power = (AvailChillerCap / Par(10)) * ReformEIRChillerEIRFPLR * ReformEIRChillerEIRFT;

        QEvap = AvailChillerCap * Par(4);

        QCond = Power * Par(11) + QEvap;

        if (Par(6) > DataBranchAirLoopPlant::MassFlowTolerance) {
            CondenserInletTemp = CondenserOutletTemp - QCond / Par(5) / Par(3);
        }

        Residuum = (Par(1) - CondenserInletTemp) / Par(1);

        return Residuum;
    }

    void ReportChillerIPLV(EnergyPlusData &state,
                           std::string const &ChillerName,            // Name of Chiller for which IPLV is calculated
                           DataPlant::PlantEquipmentType ChillerType, // Type of Chiller - EIR or Reformulated EIR
                           Real64 const IPLVValueSI,                  // IPLV value in SI units {W/W}
                           Real64 const IPLVValueIP                   // IPLV value in IP units {Btu/W-h}
    )
    {

        // SUBROUTINE INFORMATION:
        //       AUTHOR         Chandan Sharma
        //       DATE WRITTEN   January 2012
        //       MODIFIED       na
        //       RE-ENGINEERED  na

        // PURPOSE OF THIS SUBROUTINE:
        // This subroutine writes the IPLV values in SI and IP units to
        // the "eio" and tabular output files for EIR Chillers.

        // Using/Aliasing
        using namespace OutputReportPredefined;

        // SUBROUTINE LOCAL VARIABLE DECLARATIONS:
        auto &StandardRatingsMyOneTimeFlag = state.dataHVACGlobal->StandardRatingsMyOneTimeFlag;

        // Formats

        if (StandardRatingsMyOneTimeFlag) {
            print(state.files.eio,
                  "{}\n",
                  "! <Chiller Standard Rating Information>, Component Type, Component Name, IPLV in SI Units {W/W}, IPLV in IP Units {Btu/W-h}");
            StandardRatingsMyOneTimeFlag = false;
        }

        {
            static constexpr std::string_view Format_991(" Chiller Standard Rating Information, {}, {}, {:.2R}, {:.2R}\n");
            if (ChillerType == DataPlant::PlantEquipmentType::Chiller_ElectricEIR) {

                print(state.files.eio, Format_991, "Chiller:Electric:EIR", ChillerName, IPLVValueSI, IPLVValueIP);
                PreDefTableEntry(state, state.dataOutRptPredefined->pdchMechType, ChillerName, "Chiller:Electric:EIR");

            } else if (ChillerType == DataPlant::PlantEquipmentType::Chiller_ElectricReformEIR) {

                print(state.files.eio, Format_991, "Chiller:Electric:ReformulatedEIR", ChillerName, IPLVValueSI, IPLVValueIP);
                PreDefTableEntry(state, state.dataOutRptPredefined->pdchMechType, ChillerName, "Chiller:Electric:ReformulatedEIR");
            }
        }

        // Note: We don't want unit conversio, here, but it's ok since W/W will convert to itself since the column heading has "SI" as a hint
        PreDefTableEntry(state, state.dataOutRptPredefined->pdchMechIPLVSI, ChillerName, IPLVValueSI, 2);
        PreDefTableEntry(state, state.dataOutRptPredefined->pdchMechIPLVIP, ChillerName, IPLVValueIP, 2);
    }

    void CheckCurveLimitsForIPLV(EnergyPlusData &state,
                                 std::string const &ChillerName,               // Name of Chiller
                                 DataPlant::PlantEquipmentType ChillerType,    // Type of Chiller - EIR or ReformulatedEIR
                                 DataPlant::CondenserType const CondenserType, // Type of Condenser - Air Cooled, Water Cooled or Evap Cooled
                                 int const CapFTempCurveIndex,                 // Index for the total cooling capacity modifier curve
                                 int const EIRFTempCurveIndex                  // Index for the energy input ratio modifier curve
    )
    {

        // SUBROUTINE INFORMATION:
        //       AUTHOR            Chandan Sharma, FSEC
        //       DATE WRITTEN      January 2012
        //       MODIFIED          na
        //       RE-ENGINEERED     na

        // PURPOSE OF THIS SUBROUTINE:
        // Checks the limits of the various curves used in EIR chiller and returns .FALSE. if the limits do not include
        // the standard test condition(s).

        // Using/Aliasing
        using CurveManager::GetCurveMinMaxValues;
        using CurveManager::GetCurveName;

        // Following parameters are taken from AHRI 551/591,2011 Table 3
        Real64 constexpr HighEWTemp(30.0);       // Entering water temp in degrees C at full load capacity (85F)
        Real64 constexpr LowEWTemp(19.0);        // Entering water temp in degrees C at minimum reduced capacity (65F)
        Real64 constexpr OAHighEDBTemp(35.0);    // Outdoor air dry-bulb temp in degrees C at full load capacity (95F)
        Real64 constexpr OAHighEWBTemp(24.0);    // Outdoor air wet-bulb temp in degrees C at full load capacity (75F)
        Real64 constexpr LeavingWaterTemp(6.67); // Evaporator leaving water temperature in degrees C [44 F]

        //  Minimum and Maximum independent variable limits from Total Cooling Capacity Function of Temperature Curve
        Real64 CapacityLWTempMin(0.0);           // Capacity modifier Min value (leaving water temp), from the Curve:BiQuadratic object
        Real64 CapacityLWTempMax(0.0);           // Capacity modifier Max value (leaving water temp), from the Curve:BiQuadratic object
        Real64 CapacityEnteringCondTempMin(0.0); // Capacity modifier Min value (entering cond temp), from the Curve:BiQuadratic object
        Real64 CapacityEnteringCondTempMax(0.0); // Capacity modifier Max value (entering cond temp), from the Curve:BiQuadratic object

        //  Minimum and Maximum independent variable limits from Energy Input Ratio (EIR) Function of Temperature Curve
        Real64 EIRLWTempMin(0.0);           // EIR modifier Min value (leaving water temp), from the Curve:BiQuadratic object
        Real64 EIRLWTempMax(0.0);           // EIR modifier Max value (leaving water temp), from the Curve:BiQuadratic object
        Real64 EIREnteringCondTempMin(0.0); // EIR modifier Min value (entering cond temp), from the Curve:BiQuadratic object
        Real64 EIREnteringCondTempMax(0.0); // EIR modifier Max value (entering cond temp), from the Curve:BiQuadratic object

        Real64 HighCondenserEnteringTempLimit(0.0); // High limit of entering condenser temperature
        Real64 LowCondenserEnteringTempLimit(0.0);  // Low limit of entering condenser temperature

        bool CapCurveIPLVLimitsExceeded(false); // Logical for capacity curve temperature limits being exceeded (IPLV calcs)
        bool EIRCurveIPLVLimitsExceeded(false); // Logical for EIR temperature limits being exceeded (IPLV calcs)

        GetCurveMinMaxValues(
            state, CapFTempCurveIndex, CapacityLWTempMin, CapacityLWTempMax, CapacityEnteringCondTempMin, CapacityEnteringCondTempMax);
        GetCurveMinMaxValues(state, EIRFTempCurveIndex, EIRLWTempMin, EIRLWTempMax, EIREnteringCondTempMin, EIREnteringCondTempMax);

        if (CondenserType == DataPlant::CondenserType::WaterCooled) {
            HighCondenserEnteringTempLimit = HighEWTemp;
            LowCondenserEnteringTempLimit = LowEWTemp;
        } else if (CondenserType == DataPlant::CondenserType::AirCooled) {
            HighCondenserEnteringTempLimit = OAHighEDBTemp;
            LowCondenserEnteringTempLimit = OAHighEDBTemp;
        } else { // Evaporatively Cooled Condenser
            HighCondenserEnteringTempLimit = OAHighEWBTemp;
            LowCondenserEnteringTempLimit = OAHighEWBTemp;
        }

        // Checking the limits of capacity modifying curve for temperatures (IPLV high and low test conditions)
        if (CapacityEnteringCondTempMax < HighCondenserEnteringTempLimit || CapacityEnteringCondTempMin > LowCondenserEnteringTempLimit ||
            CapacityLWTempMax < LeavingWaterTemp || CapacityLWTempMin > LeavingWaterTemp) {
            CapCurveIPLVLimitsExceeded = true;
        }
        // Checking the limits of EIR modifying curve for temperatures (IPLV high and low test conditions)
        if (EIREnteringCondTempMax < HighCondenserEnteringTempLimit || EIREnteringCondTempMin > LowCondenserEnteringTempLimit ||
            EIRLWTempMax < LeavingWaterTemp || EIRLWTempMin > LeavingWaterTemp) {
            EIRCurveIPLVLimitsExceeded = true;
        }

        // For IPLV:
        if (CapCurveIPLVLimitsExceeded || EIRCurveIPLVLimitsExceeded) {
            if (state.dataGlobal->DisplayExtraWarnings) {

                if (ChillerType == DataPlant::PlantEquipmentType::Chiller_ElectricEIR) {

                    ShowWarningError(state,
                                     "Chiller:Electric:EIR = " + ChillerName +
                                         ":  Integrated Part Load Value (IPLV) calculated is not at the AHRI test condition.");
                } else if (ChillerType == DataPlant::PlantEquipmentType::Chiller_ElectricReformEIR) {

                    ShowWarningError(state,
                                     "Chiller:Electric:ReformulatedEIR = " + ChillerName +
                                         ":  Integrated Part Load Value (IPLV) calculated is not at the AHRI test condition.");
                }
                if (CapCurveIPLVLimitsExceeded) {
                    ShowContinueError(state,
                                      " Check limits in Cooling Capacity Function of Temperature Curve, Curve Type = " +
                                          state.dataCurveManager->PerfCurve(CapFTempCurveIndex).ObjectType +
                                          ", Curve Name = " + GetCurveName(state, CapFTempCurveIndex));
                }
                if (EIRCurveIPLVLimitsExceeded) {
                    ShowContinueError(state,
                                      " Check limits in EIR Function of Temperature Curve, Curve Type = " +
                                          state.dataCurveManager->PerfCurve(EIRFTempCurveIndex).ObjectType +
                                          ", Curve Name = " + GetCurveName(state, EIRFTempCurveIndex));
                }
            }
        }
    }

    void CalcDXCoilStandardRating(
        EnergyPlusData &state,
        std::string const &DXCoilName,                             // Name of DX coil for which HSPF is calculated
        std::string const &DXCoilType,                             // Type of DX coil for which HSPF is calculated
        int const DXCoilType_Num,                                  // Integer Type of DX coil - heating or cooling
        int const ns,                                              // Number of compressor speeds
        Array1A<Real64> const RatedTotalCapacity,                  // Reference capacity of DX coil [W]
        Array1A<Real64> const RatedCOP,                            // Reference coefficient of performance [W/W]
        Array1A_int const CapFFlowCurveIndex,                      // Index for the capacity as a function of flow fraction modifier curve
        Array1A_int const CapFTempCurveIndex,                      // Index for the capacity as a function of temperature modifier curve
        Array1A_int const EIRFFlowCurveIndex,                      // Index for the EIR as a function of flow fraction modifier curve
        Array1A_int const EIRFTempCurveIndex,                      // Index for the EIR as a function of temperature modifier curve
        Array1A_int const PLFFPLRCurveIndex,                       // Index for the PLF vs part-load ratio curve
        Array1A<Real64> const RatedAirVolFlowRate,                 // Reference air flow rate of DX coil [m3/s]
        Array1A<Real64> const FanPowerPerEvapAirFlowRateFromInput, // Reference fan power per evap air flow rate [W/(m3/s)]
        Optional_int_const
            RegionNum, // Region number for calculating HSPF of single speed DX heating coil //Autodesk:OPTIONAL Used without PRESENT check
        Optional<Real64 const> MinOATCompressor, // Minimum OAT for heat pump compressor operation [C] //Autodesk:OPTIONAL Used without PRESENT check
        Optional<Real64 const>
            OATempCompressorOn, // The outdoor temperature when the compressor is automatically turned //Autodesk:OPTIONAL Used without PRESENT check
        Optional_bool_const
            OATempCompressorOnOffBlank, // Flag used to determine low temperature cut out factor //Autodesk:OPTIONAL Used without PRESENT check
        Optional<HPdefrostControl const> DefrostControl, // defrost control; 1=timed, 2=on-demand //Autodesk:OPTIONAL Used without PRESENT check
        Optional_bool_const ASHRAE127StdRprt             // true if user wishes to report ASHRAE 127 standard ratings
    )
    {

        // SUBROUTINE INFORMATION:
        //       AUTHOR         Bereket Nigusse, Chandan Sharma FSEC
        //       DATE WRITTEN   February 2010,
        //                      B. Nigusse, May 2010  Added EER and IEER Calculation
        //                      C. Sharma, March 2012  Added HSPF Calculation for single speed HP
        //                      B. Nigusse, August 2012 Added SEER Calculation for Multi-speed HP
        //                      B. Nigusse, November 2012 Added HSPF Calculation for Multi-speed HP

        //       RE-ENGINEERED  na

        // PURPOSE OF THIS SUBROUTINE:
        //     Calculates:
        //                 (1) Standard Rated (net) Cooling Capacity
        //                 (2) Seasonal Energy Efficiency Ratio (SEER)
        //                 (3) Energy Efficiency Ratio (EER),
        //                 (4) Integrated Energy Efficiency Ratio (IEER)
        //                 for Air-to-Air Direct Expansion Air Conditioner and Heat Pumps having a single-speed compressor,
        //                 fixed speed indoor supply air fan, and air-cooled condensers. Writes the result to EIO file.
        //                 (5) Heating Seasonal Performance Factor (HSPF) for Air-Source Direct Expansion Heat Pumps having
        //                  a single-speed compressor, fixed speed indoor supply air fan
        //                 (6) Standard Rated (net) Cooling Capacity; and
        //                 (7) Seasonal Energy Efficiency Ratio (SEER) for Air-to-Air Heat Pumps having multi-speed
        //                     compressor.
        //                 (8) Heating Seasonal Performance Factor (HSPF) for Air-to-Air Heat Pumps having multi-speed
        //                     compressor.
        // METHODOLOGY EMPLOYED:
        // (A) Methodology for calculating standard ratings for DX air conditioners
        //     (1) Obtains the rated condition parameters:
        //         Cooling capacity (User specified or Autosized Value)
        //         Rated Air volume flow rate through the DX Cooling Coil (User specified or autosized value)
        //     (2) Evaluates the total cooling coil capacity at AHRI test conditions 26.7C/19.4C/27.8C. Then net
        //         cooling capacity is determined from the total cooling capacity of the DX coil at the AHRI test
        //         conditions and accounting for the INDOOR supply air fan heat.
        //     (3) Calculates the electric power consumed by the DX Coil Unit (compressor + outdoor condenser fan).
        //         Evaluates the EIR capacity and flow fraction modifiers at 26.7C/19.4C/27.8C. The net electric
        //         power consumption is determined by adding the indoor fan electric power to the electric power
        //         consumption by the DX Coil Condenser Fan and Compressor at the AHRI test conditions.
        //     (4) The EER is evaluated from the total net cooling capacity and total electric power
        //         evaluated at the standard rated test conditions.  The IEER is a weighted value of the EER evaluated
        //         at four different capacities of 100%, 75%, 50% and 25%.  The reduced capacity EERs are evaluated
        //         at different outdoor coil entering air dry-bulb temperatures.
        // (B) Methodology for calculating standard ratings for DX air air source heat pumps
        //     (1) Obtains the rated condition parameters:
        //         heating capacity (User specified or Autosized Value), COP,  Rated Air volume flow rate through the
        //         DX Cooling Coil (User specified or autosized value) and Fan power per rated air flow rate
        //     (2) Evaluates the heating coil capacities for AHRI tests H1, H2 and H3 using the performance cuves and
        //         input values specified at (1) above. Then net heating capacity is determined from the total heating capacity
        //         of the DX coil at the AHRI test conditions and accounting for the INDOOR supply air fan heat.
        //     (3) Calculates the electric power consumed by the DX Coil Unit (compressor + outdoor condenser fan).
        //         The net electric power consumption is determined by adding the indoor fan electric power to the
        //         electric power consumption by the DX Coil Condenser Fan and Compressor at the AHRI test conditions.
        //     (4) High Temperature Heating Standard (Net) Rating Capacity and Low Temperature Heating Standard (Net)
        //         Rating Capacity capacity are determined using tests H1 adn H3 per ANSI/AHRI 210/240 2008.
        //     (5) The HSPF is evaluated from the total net heating capacity and total electric power
        //         evaluated at the standard rated test conditions. For user specified region number, the outdoor temperatures
        //         are Binned (grouped) and fractioanl bin hours for each bin over the entire heating season are taken
        //         from AHRI 210/240. Then for each bin, building load, heat pump energy adn resistance space heating enegry are
        //         calculated. The sum of building load divided by sum of heat pump and resistance space heating over the
        //         entire heating season gives the HSPF. The detailed calculation algorithms of calculating HSPF
        //         are described in Engineering Reference.
        // (C) Methodology for calculating standard ratings for Multi-Speed Heat Pumps
        //     Net Total Cooling Capacity and SEER
        //     (1) Obtains the rated condition parameters:
        //         Cooling capacity (User specified or Autosized Value)
        //         Rated Air volume flow rate through the DX Cooling Coil (User specified or autosized value)
        //     (2) Evaluates the total cooling coil capacity at AHRI A2 test conditions 26.7C/19.4C/35.0C. Then net
        //         cooling capacity is determined from the total cooling capacity of the DX coil at the AHRI A2 test
        //         conditions and accounting for the INDOOR supply air fan effect.  The net total cooling capacity
        //         is reported at the high (maximum) speed only.
        //     (3) Calculates the electric power consumed by the DX Coil Unit (compressor + outdoor condenser fan).
        //         Evaluates the EIR capacity and flow fraction modifiers at A2, B2, B1, and F1 test coditions per
        //         AHRI/ANSI Std. 210/240 test procedure for multi-speed compressor.  For any inter-
        //         mediate operating conditions (speed), the successive lower and the higher speed performnace are
        //         weighed per the standard.  Electric Power consumption is determined by adding the indoor fan
        //         electric power to the electric power consumption by the outdoor DX Coil Fan and Compressor Power
        //         at the AHRI test conditions.  The net total cooling capacity is also corrected for the fan heat
        //         effect for SEER calculation.
        //     Net Heatingg Capacity and HSPF
        //     (4) Obtains the rated condition parameters:
        //         Heating capacity (User specified or Autosized Value)
        //         Rated Air volume flow rate through the DX Heating Coil (User specified or autosized value)
        //     (5) Evaluates the heating coil capacity at AHRI H12 test conditions 21.1C/15.6C/8.33C. Then net
        //         heating capacity is determined from the total heating capacity of the DX coil at the AHRI H12
        //         test conditions and accounting for the supply supply air fan effect.  The net heating capacity
        //         is reported at the high (maximum) speed only.
        //     (6) Calculates the electric power consumed by the DX Coil Unit (compressor + outdoor condenser fan).
        //         Evaluates the EIR capacity and flow fraction modifiers per AHRI/ANSI Std. 210/240 test procedures
        //         for two speed compressor (H01, H11, H21, H31, H12, H22, and H32 ). This procedure was modified
        //         for multispeed heat pumps. For any inter-mediate operating conditions (speed), the successive
        //         lower and the higher speed performnace are weighed per the standard.
        //         Electric Power consumption is determined by adding the supply fan electric power to the electric
        //         power consumption by the outdoor DX Coil Fan and Compressor Power at the AHRI test conditions.
        //         The net heating capacity is also corrected for the fan heat effect for SEER calculation.
        // REFERENCES:
        // (1) ANSI/AHRI Standard 210/240-2008:  Standard for Performance Rating of Unitary Air-Conditioning and
        //                                       Air-Source Heat Pumps. Arlington, VA:  Air-Conditioning, Heating
        //                                       , and Refrigeration Institute.
        // (2) ANSI/AHRI Standard 340/360-2007:  Standard for Performance Rating of Commercial and Industrial
        //                                       Unitary Air-Conditioning and Heat Pump Equipment.  Arlington,
        //                                       VA:  Air-Conditioning, Heating, and Refrigeration Institute.

        // USE STATEMENTS:

        // Using/Aliasing
        using CurveManager::CurveValue;
        using CurveManager::GetCurveMinMaxValues;
        using DataHVACGlobals::CoilDX_CoolingSingleSpeed;
        using DataHVACGlobals::CoilDX_HeatingEmpirical;
        using DataHVACGlobals::CoilDX_MultiSpeedCooling;
        using DataHVACGlobals::CoilDX_MultiSpeedHeating;

        // Argument array dimensioning
        RatedTotalCapacity.dim(ns);
        RatedCOP.dim(ns);
        CapFFlowCurveIndex.dim(ns);
        CapFTempCurveIndex.dim(ns);
        EIRFFlowCurveIndex.dim(ns);
        EIRFTempCurveIndex.dim(ns);
        PLFFPLRCurveIndex.dim(ns);
        RatedAirVolFlowRate.dim(ns);
        FanPowerPerEvapAirFlowRateFromInput.dim(ns);

        // Locals
        // SUBROUTINE ARGUMENT DEFINITIONS:

        // back on, if applicable, following automatic shut off. This field is
        // used only for HSPF calculation. [C]

        // SUBROUTINE PARAMETER DEFINITIONS:

        // INTERFACE BLOCK SPECIFICATIONS
        // na

        // DERIVED TYPE DEFINITIONS
        // na

        // SUBROUTINE LOCAL VARIABLE DECLARATIONS:
        Array1D<Real64> FanPowerPerEvapAirFlowRate(ns); // Fan power per air volume flow rate through the evaporator coil [W/(m3/s)]

        // Intermediate values calculated from the inputs in the idf file
        int spnum; // compressor speed number

        // Calculated and reported to the EIO file
        Real64 SEER_User(0.0);                     // Seasonal Energy Efficiency Ratio using user PLF curve in SI [W/W]
        Real64 SEER_Standard(0.0);                 // Seasonal Energy Efficiency Ratio using AHRI 210/240 PLF default curve & C_D in SI [W/W]
        Real64 EER(0.0);                           // Energy Efficiency Ratio in SI [W/W]
        Real64 IEER(0.0);                          // Integerated Energy Efficiency Ratio in SI [W/W]
        Real64 HSPF(0.0);                          // Heating Seasonal Performance Factor in SI [W/W]
        Real64 NetHeatingCapRatedHighTemp(0.0);    // Net Rated heating capacity at high temp [W]
        Real64 NetHeatingCapRatedLowTemp(0.0);     // Net Rated heating capacity at low temp [W]
        Array1D<Real64> NetCoolingCapRated(ns);    // Net Cooling Coil capacity at Rated conditions, accounting for supply fan heat [W]
        Array1D<Real64> NetTotCoolingCapRated(16); // net total cooling capacity of DX Coils for the sixteen ASHRAE Std 127 Test conditions
        Array1D<Real64> TotElectricPowerRated(16); // total electric power of DX Coils for the sixteen ASHRAE Std 127 Test conditions

        NetCoolingCapRated = 0.0;

        switch (DXCoilType_Num) {

        case CoilDX_CoolingSingleSpeed: { // Coil:Cooling:DX:SingleSpeed

            CheckCurveLimitsForStandardRatings(state,
                                               DXCoilName,
                                               DXCoilType,
                                               DXCoilType_Num,
                                               CapFTempCurveIndex(1),
                                               CapFFlowCurveIndex(1),
                                               EIRFTempCurveIndex(1),
                                               EIRFFlowCurveIndex(1),
                                               PLFFPLRCurveIndex(1));

            // Calculated Net Cooling Capacity, SEER, SEER Default, EER, and IEER of single speed DX cooling coils
            SingleSpeedDXCoolingCoilStandardRatings(state,
                                                    DXCoilName,
                                                    DXCoilType,
                                                    CapFTempCurveIndex(1),
                                                    CapFFlowCurveIndex(1),
                                                    EIRFTempCurveIndex(1),
                                                    EIRFFlowCurveIndex(1),
                                                    PLFFPLRCurveIndex(1),
                                                    RatedTotalCapacity(1),
                                                    RatedCOP(1),
                                                    RatedAirVolFlowRate(1),
                                                    FanPowerPerEvapAirFlowRateFromInput(1),
                                                    NetCoolingCapRated(1),
                                                    SEER_User,
                                                    SEER_Standard,
                                                    EER,
                                                    IEER);

            // Writes the net rated cooling capacity, SEER, SEER Default, EER and IEER values to the EIO file and standard tabular output tables
            ReportDXCoilRating(state,
                               DXCoilType,
                               DXCoilName,
                               DXCoilType_Num,
                               NetCoolingCapRated(1),
                               SEER_User * ConvFromSIToIP,
                               SEER_Standard * ConvFromSIToIP,
                               EER,
                               EER * ConvFromSIToIP,
                               IEER * ConvFromSIToIP,
                               NetHeatingCapRatedHighTemp,
                               NetHeatingCapRatedLowTemp,
                               HSPF * ConvFromSIToIP,
                               RegionNum);

            if (ASHRAE127StdRprt) {
                DXCoolingCoilDataCenterStandardRatings(state,
                                                       DXCoilName,
                                                       DXCoilType,
                                                       CapFTempCurveIndex(1),
                                                       CapFFlowCurveIndex(1),
                                                       EIRFTempCurveIndex(1),
                                                       EIRFFlowCurveIndex(1),
                                                       PLFFPLRCurveIndex(1),
                                                       RatedTotalCapacity(1),
                                                       RatedCOP(1),
                                                       RatedAirVolFlowRate(1),
                                                       FanPowerPerEvapAirFlowRateFromInput(1),
                                                       NetTotCoolingCapRated,
                                                       TotElectricPowerRated);
                ReportDXCoolCoilDataCenterApplication(state, DXCoilType, DXCoilName, DXCoilType_Num, NetTotCoolingCapRated, TotElectricPowerRated);
            }
            break;
        }
        case CoilDX_HeatingEmpirical: { // Coil:Heating:DX:SingleSpeed

            CheckCurveLimitsForStandardRatings(state,
                                               DXCoilName,
                                               DXCoilType,
                                               DXCoilType_Num,
                                               CapFTempCurveIndex(1),
                                               CapFFlowCurveIndex(1),
                                               EIRFTempCurveIndex(1),
                                               EIRFFlowCurveIndex(1),
                                               PLFFPLRCurveIndex(1));
            // Calculate the standard ratings for single speed DX heating coil
            SingleSpeedDXHeatingCoilStandardRatings(state,
                                                    RatedTotalCapacity(1),
                                                    RatedCOP(1),
                                                    CapFFlowCurveIndex(1),
                                                    CapFTempCurveIndex(1),
                                                    EIRFFlowCurveIndex(1),
                                                    EIRFTempCurveIndex(1),
                                                    RatedAirVolFlowRate(1),
                                                    FanPowerPerEvapAirFlowRateFromInput(1),
                                                    NetHeatingCapRatedHighTemp,
                                                    NetHeatingCapRatedLowTemp,
                                                    HSPF,
                                                    RegionNum,
                                                    MinOATCompressor,
                                                    OATempCompressorOn,
                                                    OATempCompressorOnOffBlank,
                                                    DefrostControl);

            // Writes the HSPF value to the EIO file and standard tabular output tables
            ReportDXCoilRating(state,
                               DXCoilType,
                               DXCoilName,
                               DXCoilType_Num,
                               NetCoolingCapRated(1),
                               SEER_User * ConvFromSIToIP,
                               SEER_Standard * ConvFromSIToIP,
                               EER,
                               EER * ConvFromSIToIP,
                               IEER * ConvFromSIToIP,
                               NetHeatingCapRatedHighTemp,
                               NetHeatingCapRatedLowTemp,
                               HSPF * ConvFromSIToIP,
                               RegionNum);

            break;
        }
        case CoilDX_MultiSpeedCooling: { // Coil:Cooling:DX:MultiSpeed,

            for (spnum = 1; spnum <= ns; ++spnum) {
                CheckCurveLimitsForStandardRatings(state,
                                                   DXCoilName,
                                                   DXCoilType,
                                                   DXCoilType_Num,
                                                   CapFTempCurveIndex(spnum),
                                                   CapFFlowCurveIndex(spnum),
                                                   EIRFTempCurveIndex(spnum),
                                                   EIRFFlowCurveIndex(spnum),
                                                   PLFFPLRCurveIndex(spnum));
            }
            // Calculate the standard ratings for multispeed DX cooling coil
            MultiSpeedDXCoolingCoilStandardRatings(state,
                                                   CapFTempCurveIndex,
                                                   CapFFlowCurveIndex,
                                                   EIRFTempCurveIndex,
                                                   EIRFFlowCurveIndex,
                                                   PLFFPLRCurveIndex,
                                                   RatedTotalCapacity,
                                                   RatedCOP,
                                                   RatedAirVolFlowRate,
                                                   FanPowerPerEvapAirFlowRateFromInput,
                                                   ns,
                                                   NetCoolingCapRated(ns),
                                                   SEER_User,
                                                   SEER_Standard);
            // Writes the SEER value to the EIO file and standard tabular output tables
            ReportDXCoilRating(state,
                               DXCoilType,
                               DXCoilName,
                               DXCoilType_Num,
                               NetCoolingCapRated(ns),
                               SEER_User * ConvFromSIToIP,
                               SEER_Standard * ConvFromSIToIP,
                               0.0,
                               0.0,
                               0.0,
                               0.0,
                               0.0,
                               0.0,
                               0);

            break;
        }
        case CoilDX_MultiSpeedHeating: { // Coil:Heating:DX:MultiSpeed

            for (spnum = 1; spnum <= ns; ++spnum) {
                CheckCurveLimitsForStandardRatings(state,
                                                   DXCoilName,
                                                   DXCoilType,
                                                   DXCoilType_Num,
                                                   CapFTempCurveIndex(spnum),
                                                   CapFFlowCurveIndex(spnum),
                                                   EIRFTempCurveIndex(spnum),
                                                   EIRFFlowCurveIndex(spnum),
                                                   PLFFPLRCurveIndex(spnum));
            }
            // Calculate Net heatig capacity and HSPF of multispeed DX heating coils
            MultiSpeedDXHeatingCoilStandardRatings(state,
                                                   DXCoilName,
                                                   DXCoilType,
                                                   CapFTempCurveIndex,
                                                   CapFFlowCurveIndex,
                                                   EIRFTempCurveIndex,
                                                   EIRFFlowCurveIndex,
                                                   PLFFPLRCurveIndex,
                                                   RatedTotalCapacity,
                                                   RatedCOP,
                                                   RatedAirVolFlowRate,
                                                   FanPowerPerEvapAirFlowRateFromInput,
                                                   ns,
                                                   NetHeatingCapRatedHighTemp,
                                                   NetHeatingCapRatedLowTemp,
                                                   HSPF,
                                                   RegionNum,
                                                   MinOATCompressor,
                                                   OATempCompressorOn,
                                                   OATempCompressorOnOffBlank,
                                                   DefrostControl);
            // Writes the HSPF value to the EIO file and standard tabular output tables
            ReportDXCoilRating(state,
                               DXCoilType,
                               DXCoilName,
                               DXCoilType_Num,
                               NetCoolingCapRated(ns),
                               SEER_User * ConvFromSIToIP,
                               SEER_Standard * ConvFromSIToIP,
                               EER,
                               EER * ConvFromSIToIP,
                               IEER * ConvFromSIToIP,
                               NetHeatingCapRatedHighTemp,
                               NetHeatingCapRatedLowTemp,
                               HSPF * ConvFromSIToIP,
                               RegionNum);

            break;
        }
        default:
            break; //... other DX Coil types will follow here
        }
    }

    void SingleSpeedDXHeatingCoilStandardRatings(
        EnergyPlusData &state,
        Real64 const RatedTotalCapacity,                  // Reference capacity of DX coil [W]
        Real64 const RatedCOP,                            // Reference coefficient of performance [W/W]
        int const CapFFlowCurveIndex,                     // Index for the capacity as a function of flow fraction modifier curve
        int const CapFTempCurveIndex,                     // Index for the capacity as a function of temperature modifier curve
        int const EIRFFlowCurveIndex,                     // Index for the EIR as a function of flow fraction modifier curve
        int const EIRFTempCurveIndex,                     // Index for the EIR as a function of temperature modifier curve
        Real64 const RatedAirVolFlowRate,                 // Rated air volume flow rate [m3/s]
        Real64 const FanPowerPerEvapAirFlowRateFromInput, // Fan power per air volume flow rate [W/(m3/s)]
        Real64 &NetHeatingCapRated,                       // Net Heating Coil capacity at Rated conditions,
        Real64 &NetHeatingCapH3Test,                      // Net Heating Coil capacity at H3 test conditions
        Real64 &HSPF,                                     // seasonale energy efficiency ratio of multi speed DX cooling coil
        Optional_int_const RegionNum,                     // Region number for calculating HSPF of single speed DX heating coil
        Optional<Real64 const> MinOATCompressor,          // Minimum OAT for heat pump compressor operation [C]
        Optional<Real64 const> OATempCompressorOn,        // The outdoor temperature when the compressor is automatically turned
        Optional_bool_const OATempCompressorOnOffBlank,   // Flag used to determine low temperature cut out factor
        Optional<HPdefrostControl const> DefrostControl   // defrost control; 1=timed, 2=on-demand

    )
    {
        // SUBROUTINE INFORMATION:
        //       AUTHOR         Chandan Sharma
        //       DATE WRITTEN   February 2012
        //       MODIFIED       B Nigusse, December 2012
        //       RE-ENGINEERED  na

        // PURPOSE OF THIS SUBROUTINE:
        // na

        // METHODOLOGY EMPLOYED:
        // na

        // REFERENCES:
        // na

        // Using/Aliasing
        using CurveManager::CurveValue;
        using CurveManager::GetCurveMinMaxValues;
        using CurveManager::GetCurveName;

        // Locals
        // SUBROUTINE ARGUMENT DEFINITIONS:

        // back on, if applicable, following automatic shut off. This field is
        // used only for HSPF calculation. [C]
        // accounting for supply fan heat [W]
        // accounting for supply fan heat [W]

        // SUBROUTINE PARAMETER DEFINITIONS:
        // na
        // INTERFACE BLOCK SPECIFICATIONS
        // na

        // DERIVED TYPE DEFINITIONS
        // na

        // SUBROUTINE LOCAL VARIABLE DECLARATIONS:
        Real64 TotalHeatingCapRated(0.0);       // Heating Coil capacity at Rated conditions, without accounting supply fan heat [W]
        Real64 EIRRated(0.0);                   // EIR at Rated conditions [-]
        Real64 TotCapTempModFacRated(0.0);      // Total capacity as a function of temerature modifier at rated conditions [-]
        Real64 EIRTempModFacRated(0.0);         // EIR as a function of temerature modifier at rated conditions [-]
        Real64 TotalHeatingCapH2Test(0.0);      // Heating Coil capacity at H2 test conditions, without accounting supply fan heat [W]
        Real64 TotalHeatingCapH3Test(0.0);      // Heating Coil capacity at H3 test conditions, without accounting supply fan heat [W]
        Real64 CapTempModFacH2Test(0.0);        // Total capacity as a function of temerature modifier at H2 test conditions [-]
        Real64 EIRTempModFacH2Test(0.0);        // EIR as a function of temerature modifier at H2 test conditions [-]
        Real64 EIRH2Test(0.0);                  // EIR at H2 test conditions [-]
        Real64 CapTempModFacH3Test(0.0);        // Total capacity as a function of temerature modifier at H3 test conditions [-]
        Real64 EIRTempModFacH3Test(0.0);        // EIR as a function of temerature modifier at H3 test conditions [-]
        Real64 EIRH3Test(0.0);                  // EIR at H3 test conditions [-]
        Real64 TotCapFlowModFac(0.0);           // Total capacity modifier (function of actual supply air flow vs rated flow)
        Real64 EIRFlowModFac(0.0);              // EIR modifier (function of actual supply air flow vs rated flow)
        Real64 FanPowerPerEvapAirFlowRate(0.0); // Fan power per air volume flow rate [W/(m3/s)]

        Real64 ElecPowerRated;      // Total system power at Rated conditions accounting for supply fan heat [W]
        Real64 ElecPowerH2Test;     // Total system power at H2 test conditions accounting for supply fan heat [W]
        Real64 ElecPowerH3Test;     // Total system power at H3 test conditions accounting for supply fan heat [W]
        Real64 NetHeatingCapH2Test; // Net Heating Coil capacity at H2 test conditions accounting for supply fan heat [W]

        Real64 PartLoadFactor;
        Real64 LowTempCutOutFactor(0.0); // Factor which corresponds to compressor operation depending on outdoor temperature
        Real64 OATempCompressorOff(0.0); // Minimum outdoor air temperature to turn the commpressor off, [C]

        Real64 FractionalBinHours(0.0);       // Fractional bin hours for the heating season  [-]
        Real64 BuildingLoad(0.0);             // Building space conditioning load corresponding to an outdoor bin temperature [W]
        Real64 HeatingModeLoadFactor(0.0);    // Heating mode load factor corresponding to an outdoor bin temperature  [-]
        Real64 NetHeatingCapReduced(0.0);     // Net Heating Coil capacity corresponding to an outdoor bin temperature [W]
        Real64 TotalBuildingLoad(0.0);        // Sum of building load over the entire heating season [W]
        Real64 TotalElectricalEnergy(0.0);    // Sum of electrical energy consumed by the heatpump over the heating season [W]
        Real64 DemandDeforstCredit(1.0);      // A factor to adjust HSPF if coil has demand defrost control  [-]
        Real64 CheckCOP(0.0);                 // Checking COP at an outdoor bin temperature against unity [-]
        Real64 DesignHeatingRequirement(0.0); // The amount of heating required to maintain a given indoor temperature
        // at a particular outdoor design temperature.  [W]
        Real64 DesignHeatingRequirementMin(0.0);           // minimum design heating requirement [W]
        Real64 ElectricalPowerConsumption(0.0);            // Electrical power corresponding to an outdoor bin temperature [W]
        Real64 HeatPumpElectricalEnergy(0.0);              // Heatpump electrical energy corresponding to an outdoor bin temperature [W]
        Real64 TotalHeatPumpElectricalEnergy(0.0);         // Sum of Heatpump electrical energy over the entire heating season [W]
        Real64 ResistiveSpaceHeatingElectricalEnergy(0.0); // resistance heating electrical energy corresponding to an
        // outdoor bin temperature [W]
        Real64 TotalResistiveSpaceHeatingElectricalEnergy(0.0); // Sum of resistance heating electrical energy over the
        // entire heating season [W]

        int BinNum;         // bin number counter
        int StandardDHRNum; // Integer counter for standardized DHRs

        TotalBuildingLoad = 0.0;
        TotalHeatPumpElectricalEnergy = 0.0;
        TotalResistiveSpaceHeatingElectricalEnergy = 0.0;

        // Calculate the supply air fan electric power consumption.  The electric power consumption is estimated
        // using either user supplied or AHRI default value for fan power per air volume flow rate
        if (FanPowerPerEvapAirFlowRateFromInput <= 0.0) {
            FanPowerPerEvapAirFlowRate = DefaultFanPowerPerEvapAirFlowRate;
        } else {
            FanPowerPerEvapAirFlowRate = FanPowerPerEvapAirFlowRateFromInput;
        }

        TotCapFlowModFac = CurveValue(state, CapFFlowCurveIndex, AirMassFlowRatioRated);
        EIRFlowModFac = CurveValue(state, EIRFFlowCurveIndex, AirMassFlowRatioRated);

        {
            if (state.dataCurveManager->PerfCurve(CapFTempCurveIndex).NumDims == 1) {
                TotCapTempModFacRated = CurveValue(state, CapFTempCurveIndex, HeatingOutdoorCoilInletAirDBTempRated);

                CapTempModFacH2Test = CurveValue(state, CapFTempCurveIndex, HeatingOutdoorCoilInletAirDBTempH2Test);

                CapTempModFacH3Test = CurveValue(state, CapFTempCurveIndex, HeatingOutdoorCoilInletAirDBTempH3Test);
            } else {
                TotCapTempModFacRated =
                    CurveValue(state, CapFTempCurveIndex, HeatingIndoorCoilInletAirDBTempRated, HeatingOutdoorCoilInletAirDBTempRated);

                CapTempModFacH2Test =
                    CurveValue(state, CapFTempCurveIndex, HeatingIndoorCoilInletAirDBTempRated, HeatingOutdoorCoilInletAirDBTempH2Test);

                CapTempModFacH3Test =
                    CurveValue(state, CapFTempCurveIndex, HeatingIndoorCoilInletAirDBTempRated, HeatingOutdoorCoilInletAirDBTempH3Test);
            }
        }

        {
            if (state.dataCurveManager->PerfCurve(EIRFTempCurveIndex).NumDims == 1) {
                EIRTempModFacRated = CurveValue(state, EIRFTempCurveIndex, HeatingOutdoorCoilInletAirDBTempRated);

                EIRTempModFacH2Test = CurveValue(state, EIRFTempCurveIndex, HeatingOutdoorCoilInletAirDBTempH2Test);

                EIRTempModFacH3Test = CurveValue(state, EIRFTempCurveIndex, HeatingOutdoorCoilInletAirDBTempH3Test);
            } else {
                EIRTempModFacRated =
                    CurveValue(state, EIRFTempCurveIndex, HeatingIndoorCoilInletAirDBTempRated, HeatingOutdoorCoilInletAirDBTempRated);

                EIRTempModFacH2Test =
                    CurveValue(state, EIRFTempCurveIndex, HeatingIndoorCoilInletAirDBTempRated, HeatingOutdoorCoilInletAirDBTempH2Test);

                EIRTempModFacH3Test =
                    CurveValue(state, EIRFTempCurveIndex, HeatingIndoorCoilInletAirDBTempRated, HeatingOutdoorCoilInletAirDBTempH3Test);
            }
        }

        TotalHeatingCapRated = RatedTotalCapacity * TotCapTempModFacRated * TotCapFlowModFac;
        NetHeatingCapRated = TotalHeatingCapRated + FanPowerPerEvapAirFlowRate * RatedAirVolFlowRate;

        TotalHeatingCapH2Test = RatedTotalCapacity * CapTempModFacH2Test * TotCapFlowModFac;
        NetHeatingCapH2Test = TotalHeatingCapH2Test + FanPowerPerEvapAirFlowRate * RatedAirVolFlowRate;

        TotalHeatingCapH3Test = RatedTotalCapacity * CapTempModFacH3Test * TotCapFlowModFac;
        NetHeatingCapH3Test = TotalHeatingCapH3Test + FanPowerPerEvapAirFlowRate * RatedAirVolFlowRate;

        // check curves value
        if (TotCapTempModFacRated < 0.0 || CapTempModFacH2Test < 0.0 || CapTempModFacH3Test < 0.0 || EIRTempModFacRated < 0.0 ||
            EIRTempModFacH2Test < 0.0 || EIRTempModFacH3Test < 0.0) {
            if (TotCapTempModFacRated < 0.0) {
                ShowSevereError(
                    state,
                    format(" Invalid Total Heating Capacity Function of Temperature Curve value = {:.2R}, Curve Type = {}, Curve Name = {}",
                           TotCapTempModFacRated,
                           state.dataCurveManager->PerfCurve(CapFTempCurveIndex).ObjectType,
                           GetCurveName(state, CapFTempCurveIndex)));
                ShowContinueError(state,
                                  " ...Net heating capacity at high temperature is set to zero. The curve value must be > 0. Check the curve.");
                NetHeatingCapRated = 0.0;
            }
            if (CapTempModFacH3Test < 0.0) {
                ShowSevereError(
                    state,
                    format(" Invalid Total Heating Capacity Function of Temperature Curve value = {:.2R}, Curve Type = {}, Curve Name = {}",
                           CapTempModFacH3Test,
                           state.dataCurveManager->PerfCurve(CapFTempCurveIndex).ObjectType,
                           GetCurveName(state, CapFTempCurveIndex)));
                ShowContinueError(state, " ...Net heating capacity at low temperature is set to zero. The curve value must be > 0. Check the curve.");
                NetHeatingCapH3Test = 0.0;
            }
            if (CapTempModFacH2Test < 0.0) {
                ShowSevereError(
                    state,
                    format(" Invalid Total Heating Capacity Function of Temperature Curve value = {:.2R}, Curve Type = {}, Curve Name = {}",
                           CapTempModFacH2Test,
                           state.dataCurveManager->PerfCurve(CapFTempCurveIndex).ObjectType,
                           GetCurveName(state, CapFTempCurveIndex)));
                ShowContinueError(state, " ...HSPF calculation is incorrect. The curve value must be > 0. Check the curve.");
                NetHeatingCapH3Test = 0.0;
            }
            // check EIR curve values
            if (EIRTempModFacRated < 0.0) {
                ShowSevereError(state,
                                format(" Invalid EIR Function of Temperature Curve value = {:.2R}, Curve Type = {}, Curve Name = {}",
                                       EIRTempModFacRated,
                                       state.dataCurveManager->PerfCurve(EIRFTempCurveIndex).ObjectType,
                                       GetCurveName(state, EIRFTempCurveIndex)));
                ShowContinueError(state, " ...HSPF calculation is incorrect. The curve value must be > 0. Check the curve.");
            }
            if (EIRTempModFacH2Test < 0.0) {
                ShowSevereError(state,
                                format(" Invalid EIR Function of Temperature Curve value = {:.2R}, Curve Type = {}, Curve Name = {}",
                                       EIRTempModFacH2Test,
                                       state.dataCurveManager->PerfCurve(EIRFTempCurveIndex).ObjectType,
                                       GetCurveName(state, EIRFTempCurveIndex)));
                ShowContinueError(state, " ...HSPF calculation is incorrect. The curve value must be > 0. Check the curve.");
            }
            if (EIRTempModFacH3Test < 0.0) {
                ShowSevereError(state,
                                format(" Invalid EIR Function of Temperature Curve value = {:.2R}, Curve Type = {}, Curve Name = {}",
                                       EIRTempModFacH3Test,
                                       state.dataCurveManager->PerfCurve(EIRFTempCurveIndex).ObjectType,
                                       GetCurveName(state, EIRFTempCurveIndex)));
                ShowContinueError(state, " ...HSPF calculation is incorrect. The curve value must be > 0. Check the curve.");
            }
            ShowContinueError(state, " ...HSPF value has been reset to 0.0 and simulation is continuing.");
            HSPF = 0.0;
            return;
        }

        if (RatedCOP > 0.0) { // RatedCOP <= 0.0 is trapped in GetInput, but keep this as "safety"

            EIRRated = EIRTempModFacRated * EIRFlowModFac / RatedCOP;
            EIRH2Test = EIRTempModFacH2Test * EIRFlowModFac / RatedCOP;
            EIRH3Test = EIRTempModFacH3Test * EIRFlowModFac / RatedCOP;
        }

        ElecPowerRated = EIRRated * TotalHeatingCapRated + FanPowerPerEvapAirFlowRate * RatedAirVolFlowRate;
        ElecPowerH2Test = EIRH2Test * TotalHeatingCapH2Test + FanPowerPerEvapAirFlowRate * RatedAirVolFlowRate;
        ElecPowerH3Test = EIRH3Test * TotalHeatingCapH3Test + FanPowerPerEvapAirFlowRate * RatedAirVolFlowRate;

        if (RegionNum == 5) {
            DesignHeatingRequirementMin = NetHeatingCapRated;
        } else {
            DesignHeatingRequirementMin = NetHeatingCapRated * 1.8 * (18.33 - OutdoorDesignTemperature[RegionNum - 1]) / 60.0;
        }

        for (StandardDHRNum = 0; StandardDHRNum < TotalNumOfStandardDHRs - 1; ++StandardDHRNum) {
            if (StandardDesignHeatingRequirement[StandardDHRNum] <= DesignHeatingRequirementMin &&
                StandardDesignHeatingRequirement[StandardDHRNum + 1] >= DesignHeatingRequirementMin) {
                if ((DesignHeatingRequirementMin - StandardDesignHeatingRequirement[StandardDHRNum]) >
                    (StandardDesignHeatingRequirement[StandardDHRNum + 1] - DesignHeatingRequirementMin)) {
                    DesignHeatingRequirementMin = StandardDesignHeatingRequirement[StandardDHRNum + 1];
                } else {
                    DesignHeatingRequirementMin = StandardDesignHeatingRequirement[StandardDHRNum];
                }
            }
        }
        if (StandardDesignHeatingRequirement[0] >= DesignHeatingRequirementMin) {
            DesignHeatingRequirement = StandardDesignHeatingRequirement[0];
        } else if (StandardDesignHeatingRequirement[TotalNumOfStandardDHRs - 1] <= DesignHeatingRequirementMin) {
            DesignHeatingRequirement = StandardDesignHeatingRequirement[TotalNumOfStandardDHRs - 1];
        } else {
            DesignHeatingRequirement = DesignHeatingRequirementMin;
        }

<<<<<<< HEAD
        for (BinNum = 0; BinNum < TotalNumOfTemperatureBins(RegionNum); ++BinNum) {

            FractionalBinHours = AllRegionFracBinHoursAtOutdoorBinTemp[RegionNum - 1][BinNum];

            BuildingLoad = (18.33 - OutdoorBinTemperature[BinNum]) / (18.33 - OutdoorDesignTemperature[RegionNum - 1]) * CorrectionFactor *
                           DesignHeatingRequirement;

=======
        for (BinNum = 0; BinNum < TotalNumOfTemperatureBins[RegionNum - 1]; ++BinNum) {

            FractionalBinHours = FracBinHoursAtOutdoorBinTemp[RegionNum - 1][BinNum];

            BuildingLoad = (18.33 - OutdoorBinTemperature[BinNum]) / (18.33 - OutdoorDesignTemperature[RegionNum - 1]) * CorrectionFactor *
                           DesignHeatingRequirement;

>>>>>>> 0ae84d4e
            if ((OutdoorBinTemperature[BinNum] <= -8.33) || (OutdoorBinTemperature[BinNum] >= 7.22)) {
                NetHeatingCapReduced =
                    NetHeatingCapH3Test + (NetHeatingCapRated - NetHeatingCapH3Test) * (OutdoorBinTemperature[BinNum] + 8.33) / (16.67);
                ElectricalPowerConsumption = ElecPowerH3Test + (ElecPowerRated - ElecPowerH3Test) * (OutdoorBinTemperature[BinNum] + 8.33) / (16.67);
            } else {
                NetHeatingCapReduced =
                    NetHeatingCapH3Test + (NetHeatingCapH2Test - NetHeatingCapH3Test) * (OutdoorBinTemperature[BinNum] + 8.33) / (10.0);
                ElectricalPowerConsumption = ElecPowerH3Test + (ElecPowerH2Test - ElecPowerH3Test) * (OutdoorBinTemperature[BinNum] + 8.33) / (10.0);
            }

            if (NetHeatingCapReduced != 0.0) {
                HeatingModeLoadFactor = BuildingLoad / NetHeatingCapReduced;
            }

            if (HeatingModeLoadFactor > 1.0) {
                HeatingModeLoadFactor = 1.0;
            }

            PartLoadFactor = 1 - CyclicDegradationCoeff * (1 - HeatingModeLoadFactor);

            if (ElectricalPowerConsumption != 0.0) {
                CheckCOP = NetHeatingCapReduced / ElectricalPowerConsumption;
            }

            OATempCompressorOff = MinOATCompressor;

            if (CheckCOP < 1.0) {
                LowTempCutOutFactor = 0.0;
            } else {
                if (!OATempCompressorOnOffBlank) {
                    if (OutdoorBinTemperature[BinNum] <= OATempCompressorOff) {
                        LowTempCutOutFactor = 0.0;
                    } else if (OutdoorBinTemperature[BinNum] > OATempCompressorOff && OutdoorBinTemperature[BinNum] <= OATempCompressorOn) {
                        LowTempCutOutFactor = 0.5;
                    } else {
                        LowTempCutOutFactor = 1.0;
                    }
                } else {
                    LowTempCutOutFactor = 1.0;
                }
            }

            if (PartLoadFactor != 0.0) {
                HeatPumpElectricalEnergy =
                    (HeatingModeLoadFactor * ElectricalPowerConsumption * LowTempCutOutFactor) * FractionalBinHours / PartLoadFactor;
            }

            ResistiveSpaceHeatingElectricalEnergy =
                (BuildingLoad - HeatingModeLoadFactor * NetHeatingCapReduced * LowTempCutOutFactor) * FractionalBinHours;

            TotalBuildingLoad += (BuildingLoad * FractionalBinHours);

            TotalHeatPumpElectricalEnergy += HeatPumpElectricalEnergy;

            TotalResistiveSpaceHeatingElectricalEnergy += ResistiveSpaceHeatingElectricalEnergy;
        }

        TotalElectricalEnergy = TotalHeatPumpElectricalEnergy + TotalResistiveSpaceHeatingElectricalEnergy;

        if (DefrostControl == HPdefrostControl::Timed) {
            DemandDeforstCredit = 1.0; // Timed defrost control
        } else {
            DemandDeforstCredit = 1.03; // Demand defrost control
        }

        if (TotalElectricalEnergy != 0.0) {
            HSPF = TotalBuildingLoad * DemandDeforstCredit / TotalElectricalEnergy;
        }
    }

    void SingleSpeedDXCoolingCoilStandardRatings(
        EnergyPlusData &state,
        std::string const &DXCoilName,                    // Name of DX coil for which HSPF is calculated
        std::string const &DXCoilType,                    // Type of DX coil - heating or cooling
        int const CapFTempCurveIndex,                     // Index for the capacity as a function of temperature modifier curve
        int const CapFFlowCurveIndex,                     // Index for the capacity as a function of flow fraction modifier curve
        int const EIRFTempCurveIndex,                     // Index for the EIR as a function of temperature modifier curve
        int const EIRFFlowCurveIndex,                     // Index for the EIR as a function of flow fraction modifier curve
        int const PLFFPLRCurveIndex,                      // Index for the EIR vs part-load ratio curve
        Real64 const RatedTotalCapacity,                  // Rated gross total cooling capacity
        Real64 const RatedCOP,                            // Rated gross COP
        Real64 const RatedAirVolFlowRate,                 // air flow rate through the coil at rated condition
        Real64 const FanPowerPerEvapAirFlowRateFromInput, // Fan power per air volume flow rate through the evaporator coil
        Real64 &NetCoolingCapRated,                       // net cooling capacity of single speed DX cooling coil
        Real64 &SEER_User,     // seasonal energy efficiency ratio of single speed DX cooling coil, from user-input PLF curve and C_D value
        Real64 &SEER_Standard, // seasonal energy efficiency ratio of single speed DX cooling coil, from AHRI Std 210/240-2008 default PLF curve and
                               // C_D value
        Real64 &EER,           // energy efficiency ratio of single speed DX cooling coil
        Real64 &IEER           // Integareted energy efficiency ratio of single speed DX cooling coil
    )
    {

        // SUBROUTINE INFORMATION:
        //       AUTHOR         B. Nigusse, FSEC
        //       DATE WRITTEN   December 2012
        //       MODIFIED
        //       RE-ENGINEERED  na

        // PURPOSE OF THIS SUBROUTINE:
        // Calculates the standard ratings net cooling capacity and, SEER, EER and IEER values for single speed
        // DX cooling coils at the AHRI standard test condition(s).

        // METHODOLOGY EMPLOYED:
        // na

        // REFERENCES:
        // na

        // Using/Aliasing
        using CurveManager::CurveValue;

        // Locals
        // SUBROUTINE ARGUMENT DEFINITIONS:

        // SUBROUTINE PARAMETER DEFINITIONS:
        int constexpr NumOfReducedCap(4); // Number of reduced capacity test conditions (100%,75%,50%,and 25%)

        // INTERFACE BLOCK SPECIFICATIONS
        // na

        // DERIVED TYPE DEFINITIONS
        // na

        // SUBROUTINE LOCAL VARIABLE DECLARATIONS:
        Real64 TotCapFlowModFac(0.0);    // Total capacity modifier f(actual flow vs rated flow) for each speed [-]
        Real64 EIRFlowModFac(0.0);       // EIR modifier f(actual supply air flow vs rated flow) for each speed [-]
        Real64 TotCapTempModFac(0.0);    // Total capacity modifier (function of entering wetbulb, outside drybulb) [-]
        Real64 EIRTempModFac(0.0);       // EIR modifier (function of entering wetbulb, outside drybulb) [-]
        Real64 TotCoolingCapAHRI(0.0);   // Total Cooling Coil capacity (gross) at AHRI test conditions [W]
        Real64 NetCoolingCapAHRI(0.0);   // Net Cooling Coil capacity at AHRI TestB conditions, accounting for fan heat [W]
        Real64 TotalElecPower(0.0);      // Net power consumption (Cond Fan+Compressor+Indoor Fan) at AHRI test conditions [W]
        Real64 TotalElecPowerRated(0.0); // Net power consumption (Cond Fan+Compressor+Indoor Fan) at Rated test conditions [W]
        Real64 EIR(0.0);                 // Energy Efficiency Ratio at AHRI test conditions for SEER [-]
        Real64 PartLoadFactorUser(
            0.0); // Part load factor based on user-input PLF curve and C_D value that accounts for thermal lag at compressor startup [-]
        Real64 PartLoadFactorStandard(
            0.0); // part-load factor that accounts for the cyclic degradation from AHRI Standard 210/240-2008 default PLF curve and C_D value, [-]
        Real64 EERReduced(0.0);                       // EER at reduced capacity test conditions (100%, 75%, 50%, and 25%)
        Real64 ElecPowerReducedCap(0.0);              // Net power consumption (Cond Fan+Compressor) at reduced test condition [W]
        Real64 NetCoolingCapReduced(0.0);             // Net Cooling Coil capacity at reduced conditions, accounting for supply fan heat [W]
        Real64 LoadFactor(0.0);                       // Fractional "on" time for last stage at the desired reduced capacity, (dimensionless)
        Real64 DegradationCoeff(0.0);                 // Degradation coeficient, (dimenssionless)
        Real64 FanPowerPerEvapAirFlowRate;            // Fan power per air volume flow rate through the evaporator coil [W/(m3/s)]
        Real64 OutdoorUnitInletAirDryBulbTempReduced; // Outdoor unit entering air dry-bulb temperature at reduced capacity [C]
        int RedCapNum;                                // Integer counter for reduced capacity

        if (FanPowerPerEvapAirFlowRateFromInput <= 0.0) {
            FanPowerPerEvapAirFlowRate = DefaultFanPowerPerEvapAirFlowRate;
        } else {
            FanPowerPerEvapAirFlowRate = FanPowerPerEvapAirFlowRateFromInput;
        }
        if (RatedTotalCapacity > 0.0) {

            // Standard Rating Cooling (net) Capacity calculations:
            TotCapFlowModFac = CurveValue(state, CapFFlowCurveIndex, AirMassFlowRatioRated);
            TotCapTempModFac = CurveValue(state, CapFTempCurveIndex, CoolingCoilInletAirWetBulbTempRated, OutdoorUnitInletAirDryBulbTempRated);
            NetCoolingCapRated = RatedTotalCapacity * TotCapTempModFac * TotCapFlowModFac - FanPowerPerEvapAirFlowRate * RatedAirVolFlowRate;

            // SEER calculations:
            TotCapTempModFac = CurveValue(state, CapFTempCurveIndex, CoolingCoilInletAirWetBulbTempRated, OutdoorUnitInletAirDryBulbTemp);
            TotCoolingCapAHRI = RatedTotalCapacity * TotCapTempModFac * TotCapFlowModFac;
            EIRTempModFac = CurveValue(state, EIRFTempCurveIndex, CoolingCoilInletAirWetBulbTempRated, OutdoorUnitInletAirDryBulbTemp);
            EIRFlowModFac = CurveValue(state, EIRFFlowCurveIndex, AirMassFlowRatioRated);
            if (RatedCOP > 0.0) { // RatedCOP <= 0.0 is trapped in GetInput, but keep this as "safety"
                EIR = EIRTempModFac * EIRFlowModFac / RatedCOP;
            } else {
                EIR = 0.0;
            }
            // Calculate net cooling capacity
            NetCoolingCapAHRI = TotCoolingCapAHRI - FanPowerPerEvapAirFlowRate * RatedAirVolFlowRate;
            TotalElecPower = EIR * TotCoolingCapAHRI + FanPowerPerEvapAirFlowRate * RatedAirVolFlowRate;
            // Calculate SEER value from the Energy Efficiency Ratio (EER) at the AHRI test conditions and the part load factor.
            // First evaluate the Part Load Factor curve at PLR = 0.5 (AHRI Standard 210/240)
            PartLoadFactorUser = CurveValue(state, PLFFPLRCurveIndex, PLRforSEER);
            PartLoadFactorStandard = 1.0 - CyclicDegradationCoeff * (1.0 - PLRforSEER);
            SEER_User = 0.0;
            SEER_Standard = 0.0;
            if (TotalElecPower > 0.0) {
                SEER_User = (NetCoolingCapAHRI / TotalElecPower) * PartLoadFactorUser;
                SEER_Standard = (NetCoolingCapAHRI / TotalElecPower) * PartLoadFactorStandard;
            }

            // EER calculations:
            // Calculate the net cooling capacity at the rated conditions (19.44C WB and 35.0C DB )
            TotCapTempModFac = CurveValue(state, CapFTempCurveIndex, CoolingCoilInletAirWetBulbTempRated, OutdoorUnitInletAirDryBulbTempRated);
            NetCoolingCapRated = RatedTotalCapacity * TotCapTempModFac * TotCapFlowModFac - FanPowerPerEvapAirFlowRate * RatedAirVolFlowRate;
            // Calculate Energy Efficiency Ratio (EER) at (19.44C WB and 35.0C DB ), ANSI/AHRI Std. 340/360
            EIRTempModFac = CurveValue(state, EIRFTempCurveIndex, CoolingCoilInletAirWetBulbTempRated, OutdoorUnitInletAirDryBulbTempRated);
            if (RatedCOP > 0.0) {
                // RatedCOP <= 0.0 is trapped in GetInput, but keep this as "safety"
                EIR = EIRTempModFac * EIRFlowModFac / RatedCOP;
            } else {
                EIR = 0.0;
            }
            TotalElecPowerRated = EIR * (RatedTotalCapacity * TotCapTempModFac * TotCapFlowModFac) + FanPowerPerEvapAirFlowRate * RatedAirVolFlowRate;
            if (TotalElecPowerRated > 0.0) {
                EER = NetCoolingCapRated / TotalElecPowerRated;
            } else {
                EER = 0.0;
            }

            // IEER calculations:
            IEER = 0.0;
            // Calculate the net cooling capacity at the rated conditions (19.44C WB and 35.0C DB )
            TotCapTempModFac = CurveValue(state, CapFTempCurveIndex, CoolingCoilInletAirWetBulbTempRated, OutdoorUnitInletAirDryBulbTempRated);
            NetCoolingCapRated = RatedTotalCapacity * TotCapTempModFac * TotCapFlowModFac - FanPowerPerEvapAirFlowRate * RatedAirVolFlowRate;
            for (RedCapNum = 0; RedCapNum < NumOfReducedCap; ++RedCapNum) {
                // get the outdoor air dry bulb temperature for the reduced capacity test conditions
                if (ReducedPLR[RedCapNum] > 0.444) {
                    OutdoorUnitInletAirDryBulbTempReduced = 5.0 + 30.0 * ReducedPLR[RedCapNum];
                } else {
                    OutdoorUnitInletAirDryBulbTempReduced = OADBTempLowReducedCapacityTest;
                }
                TotCapTempModFac = CurveValue(state, CapFTempCurveIndex, CoolingCoilInletAirWetBulbTempRated, OutdoorUnitInletAirDryBulbTempReduced);
                NetCoolingCapReduced = RatedTotalCapacity * TotCapTempModFac * TotCapFlowModFac - FanPowerPerEvapAirFlowRate * RatedAirVolFlowRate;
                EIRTempModFac = CurveValue(state, EIRFTempCurveIndex, CoolingCoilInletAirWetBulbTempRated, OutdoorUnitInletAirDryBulbTempReduced);
                if (RatedCOP > 0.0) {
                    EIR = EIRTempModFac * EIRFlowModFac / RatedCOP;
                } else {
                    EIR = 0.0;
                }
                if (NetCoolingCapReduced > 0.0) {
                    LoadFactor = ReducedPLR[RedCapNum] * NetCoolingCapRated / NetCoolingCapReduced;
                } else {
                    LoadFactor = 1.0;
                }
                DegradationCoeff = 1.130 - 0.130 * LoadFactor;
                ElecPowerReducedCap = DegradationCoeff * EIR * (RatedTotalCapacity * TotCapTempModFac * TotCapFlowModFac);
                EERReduced =
                    (LoadFactor * NetCoolingCapReduced) / (LoadFactor * ElecPowerReducedCap + FanPowerPerEvapAirFlowRate * RatedAirVolFlowRate);
                IEER += IEERWeightingFactor[RedCapNum] * EERReduced;
            }

        } else {
            ShowSevereError(state,
                            "Standard Ratings: " + DXCoilType + ' ' + DXCoilName +
                                " has zero rated total cooling capacity. Standard ratings cannot be calculated.");
        }
    }

    void DXCoolingCoilDataCenterStandardRatings(
        EnergyPlusData &state,
        std::string const &DXCoilName,                    // Name of DX coil for which HSPF is calculated
        std::string const &DXCoilType,                    // Type of DX coil - heating or cooling
        int const CapFTempCurveIndex,                     // Index for the capacity as a function of temperature modifier curve
        int const CapFFlowCurveIndex,                     // Index for the capacity as a function of flow fraction modifier curve
        int const EIRFTempCurveIndex,                     // Index for the EIR as a function of temperature modifier curve
        int const EIRFFlowCurveIndex,                     // Index for the EIR as a function of flow fraction modifier curve
        [[maybe_unused]] int const PLFFPLRCurveIndex,     // Index for the EIR vs part-load ratio curve
        Real64 const RatedTotalCapacity,                  // Rated gross total cooling capacity
        Real64 const RatedCOP,                            // Rated gross COP
        Real64 const RatedAirVolFlowRate,                 // air flow rate through the coil at rated condition
        Real64 const FanPowerPerEvapAirFlowRateFromInput, // Fan power per air volume flow rate through the evaporator coil
        Array1D<Real64> &NetCoolingCapRated,              // net cooling capacity of single speed DX cooling coil
        Array1D<Real64> &TotElectricPowerRated            // total electric power including supply fan
    )
    {

        // SUBROUTINE INFORMATION:
        //       AUTHOR         B. Nigusse, FSEC
        //       DATE WRITTEN   October 2014
        //       MODIFIED
        //       RE-ENGINEERED  na

        // PURPOSE OF THIS SUBROUTINE:
        // Calculates the standard ratings net cooling capacity and total electric power
        // for room unitary air conditioners single speed DX cooling coils.

        // METHODOLOGY EMPLOYED:
        // na

        // REFERENCES:
        // ANSI/ASHRAE Standard 127-2012 - Method of Testing for Rating Computer and Data Processing
        //                                 Room Unitary Air Conditioners

        // Using/Aliasing
        using CurveManager::CurveValue;
        using Psychrometrics::PsyTwbFnTdbWPb;
        using Psychrometrics::PsyWFnTdpPb;

        // Locals
        // SUBROUTINE ARGUMENT DEFINITIONS:
        // na

        // SUBROUTINE PARAMETER DEFINITIONS:
        // na

        // INTERFACE BLOCK SPECIFICATIONS
        // na

        // DERIVED TYPE DEFINITIONS
        // na

        // SUBROUTINE LOCAL VARIABLE DECLARATIONS:
        Real64 TotCapFlowModFac(0.0);      // Total capacity modifier f(actual flow vs rated flow) for each speed [-]
        Real64 EIRFlowModFac(0.0);         // EIR modifier f(actual supply air flow vs rated flow) for each speed [-]
        Real64 TotCapTempModFac(0.0);      // Total capacity modifier (function of entering wetbulb, outside drybulb) [-]
        Real64 EIRTempModFac(0.0);         // EIR modifier (function of entering wetbulb, outside drybulb) [-]
        Real64 TotCoolingCapRated(0.0);    // Total Cooling Coil capacity (gross) at one of the rated test conditions [W]
        Real64 EIR(0.0);                   // Energy Efficiency Ratio at AHRI test conditions for SEER [-]
        Real64 FanPowerPerEvapAirFlowRate; // Fan power per air volume flow rate through the evaporator coil [W/(m3/s)]

        Real64 TWBIndoor;  // indoor air dry bulb temperature
        Real64 TDBOutdoor; // outdor air dry bulb temperature
        int ClassNum;      // class number (Class I, II, II, IV)
        int TestNum;       // test number (Test A, B, C, D)
        int Num;           // text number counter

        if (FanPowerPerEvapAirFlowRateFromInput <= 0.0) {
            FanPowerPerEvapAirFlowRate = DefaultFanPowerPerEvapAirFlowRate;
        } else {
            FanPowerPerEvapAirFlowRate = FanPowerPerEvapAirFlowRateFromInput;
        }
        if (RatedTotalCapacity > 0.0) {

            for (ClassNum = 1; ClassNum <= 4; ++ClassNum) {
                TWBIndoor = PsyTwbFnTdbWPb(state,
                                           IndoorDBTempClassI2IV[ClassNum - 1],
                                           PsyWFnTdpPb(state, IndoorTDPA2D, state.dataEnvrn->StdBaroPress),
                                           state.dataEnvrn->StdBaroPress);
                for (TestNum = 1; TestNum <= 4; ++TestNum) {
                    TDBOutdoor = OutdoorDBTempAllClassA2D[TestNum - 1];
                    Num = (ClassNum - 1) * 4 + TestNum;
                    // Standard Rating Net Cooling Capacity at Test A:
                    TotCapFlowModFac = CurveValue(state, CapFFlowCurveIndex, AirMassFlowRatioRated);
                    TotCapTempModFac = CurveValue(state, CapFTempCurveIndex, TWBIndoor, TDBOutdoor);
                    TotCoolingCapRated = RatedTotalCapacity * TotCapTempModFac * TotCapFlowModFac;
                    NetCoolingCapRated(Num) = TotCoolingCapRated - FanPowerPerEvapAirFlowRate * RatedAirVolFlowRate;
                    // Standard Rating total electric power at Test A:
                    EIRTempModFac = CurveValue(state, EIRFTempCurveIndex, TWBIndoor, TDBOutdoor);
                    EIRFlowModFac = CurveValue(state, EIRFFlowCurveIndex, AirMassFlowRatioRated);
                    EIR = 0.0;
                    if (RatedCOP > 0.0) {
                        EIR = EIRTempModFac * EIRFlowModFac / RatedCOP;
                    }
                    // Calculate net cooling capacity at Test A:
                    TotElectricPowerRated(Num) = EIR * TotCoolingCapRated + FanPowerPerEvapAirFlowRate * RatedAirVolFlowRate;
                }
            }
        } else {
            ShowSevereError(state,
                            "Standard Ratings: " + DXCoilType + ' ' + DXCoilName +
                                " has zero rated total cooling capacity. Capacity and Power cannot be calculated.");
        }
    }

    void MultiSpeedDXCoolingCoilStandardRatings(
        EnergyPlusData &state,
        Array1A_int const CapFTempCurveIndex,                      // Index for the capacity as a function of temperature modifier curve
        Array1A_int const CapFFlowCurveIndex,                      // Index for the capacity as a function of flow fraction modifier curve
        Array1A_int const EIRFTempCurveIndex,                      // Index for the EIR as a function of temperature modifier curve
        Array1A_int const EIRFFlowCurveIndex,                      // Index for the EIR as a function of flow fraction modifier curve
        Array1A_int const PLFFPLRCurveIndex,                       // Index for the PLF vs part-load ratio curve
        Array1A<Real64> const RatedTotalCapacity,                  // Reference capacity of DX coil [W]
        Array1A<Real64> const RatedCOP,                            // Reference coefficient of performance [W/W]
        Array1A<Real64> const RatedAirVolFlowRate,                 // Reference air flow rate of DX coil [m3/s]
        Array1A<Real64> const FanPowerPerEvapAirFlowRateFromInput, // rated fan power per evap air flow rate [W/(m3/s)]
        int const nsp,                                             // Number of compressor speeds
        Real64 &NetCoolingCapRatedMaxSpeed,                        // net cooling capacity at maximum speed
        Real64 &SEER_User,    // seasonal energy efficiency ratio of multi speed DX cooling coil, from user-input PLF curve and C_D value
        Real64 &SEER_Standard // seasonal energy efficiency ratio of multi speed DX cooling coil, from AHRI Std 210/240-2008 default PLF curve and C_D
                              // value
    )
    {

        // SUBROUTINE INFORMATION:
        //       AUTHOR         B. Nigusse, FSEC
        //       DATE WRITTEN   December 2012
        //       MODIFIED
        //       RE-ENGINEERED  na

        // PURPOSE OF THIS SUBROUTINE:
        // Calculates the standard ratings net cooling capacity and SEER values for multi speed DX cooling coils
        // at the AHRI standard test condition(s).

        // METHODOLOGY EMPLOYED:
        // na

        // REFERENCES:
        // na

        // Using/Aliasing
        using CurveManager::CurveValue;

        // Argument array dimensioning
        CapFTempCurveIndex.dim(nsp);
        CapFFlowCurveIndex.dim(nsp);
        EIRFTempCurveIndex.dim(nsp);
        EIRFFlowCurveIndex.dim(nsp);
        PLFFPLRCurveIndex.dim(nsp);
        RatedTotalCapacity.dim(nsp);
        RatedCOP.dim(nsp);
        RatedAirVolFlowRate.dim(nsp);
        FanPowerPerEvapAirFlowRateFromInput.dim(nsp);

        // Locals
        // SUBROUTINE ARGUMENT DEFINITIONS:

        // SUBROUTINE PARAMETER DEFINITIONS:
        // CHARACTER(len=*), PARAMETER    :: RoutineName='MultiSpeedDXCoolingCoilStandardRatings: ' ! Include trailing blank space
        Real64 constexpr SizingFactor(1.10); // sizing factor per AHRI Std 210/240-2008
        // INTERFACE BLOCK SPECIFICATIONS
        // na

        // DERIVED TYPE DEFINITIONS
        // na

        // SUBROUTINE LOCAL VARIABLE DECLARATIONS:

        // Intermediate values calculated from the inputs in the idf file
        Array1D<Real64> FanPowerPerEvapAirFlowRate(nsp); // Fan power per air volume flow rate through the evaporator coil [W/(m3/s)]
        Array1D<Real64> TotCoolCapTestA2(nsp);           // Total cooling capacity at A2 test condition (High speed)
        Array1D<Real64> TotCoolCapTestB2(nsp);           // Total cooling capacity at B2 test condition (High speed)
        Array1D<Real64> TotCoolCapTestB1(nsp);           // Total cooling capacity at B1 test condition (Low speed)
        Array1D<Real64> TotCoolCapTestF1(nsp);           // Total cooling capacity at F1 test condition (Low speed)
        Array1D<Real64> OutdoorUnitPowerTestA2(nsp);     // Outdoor Unit electric power at A2 test condition (High speed)
        Array1D<Real64> OutdoorUnitPowerTestB2(nsp);     // Outdoor Unit electric power at B2 test condition (High speed)
        Array1D<Real64> OutdoorUnitPowerTestB1(nsp);     // Outdoor Unit electric power at B1 test condition (Low speed)
        Array1D<Real64> OutdoorUnitPowerTestF1(nsp);     // Outdoor Unit electric power at F1 test condition (Low speed)
        Array1D<Real64> NetCoolingCapRated(nsp);         // net cooling capacity at each speed
        Array1D<Real64> TotCapFlowModFac(nsp);           // Total capacity modifier f(actual flow vs rated flow) for each speed [-]
        Array1D<Real64> EIRFlowModFac(nsp);              // EIR modifier f(actual supply air flow vs rated flow) for each speed [-]
        Real64 CoolingCapacityLS(0.0);                   // cooling capacity of Mult-speed DX coil at lower speed, [W]
        Real64 CoolingCapacityHS(0.0);                   // cooling capacity of Mult-speed DX coil at higher speed, [W]
        Real64 CoolingElecPowerLS(0.0);                  // outdoor unit electric power input at low speed, [W]
        Real64 CoolingElecPowerHS(0.0);                  // outdoor unit electric power input at high speed, [W]
        Real64 CoolingCapacityMax(0.0);                  // cooling capacity of Mult-speed DX coil at max speed, [W]
        Real64 CoolingElecPowerMax(0.0);                 // outdoor unit electric power input at Max speed, [W]
        Real64 PartLoadRatio(0.0);                       // compressor cycling ratio between successive speeds, [-]
        Real64 PartLoadFactorUser(0.0); // part-load factor based on user-input PLF curve and C_D value that accounts for the cyclic degradation, [-]
        Real64 PartLoadFactorStandard(
            0.0); // part-load factorn that accounts for the cyclic degradation from AHRI standard 210/240 default PLF curve and C_D value, [-]
        Real64 NetCoolingCapWeighted(0.0);              // net tot cooling cap weighted by the fraction of the binned cooling hours [W]
        Real64 TotCoolingElecPowerWeighted(0.0);        // net total cooling electric power input weighted by the fraction of the temperature bins
        Real64 TotCoolingElecPowerWeightedDefault(0.0); // net total cooling electric power input weighted by the fraction of the temperature bins
                                                        // from AHRI 201/240 default PLF curve and C_D value,
        // binned cooling hours
        Real64 BuildingCoolingLoad(0.0);    // Building space cooling load corresponding to an outdoor bin temperature [W]
        Real64 NetTotCoolCapBinned(0.0);    // Net tot cooling cap corresponding to an outdoor bin temperature [W]
        Real64 TotCoolElecPowerBinned(0.0); // Total cooling electric power corresponding to an outdoor bin temperature [W]
        Real64 TotCoolElecPowerBinnedDefault(
            0.0); // Total cooling electric power corresponding to an outdoor bin temperature from AHRI 201/240 default PLF curve and C_D value, [W]
        Real64 LoadFactor(0.0); // "on" time for last stage at the desired reduced capacity, (dimensionless)
        int BinNum;             // bin number counter
        int spnum;              // compressor speed number

        NetCoolingCapWeighted = 0.0;
        TotCoolingElecPowerWeighted = 0.0;
        TotCoolingElecPowerWeightedDefault = 0.0;

        for (spnum = 1; spnum <= nsp; ++spnum) {
            FanPowerPerEvapAirFlowRate(spnum) = 0.0;
            if (FanPowerPerEvapAirFlowRateFromInput(spnum) <= 0.0) {
                FanPowerPerEvapAirFlowRate(spnum) = DefaultFanPowerPerEvapAirFlowRate;
            } else {
                FanPowerPerEvapAirFlowRate(spnum) = FanPowerPerEvapAirFlowRateFromInput(spnum);
            }
        }

        // Calculate the capacity and power for each speed
        for (spnum = 1; spnum <= nsp; ++spnum) {
            TotCapFlowModFac(spnum) = CurveValue(state, CapFFlowCurveIndex(spnum), AirMassFlowRatioRated);
            TotCoolCapTestA2(spnum) =
                RatedTotalCapacity(spnum) *
                    CurveValue(state, CapFTempCurveIndex(spnum), IndoorCoilInletAirWetBulbTempRated, OutdoorCoilInletAirDryBulbTempTestA2) *
                    TotCapFlowModFac(spnum) -
                FanPowerPerEvapAirFlowRate(spnum) * RatedAirVolFlowRate(spnum);
            TotCoolCapTestB2(spnum) =
                RatedTotalCapacity(spnum) *
                    CurveValue(state, CapFTempCurveIndex(spnum), IndoorCoilInletAirWetBulbTempRated, OutdoorCoilInletAirDryBulbTempTestB2) *
                    TotCapFlowModFac(spnum) -
                FanPowerPerEvapAirFlowRate(spnum) * RatedAirVolFlowRate(spnum);
            TotCoolCapTestB1(spnum) =
                RatedTotalCapacity(spnum) *
                    CurveValue(state, CapFTempCurveIndex(spnum), IndoorCoilInletAirWetBulbTempRated, OutdoorCoilInletAirDryBulbTempTestB1) *
                    TotCapFlowModFac(spnum) -
                FanPowerPerEvapAirFlowRate(spnum) * RatedAirVolFlowRate(spnum);
            TotCoolCapTestF1(spnum) =
                RatedTotalCapacity(spnum) *
                    CurveValue(state, CapFTempCurveIndex(spnum), IndoorCoilInletAirWetBulbTempRated, OutdoorCoilInletAirDryBulbTempTestF1) *
                    TotCapFlowModFac(spnum) -
                FanPowerPerEvapAirFlowRate(spnum) * RatedAirVolFlowRate(spnum);

            EIRFlowModFac(spnum) = CurveValue(state, EIRFFlowCurveIndex(spnum), AirMassFlowRatioRated);
            if (RatedCOP(spnum) > 0.0) {
                OutdoorUnitPowerTestA2(spnum) =
                    TotCoolCapTestA2(spnum) * EIRFlowModFac(spnum) *
                        CurveValue(state, EIRFTempCurveIndex(spnum), IndoorCoilInletAirWetBulbTempRated, OutdoorCoilInletAirDryBulbTempTestA2) /
                        RatedCOP(spnum) +
                    FanPowerPerEvapAirFlowRate(spnum) * RatedAirVolFlowRate(spnum);
                OutdoorUnitPowerTestB2(spnum) =
                    TotCoolCapTestB2(spnum) * EIRFlowModFac(spnum) *
                        CurveValue(state, EIRFTempCurveIndex(spnum), IndoorCoilInletAirWetBulbTempRated, OutdoorCoilInletAirDryBulbTempTestB2) /
                        RatedCOP(spnum) +
                    FanPowerPerEvapAirFlowRate(spnum) * RatedAirVolFlowRate(spnum);
                OutdoorUnitPowerTestB1(spnum) =
                    TotCoolCapTestB1(spnum) * EIRFlowModFac(spnum) *
                        CurveValue(state, EIRFTempCurveIndex(spnum), IndoorCoilInletAirWetBulbTempRated, OutdoorCoilInletAirDryBulbTempTestB1) /
                        RatedCOP(spnum) +
                    FanPowerPerEvapAirFlowRate(spnum) * RatedAirVolFlowRate(spnum);
                OutdoorUnitPowerTestF1(spnum) =
                    TotCoolCapTestF1(spnum) * EIRFlowModFac(spnum) *
                        CurveValue(state, EIRFTempCurveIndex(spnum), IndoorCoilInletAirWetBulbTempRated, OutdoorCoilInletAirDryBulbTempTestF1) /
                        RatedCOP(spnum) +
                    FanPowerPerEvapAirFlowRate(spnum) * RatedAirVolFlowRate(spnum);
            }
        }
        // Standard Rating cooling (net) capacity calculations:
        NetCoolingCapRated(nsp) = TotCoolCapTestA2(nsp);
        NetCoolingCapRatedMaxSpeed = NetCoolingCapRated(nsp);

        // Calculate the SEER value based on contribution of each outdoor air bin temperature
        for (BinNum = 0; BinNum < NumOfOATempBins; ++BinNum) {
            BuildingCoolingLoad = (OutdoorBinTemperatureSEER[BinNum] - 18.3) / (35.0 - 18.3) * (TotCoolCapTestA2(nsp) / SizingFactor);
            // determine the speed number
            CoolingCapacityMax = TotCoolCapTestB2(nsp) + ((TotCoolCapTestA2(nsp) - TotCoolCapTestB2(nsp)) /
                                                          (OutdoorCoilInletAirDryBulbTempTestA2 - OutdoorCoilInletAirDryBulbTempTestB2)) *
                                                             (OutdoorBinTemperatureSEER[BinNum] - OutdoorCoilInletAirDryBulbTempTestB2);
            CoolingElecPowerMax = OutdoorUnitPowerTestB2(nsp) + ((OutdoorUnitPowerTestA2(nsp) - OutdoorUnitPowerTestB2(nsp)) /
                                                                 (OutdoorCoilInletAirDryBulbTempTestA2 - OutdoorCoilInletAirDryBulbTempTestB2)) *
                                                                    (OutdoorBinTemperatureSEER[BinNum] - OutdoorCoilInletAirDryBulbTempTestB2);

            for (spnum = 1; spnum <= nsp - 1; ++spnum) {
                CoolingCapacityLS = TotCoolCapTestF1(spnum) + ((TotCoolCapTestB1(spnum) - TotCoolCapTestF1(spnum)) /
                                                               (OutdoorCoilInletAirDryBulbTempTestB1 - OutdoorCoilInletAirDryBulbTempTestF1)) *
                                                                  (OutdoorBinTemperatureSEER[BinNum] - OutdoorCoilInletAirDryBulbTempTestF1);
                CoolingElecPowerLS = OutdoorUnitPowerTestF1(spnum) + ((OutdoorUnitPowerTestB1(spnum) - OutdoorUnitPowerTestF1(spnum)) /
                                                                      (OutdoorCoilInletAirDryBulbTempTestB1 - OutdoorCoilInletAirDryBulbTempTestF1)) *
                                                                         (OutdoorBinTemperatureSEER[BinNum] - OutdoorCoilInletAirDryBulbTempTestF1);
                CoolingCapacityHS = TotCoolCapTestB2(spnum + 1) + ((TotCoolCapTestA2(spnum + 1) - TotCoolCapTestB2(spnum + 1)) /
                                                                   (OutdoorCoilInletAirDryBulbTempTestA2 - OutdoorCoilInletAirDryBulbTempTestB2)) *
                                                                      (OutdoorBinTemperatureSEER[BinNum] - OutdoorCoilInletAirDryBulbTempTestB2);
                CoolingElecPowerHS =
                    OutdoorUnitPowerTestB2(spnum + 1) + ((OutdoorUnitPowerTestA2(spnum + 1) - OutdoorUnitPowerTestB2(spnum + 1)) /
                                                         (OutdoorCoilInletAirDryBulbTempTestA2 - OutdoorCoilInletAirDryBulbTempTestB2)) *
                                                            (OutdoorBinTemperatureSEER[BinNum] - OutdoorCoilInletAirDryBulbTempTestB2);

                if (BuildingCoolingLoad <= CoolingCapacityLS) {
                    PartLoadRatio = min(1.0, BuildingCoolingLoad / CoolingCapacityLS);
                    NetTotCoolCapBinned = PartLoadRatio * CoolingCapacityLS;
                    PartLoadFactorUser = CurveValue(state, PLFFPLRCurveIndex(spnum), PartLoadRatio);
                    PartLoadFactorStandard = 1.0 - CyclicDegradationCoeff * (1.0 - PartLoadRatio);
                    TotCoolElecPowerBinned = (PartLoadRatio / PartLoadFactorUser) * CoolingElecPowerLS;
                    TotCoolElecPowerBinnedDefault = (PartLoadRatio / PartLoadFactorStandard) * CoolingElecPowerLS;
                    goto SpeedLoop_exit;
                } else if ((BuildingCoolingLoad > CoolingCapacityLS) && (BuildingCoolingLoad < CoolingCapacityHS)) {
                    // cycle between speed "spnum" and "spnum + 1"
                    LoadFactor = min(1.0, (CoolingCapacityHS - BuildingCoolingLoad) / (CoolingCapacityHS - CoolingCapacityLS));
                    LoadFactor = max(0.0, LoadFactor);
                    NetTotCoolCapBinned = LoadFactor * CoolingCapacityLS + (1.0 - LoadFactor) * CoolingCapacityHS;
                    TotCoolElecPowerBinned = LoadFactor * CoolingElecPowerLS + (1.0 - LoadFactor) * CoolingElecPowerHS;
                    TotCoolElecPowerBinnedDefault = TotCoolElecPowerBinned;
                    goto SpeedLoop_exit;
                } else if (BuildingCoolingLoad >= CoolingCapacityMax) {
                    NetTotCoolCapBinned = CoolingCapacityMax;
                    TotCoolElecPowerBinned = CoolingElecPowerMax;
                    TotCoolElecPowerBinnedDefault = CoolingElecPowerMax;
                    goto SpeedLoop_exit;
                }
            }
        SpeedLoop_exit:;

            NetCoolingCapWeighted += NetTotCoolCapBinned * CoolFracBinHoursAtOutdoorBinTemp[BinNum];
            TotCoolingElecPowerWeighted += TotCoolElecPowerBinned * CoolFracBinHoursAtOutdoorBinTemp[BinNum];
            TotCoolingElecPowerWeightedDefault += TotCoolElecPowerBinnedDefault * CoolFracBinHoursAtOutdoorBinTemp[BinNum];
        }

        SEER_User = 0.0;
        SEER_Standard = 0.0;
        if (TotCoolingElecPowerWeighted > 0.0) {
            SEER_User = NetCoolingCapWeighted / TotCoolingElecPowerWeighted;
            SEER_Standard = NetCoolingCapWeighted / TotCoolingElecPowerWeightedDefault;
        }
    }

    void MultiSpeedDXHeatingCoilStandardRatings(
        EnergyPlusData &state,
        [[maybe_unused]] std::string const &DXCoilName,            // Name of DX coil for which HSPF is calculated
        [[maybe_unused]] std::string const &DXCoilType,            // Type of DX coil for which HSPF is calculated
        Array1A_int const CapFTempCurveIndex,                      // Index for the capacity as a function of temperature modifier curve
        Array1A_int const CapFFlowCurveIndex,                      // Index for the capacity as a function of flow fraction modifier curve
        Array1A_int const EIRFTempCurveIndex,                      // Index for the EIR as a function of temperature modifier curve
        Array1A_int const EIRFFlowCurveIndex,                      // Index for the EIR as a function of flow fraction modifier curve
        Array1A_int const PLFFPLRCurveIndex,                       // Index for the PLF vs part-load ratio curve
        Array1A<Real64> const RatedTotalCapacity,                  // Reference capacity of DX coil [W]
        Array1A<Real64> const RatedCOP,                            // Reference coefficient of performance [W/W]
        Array1A<Real64> const RatedAirVolFlowRate,                 // Reference air flow rate of DX coil [m3/s]
        Array1A<Real64> const FanPowerPerEvapAirFlowRateFromInput, // rated fan power per evap air flow rate [W/(m3/s)]
        int const nsp,                                             // Number of compressor speeds
        Real64 &NetHeatingCapRatedHighTemp,                        // net heating capacity at maximum speed and High Temp
        Real64 &NetHeatingCapRatedLowTemp,                         // net heating capacity at maximum speed and low Temp
        Real64 &HSPF,                                              // seasonale energy efficiency ratio of multi speed DX cooling coil
        Optional_int_const RegionNum,                              // Region number for calculating HSPF of single speed DX heating coil
        Optional<Real64 const> MinOATCompressor,                   // Minimum OAT for heat pump compressor operation [C]
        Optional<Real64 const> OATempCompressorOn,                 // The outdoor temperature when the compressor is automatically turned
        Optional_bool_const OATempCompressorOnOffBlank,            // Flag used to determine low temperature cut out factor
        Optional<HPdefrostControl const> DefrostControl            // defrost control; 1=timed, 2=on-demand
    )
    {

        // SUBROUTINE INFORMATION:
        //       AUTHOR         B. Nigusse, FSEC
        //       DATE WRITTEN   December 2012
        //       MODIFIED
        //       RE-ENGINEERED  na

        // PURPOSE OF THIS SUBROUTINE:
        // Calculates the standard ratings net heating capacity and HSPF values for multi speed DX heating coils
        // at the AHRI standard test condition(s).

        // METHODOLOGY EMPLOYED:
        // na

        // REFERENCES:
        // na

        // Using/Aliasing
        using CurveManager::CurveValue;

        // Argument array dimensioning
        CapFTempCurveIndex.dim(nsp);
        CapFFlowCurveIndex.dim(nsp);
        EIRFTempCurveIndex.dim(nsp);
        EIRFFlowCurveIndex.dim(nsp);
        PLFFPLRCurveIndex.dim(nsp);
        RatedTotalCapacity.dim(nsp);
        RatedCOP.dim(nsp);
        RatedAirVolFlowRate.dim(nsp);
        FanPowerPerEvapAirFlowRateFromInput.dim(nsp);

        // Locals
        // SUBROUTINE ARGUMENT DEFINITIONS:

        // back on, if applicable, following automatic shut off. This field is
        // used only for HSPF calculation. [C]

        // SUBROUTINE PARAMETER DEFINITIONS:
        // CHARACTER(len=*), PARAMETER      :: RoutineName='MultiSpeedDXHeatingCoilStandardRatings: ' ! Include trailing blank space

        // INTERFACE BLOCK SPECIFICATIONS
        // na

        // DERIVED TYPE DEFINITIONS
        // na

        // SUBROUTINE LOCAL VARIABLE DECLARATIONS:

        // Intermediate values calculated from the inputs in the idf file
        Array1D<Real64> FanPowerPerEvapAirFlowRate(nsp); // Fan power per air volume flow rate through the evaporator coil [W/(m3/s)]
        Array1D<Real64> TotHeatCapTestH0(nsp);           // Total cooling capacity at A2 test condition (High speed)
        Array1D<Real64> TotHeatCapTestH1(nsp);           // Total cooling capacity at B2 test condition (High speed)
        Array1D<Real64> TotHeatCapTestH2(nsp);           // Total cooling capacity at B1 test condition (Low speed)
        Array1D<Real64> TotHeatCapTestH3(nsp);           // Total cooling capacity at F1 test condition (Low speed)
        Array1D<Real64> OutdoorUnitPowerTestH0(nsp);     // Outdoor Unit electric power at A2 test condition (High speed)
        Array1D<Real64> OutdoorUnitPowerTestH1(nsp);     // Outdoor Unit electric power at B2 test condition (High speed)
        Array1D<Real64> OutdoorUnitPowerTestH2(nsp);     // Outdoor Unit electric power at B1 test condition (Low speed)
        Array1D<Real64> OutdoorUnitPowerTestH3(nsp);     // Outdoor Unit electric power at F1 test condition (Low speed)
        Real64 HeatingCapacityLS;                        // cooling capacity of Mult-speed DX coil at lower speed, [W]
        Real64 HeatingCapacityHS;                        // cooling capacity of Mult-speed DX coil at higher speed, [W]
        Real64 HeatingElecPowerLS;                       // outdoor unit electric power input at low speed, [W]
        Real64 HeatingElecPowerHS;                       // outdoor unit electric power input at high speed, [W]
        Real64 HeatingCapacityMax;                       // cooling capacity of Mult-speed DX coil at max speed, [W]
        Real64 HeatingElecPowerMax;                      // outdoor unit electric power input at Max speed, [W]
        Array1D<Real64> TotHeatCapTestH1High(nsp);       // net heating capacity high speed at H1 test conditon, [W]

        // Intermediate values calculated from the inputs in the idf file
        Array1D<Real64> TotCapFlowModFac(nsp); // Total capacity modifier f(actual flow vs rated flow) for each speed [-]
        Array1D<Real64> EIRFlowModFac(nsp);    // EIR modifier f(actual supply air flow vs rated flow) for each speed [-]

        Real64 TotCapTempModFacH0(0.0); // Tot capacity modifier (function of entering wetbulb, outside drybulb) at H0 Test [-]
        Real64 EIRTempModFacH0(0.0);    // EIR modifier (function of entering wetbulb, outside drybulb)  at H0 Test[-]
        Real64 TotCapTempModFacH1(0.0); // Tot capacity modifier (function of entering wetbulb, outside drybulb) at H1 Test [-]
        Real64 EIRTempModFacH1(0.0);    // EIR modifier (function of entering wetbulb, outside drybulb)  at H1 Test[-]
        Real64 TotCapTempModFacH2(0.0); // Tot capacity modifier (function of entering wetbulb, outside drybulb) at H2 Test [-]
        Real64 EIRTempModFacH2(0.0);    // EIR modifier (function of entering wetbulb, outside drybulb)  at H2 Test[-]
        Real64 TotCapTempModFacH3(0.0); // Tot capacity modifier (function of entering wetbulb, outside drybulb) at H3 Test [-]
        Real64 EIRTempModFacH3(0.0);    // EIR modifier (function of entering wetbulb, outside drybulb)  at H3 Test[-]

        Real64 OATempCompressorOff(0.0); // Minimum outdoor air temperature to turn the commpressor off
        Real64 PartLoadRatio(0.0);       // compressor cycling ratio between successive speeds, [-]
        Real64 PartLoadFraction(0.0);    // part-load fraction that account for the cyclic degradation, [-]

        Real64 NetHeatingCapWeighted(0.0);       // net total heating cap weighted by the fraction of the binned cooling hours [W]
        Real64 TotHeatingElecPowerWeighted(0.0); // net total heat pump and resistance heating electric Energy input weighted by
        // the fraction of the binned cooling hours
        Real64 BuildingHeatingLoad(0.0);      // Building space heating load corresponding to an outdoor bin temperature [W]
        Real64 NetTotHeatCapBinned(0.0);      // Net tot heatinging cap corresponding to an outdoor bin temperature [W]
        Real64 TotHeatElecPowerBinnedHP(0.0); // Total Heat Pump heating electric power consumption at outdoor bin temp [W]
        Real64 TotHeatElecPowerBinnedRH(0.0); // Total Resistance heating electric power consumption at outdoor bin temp [W]

        Real64 LoadFactor;               // Fractional "on" time for last stage at the desired reduced capacity, (dimensionless)
        Real64 LowTempCutOutFactor(0.0); // Factor which corresponds to compressor operation depending on outdoor temperature

        Real64 FractionalBinHours(0.0);       // Fractional bin hours for the heating season  [-]
        Real64 DemandDeforstCredit(1.0);      // A factor to adjust HSPF if coil has demand defrost control  [-]
        Real64 DesignHeatingRequirement(0.0); // The amount of heating required to maintain a given indoor temperature
        // at a particular outdoor design temperature.  [W]
        Real64 DesignHeatingRequirementMin(0.0); // minimum design heating requirement [W]
        Real64 DesignHeatingRequirementMax(0.0); // maximum design heating requirement [W]
        int BinNum;                              // bin number counter
        int spnum;                               // compressor speed number
        int StandardDHRNum;                      // Integer counter for standardized DHRs

        NetHeatingCapWeighted = 0.0;
        TotHeatingElecPowerWeighted = 0.0;

        for (spnum = 1; spnum <= nsp; ++spnum) {
            FanPowerPerEvapAirFlowRate(spnum) = 0.0;
            if (FanPowerPerEvapAirFlowRateFromInput(spnum) <= 0.0) {
                FanPowerPerEvapAirFlowRate(spnum) = DefaultFanPowerPerEvapAirFlowRate;
            } else {
                FanPowerPerEvapAirFlowRate(spnum) = FanPowerPerEvapAirFlowRateFromInput(spnum);
            }
        }

        // Proceed withe HSPF value calculation
        for (spnum = 1; spnum <= nsp; ++spnum) {
            TotCapFlowModFac(spnum) = CurveValue(state, CapFFlowCurveIndex(spnum), AirMassFlowRatioRated);
            {
                if (state.dataCurveManager->PerfCurve(CapFTempCurveIndex(spnum)).NumDims == 1) {
                    TotCapTempModFacH0 = CurveValue(state, CapFTempCurveIndex(spnum), HeatingOutdoorCoilInletAirDBTempH0Test);
                    TotCapTempModFacH1 = CurveValue(state, CapFTempCurveIndex(spnum), HeatingOutdoorCoilInletAirDBTempRated);
                    TotCapTempModFacH2 = CurveValue(state, CapFTempCurveIndex(spnum), HeatingOutdoorCoilInletAirDBTempH2Test);
                    TotCapTempModFacH3 = CurveValue(state, CapFTempCurveIndex(spnum), HeatingOutdoorCoilInletAirDBTempH3Test);
                } else {
                    TotCapTempModFacH0 =
                        CurveValue(state, CapFTempCurveIndex(spnum), HeatingIndoorCoilInletAirDBTempRated, HeatingOutdoorCoilInletAirDBTempH0Test);
                    TotCapTempModFacH1 =
                        CurveValue(state, CapFTempCurveIndex(spnum), HeatingIndoorCoilInletAirDBTempRated, HeatingOutdoorCoilInletAirDBTempRated);
                    TotCapTempModFacH2 =
                        CurveValue(state, CapFTempCurveIndex(spnum), HeatingIndoorCoilInletAirDBTempRated, HeatingOutdoorCoilInletAirDBTempH2Test);
                    TotCapTempModFacH3 =
                        CurveValue(state, CapFTempCurveIndex(spnum), HeatingIndoorCoilInletAirDBTempRated, HeatingOutdoorCoilInletAirDBTempH3Test);
                }
            }

            TotHeatCapTestH0(spnum) = RatedTotalCapacity(spnum) * TotCapTempModFacH0 * TotCapFlowModFac(spnum) +
                                      FanPowerPerEvapAirFlowRate(spnum) * RatedAirVolFlowRate(spnum);
            TotHeatCapTestH1(spnum) = RatedTotalCapacity(spnum) * TotCapTempModFacH1 * TotCapFlowModFac(spnum) +
                                      FanPowerPerEvapAirFlowRate(spnum) * RatedAirVolFlowRate(spnum);
            TotHeatCapTestH2(spnum) = RatedTotalCapacity(spnum) * TotCapTempModFacH2 * TotCapFlowModFac(spnum) +
                                      FanPowerPerEvapAirFlowRate(spnum) * RatedAirVolFlowRate(spnum);
            TotHeatCapTestH3(spnum) = RatedTotalCapacity(spnum) * TotCapTempModFacH3 * TotCapFlowModFac(spnum) +
                                      FanPowerPerEvapAirFlowRate(spnum) * RatedAirVolFlowRate(spnum);

            EIRFlowModFac(spnum) = CurveValue(state, EIRFFlowCurveIndex(spnum), AirMassFlowRatioRated);

            {
                if (state.dataCurveManager->PerfCurve(EIRFTempCurveIndex(spnum)).NumDims == 1) {
                    EIRTempModFacH0 = CurveValue(state, EIRFTempCurveIndex(spnum), HeatingOutdoorCoilInletAirDBTempH0Test);
                    EIRTempModFacH1 = CurveValue(state, EIRFTempCurveIndex(spnum), HeatingOutdoorCoilInletAirDBTempRated);
                    EIRTempModFacH2 = CurveValue(state, EIRFTempCurveIndex(spnum), HeatingOutdoorCoilInletAirDBTempH2Test);
                    EIRTempModFacH3 = CurveValue(state, EIRFTempCurveIndex(spnum), HeatingOutdoorCoilInletAirDBTempH3Test);
                } else {
                    EIRTempModFacH0 =
                        CurveValue(state, EIRFTempCurveIndex(spnum), HeatingIndoorCoilInletAirDBTempRated, HeatingOutdoorCoilInletAirDBTempH0Test);
                    EIRTempModFacH1 =
                        CurveValue(state, EIRFTempCurveIndex(spnum), HeatingIndoorCoilInletAirDBTempRated, HeatingOutdoorCoilInletAirDBTempRated);
                    EIRTempModFacH2 =
                        CurveValue(state, EIRFTempCurveIndex(spnum), HeatingIndoorCoilInletAirDBTempRated, HeatingOutdoorCoilInletAirDBTempH2Test);
                    EIRTempModFacH3 =
                        CurveValue(state, EIRFTempCurveIndex(spnum), HeatingIndoorCoilInletAirDBTempRated, HeatingOutdoorCoilInletAirDBTempH3Test);
                }
            }
            if (RatedCOP(spnum) > 0.0) {
                OutdoorUnitPowerTestH0(spnum) = TotHeatCapTestH0(spnum) * EIRFlowModFac(spnum) * EIRTempModFacH0 / RatedCOP(spnum) +
                                                FanPowerPerEvapAirFlowRate(spnum) * RatedAirVolFlowRate(spnum);
                OutdoorUnitPowerTestH1(spnum) = TotHeatCapTestH1(spnum) * EIRFlowModFac(spnum) * EIRTempModFacH1 / RatedCOP(spnum) +
                                                FanPowerPerEvapAirFlowRate(spnum) * RatedAirVolFlowRate(spnum);
                OutdoorUnitPowerTestH2(spnum) = TotHeatCapTestH2(spnum) * EIRFlowModFac(spnum) * EIRTempModFacH2 / RatedCOP(spnum) +
                                                FanPowerPerEvapAirFlowRate(spnum) * RatedAirVolFlowRate(spnum);
                OutdoorUnitPowerTestH3(spnum) = TotHeatCapTestH3(spnum) * EIRFlowModFac(spnum) * EIRTempModFacH3 / RatedCOP(spnum) +
                                                FanPowerPerEvapAirFlowRate(spnum) * RatedAirVolFlowRate(spnum);
            }
        }

        // determine the HP capacity at the rated condition (AHRI H1 high speed test Condition); and determine the
        // the building heat requirement for the user specified region
        NetHeatingCapRatedHighTemp = TotHeatCapTestH1(nsp);
        NetHeatingCapRatedLowTemp = TotHeatCapTestH3(nsp);

        if (RegionNum == 5) {
            DesignHeatingRequirementMin = NetHeatingCapRatedHighTemp;
            DesignHeatingRequirementMax = 2.20 * NetHeatingCapRatedHighTemp;
        } else {
            DesignHeatingRequirementMin = NetHeatingCapRatedHighTemp * (18.33 - OutdoorDesignTemperature[RegionNum - 1]) / (60.0 / 1.80);
            DesignHeatingRequirementMax = 2.20 * DesignHeatingRequirementMin;
        }
        // Set the Design Heating Requirement to nearest standard value (From Table 18, AHRI/ANSI Std 210/240)
        for (StandardDHRNum = 0; StandardDHRNum < TotalNumOfStandardDHRs - 1; ++StandardDHRNum) {
            if (DesignHeatingRequirementMin < StandardDesignHeatingRequirement[0]) {

                DesignHeatingRequirement = min(StandardDesignHeatingRequirement[0], DesignHeatingRequirementMax);

            } else if (DesignHeatingRequirementMin >= StandardDesignHeatingRequirement[StandardDHRNum] &&
                       DesignHeatingRequirementMin < StandardDesignHeatingRequirement[StandardDHRNum + 1]) {
                if ((DesignHeatingRequirementMin - StandardDesignHeatingRequirement[StandardDHRNum]) >
                    (StandardDesignHeatingRequirement[StandardDHRNum + 1] - DesignHeatingRequirementMin)) {

                    DesignHeatingRequirement = min(StandardDesignHeatingRequirement[StandardDHRNum + 1], DesignHeatingRequirementMax);
                } else {
                    DesignHeatingRequirement = min(StandardDesignHeatingRequirement[StandardDHRNum], DesignHeatingRequirementMax);
                }
            } else if (DesignHeatingRequirementMin >= StandardDesignHeatingRequirement[TotalNumOfStandardDHRs - 1]) {
                DesignHeatingRequirement = min(StandardDesignHeatingRequirement[StandardDHRNum], DesignHeatingRequirementMax);
            }
        }
        // The minimum temperature below which the compressor is turned off
        OATempCompressorOff = MinOATCompressor;

<<<<<<< HEAD
        for (BinNum = 0; BinNum < TotalNumOfTemperatureBins(RegionNum); ++BinNum) { // NumOfOATempBins

            if ((RegionNum > 0) && (RegionNum <= 6))
                FractionalBinHours = AllRegionFracBinHoursAtOutdoorBinTemp[RegionNum - 1][BinNum];
            else
                FractionalBinHours = AllRegionFracBinHoursAtOutdoorBinTemp[3][BinNum];
=======
        for (BinNum = 0; BinNum < TotalNumOfTemperatureBins[RegionNum - 1]; ++BinNum) { // NumOfOATempBins

            FractionalBinHours = FracBinHoursAtOutdoorBinTemp[RegionNum - 1][BinNum];
>>>>>>> 0ae84d4e

            // Calculate the building heating load
            BuildingHeatingLoad = (18.33 - OutdoorBinTemperature[BinNum]) / (18.33 - OutdoorDesignTemperature[RegionNum - 1]) * CorrectionFactor *
                                  DesignHeatingRequirement;

            if ((OutdoorBinTemperature[BinNum] <= -8.33) || (OutdoorBinTemperature[BinNum] >= 7.20)) {
                HeatingCapacityMax = TotHeatCapTestH3(nsp) + ((TotHeatCapTestH1(nsp) - TotHeatCapTestH3(nsp)) *
                                                              (OutdoorBinTemperature[BinNum] - HeatingOutdoorCoilInletAirDBTempH3Test) /
                                                              (HeatingOutdoorCoilInletAirDBTempRated - HeatingOutdoorCoilInletAirDBTempH3Test));
                HeatingElecPowerMax =
                    OutdoorUnitPowerTestH3(nsp) + ((OutdoorUnitPowerTestH1(nsp) - OutdoorUnitPowerTestH3(nsp)) *
                                                   (OutdoorBinTemperature[BinNum] - HeatingOutdoorCoilInletAirDBTempH3Test) /
                                                   (HeatingOutdoorCoilInletAirDBTempRated - HeatingOutdoorCoilInletAirDBTempH3Test));
            } else {
                HeatingCapacityMax = TotHeatCapTestH3(nsp) + ((TotHeatCapTestH2(nsp) - TotHeatCapTestH3(nsp)) *
                                                              (OutdoorBinTemperature[BinNum] - HeatingOutdoorCoilInletAirDBTempH3Test) /
                                                              (HeatingOutdoorCoilInletAirDBTempH2Test - HeatingOutdoorCoilInletAirDBTempH3Test));
                HeatingElecPowerMax =
                    OutdoorUnitPowerTestH3(nsp) + ((OutdoorUnitPowerTestH2(nsp) - OutdoorUnitPowerTestH3(nsp)) *
                                                   (OutdoorBinTemperature[BinNum] - HeatingOutdoorCoilInletAirDBTempH3Test) /
                                                   (HeatingOutdoorCoilInletAirDBTempH2Test - HeatingOutdoorCoilInletAirDBTempH3Test));
            }

            // determine the speed number
            for (spnum = 1; spnum <= nsp - 1; ++spnum) {
                // Low Speed
                if (OutdoorBinTemperature[BinNum] < -8.33) {
                    HeatingCapacityLS = TotHeatCapTestH3(spnum) + ((TotHeatCapTestH1(spnum) - TotHeatCapTestH3(spnum)) *
                                                                   (OutdoorBinTemperature[BinNum] - HeatingOutdoorCoilInletAirDBTempH3Test) /
                                                                   (HeatingOutdoorCoilInletAirDBTempRated - HeatingOutdoorCoilInletAirDBTempH3Test));
                    HeatingElecPowerLS =
                        OutdoorUnitPowerTestH3(spnum) + ((OutdoorUnitPowerTestH1(spnum) - OutdoorUnitPowerTestH3(spnum)) *
                                                         (OutdoorBinTemperature[BinNum] - HeatingOutdoorCoilInletAirDBTempH3Test) /
                                                         (HeatingOutdoorCoilInletAirDBTempRated - HeatingOutdoorCoilInletAirDBTempH3Test));

                } else if (OutdoorBinTemperature[BinNum] >= 4.44) {
                    HeatingCapacityLS = TotHeatCapTestH1(spnum) + ((TotHeatCapTestH0(spnum) - TotHeatCapTestH1(spnum)) *
                                                                   (OutdoorBinTemperature[BinNum] - HeatingOutdoorCoilInletAirDBTempRated) /
                                                                   (HeatingOutdoorCoilInletAirDBTempH0Test - HeatingOutdoorCoilInletAirDBTempRated));
                    HeatingElecPowerLS =
                        OutdoorUnitPowerTestH1(spnum) + ((OutdoorUnitPowerTestH0(spnum) - OutdoorUnitPowerTestH1(spnum)) *
                                                         (OutdoorBinTemperature[BinNum] - HeatingOutdoorCoilInletAirDBTempRated) /
                                                         (HeatingOutdoorCoilInletAirDBTempH0Test - HeatingOutdoorCoilInletAirDBTempRated));
                } else {
                    HeatingCapacityLS = TotHeatCapTestH3(spnum) + ((TotHeatCapTestH2(spnum) - TotHeatCapTestH3(spnum)) *
                                                                   (OutdoorBinTemperature[BinNum] - HeatingOutdoorCoilInletAirDBTempH3Test) /
                                                                   (HeatingOutdoorCoilInletAirDBTempH2Test - HeatingOutdoorCoilInletAirDBTempH3Test));
                    HeatingElecPowerLS =
                        OutdoorUnitPowerTestH3(spnum) + ((OutdoorUnitPowerTestH2(spnum) - OutdoorUnitPowerTestH3(spnum)) *
                                                         (OutdoorBinTemperature[BinNum] - HeatingOutdoorCoilInletAirDBTempH3Test) /
                                                         (HeatingOutdoorCoilInletAirDBTempH2Test - HeatingOutdoorCoilInletAirDBTempH3Test));
                }
                // High Speed
                if ((OutdoorBinTemperature[BinNum] <= -8.33) || (OutdoorBinTemperature[BinNum] >= 7.20)) {
                    HeatingCapacityHS =
                        TotHeatCapTestH3(spnum + 1) + ((TotHeatCapTestH1(spnum + 1) - TotHeatCapTestH3(spnum + 1)) *
                                                       (OutdoorBinTemperature[BinNum] - HeatingOutdoorCoilInletAirDBTempH3Test) /
                                                       (HeatingOutdoorCoilInletAirDBTempRated - HeatingOutdoorCoilInletAirDBTempH3Test));
                    HeatingElecPowerHS =
                        OutdoorUnitPowerTestH3(spnum + 1) + ((OutdoorUnitPowerTestH1(spnum + 1) - OutdoorUnitPowerTestH3(spnum + 1)) *
                                                             (OutdoorBinTemperature[BinNum] - HeatingOutdoorCoilInletAirDBTempH3Test) /
                                                             (HeatingOutdoorCoilInletAirDBTempRated - HeatingOutdoorCoilInletAirDBTempH3Test));
                } else {
                    HeatingCapacityHS =
                        TotHeatCapTestH3(spnum + 1) + ((TotHeatCapTestH2(spnum + 1) - TotHeatCapTestH3(spnum + 1)) *
                                                       (OutdoorBinTemperature[BinNum] - HeatingOutdoorCoilInletAirDBTempH3Test) /
                                                       (HeatingOutdoorCoilInletAirDBTempH2Test - HeatingOutdoorCoilInletAirDBTempH3Test));
                    HeatingElecPowerHS =
                        OutdoorUnitPowerTestH3(spnum + 1) + ((OutdoorUnitPowerTestH2(spnum + 1) - OutdoorUnitPowerTestH3(spnum + 1)) *
                                                             (OutdoorBinTemperature[BinNum] - HeatingOutdoorCoilInletAirDBTempH3Test) /
                                                             (HeatingOutdoorCoilInletAirDBTempH2Test - HeatingOutdoorCoilInletAirDBTempH3Test));
                }
                LowTempCutOutFactor = 0.0;
                if (!OATempCompressorOnOffBlank) {
                    if (OutdoorBinTemperature[BinNum] <= OATempCompressorOff) {
                        LowTempCutOutFactor = 0.0;
                    } else if (OutdoorBinTemperature[BinNum] > OATempCompressorOff && OutdoorBinTemperature[BinNum] <= OATempCompressorOn) {
                        LowTempCutOutFactor = 0.5;
                    } else {
                        LowTempCutOutFactor = 1.0;
                    }
                } else {
                    LowTempCutOutFactor = 1.0;
                }

                if (BuildingHeatingLoad <= HeatingCapacityLS) {
                    if (HeatingCapacityLS > 0.0) PartLoadRatio = min(1.0, BuildingHeatingLoad / HeatingCapacityLS);
                    NetTotHeatCapBinned = BuildingHeatingLoad;
                    PartLoadFraction = 1.0 - CyclicDegradationCoeff * (1.0 - PartLoadRatio);
                    TotHeatElecPowerBinnedHP = (PartLoadRatio / PartLoadFraction) * HeatingElecPowerLS * LowTempCutOutFactor;
                    TotHeatElecPowerBinnedRH = BuildingHeatingLoad * (1.0 - LowTempCutOutFactor);

                    goto HeatSpeedLoop_exit;

                } else if ((BuildingHeatingLoad > HeatingCapacityLS) && (BuildingHeatingLoad < HeatingCapacityHS)) {
                    // cycle between speed "spnum" and "spnum + 1"
                    LoadFactor = min(1.0, (HeatingCapacityHS - BuildingHeatingLoad) / (HeatingCapacityHS - HeatingCapacityLS));
                    LoadFactor = max(0.0, LoadFactor);

                    NetTotHeatCapBinned = BuildingHeatingLoad;
                    TotHeatElecPowerBinnedHP = LoadFactor * HeatingElecPowerLS + (1.0 - LoadFactor) * HeatingElecPowerHS;
                    TotHeatElecPowerBinnedHP *= LowTempCutOutFactor;
                    TotHeatElecPowerBinnedRH = BuildingHeatingLoad * (1.0 - LowTempCutOutFactor);

                    goto HeatSpeedLoop_exit;

                } else if (BuildingHeatingLoad >= HeatingCapacityMax) {
                    NetTotHeatCapBinned = BuildingHeatingLoad;
                    if (!OATempCompressorOnOffBlank && HeatingElecPowerMax > 0.0) {
                        if ((OutdoorBinTemperature[BinNum] <= OATempCompressorOff) || (HeatingCapacityMax / HeatingElecPowerMax < 1.0)) {
                            LowTempCutOutFactor = 0.0;
                        } else if ((OutdoorBinTemperature[BinNum] > OATempCompressorOff && OutdoorBinTemperature[BinNum] <= OATempCompressorOn) &&
                                   (HeatingCapacityMax / HeatingElecPowerMax > 1.0)) {
                            LowTempCutOutFactor = 0.5;
                        } else if ((OutdoorBinTemperature[BinNum] > OATempCompressorOn) && (HeatingCapacityMax / HeatingElecPowerMax > 1.0)) {
                            LowTempCutOutFactor = 1.0;
                        }
                    } else {
                        LowTempCutOutFactor = 1.0;
                    }

                    TotHeatElecPowerBinnedHP = HeatingElecPowerMax * LowTempCutOutFactor;
                    TotHeatElecPowerBinnedRH = BuildingHeatingLoad - HeatingCapacityMax * LowTempCutOutFactor;

                    goto HeatSpeedLoop_exit;
                }
            }
        HeatSpeedLoop_exit:;

            NetHeatingCapWeighted += NetTotHeatCapBinned * FractionalBinHours;
            TotHeatingElecPowerWeighted += (TotHeatElecPowerBinnedHP + TotHeatElecPowerBinnedRH) * FractionalBinHours;
        }

        if (DefrostControl == HPdefrostControl::Timed) {
            DemandDeforstCredit = 1.0; // Timed defrost control
        } else {
            DemandDeforstCredit = 1.03; // Demand defrost control
        }

        if (TotHeatingElecPowerWeighted > 0.0) {
            HSPF = NetHeatingCapWeighted * DemandDeforstCredit / TotHeatingElecPowerWeighted;
        } else {
            HSPF = 0.0;
        }
    }

    void ReportDXCoilRating(EnergyPlusData &state,
                            std::string const &CompType,    // Type of component
                            std::string_view CompName,      // Name of component
                            int const CompTypeNum,          // TypeNum of component
                            Real64 const CoolCapVal,        // Standard total (net) cooling capacity for AHRI Std. 210/240 {W}
                            Real64 const SEERUserIP,        // SEER value in IP units from user PLR curve {Btu/W-h}
                            Real64 const SEERStandardIP,    // SEER value in IP units from AHRI Std 210/240-2008 default PLF curve and C_D {Btu/W-h}
                            Real64 const EERValueSI,        // EER value in SI units {W/W}
                            Real64 const EERValueIP,        // EER value in IP units {Btu/W-h}
                            Real64 const IEERValueIP,       // IEER value in IP units {Btu/W-h}
                            Real64 const HighHeatingCapVal, // High Temperature Heating Standard (Net) Rating Capacity
                            Real64 const LowHeatingCapVal,  // Low Temperature Heating Standard (Net) Rating Capacity
                            Real64 const HSPFValueIP,       // IEER value in IP units {Btu/W-h}
                            int const RegionNum             // Region Number for which HSPF is calculated
    )
    {

        // SUBROUTINE INFORMATION:
        //       AUTHOR         Bereket Nigusse, Chandan Sharma
        //       DATE WRITTEN   February 2010
        //       MODIFIED       May 2010 (Added EER and IEER entries)
        //                      March 2012 (Added HSPF and High/Low Heating Capacity entries)
        //       RE-ENGINEERED  na

        // PURPOSE OF THIS SUBROUTINE:
        // This subroutine writes the standard rating (net) cooling capacity, SEER, EER and IEER values to
        // the "eio" and tabular output files for Single Speed compressor DX Cooling Coils.

        // METHODOLOGY EMPLOYED:
        // na

        // REFERENCES:
        // na

        // Using/Aliasing

        using namespace OutputReportPredefined;
        using DataHVACGlobals::CoilDX_CoolingSingleSpeed;
        using DataHVACGlobals::CoilDX_HeatingEmpirical;
        using DataHVACGlobals::CoilDX_MultiSpeedCooling;
        using DataHVACGlobals::CoilDX_MultiSpeedHeating;

        // Locals
        // SUBROUTINE ARGUMENT DEFINITIONS:
        //   or ANSI/AHRI Std. 340/360 {W}

        // for AHRI Std. 210/240 {W}
        // for AHRI Std. 210/240 {W}

        // SUBROUTINE PARAMETER DEFINITIONS:

        // INTERFACE BLOCK SPECIFICATIONS
        // na

        // DERIVED TYPE DEFINITIONS
        // na

        // SUBROUTINE LOCAL VARIABLE DECLARATIONS:
        auto &MyCoolOneTimeFlag = state.dataHVACGlobal->StandardRatingsMyCoolOneTimeFlag;
        auto &MyHeatOneTimeFlag = state.dataHVACGlobal->StandardRatingsMyHeatOneTimeFlag;

        switch (CompTypeNum) {

        case CoilDX_CoolingSingleSpeed: {
            if (MyCoolOneTimeFlag) {
                print(state.files.eio,
                      "{}",
                      "! <DX Cooling Coil Standard Rating Information>, Component Type, Component Name, Standard Rating (Net) "
                      "Cooling Capacity {W}, Standard Rated Net COP {W/W}, EER {Btu/W-h}, SEER User {Btu/W-h}, SEER Standard {Btu/W-h}, IEER "
                      "{Btu/W-h}\n");
                MyCoolOneTimeFlag = false;
            }

            static constexpr std::string_view Format_991(
                " DX Cooling Coil Standard Rating Information, {}, {}, {:.1R}, {:.2R}, {:.2R}, {:.2R}, {:.2R}, {:.2R}\n");
            print(state.files.eio, Format_991, CompType, CompName, CoolCapVal, EERValueSI, EERValueIP, SEERUserIP, SEERStandardIP, IEERValueIP);

            PreDefTableEntry(state, state.dataOutRptPredefined->pdchDXCoolCoilType, CompName, CompType);
            PreDefTableEntry(state, state.dataOutRptPredefined->pdchDXCoolCoilNetCapSI, CompName, CoolCapVal, 1);
            // W/W is the same as Btuh/Btuh so that's fine too
            PreDefTableEntry(state, state.dataOutRptPredefined->pdchDXCoolCoilCOP, CompName, EERValueSI, 2);
            // Btu/W-h will convert to itself
            PreDefTableEntry(state, state.dataOutRptPredefined->pdchDXCoolCoilEERIP, CompName, EERValueIP, 2);
            PreDefTableEntry(state, state.dataOutRptPredefined->pdchDXCoolCoilSEERUserIP, CompName, SEERUserIP, 2);
            PreDefTableEntry(state, state.dataOutRptPredefined->pdchDXCoolCoilSEERStandardIP, CompName, SEERStandardIP, 2);
            PreDefTableEntry(state, state.dataOutRptPredefined->pdchDXCoolCoilIEERIP, CompName, IEERValueIP, 2);
            addFootNoteSubTable(state,
                                state.dataOutRptPredefined->pdstDXCoolCoil,
                                "ANSI/AHRI ratings account for supply air fan heat and electric power. "
                                "SEER User is calculated using user-input PLF curve and cooling coefficient of degradation whereas SEER Standard "
                                "is calculated using AHRI Std 210/240-2008 default PLF curve and cooling coefficient of degradation.");

            break;
        }
        case CoilDX_HeatingEmpirical:
        case CoilDX_MultiSpeedHeating: {
            if (MyHeatOneTimeFlag) {
                static constexpr std::string_view Format_992(
                    "! <DX Heating Coil Standard Rating Information>, Component Type, Component Name, High Temperature Heating "
                    "(net) Rating Capacity {W}, Low Temperature Heating (net) Rating Capacity {W}, HSPF {Btu/W-h}, Region "
                    "Number\n");
                print(state.files.eio, "{}", Format_992);
                MyHeatOneTimeFlag = false;
            }

            static constexpr std::string_view Format_993(" DX Heating Coil Standard Rating Information, {}, {}, {:.1R}, {:.1R}, {:.2R}, {}\n");
            print(state.files.eio, Format_993, CompType, CompName, HighHeatingCapVal, LowHeatingCapVal, HSPFValueIP, RegionNum);

            PreDefTableEntry(state, state.dataOutRptPredefined->pdchDXHeatCoilType, CompName, CompType);
            PreDefTableEntry(state, state.dataOutRptPredefined->pdchDXHeatCoilHighCap, CompName, HighHeatingCapVal, 1);
            PreDefTableEntry(state, state.dataOutRptPredefined->pdchDXHeatCoilLowCap, CompName, LowHeatingCapVal, 1);
            // Btu/W-h will convert to itself
            PreDefTableEntry(state, state.dataOutRptPredefined->pdchDXHeatCoilHSPFIP, CompName, HSPFValueIP, 2);
            PreDefTableEntry(state, state.dataOutRptPredefined->pdchDXHeatCoilRegionNum, CompName, RegionNum);
            addFootNoteSubTable(
                state, state.dataOutRptPredefined->pdstDXHeatCoil, "ANSI/AHRI ratings account for supply air fan heat and electric power.");

            break;
        }
        case CoilDX_MultiSpeedCooling: {
            if (MyCoolOneTimeFlag) {
                static constexpr std::string_view Format_994(
                    "! <DX Cooling Coil Standard Rating Information>, Component Type, Component Name, Standard Rating (Net) "
                    "Cooling Capacity {W}, Standard Rated Net COP {W/W}, EER {Btu/W-h}, SEER User {Btu/W-h}, SEER Standard {Btu/W-h}, IEER "
                    "{Btu/W-h}");
                print(state.files.eio, "{}\n", Format_994);
                MyCoolOneTimeFlag = false;
            }

            static constexpr std::string_view Format_995(
                " DX Cooling Coil Standard Rating Information, {}, {}, {:.1R}, {}, {}, {:.2R}, {:.2R}, {}\n");
            print(state.files.eio, Format_995, CompType, CompName, CoolCapVal, ' ', ' ', SEERUserIP, SEERStandardIP, ' ');

            PreDefTableEntry(state, state.dataOutRptPredefined->pdchDXCoolCoilType, CompName, CompType);
            PreDefTableEntry(state, state.dataOutRptPredefined->pdchDXCoolCoilNetCapSI, CompName, CoolCapVal, 1);
            PreDefTableEntry(state, state.dataOutRptPredefined->pdchDXCoolCoilSEERUserIP, CompName, SEERUserIP, 2);
            PreDefTableEntry(state, state.dataOutRptPredefined->pdchDXCoolCoilSEERStandardIP, CompName, SEERStandardIP, 2);
            addFootNoteSubTable(state,
                                state.dataOutRptPredefined->pdstDXCoolCoil,
                                "ANSI/AHRI ratings account for supply air fan heat and electric power. "
                                "SEER User is calculated using user-input PLF curve and cooling coefficient of degradation whereas SEER Standard "
                                "is calculated using AHRI Std 210/240-2008 default PLF curve and cooling coefficient of degradation.");

            break;
        }
        default:
            break;
        }
    }

    void ReportDXCoolCoilDataCenterApplication(EnergyPlusData &state,
                                               std::string const &CompType,           // Type of component
                                               std::string_view CompName,             // Name of component
                                               int const CompTypeNum,                 // TypeNum of component
                                               Array1D<Real64> &NetCoolingCapRated,   // net cooling capacity of single speed DX cooling coil
                                               Array1D<Real64> &TotElectricPowerRated // total electric power including supply fan
    )
    {

        // SUBROUTINE INFORMATION:
        //       AUTHOR         Bereket Nigusse
        //       DATE WRITTEN   October 2014
        //       MODIFIED       na
        //
        //       RE-ENGINEERED  na

        // PURPOSE OF THIS SUBROUTINE:
        // This subroutine writes the standard rating (net) cooling capacity and Electric Power for
        // for room unitary air conditioners single speed DX cooling coils to the "eio" and tabular
        // output files.

        // METHODOLOGY EMPLOYED:
        // na

        // REFERENCES:
        // ANSI/ASHRAE Standard 127-2012 - Method of Testing for Rating Computer and Data Processing
        //                                 Room Unitary Air Conditioners

        // Using/Aliasing

        using namespace OutputReportPredefined;
        using DataHVACGlobals::CoilDX_CoolingSingleSpeed;

        // Locals
        // SUBROUTINE ARGUMENT DEFINITIONS:
        // na

        // SUBROUTINE PARAMETER DEFINITIONS:

        // INTERFACE BLOCK SPECIFICATIONS
        // na

        // DERIVED TYPE DEFINITIONS
        // na

        // SUBROUTINE LOCAL VARIABLE DECLARATIONS:
        auto &MyCoolOneTimeFlag = state.dataHVACGlobal->StandardRatingsMyCoolOneTimeFlag2;
        int ClassNum; // class number (Class I, II, II, IV)
        int Num;      // text number counter

        // Formats

        if (CompTypeNum == CoilDX_CoolingSingleSpeed) {
            if (MyCoolOneTimeFlag) {
                static constexpr std::string_view Format_101(
                    "! <DX Cooling Coil ASHRAE 127 Standard Ratings Information>, Component Type, Component Name, Standard 127 "
                    "Classification, Rated Net Cooling Capacity Test A {W}, Rated Total Electric Power Test A {W}, Rated Net "
                    "Cooling Capacity Test B {W}, Rated Total Electric Power Test B {W}, Rated Net Cooling Capacity Test C {W}, "
                    "Rated Total Electric Power Test C {W}, Rated Net Cooling Capacity Test D {W}, Rated Total Electric "
                    "Power Test D {W} \n");
                print(state.files.eio, "{}", Format_101);
                MyCoolOneTimeFlag = false;
            }
            for (ClassNum = 1; ClassNum <= 4; ++ClassNum) {
                Num = (ClassNum - 1) * 4;
                std::string ClassName = format("Class {}", ClassNum);
                std::string CompNameNew = fmt::format("{}({})", CompName, ClassName);
                static constexpr std::string_view Format_102(
                    " DX Cooling Coil ASHRAE 127 Standard Ratings Information, {}, {}, {}, {:.1R}, {:.1R}, {:.1R}, "
                    "{:.1R}, {:.1R}, {:.1R}, {:.1R}, {:.1R}\n");
                print(state.files.eio,
                      Format_102,
                      CompType,
                      CompName,
                      ClassName,
                      NetCoolingCapRated(Num + 1),
                      TotElectricPowerRated(Num + 1),
                      NetCoolingCapRated(Num + 2),
                      TotElectricPowerRated(Num + 2),
                      NetCoolingCapRated(Num + 3),
                      TotElectricPowerRated(Num + 3),
                      NetCoolingCapRated(Num + 4),
                      TotElectricPowerRated(Num + 4));
                PreDefTableEntry(state, state.dataOutRptPredefined->pdchDXCoolCoilType, CompNameNew, CompType);
                // Note: If you call format("{:.1R}", NetCoolingCapRated(Num + 1)),
                // Then it's not the OutputReportPredefined::PreDefTableEntry prototype with Real64 that is called.
                // As a result, the entry isn't marked as being Real (origEntryIsReal) and unit conversion does not occur
                // Bad: PreDefTableEntry(state, pdchDXCoolCoilNetCapSIA, CompNameNew, format("{:.1R}", NetCoolingCapRated(Num + 1)));
                PreDefTableEntry(state, state.dataOutRptPredefined->pdchDXCoolCoilNetCapSIA, CompNameNew, NetCoolingCapRated(Num + 1), 1);
                PreDefTableEntry(state, state.dataOutRptPredefined->pdchDXCoolCoilNetCapSIB, CompNameNew, NetCoolingCapRated(Num + 2), 1);
                PreDefTableEntry(state, state.dataOutRptPredefined->pdchDXCoolCoilNetCapSIC, CompNameNew, NetCoolingCapRated(Num + 3), 1);
                PreDefTableEntry(state, state.dataOutRptPredefined->pdchDXCoolCoilNetCapSID, CompNameNew, NetCoolingCapRated(Num + 4), 1);

                // These will stay in W, so it doesn't matter as much, but let's be consistent
                PreDefTableEntry(state, state.dataOutRptPredefined->pdchDXCoolCoilElecPowerA, CompNameNew, TotElectricPowerRated(Num + 1), 1);
                PreDefTableEntry(state, state.dataOutRptPredefined->pdchDXCoolCoilElecPowerB, CompNameNew, TotElectricPowerRated(Num + 2), 1);
                PreDefTableEntry(state, state.dataOutRptPredefined->pdchDXCoolCoilElecPowerC, CompNameNew, TotElectricPowerRated(Num + 3), 1);
                PreDefTableEntry(state, state.dataOutRptPredefined->pdchDXCoolCoilElecPowerD, CompNameNew, TotElectricPowerRated(Num + 4), 1);

                addFootNoteSubTable(state,
                                    state.dataOutRptPredefined->pdstDXCoolCoil2,
                                    "ANSI/ASHRAE Standard 127 includes supply fan heat effect and electric power.");
            }
        }
    }

    void CheckCurveLimitsForStandardRatings(EnergyPlusData &state,
                                            std::string const &DXCoilName, // Name of DX coil for which HSPF is calculated
                                            std::string const &DXCoilType, // Type of DX coil - heating or cooling
                                            int const DXCoilTypeNum,       // Integer type of DX coil - heating or cooling
                                            int const CapFTempCurveIndex,  // Index for the capacity as a function of temperature modifier curve
                                            int const CapFFlowCurveIndex,  // Index for the capacity as a function of flow fraction modifier curve
                                            int const EIRFTempCurveIndex,  // Index for the EIR as a function of temperature modifier curve
                                            int const EIRFFlowCurveIndex,  // Index for the EIR as a function of flow fraction modifier curve
                                            int const PLFFPLRCurveIndex    // Index for the EIR vs part-load ratio curve
    )
    {

        // SUBROUTINE INFORMATION:
        //       AUTHOR         D. Shirey/B. Nigusse, FSEC
        //       DATE WRITTEN   May 2010
        //       MODIFIED       Chandan Sharma, March 2012
        //       RE-ENGINEERED  na

        // PURPOSE OF THIS SUBROUTINE:
        // Checks the limits of the various curves used in DXCoil and returns .FALSE. if the limits do not include
        // the standard test condition(s).

        // METHODOLOGY EMPLOYED:
        // na

        // REFERENCES:
        // na

        // Using/Aliasing
        using CurveManager::CurveValue;
        using CurveManager::GetCurveIndex;
        using CurveManager::GetCurveMinMaxValues;
        using CurveManager::GetCurveName;
        using DataHVACGlobals::CoilDX_CoolingSingleSpeed;
        using DataHVACGlobals::CoilDX_HeatingEmpirical;
        using DataHVACGlobals::CoilDX_MultiSpeedCooling;
        using DataHVACGlobals::CoilDX_MultiSpeedHeating;

        // Locals
        // SUBROUTINE ARGUMENT DEFINITIONS:

        // SUBROUTINE PARAMETER DEFINITIONS:

        static constexpr std::string_view RoutineName("CheckCurveLimitsForStandardRatings: "); // Include trailing blank space

        // INTERFACE BLOCK SPECIFICATIONS
        // na

        // DERIVED TYPE DEFINITIONS
        // na

        // SUBROUTINE LOCAL VARIABLE DECLARATIONS:

        //  Minimum and Maximum independent variable limits from Total Cooling Capacity Function of Temperature Curve
        Real64 CapacityWBTempMin(0.0); // Capacity modifier Min value (wet bulb temperature), from the Curve:BiQuadratic object
        Real64 CapacityWBTempMax(0.0); // Capacity modifier Max value (wet bulb temperature), from the Curve:BiQuadratic object
        Real64 CapacityDBTempMin(0.0); // Capacity modifier Min value (dry bulb temperature), from the Curve:BiQuadratic object
        Real64 CapacityDBTempMax(0.0); // Capacity modifier Max value (dry bulb temperature), from the Curve:BiQuadratic object

        //  Minimum and Maximum independent variable limits from Energy Input Ratio (EIR) Function of Temperature Curve
        Real64 EIRWBTempMin(0.0); // EIR modifier Min value (wet bulb temperature), from the Curve:BiQuadratic object
        Real64 EIRWBTempMax(0.0); // EIR modifier Max value (wet bulb temperature), from the Curve:BiQuadratic object
        Real64 EIRDBTempMin(0.0); // EIR modifier Min value (dry bulb temperature), from the Curve:BiQuadratic object
        Real64 EIRDBTempMax(0.0); // EIR modifier Max value (dry bulb temperature), from the Curve:BiQuadratic object

        //  Minimum and Maximum independent variable limits from Part Load Fraction Correlation Curve
        Real64 PLFFPLRMin(0.0); // Maximum value for Part Load Ratio, from the corresponding curve object
        Real64 PLFFPLRMax(0.0); // Minimum value for Part Load Ratio, from the corresponding curve object

        //  Minimum and Maximum independent variable limits from Total Cooling Capacity Function of Flow Fraction Curve
        Real64 CapacityFlowRatioMin(0.0); // Minimum value for flow fraction, from the corresponding curve object
        Real64 CapacityFlowRatioMax(0.0); // Maximum value for flow fraction, from the corresponding curve object

        //  Minimum and Maximum independent variable limits from Energy Input Ratio Function of Flow Fraction Curve
        Real64 EIRFlowRatioMin(0.0); // Minimum value for flow fraction, from the corresponding curve object
        Real64 EIRFlowRatioMax(0.0); // Maximum value for flow fraction, from the corresponding curve object

        //  Minimum and Maximum independent variable limits from Total Cooling Capacity Function of Temperature Curve
        Real64 HeatingCapODBTempMin(0.0); // Capacity modifier Min value (outdoor dry bulb temperature)
        Real64 HeatingCapODBTempMax(0.0); // Capacity modifier Max value (outdoor dry bulb temperature)
        Real64 HeatingCapIDBTempMin(0.0); // Capacity modifier Min value (indoor dry bulb temperature)
        Real64 HeatingCapIDBTempMax(0.0); // Capacity modifier Max value (indoor dry bulb temperature)

        //  Minimum and Maximum independent variable limits from Energy Input Ratio (EIR) Function of Temperature Curve
        Real64 HeatingEIRODBTempMin(0.0); // EIR modifier Min value (outdoor dry bulb temperature)
        Real64 HeatingEIRODBTempMax(0.0); // EIR modifier Max value (outdoor dry bulb temperature)
        Real64 HeatingEIRIDBTempMin(0.0); // EIR modifier Min value (indoor dry bulb temperature)
        Real64 HeatingEIRIDBTempMax(0.0); // EIR modifier Max value (indoor dry bulb temperature)

        bool CapCurveOATLimitsExceeded(false);     // Logical for capacity curve OD temp. limits being exceeded (low and High)
        bool CapCurveHighOATLimitsExceeded(false); // Logical for capacity curve temperature limits being exceeded (high temp)
        bool CapCurveFlowLimitsExceeded(false);    // Logical for capacity curve flow fraction limits being exceeded
        bool EIRCurveHighOATLimitsExceeded(false); // Logical for EIR curve temperature limits being exceeded (high temp)
        bool EIRCurveFlowLimitsExceeded(false);    // Logical for EIR curve flow fraction limits being exceeded

        bool CapCurveMidOATLimitsExceeded(false); // Logical for capacity curve temperature limits being exceeded (mid temp)
        bool EIRCurveMidOATLimitsExceeded(false); // Logical for EIR curve temperature limits being exceeded (mid temp)
        bool CapCurveLowOATLimitsExceeded(false); // Logical for capacity curve temperature limits being exceeded (low temp)
        bool EIRCurveLowOATLimitsExceeded(false); // Logical for EIR curve temperature limits being exceeded (Low temp)
        bool PLFfPLRforSEERLimitsExceeded(false); // Logical for PLF function of PLR limits being exceeded

        bool CapCurveIEERLimitsExceeded(false); // Logical for capacity curve temperature limits being exceeded (IEER calcs)
        bool EIRCurveIEERLimitsExceeded(false); // Logical for EIR temperature limits being exceeded (IEER calcs)

        bool HeatingCapCurveHSPFLimitsExceeded(false); // Logical for capacity curve temperature limits being exceeded
        // (HSPF calcs)
        bool HeatingEIRCurveHSPFLimitsExceeded(false); // Logical for EIR curve temperature limits being exceeded
        // (HSPF calcs)

        switch (DXCoilTypeNum) {

        case CoilDX_CoolingSingleSpeed: {
            GetCurveMinMaxValues(state, CapFTempCurveIndex, CapacityWBTempMin, CapacityWBTempMax, CapacityDBTempMin, CapacityDBTempMax);
            GetCurveMinMaxValues(state, EIRFTempCurveIndex, EIRWBTempMin, EIRWBTempMax, EIRDBTempMin, EIRDBTempMax);
            GetCurveMinMaxValues(state, CapFFlowCurveIndex, CapacityFlowRatioMin, CapacityFlowRatioMax);
            GetCurveMinMaxValues(state, EIRFFlowCurveIndex, EIRFlowRatioMin, EIRFlowRatioMax);
            GetCurveMinMaxValues(state, PLFFPLRCurveIndex, PLFFPLRMin, PLFFPLRMax);

            // Checking the limits of capacity modifying curve for temperatures
            if (CapacityDBTempMax < OutdoorCoilInletAirDryBulbTempRated || CapacityDBTempMin > OutdoorCoilInletAirDryBulbTempRated ||
                CapacityWBTempMax < CoolingCoilInletAirWetBulbTempRated || CapacityWBTempMin > CoolingCoilInletAirWetBulbTempRated) {
                CapCurveHighOATLimitsExceeded = true;
            }
            // Checking the limits of capacity modifying curve for flow fraction
            if (CapacityFlowRatioMax < AirMassFlowRatioRated || CapacityFlowRatioMin > AirMassFlowRatioRated) {
                CapCurveFlowLimitsExceeded = true;
            }
            // Checking the limits of EIR modifying curve for temperatures
            if (EIRDBTempMax < OutdoorCoilInletAirDryBulbTempRated || EIRDBTempMin > OutdoorCoilInletAirDryBulbTempRated ||
                EIRWBTempMax < CoolingCoilInletAirWetBulbTempRated || EIRWBTempMin > CoolingCoilInletAirWetBulbTempRated) {
                EIRCurveHighOATLimitsExceeded = true;
            }
            // Checking the limits of EIR modifying curve for flow fraction
            if (EIRFlowRatioMax < AirMassFlowRatioRated || EIRFlowRatioMin > AirMassFlowRatioRated) {
                EIRCurveFlowLimitsExceeded = true;
            }
            // Checking the limits of capacity modifying curve for temperatures (SEER calculation)
            if (CapacityDBTempMax < OutdoorCoilInletAirDryBulbTempTestB2 || CapacityDBTempMin > OutdoorCoilInletAirDryBulbTempTestB2 ||
                CapacityWBTempMax < CoolingCoilInletAirWetBulbTempRated || CapacityWBTempMin > CoolingCoilInletAirWetBulbTempRated) {
                CapCurveMidOATLimitsExceeded = true;
            }
            // Checking the limits of EIR modifying curve for temperatures (SEER calculation)
            if (EIRDBTempMax < OutdoorCoilInletAirDryBulbTempTestB2 || EIRDBTempMin > OutdoorCoilInletAirDryBulbTempTestB2 ||
                EIRWBTempMax < CoolingCoilInletAirWetBulbTempRated || EIRWBTempMin > CoolingCoilInletAirWetBulbTempRated) {
                EIRCurveMidOATLimitsExceeded = true;
            }
            // Checking the limits of Part Load Fraction for PLR (SEER calculation)
            if (PLFFPLRMax < PLRforSEER || PLFFPLRMin > PLRforSEER) {
                PLFfPLRforSEERLimitsExceeded = true;
            }
            // Checking the limits of capacity modifying curve for temperatures (IEER high and low test conditions)
            if (CapacityDBTempMax < OutdoorCoilInletAirDryBulbTempRated || CapacityDBTempMin > OADBTempLowReducedCapacityTest ||
                CapacityWBTempMax < CoolingCoilInletAirWetBulbTempRated || CapacityWBTempMin > CoolingCoilInletAirWetBulbTempRated) {
                CapCurveIEERLimitsExceeded = true;
            }
            // Checking the limits of EIR modifying curve for temperatures (IEER high and low test conditions)
            if (EIRDBTempMax < OutdoorCoilInletAirDryBulbTempRated || EIRDBTempMin > OADBTempLowReducedCapacityTest ||
                EIRWBTempMax < CoolingCoilInletAirWetBulbTempRated || EIRWBTempMin > CoolingCoilInletAirWetBulbTempRated) {
                EIRCurveIEERLimitsExceeded = true;
            }

            if (CapCurveHighOATLimitsExceeded || CapCurveFlowLimitsExceeded || EIRCurveHighOATLimitsExceeded || EIRCurveFlowLimitsExceeded ||
                CapCurveMidOATLimitsExceeded || EIRCurveMidOATLimitsExceeded || PLFfPLRforSEERLimitsExceeded || CapCurveIEERLimitsExceeded ||
                EIRCurveIEERLimitsExceeded) {

                ShowWarningError(state,
                                 "The Standard Ratings is calculated for " + DXCoilType + " = " + DXCoilName +
                                     " but not at the AHRI test condition due to curve out of bound.");
                ShowContinueError(state,
                                  " Review the Standard Ratings calculations in the Engineering Reference for this coil type. Also, use "
                                  "Output:Diagnostics, DisplayExtraWarnings for further guidance.");

                if (state.dataGlobal->DisplayExtraWarnings) {
                    ShowContinueError(state, std::string{RoutineName} + "The max and/or min limits specified in the corresponding curve objects");
                    ShowContinueError(state,
                                      " do not include the AHRI test conditions required to calculate one or more of the Standard Rating values.");
                }

                // For Standard Rating Cooling Capacity:
                if (CapCurveHighOATLimitsExceeded || CapCurveFlowLimitsExceeded) {
                    if (state.dataGlobal->DisplayExtraWarnings) {
                        ShowContinueError(state,
                                          DXCoilType + '=' + DXCoilName +
                                              ":  Standard Rating Cooling Capacity calculated is not at the AHRI test condition.");
                        if (CapCurveHighOATLimitsExceeded) {
                            ShowContinueError(state,
                                              " Check limits in Total Cooling Capacity Function of Temperature Curve, Curve Type = " +
                                                  state.dataCurveManager->PerfCurve(CapFTempCurveIndex).ObjectType +
                                                  ", Curve Name = " + GetCurveName(state, CapFTempCurveIndex));
                        }
                        if (CapCurveFlowLimitsExceeded) {
                            ShowContinueError(state,
                                              " Check limits in Total Cooling Capacity Function of Flow Fraction Curve, Curve Type = " +
                                                  state.dataCurveManager->PerfCurve(CapFFlowCurveIndex).ObjectType +
                                                  ", Curve Name = " + GetCurveName(state, CapFFlowCurveIndex));
                        }
                    }
                }

                // For EER:
                if (CapCurveHighOATLimitsExceeded || CapCurveFlowLimitsExceeded || EIRCurveHighOATLimitsExceeded || EIRCurveFlowLimitsExceeded) {
                    if (state.dataGlobal->DisplayExtraWarnings) {
                        ShowContinueError(
                            state, DXCoilType + '=' + DXCoilName + ":  Energy Efficiency Ratio (EER) calculated is not at the AHRI test condition.");
                        if (CapCurveHighOATLimitsExceeded) {
                            ShowContinueError(state,
                                              " Check limits in Total Cooling Capacity Function of Temperature Curve, Curve Type = " +
                                                  state.dataCurveManager->PerfCurve(CapFTempCurveIndex).ObjectType +
                                                  ", Curve Name = " + GetCurveName(state, CapFTempCurveIndex));
                        }
                        if (CapCurveFlowLimitsExceeded) {
                            ShowContinueError(state,
                                              " Check limits in Total Cooling Capacity Function of Flow Fraction Curve, Curve Type = " +
                                                  state.dataCurveManager->PerfCurve(CapFFlowCurveIndex).ObjectType +
                                                  ", Curve Name = " + GetCurveName(state, CapFFlowCurveIndex));
                        }
                        if (EIRCurveHighOATLimitsExceeded) {
                            ShowContinueError(state,
                                              " Check limits in Energy Input Ratio Function of Temperature Curve, Curve Type = " +
                                                  state.dataCurveManager->PerfCurve(EIRFTempCurveIndex).ObjectType +
                                                  ", Curve Name = " + GetCurveName(state, EIRFTempCurveIndex));
                        }
                        if (EIRCurveFlowLimitsExceeded) {
                            ShowContinueError(state,
                                              " Check limits in Energy Input Ratio Function of Flow Fraction Curve, Curve Type = " +
                                                  state.dataCurveManager->PerfCurve(EIRFFlowCurveIndex).ObjectType +
                                                  ", Curve Name = " + GetCurveName(state, EIRFFlowCurveIndex));
                        }
                    }
                }

                // For SEER:
                if (CapCurveMidOATLimitsExceeded || EIRCurveMidOATLimitsExceeded || CapCurveFlowLimitsExceeded || EIRCurveFlowLimitsExceeded ||
                    PLFfPLRforSEERLimitsExceeded) {
                    if (state.dataGlobal->DisplayExtraWarnings) {
                        ShowContinueError(state,
                                          DXCoilType + '=' + DXCoilName +
                                              ":  Seasonal Energy Efficiency Ratio (SEER) calculated is not at the AHRI test condition.");
                        if (CapCurveMidOATLimitsExceeded) {
                            ShowContinueError(state,
                                              " Check limits in Total Cooling Capacity Function of Temperature Curve, Curve Type = " +
                                                  state.dataCurveManager->PerfCurve(CapFTempCurveIndex).ObjectType +
                                                  ", Curve Name = " + GetCurveName(state, CapFTempCurveIndex));
                        }
                        if (CapCurveFlowLimitsExceeded) {
                            ShowContinueError(state,
                                              " Check limits in Total Cooling Capacity Function of Flow Fraction Curve, Curve Type = " +
                                                  state.dataCurveManager->PerfCurve(CapFFlowCurveIndex).ObjectType +
                                                  ", Curve Name = " + GetCurveName(state, CapFFlowCurveIndex));
                        }
                        if (EIRCurveMidOATLimitsExceeded) {
                            ShowContinueError(state,
                                              " Check limits in Energy Input Ratio Function of Temperature Curve, Curve Type = " +
                                                  state.dataCurveManager->PerfCurve(EIRFTempCurveIndex).ObjectType +
                                                  ", Curve Name = " + GetCurveName(state, EIRFTempCurveIndex));
                        }
                        if (EIRCurveFlowLimitsExceeded) {
                            ShowContinueError(state,
                                              " Check limits in Energy Input Ratio Function of Flow Fraction Curve, Curve Type = " +
                                                  state.dataCurveManager->PerfCurve(EIRFFlowCurveIndex).ObjectType +
                                                  ", Curve Name = " + GetCurveName(state, EIRFFlowCurveIndex));
                        }
                        if (PLFfPLRforSEERLimitsExceeded) {
                            ShowContinueError(state,
                                              " Check limits in Part Load Fraction Correlation Curve, Curve Type = " +
                                                  state.dataCurveManager->PerfCurve(PLFFPLRCurveIndex).ObjectType +
                                                  ", Curve Name = " + GetCurveName(state, PLFFPLRCurveIndex));
                        }
                    }
                }

                // For IEER:
                if (CapCurveIEERLimitsExceeded || CapCurveFlowLimitsExceeded || EIRCurveIEERLimitsExceeded || EIRCurveFlowLimitsExceeded) {
                    if (state.dataGlobal->DisplayExtraWarnings) {
                        ShowContinueError(state,
                                          DXCoilType + '=' + DXCoilName +
                                              ":  Integrated Energy Efficiency Ratio (IEER) calculated is not at the AHRI test condition.");
                        if (CapCurveIEERLimitsExceeded) {
                            ShowContinueError(state,
                                              " Check limits in Total Cooling Capacity Function of Temperature Curve, Curve Type = " +
                                                  state.dataCurveManager->PerfCurve(CapFTempCurveIndex).ObjectType +
                                                  ", Curve Name = " + GetCurveName(state, CapFTempCurveIndex));
                        }
                        if (CapCurveFlowLimitsExceeded) {
                            ShowContinueError(state,
                                              " Check limits in Total Cooling Capacity Function of Flow Fraction Curve, Curve Type = " +
                                                  state.dataCurveManager->PerfCurve(CapFFlowCurveIndex).ObjectType +
                                                  ", Curve Name = " + GetCurveName(state, CapFFlowCurveIndex));
                        }
                        if (EIRCurveIEERLimitsExceeded) {
                            ShowContinueError(state,
                                              " Check limits in EIR Function of Temperature Curve, Curve Type = " +
                                                  state.dataCurveManager->PerfCurve(EIRFTempCurveIndex).ObjectType +
                                                  ", Curve Name = " + GetCurveName(state, EIRFTempCurveIndex));
                        }
                        if (EIRCurveFlowLimitsExceeded) {
                            ShowContinueError(state,
                                              " Check limits in Energy Input Ratio Function of Flow Fraction Curve, Curve Type = " +
                                                  state.dataCurveManager->PerfCurve(EIRFFlowCurveIndex).ObjectType +
                                                  ", Curve Name = " + GetCurveName(state, EIRFFlowCurveIndex));
                        }
                    }
                }

            } // End of curve error messages
            break;
        }
        case CoilDX_HeatingEmpirical: {
            {
                if (state.dataCurveManager->PerfCurve(CapFTempCurveIndex).NumDims == 1) {
                    GetCurveMinMaxValues(state, CapFTempCurveIndex, HeatingCapODBTempMin, HeatingCapODBTempMax);

                    // Checking the limits of capacity modifying curve for temperatures (IEER high and low test conditions)
                    if (HeatingCapODBTempMax < HeatingOutdoorCoilInletAirDBTempRated ||
                        HeatingCapODBTempMin > HeatingOutdoorCoilInletAirDBTempH3Test) {
                        HeatingCapCurveHSPFLimitsExceeded = true;
                    }
                } else {
                    GetCurveMinMaxValues(
                        state, CapFTempCurveIndex, HeatingCapIDBTempMin, HeatingCapIDBTempMax, HeatingCapODBTempMin, HeatingCapODBTempMax);

                    // Checking the limits of capacity modifying curve for temperatures (IEER high and low test conditions)
                    if (HeatingCapODBTempMax < HeatingOutdoorCoilInletAirDBTempRated ||
                        HeatingCapODBTempMin > HeatingOutdoorCoilInletAirDBTempH3Test ||
                        HeatingCapIDBTempMax < HeatingIndoorCoilInletAirDBTempRated || HeatingCapIDBTempMin > HeatingIndoorCoilInletAirDBTempRated) {
                        HeatingCapCurveHSPFLimitsExceeded = true;
                    }
                }
            }
            {
                if (state.dataCurveManager->PerfCurve(EIRFTempCurveIndex).NumDims == 1) {
                    GetCurveMinMaxValues(state, EIRFTempCurveIndex, HeatingEIRODBTempMin, HeatingEIRODBTempMax);

                    // Checking the limits of EIR modifying curve for temperatures (HSPF high and low test conditions)
                    if (HeatingEIRODBTempMax < HeatingOutdoorCoilInletAirDBTempRated ||
                        HeatingEIRODBTempMin > HeatingOutdoorCoilInletAirDBTempH3Test) {
                        HeatingEIRCurveHSPFLimitsExceeded = true;
                    }
                } else {
                    GetCurveMinMaxValues(
                        state, EIRFTempCurveIndex, HeatingEIRIDBTempMin, HeatingEIRIDBTempMax, HeatingEIRODBTempMin, HeatingEIRODBTempMax);

                    // Checking the limits of EIR modifying curve for temperatures (HSPF high and low test conditions)
                    if (HeatingEIRODBTempMax < HeatingOutdoorCoilInletAirDBTempRated ||
                        HeatingEIRODBTempMin > HeatingOutdoorCoilInletAirDBTempH3Test ||
                        HeatingEIRIDBTempMax < HeatingIndoorCoilInletAirDBTempRated || HeatingEIRIDBTempMin > HeatingIndoorCoilInletAirDBTempRated) {
                        HeatingEIRCurveHSPFLimitsExceeded = true;
                    }
                }
            }
            if (HeatingCapCurveHSPFLimitsExceeded || HeatingEIRCurveHSPFLimitsExceeded) {
                ShowWarningError(state,
                                 "The Standard Ratings is calculated for " + DXCoilType + " = " + DXCoilName +
                                     " but not at the AHRI test condition due to curve out of bound.");
                ShowContinueError(state,
                                  " Review the Standard Ratings calculations in the Engineering Reference for this coil type. Also, use "
                                  "Output:Diagnostics, DisplayExtraWarnings for further guidance.");
                if (state.dataGlobal->DisplayExtraWarnings) {
                    ShowContinueError(state, std::string{RoutineName} + "The max and/or min limits specified in the corresponding curve objects");
                    ShowContinueError(state,
                                      " do not include the AHRI test conditions required to calculate one or more of the Standard Rating values.");
                }
                if (state.dataGlobal->DisplayExtraWarnings) {
                    ShowWarningError(state,
                                     DXCoilType + '=' + DXCoilName +
                                         ":  Heating Seasonal Performance Factor calculated is not at the AHRI test condition.");
                    ShowContinueError(state, " Review the Standard Ratings calculations in the Engineering Reference for this coil type.");
                    if (HeatingCapCurveHSPFLimitsExceeded) {
                        ShowContinueError(state,
                                          " Check limits in Total Heating Capacity Function of Temperature Curve, Curve Type = " +
                                              state.dataCurveManager->PerfCurve(CapFTempCurveIndex).ObjectType +
                                              ", Curve Name = " + GetCurveName(state, CapFTempCurveIndex));
                    }
                    if (HeatingEIRCurveHSPFLimitsExceeded) {
                        ShowContinueError(state,
                                          " Check limits in EIR Function of Temperature Curve, Curve Type = " +
                                              state.dataCurveManager->PerfCurve(EIRFTempCurveIndex).ObjectType +
                                              ", Curve Name = " + GetCurveName(state, EIRFTempCurveIndex));
                    }
                }
            }

            //   MultiSpeed DX Coil Net Cooling Capacity and SEER:
            break;
        }
        case CoilDX_MultiSpeedCooling: {
            GetCurveMinMaxValues(state, CapFTempCurveIndex, CapacityWBTempMin, CapacityWBTempMax, CapacityDBTempMin, CapacityDBTempMax);
            GetCurveMinMaxValues(state, EIRFTempCurveIndex, EIRWBTempMin, EIRWBTempMax, EIRDBTempMin, EIRDBTempMax);
            GetCurveMinMaxValues(state, CapFFlowCurveIndex, CapacityFlowRatioMin, CapacityFlowRatioMax);
            GetCurveMinMaxValues(state, EIRFFlowCurveIndex, EIRFlowRatioMin, EIRFlowRatioMax);

            // Checking the limits of capacity modifying curve for temperatures
            if (CapacityDBTempMax < OutdoorCoilInletAirDryBulbTempRated || CapacityDBTempMin > OutdoorCoilInletAirDryBulbTempRated ||
                CapacityWBTempMax < CoolingCoilInletAirWetBulbTempRated || CapacityWBTempMin > CoolingCoilInletAirWetBulbTempRated) {
                CapCurveHighOATLimitsExceeded = true;
            }
            // Checking the limits of capacity modifying curve for flow fraction
            if (CapacityFlowRatioMax < AirMassFlowRatioRated || CapacityFlowRatioMin > AirMassFlowRatioRated) {
                CapCurveFlowLimitsExceeded = true;
            }
            // Checking the limits of EIR modifying curve for temperatures
            if (EIRDBTempMax < OutdoorCoilInletAirDryBulbTempRated || EIRDBTempMin > OutdoorCoilInletAirDryBulbTempRated ||
                EIRWBTempMax < CoolingCoilInletAirWetBulbTempRated || EIRWBTempMin > CoolingCoilInletAirWetBulbTempRated) {
                EIRCurveHighOATLimitsExceeded = true;
            }
            // Checking the limits of EIR modifying curve for flow fraction
            if (EIRFlowRatioMax < AirMassFlowRatioRated || EIRFlowRatioMin > AirMassFlowRatioRated) {
                EIRCurveFlowLimitsExceeded = true;
            }
            // Checking the limits of capacity modifying curve for temperatures (SEER calculation)
            if (CapacityDBTempMax < OutdoorCoilInletAirDryBulbTempTestF1 || CapacityDBTempMin > OutdoorCoilInletAirDryBulbTempTestF1 ||
                CapacityWBTempMax < CoolingCoilInletAirWetBulbTempRated || CapacityWBTempMin > CoolingCoilInletAirWetBulbTempRated) {
                CapCurveLowOATLimitsExceeded = true;
            }
            // Checking the limits of EIR modifying curve for temperatures (SEER calculation)
            if (EIRDBTempMax < OutdoorCoilInletAirDryBulbTempTestF1 || EIRDBTempMin > OutdoorCoilInletAirDryBulbTempTestF1 ||
                EIRWBTempMax < CoolingCoilInletAirWetBulbTempRated || EIRWBTempMin > CoolingCoilInletAirWetBulbTempRated) {
                EIRCurveLowOATLimitsExceeded = true;
            }

            if (CapCurveHighOATLimitsExceeded || CapCurveFlowLimitsExceeded || EIRCurveHighOATLimitsExceeded || EIRCurveFlowLimitsExceeded ||
                CapCurveLowOATLimitsExceeded || EIRCurveLowOATLimitsExceeded) {

                ShowWarningError(state,
                                 "The Standard Ratings is calculated for " + DXCoilType + " = " + DXCoilName +
                                     " but not at the AHRI test condition due to curve out of bound.");
                ShowContinueError(state,
                                  " Review the Standard Ratings calculations in the Engineering Reference for this coil type. Also, use "
                                  "Output:Diagnostics, DisplayExtraWarnings for further guidance.");

                if (state.dataGlobal->DisplayExtraWarnings) {
                    ShowContinueError(state, std::string{RoutineName} + "The max and/or min limits specified in the corresponding curve objects");
                    ShowContinueError(state,
                                      " do not include the AHRI test conditions required to calculate one or more of the Standard Rating values.");
                }

                // For Standard Rating Cooling Capacity:
                if (CapCurveHighOATLimitsExceeded || CapCurveFlowLimitsExceeded) {
                    if (state.dataGlobal->DisplayExtraWarnings) {
                        ShowContinueError(state,
                                          DXCoilType + '=' + DXCoilName +
                                              ":  The Standard Rating Cooling Capacity calculated is not at the AHRI test condition.");
                        if (CapCurveHighOATLimitsExceeded) {
                            ShowContinueError(state,
                                              " Check limits in Total Cooling Capacity Function of Temperature Curve, Curve Type = " +
                                                  state.dataCurveManager->PerfCurve(CapFTempCurveIndex).ObjectType +
                                                  ", Curve Name = " + GetCurveName(state, CapFTempCurveIndex));
                        }
                        if (CapCurveFlowLimitsExceeded) {
                            ShowContinueError(state,
                                              " Check limits in Total Cooling Capacity Function of Flow Fraction Curve, Curve Type = " +
                                                  state.dataCurveManager->PerfCurve(CapFFlowCurveIndex).ObjectType +
                                                  ", Curve Name = " + GetCurveName(state, CapFFlowCurveIndex));
                        }
                    }
                }

                // For MultiSpeed DX Coil SEER:

                if (CapCurveLowOATLimitsExceeded || EIRCurveLowOATLimitsExceeded || CapCurveFlowLimitsExceeded || EIRCurveFlowLimitsExceeded) {
                    if (state.dataGlobal->DisplayExtraWarnings) {
                        ShowContinueError(state,
                                          DXCoilType + '=' + DXCoilName +
                                              ":  The Seasonal Energy Efficiency Ratio (SEER) calculated is not at the AHRI test condition.");
                        if (CapCurveLowOATLimitsExceeded) {
                            ShowContinueError(state,
                                              " Check limits in Total Cooling Capacity Function of Temperature Curve, Curve Type = " +
                                                  state.dataCurveManager->PerfCurve(CapFTempCurveIndex).ObjectType +
                                                  ", Curve Name = " + GetCurveName(state, CapFTempCurveIndex));
                        }
                        if (CapCurveFlowLimitsExceeded) {
                            ShowContinueError(state,
                                              " Check limits in Total Cooling Capacity Function of Flow Fraction Curve, Curve Type = " +
                                                  state.dataCurveManager->PerfCurve(CapFFlowCurveIndex).ObjectType +
                                                  ", Curve Name = " + GetCurveName(state, CapFFlowCurveIndex));
                        }
                        if (EIRCurveLowOATLimitsExceeded) {
                            ShowContinueError(state,
                                              " Check limits in Energy Input Ratio Function of Temperature Curve, Curve Type = " +
                                                  state.dataCurveManager->PerfCurve(EIRFTempCurveIndex).ObjectType +
                                                  ", Curve Name = " + GetCurveName(state, EIRFTempCurveIndex));
                        }
                        if (EIRCurveFlowLimitsExceeded) {
                            ShowContinueError(state,
                                              " Check limits in Energy Input Ratio Function of Flow Fraction Curve, Curve Type = " +
                                                  state.dataCurveManager->PerfCurve(EIRFFlowCurveIndex).ObjectType +
                                                  ", Curve Name = " + GetCurveName(state, EIRFFlowCurveIndex));
                        }
                    }
                }

            } // End of curve error messages

            break;
        }
        case CoilDX_MultiSpeedHeating: {

            {
                if (state.dataCurveManager->PerfCurve(CapFTempCurveIndex).NumDims == 1) {
                    GetCurveMinMaxValues(state, CapFTempCurveIndex, HeatingCapODBTempMin, HeatingCapODBTempMax);

                    if (HeatingCapODBTempMax < HeatingOutdoorCoilInletAirDBTempRated ||
                        HeatingCapODBTempMin > HeatingOutdoorCoilInletAirDBTempH3Test) {
                        CapCurveOATLimitsExceeded = true;
                    }
                    // Checking the limits of capacity modifying curve for temperatures (HSPF high and low test conditions)
                    if (HeatingCapODBTempMax < HeatingOutdoorCoilInletAirDBTempRated ||
                        HeatingCapODBTempMin > HeatingOutdoorCoilInletAirDBTempH3Test ||
                        HeatingCapODBTempMax < HeatingOutdoorCoilInletAirDBTempH0Test) {
                        HeatingCapCurveHSPFLimitsExceeded = true;
                    }

                } else {
                    GetCurveMinMaxValues(
                        state, CapFTempCurveIndex, HeatingCapIDBTempMin, HeatingCapIDBTempMax, HeatingCapODBTempMin, HeatingCapODBTempMax);

                    // Checking the limits of capacity modifying curve for temperatures (HSPF high and low test conditions)
                    if (HeatingCapODBTempMax < HeatingOutdoorCoilInletAirDBTempRated ||
                        HeatingCapODBTempMin > HeatingOutdoorCoilInletAirDBTempH3Test ||
                        HeatingCapIDBTempMax < HeatingIndoorCoilInletAirDBTempRated || HeatingCapIDBTempMin > HeatingIndoorCoilInletAirDBTempRated ||
                        HeatingCapODBTempMax < HeatingOutdoorCoilInletAirDBTempH0Test) {
                        HeatingCapCurveHSPFLimitsExceeded = true;
                    }
                }
            }

            {
                if (state.dataCurveManager->PerfCurve(EIRFTempCurveIndex).NumDims == 1) {
                    GetCurveMinMaxValues(state, EIRFTempCurveIndex, HeatingEIRODBTempMin, HeatingEIRODBTempMax);
                    // Checking the limits of EIR modifying curve for temperatures (HSPF high and low test conditions)
                    if (HeatingEIRODBTempMax < HeatingOutdoorCoilInletAirDBTempRated ||
                        HeatingEIRODBTempMin > HeatingOutdoorCoilInletAirDBTempH3Test ||
                        HeatingCapODBTempMax < HeatingOutdoorCoilInletAirDBTempH0Test) {
                        HeatingEIRCurveHSPFLimitsExceeded = true;
                    }
                } else {
                    GetCurveMinMaxValues(
                        state, EIRFTempCurveIndex, HeatingEIRIDBTempMin, HeatingEIRIDBTempMax, HeatingEIRODBTempMin, HeatingEIRODBTempMax);

                    // Checking the limits of EIR modifying curve for temperatures (HSPF high and low test conditions)
                    if (HeatingEIRODBTempMax < HeatingOutdoorCoilInletAirDBTempRated ||
                        HeatingEIRODBTempMin > HeatingOutdoorCoilInletAirDBTempH3Test ||
                        HeatingEIRIDBTempMax < HeatingIndoorCoilInletAirDBTempRated || HeatingEIRIDBTempMin > HeatingIndoorCoilInletAirDBTempRated ||
                        HeatingCapODBTempMax < HeatingOutdoorCoilInletAirDBTempH0Test) {
                        HeatingEIRCurveHSPFLimitsExceeded = true;
                    }
                }
            }
            if (HeatingCapCurveHSPFLimitsExceeded || HeatingEIRCurveHSPFLimitsExceeded || CapCurveOATLimitsExceeded) {

                ShowWarningError(state,
                                 "The Standard Ratings is calculated for " + DXCoilType + " = " + DXCoilName +
                                     " but not at the AHRI test condition due to curve out of bound.");
                ShowContinueError(state,
                                  " Review the Standard Ratings calculations in the Engineering Reference for this coil type. Also, use "
                                  "Output:Diagnostics, DisplayExtraWarnings for further guidance.");

                if (state.dataGlobal->DisplayExtraWarnings) {
                    ShowContinueError(state, std::string{RoutineName} + "The max and/or min limits specified in the corresponding curve objects");
                    ShowContinueError(state,
                                      " do not include the AHRI test conditions required to calculate one or more of the Standard Rating values.");
                }
            }
            if (CapCurveOATLimitsExceeded) {
                if (state.dataGlobal->DisplayExtraWarnings) {
                    ShowWarningError(state,
                                     DXCoilType + '=' + DXCoilName + ":  The Net Heating Capacity Calculated is not at the AHRI test condition.");
                    ShowContinueError(state,
                                      " Check limits in Total Heating Capacity Function of Temperature Curve, Curve Type = " +
                                          state.dataCurveManager->PerfCurve(CapFTempCurveIndex).ObjectType +
                                          ", Curve Name = " + GetCurveName(state, CapFTempCurveIndex));
                }
            }
            if (HeatingCapCurveHSPFLimitsExceeded || HeatingEIRCurveHSPFLimitsExceeded) {
                if (state.dataGlobal->DisplayExtraWarnings) {
                    ShowWarningError(state,
                                     DXCoilType + '=' + DXCoilName +
                                         ":  The Heating Seasonal Performance Factor calculated is not at the AHRI test condition.");
                    if (HeatingCapCurveHSPFLimitsExceeded) {
                        ShowContinueError(state,
                                          " Check limits in Total Heating Capacity Function of Temperature Curve, Curve Type = " +
                                              state.dataCurveManager->PerfCurve(CapFTempCurveIndex).ObjectType +
                                              ", Curve Name = " + GetCurveName(state, CapFTempCurveIndex));
                    }
                    if (HeatingEIRCurveHSPFLimitsExceeded) {
                        ShowContinueError(state,
                                          " Check limits in EIR Function of Temperature Curve, Curve Type = " +
                                              state.dataCurveManager->PerfCurve(EIRFTempCurveIndex).ObjectType +
                                              ", Curve Name = " + GetCurveName(state, EIRFTempCurveIndex));
                    }
                }
            }
            break;
        }
        default:
            break;
        }
    }

} // namespace StandardRatings

} // namespace EnergyPlus<|MERGE_RESOLUTION|>--- conflicted
+++ resolved
@@ -154,39 +154,20 @@
     Real64 constexpr CorrectionFactor(0.77); // A correction factor which tends to improve the agreement
     // between calculated and measured building loads, dimensionless.
     Real64 constexpr CyclicDegradationCoeff(0.25);
-<<<<<<< HEAD
-
-    int constexpr NumberOfRegions{6};
-    int constexpr NumberOfBins{18};
-    constexpr std::array<std::array<Real64, NumberOfBins>, NumberOfRegions> AllRegionFracBinHoursAtOutdoorBinTemp{{
-        // Fractional bin hours for different bin temperatures for region one, from ANSI/AHRI 210/240
-        {{0.291, 0.239, 0.194, 0.129, 0.081, 0.041, 0.019, 0.005, 0.001, 0.0, 0.0, 0.0, 0.0, 0.0, 0.0, 0.0, 0.0, 0.0}},
-        // Fractional bin hours for different bin temperatures for region two, from ANSI/AHRI 210/240
-        {{0.215, 0.189, 0.163, 0.143, 0.112, 0.088, 0.056, 0.024, 0.008, 0.002, 0.0, 0.0, 0.0, 0.0, 0.0, 0.0, 0.0, 0.0}},
-        // Fractional bin hours for different bin temperatures for region three, from ANSI/AHRI 210/240
-        {{0.153, 0.142, 0.138, 0.137, 0.135, 0.118, 0.092, 0.047, 0.021, 0.009, 0.005, 0.002, 0.001, 0.0, 0.0, 0.0, 0.0, 0.0}},
-        // Fractional bin hours for different bin temperatures for region four, from ANSI/AHRI 210/240
-        {{0.132, 0.111, 0.103, 0.093, 0.1, 0.109, 0.126, 0.087, 0.055, 0.036, 0.026, 0.013, 0.006, 0.002, 0.001, 0.0, 0.0, 0.0}},
-        // Fractional bin hours for different bin temperatures for region five, from ANSI/AHRI 210/240
-        {{0.106, 0.092, 0.086, 0.076, 0.078, 0.087, 0.102, 0.094, 0.074, 0.055, 0.047, 0.038, 0.029, 0.018, 0.01, 0.005, 0.002, 0.001}},
-        // Fractional bin hours for different bin temperatures for region six, from ANSI/AHRI 210/240
-        {{0.113, 0.206, 0.215, 0.204, 0.141, 0.076, 0.034, 0.008, 0.003, 0.0, 0.0, 0.0, 0.0, 0.0, 0.0, 0.0, 0.0, 0.0}},
-    }};
-=======
     static constexpr std::array<Real64, 6> OutdoorDesignTemperature = {2.78, -2.78, -8.33, -15.0, -23.33, -1.11};
     // Outdoor design temperature for a region from ANSI/AHRI 210/240
     static constexpr std::array<Real64, 18> OutdoorBinTemperature = {
         16.67, 13.89, 11.11, 8.33, 5.56, 2.78, 0.00, -2.78, -5.56, -8.33, -11.11, -13.89, -16.67, -19.44, -22.22, -25.00, -27.78, -30.56};
-
+    int constexpr NumberOfRegions{6};
+    int constexpr NumberOfBins{18};
     // Fractional bin hours for different bin temperatures from ANSI/AHRI 210/240
-    static constexpr std::array<std::array<Real64, 18>, 6> FracBinHoursAtOutdoorBinTemp = {
+    static constexpr std::array<std::array<Real64, NumberOfBins>, NumberOfRegions> FracBinHoursAtOutdoorBinTemp = {
         {{0.291, 0.239, 0.194, 0.129, 0.081, 0.041, 0.019, 0.005, 0.001, 0.0, 0.0, 0.0, 0.0, 0.0, 0.0, 0.0, 0.0, 0.0},
          {0.215, 0.189, 0.163, 0.143, 0.112, 0.088, 0.056, 0.024, 0.008, 0.002, 0.0, 0.0, 0.0, 0.0, 0.0, 0.0, 0.0, 0.0},
          {0.153, 0.142, 0.138, 0.137, 0.135, 0.118, 0.092, 0.047, 0.021, 0.009, 0.005, 0.002, 0.001, 0.0, 0.0, 0.0, 0.0, 0.0},
          {0.132, 0.111, 0.103, 0.093, 0.1, 0.109, 0.126, 0.087, 0.055, 0.036, 0.026, 0.013, 0.006, 0.002, 0.001, 0.0, 0.0, 0.0},
          {0.106, 0.092, 0.086, 0.076, 0.078, 0.087, 0.102, 0.094, 0.074, 0.055, 0.047, 0.038, 0.029, 0.018, 0.01, 0.005, 0.002, 0.001},
          {0.113, 0.206, 0.215, 0.204, 0.141, 0.076, 0.034, 0.008, 0.003, 0.0, 0.0, 0.0, 0.0, 0.0, 0.0, 0.0, 0.0, 0.0}}};
->>>>>>> 0ae84d4e
 
     // Representative cooling season Outdoor air temperature bin from ANSI/AHRI 210/240-2008
     int constexpr NumOfOATempBins(8); // number of outdoor temperature bins for cooling season
@@ -351,27 +332,11 @@
                 CondenserInletTemp = EnteringAirWetBulbTempReduced;
             }
 
-<<<<<<< HEAD
             if (ChillerType == DataPlant::PlantEquipmentType::Chiller_ElectricEIR) {
-                if (RedCapNum == 1.0) {
+                if (RedCapNum == 0) {
                     // Get curve modifier values at rated conditions (load = 100%)
                     ChillerCapFT_rated = CurveValue(state, CapFTempCurveIndex, EvapOutletTemp, CondenserInletTemp);
                     ChillerEIRFT_rated = CurveValue(state, EIRFTempCurveIndex, EvapOutletTemp, CondenserInletTemp);
-=======
-            {
-                auto const SELECT_CASE_var(ChillerType);
-
-                if (SELECT_CASE_var == DataPlant::PlantEquipmentType::Chiller_ElectricEIR) {
-                    if (RedCapNum == 0) {
-                        // Get curve modifier values at rated conditions (load = 100%)
-                        ChillerCapFT_rated = CurveValue(state, CapFTempCurveIndex, EvapOutletTemp, CondenserInletTemp);
-                        ChillerEIRFT_rated = CurveValue(state, EIRFTempCurveIndex, EvapOutletTemp, CondenserInletTemp);
-
-                        // Report rated capacity and chiller COP
-                        PreDefTableEntry(state, state.dataOutRptPredefined->pdchMechRatCap, ChillerName, RefCap * ChillerCapFT_rated);
-                        PreDefTableEntry(state, state.dataOutRptPredefined->pdchMechRatEff, ChillerName, RefCOP / ChillerEIRFT_rated);
-                    }
->>>>>>> 0ae84d4e
 
                     // Report rated capacity and chiller COP
                     PreDefTableEntry(state, state.dataOutRptPredefined->pdchMechRatCap, ChillerName, RefCap * ChillerCapFT_rated);
@@ -381,13 +346,9 @@
                 // Get capacity curve info with respect to CW setpoint and entering condenser temps
                 ChillerCapFT = CurveValue(state, CapFTempCurveIndex, EvapOutletTemp, CondenserInletTemp);
 
-<<<<<<< HEAD
                 ChillerEIRFT = CurveValue(state, EIRFTempCurveIndex, EvapOutletTemp, CondenserInletTemp);
-=======
-                    PartLoadRatio = ReducedPLR[RedCapNum] * ChillerCapFT_rated / ChillerCapFT;
->>>>>>> 0ae84d4e
-
-                PartLoadRatio = ReducedPLR(RedCapNum) * ChillerCapFT_rated / ChillerCapFT;
+
+                PartLoadRatio = ReducedPLR[RedCapNum] * ChillerCapFT_rated / ChillerCapFT;
 
                 if (PartLoadRatio >= MinUnloadRat) {
                     ChillerEIRFPLR = CurveValue(state, EIRFPLRCurveIndex, PartLoadRatio);
@@ -403,7 +364,6 @@
                                            state.dataPlnt->PlantLoop(CondLoopNum).FluidIndex,
                                            RoutineName);
 
-<<<<<<< HEAD
                 Rho = GetDensityGlycol(state,
                                        state.dataPlnt->PlantLoop(CondLoopNum).FluidName,
                                        EnteringWaterTempReduced,
@@ -413,7 +373,7 @@
                 Par(1) = EnteringWaterTempReduced;
                 Par(2) = EvapOutletTemp;
                 Par(3) = Cp;
-                Par(4) = ReducedPLR(RedCapNum);
+                Par(4) = ReducedPLR[RedCapNum];
                 Par(5) = EvapVolFlowRate * Rho;
                 Par(6) = CapFTempCurveIndex;
                 Par(7) = EIRFTempCurveIndex;
@@ -440,46 +400,10 @@
                     ShowContinueError(state, "Reformulated Chiller IPLV calculation failed for " + ChillerName);
                 }
 
-                if (RedCapNum == 1.0) {
+                if (RedCapNum == 0) {
                     // Get curve modifier values at rated conditions (load = 100%)
                     ChillerCapFT_rated = CurveValue(state, CapFTempCurveIndex, EvapOutletTemp, CondenserOutletTemp);
                     ChillerEIRFT_rated = CurveValue(state, EIRFTempCurveIndex, EvapOutletTemp, CondenserOutletTemp);
-=======
-                    Par(1) = EnteringWaterTempReduced;
-                    Par(2) = EvapOutletTemp;
-                    Par(3) = Cp;
-                    Par(4) = ReducedPLR[RedCapNum];
-                    Par(5) = EvapVolFlowRate * Rho;
-                    Par(6) = CapFTempCurveIndex;
-                    Par(7) = EIRFTempCurveIndex;
-                    Par(8) = EIRFPLRCurveIndex;
-                    Par(9) = RefCap;
-                    Par(10) = RefCOP;
-                    Par(11) = OpenMotorEff;
-                    CondenserOutletTemp0 = EnteringWaterTempReduced + 0.1;
-                    CondenserOutletTemp1 = EnteringWaterTempReduced + 10.0;
-                    General::SolveRoot(state,
-                                       Acc,
-                                       IterMax,
-                                       SolFla,
-                                       CondenserOutletTemp,
-                                       ReformEIRChillerCondInletTempResidual,
-                                       CondenserOutletTemp0,
-                                       CondenserOutletTemp1,
-                                       Par);
-                    if (SolFla == -1) {
-                        ShowWarningError(state, "Iteration limit exceeded in calculating Reform Chiller IPLV");
-                        ShowContinueError(state, "Reformulated Chiller IPLV calculation failed for " + ChillerName);
-                    } else if (SolFla == -2) {
-                        ShowWarningError(state, "Bad starting values for calculating Reform Chiller IPLV");
-                        ShowContinueError(state, "Reformulated Chiller IPLV calculation failed for " + ChillerName);
-                    }
-
-                    if (RedCapNum == 0) {
-                        // Get curve modifier values at rated conditions (load = 100%)
-                        ChillerCapFT_rated = CurveValue(state, CapFTempCurveIndex, EvapOutletTemp, CondenserOutletTemp);
-                        ChillerEIRFT_rated = CurveValue(state, EIRFTempCurveIndex, EvapOutletTemp, CondenserOutletTemp);
->>>>>>> 0ae84d4e
 
                     // Report rated capacity and chiller COP
                     PreDefTableEntry(state, state.dataOutRptPredefined->pdchMechRatCap, ChillerName, RefCap * ChillerCapFT_rated);
@@ -490,11 +414,7 @@
 
                 ChillerEIRFT = CurveValue(state, EIRFTempCurveIndex, EvapOutletTemp, CondenserOutletTemp);
 
-<<<<<<< HEAD
-                PartLoadRatio = ReducedPLR(RedCapNum) * ChillerCapFT_rated / ChillerCapFT;
-=======
-                    PartLoadRatio = ReducedPLR[RedCapNum] * ChillerCapFT_rated / ChillerCapFT;
->>>>>>> 0ae84d4e
+                PartLoadRatio = ReducedPLR[RedCapNum] * ChillerCapFT_rated / ChillerCapFT;
 
                 if (PartLoadRatio >= MinUnloadRat) {
                     ChillerEIRFPLR = CurveValue(state, EIRFPLRCurveIndex, CondenserOutletTemp, PartLoadRatio);
@@ -1481,23 +1401,13 @@
             DesignHeatingRequirement = DesignHeatingRequirementMin;
         }
 
-<<<<<<< HEAD
-        for (BinNum = 0; BinNum < TotalNumOfTemperatureBins(RegionNum); ++BinNum) {
-
-            FractionalBinHours = AllRegionFracBinHoursAtOutdoorBinTemp[RegionNum - 1][BinNum];
+        for (BinNum = 0; BinNum < TotalNumOfTemperatureBins[RegionNum - 1]; ++BinNum) {
+
+            FractionalBinHours = FracBinHoursAtOutdoorBinTemp[RegionNum - 1][BinNum];
 
             BuildingLoad = (18.33 - OutdoorBinTemperature[BinNum]) / (18.33 - OutdoorDesignTemperature[RegionNum - 1]) * CorrectionFactor *
                            DesignHeatingRequirement;
 
-=======
-        for (BinNum = 0; BinNum < TotalNumOfTemperatureBins[RegionNum - 1]; ++BinNum) {
-
-            FractionalBinHours = FracBinHoursAtOutdoorBinTemp[RegionNum - 1][BinNum];
-
-            BuildingLoad = (18.33 - OutdoorBinTemperature[BinNum]) / (18.33 - OutdoorDesignTemperature[RegionNum - 1]) * CorrectionFactor *
-                           DesignHeatingRequirement;
-
->>>>>>> 0ae84d4e
             if ((OutdoorBinTemperature[BinNum] <= -8.33) || (OutdoorBinTemperature[BinNum] >= 7.22)) {
                 NetHeatingCapReduced =
                     NetHeatingCapH3Test + (NetHeatingCapRated - NetHeatingCapH3Test) * (OutdoorBinTemperature[BinNum] + 8.33) / (16.67);
@@ -2308,18 +2218,9 @@
         // The minimum temperature below which the compressor is turned off
         OATempCompressorOff = MinOATCompressor;
 
-<<<<<<< HEAD
-        for (BinNum = 0; BinNum < TotalNumOfTemperatureBins(RegionNum); ++BinNum) { // NumOfOATempBins
-
-            if ((RegionNum > 0) && (RegionNum <= 6))
-                FractionalBinHours = AllRegionFracBinHoursAtOutdoorBinTemp[RegionNum - 1][BinNum];
-            else
-                FractionalBinHours = AllRegionFracBinHoursAtOutdoorBinTemp[3][BinNum];
-=======
         for (BinNum = 0; BinNum < TotalNumOfTemperatureBins[RegionNum - 1]; ++BinNum) { // NumOfOATempBins
 
             FractionalBinHours = FracBinHoursAtOutdoorBinTemp[RegionNum - 1][BinNum];
->>>>>>> 0ae84d4e
 
             // Calculate the building heating load
             BuildingHeatingLoad = (18.33 - OutdoorBinTemperature[BinNum]) / (18.33 - OutdoorDesignTemperature[RegionNum - 1]) * CorrectionFactor *
