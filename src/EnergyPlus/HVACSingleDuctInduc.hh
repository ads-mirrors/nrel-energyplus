// EnergyPlus, Copyright (c) 1996-2022, The Board of Trustees of the University of Illinois,
// The Regents of the University of California, through Lawrence Berkeley National Laboratory
// (subject to receipt of any required approvals from the U.S. Dept. of Energy), Oak Ridge
// National Laboratory, managed by UT-Battelle, Alliance for Sustainable Energy, LLC, and other
// contributors. All rights reserved.
//
// NOTICE: This Software was developed under funding from the U.S. Department of Energy and the
// U.S. Government consequently retains certain rights. As such, the U.S. Government has been
// granted for itself and others acting on its behalf a paid-up, nonexclusive, irrevocable,
// worldwide license in the Software to reproduce, distribute copies to the public, prepare
// derivative works, and perform publicly and display publicly, and to permit others to do so.
//
// Redistribution and use in source and binary forms, with or without modification, are permitted
// provided that the following conditions are met:
//
// (1) Redistributions of source code must retain the above copyright notice, this list of
//     conditions and the following disclaimer.
//
// (2) Redistributions in binary form must reproduce the above copyright notice, this list of
//     conditions and the following disclaimer in the documentation and/or other materials
//     provided with the distribution.
//
// (3) Neither the name of the University of California, Lawrence Berkeley National Laboratory,
//     the University of Illinois, U.S. Dept. of Energy nor the names of its contributors may be
//     used to endorse or promote products derived from this software without specific prior
//     written permission.
//
// (4) Use of EnergyPlus(TM) Name. If Licensee (i) distributes the software in stand-alone form
//     without changes from the version obtained under this License, or (ii) Licensee makes a
//     reference solely to the software portion of its product, Licensee must refer to the
//     software as "EnergyPlus version X" software, where "X" is the version number Licensee
//     obtained under this License and may not use a different name for the software. Except as
//     specifically required in this Section (4), Licensee shall not use in a company name, a
//     product name, in advertising, publicity, or other promotional activities any name, trade
//     name, trademark, logo, or other designation of "EnergyPlus", "E+", "e+" or confusingly
//     similar designation, without the U.S. Department of Energy's prior written consent.
//
// THIS SOFTWARE IS PROVIDED BY THE COPYRIGHT HOLDERS AND CONTRIBUTORS "AS IS" AND ANY EXPRESS OR
// IMPLIED WARRANTIES, INCLUDING, BUT NOT LIMITED TO, THE IMPLIED WARRANTIES OF MERCHANTABILITY
// AND FITNESS FOR A PARTICULAR PURPOSE ARE DISCLAIMED. IN NO EVENT SHALL THE COPYRIGHT OWNER OR
// CONTRIBUTORS BE LIABLE FOR ANY DIRECT, INDIRECT, INCIDENTAL, SPECIAL, EXEMPLARY, OR
// CONSEQUENTIAL DAMAGES (INCLUDING, BUT NOT LIMITED TO, PROCUREMENT OF SUBSTITUTE GOODS OR
// SERVICES; LOSS OF USE, DATA, OR PROFITS; OR BUSINESS INTERRUPTION) HOWEVER CAUSED AND ON ANY
// THEORY OF LIABILITY, WHETHER IN CONTRACT, STRICT LIABILITY, OR TORT (INCLUDING NEGLIGENCE OR
// OTHERWISE) ARISING IN ANY WAY OUT OF THE USE OF THIS SOFTWARE, EVEN IF ADVISED OF THE
// POSSIBILITY OF SUCH DAMAGE.

#ifndef HVACSingleDuctInduc_hh_INCLUDED
#define HVACSingleDuctInduc_hh_INCLUDED

// ObjexxFCL Headers
#include <ObjexxFCL/Array1D.hh>

// EnergyPlus Headers
#include <EnergyPlus/Data/BaseData.hh>
#include <EnergyPlus/DataGlobals.hh>
#include <EnergyPlus/EnergyPlus.hh>
#include <EnergyPlus/Plant/Enums.hh>

namespace EnergyPlus {

// Forward declarations
struct EnergyPlusData;

namespace HVACSingleDuctInduc {

    enum class SingleDuct_CV
    {
        Invalid = -1,
        TwoPipeInduc,
        FourPipeInduc,
        Num
    };

    struct IndUnitData
    {
        // Members
        // input data
        std::string Name;           // name of unit
        std::string UnitType;       // type of unit
        SingleDuct_CV UnitType_Num; // index to type of unit
        std::string Sched;          // availability schedule
        int SchedPtr;               // index to schedule
        Real64 MaxTotAirVolFlow;    // m3/s (autosizable)
        Real64 MaxTotAirMassFlow;   // kg/s
        Real64 InducRatio;          // ratio of induced air flow to primary air flow
        int PriAirInNode;           // unit primary air inlet node number
        int SecAirInNode;           // unit induced air inlet node number
        int OutAirNode;             // unit air outlet node number
        int HWControlNode;          // hot water control node
        int CWControlNode;          // cold water control node
        std::string HCoilType;      // type of heating coil component
        std::string HCoil;          // name of heating coil component
        int HCoil_Num;              // index to this coil
        DataPlant::PlantEquipmentType HeatingCoilType;
<<<<<<< HEAD
        Real64 MaxVolHotWaterFlow; // m3/s (autosizable)
        Real64 MaxHotWaterFlow;    // kg/s
        Real64 MinVolHotWaterFlow; // m3/s
        Real64 MinHotWaterFlow;    // kg/s
        Real64 HotControlOffset;   // control tolerance
        PlantLocation HWplantLoc{};          // index for plant location for hot water coil
        int HWCoilFailNum1;        // index for errors
        int HWCoilFailNum2;        // index for errors
        std::string CCoilType;     // type of cooling coil component
        std::string CCoil;         // name of cooling coil component
        int CCoil_Num;             // index to this coil
        DataPlant::PlantEquipmentType CoolingCoilType;
        Real64 MaxVolColdWaterFlow; // m3/s (autosizable)
        Real64 MaxColdWaterFlow;    // kg/s
        Real64 MinVolColdWaterFlow; // m3/s
        Real64 MinColdWaterFlow;    // kg/s
        Real64 ColdControlOffset;   // control tolerance
        PlantLocation CWPlantLoc{};              // index for plant component for chilled water coil
        int CWCoilFailNum1;         // index for errors
        int CWCoilFailNum2;         // index for errors
        std::string MixerName;      // name of air mixer component
        int Mixer_Num;              // index to this mixer
        Real64 MaxPriAirMassFlow;   // kg/s
        Real64 MaxSecAirMassFlow;   // kg/s
        int ADUNum;                 // index of corresponding air distribution unit
        Real64 DesCoolingLoad;      // used for reporting during coil sizing
        Real64 DesHeatingLoad;      // used for reporting during coil sizing
        int CtrlZoneNum;            // Pointer to CtrlZone data structure
        int CtrlZoneInNodeIndex;    // which controlled zone inlet node number corresponds with this unit
        int AirLoopNum;             // index to airloop that this terminal unit is connected to
        Real64 OutdoorAirFlowRate;  // zone outdoor air volume flow rate
=======
        Real64 MaxVolHotWaterFlow;              // m3/s (autosizable)
        Real64 MaxHotWaterFlow;                 // kg/s
        Real64 MinVolHotWaterFlow;              // m3/s
        Real64 MinHotWaterFlow;                 // kg/s
        Real64 HotControlOffset;                // control tolerance
        int HWLoopNum;                          // index for plant loop with hot water coil
        DataPlant::LoopSideLocation HWLoopSide; // index for plant loop side for hot water coil
        int HWBranchNum;                        // index for plant branch for hot water coil
        int HWCompNum;                          // index for plant component for hot water coil
        int HWCoilFailNum1;                     // index for errors
        int HWCoilFailNum2;                     // index for errors
        std::string CCoilType;                  // type of cooling coil component
        std::string CCoil;                      // name of cooling coil component
        int CCoil_Num;                          // index to this coil
        DataPlant::PlantEquipmentType CoolingCoilType;
        Real64 MaxVolColdWaterFlow;             // m3/s (autosizable)
        Real64 MaxColdWaterFlow;                // kg/s
        Real64 MinVolColdWaterFlow;             // m3/s
        Real64 MinColdWaterFlow;                // kg/s
        Real64 ColdControlOffset;               // control tolerance
        int CWLoopNum;                          // index for plant loop with chilled water coil
        DataPlant::LoopSideLocation CWLoopSide; // index for plant loop side for chilled water coil
        int CWBranchNum;                        // index for plant branch for chilled water coil
        int CWCompNum;                          // index for plant component for chilled water coil
        int CWCoilFailNum1;                     // index for errors
        int CWCoilFailNum2;                     // index for errors
        std::string MixerName;                  // name of air mixer component
        int Mixer_Num;                          // index to this mixer
        Real64 MaxPriAirMassFlow;               // kg/s
        Real64 MaxSecAirMassFlow;               // kg/s
        int ADUNum;                             // index of corresponding air distribution unit
        Real64 DesCoolingLoad;                  // used for reporting during coil sizing
        Real64 DesHeatingLoad;                  // used for reporting during coil sizing
        int CtrlZoneNum;                        // Pointer to CtrlZone data structure
        int CtrlZoneInNodeIndex;                // which controlled zone inlet node number corresponds with this unit
        int AirLoopNum;                         // index to airloop that this terminal unit is connected to
        Real64 OutdoorAirFlowRate;              // zone outdoor air volume flow rate
>>>>>>> 96bedded

        // Default Constructor
        IndUnitData()
            : UnitType_Num(SingleDuct_CV::Invalid), SchedPtr(0), MaxTotAirVolFlow(0.0), MaxTotAirMassFlow(0.0), InducRatio(2.5), PriAirInNode(0),
              SecAirInNode(0), OutAirNode(0), HWControlNode(0), CWControlNode(0), HCoil_Num(0),
              HeatingCoilType(DataPlant::PlantEquipmentType::Invalid), MaxVolHotWaterFlow(0.0), MaxHotWaterFlow(0.0), MinVolHotWaterFlow(0.0),
<<<<<<< HEAD
              MinHotWaterFlow(0.0), HotControlOffset(0.0), HWCoilFailNum1(0),
              HWCoilFailNum2(0), CCoil_Num(0), CoolingCoilType(DataPlant::PlantEquipmentType::Invalid), MaxVolColdWaterFlow(0.0),
              MaxColdWaterFlow(0.0), MinVolColdWaterFlow(0.0), MinColdWaterFlow(0.0), ColdControlOffset(0.0), CWPlantLoc{}, CWCoilFailNum1(0), CWCoilFailNum2(0), Mixer_Num(0), MaxPriAirMassFlow(0.0), MaxSecAirMassFlow(0.0),
              ADUNum(0), DesCoolingLoad(0.0), DesHeatingLoad(0.0), CtrlZoneNum(0), CtrlZoneInNodeIndex(0), AirLoopNum(0), OutdoorAirFlowRate(0.0)
=======
              MinHotWaterFlow(0.0), HotControlOffset(0.0), HWLoopNum(0), HWLoopSide(DataPlant::LoopSideLocation::Invalid), HWBranchNum(0),
              HWCompNum(0), HWCoilFailNum1(0), HWCoilFailNum2(0), CCoil_Num(0), CoolingCoilType(DataPlant::PlantEquipmentType::Invalid),
              MaxVolColdWaterFlow(0.0), MaxColdWaterFlow(0.0), MinVolColdWaterFlow(0.0), MinColdWaterFlow(0.0), ColdControlOffset(0.0), CWLoopNum(0),
              CWLoopSide(DataPlant::LoopSideLocation::Invalid), CWBranchNum(0), CWCompNum(0), CWCoilFailNum1(0), CWCoilFailNum2(0), Mixer_Num(0),
              MaxPriAirMassFlow(0.0), MaxSecAirMassFlow(0.0), ADUNum(0), DesCoolingLoad(0.0), DesHeatingLoad(0.0), CtrlZoneNum(0),
              CtrlZoneInNodeIndex(0), AirLoopNum(0), OutdoorAirFlowRate(0.0)
>>>>>>> 96bedded
        {
        }
        void ReportIndUnit(EnergyPlusData &state);
        void CalcOutdoorAirVolumeFlowRate(EnergyPlusData &state);
    };

    void SimIndUnit(EnergyPlusData &state,
                    std::string_view CompName,     // name of the terminal unit
                    bool const FirstHVACIteration, // TRUE if first HVAC iteration in time step
                    int const ZoneNum,             // index of zone served by the terminal unit
                    int const ZoneNodeNum,         // zone node number of zone served by the terminal unit
                    int &CompIndex                 // which terminal unit in data structure
    );

    void GetIndUnits(EnergyPlusData &state);

    void InitIndUnit(EnergyPlusData &state,
                     int const IUNum,              // number of the current induction unit being simulated
                     bool const FirstHVACIteration // TRUE if first air loop solution this HVAC step
    );

    void SizeIndUnit(EnergyPlusData &state, int const IUNum);

    void SimFourPipeIndUnit(EnergyPlusData &state,
                            int const IUNum,              // number of the current unit being simulated
                            int const ZoneNum,            // number of zone being served
                            int const ZoneNodeNum,        // zone node number
                            bool const FirstHVACIteration // TRUE if 1st HVAC simulation of system timestep
    );

    void CalcFourPipeIndUnit(EnergyPlusData &state,
                             int const IUNum,               // Unit index
                             bool const FirstHVACIteration, // flag for 1st HVAV iteration in the time step
                             int const ZoneNode,            // zone node number
                             Real64 const HWFlow,           // hot water flow (kg/s)
                             Real64 const CWFlow,           // cold water flow (kg/s)
                             Real64 &LoadMet                // load met by unit (watts)
    );

    Real64 FourPipeIUHeatingResidual(EnergyPlusData &state,
                                     Real64 const HWFlow,       // hot water flow rate in kg/s
                                     Array1D<Real64> const &Par // Par(5) is the requested zone load
    );

    Real64 FourPipeIUCoolingResidual(EnergyPlusData &state,
                                     Real64 const CWFlow,       // cold water flow rate in kg/s
                                     Array1D<Real64> const &Par // Par(5) is the requested zone load
    );

    // ========================= Utilities =======================

    bool FourPipeInductionUnitHasMixer(EnergyPlusData &state, std::string_view CompName); // component (mixer) name

} // namespace HVACSingleDuctInduc

struct HVACSingleDuctInducData : BaseGlobalStruct
{
    int NumIndUnits = 0;
    int NumFourPipes = 0;
    Array1D_bool CheckEquipName;
    bool GetIUInputFlag = true; // First time, input is "gotten"
    bool MyOneTimeFlag = true;
    Array1D_bool MyEnvrnFlag;
    Array1D_bool MySizeFlag;
    Array1D_bool MyPlantScanFlag;
    Array1D_bool MyAirDistInitFlag;
    Array1D<HVACSingleDuctInduc::IndUnitData> IndUnit;
    bool ZoneEquipmentListChecked = false;

    void clear_state() override
    {
        this->NumIndUnits = 0;
        this->IndUnit.deallocate();
        this->GetIUInputFlag = true;
        this->NumFourPipes = 0;
        this->MyOneTimeFlag = true;
        this->MyEnvrnFlag.deallocate();
        this->MySizeFlag.deallocate();
        this->MyPlantScanFlag.deallocate();
        this->MyAirDistInitFlag.deallocate();
        this->CheckEquipName.deallocate();
        this->ZoneEquipmentListChecked = false;
    }
};

} // namespace EnergyPlus

#endif<|MERGE_RESOLUTION|>--- conflicted
+++ resolved
@@ -93,48 +93,12 @@
         std::string HCoil;          // name of heating coil component
         int HCoil_Num;              // index to this coil
         DataPlant::PlantEquipmentType HeatingCoilType;
-<<<<<<< HEAD
-        Real64 MaxVolHotWaterFlow; // m3/s (autosizable)
-        Real64 MaxHotWaterFlow;    // kg/s
-        Real64 MinVolHotWaterFlow; // m3/s
-        Real64 MinHotWaterFlow;    // kg/s
-        Real64 HotControlOffset;   // control tolerance
-        PlantLocation HWplantLoc{};          // index for plant location for hot water coil
-        int HWCoilFailNum1;        // index for errors
-        int HWCoilFailNum2;        // index for errors
-        std::string CCoilType;     // type of cooling coil component
-        std::string CCoil;         // name of cooling coil component
-        int CCoil_Num;             // index to this coil
-        DataPlant::PlantEquipmentType CoolingCoilType;
-        Real64 MaxVolColdWaterFlow; // m3/s (autosizable)
-        Real64 MaxColdWaterFlow;    // kg/s
-        Real64 MinVolColdWaterFlow; // m3/s
-        Real64 MinColdWaterFlow;    // kg/s
-        Real64 ColdControlOffset;   // control tolerance
-        PlantLocation CWPlantLoc{};              // index for plant component for chilled water coil
-        int CWCoilFailNum1;         // index for errors
-        int CWCoilFailNum2;         // index for errors
-        std::string MixerName;      // name of air mixer component
-        int Mixer_Num;              // index to this mixer
-        Real64 MaxPriAirMassFlow;   // kg/s
-        Real64 MaxSecAirMassFlow;   // kg/s
-        int ADUNum;                 // index of corresponding air distribution unit
-        Real64 DesCoolingLoad;      // used for reporting during coil sizing
-        Real64 DesHeatingLoad;      // used for reporting during coil sizing
-        int CtrlZoneNum;            // Pointer to CtrlZone data structure
-        int CtrlZoneInNodeIndex;    // which controlled zone inlet node number corresponds with this unit
-        int AirLoopNum;             // index to airloop that this terminal unit is connected to
-        Real64 OutdoorAirFlowRate;  // zone outdoor air volume flow rate
-=======
         Real64 MaxVolHotWaterFlow;              // m3/s (autosizable)
         Real64 MaxHotWaterFlow;                 // kg/s
         Real64 MinVolHotWaterFlow;              // m3/s
         Real64 MinHotWaterFlow;                 // kg/s
         Real64 HotControlOffset;                // control tolerance
-        int HWLoopNum;                          // index for plant loop with hot water coil
-        DataPlant::LoopSideLocation HWLoopSide; // index for plant loop side for hot water coil
-        int HWBranchNum;                        // index for plant branch for hot water coil
-        int HWCompNum;                          // index for plant component for hot water coil
+        PlantLocation HWplantLoc{};          // index for plant location for hot water coil
         int HWCoilFailNum1;                     // index for errors
         int HWCoilFailNum2;                     // index for errors
         std::string CCoilType;                  // type of cooling coil component
@@ -146,10 +110,7 @@
         Real64 MinVolColdWaterFlow;             // m3/s
         Real64 MinColdWaterFlow;                // kg/s
         Real64 ColdControlOffset;               // control tolerance
-        int CWLoopNum;                          // index for plant loop with chilled water coil
-        DataPlant::LoopSideLocation CWLoopSide; // index for plant loop side for chilled water coil
-        int CWBranchNum;                        // index for plant branch for chilled water coil
-        int CWCompNum;                          // index for plant component for chilled water coil
+        PlantLocation CWPlantLoc{};                          // index for plant component for chilled water coil
         int CWCoilFailNum1;                     // index for errors
         int CWCoilFailNum2;                     // index for errors
         std::string MixerName;                  // name of air mixer component
@@ -163,26 +124,17 @@
         int CtrlZoneInNodeIndex;                // which controlled zone inlet node number corresponds with this unit
         int AirLoopNum;                         // index to airloop that this terminal unit is connected to
         Real64 OutdoorAirFlowRate;              // zone outdoor air volume flow rate
->>>>>>> 96bedded
 
         // Default Constructor
         IndUnitData()
             : UnitType_Num(SingleDuct_CV::Invalid), SchedPtr(0), MaxTotAirVolFlow(0.0), MaxTotAirMassFlow(0.0), InducRatio(2.5), PriAirInNode(0),
               SecAirInNode(0), OutAirNode(0), HWControlNode(0), CWControlNode(0), HCoil_Num(0),
               HeatingCoilType(DataPlant::PlantEquipmentType::Invalid), MaxVolHotWaterFlow(0.0), MaxHotWaterFlow(0.0), MinVolHotWaterFlow(0.0),
-<<<<<<< HEAD
               MinHotWaterFlow(0.0), HotControlOffset(0.0), HWCoilFailNum1(0),
               HWCoilFailNum2(0), CCoil_Num(0), CoolingCoilType(DataPlant::PlantEquipmentType::Invalid), MaxVolColdWaterFlow(0.0),
-              MaxColdWaterFlow(0.0), MinVolColdWaterFlow(0.0), MinColdWaterFlow(0.0), ColdControlOffset(0.0), CWPlantLoc{}, CWCoilFailNum1(0), CWCoilFailNum2(0), Mixer_Num(0), MaxPriAirMassFlow(0.0), MaxSecAirMassFlow(0.0),
-              ADUNum(0), DesCoolingLoad(0.0), DesHeatingLoad(0.0), CtrlZoneNum(0), CtrlZoneInNodeIndex(0), AirLoopNum(0), OutdoorAirFlowRate(0.0)
-=======
-              MinHotWaterFlow(0.0), HotControlOffset(0.0), HWLoopNum(0), HWLoopSide(DataPlant::LoopSideLocation::Invalid), HWBranchNum(0),
-              HWCompNum(0), HWCoilFailNum1(0), HWCoilFailNum2(0), CCoil_Num(0), CoolingCoilType(DataPlant::PlantEquipmentType::Invalid),
-              MaxVolColdWaterFlow(0.0), MaxColdWaterFlow(0.0), MinVolColdWaterFlow(0.0), MinColdWaterFlow(0.0), ColdControlOffset(0.0), CWLoopNum(0),
-              CWLoopSide(DataPlant::LoopSideLocation::Invalid), CWBranchNum(0), CWCompNum(0), CWCoilFailNum1(0), CWCoilFailNum2(0), Mixer_Num(0),
+              MaxColdWaterFlow(0.0), MinVolColdWaterFlow(0.0), MinColdWaterFlow(0.0), ColdControlOffset(0.0), CWPlantLoc{}, CWCoilFailNum1(0), CWCoilFailNum2(0), Mixer_Num(0),
               MaxPriAirMassFlow(0.0), MaxSecAirMassFlow(0.0), ADUNum(0), DesCoolingLoad(0.0), DesHeatingLoad(0.0), CtrlZoneNum(0),
               CtrlZoneInNodeIndex(0), AirLoopNum(0), OutdoorAirFlowRate(0.0)
->>>>>>> 96bedded
         {
         }
         void ReportIndUnit(EnergyPlusData &state);
