// EnergyPlus, Copyright (c) 1996-2021, The Board of Trustees of the University of Illinois,
// The Regents of the University of California, through Lawrence Berkeley National Laboratory
// (subject to receipt of any required approvals from the U.S. Dept. of Energy), Oak Ridge
// National Laboratory, managed by UT-Battelle, Alliance for Sustainable Energy, LLC, and other
// contributors. All rights reserved.
//
// NOTICE: This Software was developed under funding from the U.S. Department of Energy and the
// U.S. Government consequently retains certain rights. As such, the U.S. Government has been
// granted for itself and others acting on its behalf a paid-up, nonexclusive, irrevocable,
// worldwide license in the Software to reproduce, distribute copies to the public, prepare
// derivative works, and perform publicly and display publicly, and to permit others to do so.
//
// Redistribution and use in source and binary forms, with or without modification, are permitted
// provided that the following conditions are met:
//
// (1) Redistributions of source code must retain the above copyright notice, this list of
//     conditions and the following disclaimer.
//
// (2) Redistributions in binary form must reproduce the above copyright notice, this list of
//     conditions and the following disclaimer in the documentation and/or other materials
//     provided with the distribution.
//
// (3) Neither the name of the University of California, Lawrence Berkeley National Laboratory,
//     the University of Illinois, U.S. Dept. of Energy nor the names of its contributors may be
//     used to endorse or promote products derived from this software without specific prior
//     written permission.
//
// (4) Use of EnergyPlus(TM) Name. If Licensee (i) distributes the software in stand-alone form
//     without changes from the version obtained under this License, or (ii) Licensee makes a
//     reference solely to the software portion of its product, Licensee must refer to the
//     software as "EnergyPlus version X" software, where "X" is the version number Licensee
//     obtained under this License and may not use a different name for the software. Except as
//     specifically required in this Section (4), Licensee shall not use in a company name, a
//     product name, in advertising, publicity, or other promotional activities any name, trade
//     name, trademark, logo, or other designation of "EnergyPlus", "E+", "e+" or confusingly
//     similar designation, without the U.S. Department of Energy's prior written consent.
//
// THIS SOFTWARE IS PROVIDED BY THE COPYRIGHT HOLDERS AND CONTRIBUTORS "AS IS" AND ANY EXPRESS OR
// IMPLIED WARRANTIES, INCLUDING, BUT NOT LIMITED TO, THE IMPLIED WARRANTIES OF MERCHANTABILITY
// AND FITNESS FOR A PARTICULAR PURPOSE ARE DISCLAIMED. IN NO EVENT SHALL THE COPYRIGHT OWNER OR
// CONTRIBUTORS BE LIABLE FOR ANY DIRECT, INDIRECT, INCIDENTAL, SPECIAL, EXEMPLARY, OR
// CONSEQUENTIAL DAMAGES (INCLUDING, BUT NOT LIMITED TO, PROCUREMENT OF SUBSTITUTE GOODS OR
// SERVICES; LOSS OF USE, DATA, OR PROFITS; OR BUSINESS INTERRUPTION) HOWEVER CAUSED AND ON ANY
// THEORY OF LIABILITY, WHETHER IN CONTRACT, STRICT LIABILITY, OR TORT (INCLUDING NEGLIGENCE OR
// OTHERWISE) ARISING IN ANY WAY OUT OF THE USE OF THIS SOFTWARE, EVEN IF ADVISED OF THE
// POSSIBILITY OF SUCH DAMAGE.

// C++ Headers
#include <cassert>
#include <cmath>

// ObjexxFCL Headers
#include <ObjexxFCL/Array.functions.hh>
#include <ObjexxFCL/ArrayS.functions.hh>
#include <ObjexxFCL/Fmath.hh>

// EnergyPlus Headers
#include <EnergyPlus/Construction.hh>
#include <EnergyPlus/Data/EnergyPlusData.hh>
#include <EnergyPlus/DataHeatBalance.hh>
#include <EnergyPlus/DataIPShortCuts.hh>
#include <EnergyPlus/DataSurfaces.hh>
#include <EnergyPlus/DataSystemVariables.hh>
#include <EnergyPlus/DataViewFactorInformation.hh>
#include <EnergyPlus/DisplayRoutines.hh>
#include <EnergyPlus/General.hh>
#include <EnergyPlus/HeatBalanceIntRadExchange.hh>
#include <EnergyPlus/HeatBalanceMovableInsulation.hh>
#include <EnergyPlus/InputProcessing/InputProcessor.hh>
#include <EnergyPlus/Material.hh>
#include <EnergyPlus/UtilityRoutines.hh>
#include <EnergyPlus/WindowEquivalentLayer.hh>

namespace EnergyPlus {

namespace HeatBalanceIntRadExchange {
    // Module containing the routines dealing with the interior radiant exchange
    // between surfaces.

    // MODULE INFORMATION:
    //       AUTHOR         Rick Strand
    //       DATE WRITTEN   September 2000
    //       MODIFIED       Aug 2001, FW: recalculate ScriptF for a zone if window interior
    //                       shade/blind status is different from previous time step. This is
    //                       because ScriptF, which is used to calculate interior LW
    //                       exchange between surfaces, depends on inside surface emissivities,
    //                       which, for a window, depends on whether or not an interior
    //                       shade or blind is in place.
    //       RE-ENGINEERED  na

    // PURPOSE OF THIS MODULE:
    // Part of the heat balance modularization/re-engineering.  Purpose of this
    // module is to replace the MRT with RBAL method of modeling radiant exchange
    // between interior surfaces.

    // METHODOLOGY EMPLOYED:
    // Standard EnergyPlus methodology

    // REFERENCES:
    // ASHRAE Loads Toolkit "Script F" routines by Curt Pedersen
    // Hottel, H.C., and A.F. Sarofim. "Radiative Transfer" (mainly chapter 3),
    //  McGraw-Hill, Inc., New York, 1967.

    // OTHER NOTES: none

    // Using/Aliasing
    using namespace DataHeatBalance;
    using namespace DataSurfaces;
    using namespace DataSystemVariables;
    using namespace DataViewFactorInformation;

    void CalcInteriorRadExchange(EnergyPlusData &state,
                                 Array1S<Real64> const SurfaceTemp,   // Current surface temperatures
                                 int const SurfIterations,            // Number of iterations in calling subroutine
                                 Array1D<Real64> &NetLWRadToSurf,      // Net long wavelength radiant exchange from other surfaces
                                 Optional_int_const ZoneToResimulate, // if passed in, then only calculate for this zone
#ifdef EP_Count_Calls
                                 std::string const &CalledFrom)
#else
                                 [[maybe_unused]] std::string const &CalledFrom)
#endif
    {

        // SUBROUTINE INFORMATION:
        //       AUTHOR         Rick Strand
        //       DATE WRITTEN   September 2000
        //       MODIFIED       6/18/01, FCW: calculate IR on windows
        //                      Jan 2002, FCW: add blinds with movable slats
        //                      Sep 2011 LKL/BG - resimulate only zones needing it for Radiant systems

        // PURPOSE OF THIS SUBROUTINE:
        // Determines the interior radiant exchange between surfaces using
        // Hottel's ScriptF method for the grey interchange between surfaces
        // in an enclosure.

        // REFERENCES:
        // Hottel, H. C. and A. F. Sarofim, Radiative Transfer, Ch 3, McGraw Hill, 1967.

        // Types
        typedef Array1D<Real64>::size_type size_type;

        // Using/Aliasing
        using HeatBalanceMovableInsulation::EvalInsideMovableInsulation;
        using WindowEquivalentLayer::EQLWindowInsideEffectiveEmiss;

        Real64 const StefanBoltzmannConst(5.6697e-8); // Stefan-Boltzmann constant in W/(m2*K4)

        bool IntShadeOrBlindStatusChanged; // True if status of interior shade or blind on at least
        // one window in a zone has changed from previous time step
        WinShadingType ShadeFlag;     // Window shading status current time step
        WinShadingType ShadeFlagPrev; // Window shading status previous time step

        auto &SurfaceTempRad(state.dataHeatBalIntRadExchg->SurfaceTempRad);
        auto &SurfaceTempInKto4th(state.dataHeatBalIntRadExchg->SurfaceTempInKto4th);
        auto &SurfaceEmiss(state.dataHeatBalIntRadExchg->SurfaceEmiss);

#ifdef EP_Detailed_Timings
        epStartTime("CalcInteriorRadExchange=");
#endif
        if (state.dataHeatBalIntRadExchg->CalcInteriorRadExchangefirstTime) {
            SurfaceTempRad.allocate(state.dataHeatBalIntRadExchg->MaxNumOfRadEnclosureSurfs);
            SurfaceTempInKto4th.allocate(state.dataHeatBalIntRadExchg->MaxNumOfRadEnclosureSurfs);
            SurfaceEmiss.allocate(state.dataHeatBalIntRadExchg->MaxNumOfRadEnclosureSurfs);
            state.dataHeatBalIntRadExchg->CalcInteriorRadExchangefirstTime = false;
            if (state.dataSysVars->DeveloperFlag) {
                DisplayString(state, " OMP turned off, HBIRE loop executed in serial");
            }
        }

        if (state.dataGlobal->KickOffSimulation || state.dataGlobal->KickOffSizing) return;

        bool const PartialResimulate(present(ZoneToResimulate));

#ifdef EP_Count_Calls
        if (!PartialResimulate) {
            ++NumIntRadExchange_Calls;
        } else {
            ++NumIntRadExchangeZ_Calls;
        }
        if (CalledFrom.empty()) {
            // do nothing
        } else if (CalledFrom == "Main") {
            ++NumIntRadExchangeMain_Calls;
        } else if (CalledFrom == "Outside") {
            ++NumIntRadExchangeOSurf_Calls;
        } else if (CalledFrom == "Inside") {
            ++NumIntRadExchangeISurf_Calls;
        }
#endif

        int startEnclosure = 1;
        int endEnclosure = state.dataViewFactor->NumOfRadiantEnclosures;
        if (PartialResimulate) {
            startEnclosure = endEnclosure = state.dataHeatBal->Zone(ZoneToResimulate).RadiantEnclosureNum;
            auto const &enclosure(state.dataViewFactor->ZoneRadiantInfo(startEnclosure));
            for (int i : enclosure.SurfacePtr) {
                NetLWRadToSurf(i) = 0.0;
                state.dataSurface->SurfWinIRfromParentZone(i) = 0.0;
            }
        } else {
            NetLWRadToSurf = 0.0;
            for (int SurfNum = 1; SurfNum <= state.dataSurface->TotSurfaces; SurfNum++)
                state.dataSurface->SurfWinIRfromParentZone(SurfNum) = 0.0;
        }

        for (int enclosureNum = startEnclosure; enclosureNum <= endEnclosure; ++enclosureNum) {

            auto &zone_info(state.dataViewFactor->ZoneRadiantInfo(enclosureNum));
            auto &zone_ScriptF(zone_info.ScriptF); // Tuned Transposed
            auto &zone_SurfacePtr(zone_info.SurfacePtr);
            int const n_zone_Surfaces(zone_info.NumOfSurfaces);
            size_type const s_zone_Surfaces(n_zone_Surfaces);

            // Calculate ScriptF if first time step in environment and surface heat-balance iterations not yet started;
            // recalculate ScriptF if status of window interior shades or blinds has changed from
            // previous time step. This recalculation is required since ScriptF depends on the inside
            // emissivity of the inside surfaces, which, for windows, is (1) the emissivity of the
            // inside face of the inside glass layer if there is no interior shade/blind, or (2) the effective
            // emissivity of the shade/blind if the shade/blind is in place. (The "effective emissivity"
            // in this case is (1) the shade/blind emissivity if the shade/blind IR transmittance is zero,
            // or (2) a weighted average of the shade/blind emissivity and inside glass emissivity if the
            // shade/blind IR transmittance is not zero (which is sometimes the case for a "shade" and
            // usually the case for a blind). It assumed for switchable glazing that the inside surface
            // emissivity does not change if the glazing is switched on or off.

            // Determine if status of interior shade/blind on one or more windows in the zone has changed
            // from previous time step.  Also make a check for any changes in interior movable insulation.

            if (SurfIterations == 0) {

                Real64 HMovInsul; // "Resistance" value of movable insulation (if present)
                Real64 AbsInt; // Absorptivity of movable insulation material (supercedes that of the construction if interior movable insulation is
                               // present)
                bool IntMovInsulChanged; // True if the status of interior movable insulation has changed

                IntShadeOrBlindStatusChanged = false;
                IntMovInsulChanged = false;

                if (!state.dataGlobal->BeginEnvrnFlag) { // Check for change in shade/blind status
                    for (int const SurfNum : zone_SurfacePtr) {
                        if (IntShadeOrBlindStatusChanged || IntMovInsulChanged)
                            break; // Need only check if one window's status or one movable insulation status has changed
                        if (state.dataConstruction->Construct(state.dataSurface->Surface(SurfNum).Construction).TypeIsWindow) {
                            ShadeFlag = state.dataSurface->SurfWinShadingFlag(SurfNum);
                            ShadeFlagPrev = state.dataSurface->SurfWinExtIntShadePrevTS(SurfNum);
                            if (ShadeFlagPrev != ShadeFlag && (ANY_INTERIOR_SHADE_BLIND(ShadeFlagPrev) || ANY_INTERIOR_SHADE_BLIND(ShadeFlag)))
                                IntShadeOrBlindStatusChanged = true;
                            if (state.dataSurface->SurfWinWindowModelType(SurfNum) == WindowEQLModel &&
                                state.dataWindowEquivLayer->CFS(state.dataConstruction->Construct(state.dataSurface->Surface(SurfNum).Construction).EQLConsPtr).ISControlled) {
                                IntShadeOrBlindStatusChanged = true;
                            }
                        } else {
                            UpdateMovableInsulationFlag(state, IntMovInsulChanged, SurfNum);
                        }
                    }
                }

                if (IntShadeOrBlindStatusChanged || IntMovInsulChanged || state.dataGlobal->BeginEnvrnFlag) { // Calc inside surface emissivities for this time step
                    for (int ZoneSurfNum = 1; ZoneSurfNum <= n_zone_Surfaces; ++ZoneSurfNum) {
                        int const SurfNum = zone_SurfacePtr(ZoneSurfNum);
                        int const ConstrNum = state.dataSurface->Surface(SurfNum).Construction;
                        zone_info.Emissivity(ZoneSurfNum) = state.dataConstruction->Construct(ConstrNum).InsideAbsorpThermal;
                        if (state.dataConstruction->Construct(ConstrNum).TypeIsWindow && ANY_INTERIOR_SHADE_BLIND(state.dataSurface->SurfWinShadingFlag(SurfNum))) {
                            zone_info.Emissivity(ZoneSurfNum) = state.dataHeatBal->ITABSF(SurfNum);
                        }
                        if (state.dataSurface->Surface(SurfNum).MovInsulIntPresent) {
                            HeatBalanceMovableInsulation::EvalInsideMovableInsulation(state, SurfNum, HMovInsul, AbsInt);
                            zone_info.Emissivity(ZoneSurfNum) = state.dataMaterial->Material(state.dataSurface->Surface(SurfNum).MaterialMovInsulInt).AbsorpThermal;
                        }
                        if (state.dataSurface->SurfWinWindowModelType(SurfNum) == WindowEQLModel &&
                                state.dataWindowEquivLayer->CFS(state.dataConstruction->Construct(ConstrNum).EQLConsPtr).ISControlled) {
                            zone_info.Emissivity(ZoneSurfNum) = EQLWindowInsideEffectiveEmiss(state, ConstrNum);
                        }
                    }

                    if (state.dataHeatBalIntRadExchg->CarrollMethod) {
                        CalcFp(n_zone_Surfaces, zone_info.Emissivity, zone_info.FMRT, zone_info.Fp);
                    } else {
                        CalcScriptF(state, n_zone_Surfaces, zone_info.Area, zone_info.F, zone_info.Emissivity, zone_ScriptF);
                        // precalc - multiply by StefanBoltzmannConstant
                        zone_ScriptF *= StefanBoltzmannConst;
                    }
                }

            } // End of check if SurfIterations = 0

            // Set surface emissivities and temperatures
            // Also, for Carroll method, calculate numerators and denominators of radiant temperature
            Real64 CarrollMRTNumerator(0.0);
            Real64 CarrollMRTDenominator(0.0);
            Real64 CarrollMRTInKTo4th;  // Carroll MRT
            for (size_type ZoneSurfNum = 0; ZoneSurfNum < s_zone_Surfaces; ++ZoneSurfNum) {
                int const SurfNum = zone_SurfacePtr[ZoneSurfNum];
                auto const &surface_window(state.dataSurface->SurfaceWindow(SurfNum));
                int const ConstrNum = state.dataSurface->Surface(SurfNum).Construction;
                auto const &construct(state.dataConstruction->Construct(ConstrNum));
                if (construct.WindowTypeEQL) {
                    SurfaceTempRad[ZoneSurfNum] = state.dataSurface->SurfWinEffInsSurfTemp(SurfNum);
                    SurfaceEmiss[ZoneSurfNum] = EQLWindowInsideEffectiveEmiss(state, ConstrNum);
                } else if (construct.WindowTypeBSDF && state.dataSurface->SurfWinShadingFlag(SurfNum) == WinShadingType::IntShade) {
                    SurfaceTempRad[ZoneSurfNum] = state.dataSurface->SurfWinEffInsSurfTemp(SurfNum);
                    SurfaceEmiss[ZoneSurfNum] = surface_window.EffShBlindEmiss[0] + surface_window.EffGlassEmiss[0];
                } else if (construct.WindowTypeBSDF) {
                    SurfaceTempRad[ZoneSurfNum] = state.dataSurface->SurfWinEffInsSurfTemp(SurfNum);
                    SurfaceEmiss[ZoneSurfNum] = construct.InsideAbsorpThermal;
                } else if (construct.TypeIsWindow && state.dataSurface->SurfWinOriginalClass(SurfNum) != SurfaceClass::TDD_Diffuser) {
                    if (SurfIterations == 0 && NOT_SHADED(state.dataSurface->SurfWinShadingFlag(SurfNum))) {
                        // If the window is bare this TS and it is the first time through we use the previous TS glass
                        // temperature whether or not the window was shaded in the previous TS. If the window was shaded
                        // the previous time step this temperature is a better starting value than the shade temperature.
                        SurfaceTempRad[ZoneSurfNum] = surface_window.ThetaFace(2 * construct.TotGlassLayers) - DataGlobalConstants::KelvinConv;
                        SurfaceEmiss[ZoneSurfNum] = construct.InsideAbsorpThermal;
                        // For windows with an interior shade or blind an effective inside surface temp
                        // and emiss is used here that is a weighted combination of shade/blind and glass temp and emiss.
                    } else if (ANY_INTERIOR_SHADE_BLIND(state.dataSurface->SurfWinShadingFlag(SurfNum))) {
                        SurfaceTempRad[ZoneSurfNum] = state.dataSurface->SurfWinEffInsSurfTemp(SurfNum);
                        SurfaceEmiss[ZoneSurfNum] = state.dataHeatBal->ITABSF(SurfNum);
                    } else {
                        SurfaceTempRad[ZoneSurfNum] = SurfaceTemp(SurfNum);
                        SurfaceEmiss[ZoneSurfNum] = construct.InsideAbsorpThermal;
                    }
                } else {
                    SurfaceTempRad[ZoneSurfNum] = SurfaceTemp(SurfNum);
                    SurfaceEmiss[ZoneSurfNum] = construct.InsideAbsorpThermal;
                }
                if (state.dataHeatBalIntRadExchg->CarrollMethod) {
                    CarrollMRTNumerator += SurfaceTempRad[ZoneSurfNum]*zone_info.Fp[ZoneSurfNum]*zone_info.Area[ZoneSurfNum];
                    CarrollMRTDenominator += zone_info.Fp[ZoneSurfNum]*zone_info.Area[ZoneSurfNum];
                }
                SurfaceTempInKto4th[ZoneSurfNum] = pow_4(SurfaceTempRad[ZoneSurfNum] + DataGlobalConstants::KelvinConv);
            }

            if (state.dataHeatBalIntRadExchg->CarrollMethod) {
                if (CarrollMRTDenominator > 0.0) {
                    CarrollMRTInKTo4th = pow_4(CarrollMRTNumerator/CarrollMRTDenominator + DataGlobalConstants::KelvinConv);
                } else {
                    // Likely only one surface in this enclosure
                    CarrollMRTInKTo4th = 293.15;  // arbitrary value, IR will be zero
                }
            }

            // These are the money loops
            size_type lSR(0u);
            if (state.dataHeatBalIntRadExchg->CarrollMethod) {
                for (size_type RecZoneSurfNum = 0; RecZoneSurfNum < s_zone_Surfaces; ++RecZoneSurfNum) {
                    int const RecSurfNum = zone_SurfacePtr[RecZoneSurfNum];
                    int const ConstrNumRec = state.dataSurface->Surface(RecSurfNum).Construction;
                    auto const& rec_construct(state.dataConstruction->Construct(ConstrNumRec));
                    auto& netLWRadToRecSurf(NetLWRadToSurf(RecSurfNum));
                    if (rec_construct.TypeIsWindow) {
//                        auto& rec_surface_window(SurfaceWindow(RecSurfNum));
                        Real64 CarrollMRTInKTo4thWin = CarrollMRTInKTo4th; // arbitrary value, IR will be zero
                        Real64 CarrollMRTNumeratorWin(0.0);
                        Real64 CarrollMRTDenominatorWin(0.0);
                        for (size_type SendZoneSurfNum = 0; SendZoneSurfNum < s_zone_Surfaces; ++SendZoneSurfNum) {
                            if (SendZoneSurfNum != RecZoneSurfNum) {
                                CarrollMRTNumeratorWin +=
                                    SurfaceTempRad[SendZoneSurfNum] * zone_info.Fp[SendZoneSurfNum] * zone_info.Area[SendZoneSurfNum];
                                CarrollMRTDenominatorWin += zone_info.Fp[SendZoneSurfNum] * zone_info.Area[SendZoneSurfNum];
                            }
                        }
                        if (CarrollMRTDenominatorWin > 0.0) {
                            CarrollMRTInKTo4thWin = pow_4(CarrollMRTNumeratorWin / CarrollMRTDenominatorWin + DataGlobalConstants::KelvinConv);
                        }
                        state.dataSurface->SurfWinIRfromParentZone(RecSurfNum) += (zone_info.Fp[RecZoneSurfNum] * CarrollMRTInKTo4thWin) / SurfaceEmiss[RecZoneSurfNum];
                    }
                    netLWRadToRecSurf += zone_info.Fp[RecZoneSurfNum] * (CarrollMRTInKTo4th - SurfaceTempInKto4th[RecZoneSurfNum]);
                }
            } else {
                for (size_type RecZoneSurfNum = 0; RecZoneSurfNum < s_zone_Surfaces; ++RecZoneSurfNum) {
                    int const RecSurfNum = zone_SurfacePtr[RecZoneSurfNum];
                    int const ConstrNumRec = state.dataSurface->Surface(RecSurfNum).Construction;
                    auto const &rec_construct(state.dataConstruction->Construct(ConstrNumRec));
                    auto &netLWRadToRecSurf(NetLWRadToSurf(RecSurfNum));

                    // Calculate net long-wave radiation for opaque surfaces and incident
                    // long-wave radiation for windows.
                    if (rec_construct.TypeIsWindow) {      // Window
//                        auto& rec_surface_window(SurfaceWindow(RecSurfNum));
                        Real64 scriptF_acc(0.0);           // Local accumulator
                        Real64 netLWRadToRecSurf_cor(0.0); // Correction
                        Real64 IRfromParentZone_acc(0.0);  // Local accumulator
                        for (size_type SendZoneSurfNum = 0; SendZoneSurfNum < s_zone_Surfaces; ++SendZoneSurfNum, ++lSR) {
                            Real64 const scriptF(zone_ScriptF[lSR]); // [ lSR ] == ( SendZoneSurfNum+1, RecZoneSurfNum+1 )
                            Real64 const scriptF_temp_ink_4th(scriptF * SurfaceTempInKto4th[SendZoneSurfNum]);
                            // Calculate interior LW incident on window rather than net LW for use in window layer heat balance calculation.
                            IRfromParentZone_acc += scriptF_temp_ink_4th;

                            if (RecZoneSurfNum != SendZoneSurfNum) {
                                scriptF_acc += scriptF;
                            } else {
                                netLWRadToRecSurf_cor = scriptF_temp_ink_4th;
                            }

                            // Per BG -- this should never happened.  (CR6346,CR6550 caused this to be put in.  Now removed. LKL 1/2013)
                            //          IF (SurfaceWindow(RecSurfNum)%IRfromParentZone < 0.0) THEN
                            //            CALL ShowRecurringWarningErrorAtEnd(state, 'CalcInteriorRadExchange: Window_IRFromParentZone negative, Window="'// &
                            //                TRIM(Surface(RecSurfNum)%Name)//'"',  &
                            //                SurfaceWindow(RecSurfNum)%IRErrCount)
                            //            CALL ShowRecurringContinueErrorAtEnd(state, '..occurs in Zone="'//TRIM(Surface(RecSurfNum)%ZoneName)//  &
                            //                '", reset to 0.0 for remaining calculations.',SurfaceWindow(RecSurfNum)%IRErrCountC)
                            //            SurfaceWindow(RecSurfNum)%IRfromParentZone=0.0
                            //          ENDIF
                        }
                        netLWRadToRecSurf += IRfromParentZone_acc - netLWRadToRecSurf_cor - (scriptF_acc * SurfaceTempInKto4th[RecZoneSurfNum]);
                        state.dataSurface->SurfWinIRfromParentZone(RecSurfNum) += IRfromParentZone_acc / SurfaceEmiss[RecZoneSurfNum];
                    } else {
                        Real64 netLWRadToRecSurf_acc(0.0); // Local accumulator
                        for (size_type SendZoneSurfNum = 0; SendZoneSurfNum < s_zone_Surfaces; ++SendZoneSurfNum, ++lSR) {
                            if (RecZoneSurfNum != SendZoneSurfNum) {
                                netLWRadToRecSurf_acc += zone_ScriptF[lSR] * (SurfaceTempInKto4th[SendZoneSurfNum] -
                                    SurfaceTempInKto4th[RecZoneSurfNum]); // [ lSR ] == ( SendZoneSurfNum+1, RecZoneSurfNum+1 )
                            }
                        }
                        netLWRadToRecSurf += netLWRadToRecSurf_acc;
                    }
                }
            }
        }

#ifdef EP_Detailed_Timings
        epStopTime("CalcInteriorRadExchange=");
#endif
    }

    void UpdateMovableInsulationFlag(EnergyPlusData &state, bool &MovableInsulationChange, int const SurfNum)
    {

        // SUBROUTINE INFORMATION:
        //       AUTHOR         Rick Strand
        //       DATE WRITTEN   July 2016

        // PURPOSE OF THIS SUBROUTINE:
        // To determine if any changes in interior movable insulation have happened.
        // If there have been changes due to a schedule change AND a change in properties,
        // then the matrices which are used to calculate interior radiation must be recalculated.

        MovableInsulationChange = false;
        if (state.dataSurface->Surface(SurfNum).MaterialMovInsulInt > 0) {
            Real64 HMovInsul; // "Resistance" value of movable insulation (if present)
            Real64 AbsInt;    // Absorptivity of movable insulation material
                              // (supercedes that of the construction if interior movable insulation is present)
            HeatBalanceMovableInsulation::EvalInsideMovableInsulation(state, SurfNum, HMovInsul, AbsInt);
        } else {
            state.dataSurface->Surface(SurfNum).MovInsulIntPresent = false;
        }
        if ((state.dataSurface->Surface(SurfNum).MovInsulIntPresent != state.dataSurface->Surface(SurfNum).MovInsulIntPresentPrevTS)) {
            auto const &thissurf(state.dataSurface->Surface(SurfNum));
            Real64 AbsorpDiff = std::abs(state.dataConstruction->Construct(thissurf.Construction).InsideAbsorpThermal - state.dataMaterial->Material(thissurf.MaterialMovInsulInt).AbsorpThermal);
            if (AbsorpDiff > 0.01) {
                MovableInsulationChange = true;
            }
        }
    }

    void InitInteriorRadExchange(EnergyPlusData &state)
    {

        // SUBROUTINE INFORMATION:
        //       AUTHOR         Rick Strand
        //       DATE WRITTEN   September 2000
        //       MODIFIED       na
        //       RE-ENGINEERED  na

        // PURPOSE OF THIS SUBROUTINE:
        // Initializes the various parameters for Hottel's ScriptF method for
        // the grey interchange between surfaces in an enclosure.

        // Using/Aliasing

        using General::ScanForReports;

        // SUBROUTINE PARAMETER DEFINITIONS:

        // SUBROUTINE LOCAL VARIABLE DECLARATIONS:
        bool NoUserInputF;            // Logical flag signifying no input F's for zone
        bool ErrorsFound(false);
        Real64 CheckValue1;
        Real64 CheckValue2;
        Real64 FinalCheckValue;
        Array2D<Real64> SaveApproximateViewFactors; // Save for View Factor reporting
        Real64 RowSum;
        Real64 FixedRowSum;
        int NumIterations;
        std::string Option1; // view factor report option

        auto &ViewFactorReport(state.dataHeatBalIntRadExchg->ViewFactorReport);

        ScanForReports(state, "ViewFactorInfo", ViewFactorReport, _, Option1);

        if (ViewFactorReport) { // Print heading
            print(state.files.eio, "{}\n", "! <Surface View Factor and Grey Interchange Information>");
            print(state.files.eio, "{}\n", "! <View Factor - Zone/Enclosure Information>,Zone/Enclosure Name,Number of Surfaces");
            print(state.files.eio,
                  "{}\n",
                  "! <View Factor - Surface Information>,Surface Name,Surface Class,Area {m2},Azimuth,Tilt,Thermal Emissivity,#Sides,Vertices");
            print(state.files.eio, "{}\n", "! <View Factor / Grey Interchange Type>,Surface Name(s)");
            print(state.files.eio, "{}\n", "! <View Factor>,Surface Name,Surface Class,Row Sum,View Factors for each Surface");
        }

<<<<<<< HEAD
        MaxNumOfRadEnclosureSurfs = 0;
        for (int enclosureNum = 1; enclosureNum <= state.dataViewFactor->NumOfRadiantEnclosures; ++enclosureNum) {
            auto &thisEnclosure(state.dataViewFactor->ZoneRadiantInfo(enclosureNum));
=======
        state.dataHeatBalIntRadExchg->MaxNumOfRadEnclosureSurfs = 0;
        for (int enclosureNum = 1; enclosureNum <= DataViewFactorInformation::NumOfRadiantEnclosures; ++enclosureNum) {
            auto &thisEnclosure(DataViewFactorInformation::ZoneRadiantInfo(enclosureNum));
>>>>>>> ec596b6c
            if (enclosureNum == 1) {
                if (state.dataGlobal->DisplayAdvancedReportVariables) {
                    print(state.files.eio,
                          "{}\n",
                          "! <Surface View Factor Check Values>,Zone/Enclosure Name,Original Check Value,Calculated Fixed Check Value,Final Check "
                          "Value,Number of Iterations,Fixed RowSum Convergence,Used RowSum Convergence");
                }
            }
            int numEnclosureSurfaces = 0;
            for (int zoneNum : thisEnclosure.ZoneNums) {
                for (int surfNum = state.dataHeatBal->Zone(zoneNum).HTSurfaceFirst, surfNum_end = state.dataHeatBal->Zone(zoneNum).HTSurfaceLast; surfNum <= surfNum_end; ++surfNum) {
                    ++numEnclosureSurfaces;
                }
            }
            thisEnclosure.NumOfSurfaces = numEnclosureSurfaces;
            state.dataHeatBalIntRadExchg->MaxNumOfRadEnclosureSurfs =
                max(state.dataHeatBalIntRadExchg->MaxNumOfRadEnclosureSurfs, numEnclosureSurfaces);
            if (numEnclosureSurfaces < 1) ShowFatalError(state, "No surfaces in an enclosure in InitInteriorRadExchange");

            // Allocate the parts of the derived type
            thisEnclosure.F.dimension(numEnclosureSurfaces, numEnclosureSurfaces, 0.0);
            thisEnclosure.ScriptF.dimension(numEnclosureSurfaces, numEnclosureSurfaces, 0.0);
            thisEnclosure.Area.dimension(numEnclosureSurfaces, 0.0);
            thisEnclosure.Emissivity.dimension(numEnclosureSurfaces, 0.0);
            thisEnclosure.Azimuth.dimension(numEnclosureSurfaces, 0.0);
            thisEnclosure.Tilt.dimension(numEnclosureSurfaces, 0.0);
            thisEnclosure.Fp.dimension(numEnclosureSurfaces, 1.0);
            thisEnclosure.FMRT.dimension(numEnclosureSurfaces, 0.0);
            thisEnclosure.SurfacePtr.dimension(numEnclosureSurfaces, 0);

            // Initialize the surface pointer array
            int enclosureSurfNum = 0;
            for (int const zoneNum : thisEnclosure.ZoneNums) {
                int priorZoneTotEnclSurfs = enclosureSurfNum;
                for (int surfNum = state.dataHeatBal->Zone(zoneNum).HTSurfaceFirst, surfNum_end = state.dataHeatBal->Zone(zoneNum).HTSurfaceLast; surfNum <= surfNum_end; ++surfNum) {
                    ++enclosureSurfNum;
                    thisEnclosure.SurfacePtr(enclosureSurfNum) = surfNum;
                }
                // Store SurfaceReportNums to maintain original reporting order
                for (int allSurfNum = state.dataHeatBal->Zone(zoneNum).HTSurfaceFirst, surfNum_end = state.dataHeatBal->Zone(zoneNum).HTSurfaceLast; allSurfNum <= surfNum_end; ++allSurfNum) {
                    for (int enclSNum = priorZoneTotEnclSurfs+1; enclSNum <= enclosureSurfNum; ++enclSNum) {
                        if (thisEnclosure.SurfacePtr(enclSNum) == state.dataSurface->AllSurfaceListReportOrder[allSurfNum - 1]) {
                            thisEnclosure.SurfaceReportNums.push_back(enclSNum);
                            break;
                        }
                    }
                }
            }
            // Initialize the area and emissivity arrays
            for (int enclSurfNum = 1; enclSurfNum <= thisEnclosure.NumOfSurfaces; ++enclSurfNum) {
                int const SurfNum = thisEnclosure.SurfacePtr(enclSurfNum);
                thisEnclosure.Area(enclSurfNum) = state.dataSurface->Surface(SurfNum).Area;
                thisEnclosure.Emissivity(enclSurfNum) = state.dataConstruction->Construct(state.dataSurface->Surface(SurfNum).Construction).InsideAbsorpThermal;
                thisEnclosure.Azimuth(enclSurfNum) = state.dataSurface->Surface(SurfNum).Azimuth;
                thisEnclosure.Tilt(enclSurfNum) = state.dataSurface->Surface(SurfNum).Tilt;
            }

            if (thisEnclosure.NumOfSurfaces == 1) {
                // If there is only one surface in a zone, then there is no radiant exchange
                thisEnclosure.F = 0.0;
                thisEnclosure.ScriptF = 0.0;
                thisEnclosure.Fp = 0.0;
                thisEnclosure.FMRT = 0.0;
                if (state.dataGlobal->DisplayAdvancedReportVariables)
                    print(state.files.eio, "Surface View Factor Check Values,{},0,0,0,-1,0,0\n", thisEnclosure.Name);
                continue; // Go to the next enclosure in the loop
            }


            if (state.dataHeatBalIntRadExchg->CarrollMethod) {

                // User View Factors cannot be used with Carroll method.
                if(inputProcessor->getNumObjectsFound(state, "ZoneProperty:UserViewFactors:BySurfaceName")) {
                    ShowWarningError(state, "ZoneProperty:UserViewFactors:BySurfaceName objects have been defined, however View");
                    ShowContinueError(state, "  Factors are not used when Zone Radiant Exchange Algorithm is set to CarrollMRT.");
                }
                CalcFMRT(state, thisEnclosure.NumOfSurfaces, thisEnclosure.Area, thisEnclosure.FMRT);
                CalcFp(thisEnclosure.NumOfSurfaces, thisEnclosure.Emissivity, thisEnclosure.FMRT, thisEnclosure.Fp);
            } else {
                //  Get user supplied view factors if available in idf.

                NoUserInputF = true;

                std::string cCurrentModuleObject = "ZoneProperty:UserViewFactors:BySurfaceName";
                int NumZonesWithUserFbyS = inputProcessor->getNumObjectsFound(state, cCurrentModuleObject);
                if (NumZonesWithUserFbyS > 0) {

                    GetInputViewFactorsbyName(state,
                                              thisEnclosure.Name,
                                              thisEnclosure.NumOfSurfaces,
                                              thisEnclosure.F,
                                              thisEnclosure.SurfacePtr,
                                              NoUserInputF,
                                              ErrorsFound); // Obtains user input view factors from input file
                }

                if (NoUserInputF) {

                    // Calculate the view factors and make sure they satisfy reciprocity
                    CalcApproximateViewFactors(state, thisEnclosure.NumOfSurfaces,
                                               thisEnclosure.Area,
                                               thisEnclosure.Azimuth,
                                               thisEnclosure.Tilt,
                                               thisEnclosure.F,
                                               thisEnclosure.SurfacePtr);
                }

                if (ViewFactorReport) { // Allocate and save user or approximate view factors for reporting.
                    SaveApproximateViewFactors.allocate(thisEnclosure.NumOfSurfaces, thisEnclosure.NumOfSurfaces);
                    SaveApproximateViewFactors = thisEnclosure.F;
                }

                FixViewFactors(state,
                               thisEnclosure.NumOfSurfaces,
                               thisEnclosure.Area,
                               thisEnclosure.F,
                               thisEnclosure.Name,
                               thisEnclosure.ZoneNums,
                               CheckValue1,
                               CheckValue2,
                               FinalCheckValue,
                               NumIterations,
                               FixedRowSum);

                // Calculate the script F factors
                CalcScriptF(state, thisEnclosure.NumOfSurfaces, thisEnclosure.Area, thisEnclosure.F, thisEnclosure.Emissivity, thisEnclosure.ScriptF);
                if (ViewFactorReport) { // Write to SurfInfo File
                    // Zone Surface Information Output
                    print(
                        state.files.eio, "Surface View Factor - Zone/Enclosure Information,{},{}\n", thisEnclosure.Name, thisEnclosure.NumOfSurfaces);

                    for (int SurfNum : thisEnclosure.SurfaceReportNums) {
                        print(state.files.eio,
                              "Surface View Factor - Surface Information,{},{},{:.4R},{:.4R},{:.4R},{:.4R},{}",
                              state.dataSurface->Surface(thisEnclosure.SurfacePtr(SurfNum)).Name,
                              cSurfaceClass(state.dataSurface->Surface(thisEnclosure.SurfacePtr(SurfNum)).Class),
                              thisEnclosure.Area(SurfNum),
                              thisEnclosure.Azimuth(SurfNum),
                              thisEnclosure.Tilt(SurfNum),
                              thisEnclosure.Emissivity(SurfNum),
                              state.dataSurface->Surface(thisEnclosure.SurfacePtr(SurfNum)).Sides);
                        for (int Vindex = 1; Vindex <= state.dataSurface->Surface(thisEnclosure.SurfacePtr(SurfNum)).Sides; ++Vindex) {
                            auto &Vertex = state.dataSurface->Surface(thisEnclosure.SurfacePtr(SurfNum)).Vertex(Vindex);
                            print(state.files.eio, ",{:.4R},{:.4R},{:.4R}", Vertex.x, Vertex.y, Vertex.z);
                        }
                        print(state.files.eio, "\n");
                    }

                    print(state.files.eio, "Approximate or User Input ViewFactors,To Surface,Surface Class,RowSum");
                    for (int SurfNum : thisEnclosure.SurfaceReportNums) {
                        print(state.files.eio, ",{}", state.dataSurface->Surface(thisEnclosure.SurfacePtr(SurfNum)).Name);
                    }
                    print(state.files.eio, "\n");

                    for (int Findex : thisEnclosure.SurfaceReportNums) {
                        RowSum = sum(SaveApproximateViewFactors(_, Findex));
                        print(state.files.eio,
                              "{},{},{},{:.4R}",
                              "View Factor",
                              state.dataSurface->Surface(thisEnclosure.SurfacePtr(Findex)).Name,
                              cSurfaceClass(state.dataSurface->Surface(thisEnclosure.SurfacePtr(Findex)).Class),
                              RowSum);
                        for (int SurfNum : thisEnclosure.SurfaceReportNums) {
                            print(state.files.eio, ",{:.4R}", SaveApproximateViewFactors(SurfNum, Findex));
                        }
                        print(state.files.eio, "\n");
                    }
                }

                if (ViewFactorReport) {
                    print(state.files.eio, "Final ViewFactors,To Surface,Surface Class,RowSum");
                    for (int SurfNum : thisEnclosure.SurfaceReportNums) {
                        print(state.files.eio, ",{}", state.dataSurface->Surface(thisEnclosure.SurfacePtr(SurfNum)).Name);
                    }
                    print(state.files.eio, "\n");

                    for (int Findex : thisEnclosure.SurfaceReportNums) {
                        RowSum = sum(thisEnclosure.F(_, Findex));
                        print(state.files.eio,
                              "{},{},{},{:.4R}",
                              "View Factor",
                              state.dataSurface->Surface(thisEnclosure.SurfacePtr(Findex)).Name,
                              cSurfaceClass(state.dataSurface->Surface(thisEnclosure.SurfacePtr(Findex)).Class),
                              RowSum);
                        for (int SurfNum : thisEnclosure.SurfaceReportNums) {
                            print(state.files.eio, ",{:.4R}", thisEnclosure.F(SurfNum, Findex));
                        }
                        print(state.files.eio, "\n");
                    }

                    if (Option1 == "IDF") {
                        // TODO Both "original" and "final" print the same output. This is likely a bug
                        // (discovered while updating output to {fmt}
                        // see: https://github.com/NREL/EnergyPlusArchive/commit/1c08247853c297dce59f3f53cde47ccfa67720c0#diff-124964a7e9b73ce494c1952ab1acdeeb
                        print(state.files.debug, "{}\n", "!======== original input factors ===========================");
                        print(state.files.debug, "ZoneProperty:UserViewFactors:BySurfaceName,{},\n", thisEnclosure.Name);
                        for (int SurfNum : thisEnclosure.SurfaceReportNums) {
                            for (int Findex : thisEnclosure.SurfaceReportNums) {
                                print(state.files.debug,
                                      "  {},{},{:.6R}",
                                      state.dataSurface->Surface(thisEnclosure.SurfacePtr(SurfNum)).Name,
                                      state.dataSurface->Surface(thisEnclosure.SurfacePtr(Findex)).Name,
                                      thisEnclosure.F(Findex, SurfNum));
                                if (!(SurfNum == thisEnclosure.NumOfSurfaces && Findex == thisEnclosure.NumOfSurfaces)) {
                                    print(state.files.debug, ",\n");
                                } else {
                                    print(state.files.debug, ";\n");
                                }
                            }
                        }
                        print(state.files.debug, "{}\n", "!============= end of data ======================");

                        print(state.files.debug, "{}\n", "!============ final view factors =======================");
                        print(state.files.debug, "ZoneProperty:UserViewFactors:BySurfaceName,{},\n", thisEnclosure.Name);
                        for (int SurfNum : thisEnclosure.SurfaceReportNums) {
                            for (int Findex : thisEnclosure.SurfaceReportNums) {
                                print(state.files.debug,
                                      "  {},{},{:.6R}",
                                      state.dataSurface->Surface(thisEnclosure.SurfacePtr(SurfNum)).Name,
                                      state.dataSurface->Surface(thisEnclosure.SurfacePtr(Findex)).Name,
                                      thisEnclosure.F(Findex, SurfNum));
                                if (!(SurfNum == thisEnclosure.SurfaceReportNums.back() && Findex == thisEnclosure.SurfaceReportNums.back())) {
                                    print(state.files.debug, ",\n");
                                } else {
                                    print(state.files.debug, ";\n");
                                }
                            }
                        }
                        print(state.files.debug, "{}\n", "!============= end of data ======================");
                    }
                }

                if (ViewFactorReport) {
                    print(state.files.eio, "Script F Factors,X Surface");
                    for (int SurfNum : thisEnclosure.SurfaceReportNums) {
                        print(state.files.eio, ",{}", state.dataSurface->Surface(thisEnclosure.SurfacePtr(SurfNum)).Name);
                    }
                    print(state.files.eio, "\n");
                    for (int Findex : thisEnclosure.SurfaceReportNums) {
                        print(state.files.eio, "{},{}", "Script F Factor", state.dataSurface->Surface(thisEnclosure.SurfacePtr(Findex)).Name);
                        for (int SurfNum : thisEnclosure.SurfaceReportNums) {
                            print(state.files.eio,  ",{:.4R}", thisEnclosure.ScriptF(Findex, SurfNum));
                        }
                        print(state.files.eio, "\n");
                    }
                }

                if (ViewFactorReport) { // Deallocate saved approximate/user view factors
                    SaveApproximateViewFactors.deallocate();
                }

                RowSum = 0.0;
                for (int Findex : thisEnclosure.SurfaceReportNums) {
                    RowSum += sum(thisEnclosure.F(_, Findex));
                }
                RowSum = std::abs(RowSum - thisEnclosure.NumOfSurfaces);
                FixedRowSum = std::abs(FixedRowSum - thisEnclosure.NumOfSurfaces);
                if (state.dataGlobal->DisplayAdvancedReportVariables) {
                    print(state.files.eio,
                          "Surface View Factor Check Values,{},{:.6R},{:.6R},{:.6R},{},{:.6R},{:.6R}\n",
                          thisEnclosure.Name,
                          CheckValue1,
                          CheckValue2,
                          FinalCheckValue,
                          NumIterations,
                          FixedRowSum,
                          RowSum);
                }
            }

        }

        if (ErrorsFound) {
            ShowFatalError(state, "InitInteriorRadExchange: Errors found during initialization of radiant exchange.  Program terminated.");
        }
    }

    void InitSolarViewFactors(EnergyPlusData &state)
    {

        // Initializes view factors for diffuse solar distribution between surfaces in an enclosure.

        Array2D<Real64> SaveApproximateViewFactors; // Save for View Factor reporting
        std::string Option1;                        // view factor report option

        bool ErrorsFound = false;
        bool ViewFactorReport = false;
        General::ScanForReports(state, "ViewFactorInfo", ViewFactorReport, _, Option1);

        if (ViewFactorReport) { // Print heading
            print(state.files.eio, "{}\n", "! <Solar View Factor Information>");
            print(state.files.eio, "{}\n", "! <Solar View Factor - Zone/Enclosure Information>,Zone/Enclosure Name,Number of Surfaces");
            print(state.files.eio, "{}\n", "! <Solar View Factor - Surface Information>,Surface Name,Surface Class,Area {m2},Azimuth,Tilt,Solar Absorbtance,#Sides,Vertices");
            print(state.files.eio, "{}\n", "! <Solar View Factor / Interchange Type>,Surface Name(s)");
            print(state.files.eio, "{}\n", "! <Solar View Factor>,Surface Name,Surface Class,Row Sum,View Factors for each Surface");
        }

        std::string cCurrentModuleObject = "ZoneProperty:UserViewFactors:BySurfaceName";
        int NumZonesWithUserFbyS = inputProcessor->getNumObjectsFound(state, cCurrentModuleObject);
        if (NumZonesWithUserFbyS > 0) AlignInputViewFactors(state, cCurrentModuleObject, ErrorsFound);

        for (int enclosureNum = 1; enclosureNum <= state.dataViewFactor->NumOfSolarEnclosures; ++enclosureNum) {
            auto &thisEnclosure(state.dataViewFactor->ZoneSolarInfo(enclosureNum));
            if (enclosureNum == 1) {
                if (state.dataGlobal->DisplayAdvancedReportVariables)
                    print(state.files.eio, "{}\n", "! <Solar View Factor Check Values>,Zone/Enclosure Name,Original Check Value,Calculated Fixed Check "
                           "Value,Final Check Value,Number of Iterations,Fixed RowSum Convergence,Used RowSum "
                           "Convergence");
            }
            int numEnclosureSurfaces = 0;
            for (int zoneNum : thisEnclosure.ZoneNums) {
                for (int surfNum = state.dataHeatBal->Zone(zoneNum).HTSurfaceFirst, surfNum_end = state.dataHeatBal->Zone(zoneNum).HTSurfaceLast; surfNum <= surfNum_end; ++surfNum) {
                    // Include only heat transfer surfaces
                    ++numEnclosureSurfaces;
                }
            }
            thisEnclosure.NumOfSurfaces = numEnclosureSurfaces;
            if (numEnclosureSurfaces < 1) ShowFatalError(state, "No surfaces in an enclosure in InitSolarViewFactors");

            // Allocate the parts of the derived type
            thisEnclosure.F.dimension(numEnclosureSurfaces, numEnclosureSurfaces, 0.0);
            thisEnclosure.Area.dimension(numEnclosureSurfaces, 0.0);
            thisEnclosure.SolAbsorptance.dimension(numEnclosureSurfaces, 0.0);
            thisEnclosure.Azimuth.dimension(numEnclosureSurfaces, 0.0);
            thisEnclosure.Tilt.dimension(numEnclosureSurfaces, 0.0);
            thisEnclosure.SurfacePtr.dimension(numEnclosureSurfaces, 0);

            // Initialize the surface pointer array
            int enclosureSurfNum = 0;
            for (int const zoneNum : thisEnclosure.ZoneNums) {
                int priorZoneTotEnclSurfs = enclosureSurfNum;
                for (int surfNum = state.dataHeatBal->Zone(zoneNum).HTSurfaceFirst, surfNum_end = state.dataHeatBal->Zone(zoneNum).HTSurfaceLast; surfNum <= surfNum_end; ++surfNum) {
                    // Do not include non-heat transfer surfaces
                    ++enclosureSurfNum;
                    thisEnclosure.SurfacePtr(enclosureSurfNum) = surfNum;
                    // Store pointers back to here
                    state.dataSurface->Surface(surfNum).SolarEnclSurfIndex = enclosureSurfNum;
                    state.dataSurface->Surface(surfNum).SolarEnclIndex = enclosureNum;
                }
                // Store SurfaceReportNums to maintain original reporting order
                for (int allSurfNum = state.dataHeatBal->Zone(zoneNum).HTSurfaceFirst, surfNum_end = state.dataHeatBal->Zone(zoneNum).HTSurfaceLast; allSurfNum <= surfNum_end; ++allSurfNum) {
                    for (int enclSNum = priorZoneTotEnclSurfs + 1; enclSNum <= enclosureSurfNum; ++enclSNum) {
                        if (thisEnclosure.SurfacePtr(enclSNum) == state.dataSurface->AllSurfaceListReportOrder[allSurfNum - 1]) {
                            thisEnclosure.SurfaceReportNums.push_back(enclSNum);
                            break;
                        }
                    }
                }
            }
            // Initialize the area and related arrays
            for (int enclSurfNum = 1; enclSurfNum <= thisEnclosure.NumOfSurfaces; ++enclSurfNum) {
                int const SurfNum = thisEnclosure.SurfacePtr(enclSurfNum);
                thisEnclosure.Area(enclSurfNum) = state.dataSurface->Surface(SurfNum).Area;
                thisEnclosure.SolAbsorptance(enclSurfNum) = state.dataConstruction->Construct(state.dataSurface->Surface(SurfNum).Construction).InsideAbsorpSolar;
                thisEnclosure.Azimuth(enclSurfNum) = state.dataSurface->Surface(SurfNum).Azimuth;
                thisEnclosure.Tilt(enclSurfNum) = state.dataSurface->Surface(SurfNum).Tilt;
            }

            if (thisEnclosure.NumOfSurfaces == 1) {
                // If there is only one surface in a zone, then there is no solar distribution
                if (state.dataGlobal->DisplayAdvancedReportVariables)
                    print(state.files.eio, "Solar View Factor Check Values,{},0,0,0,-1,0,0\n", thisEnclosure.Name);
                continue; // Go to the next enclosure in the loop
            }

            //  Get user supplied view factors if available in idf.

            bool NoUserInputF = true;

            if (NumZonesWithUserFbyS > 0) {

                GetInputViewFactorsbyName(state,
                                          thisEnclosure.Name,
                                          thisEnclosure.NumOfSurfaces,
                                          thisEnclosure.F,
                                          thisEnclosure.SurfacePtr,
                                          NoUserInputF,
                                          ErrorsFound); // Obtains user input view factors from input file
            }

            if (NoUserInputF) {

                // Calculate the view factors and make sure they satisfy reciprocity
                CalcApproximateViewFactors(state, thisEnclosure.NumOfSurfaces,
                                           thisEnclosure.Area,
                                           thisEnclosure.Azimuth,
                                           thisEnclosure.Tilt,
                                           thisEnclosure.F,
                                           thisEnclosure.SurfacePtr);
            }

            if (ViewFactorReport) { // Allocate and save user or approximate view factors for reporting.
                SaveApproximateViewFactors.allocate(thisEnclosure.NumOfSurfaces, thisEnclosure.NumOfSurfaces);
                SaveApproximateViewFactors = thisEnclosure.F;
            }

            Real64 CheckValue1 = 0.0;
            Real64 CheckValue2 = 0.0;
            Real64 FinalCheckValue = 0.0;
            Real64 FixedRowSum = 0.0;
            int NumIterations = 0;

            FixViewFactors(state,
                           thisEnclosure.NumOfSurfaces,
                           thisEnclosure.Area,
                           thisEnclosure.F,
                           thisEnclosure.Name,
                           thisEnclosure.ZoneNums,
                           CheckValue1,
                           CheckValue2,
                           FinalCheckValue,
                           NumIterations,
                           FixedRowSum);

            if (ViewFactorReport) { // Write to SurfInfo File
                // Zone Surface Information Output
                print(state.files.eio, "Solar View Factor - Zone/Enclosure Information,{},{}\n", thisEnclosure.Name, thisEnclosure.NumOfSurfaces);

                for (int SurfNum : thisEnclosure.SurfaceReportNums) {
                    print(state.files.eio,
                          "Solar View Factor - Surface Information,{},{},{:.4R},{:.4R},{:.4R},{:.4R},{}",
                          state.dataSurface->Surface(thisEnclosure.SurfacePtr(SurfNum)).Name,
                          cSurfaceClass(state.dataSurface->Surface(thisEnclosure.SurfacePtr(SurfNum)).Class),
                          thisEnclosure.Area(SurfNum),
                          thisEnclosure.Azimuth(SurfNum),
                          thisEnclosure.Tilt(SurfNum),
                          thisEnclosure.SolAbsorptance(SurfNum),
                          state.dataSurface->Surface(thisEnclosure.SurfacePtr(SurfNum)).Sides);

                    for (int Vindex = 1; Vindex <= state.dataSurface->Surface(thisEnclosure.SurfacePtr(SurfNum)).Sides; ++Vindex) {
                        auto &Vertex = state.dataSurface->Surface(thisEnclosure.SurfacePtr(SurfNum)).Vertex(Vindex);
                        print(state.files.eio, ",{:.4R},{:.4R},{:.4R}", Vertex.x, Vertex.y, Vertex.z);
                    }
                    print(state.files.eio, "\n");
                }

                print(state.files.eio, "Approximate or User Input Solar ViewFactors,To Surface,Surface Class,RowSum");
                for (int SurfNum : thisEnclosure.SurfaceReportNums) {
                    print(state.files.eio, ",{}", state.dataSurface->Surface(thisEnclosure.SurfacePtr(SurfNum)).Name);
                }
                print(state.files.eio, "\n");

                for (int Findex : thisEnclosure.SurfaceReportNums) {
                    Real64 RowSum = sum(SaveApproximateViewFactors(_, Findex));
                    print(state.files.eio,
                          "Solar View Factor,{},{},{:.4R}",
                          state.dataSurface->Surface(thisEnclosure.SurfacePtr(Findex)).Name,
                          cSurfaceClass(state.dataSurface->Surface(thisEnclosure.SurfacePtr(Findex)).Class),
                          RowSum);
                    for (int SurfNum : thisEnclosure.SurfaceReportNums) {
                        print(state.files.eio, ",{:.4R}", SaveApproximateViewFactors(SurfNum, Findex));
                    }
                    print(state.files.eio, "\n");
                }
            }

            if (ViewFactorReport) {
                print(state.files.eio, "Final Solar ViewFactors,To Surface,Surface Class,RowSum");
                for (int SurfNum : thisEnclosure.SurfaceReportNums) {
                    print(state.files.eio, ",{}", state.dataSurface->Surface(thisEnclosure.SurfacePtr(SurfNum)).Name);
                }
                print(state.files.eio, "\n");

                for (int Findex : thisEnclosure.SurfaceReportNums) {
                    Real64 RowSum = sum(thisEnclosure.F(_, Findex));
                    print(state.files.eio,
                          "{},{},{},{:.4R}",
                          "Solar View Factor",
                          state.dataSurface->Surface(thisEnclosure.SurfacePtr(Findex)).Name,
                          cSurfaceClass(state.dataSurface->Surface(thisEnclosure.SurfacePtr(Findex)).Class),
                          RowSum);
                    for (int SurfNum : thisEnclosure.SurfaceReportNums) {
                        print(state.files.eio, ",{:.4R}", thisEnclosure.F(SurfNum, Findex));
                    }
                    print(state.files.eio, "\n");
                }

                if (Option1 == "IDF") {
                    // TODO Both "original" and "final" print the same output. This is likely a bug
                    // see: https://github.com/NREL/EnergyPlusArchive/commit/1c08247853c297dce59f3f53cde47ccfa67720c0#diff-124964a7e9b73ce494c1952ab1acdeeb
                    print(state.files.debug, "{}\n", "!======== original input factors ===========================");
                    print(state.files.debug, "ZoneProperty:UserViewFactors:BySurfaceName,{},\n", thisEnclosure.Name);
                    for (int SurfNum : thisEnclosure.SurfaceReportNums) {
                        for (int Findex : thisEnclosure.SurfaceReportNums) {
                            print(state.files.debug,
                                  "  {},{},{:.6R}",
                                  state.dataSurface->Surface(thisEnclosure.SurfacePtr(SurfNum)).Name,
                                  state.dataSurface->Surface(thisEnclosure.SurfacePtr(Findex)).Name,
                                  thisEnclosure.F(Findex, SurfNum));
                            if (!(SurfNum == thisEnclosure.NumOfSurfaces && Findex == thisEnclosure.NumOfSurfaces)) {
                                print(state.files.debug, ",\n");
                            } else {
                                print(state.files.debug, ";\n");
                            }
                        }
                    }
                    print(state.files.debug, "{}\n", "!============= end of data ======================");

                    print(state.files.debug, "{}\n", "!============ final view factors =======================");
                    print(state.files.debug, "ZoneProperty:UserViewFactors:BySurfaceName,{},\n", thisEnclosure.Name);
                    for (int SurfNum : thisEnclosure.SurfaceReportNums) {
                        for (int Findex : thisEnclosure.SurfaceReportNums) {
                            print(state.files.debug,
                                  "  {},{},{:.6R}",
                                  state.dataSurface->Surface(thisEnclosure.SurfacePtr(SurfNum)).Name,
                                  state.dataSurface->Surface(thisEnclosure.SurfacePtr(Findex)).Name,
                                  thisEnclosure.F(Findex, SurfNum));
                            if (!(SurfNum == thisEnclosure.NumOfSurfaces && Findex == thisEnclosure.NumOfSurfaces)) {
                                print(state.files.debug, ",\n");
                            } else {
                                print(state.files.debug, ";\n");
                            }
                        }
                    }
                    print(state.files.debug, "{}\n", "!============= end of data ======================");
                }
            }

            if (ViewFactorReport) { // Deallocate saved approximate/user view factors
                SaveApproximateViewFactors.deallocate();
            }

            Real64 RowSum = 0.0;
            for (int Findex : thisEnclosure.SurfaceReportNums) {
                RowSum += sum(thisEnclosure.F(_, Findex));
            }
            RowSum = std::abs(RowSum - thisEnclosure.NumOfSurfaces);
            FixedRowSum = std::abs(FixedRowSum - thisEnclosure.NumOfSurfaces);
            if (state.dataGlobal->DisplayAdvancedReportVariables) {
                print(state.files.eio,
                      "Solar View Factor Check Values,{},{:.6R},{:.6R},{:.6R},{},{:.6R},{:.6R}\n",
                      thisEnclosure.Name,
                      CheckValue1,
                      CheckValue2,
                      FinalCheckValue,
                      NumIterations,
                      FixedRowSum,
                      RowSum);
            }
        }

        if (ErrorsFound) {
            ShowFatalError(state, "InitSolarViewFactors: Errors found during initialization of diffuse solar distribution.  Program terminated.");
        }
    }

    void GetInputViewFactors(EnergyPlusData &state,
                             std::string const &ZoneName,              // Needed to check for user input view factors.
                             int const N,                              // NUMBER OF SURFACES
                             Array2A<Real64> F,                        // USER INPUT DIRECT VIEW FACTOR MATRIX (N X N)
                             [[maybe_unused]] const Array1D_int &SPtr, // pointer to actual surface number
                             bool &NoUserInputF,                       // Flag signifying no input F's for this
                             bool &ErrorsFound                         // True when errors are found in number of fields vs max args
    )
    {

        // SUBROUTINE INFORMATION:
        //       AUTHOR         Curt Pedersen
        //       DATE WRITTEN   September 2005
        //       MODIFIED       Linda Lawrie;September 2010
        //       RE-ENGINEERED  na

        // PURPOSE OF THIS SUBROUTINE:
        // This routine gets the user view factor info.

        // Using/Aliasing

        // Argument array dimensioning
        F.dim(N, N);
        //EP_SIZE_CHECK(SPtr, N);

        // SUBROUTINE LOCAL VARIABLE DECLARATIONS:
        //  INTEGER   :: NumZonesWithUserF
        int UserFZoneIndex;
        int NumAlphas;
        int NumNums;
        int IOStat;
        int index;
        int inx1;
        int inx2;

        NoUserInputF = true;
        UserFZoneIndex = inputProcessor->getObjectItemNum(state, "ZoneProperty:UserViewFactors", ZoneName);
        auto & cCurrentModuleObject = state.dataIPShortCut->cCurrentModuleObject;
        if (UserFZoneIndex > 0) {
            NoUserInputF = false;

            inputProcessor->getObjectItem(state,
                                          "ZoneProperty:UserViewFactors",
                                          UserFZoneIndex,
                                          state.dataIPShortCut->cAlphaArgs,
                                          NumAlphas,
                                          state.dataIPShortCut->rNumericArgs,
                                          NumNums,
                                          IOStat,
                                          state.dataIPShortCut->lNumericFieldBlanks,
                                          state.dataIPShortCut->lAlphaFieldBlanks,
                                          state.dataIPShortCut->cAlphaFieldNames,
                                          state.dataIPShortCut->cNumericFieldNames);

            if (NumNums < 3 * pow_2(N)) {
                ShowSevereError(state, "GetInputViewFactors: " + cCurrentModuleObject + "=\"" + ZoneName + "\", not enough values.");
                ShowContinueError(state, format("...Number of input values [{}] is less than the required number=[{}].", NumNums, 3 * pow_2(N)));
                ErrorsFound = true;
                NumNums = 0;
            }
            F = 0.0;
            for (index = 1; index <= NumNums; index += 3) {
                inx1 = state.dataIPShortCut->rNumericArgs(index);
                inx2 = state.dataIPShortCut->rNumericArgs(index + 1);
                F(inx2, inx1) = state.dataIPShortCut->rNumericArgs(index + 2);
            }
        }
    }

    void AlignInputViewFactors(EnergyPlusData &state,
                               std::string const &cCurrentModuleObject, // Object type
                               bool &ErrorsFound                        // True when errors are found
    )
    {
        auto const instances = inputProcessor->epJSON.find(cCurrentModuleObject);
        auto &instancesValue = instances.value();
        for (auto instance = instancesValue.begin(); instance != instancesValue.end(); ++instance) {
            auto const &fields = instance.value();
            std::string const thisZoneOrZoneListName = fields.at("zone_or_zonelist_name");
            // do not mark object as used here - let GetInputViewFactorsbyName do that

            // Look for matching solar enclosure name
            bool enclMatchFound = false;
            for (int enclosureNum = 1; enclosureNum <= state.dataViewFactor->NumOfRadiantEnclosures; ++enclosureNum) {
                auto &thisEnclosure(state.dataViewFactor->ZoneRadiantInfo(enclosureNum));
                if (UtilityRoutines::SameString(thisZoneOrZoneListName, thisEnclosure.Name)) {
                    // View factor zone name matches enclosure name
                    enclMatchFound = true;
                    break;
                }
            }
            if (enclMatchFound) continue; // We're done with this instance
            // Look for matching solar enclosure name
            for (int enclosureNum = 1; enclosureNum <= state.dataViewFactor->NumOfSolarEnclosures; ++enclosureNum) {
                auto &thisEnclosure(state.dataViewFactor->ZoneSolarInfo(enclosureNum));
                if (UtilityRoutines::SameString(thisZoneOrZoneListName, thisEnclosure.Name)) {
                    // View factor zone name matches enclosure name
                    enclMatchFound = true;
                    break;
                }
            }
            if (enclMatchFound) continue; // We're done with this instance
            // Find matching ZoneList name
            int zoneListNum = UtilityRoutines::FindItemInList(
                UtilityRoutines::MakeUPPERCase(thisZoneOrZoneListName), state.dataHeatBal->ZoneList, state.dataHeatBal->NumOfZoneLists);
            if (zoneListNum > 0) {
                // Look for radiant enclosure with same list of zones
                auto &thisZoneList(state.dataHeatBal->ZoneList(zoneListNum));
                for (int enclosureNum = 1; enclosureNum <= state.dataViewFactor->NumOfRadiantEnclosures; ++enclosureNum) {
                    auto &thisEnclosure(state.dataViewFactor->ZoneRadiantInfo(enclosureNum));
                    bool anyZoneNotFound = false;
                    // If the number of enclosure zones is not the same as the number of zonelist zone, go to the next enclosure
                    int zlistNumZones = thisEnclosure.ZoneNums.size();
                    if (thisZoneList.NumOfZones != zlistNumZones) continue;
                    for (int zListZoneNum : thisZoneList.Zone) {
                        // Search for matching zones
                        bool thisZoneFound = false;
                        for (int enclZoneNum : thisEnclosure.ZoneNums) {
                            if (enclZoneNum == zListZoneNum) {
                                thisZoneFound = true;
                                break;
                            }
                        }
                        if (!thisZoneFound) {
                            anyZoneNotFound = true;
                            break;
                        }
                    }
                    if (anyZoneNotFound) {
                        continue; // On to the next enclosure
                    } else {
                        enclMatchFound = true;
                        // If matching ZoneList found, set the enclosure name to match
                        thisEnclosure.Name = thisZoneOrZoneListName;
                        break; // We're done with radiant enclosures
                    }
                }
                if (!enclMatchFound) {
                    // Look for solar enclosure with same list of zones
                    for (int enclosureNum = 1; enclosureNum <= state.dataViewFactor->NumOfSolarEnclosures; ++enclosureNum) {
                        auto &thisEnclosure(state.dataViewFactor->ZoneSolarInfo(enclosureNum));
                        bool anyZoneNotFound = false;
                        // If the number of enclosure zones is not the same as the number of zonelist zone, go to the next enclosure
                        int zlistNumZones = thisEnclosure.ZoneNums.size();
                        if (thisZoneList.NumOfZones != zlistNumZones) continue;
                        for (int zListZoneNum : thisZoneList.Zone) {
                            // Search for matching zones
                            bool thisZoneFound = false;
                            for (int enclZoneNum : thisEnclosure.ZoneNums) {
                                if (enclZoneNum == zListZoneNum) {
                                    thisZoneFound = true;
                                    break;
                                }
                            }
                            if (!thisZoneFound) {
                                anyZoneNotFound = true;
                                break;
                            }
                        }
                        if (anyZoneNotFound) {
                            continue; // On to the next enclosure
                        } else {
                            enclMatchFound = true;
                            // If matching ZoneList found, set the enclosure name to match
                            thisEnclosure.Name = thisZoneOrZoneListName;
                            break; // We're done with radiant enclosures
                        }
                    }
                }
            }
            if (!enclMatchFound) {
                if (zoneListNum > 0) {
                    ShowSevereError(state, "AlignInputViewFactors: " + cCurrentModuleObject + "=\"" + thisZoneOrZoneListName +
                                    "\" found a matching ZoneList, but did not find a matching radiant or solar enclosure with the same zones.");
                    ErrorsFound = true;

                } else {
                    ShowSevereError(state, "AlignInputViewFactors: " + cCurrentModuleObject + "=\"" + thisZoneOrZoneListName +
                                    "\" did not find a matching radiant or solar enclosure name.");
                    ErrorsFound = true;
                }
            }
        }
    }

    void GetInputViewFactorsbyName(EnergyPlusData &state,
                                   std::string const &EnclosureName, // Needed to check for user input view factors.
                                   int const N,                      // NUMBER OF SURFACES
                                   Array2A<Real64> F,                // USER INPUT DIRECT VIEW FACTOR MATRIX (N X N)
                                   const Array1D_int &SPtr,          // pointer to actual surface number
                                   bool &NoUserInputF,               // Flag signifying no input F's for this
                                   bool &ErrorsFound                 // True when errors are found in number of fields vs max args
    )
    {

        // SUBROUTINE INFORMATION:
        //       AUTHOR         Curt Pedersen
        //       DATE WRITTEN   September 2005
        //       MODIFIED       Linda Lawrie;September 2010

        // PURPOSE OF THIS SUBROUTINE:
        // This routine gets the user view factor info for an enclosure which could be a zone or a group of zones

        // Using/Aliasing

        // Argument array dimensioning
        F.dim(N, N);
        EP_SIZE_CHECK(SPtr, N);

        // SUBROUTINE LOCAL VARIABLE DECLARATIONS:
        int UserFZoneIndex;
        int NumAlphas;
        int NumNums;
        int IOStat;
        int index;
        int numinx1;
        int inx1;
        int inx2;
        Array1D_string enclosureSurfaceNames;
        auto & cCurrentModuleObject = state.dataIPShortCut->cCurrentModuleObject;
        NoUserInputF = true;
        UserFZoneIndex = inputProcessor->getObjectItemNum(state, "ZoneProperty:UserViewFactors:BySurfaceName", "zone_or_zonelist_name", EnclosureName);

        if (UserFZoneIndex > 0) {
            enclosureSurfaceNames.allocate(N);
            for (index = 1; index <= N; ++index) {
                enclosureSurfaceNames(index) = state.dataSurface->Surface(SPtr(index)).Name;
            }
            NoUserInputF = false;

            inputProcessor->getObjectItem(state,
                                          "ZoneProperty:UserViewFactors:BySurfaceName",
                                          UserFZoneIndex,
                                          state.dataIPShortCut->cAlphaArgs,
                                          NumAlphas,
                                          state.dataIPShortCut->rNumericArgs,
                                          NumNums,
                                          IOStat,
                                          state.dataIPShortCut->lNumericFieldBlanks,
                                          state.dataIPShortCut->lAlphaFieldBlanks,
                                          state.dataIPShortCut->cAlphaFieldNames,
                                          state.dataIPShortCut->cNumericFieldNames);

            if (NumNums < pow_2(N)) {
                ShowWarningError(state, "GetInputViewFactors: " + cCurrentModuleObject + "=\"" + EnclosureName + "\", not enough values.");
                ShowContinueError(
                    state,
                    format("...Number of input values [{}] is less than the required number=[{}] Missing surface pairs will have a zero view factor.",
                           NumNums,
                           pow_2(N)));
            }
            F = 0.0;
            numinx1 = 0;

            for (index = 2; index <= NumAlphas; index += 2) {
                inx1 = UtilityRoutines::FindItemInList(state.dataIPShortCut->cAlphaArgs(index), enclosureSurfaceNames, N);
                inx2 = UtilityRoutines::FindItemInList(state.dataIPShortCut->cAlphaArgs(index + 1), enclosureSurfaceNames, N);
                if (inx1 == 0) {
                    ShowSevereError(state, "GetInputViewFactors: " + cCurrentModuleObject + "=\"" + EnclosureName + "\", invalid surface name.");
                    ShowContinueError(state, "...Surface name=\"" + state.dataIPShortCut->cAlphaArgs(index) + "\", not in this zone or enclosure.");
                    ErrorsFound = true;
                }
                if (inx2 == 0) {
                    ShowSevereError(state, "GetInputViewFactors: " + cCurrentModuleObject + "=\"" + EnclosureName + "\", invalid surface name.");
                    ShowContinueError(state, "...Surface name=\"" + state.dataIPShortCut->cAlphaArgs(index + 2) + "\", not in this zone or enclosure.");
                    ErrorsFound = true;
                }
                ++numinx1;
                if (inx1 > 0 && inx2 > 0) F(inx2, inx1) = state.dataIPShortCut->rNumericArgs(numinx1);
            }
            enclosureSurfaceNames.deallocate();
        }
    }

    void CalcApproximateViewFactors(EnergyPlusData &state,
                                    int const N,                    // NUMBER OF SURFACES
                                    const Array1D<Real64> &A,       // AREA VECTOR- ASSUMED,BE N ELEMENTS LONG
                                    const Array1D<Real64> &Azimuth, // Facing angle of the surface (in degrees)
                                    const Array1D<Real64> &Tilt,    // Tilt angle of the surface (in degrees)
                                    Array2A<Real64> F,              // APPROXIMATE DIRECT VIEW FACTOR MATRIX (N X N)
                                    const Array1D_int &SPtr         // pointer to REAL(r64) surface number (for error message)
    )
    {

        // SUBROUTINE INFORMATION:
        //       AUTHOR         Curt Pedersen
        //       DATE WRITTEN   July 2000
        //       MODIFIED       March 2001 (RKS) to disallow surfaces facing the same direction to interact radiatively
        //                      May 2002 (COP) to include INTMASS, FLOOR, ROOF and CEILING.
        //       RE-ENGINEERED  September 2000 (RKS for EnergyPlus)

        // PURPOSE OF THIS SUBROUTINE:
        // This subroutine approximates view factors using an area weighting.
        // This is improved by one degree by not allowing surfaces facing the same
        // direction to "see" each other.

        // METHODOLOGY EMPLOYED:
        // Each surface sees some area of other surfaces within the zone.  The view
        // factors from the surface to the other seen surfaces are defined by their
        // area over the summed area of seen surfaces.  Surfaces facing the same angle
        // are assumed to not be able to see each other.
        //  Modified May 2002 to cover poorly defined surface orientation.  Now all thermal masses, roofs and
        //  ceilings are "seen" by other surfaces. Floors are seen by all other surfaces, but
        //  not by other floors.

        // REFERENCES:
        // na

        // USE STATEMENTS:
        // na

        // Argument array dimensioning
        EP_SIZE_CHECK(A, N);
        EP_SIZE_CHECK(Azimuth, N);
        EP_SIZE_CHECK(Tilt, N);
        F.dim(N, N);
        EP_SIZE_CHECK(SPtr, N);

        // Locals
        // SUBROUTINE ARGUMENTS:

        // SUBROUTINE PARAMETER DEFINITIONS:
        Real64 const SameAngleLimit(10.0); // If the difference in the azimuth angles are above this value (degrees),
        // then the surfaces are assumed to be facing different directions.

        // INTERFACE BLOCK SPECIFICATIONS
        // na

        // DERIVED TYPE DEFINITIONS
        // na

        // SUBROUTINE LOCAL VARIABLE DECLARATIONS:

        int i; // DO loop counters for surfaces in the zone
        int j;
        Array1D<Real64> ZoneArea; // Sum of the area of all zone surfaces seen


        // Calculate the sum of the areas seen by all zone surfaces
        ZoneArea.dimension(N, 0.0);
        for (i = 1; i <= N; ++i) {
            for (j = 1; j <= N; ++j) {
                // Assumption is that a surface cannot see itself or any other surface
                // that is facing the same direction (has the same azimuth)
                //  Modified to use Class of surface to permit INTMASS to be seen by all surfaces,
                //  FLOOR to be seen by all except other floors, and ROOF and CEILING by all.
                //  Skip same surface
                if (i == j) continue;
                //  Include INTMASS, FLOOR(for others), CEILING, ROOF  and different facing surfaces.
                //  Roofs/ceilings always see floors
                if ((state.dataSurface->Surface(SPtr(j)).Class == SurfaceClass::IntMass) || (state.dataSurface->Surface(SPtr(j)).Class == SurfaceClass::Floor) ||
                    (state.dataSurface->Surface(SPtr(j)).Class == SurfaceClass::Roof && state.dataSurface->Surface(SPtr(i)).Class == SurfaceClass::Floor) ||
                    ((std::abs(Azimuth(i) - Azimuth(j)) > SameAngleLimit) ||
                     (std::abs(Tilt(i) - Tilt(j)) >
                      SameAngleLimit))) { // Everything sees internal mass surfaces | Everything except other floors sees floors

                    ZoneArea(i) += A(j);
                }
            }
            if (ZoneArea(i) <= 0.0) {
                ShowWarningError(state, "CalcApproximateViewFactors: Zero area for all other zone surfaces.");
                ShowContinueError(state, "Happens for Surface=\"" + state.dataSurface->Surface(SPtr(i)).Name + "\" in Zone=" + state.dataHeatBal->Zone(state.dataSurface->Surface(SPtr(i)).Zone).Name);
            }
        }

        // Set up the approximate view factors.  First these are initialized to all zero.
        // This will clear out any junk leftover from whenever.  Then, for each zone
        // surface, set the view factor from that surface to other surfaces as the
        // area of the other surface divided by the sum of the area of all zone surfaces
        // that the original surface can actually see (calculated above).  This will
        // allow that the sum of all view factors from the original surface to all other
        // surfaces will equal unity.  F(I,J)=0 if I=J or if the surfaces face the same
        // direction.
        //  Modified to use Class of surface to permit INTMASS to be seen by all surfaces,
        //  FLOOR to be seen by all except other floors, and ROOF and CEILING by all.
        // The second IF statement is intended to avoid a divide by zero if
        // there are no other surfaces in the zone that can be seen.
        F = 0.0;
        for (i = 1; i <= N; ++i) {
            for (j = 1; j <= N; ++j) {

                //  Skip same surface

                if (i == j) continue;
                //  Include INTMASS, FLOOR(for others), CEILING/ROOF  and different facing surfaces.
                if ((state.dataSurface->Surface(SPtr(j)).Class == SurfaceClass::IntMass) || (state.dataSurface->Surface(SPtr(j)).Class == SurfaceClass::Floor) ||
                    (state.dataSurface->Surface(SPtr(j)).Class == SurfaceClass::Roof) ||
                    ((std::abs(Azimuth(i) - Azimuth(j)) > SameAngleLimit) || (std::abs(Tilt(i) - Tilt(j)) > SameAngleLimit))) {
                    if (ZoneArea(i) > 0.0) F(j, i) = A(j) / (ZoneArea(i));
                }
            }
        }

        ZoneArea.deallocate();
    }

    void FixViewFactors(EnergyPlusData &state,
                        int const N,                     // NUMBER OF SURFACES
                        const Array1D<Real64> &A,        // AREA VECTOR- ASSUMED,BE N ELEMENTS LONG
                        Array2A<Real64> F,               // APPROXIMATE DIRECT VIEW FACTOR MATRIX (N X N)
                        std::string &enclName,           // Name of Enclosure being fixed
                        std::vector<int> const zoneNums, // Zones which are part of this enclosure
                        Real64 &OriginalCheckValue,      // check of SUM(F) - N
                        Real64 &FixedCheckValue,         // check after fixed of SUM(F) - N
                        Real64 &FinalCheckValue,         // the one to go with
                        int &NumIterations,              // number of iterations to fixed
                        Real64 &RowSum                   // RowSum of Fixed
    )
    {

        // SUBROUTINE INFORMATION:
        //       AUTHOR         Curt Pedersen
        //       DATE WRITTEN   July 2000
        //       MODIFIED       September 2000 (RKS for EnergyPlus)
        //                      April 2005,COP added capability to handle a
        //                      surface larger than sum of all others (nonenclosure)
        //                      by using a Fii view factor for that surface. Process is
        //                      now much more robust and stable.
        //       RE-ENGINEERED  na

        // PURPOSE OF THIS SUBROUTINE:
        // This subroutine fixes approximate view factors and enforces reciprocity
        // and completeness.

        // METHODOLOGY EMPLOYED:
        // A(i)*F(i,j)=A(j)*F(j,i); F(i,i)=0.; SUM(F(i,j)=1.0, j=1,N)
        // Subroutine takes approximate view factors and enforces reciprocity by
        // averaging AiFij and AjFji.  Then it determines a set of row coefficients
        // which can be multipled by each AF product to force the sum of AiFij for
        // each row to equal Ai, and applies them. Completeness is checked, and if
        // not satisfied, the AF averaging and row modifications are repeated until
        // completeness is within a preselected small deviation from 1.0
        // The routine also checks the number of surfaces and if N<=3, just enforces reciprocity.

        // REFERENCES:
        // na

        // Using/Aliasing

        // Argument array dimensioning
        EP_SIZE_CHECK(A, N);
        F.dim(N, N);

        // Locals
        // SUBROUTINE ARGUMENTS:

        // SUBROUTINE PARAMETER DEFINITIONS:
        Real64 const PrimaryConvergence(0.001);
        Real64 const DifferenceConvergence(0.00001);

        // INTERFACE BLOCK SPECIFICATIONS
        // na

        // DERIVED TYPE DEFINITIONS
        // na

        // SUBROUTINE LOCAL VARIABLE DECLARATIONS:
        Real64 LargestArea;
        Real64 ConvrgNew;
        Real64 ConvrgOld;
        Real64 Accelerator;            // RowCoefficient multipler to accelerate convergence
        Real64 CheckConvergeTolerance; // check value for actual warning

        bool Converged;
        int i;
        int j;
        static int LargestSurf(0);


        OriginalCheckValue = std::abs(sum(F) - N);

        //  Allocate and zero arrays
        Array2D<Real64> FixedAF(F); // store for largest area check

        Accelerator = 1.0;
        ConvrgOld = 10.0;
        LargestArea = maxval(A);

        //  Check for Strange Geometry
        if (LargestArea > (sum(A) - LargestArea)) {
            for (i = 1; i <= N; ++i) {
                if (LargestArea != A(i)) continue;
                LargestSurf = i;
                break;
            }
            FixedAF(LargestSurf, LargestSurf) = min(0.9, 1.2 * LargestArea / sum(A)); // Give self view to big surface
        }

        //  Set up AF matrix.
        Array2D<Real64> AF(N, N); // = (AREA * DIRECT VIEW FACTOR) MATRIX
        for (i = 1; i <= N; ++i) {
            for (j = 1; j <= N; ++j) {
                AF(j, i) = FixedAF(j, i) * A(i);
            }
        }

        //  Enforce reciprocity by averaging AiFij and AjFji
        FixedAF = 0.5 * (AF + transpose(AF)); // Performance Slow way to average with transpose (heap use)

        AF.deallocate();

        Array2D<Real64> FixedF(N, N); // CORRECTED MATRIX OF VIEW FACTORS (N X N)

        NumIterations = 0;
        RowSum = 0.0;
        //  Check for physically unreasonable enclosures.

        if (N <= 3) {
            for (i = 1; i <= N; ++i) {
                for (j = 1; j <= N; ++j) {
                    FixedF(j, i) = FixedAF(j, i) / A(i);
                }
            }

            ShowWarningError(state, "Surfaces in Zone/Enclosure=\"" + enclName + "\" do not define an enclosure.");
            ShowContinueError(state, "Number of surfaces <= 3, view factors are set to force reciprocity but may not fulfill completeness.");
            ShowContinueError(state, "Reciprocity means that radiant exchange between two surfaces will match and not lead to an energy loss.");
            ShowContinueError(state, "Completeness means that all of the view factors between a surface and the other surfaces in a zone add up to unity.");
            ShowContinueError(state, "So, when there are three or less surfaces in a zone, EnergyPlus will make sure there are no losses of energy but");
            ShowContinueError(state,
                "it will not exchange the full amount of radiation with the rest of the zone as it would if there was a completed enclosure.");

            RowSum = sum(FixedF);
            if (RowSum > (N + 0.01)) {
                // Reciprocity enforced but there is more radiation than possible somewhere since the sum of one of the rows
                // is now greater than unity.  This should not be allowed as it can cause issues with the heat balance.
                // Correct this by finding the largest row summation and dividing all of the elements in the F matrix by
                // this max summation.  This will provide a cap on radiation so that no row has a sum greater than unity
                // and will still maintain reciprocity.
                Array1D<Real64> sumFixedF;
                Real64 MaxFixedFRowSum;
                sumFixedF.allocate(N);
                sumFixedF = 0.0;
                for (i = 1; i <= N; ++i) {
                    for (j = 1; j <= N; ++j) {
                        sumFixedF(i) += FixedF(i, j);
                    }
                    if (i == 1) {
                        MaxFixedFRowSum = sumFixedF(i);
                    } else {
                        if (sumFixedF(i) > MaxFixedFRowSum) MaxFixedFRowSum = sumFixedF(i);
                    }
                }
                sumFixedF.deallocate();
                if (MaxFixedFRowSum < 1.0) {
                    ShowFatalError(state, " FixViewFactors: Three surface or less zone failing ViewFactorFix correction which should never happen.");
                } else {
                    FixedF *= (1.0 / MaxFixedFRowSum);
                }
                RowSum = sum(FixedF); // needs to be recalculated
            }
            FinalCheckValue = FixedCheckValue = std::abs(RowSum - N);
            F = FixedF;
            for (int zoneNum : zoneNums) {
                state.dataHeatBal->Zone(zoneNum).EnforcedReciprocity = true;
            }
            return; // Do not iterate, stop with reciprocity satisfied.

        } //  N <= 3 Case

        //  Regular fix cases
        Array1D<Real64> RowCoefficient(N);
        Converged = false;
        while (!Converged) {
            ++NumIterations;
            for (i = 1; i <= N; ++i) {
                // Determine row coefficients which will enforce closure.
                Real64 const sum_FixedAF_i(sum(FixedAF(_, i)));
                if (std::abs(sum_FixedAF_i) > 1.0e-10) {
                    RowCoefficient(i) = A(i) / sum_FixedAF_i;
                } else {
                    RowCoefficient(i) = 1.0;
                }
                FixedAF(_, i) *= RowCoefficient(i);
            }

            //  Enforce reciprocity by averaging AiFij and AjFji
            FixedAF = 0.5 * (FixedAF + transpose(FixedAF));

            //  Form FixedF matrix
            for (i = 1; i <= N; ++i) {
                for (j = 1; j <= N; ++j) {
                    FixedF(j, i) = FixedAF(j, i) / A(i);
                    if (std::abs(FixedF(j, i)) < 1.e-10) {
                        FixedF(j, i) = 0.0;
                        FixedAF(j, i) = 0.0;
                    }
                }
            }

            ConvrgNew = std::abs(sum(FixedF) - N);
            if (std::abs(ConvrgOld - ConvrgNew) < DifferenceConvergence || ConvrgNew <= PrimaryConvergence) { //  Change in sum of Fs must be small.
                Converged = true;
            }
            ConvrgOld = ConvrgNew;
            if (NumIterations > 400) { //  If everything goes bad,enforce reciprocity and go home.
                //  Enforce reciprocity by averaging AiFij and AjFji
                FixedAF = 0.5 * (FixedAF + transpose(FixedAF));

                //  Form FixedF matrix
                for (i = 1; i <= N; ++i) {
                    for (j = 1; j <= N; ++j) {
                        FixedF(j, i) = FixedAF(j, i) / A(i);
                    }
                }
                Real64 const sum_FixedF(sum(FixedF));
                FinalCheckValue = FixedCheckValue = CheckConvergeTolerance = std::abs(sum_FixedF - N);
                if (CheckConvergeTolerance > 0.005) {
                    ShowWarningError(state, "FixViewFactors: View factors not complete. Check for bad surface descriptions or unenclosed zone=\"" +
                                     enclName + "\".");
                    ShowContinueError(state,
                                      format("Enforced reciprocity has tolerance (ideal is 0)=[{:.6R}], Row Sum (ideal is {})=[{:.2R}].",
                                             CheckConvergeTolerance,
                                             N,
                                             RowSum));
                    ShowContinueError(state, "If zone is unusual, or tolerance is on the order of 0.001, view factors are probably OK.");
                }
                if (std::abs(FixedCheckValue) < std::abs(OriginalCheckValue)) {
                    F = FixedF;
                    FinalCheckValue = FixedCheckValue;
                }
                RowSum = sum_FixedF;
                return;
            }
        }
        FixedCheckValue = ConvrgNew;
        if (FixedCheckValue < OriginalCheckValue) {
            F = FixedF;
            FinalCheckValue = FixedCheckValue;
        } else {
            FinalCheckValue = OriginalCheckValue;
            RowSum = sum(FixedF);
            if (std::abs(RowSum - N) < PrimaryConvergence) {
                F = FixedF;
                FinalCheckValue = FixedCheckValue;
            } else {
                ShowWarningError(state, "FixViewFactors: View factors not complete. Check for bad surface descriptions or unenclosed zone=\"" + enclName +
                                 "\".");
            }
        }
    }

    void CalcScriptF(EnergyPlusData &state,
                     int const N,             // Number of surfaces
                     Array1D<Real64> const &A, // AREA VECTOR- ASSUMED,BE N ELEMENTS LONG
                     Array2<Real64> const &F, // DIRECT VIEW FACTOR MATRIX (N X N)
                     Array1D<Real64> &EMISS,   // VECTOR OF SURFACE EMISSIVITIES
                     Array2<Real64> &ScriptF  // MATRIX OF SCRIPT F FACTORS (N X N) //Tuned Transposed
    )
    {

        // SUBROUTINE INFORMATION:
        //       AUTHOR         Curt Pedersen
        //       DATE WRITTEN   1980
        //       MODIFIED       July 2000 (COP for the ASHRAE Loads Toolkit)
        //       RE-ENGINEERED  September 2000 (RKS for EnergyPlus)
        //       RE-ENGINEERED  June 2014 (Stuart Mentzer): Performance tuned

        // PURPOSE OF THIS SUBROUTINE:
        // Determines Hottel's ScriptF coefficients which account for the total
        // grey interchange between surfaces in an enclosure.

        // METHODOLOGY EMPLOYED:
        // See reference

        // REFERENCES:
        // Hottel, H. C. and A. F. Sarofim, Radiative Transfer, Ch 3, McGraw Hill, 1967.

        // USE STATEMENTS:
        // na

        // Locals
        // SUBROUTINE ARGUMENTS:
        // --Must satisfy reciprocity and completeness:
        //  A(i)*F(i,j)=A(j)*F(j,i); F(i,i)=0.; SUM(F(i,j)=1.0, j=1,N)

        // SUBROUTINE PARAMETER DEFINITIONS:
        Real64 const MaxEmissLimit(0.99999); // Limit the emissivity internally/avoid a divide by zero error

        // INTERFACE BLOCK SPECIFICATIONS
        // na

        // DERIVED TYPE DEFINITIONS
        // na

        // Validate argument array dimensions
        assert(N >= 0); // Do we need to allow for N==0?
        assert((A.l() == 1) && (A.u() == N));
        assert((F.l1() == 1) && (F.u1() == N));
        assert((F.l2() == 1) && (F.u2() == N));
        assert((EMISS.l() == 1) && (EMISS.u() == N));
        assert(equal_dimensions(F, ScriptF));

        // SUBROUTINE LOCAL VARIABLE DECLARATIONS:



#ifdef EP_Count_Calls
        ++NumCalcScriptF_Calls;
#endif

        // Load Cmatrix with AF (AREA * DIRECT VIEW FACTOR) matrix
        Array2D<Real64> Cmatrix(N, N);        // = (AF - EMISS/REFLECTANCE) matrix (but plays other roles)
        assert(equal_dimensions(Cmatrix, F)); // For linear indexing
        Array2D<Real64>::size_type l(0u);
        for (int j = 1; j <= N; ++j) {
            for (int i = 1; i <= N; ++i, ++l) {
                Cmatrix[l] = A(i) * F[l]; // [ l ] == ( i, j )
            }
        }

        // Load Cmatrix with (AF - EMISS/REFLECTANCE) matrix
        Array1D<Real64> Excite(N); // Excitation vector = A*EMISS/REFLECTANCE
        l = 0u;
        for (int i = 1; i <= N; ++i, l += N + 1) {
            Real64 EMISS_i(EMISS(i));
            if (EMISS_i > MaxEmissLimit) { // Check/limit EMISS for this surface to avoid divide by zero below
                EMISS_i = EMISS(i) = MaxEmissLimit;
                ShowWarningError(state, "A thermal emissivity above 0.99999 was detected. This is not allowed. Value was reset to 0.99999");
            }
            Real64 const EMISS_i_fac(A(i) / (1.0 - EMISS_i));
            Excite(i) = -EMISS_i * EMISS_i_fac; // Set up matrix columns for partial radiosity calculation
            Cmatrix[l] -= EMISS_i_fac;          // Coefficient matrix for partial radiosity calculation // [ l ] == ( i, i )
        }

        Array2D<Real64> Cinverse(N, N);       // Inverse of Cmatrix
        CalcMatrixInverse(Cmatrix, Cinverse); // SOLVE THE LINEAR SYSTEM
        Cmatrix.clear();                      // Release memory ASAP

        // Scale Cinverse colums by excitation to get partial radiosity matrix
        l = 0u;
        for (int j = 1; j <= N; ++j) {
            Real64 const e_j(Excite(j));
            for (int i = 1; i <= N; ++i, ++l) {
                Cinverse[l] *= e_j; // [ l ] == ( i, j )
            }
        }
        Excite.clear(); // Release memory ASAP

        // Form Script F matrix transposed
        assert(equal_dimensions(Cinverse, ScriptF)); // For linear indexing
        Array2D<Real64>::size_type m(0u);
        for (int i = 1; i <= N; ++i) { // Inefficient order for cache but can reuse multiplier so faster choice depends on N
            Real64 const EMISS_i(EMISS(i));
            Real64 const EMISS_fac(EMISS_i / (1.0 - EMISS_i));
            l = static_cast<Array2D<Real64>::size_type>(i - 1);
            for (int j = 1; j <= N; ++j, l += N, ++m) {
                if (i == j) {
                    //        ScriptF(I,J) = EMISS(I)/(1.0d0-EMISS(I))*(Jmatrix(I,J)-Delta*EMISS(I)), where Delta=1
                    ScriptF[m] = EMISS_fac * (Cinverse[l] - EMISS_i); // [ l ] = ( i, j ), [ m ] == ( j, i )
                } else {
                    //        ScriptF(I,J) = EMISS(I)/(1.0d0-EMISS(I))*(Jmatrix(I,J)-Delta*EMISS(I)), where Delta=0
                    ScriptF[m] = EMISS_fac * Cinverse[l]; // [ l ] == ( i, j ), [ m ] == ( j, i )
                }
            }
        }
    }

    void CalcMatrixInverse(Array2<Real64> &A, // Matrix: Gets reduced to L\U form
                           Array2<Real64> &I  // Returned as inverse matrix
    )
    {
        // SUBROUTINE INFORMATION:
        //       AUTHOR         Jakob Asmundsson
        //       DATE WRITTEN   January 1999
        //       MODIFIED       September 2000 (RKS for EnergyPlus)
        //       RE-ENGINEERED  June 2014 (Stuart Mentzer): Performance/memory tuning rewrite

        // PURPOSE OF THIS SUBROUTINE:
        // To find the inverse of Matrix, using partial pivoting.

        // METHODOLOGY EMPLOYED:
        // Inverse is found using partial pivoting and Gauss elimination

        // REFERENCES:
        // Any Linear Algebra book

        // Validation
        assert(A.square());
        assert(A.I1() == A.I2());
        assert(equal_dimensions(A, I));

        // Initialization
        int const l(A.l1());
        int const u(A.u1());
        int const n(u - l + 1);
        I.to_identity(); // I starts out as identity

        // Could do row scaling here to improve condition and then check min pivot isn't too small

        // Compute in-place LU decomposition of [A|I] with row pivoting
        for (int i = l; i <= u; ++i) {

            // Find pivot row in column i below diagonal
            int iPiv = i;
            Real64 aPiv(std::abs(A(i, i)));
            auto ik(A.index(i, i + 1));
            for (int k = i + 1; k <= u; ++k, ++ik) {
                Real64 const aAki(std::abs(A[ik])); // [ ik ] == ( i, k )
                if (aAki > aPiv) {
                    iPiv = k;
                    aPiv = aAki;
                }
            }
            assert(aPiv != 0.0); //? Is zero pivot possible for some user inputs? If so if test/handler needed

            // Swap row i with pivot row
            if (iPiv != i) {
                auto ji(A.index(l, i));    // [ ji ] == ( j, i )
                auto pj(A.index(l, iPiv)); // [ pj ] == ( j, iPiv )
                for (int j = l; j <= u; ++j, ji += n, pj += n) {
                    Real64 const Aij(A[ji]);
                    A[ji] = A[pj];
                    A[pj] = Aij;
                    Real64 const Iij(I[ji]);
                    I[ji] = I[pj];
                    I[pj] = Iij;
                }
            }

            // Put multipliers in column i and reduce block below A(i,i)
            Real64 const Aii_inv(1.0 / A(i, i));
            for (int k = i + 1; k <= u; ++k) {
                Real64 const multiplier(A(i, k) * Aii_inv);
                A(i, k) = multiplier;
                if (multiplier != 0.0) {
                    auto ji(A.index(i + 1, i)); // [ ji ] == ( j, i )
                    auto jk(A.index(i + 1, k)); // [ jk ] == ( j, k )
                    for (int j = i + 1; j <= u; ++j, ji += n, jk += n) {
                        A[jk] -= multiplier * A[ji];
                    }
                    ji = A.index(l, i);
                    jk = A.index(l, k);
                    for (int j = l; j <= u; ++j, ji += n, jk += n) {
                        Real64 const Iij(I[ji]);
                        if (Iij != 0.0) {
                            I[jk] -= multiplier * Iij;
                        }
                    }
                }
            }
        }

        // Perform back-substitution on [U|I] to put inverse in I
        for (int k = u; k >= l; --k) {
            Real64 const Akk_inv(1.0 / A(k, k));
            auto jk(A.index(l, k)); // [ jk ] == ( j, k )
            for (int j = l; j <= u; ++j, jk += n) {
                I[jk] *= Akk_inv;
            }
            auto ik(A.index(k, l));             // [ ik ] == ( i, k )
            for (int i = l; i < k; ++i, ++ik) { // Eliminate kth column entries from I in rows above k
                Real64 const Aik(A[ik]);
                auto ji(A.index(l, i)); // [ ji ] == ( j, i )
                auto jk(A.index(l, k)); // [ jk ] == ( k, j )
                for (int j = l; j <= u; ++j, ji += n, jk += n) {
                    I[ji] -= Aik * I[jk];
                }
            }
        }
    }

    void CalcFMRT(EnergyPlusData &state,
                  int const N,             // Number of surfaces
                  Array1D<Real64> const &A, // AREA VECTOR- ASSUMED,BE N ELEMENTS LONG
                  Array1D<Real64> &FMRT     // VECTOR OF MEAN RADIANT TEMPERATURE "VIEW FACTORS"
    )
    {
        double sumAF = 0.0;
        for (int iS = 0; iS < N; iS++) {
            FMRT[iS] = 1.0;
            sumAF += A[iS];
        }

        static const int maxIt = 100;
        static const double tol = 0.0001;
        double fChange, fLast;
        double sumAFNew = sumAF;
        for (unsigned i = 0; i < maxIt; i++) {
            fChange = 0.;
            bool errorsFound(false);
            sumAF = sumAFNew;
            sumAFNew = 0.0;
            for (int iS = 0; iS < N; iS++) {
                fLast = FMRT[iS];
                FMRT[iS] = 1./(1. - A[iS]*FMRT[iS]/(sumAF));
                if (FMRT[iS] > 100.) {
                    errorsFound = true;
                    ShowSevereError(state, "Geometry not compatible with Carroll MRT Zone Radiant Exchange method.");
                    break;
                }
                fChange += fabs(FMRT[iS] - fLast);
                sumAFNew += A[iS]*FMRT[iS];
            }

            if (errorsFound || fChange / N < tol) {
                break;
            }
            if (i >= maxIt) {
                errorsFound = true;
                ShowSevereError(state, "Carroll MRT Zone Radiant Exchange method unable to converge on \"view factor\" calculation.");
            }
            if (errorsFound) {
                ShowFatalError(state, "CalcFMRT: Errors found while calculating mean radiant temperature view factors.  Program terminated.");
            }
        }
        return;
    }

    void CalcFp(int const N,             // Number of surfaces
                Array1D<Real64> &EMISS,   // VECTOR OF SURFACE EMISSIVITIES
                Array1D<Real64> &FMRT,    // VECTOR OF MEAN RADIANT TEMPERATURE "VIEW FACTORS"
                Array1D<Real64> &Fp       // VECTOR OF OPPENHEIM RESISTANCE VALUES
    )
    {
        Real64 SB = DataGlobalConstants::StefanBoltzmann;
        for (int iS = 0; iS < N; iS++) {
            Fp[iS] = SB*EMISS[iS]/(EMISS[iS]/FMRT[iS] + 1. - EMISS[iS]);  // actually sigma *
        }
        return;
    }


    int GetRadiantSystemSurface(EnergyPlusData &state,
                                std::string const &cCurrentModuleObject, // Calling Object type
                                std::string const &RadSysName,           // Calling Object name
                                int const RadSysZoneNum,                 // Radiant system zone number
                                std::string const &SurfaceName,          // Referenced surface name
                                bool &ErrorsFound                        // True when errors are found
    )
    {
        static std::string const routineName("GetRadiantSystemSurface: "); // include trailing blank space

        // For radiant zone equipment, find the referenced surface and check if it is in the same zone or radiant enclosure
        int const surfNum = UtilityRoutines::FindItemInList(SurfaceName, state.dataSurface->Surface);

        // Trap for surfaces that do not exist
        if (surfNum == 0) {
            ShowSevereError(state, routineName + "Invalid Surface name = " + SurfaceName);
            ShowContinueError(state, "Occurs for " + cCurrentModuleObject + " = " + RadSysName);
            ErrorsFound = true;
            return surfNum;
        }

        if (RadSysZoneNum == 0) {
            ShowSevereError(state, routineName + "Invalid Zone number passed by " + cCurrentModuleObject + " = " + RadSysName);
            ErrorsFound = true;
            return surfNum;
        }

        // Check if the surface and equipment are in the same zone or radiant enclosure
        int const surfRadEnclNum = state.dataHeatBal->Zone(state.dataSurface->Surface(surfNum).Zone).RadiantEnclosureNum;
        int const radSysEnclNum = state.dataHeatBal->Zone(RadSysZoneNum).RadiantEnclosureNum;
        if (radSysEnclNum == 0) {
            // This should never happen - but it does in some simple unit tests that are designed to throw errors
            ShowSevereError(state, routineName + "Somehow the radiant system enclosure number is zero for" + cCurrentModuleObject + " = " + RadSysName);
            ErrorsFound = true;
        } else if (surfRadEnclNum == 0) {
            // This should never happen
            ShowSevereError(state, routineName + "Somehow  the surface enclosure number is zero for" + cCurrentModuleObject + " = " + RadSysName +
                            " and Surface = " + SurfaceName); // LCOV_EXCL_LINE
            ErrorsFound = true;                               // LCOV_EXCL_LINE
        } else if (surfRadEnclNum != radSysEnclNum) {
            ShowSevereError(state, routineName + "Surface = " + SurfaceName + " is not in the same zone or enclosure as the radiant equipment.");
            ShowContinueError(state, "Surface zone or enclosure = " + state.dataViewFactor->ZoneRadiantInfo(surfRadEnclNum).Name);
            ShowContinueError(state, "Radiant equipment zone or enclosure = " + state.dataViewFactor->ZoneRadiantInfo(radSysEnclNum).Name);
            ShowContinueError(state, "Occurs for " + cCurrentModuleObject + " = " + RadSysName);
            ErrorsFound = true;
        }
        return surfNum;
    }

} // namespace HeatBalanceIntRadExchange

} // namespace EnergyPlus<|MERGE_RESOLUTION|>--- conflicted
+++ resolved
@@ -498,15 +498,9 @@
             print(state.files.eio, "{}\n", "! <View Factor>,Surface Name,Surface Class,Row Sum,View Factors for each Surface");
         }
 
-<<<<<<< HEAD
-        MaxNumOfRadEnclosureSurfs = 0;
+        state.dataHeatBalIntRadExchg->MaxNumOfRadEnclosureSurfs = 0;
         for (int enclosureNum = 1; enclosureNum <= state.dataViewFactor->NumOfRadiantEnclosures; ++enclosureNum) {
             auto &thisEnclosure(state.dataViewFactor->ZoneRadiantInfo(enclosureNum));
-=======
-        state.dataHeatBalIntRadExchg->MaxNumOfRadEnclosureSurfs = 0;
-        for (int enclosureNum = 1; enclosureNum <= DataViewFactorInformation::NumOfRadiantEnclosures; ++enclosureNum) {
-            auto &thisEnclosure(DataViewFactorInformation::ZoneRadiantInfo(enclosureNum));
->>>>>>> ec596b6c
             if (enclosureNum == 1) {
                 if (state.dataGlobal->DisplayAdvancedReportVariables) {
                     print(state.files.eio,
