--- conflicted
+++ resolved
@@ -210,15 +210,9 @@
         } // NumSimplePVTPerform > 0
 
         // now get main PVT objects
-<<<<<<< HEAD
-        DataIPShortCuts::cCurrentModuleObject = "SolarCollector:FlatPlate:PhotovoltaicThermal";
-        state.dataPhotovoltaicThermalCollector->NumPVT = inputProcessor->getNumObjectsFound(state, DataIPShortCuts::cCurrentModuleObject);
+        state.dataIPShortCut->cCurrentModuleObject = "SolarCollector:FlatPlate:PhotovoltaicThermal";
+        state.dataPhotovoltaicThermalCollector->NumPVT = inputProcessor->getNumObjectsFound(state, state.dataIPShortCut->cCurrentModuleObject);
         state.dataPhotovoltaicThermalCollector->PVT.allocate(state.dataPhotovoltaicThermalCollector->NumPVT);
-=======
-        state.dataIPShortCut->cCurrentModuleObject = "SolarCollector:FlatPlate:PhotovoltaicThermal";
-        NumPVT = inputProcessor->getNumObjectsFound(state, state.dataIPShortCut->cCurrentModuleObject);
-        PVT.allocate(NumPVT);
->>>>>>> 9b8155b9
 
         for (Item = 1; Item <= state.dataPhotovoltaicThermalCollector->NumPVT; ++Item) {
             inputProcessor->getObjectItem(state,
@@ -235,27 +229,16 @@
                                           state.dataIPShortCut->cNumericFieldNames);
             if (UtilityRoutines::IsNameEmpty(state, state.dataIPShortCut->cAlphaArgs(1), state.dataIPShortCut->cCurrentModuleObject, ErrorsFound)) continue;
 
-<<<<<<< HEAD
-            state.dataPhotovoltaicThermalCollector->PVT(Item).Name = DataIPShortCuts::cAlphaArgs(1);
+            state.dataPhotovoltaicThermalCollector->PVT(Item).Name = state.dataIPShortCut->cAlphaArgs(1);
             state.dataPhotovoltaicThermalCollector->PVT(Item).TypeNum = DataPlant::TypeOf_PVTSolarCollectorFlatPlate;
 
-            state.dataPhotovoltaicThermalCollector->PVT(Item).SurfNum = UtilityRoutines::FindItemInList(DataIPShortCuts::cAlphaArgs(2), state.dataSurface->Surface);
+            state.dataPhotovoltaicThermalCollector->PVT(Item).SurfNum = UtilityRoutines::FindItemInList(state.dataIPShortCut->cAlphaArgs(2), state.dataSurface->Surface);
             // check surface
             if (state.dataPhotovoltaicThermalCollector->PVT(Item).SurfNum == 0) {
-                if (DataIPShortCuts::lAlphaFieldBlanks(2)) {
-                    ShowSevereError(state, "Invalid " + DataIPShortCuts::cAlphaFieldNames(2) + " = " + DataIPShortCuts::cAlphaArgs(2));
-                    ShowContinueError(state, "Entered in " + DataIPShortCuts::cCurrentModuleObject + " = " + DataIPShortCuts::cAlphaArgs(1));
-=======
-            PVT(Item).Name = state.dataIPShortCut->cAlphaArgs(1);
-            PVT(Item).TypeNum = DataPlant::TypeOf_PVTSolarCollectorFlatPlate;
-
-            PVT(Item).SurfNum = UtilityRoutines::FindItemInList(state.dataIPShortCut->cAlphaArgs(2), state.dataSurface->Surface);
-            // check surface
-            if (PVT(Item).SurfNum == 0) {
                 if (state.dataIPShortCut->lAlphaFieldBlanks(2)) {
                     ShowSevereError(state, "Invalid " + state.dataIPShortCut->cAlphaFieldNames(2) + " = " + state.dataIPShortCut->cAlphaArgs(2));
                     ShowContinueError(state, "Entered in " + state.dataIPShortCut->cCurrentModuleObject + " = " + state.dataIPShortCut->cAlphaArgs(1));
->>>>>>> 9b8155b9
+
                     ShowContinueError(state, "Surface name cannot be blank.");
                 } else {
                     ShowSevereError(state, "Invalid " + state.dataIPShortCut->cAlphaFieldNames(2) + " = " + state.dataIPShortCut->cAlphaArgs(2));
@@ -265,28 +248,16 @@
                 ErrorsFound = true;
             } else {
 
-<<<<<<< HEAD
                 if (!state.dataSurface->Surface(state.dataPhotovoltaicThermalCollector->PVT(Item).SurfNum).ExtSolar) {
-                    ShowSevereError(state, "Invalid " + DataIPShortCuts::cAlphaFieldNames(2) + " = " + DataIPShortCuts::cAlphaArgs(2));
-                    ShowContinueError(state, "Entered in " + DataIPShortCuts::cCurrentModuleObject + " = " + DataIPShortCuts::cAlphaArgs(1));
-=======
-                if (!state.dataSurface->Surface(PVT(Item).SurfNum).ExtSolar) {
                     ShowSevereError(state, "Invalid " + state.dataIPShortCut->cAlphaFieldNames(2) + " = " + state.dataIPShortCut->cAlphaArgs(2));
                     ShowContinueError(state, "Entered in " + state.dataIPShortCut->cCurrentModuleObject + " = " + state.dataIPShortCut->cAlphaArgs(1));
->>>>>>> 9b8155b9
                     ShowContinueError(state, "Surface must be exposed to solar.");
                     ErrorsFound = true;
                 }
                 // check surface orientation, warn if upside down
-<<<<<<< HEAD
                 if ((state.dataSurface->Surface(state.dataPhotovoltaicThermalCollector->PVT(Item).SurfNum).Tilt < -95.0) || (state.dataSurface->Surface(state.dataPhotovoltaicThermalCollector->PVT(Item).SurfNum).Tilt > 95.0)) {
-                    ShowWarningError(state, "Suspected input problem with " + DataIPShortCuts::cAlphaFieldNames(2) + " = " + DataIPShortCuts::cAlphaArgs(2));
-                    ShowContinueError(state, "Entered in " + DataIPShortCuts::cCurrentModuleObject + " = " + DataIPShortCuts::cAlphaArgs(1));
-=======
-                if ((state.dataSurface->Surface(PVT(Item).SurfNum).Tilt < -95.0) || (state.dataSurface->Surface(PVT(Item).SurfNum).Tilt > 95.0)) {
                     ShowWarningError(state, "Suspected input problem with " + state.dataIPShortCut->cAlphaFieldNames(2) + " = " + state.dataIPShortCut->cAlphaArgs(2));
                     ShowContinueError(state, "Entered in " + state.dataIPShortCut->cCurrentModuleObject + " = " + state.dataIPShortCut->cAlphaArgs(1));
->>>>>>> 9b8155b9
                     ShowContinueError(state, "Surface used for solar collector faces down");
                     ShowContinueError(
                         state,
@@ -301,13 +272,8 @@
                 ShowContinueError(state, state.dataIPShortCut->cAlphaFieldNames(3) + ", name cannot be blank.");
                 ErrorsFound = true;
             } else {
-<<<<<<< HEAD
-                state.dataPhotovoltaicThermalCollector->PVT(Item).PVTModelName = DataIPShortCuts::cAlphaArgs(3);
+                state.dataPhotovoltaicThermalCollector->PVT(Item).PVTModelName = state.dataIPShortCut->cAlphaArgs(3);
                 int ThisParamObj = UtilityRoutines::FindItemInList(state.dataPhotovoltaicThermalCollector->PVT(Item).PVTModelName, tmpSimplePVTperf);
-=======
-                PVT(Item).PVTModelName = state.dataIPShortCut->cAlphaArgs(3);
-                int ThisParamObj = UtilityRoutines::FindItemInList(PVT(Item).PVTModelName, tmpSimplePVTperf);
->>>>>>> 9b8155b9
                 if (ThisParamObj > 0) {
                     state.dataPhotovoltaicThermalCollector->PVT(Item).Simple = tmpSimplePVTperf(ThisParamObj); // entire structure assigned
                     // do one-time setups on input data
@@ -321,47 +287,25 @@
                 }
             }
             if (allocated(state.dataPhotovoltaic->PVarray)) { // then PV input gotten... but don't expect this to be true.
-<<<<<<< HEAD
-                state.dataPhotovoltaicThermalCollector->PVT(Item).PVnum = UtilityRoutines::FindItemInList(DataIPShortCuts::cAlphaArgs(4), state.dataPhotovoltaic->PVarray);
+                state.dataPhotovoltaicThermalCollector->PVT(Item).PVnum = UtilityRoutines::FindItemInList(state.dataIPShortCut->cAlphaArgs(4), state.dataPhotovoltaic->PVarray);
                 // check PV
                 if (state.dataPhotovoltaicThermalCollector->PVT(Item).PVnum == 0) {
-                    ShowSevereError(state, "Invalid " + DataIPShortCuts::cAlphaFieldNames(4) + " = " + DataIPShortCuts::cAlphaArgs(4));
-                    ShowContinueError(state, "Entered in " + DataIPShortCuts::cCurrentModuleObject + " = " + DataIPShortCuts::cAlphaArgs(1));
-                    ErrorsFound = true;
-                } else {
-                    state.dataPhotovoltaicThermalCollector->PVT(Item).PVname = DataIPShortCuts::cAlphaArgs(4);
-                    state.dataPhotovoltaicThermalCollector->PVT(Item).PVfound = true;
-                }
-            } else { // no PV or not yet gotten.
-                state.dataPhotovoltaicThermalCollector->PVT(Item).PVname = DataIPShortCuts::cAlphaArgs(4);
-                state.dataPhotovoltaicThermalCollector->PVT(Item).PVfound = false;
-            }
-
-            if (UtilityRoutines::SameString(DataIPShortCuts::cAlphaArgs(5), "Water")) {
-                state.dataPhotovoltaicThermalCollector->PVT(Item).WorkingFluidType = WorkingFluidEnum::LIQUID;
-            } else if (UtilityRoutines::SameString(DataIPShortCuts::cAlphaArgs(5), "Air")) {
-                state.dataPhotovoltaicThermalCollector->PVT(Item).WorkingFluidType = WorkingFluidEnum::AIR;
-=======
-                PVT(Item).PVnum = UtilityRoutines::FindItemInList(state.dataIPShortCut->cAlphaArgs(4), state.dataPhotovoltaic->PVarray);
-                // check PV
-                if (PVT(Item).PVnum == 0) {
                     ShowSevereError(state, "Invalid " + state.dataIPShortCut->cAlphaFieldNames(4) + " = " + state.dataIPShortCut->cAlphaArgs(4));
                     ShowContinueError(state, "Entered in " + state.dataIPShortCut->cCurrentModuleObject + " = " + state.dataIPShortCut->cAlphaArgs(1));
                     ErrorsFound = true;
                 } else {
-                    PVT(Item).PVname = state.dataIPShortCut->cAlphaArgs(4);
-                    PVT(Item).PVfound = true;
+                    state.dataPhotovoltaicThermalCollector->PVT(Item).PVname = state.dataIPShortCut->cAlphaArgs(4);
+                    state.dataPhotovoltaicThermalCollector->PVT(Item).PVfound = true;
                 }
             } else { // no PV or not yet gotten.
-                PVT(Item).PVname = state.dataIPShortCut->cAlphaArgs(4);
-                PVT(Item).PVfound = false;
+                state.dataPhotovoltaicThermalCollector->PVT(Item).PVname = state.dataIPShortCut->cAlphaArgs(4);
+                state.dataPhotovoltaicThermalCollector->PVT(Item).PVfound = false;
             }
 
             if (UtilityRoutines::SameString(state.dataIPShortCut->cAlphaArgs(5), "Water")) {
-                PVT(Item).WorkingFluidType = WorkingFluidEnum::LIQUID;
+                state.dataPhotovoltaicThermalCollector->PVT(Item).WorkingFluidType = WorkingFluidEnum::LIQUID;
             } else if (UtilityRoutines::SameString(state.dataIPShortCut->cAlphaArgs(5), "Air")) {
-                PVT(Item).WorkingFluidType = WorkingFluidEnum::AIR;
->>>>>>> 9b8155b9
+                state.dataPhotovoltaicThermalCollector->PVT(Item).WorkingFluidType = WorkingFluidEnum::AIR;
             } else {
                 if (state.dataIPShortCut->lAlphaFieldBlanks(5)) {
                     ShowSevereError(state, "Invalid " + state.dataIPShortCut->cAlphaFieldNames(5) + " = " + state.dataIPShortCut->cAlphaArgs(5));
@@ -374,13 +318,8 @@
                 ErrorsFound = true;
             }
 
-<<<<<<< HEAD
             if (state.dataPhotovoltaicThermalCollector->PVT(Item).WorkingFluidType == WorkingFluidEnum::LIQUID) {
-                state.dataPhotovoltaicThermalCollector->PVT(Item).PlantInletNodeNum = NodeInputManager::GetOnlySingleNode(state, DataIPShortCuts::cAlphaArgs(6),
-=======
-            if (PVT(Item).WorkingFluidType == WorkingFluidEnum::LIQUID) {
-                PVT(Item).PlantInletNodeNum = NodeInputManager::GetOnlySingleNode(state, state.dataIPShortCut->cAlphaArgs(6),
->>>>>>> 9b8155b9
+                state.dataPhotovoltaicThermalCollector->PVT(Item).PlantInletNodeNum = NodeInputManager::GetOnlySingleNode(state, state.dataIPShortCut->cAlphaArgs(6),
                                                                                   ErrorsFound,
                                                                                   state.dataIPShortCut->cCurrentModuleObject,
                                                                                   state.dataIPShortCut->cAlphaArgs(1),
@@ -388,11 +327,7 @@
                                                                                   DataLoopNode::NodeConnectionType::Inlet,
                                                                                   1,
                                                                                   DataLoopNode::ObjectIsNotParent);
-<<<<<<< HEAD
-                state.dataPhotovoltaicThermalCollector->PVT(Item).PlantOutletNodeNum = NodeInputManager::GetOnlySingleNode(state, DataIPShortCuts::cAlphaArgs(7),
-=======
-                PVT(Item).PlantOutletNodeNum = NodeInputManager::GetOnlySingleNode(state, state.dataIPShortCut->cAlphaArgs(7),
->>>>>>> 9b8155b9
+                state.dataPhotovoltaicThermalCollector->PVT(Item).PlantOutletNodeNum = NodeInputManager::GetOnlySingleNode(state, state.dataIPShortCut->cAlphaArgs(7),
                                                                                    ErrorsFound,
                                                                                    state.dataIPShortCut->cCurrentModuleObject,
                                                                                    state.dataIPShortCut->cAlphaArgs(1),
@@ -410,13 +345,8 @@
                 state.dataPhotovoltaicThermalCollector->PVT(Item).WLoopSideNum = DataPlant::DemandSupply_No;
             }
 
-<<<<<<< HEAD
             if (state.dataPhotovoltaicThermalCollector->PVT(Item).WorkingFluidType == WorkingFluidEnum::AIR) {
-                state.dataPhotovoltaicThermalCollector->PVT(Item).HVACInletNodeNum = NodeInputManager::GetOnlySingleNode(state, DataIPShortCuts::cAlphaArgs(8),
-=======
-            if (PVT(Item).WorkingFluidType == WorkingFluidEnum::AIR) {
-                PVT(Item).HVACInletNodeNum = NodeInputManager::GetOnlySingleNode(state, state.dataIPShortCut->cAlphaArgs(8),
->>>>>>> 9b8155b9
+                state.dataPhotovoltaicThermalCollector->PVT(Item).HVACInletNodeNum = NodeInputManager::GetOnlySingleNode(state, state.dataIPShortCut->cAlphaArgs(8),
                                                                                  ErrorsFound,
                                                                                  state.dataIPShortCut->cCurrentModuleObject,
                                                                                  state.dataIPShortCut->cAlphaArgs(1),
@@ -424,11 +354,7 @@
                                                                                  DataLoopNode::NodeConnectionType::Inlet,
                                                                                  1,
                                                                                  DataLoopNode::ObjectIsNotParent);
-<<<<<<< HEAD
-                state.dataPhotovoltaicThermalCollector->PVT(Item).HVACOutletNodeNum = NodeInputManager::GetOnlySingleNode(state, DataIPShortCuts::cAlphaArgs(9),
-=======
-                PVT(Item).HVACOutletNodeNum = NodeInputManager::GetOnlySingleNode(state, state.dataIPShortCut->cAlphaArgs(9),
->>>>>>> 9b8155b9
+                state.dataPhotovoltaicThermalCollector->PVT(Item).HVACOutletNodeNum = NodeInputManager::GetOnlySingleNode(state, state.dataIPShortCut->cAlphaArgs(9),
                                                                                   ErrorsFound,
                                                                                   state.dataIPShortCut->cCurrentModuleObject,
                                                                                   state.dataIPShortCut->cAlphaArgs(1),
@@ -444,17 +370,10 @@
                                                    "Air Nodes");
             }
 
-<<<<<<< HEAD
-            state.dataPhotovoltaicThermalCollector->PVT(Item).DesignVolFlowRate = DataIPShortCuts::rNumericArgs(1);
+            state.dataPhotovoltaicThermalCollector->PVT(Item).DesignVolFlowRate = state.dataIPShortCut->rNumericArgs(1);
             state.dataPhotovoltaicThermalCollector->PVT(Item).SizingInit = true;
             if (state.dataPhotovoltaicThermalCollector->PVT(Item).DesignVolFlowRate == DataSizing::AutoSize) {
                 state.dataPhotovoltaicThermalCollector->PVT(Item).DesignVolFlowRateWasAutoSized = true;
-=======
-            PVT(Item).DesignVolFlowRate = state.dataIPShortCut->rNumericArgs(1);
-            PVT(Item).SizingInit = true;
-            if (PVT(Item).DesignVolFlowRate == DataSizing::AutoSize) {
-                PVT(Item).DesignVolFlowRateWasAutoSized = true;
->>>>>>> 9b8155b9
             }
             if (state.dataPhotovoltaicThermalCollector->PVT(Item).DesignVolFlowRate != DataSizing::AutoSize) {
 
