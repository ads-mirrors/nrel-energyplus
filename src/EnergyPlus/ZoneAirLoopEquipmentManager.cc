--- conflicted
+++ resolved
@@ -83,10 +83,6 @@
     //       AUTHOR         Russ Taylor
     //       DATE WRITTEN   May 1997
 
-<<<<<<< HEAD
-    using DataGlobals::NumOfZones;
-=======
->>>>>>> 36b8851e
     using namespace DataDefineEquip;
 
     void ManageZoneAirLoopEquipment(EnergyPlusData &state, std::string const &ZoneAirLoopEquipName,
