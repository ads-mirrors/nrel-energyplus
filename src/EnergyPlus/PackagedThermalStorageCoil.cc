--- conflicted
+++ resolved
@@ -1608,13 +1608,8 @@
                             thisTESCoil.EvapTotCoolingEnergy,
                             OutputProcessor::SOVTimeStepType::System,
                             OutputProcessor::SOVStoreType::Summed,
-<<<<<<< HEAD
                             thisTESCoil.Name,
-                            _,
-=======
-                            state.dataPackagedThermalStorageCoil->TESCoil(item).Name,
                             {},
->>>>>>> e2343834
                             "ENERGYTRANSFER",
                             "COOLINGCOILS",
                             {},
@@ -1660,13 +1655,8 @@
                             thisTESCoil.ElecCoolingEnergy,
                             OutputProcessor::SOVTimeStepType::System,
                             OutputProcessor::SOVStoreType::Summed,
-<<<<<<< HEAD
                             thisTESCoil.Name,
-                            _,
-=======
-                            state.dataPackagedThermalStorageCoil->TESCoil(item).Name,
                             {},
->>>>>>> e2343834
                             "Electricity",
                             "COOLING",
                             {},
@@ -1685,13 +1675,8 @@
                             thisTESCoil.ElectColdWeatherEnergy,
                             OutputProcessor::SOVTimeStepType::System,
                             OutputProcessor::SOVStoreType::Summed,
-<<<<<<< HEAD
                             thisTESCoil.Name,
-                            _,
-=======
-                            state.dataPackagedThermalStorageCoil->TESCoil(item).Name,
                             {},
->>>>>>> e2343834
                             "Electricity",
                             "COOLING",
                             "Thermal Protection",
@@ -1769,13 +1754,8 @@
                                     thisTESCoil.EvapWaterConsump,
                                     OutputProcessor::SOVTimeStepType::System,
                                     OutputProcessor::SOVStoreType::Summed,
-<<<<<<< HEAD
                                     thisTESCoil.Name,
-                                    _,
-=======
-                                    state.dataPackagedThermalStorageCoil->TESCoil(item).Name,
                                     {},
->>>>>>> e2343834
                                     "Water",
                                     "Cooling",
                                     {},
@@ -1786,13 +1766,8 @@
                                     thisTESCoil.EvapWaterConsump,
                                     OutputProcessor::SOVTimeStepType::System,
                                     OutputProcessor::SOVStoreType::Summed,
-<<<<<<< HEAD
                                     thisTESCoil.Name,
-                                    _,
-=======
-                                    state.dataPackagedThermalStorageCoil->TESCoil(item).Name,
                                     {},
->>>>>>> e2343834
                                     "MainsWater",
                                     "Cooling",
                                     {},
@@ -1804,13 +1779,8 @@
                                     thisTESCoil.EvapWaterConsump,
                                     OutputProcessor::SOVTimeStepType::System,
                                     OutputProcessor::SOVStoreType::Summed,
-<<<<<<< HEAD
                                     thisTESCoil.Name,
-                                    _,
-=======
-                                    state.dataPackagedThermalStorageCoil->TESCoil(item).Name,
                                     {},
->>>>>>> e2343834
                                     "Water",
                                     "Cooling",
                                     {},
@@ -1821,13 +1791,8 @@
                                     thisTESCoil.EvapWaterStarvMakup,
                                     OutputProcessor::SOVTimeStepType::System,
                                     OutputProcessor::SOVStoreType::Summed,
-<<<<<<< HEAD
                                     thisTESCoil.Name,
-                                    _,
-=======
-                                    state.dataPackagedThermalStorageCoil->TESCoil(item).Name,
                                     {},
->>>>>>> e2343834
                                     "Water",
                                     "Cooling",
                                     {},
@@ -1838,13 +1803,8 @@
                                     thisTESCoil.EvapWaterStarvMakup,
                                     OutputProcessor::SOVTimeStepType::System,
                                     OutputProcessor::SOVStoreType::Summed,
-<<<<<<< HEAD
                                     thisTESCoil.Name,
-                                    _,
-=======
-                                    state.dataPackagedThermalStorageCoil->TESCoil(item).Name,
                                     {},
->>>>>>> e2343834
                                     "MainsWater",
                                     "Cooling",
                                     {},
@@ -1864,13 +1824,8 @@
                                 thisTESCoil.EvapCondPumpElecConsumption,
                                 OutputProcessor::SOVTimeStepType::System,
                                 OutputProcessor::SOVStoreType::Summed,
-<<<<<<< HEAD
                                 thisTESCoil.Name,
-                                _,
-=======
-                                state.dataPackagedThermalStorageCoil->TESCoil(item).Name,
                                 {},
->>>>>>> e2343834
                                 "Electricity",
                                 "COOLING",
                                 {},
@@ -1889,13 +1844,8 @@
                                 thisTESCoil.ElectEvapCondBasinHeaterEnergy,
                                 OutputProcessor::SOVTimeStepType::System,
                                 OutputProcessor::SOVStoreType::Summed,
-<<<<<<< HEAD
                                 thisTESCoil.Name,
-                                _,
-=======
-                                state.dataPackagedThermalStorageCoil->TESCoil(item).Name,
                                 {},
->>>>>>> e2343834
                                 "Electricity",
                                 "COOLING",
                                 "Thermal Protection",
