// EnergyPlus, Copyright (c) 1996-2025, The Board of Trustees of the University of Illinois,
// The Regents of the University of California, through Lawrence Berkeley National Laboratory
// (subject to receipt of any required approvals from the U.S. Dept. of Energy), Oak Ridge
// National Laboratory, managed by UT-Battelle, Alliance for Sustainable Energy, LLC, and other
// contributors. All rights reserved.
//
// NOTICE: This Software was developed under funding from the U.S. Department of Energy and the
// U.S. Government consequently retains certain rights. As such, the U.S. Government has been
// granted for itself and others acting on its behalf a paid-up, nonexclusive, irrevocable,
// worldwide license in the Software to reproduce, distribute copies to the public, prepare
// derivative works, and perform publicly and display publicly, and to permit others to do so.
//
// Redistribution and use in source and binary forms, with or without modification, are permitted
// provided that the following conditions are met:
//
// (1) Redistributions of source code must retain the above copyright notice, this list of
//     conditions and the following disclaimer.
//
// (2) Redistributions in binary form must reproduce the above copyright notice, this list of
//     conditions and the following disclaimer in the documentation and/or other materials
//     provided with the distribution.
//
// (3) Neither the name of the University of California, Lawrence Berkeley National Laboratory,
//     the University of Illinois, U.S. Dept. of Energy nor the names of its contributors may be
//     used to endorse or promote products derived from this software without specific prior
//     written permission.
//
// (4) Use of EnergyPlus(TM) Name. If Licensee (i) distributes the software in stand-alone form
//     without changes from the version obtained under this License, or (ii) Licensee makes a
//     reference solely to the software portion of its product, Licensee must refer to the
//     software as "EnergyPlus version X" software, where "X" is the version number Licensee
//     obtained under this License and may not use a different name for the software. Except as
//     specifically required in this Section (4), Licensee shall not use in a company name, a
//     product name, in advertising, publicity, or other promotional activities any name, trade
//     name, trademark, logo, or other designation of "EnergyPlus", "E+", "e+" or confusingly
//     similar designation, without the U.S. Department of Energy's prior written consent.
//
// THIS SOFTWARE IS PROVIDED BY THE COPYRIGHT HOLDERS AND CONTRIBUTORS "AS IS" AND ANY EXPRESS OR
// IMPLIED WARRANTIES, INCLUDING, BUT NOT LIMITED TO, THE IMPLIED WARRANTIES OF MERCHANTABILITY
// AND FITNESS FOR A PARTICULAR PURPOSE ARE DISCLAIMED. IN NO EVENT SHALL THE COPYRIGHT OWNER OR
// CONTRIBUTORS BE LIABLE FOR ANY DIRECT, INDIRECT, INCIDENTAL, SPECIAL, EXEMPLARY, OR
// CONSEQUENTIAL DAMAGES (INCLUDING, BUT NOT LIMITED TO, PROCUREMENT OF SUBSTITUTE GOODS OR
// SERVICES; LOSS OF USE, DATA, OR PROFITS; OR BUSINESS INTERRUPTION) HOWEVER CAUSED AND ON ANY
// THEORY OF LIABILITY, WHETHER IN CONTRACT, STRICT LIABILITY, OR TORT (INCLUDING NEGLIGENCE OR
// OTHERWISE) ARISING IN ANY WAY OUT OF THE USE OF THIS SOFTWARE, EVEN IF ADVISED OF THE
// POSSIBILITY OF SUCH DAMAGE.

#ifndef UtilityRoutines_hh_INCLUDED
#define UtilityRoutines_hh_INCLUDED

// C++ Headers
#include <functional>
#include <optional>

// ObjexxFCL Headers
#include <ObjexxFCL/Array1D.hh>
#include <ObjexxFCL/Array1S.fwd.hh>
#include <ObjexxFCL/MArray1.fwd.hh>
#include <ObjexxFCL/string.functions.hh>

#include <GSL/span.h>

// EnergyPlus Headers
#include <EnergyPlus/Data/BaseData.hh>
#include <EnergyPlus/DataGlobalConstants.hh>
#include <EnergyPlus/DataGlobals.hh>
#include <EnergyPlus/EnergyPlus.hh>

namespace EnergyPlus {

// Forward declarations
class InputOutputFile;
struct EnergyPlusData;

int AbortEnergyPlus(EnergyPlusData &state);

void CloseMiscOpenFiles(EnergyPlusData &state);

void CloseOutOpenFiles();

int EndEnergyPlus(EnergyPlusData &state);

void ConvertCaseToUpper(std::string_view InputString, // Input string
                        std::string &OutputString     // Output string (in UpperCase)
);

void ConvertCaseToLower(std::string_view InputString, // Input string
                        std::string &OutputString     // Output string (in LowerCase)
);

std::string::size_type FindNonSpace(std::string const &String); // String to be scanned

template <typename T, typename = std::enable_if_t<std::is_arithmetic_v<T>>> inline constexpr T pow2(T x)
{
    return x * x;
}

template <typename T, typename = std::enable_if_t<std::is_arithmetic_v<T>>> inline constexpr T pow3(T x)
{
    return x * x * x;
}

template <typename T, typename = std::enable_if_t<std::is_arithmetic_v<T>>> inline constexpr T pow4(T x)
{
    T y(x * x);
    return y * y;
}

template <typename T, typename = std::enable_if_t<std::is_arithmetic_v<T>>> inline constexpr T pow5(T x)
{
    T y(x * x);
    y *= y;
    return y * x;
}

template <typename T, typename = std::enable_if_t<std::is_arithmetic_v<T>>> inline constexpr T pow6(T x)
{
    T y(x * x);
    y *= y;
    return y * y;
}

template <typename T, typename = std::enable_if_t<std::is_arithmetic_v<T>>> inline constexpr T pow7(T x)
{
    T y(x * x);
    y *= y;
    y *= y;
    return y * x;
}

bool env_var_on(std::string const &env_var_str);

using OptionalOutputFileRef = std::optional<std::reference_wrapper<EnergyPlus::InputOutputFile>>;

enum class ErrorMessageCategory
{
    Invalid = -1,
    Unclassified,
    Input_invalid,
    Input_field_not_found,
    Input_field_blank,
    Input_object_not_found,
    Input_cannot_find_object,
    Input_topology_problem,
    Input_unused,
    Input_fatal,
    Runtime_general,
    Runtime_flow_out_of_range,
    Runtime_temp_out_of_range,
    Runtime_airflow_network,
    Fatal_general,
    Developer_general,
    Developer_invalid_index,
    Num
};
void emitErrorMessage(EnergyPlusData &state, ErrorMessageCategory category, std::string const &msg, bool shouldFatal);
void emitErrorMessages(EnergyPlusData &state,
                       ErrorMessageCategory category,
                       std::initializer_list<std::string> const &msgs,
                       bool shouldFatal,
                       int zeroBasedTimeStampIndex = -1);
void emitWarningMessage(EnergyPlusData &state, ErrorMessageCategory category, std::string const &msg, bool countAsError = false);
void emitWarningMessages(EnergyPlusData &state,
                         ErrorMessageCategory category,
                         std::initializer_list<std::string> const &msgs,
                         bool countAsError = false);

void ShowFatalError(EnergyPlusData &state, std::string const &ErrorMessage, OptionalOutputFileRef OutUnit1 = {}, OptionalOutputFileRef OutUnit2 = {});

void ShowSevereError(EnergyPlusData &state,
                     std::string const &ErrorMessage,
                     OptionalOutputFileRef OutUnit1 = {},
                     OptionalOutputFileRef OutUnit2 = {});

void ShowSevereMessage(EnergyPlusData &state,
                       std::string const &ErrorMessage,
                       OptionalOutputFileRef OutUnit1 = {},
                       OptionalOutputFileRef OutUnit2 = {});

void ShowContinueError(EnergyPlusData &state, std::string const &Message, OptionalOutputFileRef OutUnit1 = {}, OptionalOutputFileRef OutUnit2 = {});

void ShowContinueErrorTimeStamp(EnergyPlusData &state,
                                std::string const &Message,
                                OptionalOutputFileRef OutUnit1 = {},
                                OptionalOutputFileRef OutUnit2 = {});

void ShowMessage(EnergyPlusData &state, std::string const &Message, OptionalOutputFileRef OutUnit1 = {}, OptionalOutputFileRef OutUnit2 = {});

void ShowWarningError(EnergyPlusData &state,
                      std::string const &ErrorMessage,
                      OptionalOutputFileRef OutUnit1 = {},
                      OptionalOutputFileRef OutUnit2 = {});

void ShowWarningMessage(EnergyPlusData &state,
                        std::string const &ErrorMessage,
                        OptionalOutputFileRef OutUnit1 = {},
                        OptionalOutputFileRef OutUnit2 = {});

void ShowRecurringSevereErrorAtEnd(EnergyPlusData &state,
                                   std::string const &Message, // Message automatically written to "error file" at end of simulation
                                   int &MsgIndex,              // Recurring message index, if zero, next available index is assigned
                                   Real64 const val,           // Track and report the max of the values passed to this argument
                                   std::string const &units);

void ShowRecurringSevereErrorAtEnd(
    EnergyPlusData &state,
    std::string const &Message,                        // Message automatically written to "error file" at end of simulation
    int &MsgIndex,                                     // Recurring message index, if zero, next available index is assigned
    ObjexxFCL::Optional<Real64 const> ReportMaxOf = _, // Track and report the max of the values passed to this argument
    ObjexxFCL::Optional<Real64 const> ReportMinOf = _, // Track and report the min of the values passed to this argument
    ObjexxFCL::Optional<Real64 const> ReportSumOf = _, // Track and report the sum of the values passed to this argument
    std::string const &ReportMaxUnits = "",            // optional char string (<=15 length) of units for max value
    std::string const &ReportMinUnits = "",            // optional char string (<=15 length) of units for min value
    std::string const &ReportSumUnits = ""             // optional char string (<=15 length) of units for sum value
);

void ShowRecurringWarningErrorAtEnd(EnergyPlusData &state,
                                    std::string const &Message, // Message automatically written to "error file" at end of simulation
                                    int &MsgIndex,              // Recurring message index, if zero, next available index is assigned
                                    Real64 const val,
                                    std::string const &units // optional char string (<=15 length) of units for sum value
);

void ShowRecurringWarningErrorAtEnd(
    EnergyPlusData &state,
    std::string const &Message,                        // Message automatically written to "error file" at end of simulation
    int &MsgIndex,                                     // Recurring message index, if zero, next available index is assigned
    ObjexxFCL::Optional<Real64 const> ReportMaxOf = _, // Track and report the max of the values passed to this argument
    ObjexxFCL::Optional<Real64 const> ReportMinOf = _, // Track and report the min of the values passed to this argument
    ObjexxFCL::Optional<Real64 const> ReportSumOf = _, // Track and report the sum of the values passed to this argument
    std::string const &ReportMaxUnits = "",            // optional char string (<=15 length) of units for max value
    std::string const &ReportMinUnits = "",            // optional char string (<=15 length) of units for min value
    std::string const &ReportSumUnits = ""             // optional char string (<=15 length) of units for sum value
);

void ShowRecurringContinueErrorAtEnd(
    EnergyPlusData &state,
    std::string const &Message,                        // Message automatically written to "error file" at end of simulation
    int &MsgIndex,                                     // Recurring message index, if zero, next available index is assigned
    ObjexxFCL::Optional<Real64 const> ReportMaxOf = _, // Track and report the max of the values passed to this argument
    ObjexxFCL::Optional<Real64 const> ReportMinOf = _, // Track and report the min of the values passed to this argument
    ObjexxFCL::Optional<Real64 const> ReportSumOf = _, // Track and report the sum of the values passed to this argument
    std::string const &ReportMaxUnits = "",            // optional char string (<=15 length) of units for max value
    std::string const &ReportMinUnits = "",            // optional char string (<=15 length) of units for min value
    std::string const &ReportSumUnits = ""             // optional char string (<=15 length) of units for sum value
);

void StoreRecurringErrorMessage(
    EnergyPlusData &state,
    std::string const &ErrorMessage,                        // Message automatically written to "error file" at end of simulation
    int &ErrorMsgIndex,                                     // Recurring message index, if zero, next available index is assigned
    ObjexxFCL::Optional<Real64 const> ErrorReportMaxOf = _, // Track and report the max of the values passed to this argument
    ObjexxFCL::Optional<Real64 const> ErrorReportMinOf = _, // Track and report the min of the values passed to this argument
    ObjexxFCL::Optional<Real64 const> ErrorReportSumOf = _, // Track and report the sum of the values passed to this argument
    std::string const &ErrorReportMaxUnits = "",            // Units for "max" reporting
    std::string const &ErrorReportMinUnits = "",            // Units for "min" reporting
    std::string const &ErrorReportSumUnits = ""             // Units for "sum" reporting
);

void ShowErrorMessage(EnergyPlusData &state,
                      std::string const &ErrorMessage,
                      OptionalOutputFileRef OutUnit1 = {},
                      OptionalOutputFileRef OutUnit2 = {});

void SummarizeErrors(EnergyPlusData &state);

void ShowRecurringErrors(EnergyPlusData &state);

struct ErrorCountIndex
{
    int index = 0;
    int count = 0;
};

struct ErrorObjectHeader
{
    std::string_view routineName;
    std::string_view objectType;
    std::string_view objectName;
};

void ShowSevereDuplicateName(EnergyPlusData &state, ErrorObjectHeader const &eoh);
void ShowSevereEmptyField(EnergyPlusData &state,
                          ErrorObjectHeader const &eoh,
                          std::string_view fieldName,
                          std::string_view depFieldName = {},
                          std::string_view depFieldValue = {});
void ShowSevereItemNotFound(EnergyPlusData &state, ErrorObjectHeader const &eoh, std::string_view fieldName, std::string_view fieldValue);
void ShowSevereItemNotFoundAudit(EnergyPlusData &state, ErrorObjectHeader const &eoh, std::string_view fieldName, std::string_view fieldValue);

void ShowSevereDuplicateAssignment(
    EnergyPlusData &state, ErrorObjectHeader const &eoh, std::string_view fieldName, std::string_view fieldValue, std::string_view prevValue);

void ShowSevereInvalidKey(
    EnergyPlusData &state, ErrorObjectHeader const &eoh, std::string_view fieldName, std::string_view fieldValue, std::string_view msg = {});
void ShowSevereInvalidBool(EnergyPlusData &state, ErrorObjectHeader const &eoh, std::string_view fieldName, std::string_view fieldValue);

void ShowSevereCustom(EnergyPlusData &state, ErrorObjectHeader const &eoh, std::string_view msg);
<<<<<<< HEAD
=======
void ShowSevereCustomField(
    EnergyPlusData &state, ErrorObjectHeader const &eoh, std::string_view fieldName, std::string_view fieldValue, std::string_view msg);

void ShowSevereCustomAudit(EnergyPlusData &state, ErrorObjectHeader const &eoh, std::string_view msg);

enum class Clusive
{
    Invalid = -1,
    In,
    Ex,
    Num
};

void ShowSevereBadMin(EnergyPlusData &state,
                      ErrorObjectHeader const &eoh,
                      std::string_view fieldName,
                      Real64 fieldVal,
                      Clusive cluMin,
                      Real64 minVal,
                      std::string_view msg = {});
void ShowSevereBadMax(EnergyPlusData &state,
                      ErrorObjectHeader const &eoh,
                      std::string_view fieldName,
                      Real64 fieldVal,
                      Clusive cluMin,
                      Real64 maxVal,
                      std::string_view msg = {});
void ShowSevereBadMinMax(EnergyPlusData &state,
                         ErrorObjectHeader const &eoh,
                         std::string_view fieldName,
                         Real64 fieldVal,
                         Clusive cluMin,
                         Real64 minVal,
                         Clusive cluMax,
                         Real64 maxVal,
                         std::string_view msg = {});

>>>>>>> 06b0bead
void ShowWarningDuplicateName(EnergyPlusData &state, ErrorObjectHeader const &eoh);
void ShowWarningEmptyField(EnergyPlusData &state,
                           ErrorObjectHeader const &eoh,
                           std::string_view fieldName,
                           std::string_view defaultValue = {},
                           std::string_view depFieldName = {},
                           std::string_view depFieldValue = {});

void ShowWarningNonEmptyField(EnergyPlusData &state,
                              ErrorObjectHeader const &eoh,
                              std::string_view fieldName,
                              std::string_view depFieldName = {},
                              std::string_view depFieldValue = {});

void ShowWarningItemNotFound(
    EnergyPlusData &state, ErrorObjectHeader const &eoh, std::string_view fieldName, std::string_view fieldValue, std::string_view defaultValue = {});
void ShowWarningInvalidKey(EnergyPlusData &state,
                           ErrorObjectHeader const &eoh,
                           std::string_view fieldName,
                           std::string_view fieldValue,
                           std::string_view defaultValue,
                           std::string_view msg = {});
void ShowWarningInvalidBool(
    EnergyPlusData &state, ErrorObjectHeader const &eoh, std::string_view fieldName, std::string_view fieldValue, std::string_view defaultValue);
void ShowWarningCustom(EnergyPlusData &state, ErrorObjectHeader const &eoh, std::string_view msg);
void ShowWarningCustomField(
    EnergyPlusData &state, ErrorObjectHeader const &eoh, std::string_view fieldName, std::string_view fieldValue, std::string_view msg);

namespace Util {

    static constexpr std::array<std::string_view, 12> MonthNamesCC{
        "January", "February", "March", "April", "May", "June", "July", "August", "September", "October", "November", "December"};

    static constexpr std::array<std::string_view, 12> MonthNamesUC{
        "JANUARY", "FEBRUARY", "MARCH", "APRIL", "MAY", "JUNE", "JULY", "AUGUST", "SEPTEMBER", "OCTOBER", "NOVEMBER", "DECEMBER"};

    template <class T> struct is_shared_ptr : std::false_type
    {
    };
    template <class T> struct is_shared_ptr<std::shared_ptr<T>> : std::true_type
    {
    };

    Real64 ProcessNumber(std::string_view String, bool &ErrorFlag);

    int FindItemInList(std::string_view const String, Array1_string const &ListOfItems, int NumItems);

    inline int FindItemInList(std::string_view const String, Array1_string const &ListOfItems)
    {
        return Util::FindItemInList(String, ListOfItems, ListOfItems.isize());
    }

    inline int FindIntInList(Array1_int &list, int item)
    {
        auto it = std::find(list.begin(), list.end(), item);
        return (it == list.end()) ? -1 : (it - list.begin());
    }

    inline int FindIntInList(std::vector<int> &list, int item)
    {
        auto it = std::find(list.begin(), list.end(), item);
        return (it == list.end()) ? -1 : (it - list.begin());
    }

    int FindItemInList(std::string_view const String, Array1S_string const ListOfItems, int NumItems);

    template <typename InputIterator> int FindItemInList(std::string_view const str, InputIterator first, InputIterator last)
    {
        auto it = std::find(first, last, str);
        if (it != last) {
            return std::distance(first, it) + 1;
        } else {
            return 0;
        }
    }

    inline int FindItemInList(std::string_view const String, Array1S_string const ListOfItems)
    {
        return Util::FindItemInList(String, ListOfItems, ListOfItems.isize());
    }

    template <typename A> inline int FindItemInList(std::string_view const String, MArray1<A, std::string> const &ListOfItems, int const NumItems)
    {
        for (int Count = 1; Count <= NumItems; ++Count) {
            if (String == ListOfItems(Count)) return Count;
        }
        return 0; // Not found
    }

    template <typename A> inline int FindItemInList(std::string_view const String, MArray1<A, std::string> const &ListOfItems)
    {
        return Util::FindItemInList(String, ListOfItems, ListOfItems.isize());
    }

    template <typename Container, class = typename std::enable_if<!std::is_same<typename Container::value_type, std::string>::value>::type>
    // Container needs and operator[i] and elements need Name
    inline int FindItemInList(std::string_view const String, Container const &ListOfItems, int const NumItems)
    {
        for (typename Container::size_type i = 0, e = NumItems; i < e; ++i) {
            if (String == ListOfItems[i].Name) return int(i + 1); // 1-based return index
        }
        return 0; // Not found
    }

    template <typename Container, class = typename std::enable_if<!std::is_same<typename Container::value_type, std::string>::value>::type>
    // Container needs isize() and operator[i] and elements need Name
    inline int FindItemInList(std::string_view const String, Container const &ListOfItems)
    {
        return Util::FindItemInList(String, ListOfItems, ListOfItems.isize());
    }

    template <typename Container, class = typename std::enable_if<!std::is_same<typename Container::value_type, std::string>::value>::type>
    // Container needs operator[i] and value_type
    inline int
    FindItemInList(std::string_view const String, Container const &ListOfItems, std::string Container::value_type::*name_p, int const NumItems)
    {
        for (typename Container::size_type i = 0, e = NumItems; i < e; ++i) {
            if (String == ListOfItems[i].*name_p) return int(i + 1); // 1-based return index
        }
        return 0; // Not found
    }

    template <typename Container, class = typename std::enable_if<!std::is_same<typename Container::value_type, std::string>::value>::type>
    // Container needs isize() and operator[i] and value_type
    inline int FindItemInList(std::string_view const String, Container const &ListOfItems, std::string Container::value_type::*name_p)
    {
        return Util::FindItemInList(String, ListOfItems, name_p, ListOfItems.isize());
    }

    int FindItemInSortedList(std::string_view const string, Array1S_string const ListOfItems, int NumItems);

    inline int FindItemInSortedList(std::string_view const String, Array1S_string const ListOfItems)
    {
        return FindItemInSortedList(String, ListOfItems, ListOfItems.isize());
    }

    template <typename A>
    inline int FindItemInSortedList(std::string_view const String, MArray1<A, std::string> const &ListOfItems, int const NumItems)
    {
        int Probe(0);
        int LBnd(0);
        int UBnd(NumItems + 1);
        bool Found(false);
        while ((!Found) || (Probe != 0)) {
            Probe = (UBnd - LBnd) / 2;
            if (Probe == 0) break;
            Probe += LBnd;
            if (equali(String, ListOfItems(Probe))) {
                Found = true;
                break;
            } else if (lessthani(String, ListOfItems(Probe))) {
                UBnd = Probe;
            } else {
                LBnd = Probe;
            }
        }
        return Probe;
    }

    template <typename A> inline int FindItemInSortedList(std::string_view const String, MArray1<A, std::string> const &ListOfItems)
    {
        return FindItemInSortedList(String, ListOfItems, ListOfItems.isize());
    }

    template <typename InputIterator> inline int FindItem(InputIterator first, InputIterator last, std::string_view const str, std::false_type)
    {
        using valueType = typename std::iterator_traits<InputIterator>::value_type;
        // static_assert( std::is_convertible< decltype( std::declval< valueType >() ), Named >::value, "Iterator value must inherit from class Named"
        // );

        auto const it = std::find_if(first, last, [&str](const valueType &s) { return s.name == str; });
        if (it != last) return it - first + 1; // 1-based return index

        auto const it2 = std::find_if(first, last, [&str](const valueType &s) { return equali(s.name, str); });
        if (it2 != last) return it2 - first + 1; // 1-based return index

        return 0; // Not found
    }

    template <typename InputIterator> inline int FindItem(InputIterator first, InputIterator last, std::string_view const str, std::true_type)
    {
        using valueType = typename std::iterator_traits<InputIterator>::value_type;
        // static_assert( std::is_convertible< decltype( *std::declval< valueType >() ), Named >::value, "Iterator value must inherit from class
        // Named" );

        auto const it = std::find_if(first, last, [&str](const valueType &s) { return s->name == str; });
        if (it != last) return it - first + 1; // 1-based return index

        auto const it2 = std::find_if(first, last, [&str](const valueType &s) { return equali(s->name, str); });
        if (it2 != last) return it2 - first + 1; // 1-based return index

        return 0; // Not found
    }

    template <typename InputIterator> inline int FindItem(InputIterator first, InputIterator last, std::string_view str)
    {
        return FindItem(first, last, str, is_shared_ptr<typename std::iterator_traits<InputIterator>::value_type>{});
    }

    int FindItem(std::string_view const String, Array1D_string const &ListOfItems, int const NumItems);

    inline int FindItem(std::string_view const String, Array1D_string const &ListOfItems)
    {
        return FindItem(String, ListOfItems, ListOfItems.isize());
    }

    int FindItem(std::string_view const String, Array1S_string const ListOfItems, int const NumItems);

    inline int FindItem(std::string_view const String, Array1S_string const ListOfItems)
    {
        return FindItem(String, ListOfItems, ListOfItems.isize());
    }

    template <typename A> inline int FindItem(std::string_view const String, MArray1<A, std::string> const &ListOfItems, int const NumItems)
    {
        int const item_number(Util::FindItemInList(String, ListOfItems, NumItems));
        if (item_number != 0) return item_number;
        for (int Count = 1; Count <= NumItems; ++Count) {
            if (equali(String, ListOfItems(Count))) return Count;
        }
        return 0; // Not found
    }

    template <typename A> inline int FindItem(std::string_view const String, MArray1<A, std::string> const &ListOfItems)
    {
        return FindItem(String, ListOfItems, ListOfItems.isize());
    }

    template <typename Container, class = typename std::enable_if<!std::is_same<typename Container::value_type, std::string>::value>::type>
    // Container needs size() and operator[i] and elements need Name
    inline int FindItem(std::string_view const String, Container const &ListOfItems, int const NumItems)
    {
        int const item_number(Util::FindItemInList(String, ListOfItems, NumItems));
        if (item_number != 0) return item_number;
        for (typename Container::size_type i = 0, e = NumItems; i < e; ++i) {
            if (equali(String, ListOfItems[i].Name)) return i + 1; // 1-based return index
        }
        return 0; // Not found
    }

    template <typename Container, class = typename std::enable_if<!std::is_same<typename Container::value_type, std::string>::value>::type>
    // Container needs size() and operator[i] and elements need Name
    inline int FindItem(std::string_view const String, Container const &ListOfItems)
    {
        return FindItem(String, ListOfItems, ListOfItems.isize());
    }

    template <typename Container, class = typename std::enable_if<!std::is_same<typename Container::value_type, std::string>::value>::type>
    // Container needs size() and operator[i] and value_type
    inline int FindItem(std::string_view const String, Container const &ListOfItems, std::string Container::value_type::*name_p, int const NumItems)
    {
        int const item_number(Util::FindItemInList(String, ListOfItems, name_p, NumItems));
        if (item_number != 0) return item_number;
        for (typename Container::size_type i = 0, e = NumItems; i < e; ++i) {
            if (equali(String, ListOfItems[i].*name_p)) return i + 1; // 1-based return index
        }
        return 0; // Not found
    }

    template <typename Container, class = typename std::enable_if<!std::is_same<typename Container::value_type, std::string>::value>::type>
    // Container needs size() and operator[i] and value_type
    inline int FindItem(std::string_view const String, Container const &ListOfItems, std::string Container::value_type::*name_p)
    {
        return FindItem(String, ListOfItems, name_p, ListOfItems.isize());
    }

    inline std::string makeUPPER(std::string_view const InputString) // Input String
    {

        // FUNCTION INFORMATION:
        //       AUTHOR         Linda K. Lawrie
        //       DATE WRITTEN   September 1997
        //       MODIFIED       na
        //       RE-ENGINEERED  na

        // PURPOSE OF THIS SUBROUTINE:
        // This function returns the Upper Case representation of the InputString.

        // METHODOLOGY EMPLOYED:
        // Uses the Intrinsic SCAN function to scan the lowercase representation of
        // characters (DataStringGlobals) for each character in the given string.

        // FUNCTION LOCAL VARIABLE DECLARATIONS:

        std::string ResultString(InputString);

        for (std::string::size_type i = 0, e = len(InputString); i < e; ++i) {
            int const curCharVal = int(InputString[i]);
            if ((97 <= curCharVal && curCharVal <= 122) || (224 <= curCharVal && curCharVal <= 255)) { // lowercase ASCII and accented characters
                ResultString[i] = char(curCharVal - 32);
            }
        }

        return ResultString;
    }

    constexpr bool SameString(std::string_view const s, std::string_view const t)
    {
        // case insensitive comparison
        return equali(s, t);
    }

    template <typename InputIterator>
    inline void VerifyName(EnergyPlusData &state,
                           InputIterator first,
                           InputIterator last,
                           std::string const &NameToVerify,
                           bool &ErrorFound,
                           bool &IsBlank,
                           std::string const &StringToDisplay)
    {
        IsBlank = false;
        ErrorFound = false;
        if (NameToVerify.empty()) {
            ShowSevereError(state, StringToDisplay + ", cannot be blank");
            ErrorFound = true;
            IsBlank = true;
            return;
        }
        int Found = FindItem(first, last, NameToVerify);
        if (Found != 0) {
            ShowSevereError(state, StringToDisplay + ", duplicate name=" + NameToVerify);
            ErrorFound = true;
        }
    }

    void VerifyName(EnergyPlusData &state,
                    std::string const &NameToVerify,
                    Array1D_string const &NamesList,
                    int const NumOfNames,
                    bool &ErrorFound,
                    bool &IsBlank,
                    std::string const &StringToDisplay);

    void VerifyName(EnergyPlusData &state,
                    std::string const &NameToVerify,
                    Array1S_string const NamesList,
                    int const NumOfNames,
                    bool &ErrorFound,
                    bool &IsBlank,
                    std::string const &StringToDisplay);

    template <typename A>
    inline void VerifyName(EnergyPlusData &state,
                           std::string const &NameToVerify,
                           MArray1<A, std::string> const &NamesList,
                           int const NumOfNames,
                           bool &ErrorFound,
                           bool &IsBlank,
                           std::string const &StringToDisplay)
    { // Overload for member arrays: Implemented here to avoid copy to Array_string to forward to other VerifyName
        ErrorFound = false;
        if (NumOfNames > 0) {
            int const Found = FindItem(NameToVerify, NamesList,
                                       NumOfNames); // Calls FindItem overload that accepts member arrays
            if (Found != 0) {
                ShowSevereError(state, StringToDisplay + ", duplicate name=" + NameToVerify);
                ErrorFound = true;
            }
        }

        if (NameToVerify.empty()) {
            ShowSevereError(state, StringToDisplay + ", cannot be blank");
            ErrorFound = true;
            IsBlank = true;
        } else {
            IsBlank = false;
        }
    }

    template <typename Container, class = typename std::enable_if<!std::is_same<typename Container::value_type, std::string>::value>::type>
    // Container needs size() and operator[i] and elements need Name
    inline void VerifyName(EnergyPlusData &state,
                           std::string const &NameToVerify,
                           Container const &NamesList,
                           int const NumOfNames,
                           bool &ErrorFound,
                           bool &IsBlank,
                           std::string const &StringToDisplay)
    {
        ErrorFound = false;
        if (NumOfNames > 0) {
            int const Found = FindItem(NameToVerify, NamesList,
                                       NumOfNames); // Calls FindItem overload that accepts member arrays
            if (Found != 0) {
                ShowSevereError(state, StringToDisplay + ", duplicate name=" + NameToVerify);
                ErrorFound = true;
            }
        }

        if (NameToVerify.empty()) {
            ShowSevereError(state, StringToDisplay + ", cannot be blank");
            ErrorFound = true;
            IsBlank = true;
        } else {
            IsBlank = false;
        }
    }

    template <typename Container, class = typename std::enable_if<!std::is_same<typename Container::value_type, std::string>::value>::type>
    // Container needs size() and operator[i] and value_type
    inline void VerifyName(EnergyPlusData &state,
                           std::string const &NameToVerify,
                           Container const &NamesList,
                           std::string Container::value_type::*name_p,
                           int const NumOfNames,
                           bool &ErrorFound,
                           bool &IsBlank,
                           std::string const &StringToDisplay)
    {
        ErrorFound = false;
        if (NumOfNames > 0) {
            int const Found = FindItem(NameToVerify, NamesList, name_p, NumOfNames);
            if (Found != 0) {
                ShowSevereError(state, StringToDisplay + ", duplicate name=" + NameToVerify);
                ErrorFound = true;
            }
        }

        if (NameToVerify.empty()) {
            ShowSevereError(state, StringToDisplay + ", cannot be blank");
            ErrorFound = true;
            IsBlank = true;
        } else {
            IsBlank = false;
        }
    }

    bool IsNameEmpty(EnergyPlusData &state, std::string &NameToVerify, std::string_view StringToDisplay, bool &ErrorFound);

    // Two structs for case insensitive containers.
    // Eg: for unordered_map, we need to have a case insenstive hasher and a case insensitive comparator
    // (The default allocator for unordered_map is fine)
    // For map, you'd only need the comparator
    struct case_insensitive_hasher
    {
        using is_transparent = void;
        size_t operator()(std::string_view key) const noexcept;
    };

    struct case_insensitive_comparator
    {
        using is_transparent = void;
        bool operator()(std::string_view a, std::string_view b) const noexcept;
    };

    void appendPerfLog(EnergyPlusData &state, std::string const &colHeader, std::string const &colValue, bool finalColumn = false);

} // namespace Util

constexpr int getEnumValue(const gsl::span<const std::string_view> sList, const std::string_view s)
{
    for (unsigned int i = 0; i < sList.size(); ++i) {
        if (sList[i] == s) return i;
    }
    return -1;
}

constexpr std::array<std::string_view, 2> yesNoNames = {"No", "Yes"};
constexpr std::array<std::string_view, 2> yesNoNamesUC = {"NO", "YES"};

constexpr BooleanSwitch getYesNoValue(const std::string_view s)
{
    return static_cast<BooleanSwitch>(getEnumValue(yesNoNamesUC, s));
}

constexpr Real64 fclamp(Real64 v, Real64 min, Real64 max)
{
    return (v < min) ? min : ((v > max) ? max : v);
}

struct UtilityRoutinesData : BaseGlobalStruct
{

    bool outputErrorHeader = true;
    std::string appendPerfLog_headerRow;
    std::string appendPerfLog_valuesRow;
    bool GetMatrixInputFlag = true;

    void init_constant_state([[maybe_unused]] EnergyPlusData &state) override
    {
    }

    void init_state([[maybe_unused]] EnergyPlusData &state) override
    {
    }

    void clear_state() override
    {
        outputErrorHeader = true;
        appendPerfLog_headerRow.clear();
        appendPerfLog_valuesRow.clear();
        GetMatrixInputFlag = true;
    }

    // Default Constructor
    UtilityRoutinesData() = default;
};
} // namespace EnergyPlus

#endif<|MERGE_RESOLUTION|>--- conflicted
+++ resolved
@@ -296,8 +296,7 @@
 void ShowSevereInvalidBool(EnergyPlusData &state, ErrorObjectHeader const &eoh, std::string_view fieldName, std::string_view fieldValue);
 
 void ShowSevereCustom(EnergyPlusData &state, ErrorObjectHeader const &eoh, std::string_view msg);
-<<<<<<< HEAD
-=======
+
 void ShowSevereCustomField(
     EnergyPlusData &state, ErrorObjectHeader const &eoh, std::string_view fieldName, std::string_view fieldValue, std::string_view msg);
 
@@ -335,7 +334,6 @@
                          Real64 maxVal,
                          std::string_view msg = {});
 
->>>>>>> 06b0bead
 void ShowWarningDuplicateName(EnergyPlusData &state, ErrorObjectHeader const &eoh);
 void ShowWarningEmptyField(EnergyPlusData &state,
                            ErrorObjectHeader const &eoh,
