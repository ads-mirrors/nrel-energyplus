// EnergyPlus, Copyright (c) 1996-2020, The Board of Trustees of the University of Illinois,
// The Regents of the University of California, through Lawrence Berkeley National Laboratory
// (subject to receipt of any required approvals from the U.S. Dept. of Energy), Oak Ridge
// National Laboratory, managed by UT-Battelle, Alliance for Sustainable Energy, LLC, and other
// contributors. All rights reserved.
//
// NOTICE: This Software was developed under funding from the U.S. Department of Energy and the
// U.S. Government consequently retains certain rights. As such, the U.S. Government has been
// granted for itself and others acting on its behalf a paid-up, nonexclusive, irrevocable,
// worldwide license in the Software to reproduce, distribute copies to the public, prepare
// derivative works, and perform publicly and display publicly, and to permit others to do so.
//
// Redistribution and use in source and binary forms, with or without modification, are permitted
// provided that the following conditions are met:
//
// (1) Redistributions of source code must retain the above copyright notice, this list of
//     conditions and the following disclaimer.
//
// (2) Redistributions in binary form must reproduce the above copyright notice, this list of
//     conditions and the following disclaimer in the documentation and/or other materials
//     provided with the distribution.
//
// (3) Neither the name of the University of California, Lawrence Berkeley National Laboratory,
//     the University of Illinois, U.S. Dept. of Energy nor the names of its contributors may be
//     used to endorse or promote products derived from this software without specific prior
//     written permission.
//
// (4) Use of EnergyPlus(TM) Name. If Licensee (i) distributes the software in stand-alone form
//     without changes from the version obtained under this License, or (ii) Licensee makes a
//     reference solely to the software portion of its product, Licensee must refer to the
//     software as "EnergyPlus version X" software, where "X" is the version number Licensee
//     obtained under this License and may not use a different name for the software. Except as
//     specifically required in this Section (4), Licensee shall not use in a company name, a
//     product name, in advertising, publicity, or other promotional activities any name, trade
//     name, trademark, logo, or other designation of "EnergyPlus", "E+", "e+" or confusingly
//     similar designation, without the U.S. Department of Energy's prior written consent.
//
// THIS SOFTWARE IS PROVIDED BY THE COPYRIGHT HOLDERS AND CONTRIBUTORS "AS IS" AND ANY EXPRESS OR
// IMPLIED WARRANTIES, INCLUDING, BUT NOT LIMITED TO, THE IMPLIED WARRANTIES OF MERCHANTABILITY
// AND FITNESS FOR A PARTICULAR PURPOSE ARE DISCLAIMED. IN NO EVENT SHALL THE COPYRIGHT OWNER OR
// CONTRIBUTORS BE LIABLE FOR ANY DIRECT, INDIRECT, INCIDENTAL, SPECIAL, EXEMPLARY, OR
// CONSEQUENTIAL DAMAGES (INCLUDING, BUT NOT LIMITED TO, PROCUREMENT OF SUBSTITUTE GOODS OR
// SERVICES; LOSS OF USE, DATA, OR PROFITS; OR BUSINESS INTERRUPTION) HOWEVER CAUSED AND ON ANY
// THEORY OF LIABILITY, WHETHER IN CONTRACT, STRICT LIABILITY, OR TORT (INCLUDING NEGLIGENCE OR
// OTHERWISE) ARISING IN ANY WAY OUT OF THE USE OF THIS SOFTWARE, EVEN IF ADVISED OF THE
// POSSIBILITY OF SUCH DAMAGE.

// C++ Headers
#include <cmath>
#include <string>

// EnergyPlus Headers
#include <EnergyPlus/Autosizing/Base.hh>
#include <EnergyPlus/Data/EnergyPlusData.hh>
#include <EnergyPlus/DataAirSystems.hh>
#include <EnergyPlus/DataDefineEquip.hh>
#include <EnergyPlus/DataEnvironment.hh>
#include <EnergyPlus/DataGlobalConstants.hh>
#include <EnergyPlus/DataHVACGlobals.hh>
#include <EnergyPlus/DataHeatBalance.hh>
#include <EnergyPlus/DataIPShortCuts.hh>
#include <EnergyPlus/DataSizing.hh>
#include <EnergyPlus/DataStringGlobals.hh>
#include <EnergyPlus/DataZoneEquipment.hh>
#include <EnergyPlus/DisplayRoutines.hh>
#include <EnergyPlus/DualDuct.hh>
#include <EnergyPlus/EMSManager.hh>
#include <EnergyPlus/General.hh>
#include <EnergyPlus/HVACCooledBeam.hh>
#include <EnergyPlus/HVACSingleDuctInduc.hh>
#include <EnergyPlus/HeatBalanceManager.hh>
#include <EnergyPlus/InputProcessing/InputProcessor.hh>
#include <EnergyPlus/OutputReportPredefined.hh>
#include <EnergyPlus/OutputReportTabular.hh>
#include <EnergyPlus/PoweredInductionUnits.hh>
#include <EnergyPlus/SQLiteProcedures.hh>
#include <EnergyPlus/ScheduleManager.hh>
#include <EnergyPlus/SimAirServingZones.hh>
#include <EnergyPlus/SingleDuct.hh>
#include <EnergyPlus/SizingManager.hh>
#include <EnergyPlus/UtilityRoutines.hh>
#include <EnergyPlus/WeatherManager.hh>
#include <EnergyPlus/ZoneEquipmentManager.hh>

namespace EnergyPlus {

namespace SizingManager {

    // MODULE INFORMATION:
    //       AUTHOR         Fred Buhl
    //       DATE WRITTEN   December 2000
    //       MODIFIED       na
    //       RE-ENGINEERED  na

    // PURPOSE OF THIS MODULE:
    // This module contains the data and routines relating to managing the sizing
    // simulations.

    // METHODOLOGY EMPLOYED:
    // na

    // REFERENCES: none

    // OTHER NOTES: none

    // Using/Aliasing
    using namespace HeatBalanceManager;
    using namespace WeatherManager;
    using namespace DataSizing;
    using DataHVACGlobals::NumPrimaryAirSys;
    using DataStringGlobals::CharComma;
    using DataStringGlobals::CharSpace;
    using DataStringGlobals::CharTab;
    using DataZoneEquipment::ZoneEquipConfig;

    // Data
    // MODULE PARAMETER DEFINITIONS: none

    // DERIVED TYPE DEFINITIONS: none

    // INTERFACE BLOCK SPECIFICATIONS: none

    // MODULE VARIABLE DECLARATIONS:
    int NumAirLoops(0);
    bool ReportZoneSizingMyOneTimeFlag(true);
    bool ReportSysSizingMyOneTimeFlag(true);
    bool runZeroingOnce(true);

    // SUBROUTINE SPECIFICATIONS FOR MODULE SimulationManager

    // MODULE SUBROUTINES:

    // Functions
    void clear_state()
    {
        NumAirLoops = 0;
        ReportZoneSizingMyOneTimeFlag = true;
        ReportSysSizingMyOneTimeFlag = true;
        runZeroingOnce = true;
    }

    void ManageSizing(EnergyPlusData &state)
    {

        // SUBROUTINE INFORMATION:
        //       AUTHOR         Fred Buhl
        //       DATE WRITTEN   December 2000
        //       MODIFIED       na
        //       RE-ENGINEERED  na

        // PURPOSE OF THIS SUBROUTINE:
        // This subroutine manages the sizing simulations (using design day condiions)
        // for zones, central air systems, and central plants and zone heating and cooling

        // METHODOLOGY EMPLOYED:
        // Design day simulations are run with the zones supplied with "Ideal Loads",
        // yielding zone design supply air flow rates and zone heating and cooling capacities.
        // Design day simulations are run again with central air systems supplied by
        // purchased hot and cold water, yielding central heating and cooling capacities.

        // Using/Aliasing
        using DataEnvironment::DayOfMonth;
        using DataEnvironment::EndMonthFlag;
        using DataEnvironment::EnvironmentName;
        using DataEnvironment::Month;
        using DataEnvironment::OutBaroPress;
        using DataEnvironment::OutDryBulbTemp;
        using DataEnvironment::OutHumRat;
        using SimAirServingZones::ManageAirLoops;
        using SimAirServingZones::UpdateSysSizing;
        using ZoneEquipmentManager::ManageZoneEquipment;
        using ZoneEquipmentManager::RezeroZoneSizingArrays;
        using ZoneEquipmentManager::UpdateZoneSizing;
        using namespace OutputReportPredefined;
        using DataHeatBalance::Zone;

        using OutputReportTabular::AllocateLoadComponentArrays;
        using OutputReportTabular::ComputeLoadComponentDecayCurve;
        using OutputReportTabular::DeallocateLoadComponentArrays;
        using OutputReportTabular::hasSizingPeriodsDays;
        using OutputReportTabular::isCompLoadRepReq;

        // SUBROUTINE PARAMETER DEFINITIONS:
        static std::string const RoutineName("ManageSizing: ");

        // SUBROUTINE LOCAL VARIABLE DECLARATIONS:
        static bool Available(false); // an environment is available to process
        static bool ErrorsFound(false);
        static bool SimAir(false);
        static bool SimZoneEquip(false);
        static int TimeStepInDay(0); // time step number
        static int LastMonth(0);
        static int LastDayOfMonth(0);
        static int CtrlZoneNum(0);       // controlled zone index
        static int ZoneNum(0);           // index into the Zone data array for the controlled zone
        static Real64 TempAtPeak(0.0);   // Outside temperature at peak cooling/heating for reporting
        static Real64 HumRatAtPeak(0.0); // Outside humidity ratio at peak cooling/heating for reporting
        static int TimeStepAtPeak(0);    // time step number at heat or cool peak
        static int DDNum(0);             // Design Day index
        static int AirLoopNum(0);        // air loop index
        //  EXTERNAL            ReportZoneSizing
        //  EXTERNAL            ReportSysSizing
        std::string curName;
        int NumSizingPeriodsPerformed;
        int numZoneSizeIter; // number of times to repeat zone sizing calcs. 1 normal, 2 load component reporting
        int iZoneCalcIter;   // index for repeating the zone sizing calcs
        bool isUserReqCompLoadReport;
        Real64 DOASHeatGainRateAtHtPk(0.0); // zone heat gain rate from the DOAS at the heating peak [W]
        Real64 DOASHeatGainRateAtClPk(0.0); // zone heat gain rate from the DOAS at the cooling peak [W]
        Real64 TStatSetPtAtPk(0.0);         // thermostat set point at peak

        // FLOW:

        TimeStepInDay = 0;
        SysSizingRunDone = false;
        ZoneSizingRunDone = false;
        curName = "Unknown";
        GetOARequirements(state);          // get the OA requirements object
        GetZoneAirDistribution(state);     // get zone air distribution objects
        GetZoneHVACSizing(state);          // get zone HVAC sizing object
        GetAirTerminalSizing(state);       // get air terminal sizing object
        GetSizingParams(state); // get the building level sizing paramets
        GetZoneSizingInput(state);         // get the Zone Sizing input
        GetSystemSizingInput(state);       // get the System Sizing input
        GetPlantSizingInput(state);        // get the Plant Sizing input

        // okay, check sizing inputs vs desires vs requirements
        if (state.dataGlobal->DoZoneSizing || state.dataGlobal->DoSystemSizing) {
            if ((NumSysSizInput > 0 && NumZoneSizingInput == 0) || (!state.dataGlobal->DoZoneSizing && state.dataGlobal->DoSystemSizing && NumSysSizInput > 0)) {
                ShowSevereError(state, RoutineName + "Requested System Sizing but did not request Zone Sizing.");
                ShowContinueError(state, "System Sizing cannot be done without Zone Sizing");
                ShowFatalError(state, "Program terminates for preceding conditions.");
            }
        }

        // determine if the second set of zone sizing calculations should be performed
        // that include a pulse for the load component reporting
        isUserReqCompLoadReport = isCompLoadRepReq(state); // check getinput structure if load component report is requested
        bool fileHasSizingPeriodDays =
            hasSizingPeriodsDays(state); // check getinput if SizingPeriod:DesignDays or SizingPeriod:WeatherFileDays are present
        if (state.dataGlobal->DoZoneSizing && (NumZoneSizingInput > 0) && fileHasSizingPeriodDays) {
            state.dataGlobal->CompLoadReportIsReq = isUserReqCompLoadReport;
        } else { // produce a warning if the user asked for the report but it will not be generated because sizing is not done
            if (isUserReqCompLoadReport) {
                if (fileHasSizingPeriodDays) {
                    ShowWarningError(state,
                        RoutineName +
                        "The ZoneComponentLoadSummary report was requested but no sizing objects were found so that report cannot be generated.");
                } else {
                    ShowWarningError(state, RoutineName + "The ZoneComponentLoadSummary report was requested but no SizingPeriod:DesignDay or "
                                                   "SizingPeriod:WeatherFileDays objects were found so that report cannot be generated.");
                }
            }
        }
        if (state.dataGlobal->CompLoadReportIsReq) { // if that report is created then zone sizing calculations are repeated
            numZoneSizeIter = 2;
        } else {
            numZoneSizeIter = 1;
        }

        if ((state.dataGlobal->DoZoneSizing) && (NumZoneSizingInput == 0)) {
            ShowWarningError(state,
                RoutineName +
                "For a zone sizing run, there must be at least 1 Sizing:Zone input object. SimulationControl Zone Sizing option ignored.");
        }

        if ((NumZoneSizingInput > 0) && (state.dataGlobal->DoZoneSizing || state.dataGlobal->DoSystemSizing || state.dataGlobal->DoPlantSizing)) {

            if (state.dataGlobal->DoDesDaySim || state.dataGlobal->DoWeathSim) {
                state.dataGlobal->DoOutputReporting = false;
            }
            state.dataGlobal->DoOutputReporting = false;
            state.dataGlobal->ZoneSizingCalc = true;
            Available = true;

            if (SizingFileColSep == CharComma) {
                state.files.zsz.fileName = state.files.outputZszCsvFileName;
            } else if (SizingFileColSep == CharTab) {
                state.files.zsz.fileName = state.files.outputZszTabFileName;
            } else {
                state.files.zsz.fileName = state.files.outputZszTxtFileName;
            }

            state.files.zsz.ensure_open(state, "ManageSizing", state.files.outputControl.zsz);

            ShowMessage(state, "Beginning Zone Sizing Calculations");

            ResetEnvironmentCounter(state);
            state.dataGlobal->KickOffSizing = true;
            SetupZoneSizing(state, ErrorsFound); // Should only be done ONCE
            state.dataGlobal->KickOffSizing = false;

            for (iZoneCalcIter = 1; iZoneCalcIter <= numZoneSizeIter; ++iZoneCalcIter) { // normally this is performed once but if load component
                // report is requested, these are repeated with a pulse in
                // each zone.

                // set flag if performing a "pulse" set of sizing calcs
                // the pulse simulation needs to be done first (the 1 in the following line) otherwise
                // the difference seen in the loads in the epluspls and epluszsz files are not
                // simple decreasing curves but appear as amost random fluctuations.
                state.dataGlobal->isPulseZoneSizing = (state.dataGlobal->CompLoadReportIsReq && (iZoneCalcIter == 1));

                Available = true;

                ResetEnvironmentCounter(state);
                CurOverallSimDay = 0;
                NumSizingPeriodsPerformed = 0;
                while (Available) { // loop over environments

                    GetNextEnvironment(state, Available, ErrorsFound); // get an environment

                    if (!Available) break;
                    if (ErrorsFound) break;

                    // check that environment is one of the design days
                    if (state.dataGlobal->KindOfSim == DataGlobalConstants::KindOfSim::RunPeriodWeather) {
                        continue;
                    }

                    ++NumSizingPeriodsPerformed;

                    state.dataGlobal->BeginEnvrnFlag = true;
                    if ((state.dataGlobal->KindOfSim == DataGlobalConstants::KindOfSim::DesignDay) && (state.dataWeatherManager->DesDayInput(state.dataWeatherManager->Environment(state.dataWeatherManager->Envrn).DesignDayNum).suppressBegEnvReset)) {
                        // user has input in SizingPeriod:DesignDay directing to skip begin environment rests, for accuracy-with-speed as zones can
                        // more easily converge fewer warmup days are allowed
                        DisplayString(state, "Suppressing Initialization of New Environment Parameters");
                        state.dataGlobal->beginEnvrnWarmStartFlag = true;
                    } else {
                        state.dataGlobal->beginEnvrnWarmStartFlag = false;
                    }
                    state.dataGlobal->EndEnvrnFlag = false;
                    EndMonthFlag = false;
                    state.dataGlobal->WarmupFlag = true;
                    state.dataGlobal->DayOfSim = 0;
                    state.dataGlobal->DayOfSimChr = "0";
                    CurEnvirNumSimDay = 1;
                    ++CurOverallSimDay;
                    while ((state.dataGlobal->DayOfSim < state.dataGlobal->NumOfDayInEnvrn) || (state.dataGlobal->WarmupFlag)) { // Begin day loop ...

                        ++state.dataGlobal->DayOfSim;
                        if (!state.dataGlobal->WarmupFlag && state.dataGlobal->DayOfSim > 1) {
                            ++CurEnvirNumSimDay;
                        }

                        state.dataGlobal->DayOfSimChr = fmt::to_string(state.dataGlobal->DayOfSim);
                        state.dataGlobal->BeginDayFlag = true;
                        state.dataGlobal->EndDayFlag = false;

                        if (state.dataGlobal->WarmupFlag) {
                            DisplayString(state, "Warming up");
                        } else { // (.NOT.WarmupFlag)
                            if (state.dataGlobal->DayOfSim == 1) {
<<<<<<< HEAD
                                if (!isPulseZoneSizing) {
                                    DisplayString("Performing Zone Sizing Simulation");
                                } else {
                                    DisplayString("Performing Zone Sizing Simulation for Load Component Report");
=======
                                if (!state.dataGlobal->isPulseZoneSizing) {
                                    DisplayString(state, "Performing Zone Sizing Simulation");
                                    DisplayString(state, "...for Sizing Period: #" + RoundSigDigits(NumSizingPeriodsPerformed) + ' ' + EnvironmentName);
                                } else {
                                    DisplayString(state, "Performing Zone Sizing Simulation for Load Component Report");
                                    DisplayString(state, "...for Sizing Period: #" + RoundSigDigits(NumSizingPeriodsPerformed) + ' ' + EnvironmentName);
>>>>>>> 36b8851e
                                }
                                DisplayString(fmt::format("...for Sizing Period: #{} {}", NumSizingPeriodsPerformed, EnvironmentName));
                            }
                            UpdateZoneSizing(state, DataGlobalConstants::CallIndicator::BeginDay);
                            UpdateFacilitySizing(state, DataGlobalConstants::CallIndicator::BeginDay);
                        }

                        for (state.dataGlobal->HourOfDay = 1; state.dataGlobal->HourOfDay <= 24; ++state.dataGlobal->HourOfDay) { // Begin hour loop ...

                            state.dataGlobal->BeginHourFlag = true;
                            state.dataGlobal->EndHourFlag = false;

                            for (state.dataGlobal->TimeStep = 1; state.dataGlobal->TimeStep <= state.dataGlobal->NumOfTimeStepInHour; ++state.dataGlobal->TimeStep) { // Begin time step (TINC) loop ...

                                state.dataGlobal->BeginTimeStepFlag = true;

                                // Set the End__Flag variables to true if necessary.  Note that
                                // each flag builds on the previous level.  EndDayFlag cannot be
                                // .TRUE. unless EndHourFlag is also .TRUE., etc.  Note that the
                                // EndEnvrnFlag and the EndSimFlag cannot be set during warmup.
                                // Note also that BeginTimeStepFlag, EndTimeStepFlag, and the
                                // SubTimeStepFlags can/will be set/reset in the HVAC Manager.

                                if (state.dataGlobal->TimeStep == state.dataGlobal->NumOfTimeStepInHour) {
                                    state.dataGlobal->EndHourFlag = true;
                                    if (state.dataGlobal->HourOfDay == 24) {
                                        state.dataGlobal->EndDayFlag = true;
                                        if ((!state.dataGlobal->WarmupFlag) && (state.dataGlobal->DayOfSim == state.dataGlobal->NumOfDayInEnvrn)) {
                                            state.dataGlobal->EndEnvrnFlag = true;
                                        }
                                    }
                                }

                                // set flag for pulse used in load component reporting
                                state.dataGlobal->doLoadComponentPulseNow =
                                    CalcdoLoadComponentPulseNow(state, state.dataGlobal->isPulseZoneSizing, state.dataGlobal->WarmupFlag, state.dataGlobal->HourOfDay, state.dataGlobal->TimeStep, state.dataGlobal->KindOfSim);

                                ManageWeather(state);

<<<<<<< HEAD
                                if (!WarmupFlag) {
                                    TimeStepInDay = (HourOfDay - 1) * NumOfTimeStepInHour + TimeStep;
                                    if (HourOfDay == 1 && TimeStep == 1) {
                                        DesDayWeath(CurOverallSimDay).DateString = fmt::format("{}/{}", Month, DayOfMonth);
=======
                                if (!state.dataGlobal->WarmupFlag) {
                                    TimeStepInDay = (state.dataGlobal->HourOfDay - 1) * state.dataGlobal->NumOfTimeStepInHour + state.dataGlobal->TimeStep;
                                    if (state.dataGlobal->HourOfDay == 1 && state.dataGlobal->TimeStep == 1) {
                                        DesDayWeath(CurOverallSimDay).DateString = TrimSigDigits(Month) + '/' + TrimSigDigits(DayOfMonth);
>>>>>>> 36b8851e
                                    }
                                    DesDayWeath(CurOverallSimDay).Temp(TimeStepInDay) = OutDryBulbTemp;
                                    DesDayWeath(CurOverallSimDay).HumRat(TimeStepInDay) = OutHumRat;
                                    DesDayWeath(CurOverallSimDay).Press(TimeStepInDay) = OutBaroPress;
                                }

                                ManageHeatBalance(state);

                                state.dataGlobal->BeginHourFlag = false;
                                state.dataGlobal->BeginDayFlag = false;
                                state.dataGlobal->BeginEnvrnFlag = false;
                                state.dataGlobal->BeginSimFlag = false;

                            } // ... End time step (TINC) loop.

                            state.dataGlobal->PreviousHour = state.dataGlobal->HourOfDay;

                        } // ... End hour loop.

                        if (state.dataGlobal->EndDayFlag) {
                            UpdateZoneSizing(state, DataGlobalConstants::CallIndicator::EndDay);
                            UpdateFacilitySizing(state, DataGlobalConstants::CallIndicator::EndDay);
                        }

                        if (!state.dataGlobal->WarmupFlag && (state.dataGlobal->DayOfSim > 0) && (state.dataGlobal->DayOfSim < state.dataGlobal->NumOfDayInEnvrn)) {
                            ++CurOverallSimDay;
                        }

                    } // ... End day loop.

                    LastMonth = Month;
                    LastDayOfMonth = DayOfMonth;

                } // ... End environment loop

                if (NumSizingPeriodsPerformed > 0) {
                    UpdateZoneSizing(state, DataGlobalConstants::CallIndicator::EndZoneSizingCalc);
                    UpdateFacilitySizing(state, DataGlobalConstants::CallIndicator::EndZoneSizingCalc);
                    ZoneSizingRunDone = true;
                } else {
                    ShowSevereError(state, RoutineName + "No Sizing periods were performed for Zone Sizing. No Zone Sizing calculations saved.");
                    ErrorsFound = true;
                }

                if (state.dataGlobal->isPulseZoneSizing && runZeroingOnce) {
                    RezeroZoneSizingArrays(state); // zero all arrays related to zone sizing.
                    runZeroingOnce = false;
                }
            } // loop that repeats the zone sizing calcs for the load component report, if requested

            // both the pulse and normal zone sizing is complete so now post processing of the results is performed
            if (state.dataGlobal->CompLoadReportIsReq) {
                // call the routine that computes the decay curve
                ComputeLoadComponentDecayCurve(state);
                // remove some of the arrays used to derive the decay curves
                DeallocateLoadComponentArrays();
            }
        }

        state.dataGlobal->ZoneSizingCalc = false;
        state.dataGlobal->DoOutputReporting = false;
        Month = LastMonth;
        DayOfMonth = LastDayOfMonth;

        if ((state.dataGlobal->DoSystemSizing) && (NumSysSizInput == 0) && (NumAirLoops > 0)) {
            ShowWarningError(state,
                RoutineName +
                "For a system sizing run, there must be at least 1 Sizing:System object input. SimulationControl System Sizing option ignored.");
        }

        if ((NumSysSizInput > 0) && (state.dataGlobal->DoSystemSizing || state.dataGlobal->DoPlantSizing) && !ErrorsFound) {

            ShowMessage(state, "Beginning System Sizing Calculations");

            state.dataGlobal->SysSizingCalc = true;
            Available = true;
            if (SizingFileColSep == CharComma) {
                state.files.ssz.fileName = state.files.outputSszCsvFileName;
            } else if (SizingFileColSep == CharTab) {
                state.files.ssz.fileName = state.files.outputSszTabFileName;
            } else {
                state.files.ssz.fileName = state.files.outputSszTxtFileName;
            }
            state.files.ssz.ensure_open(state, "ManageSizing", state.files.outputControl.ssz);

            SimAir = true;
            SimZoneEquip = true;

            ManageZoneEquipment(state, true, SimZoneEquip, SimAir);
            ManageAirLoops(state, true, SimAir, SimZoneEquip);
            SizingManager::UpdateTermUnitFinalZoneSizing(state); // AirDistUnits have been loaded now so TermUnitSizing values are all in place
            SimAirServingZones::SizeSysOutdoorAir(state);        // System OA can be sized now that TermUnitFinalZoneSizing is initialized
            ResetEnvironmentCounter(state);
            CurEnvirNumSimDay = 0;
            CurOverallSimDay = 0;
            NumSizingPeriodsPerformed = 0;
            while (Available) { // loop over environments

                GetNextEnvironment(state, Available, ErrorsFound); // get an environment

                // check that environment is one of the design days
                if (state.dataGlobal->KindOfSim == DataGlobalConstants::KindOfSim::RunPeriodWeather) {
                    continue;
                }

                if (!Available) break;
                if (ErrorsFound) break;

                ++NumSizingPeriodsPerformed;

                state.dataGlobal->BeginEnvrnFlag = true;
                if ((state.dataGlobal->KindOfSim == DataGlobalConstants::KindOfSim::DesignDay) && (state.dataWeatherManager->DesDayInput(state.dataWeatherManager->Environment(state.dataWeatherManager->Envrn).DesignDayNum).suppressBegEnvReset)) {
                    // user has input in SizingPeriod:DesignDay directing to skip begin environment rests, for accuracy-with-speed as zones can more
                    // easily converge fewer warmup days are allowed
                    DisplayString(state, "Suppressing Initialization of New Environment Parameters");
                    state.dataGlobal->beginEnvrnWarmStartFlag = true;
                } else {
                    state.dataGlobal->beginEnvrnWarmStartFlag = false;
                }
                state.dataGlobal->EndEnvrnFlag = false;
                state.dataGlobal->WarmupFlag = false;
                state.dataGlobal->DayOfSim = 0;
                state.dataGlobal->DayOfSimChr = "0";
                CurEnvirNumSimDay = 1;
                ++CurOverallSimDay;

                while ((state.dataGlobal->DayOfSim < state.dataGlobal->NumOfDayInEnvrn) || (state.dataGlobal->WarmupFlag)) { // Begin day loop ...

                    ++state.dataGlobal->DayOfSim;
                    if (!state.dataGlobal->WarmupFlag && state.dataGlobal->DayOfSim > 1) {
                        ++CurEnvirNumSimDay;
                    }
                    state.dataGlobal->DayOfSimChr = fmt::to_string(state.dataGlobal->DayOfSim);
                    state.dataGlobal->BeginDayFlag = true;
                    state.dataGlobal->EndDayFlag = false;

                    if (state.dataGlobal->WarmupFlag) {
                        DisplayString(state, "Warming up");
                    } else { // (.NOT.WarmupFlag)
                        if (state.dataGlobal->DayOfSim == 1) {
<<<<<<< HEAD
                            DisplayString("Calculating System sizing");
                            DisplayString(fmt::format("...for Sizing Period: #{} {}", NumSizingPeriodsPerformed, EnvironmentName));
=======
                            DisplayString(state, "Calculating System sizing");
                            DisplayString(state, "...for Sizing Period: #" + RoundSigDigits(NumSizingPeriodsPerformed) + ' ' + EnvironmentName);
>>>>>>> 36b8851e
                        }
                        UpdateSysSizing(state, DataGlobalConstants::CallIndicator::BeginDay);
                    }

                    for (state.dataGlobal->HourOfDay = 1; state.dataGlobal->HourOfDay <= 24; ++state.dataGlobal->HourOfDay) { // Begin hour loop ...

                        state.dataGlobal->BeginHourFlag = true;
                        state.dataGlobal->EndHourFlag = false;

                        for (state.dataGlobal->TimeStep = 1; state.dataGlobal->TimeStep <= state.dataGlobal->NumOfTimeStepInHour; ++state.dataGlobal->TimeStep) { // Begin time step (TINC) loop ...

                            state.dataGlobal->BeginTimeStepFlag = true;

                            // Set the End__Flag variables to true if necessary.  Note that
                            // each flag builds on the previous level.  EndDayFlag cannot be
                            // .TRUE. unless EndHourFlag is also .TRUE., etc.  Note that the
                            // EndEnvrnFlag and the EndSimFlag cannot be set during warmup.

                            if (state.dataGlobal->TimeStep == state.dataGlobal->NumOfTimeStepInHour) {
                                state.dataGlobal->EndHourFlag = true;
                                if (state.dataGlobal->HourOfDay == 24) {
                                    state.dataGlobal->EndDayFlag = true;
                                    if ((!state.dataGlobal->WarmupFlag) && (state.dataGlobal->DayOfSim == state.dataGlobal->NumOfDayInEnvrn)) {
                                        state.dataGlobal->EndEnvrnFlag = true;
                                    }
                                }
                            }

                            ManageWeather(state);

                            UpdateSysSizing(state, DataGlobalConstants::CallIndicator::DuringDay);

                            state.dataGlobal->BeginHourFlag = false;
                            state.dataGlobal->BeginDayFlag = false;
                            state.dataGlobal->BeginEnvrnFlag = false;

                        } // ... End time step (TINC) loop.

                        state.dataGlobal->PreviousHour = state.dataGlobal->HourOfDay;

                    } // ... End hour loop.

                    if (state.dataGlobal->EndDayFlag) UpdateSysSizing(state, DataGlobalConstants::CallIndicator::EndDay);

                    if (!state.dataGlobal->WarmupFlag && (state.dataGlobal->DayOfSim > 0) && (state.dataGlobal->DayOfSim < state.dataGlobal->NumOfDayInEnvrn)) {
                        ++CurOverallSimDay;
                    }

                } // ... End day loop.

            } // ... End environment loop

            if (NumSizingPeriodsPerformed > 0) {
                UpdateSysSizing(state, DataGlobalConstants::CallIndicator::EndSysSizingCalc);
                SysSizingRunDone = true;
            } else {
                ShowSevereError(state, RoutineName + "No Sizing periods were performed for System Sizing. No System Sizing calculations saved.");
                ErrorsFound = true;
            }
        } else if ((NumZoneSizingInput > 0) && (state.dataGlobal->DoZoneSizing || state.dataGlobal->DoSystemSizing || state.dataGlobal->DoPlantSizing)) {
            // If zone sizing but no system sizing - still need to set up system zone equipment and transfer zone sizing data to
            // TermUnitFinalZoneSizing
            state.dataGlobal->SysSizingCalc = true; // set true here so equipment does not try to size yet
            SimAir = true;
            SimZoneEquip = true;

            ManageZoneEquipment(state, true, SimZoneEquip, SimAir);
            SizingManager::UpdateTermUnitFinalZoneSizing(state); // AirDistUnits have been loaded now so TermUnitSizing values are all in place
        }
        state.dataGlobal->SysSizingCalc = false;

        // report sizing results to eio file
        if (ZoneSizingRunDone) {
            for (CtrlZoneNum = 1; CtrlZoneNum <= state.dataGlobal->NumOfZones; ++CtrlZoneNum) {
                if (!ZoneEquipConfig(CtrlZoneNum).IsControlled) continue;
                ZoneNum = FinalZoneSizing(CtrlZoneNum).ActualZoneNum;
                if (FinalZoneSizing(CtrlZoneNum).DesCoolVolFlow > 0.0) {
                    TimeStepAtPeak = FinalZoneSizing(CtrlZoneNum).TimeStepNumAtCoolMax;
                    DDNum = FinalZoneSizing(CtrlZoneNum).CoolDDNum;
                    if (DDNum > 0 && TimeStepAtPeak > 0) {
                        TempAtPeak = DesDayWeath(DDNum).Temp(TimeStepAtPeak);
                        HumRatAtPeak = DesDayWeath(DDNum).HumRat(TimeStepAtPeak);
                        DOASHeatGainRateAtClPk = CalcZoneSizing(DDNum, CtrlZoneNum).DOASHeatAddSeq(TimeStepAtPeak);
                        TStatSetPtAtPk = ZoneSizing(DDNum, CtrlZoneNum).CoolTstatTempSeq(TimeStepAtPeak);
                    } else {
                        TempAtPeak = 0.0;
                        HumRatAtPeak = 0.0;
                        DOASHeatGainRateAtClPk = 0.0;
                        TStatSetPtAtPk = 0.0;
                    }
                    ReportZoneSizing(state,
                                     FinalZoneSizing(CtrlZoneNum).ZoneName,
                                     "Cooling",
                                     CalcFinalZoneSizing(CtrlZoneNum).DesCoolLoad,
                                     FinalZoneSizing(CtrlZoneNum).DesCoolLoad,
                                     CalcFinalZoneSizing(CtrlZoneNum).DesCoolVolFlow,
                                     FinalZoneSizing(CtrlZoneNum).DesCoolVolFlow,
                                     FinalZoneSizing(CtrlZoneNum).CoolDesDay,
                                     CoolPeakDateHrMin(CtrlZoneNum),
                                     TempAtPeak,
                                     HumRatAtPeak,
                                     Zone(ZoneNum).FloorArea,
                                     Zone(ZoneNum).TotOccupants,
                                     FinalZoneSizing(CtrlZoneNum).MinOA,
                                     DOASHeatGainRateAtClPk);
                    curName = FinalZoneSizing(CtrlZoneNum).ZoneName;
                    PreDefTableEntry(pdchZnClCalcDesLd, curName, CalcFinalZoneSizing(CtrlZoneNum).DesCoolLoad);
                    PreDefTableEntry(pdchZnClUserDesLd, curName, FinalZoneSizing(CtrlZoneNum).DesCoolLoad);
                    if (Zone(ZoneNum).FloorArea != 0.0) {
                        PreDefTableEntry(pdchZnClUserDesLdPerArea, curName, FinalZoneSizing(CtrlZoneNum).DesCoolLoad / Zone(ZoneNum).FloorArea);
                    }
                    PreDefTableEntry(pdchZnClCalcDesAirFlow, curName, CalcFinalZoneSizing(CtrlZoneNum).DesCoolVolFlow, 3);
                    PreDefTableEntry(pdchZnClUserDesAirFlow, curName, FinalZoneSizing(CtrlZoneNum).DesCoolVolFlow, 3);
                    PreDefTableEntry(pdchZnClDesDay, curName, FinalZoneSizing(CtrlZoneNum).CoolDesDay);
                    PreDefTableEntry(pdchZnClPkTime, curName, CoolPeakDateHrMin(CtrlZoneNum));
                    PreDefTableEntry(pdchZnClPkTstatTemp, curName, TStatSetPtAtPk);
                    PreDefTableEntry(pdchZnClPkIndTemp, curName, CalcFinalZoneSizing(CtrlZoneNum).ZoneTempAtCoolPeak);
                    PreDefTableEntry(pdchZnClPkIndHum, curName, CalcFinalZoneSizing(CtrlZoneNum).ZoneHumRatAtCoolPeak, 5);
                    PreDefTableEntry(pdchZnClPkOATemp, curName, TempAtPeak);
                    PreDefTableEntry(pdchZnClPkOAHum, curName, HumRatAtPeak, 5);
                    PreDefTableEntry(pdchZnClPkOAMinFlow, curName, FinalZoneSizing(CtrlZoneNum).MinOA, 3);
                    PreDefTableEntry(pdchZnClPkDOASHeatGain, curName, DOASHeatGainRateAtClPk);
                } else {
                    curName = FinalZoneSizing(CtrlZoneNum).ZoneName;
                    PreDefTableEntry(pdchZnClCalcDesLd, curName, 0.0, 1);
                    PreDefTableEntry(pdchZnClUserDesLd, curName, 0.0, 1);
                    PreDefTableEntry(pdchZnClUserDesLdPerArea, curName, 0.0, 1);
                    PreDefTableEntry(pdchZnClCalcDesAirFlow, curName, 0.0, 1);
                    PreDefTableEntry(pdchZnClUserDesAirFlow, curName, 0.0, 1);
                    PreDefTableEntry(pdchZnClDesDay, curName, "N/A");
                    PreDefTableEntry(pdchZnClPkTime, curName, "N/A");
                    PreDefTableEntry(pdchZnClPkTstatTemp, curName, 0.0, 1);
                    PreDefTableEntry(pdchZnClPkIndTemp, curName, 0.0, 1);
                    PreDefTableEntry(pdchZnClPkIndHum, curName, 0.0, 1);
                    PreDefTableEntry(pdchZnClPkOATemp, curName, 0.0, 1);
                    PreDefTableEntry(pdchZnClPkOAHum, curName, 0.0, 1);
                    PreDefTableEntry(pdchZnClPkOAMinFlow, curName, 0.0, 1);
                    PreDefTableEntry(pdchZnClPkDOASHeatGain, curName, 0.0, 1);
                }
                if (FinalZoneSizing(CtrlZoneNum).DesHeatVolFlow > 0.0) {
                    TimeStepAtPeak = FinalZoneSizing(CtrlZoneNum).TimeStepNumAtHeatMax;
                    DDNum = FinalZoneSizing(CtrlZoneNum).HeatDDNum;
                    if (DDNum > 0 && TimeStepAtPeak > 0) {
                        TempAtPeak = DesDayWeath(DDNum).Temp(TimeStepAtPeak);
                        HumRatAtPeak = DesDayWeath(DDNum).HumRat(TimeStepAtPeak);
                        DOASHeatGainRateAtHtPk = CalcZoneSizing(DDNum, CtrlZoneNum).DOASHeatAddSeq(TimeStepAtPeak);
                        TStatSetPtAtPk = ZoneSizing(DDNum, CtrlZoneNum).HeatTstatTempSeq(TimeStepAtPeak);
                    } else {
                        TempAtPeak = 0.0;
                        HumRatAtPeak = 0.0;
                        DOASHeatGainRateAtHtPk = 0.0;
                        TStatSetPtAtPk = 0.0;
                    }
                    ReportZoneSizing(state,
                                     FinalZoneSizing(CtrlZoneNum).ZoneName,
                                     "Heating",
                                     CalcFinalZoneSizing(CtrlZoneNum).DesHeatLoad,
                                     FinalZoneSizing(CtrlZoneNum).DesHeatLoad,
                                     CalcFinalZoneSizing(CtrlZoneNum).DesHeatVolFlow,
                                     FinalZoneSizing(CtrlZoneNum).DesHeatVolFlow,
                                     FinalZoneSizing(CtrlZoneNum).HeatDesDay,
                                     HeatPeakDateHrMin(CtrlZoneNum),
                                     TempAtPeak,
                                     HumRatAtPeak,
                                     Zone(ZoneNum).FloorArea,
                                     Zone(ZoneNum).TotOccupants,
                                     FinalZoneSizing(CtrlZoneNum).MinOA,
                                     DOASHeatGainRateAtHtPk);
                    curName = FinalZoneSizing(CtrlZoneNum).ZoneName;
                    PreDefTableEntry(pdchZnHtCalcDesLd, curName, CalcFinalZoneSizing(CtrlZoneNum).DesHeatLoad);
                    PreDefTableEntry(pdchZnHtUserDesLd, curName, FinalZoneSizing(CtrlZoneNum).DesHeatLoad);
                    if (Zone(ZoneNum).FloorArea != 0.0) {
                        PreDefTableEntry(pdchZnHtUserDesLdPerArea, curName, FinalZoneSizing(CtrlZoneNum).DesHeatLoad / Zone(ZoneNum).FloorArea);
                    }
                    PreDefTableEntry(pdchZnHtCalcDesAirFlow, curName, CalcFinalZoneSizing(CtrlZoneNum).DesHeatVolFlow, 3);
                    PreDefTableEntry(pdchZnHtUserDesAirFlow, curName, FinalZoneSizing(CtrlZoneNum).DesHeatVolFlow, 3);
                    PreDefTableEntry(pdchZnHtDesDay, curName, FinalZoneSizing(CtrlZoneNum).HeatDesDay);
                    PreDefTableEntry(pdchZnHtPkTime, curName, HeatPeakDateHrMin(CtrlZoneNum));
                    PreDefTableEntry(pdchZnHtPkTstatTemp, curName, TStatSetPtAtPk);
                    PreDefTableEntry(pdchZnHtPkIndTemp, curName, CalcFinalZoneSizing(CtrlZoneNum).ZoneTempAtHeatPeak);
                    PreDefTableEntry(pdchZnHtPkIndHum, curName, CalcFinalZoneSizing(CtrlZoneNum).ZoneHumRatAtHeatPeak, 5);
                    PreDefTableEntry(pdchZnHtPkOATemp, curName, TempAtPeak);
                    PreDefTableEntry(pdchZnHtPkOAHum, curName, HumRatAtPeak, 5);
                    PreDefTableEntry(pdchZnHtPkOAMinFlow, curName, FinalZoneSizing(CtrlZoneNum).MinOA, 3);
                    PreDefTableEntry(pdchZnHtPkDOASHeatGain, curName, DOASHeatGainRateAtHtPk);
                } else {
                    curName = FinalZoneSizing(CtrlZoneNum).ZoneName;
                    PreDefTableEntry(pdchZnHtCalcDesLd, curName, 0.0, 1);
                    PreDefTableEntry(pdchZnHtUserDesLd, curName, 0.0, 1);
                    PreDefTableEntry(pdchZnHtUserDesLdPerArea, curName, 0.0, 1);
                    PreDefTableEntry(pdchZnHtCalcDesAirFlow, curName, 0.0, 1);
                    PreDefTableEntry(pdchZnHtUserDesAirFlow, curName, 0.0, 1);
                    PreDefTableEntry(pdchZnHtDesDay, curName, "N/A");
                    PreDefTableEntry(pdchZnHtPkTime, curName, "N/A");
                    PreDefTableEntry(pdchZnHtPkTstatTemp, curName, 0.0, 1);
                    PreDefTableEntry(pdchZnHtPkIndTemp, curName, 0.0, 1);
                    PreDefTableEntry(pdchZnHtPkIndHum, curName, 0.0, 1);
                    PreDefTableEntry(pdchZnHtPkOATemp, curName, 0.0, 1);
                    PreDefTableEntry(pdchZnHtPkOAHum, curName, 0.0, 1);
                    PreDefTableEntry(pdchZnHtPkOAMinFlow, curName, 0.0, 1);
                    PreDefTableEntry(pdchZnHtPkDOASHeatGain, curName, 0.0, 1);
                }
            }
            // Deallocate arrays no longer needed
            ZoneSizing.deallocate();
            // CalcZoneSizing.deallocate();
        }
        if (SysSizingRunDone) {
            for (AirLoopNum = 1; AirLoopNum <= NumPrimaryAirSys; ++AirLoopNum) {
                curName = FinalSysSizing(AirLoopNum).AirPriLoopName;
                PreDefTableEntry(pdchSysSizCalcClAir, curName, CalcSysSizing(AirLoopNum).DesCoolVolFlow);
                if (std::abs(CalcSysSizing(AirLoopNum).DesCoolVolFlow) <= 1.e-8) {
                    ShowWarningError(state, RoutineName + "Calculated Cooling Design Air Flow Rate for System=" + FinalSysSizing(AirLoopNum).AirPriLoopName +
                                     " is zero.");
                    ShowContinueError(state, "Check Sizing:Zone and ZoneControl:Thermostat inputs.");
                }
                PreDefTableEntry(pdchSysSizUserClAir, curName, FinalSysSizing(AirLoopNum).DesCoolVolFlow);
                PreDefTableEntry(pdchSysSizCalcHtAir, curName, CalcSysSizing(AirLoopNum).DesHeatVolFlow);
                if (std::abs(CalcSysSizing(AirLoopNum).DesHeatVolFlow) <= 1.e-8) {
                    ShowWarningError(state, RoutineName + "Calculated Heating Design Air Flow Rate for System=" + FinalSysSizing(AirLoopNum).AirPriLoopName +
                                     " is zero.");
                    ShowContinueError(state, "Check Sizing:Zone and ZoneControl:Thermostat inputs.");
                }
                std::string coolPeakLoadKind = "";
                std::string coolPeakDDDate = "";
                int coolPeakDD = 0;
                Real64 coolCap = 0.;
                if (FinalSysSizing(AirLoopNum).CoolingPeakLoadType == SensibleCoolingLoad) {
                    coolPeakLoadKind = "Sensible";
                    coolPeakDDDate = SysSizPeakDDNum(AirLoopNum).cSensCoolPeakDDDate;
                    coolPeakDD = SysSizPeakDDNum(AirLoopNum).SensCoolPeakDD;
                    coolCap = FinalSysSizing(AirLoopNum).SensCoolCap;
                } else if (FinalSysSizing(AirLoopNum).CoolingPeakLoadType == TotalCoolingLoad) {
                    coolPeakLoadKind = "Total";
                    coolPeakDDDate = SysSizPeakDDNum(AirLoopNum).cTotCoolPeakDDDate;
                    coolPeakDD = SysSizPeakDDNum(AirLoopNum).TotCoolPeakDD;
                    coolCap = FinalSysSizing(AirLoopNum).TotCoolCap;
                }
                if (coolPeakDD > 0) {
                    ReportSysSizing(state,
                                    curName,
                                    "Cooling",
                                    coolPeakLoadKind,
                                    coolCap,
                                    CalcSysSizing(AirLoopNum).DesCoolVolFlow,
                                    FinalSysSizing(AirLoopNum).DesCoolVolFlow,
                                    FinalSysSizing(AirLoopNum).CoolDesDay,
                                    coolPeakDDDate,
                                    SysSizPeakDDNum(AirLoopNum).TimeStepAtHeatPk(coolPeakDD));
                } else {
                    ReportSysSizing(state,
                                    curName,
                                    "Cooling",
                                    coolPeakLoadKind,
                                    coolCap,
                                    CalcSysSizing(AirLoopNum).DesCoolVolFlow,
                                    FinalSysSizing(AirLoopNum).DesCoolVolFlow,
                                    FinalSysSizing(AirLoopNum).CoolDesDay,
                                    coolPeakDDDate,
                                    0);
                }
                int heatPeakDD = SysSizPeakDDNum(AirLoopNum).HeatPeakDD;
                if (heatPeakDD > 0) {
                    ReportSysSizing(state,
                                    curName,
                                    "Heating",
                                    "Sensible",
                                    FinalSysSizing(AirLoopNum).HeatCap,
                                    CalcSysSizing(AirLoopNum).DesHeatVolFlow,
                                    FinalSysSizing(AirLoopNum).DesHeatVolFlow,
                                    FinalSysSizing(AirLoopNum).HeatDesDay,
                                    SysSizPeakDDNum(AirLoopNum).cHeatPeakDDDate,
                                    SysSizPeakDDNum(AirLoopNum).TimeStepAtHeatPk(heatPeakDD));
                } else {
                    ReportSysSizing(state,
                                    curName,
                                    "Heating",
                                    "Sensible",
                                    FinalSysSizing(AirLoopNum).HeatCap,
                                    CalcSysSizing(AirLoopNum).DesHeatVolFlow,
                                    FinalSysSizing(AirLoopNum).DesHeatVolFlow,
                                    FinalSysSizing(AirLoopNum).HeatDesDay,
                                    SysSizPeakDDNum(AirLoopNum).cHeatPeakDDDate,
                                    0);
                }
                PreDefTableEntry(pdchSysSizUserHtAir, curName, FinalSysSizing(AirLoopNum).DesHeatVolFlow);
            }
            // Deallocate arrays no longer needed
            SysSizing.deallocate();
        }

        if ((state.dataGlobal->DoPlantSizing) && (NumPltSizInput == 0)) {
            ShowWarningError(state,
                RoutineName +
                "For a plant sizing run, there must be at least 1 Sizing:Plant object input. SimulationControl Plant Sizing option ignored.");
        }

        if ((NumPltSizInput > 0) && (state.dataGlobal->DoPlantSizing) && !ErrorsFound) {

            ShowMessage(state, "Beginning Plant Sizing Calculations");
        }

        if (ErrorsFound) {
            ShowFatalError(state, "Program terminates due to preceding conditions.");
        }
    }

    bool CalcdoLoadComponentPulseNow(
        EnergyPlusData &state,
        bool const isPulseZoneSizing,
        bool const WarmupFlag,
        int const HourOfDay,
        int const TimeStep,
        DataGlobalConstants::KindOfSim const KindOfSim)
    {
        // This routine decides whether or not to do a Load Component Pulse.  True when yes it should, false when in shouldn't
        // This check looks to do the pulse at the first time step of the 10th hour of the day while not in warmup mode.
        // This needs to be done not just on the first day of a simulation because when the user picks a design day derived from
        // an attached weather file the design day is not necessarily the first day of the simulation.

        int const HourDayToPulse(10);
        int const TimeStepToPulse(1);

        if ((isPulseZoneSizing) && (!WarmupFlag) && (HourOfDay == HourDayToPulse) && (TimeStep == TimeStepToPulse) &&
            ((KindOfSim == DataGlobalConstants::KindOfSim::RunPeriodDesign) || (state.dataGlobal->DayOfSim == 1))) {
            return true;
        } else {
            return false;
        }
    }

    void ManageSystemSizingAdjustments(EnergyPlusData &state)
    {
        // This routine adjusts system sizing outcomes based on how the zone air terminals finish out their sizing.
        // The zone models are executed to trigger their sizing routines
        // Then the air terminal units are scanned to sum design flow rates. Every air terminal connected to a particular air loop is summed for
        //  1. minimum heating flow rate, 2. maximum heating flow rate, and 3. maximum flow rate.
        // the summed values are used to "Adjust" the system sizing results
        // the corrected values are used to autosize the central heating flow ratio, if set to autosize by the user.

        // Also store zone level flow information for Standard 62.1 calculations, Vpz, Vpz_min, Vdz, and Vdz_min for both cooling and heating

        if ((NumSysSizInput > 0) && (state.dataGlobal->DoSystemSizing)) { // only if there is system sizing

            // call zone component models to execute their component sizing routines
            bool t_SimZoneEquip(true);
            bool t_SimAir(false);
            state.dataGlobal->BeginEnvrnFlag = true; // trigger begin envrn blocks in zone equipment models
            ZoneEquipmentManager::ManageZoneEquipment(state, true, t_SimZoneEquip, t_SimAir);
            state.dataGlobal->BeginEnvrnFlag = false;

            for (int AirLoopNum = 1; AirLoopNum <= NumPrimaryAirSys; ++AirLoopNum) {
                // Mine data from ATUs to find new design heating flow rates and new maximum flow rates
                Real64 airLoopMaxFlowRateSum(0.0);
                Real64 airLoopHeatingMinimumFlowRateSum(0.0);
                Real64 airLoopHeatingMaximumFlowRateSum(0.0);

                // sum up heating and max flows for any single duct systems, store 62.1 values by zone
                if (allocated(SingleDuct::sd_airterminal) && SingleDuct::NumSDAirTerminal > 0) {
                    for (int singleDuctATUNum = 1; singleDuctATUNum <= SingleDuct::NumSDAirTerminal; ++singleDuctATUNum) {
                        if (AirLoopNum == SingleDuct::sd_airterminal(singleDuctATUNum).AirLoopNum) {
                            int termUnitSizingIndex =
                                DataDefineEquip::AirDistUnit(SingleDuct::sd_airterminal(singleDuctATUNum).ADUNum).TermUnitSizingNum;
                            airLoopMaxFlowRateSum += SingleDuct::sd_airterminal(singleDuctATUNum).MaxAirVolFlowRate;

                            DataSizing::VpzClgByZone(termUnitSizingIndex) =
                                SingleDuct::sd_airterminal(singleDuctATUNum).MaxAirVolFlowRate; // store std 62.1 values

                            if (SingleDuct::sd_airterminal(singleDuctATUNum).SysType_Num == SingleDuct::SingleDuctConstVolReheat ||
                                SingleDuct::sd_airterminal(singleDuctATUNum).SysType_Num == SingleDuct::SingleDuctConstVolNoReheat) {
                                airLoopHeatingMinimumFlowRateSum += SingleDuct::sd_airterminal(singleDuctATUNum).MaxAirVolFlowRate;
                                airLoopHeatingMaximumFlowRateSum += SingleDuct::sd_airterminal(singleDuctATUNum).MaxAirVolFlowRate;

                                DataSizing::VpzHtgByZone(termUnitSizingIndex) =
                                    SingleDuct::sd_airterminal(singleDuctATUNum).MaxAirVolFlowRate; // store std 62.1 values
                                DataSizing::VpzMinClgByZone(termUnitSizingIndex) =
                                    SingleDuct::sd_airterminal(singleDuctATUNum).MaxAirVolFlowRate; // store std 62.1 values
                                DataSizing::VpzMinHtgByZone(termUnitSizingIndex) =
                                    SingleDuct::sd_airterminal(singleDuctATUNum).MaxAirVolFlowRate; // store std 62.1 values

                            } else {
                                airLoopHeatingMinimumFlowRateSum += SingleDuct::sd_airterminal(singleDuctATUNum).MaxAirVolFlowRate *
                                                                    SingleDuct::sd_airterminal(singleDuctATUNum).ZoneMinAirFrac;
                                DataSizing::VpzMinClgByZone(termUnitSizingIndex) =
                                    SingleDuct::sd_airterminal(singleDuctATUNum).MaxAirVolFlowRate *
                                    SingleDuct::sd_airterminal(singleDuctATUNum).ZoneMinAirFrac; // store std 62.1 values
                                DataSizing::VpzMinHtgByZone(termUnitSizingIndex) =
                                    SingleDuct::sd_airterminal(singleDuctATUNum).MaxAirVolFlowRate *
                                    SingleDuct::sd_airterminal(singleDuctATUNum).ZoneMinAirFrac; // store std 62.1 values
                                if (SingleDuct::sd_airterminal(singleDuctATUNum).MaxHeatAirVolFlowRate >
                                    0.0) { // VS fan ATU has this non zero, so use it
                                    airLoopHeatingMaximumFlowRateSum += SingleDuct::sd_airterminal(singleDuctATUNum).MaxHeatAirVolFlowRate;
                                    DataSizing::VpzHtgByZone(termUnitSizingIndex) =
                                        SingleDuct::sd_airterminal(singleDuctATUNum).MaxHeatAirVolFlowRate; // store std 62.1 values
                                } else {
                                    if (SingleDuct::sd_airterminal(singleDuctATUNum).DamperHeatingAction == SingleDuct::ReverseAction) {
                                        airLoopHeatingMaximumFlowRateSum += SingleDuct::sd_airterminal(singleDuctATUNum).MaxAirVolFlowRate;
                                        DataSizing::VpzHtgByZone(termUnitSizingIndex) =
                                            SingleDuct::sd_airterminal(singleDuctATUNum).MaxAirVolFlowRate; // store std 62.1 values
                                    } else if (SingleDuct::sd_airterminal(singleDuctATUNum).DamperHeatingAction ==
                                               SingleDuct::ReverseActionWithLimits) {
                                        airLoopHeatingMaximumFlowRateSum +=
                                            max(SingleDuct::sd_airterminal(singleDuctATUNum).MaxAirVolFlowRateDuringReheat,
                                                (SingleDuct::sd_airterminal(singleDuctATUNum).MaxAirVolFlowRate *
                                                 SingleDuct::sd_airterminal(singleDuctATUNum).ZoneMinAirFrac));
                                        DataSizing::VpzHtgByZone(termUnitSizingIndex) =
                                            max(SingleDuct::sd_airterminal(singleDuctATUNum).MaxAirVolFlowRateDuringReheat,
                                                (SingleDuct::sd_airterminal(singleDuctATUNum).MaxAirVolFlowRate *
                                                 SingleDuct::sd_airterminal(singleDuctATUNum).ZoneMinAirFrac)); // store std 62.1 values
                                    } else {
                                        airLoopHeatingMaximumFlowRateSum += SingleDuct::sd_airterminal(singleDuctATUNum).MaxAirVolFlowRate *
                                                                            SingleDuct::sd_airterminal(singleDuctATUNum).ZoneMinAirFrac;
                                        DataSizing::VpzHtgByZone(termUnitSizingIndex) =
                                            SingleDuct::sd_airterminal(singleDuctATUNum).MaxAirVolFlowRate *
                                            SingleDuct::sd_airterminal(singleDuctATUNum).ZoneMinAirFrac; // store std 62.1 values
                                    }
                                }
                            }
                            // single-path air terminal so Vdz = Vpz
                            DataSizing::VdzClgByZone(termUnitSizingIndex) = DataSizing::VpzClgByZone(termUnitSizingIndex); // store std 62.1 values
                            DataSizing::VdzMinClgByZone(termUnitSizingIndex) =
                                DataSizing::VpzMinClgByZone(termUnitSizingIndex);                                          // store std 62.1 values
                            DataSizing::VdzHtgByZone(termUnitSizingIndex) = DataSizing::VpzHtgByZone(termUnitSizingIndex); // store std 62.1 values
                            DataSizing::VdzMinHtgByZone(termUnitSizingIndex) =
                                DataSizing::VpzMinHtgByZone(termUnitSizingIndex); // store std 62.1 values
                        }
                    }
                }

                // sum up heating and max flows for any dual duct air terminals
                if (allocated(DualDuct::dd_airterminal) && DualDuct::NumDDAirTerminal > 0) {
                    for (int dualDuctATUNum = 1; dualDuctATUNum <= DualDuct::NumDDAirTerminal; ++dualDuctATUNum) {
                        if (AirLoopNum == DualDuct::dd_airterminal(dualDuctATUNum).AirLoopNum) {
                            int termUnitSizingIndex = DataDefineEquip::AirDistUnit(DualDuct::dd_airterminal(dualDuctATUNum).ADUNum).TermUnitSizingNum;
                            airLoopMaxFlowRateSum += DualDuct::dd_airterminal(dualDuctATUNum).MaxAirVolFlowRate;
                            DataSizing::VpzClgByZone(termUnitSizingIndex) =
                                DualDuct::dd_airterminal(dualDuctATUNum).MaxAirVolFlowRate; // store std 62.1 value

                            if (DualDuct::dd_airterminal(dualDuctATUNum).DamperType == DualDuct::DualDuct_ConstantVolume) {
                                airLoopHeatingMaximumFlowRateSum += DualDuct::dd_airterminal(dualDuctATUNum).MaxAirVolFlowRate;
                                airLoopHeatingMinimumFlowRateSum += DualDuct::dd_airterminal(dualDuctATUNum).MaxAirVolFlowRate;
                                DataSizing::VpzMinClgByZone(termUnitSizingIndex) =
                                    DualDuct::dd_airterminal(dualDuctATUNum).MaxAirVolFlowRate; // store std 62.1 value
                                DataSizing::VpzHtgByZone(termUnitSizingIndex) =
                                    DualDuct::dd_airterminal(dualDuctATUNum).MaxAirVolFlowRate; // store std 62.1 value
                                DataSizing::VpzMinHtgByZone(termUnitSizingIndex) =
                                    DualDuct::dd_airterminal(dualDuctATUNum).MaxAirVolFlowRate; // store std 62.1 value
                                DataSizing::VdzClgByZone(termUnitSizingIndex) = DataSizing::VpzClgByZone(termUnitSizingIndex);
                                DataSizing::VdzMinClgByZone(termUnitSizingIndex) = DataSizing::VpzMinClgByZone(termUnitSizingIndex);
                                DataSizing::VdzHtgByZone(termUnitSizingIndex) = DataSizing::VpzHtgByZone(termUnitSizingIndex);
                                DataSizing::VdzMinHtgByZone(termUnitSizingIndex) = DataSizing::VpzMinHtgByZone(termUnitSizingIndex);

                            } else if (DualDuct::dd_airterminal(dualDuctATUNum).DamperType == DualDuct::DualDuct_VariableVolume) {
                                airLoopHeatingMaximumFlowRateSum += DualDuct::dd_airterminal(dualDuctATUNum).MaxAirVolFlowRate;
                                airLoopHeatingMinimumFlowRateSum += DualDuct::dd_airterminal(dualDuctATUNum).MaxAirVolFlowRate *
                                                                    DualDuct::dd_airterminal(dualDuctATUNum).ZoneMinAirFrac;
                                DataSizing::VpzMinClgByZone(termUnitSizingIndex) =
                                    DualDuct::dd_airterminal(dualDuctATUNum).MaxAirVolFlowRate *
                                    DualDuct::dd_airterminal(dualDuctATUNum).ZoneMinAirFrac; // store std 62.1 value
                                DataSizing::VpzHtgByZone(termUnitSizingIndex) =
                                    DualDuct::dd_airterminal(dualDuctATUNum).MaxAirVolFlowRate; // store std 62.1 value
                                DataSizing::VpzMinHtgByZone(termUnitSizingIndex) =
                                    DualDuct::dd_airterminal(dualDuctATUNum).MaxAirVolFlowRate *
                                    DualDuct::dd_airterminal(dualDuctATUNum).ZoneMinAirFrac; // store std 62.1 value
                                DataSizing::VdzClgByZone(termUnitSizingIndex) = DataSizing::VpzClgByZone(termUnitSizingIndex);
                                DataSizing::VdzMinClgByZone(termUnitSizingIndex) = DataSizing::VpzMinClgByZone(termUnitSizingIndex);
                                DataSizing::VdzHtgByZone(termUnitSizingIndex) = DataSizing::VpzHtgByZone(termUnitSizingIndex);
                                DataSizing::VdzMinHtgByZone(termUnitSizingIndex) = DataSizing::VpzMinHtgByZone(termUnitSizingIndex);
                            } else if (DualDuct::dd_airterminal(dualDuctATUNum).DamperType == DualDuct::DualDuct_OutdoorAir) {
                                airLoopHeatingMaximumFlowRateSum += DualDuct::dd_airterminal(dualDuctATUNum).MaxAirVolFlowRate;
                                // Calculate the design OA flow rate for this zone
                                bool UseOccSchFlag = false;
                                bool UseMinOASchFlag = false;
                                Real64 designOAductFlow(0.0);
                                designOAductFlow =
                                    DataZoneEquipment::CalcDesignSpecificationOutdoorAir(state, DualDuct::dd_airterminal(dualDuctATUNum).OARequirementsPtr,
                                                                                         DualDuct::dd_airterminal(dualDuctATUNum).ActualZoneNum,
                                                                                         UseOccSchFlag,
                                                                                         UseMinOASchFlag);
                                airLoopHeatingMinimumFlowRateSum += designOAductFlow;
                                // is this a dual duct is dual path for Std 62.1 ?? not sure, assume not because Vpz = Vdz
                                // anyDualPathAirTerminals = true;
                                DataSizing::VpzMinClgByZone(termUnitSizingIndex) = designOAductFlow; // not sure about this
                                DataSizing::VpzHtgByZone(termUnitSizingIndex) = designOAductFlow;    // no heating for this terminal
                                DataSizing::VpzMinHtgByZone(termUnitSizingIndex) = designOAductFlow;
                                DataSizing::VdzClgByZone(termUnitSizingIndex) = DualDuct::dd_airterminal(dualDuctATUNum).MaxAirVolFlowRate;
                                DataSizing::VdzMinClgByZone(termUnitSizingIndex) = designOAductFlow;
                                DataSizing::VdzHtgByZone(termUnitSizingIndex) = designOAductFlow;
                                DataSizing::VdzMinHtgByZone(termUnitSizingIndex) = designOAductFlow;
                            }
                        }
                    }
                }

                // sum up heating and max flows for any PIU air terminals
                if (allocated(PoweredInductionUnits::PIU) && PoweredInductionUnits::NumPIUs > 0) {
                    for (int pIUATUNum = 1; pIUATUNum <= PoweredInductionUnits::NumPIUs; ++pIUATUNum) {
                        if (AirLoopNum == PoweredInductionUnits::PIU(pIUATUNum).AirLoopNum) {
                            int termUnitSizingIndex = DataDefineEquip::AirDistUnit(PoweredInductionUnits::PIU(pIUATUNum).ADUNum).TermUnitSizingNum;
                            airLoopMaxFlowRateSum += PoweredInductionUnits::PIU(pIUATUNum).MaxPriAirVolFlow;
                            if (PoweredInductionUnits::PIU(pIUATUNum).UnitType_Num == PoweredInductionUnits::SingleDuct_SeriesPIU_Reheat) {
                                airLoopHeatingMaximumFlowRateSum +=
                                    PoweredInductionUnits::PIU(pIUATUNum).MinPriAirFlowFrac * PoweredInductionUnits::PIU(pIUATUNum).MaxPriAirVolFlow;
                                airLoopHeatingMinimumFlowRateSum +=
                                    PoweredInductionUnits::PIU(pIUATUNum).MinPriAirFlowFrac * PoweredInductionUnits::PIU(pIUATUNum).MaxPriAirVolFlow;

                                // dual path for std 62.1
                                DataSizing::VpzClgByZone(termUnitSizingIndex) = PoweredInductionUnits::PIU(pIUATUNum).MaxPriAirVolFlow;
                                DataSizing::VpzMinClgByZone(termUnitSizingIndex) =
                                    PoweredInductionUnits::PIU(pIUATUNum).MinPriAirFlowFrac * PoweredInductionUnits::PIU(pIUATUNum).MaxPriAirVolFlow;
                                DataSizing::VdzClgByZone(termUnitSizingIndex) =
                                    PoweredInductionUnits::PIU(pIUATUNum).MaxTotAirVolFlow; // which is constant for series PIU
                                DataSizing::VdzMinClgByZone(termUnitSizingIndex) =
                                    PoweredInductionUnits::PIU(pIUATUNum)
                                        .MaxTotAirVolFlow; // min dz is the same as max because series PIU has constant discharge volume

                                DataSizing::VpzHtgByZone(termUnitSizingIndex) =
                                    PoweredInductionUnits::PIU(pIUATUNum).MinPriAirFlowFrac *
                                    PoweredInductionUnits::PIU(pIUATUNum).MaxPriAirVolFlow; // runs at minimum primary for heating always
                                DataSizing::VpzMinHtgByZone(termUnitSizingIndex) =
                                    PoweredInductionUnits::PIU(pIUATUNum).MinPriAirFlowFrac *
                                    PoweredInductionUnits::PIU(pIUATUNum).MaxPriAirVolFlow; // runs at minimum primary for heating always
                                DataSizing::VdzHtgByZone(termUnitSizingIndex) =
                                    PoweredInductionUnits::PIU(pIUATUNum).MaxTotAirVolFlow; // which is constant for series PIU
                                DataSizing::VdzMinHtgByZone(termUnitSizingIndex) =
                                    PoweredInductionUnits::PIU(pIUATUNum).MaxTotAirVolFlow; // which is constant for series PIU

                                // store Ep for 62.1 calculations
                                DataSizing::TermUnitFinalZoneSizing(termUnitSizingIndex).ZonePrimaryAirFraction =
                                    DataSizing::VpzMinClgByZone(termUnitSizingIndex) /
                                    DataSizing::VdzClgByZone(termUnitSizingIndex); // min primary divided by max total
                                DataSizing::TermUnitFinalZoneSizing(termUnitSizingIndex).ZonePrimaryAirFractionHtg =
                                    DataSizing::VpzMinHtgByZone(termUnitSizingIndex) / DataSizing::VdzHtgByZone(termUnitSizingIndex);

                            } else if (PoweredInductionUnits::PIU(pIUATUNum).UnitType_Num == PoweredInductionUnits::SingleDuct_ParallelPIU_Reheat) {
                                airLoopHeatingMaximumFlowRateSum +=
                                    PoweredInductionUnits::PIU(pIUATUNum).MinPriAirFlowFrac * PoweredInductionUnits::PIU(pIUATUNum).MaxPriAirVolFlow;
                                airLoopHeatingMinimumFlowRateSum +=
                                    PoweredInductionUnits::PIU(pIUATUNum).MinPriAirFlowFrac * PoweredInductionUnits::PIU(pIUATUNum).MaxPriAirVolFlow;

                                // dual path for std 62.1
                                DataSizing::VpzClgByZone(termUnitSizingIndex) = PoweredInductionUnits::PIU(pIUATUNum).MaxPriAirVolFlow;
                                DataSizing::VpzMinClgByZone(termUnitSizingIndex) =
                                    PoweredInductionUnits::PIU(pIUATUNum).MinPriAirFlowFrac * PoweredInductionUnits::PIU(pIUATUNum).MaxPriAirVolFlow;
                                DataSizing::VdzClgByZone(termUnitSizingIndex) =
                                    PoweredInductionUnits::PIU(pIUATUNum)
                                        .MaxPriAirVolFlow; // for Parallel PIU expect Fan off durign max cooling, so discharge is all primary
                                DataSizing::VdzMinClgByZone(termUnitSizingIndex) =
                                    PoweredInductionUnits::PIU(pIUATUNum).MinPriAirFlowFrac * PoweredInductionUnits::PIU(pIUATUNum).MaxPriAirVolFlow +
                                    PoweredInductionUnits::PIU(pIUATUNum)
                                        .MaxSecAirVolFlow; // expect secondary fan to be running at min cooling, for reheat

                                DataSizing::VpzHtgByZone(termUnitSizingIndex) =
                                    PoweredInductionUnits::PIU(pIUATUNum).MinPriAirFlowFrac *
                                    PoweredInductionUnits::PIU(pIUATUNum).MaxPriAirVolFlow; // primary at minimum
                                DataSizing::VpzMinHtgByZone(termUnitSizingIndex) =
                                    PoweredInductionUnits::PIU(pIUATUNum).MinPriAirFlowFrac *
                                    PoweredInductionUnits::PIU(pIUATUNum).MaxPriAirVolFlow; // primary at minimum
                                DataSizing::VdzHtgByZone(termUnitSizingIndex) =
                                    PoweredInductionUnits::PIU(pIUATUNum).MinPriAirFlowFrac * PoweredInductionUnits::PIU(pIUATUNum).MaxPriAirVolFlow +
                                    PoweredInductionUnits::PIU(pIUATUNum).MaxSecAirVolFlow; // expect min primary and CV fan running
                                DataSizing::VdzMinHtgByZone(termUnitSizingIndex) =
                                    PoweredInductionUnits::PIU(pIUATUNum).MinPriAirFlowFrac * PoweredInductionUnits::PIU(pIUATUNum).MaxPriAirVolFlow +
                                    PoweredInductionUnits::PIU(pIUATUNum).MaxSecAirVolFlow; // expect min primary and CV fan running

                                DataSizing::TermUnitFinalZoneSizing(termUnitSizingIndex).ZonePrimaryAirFraction =
                                    DataSizing::VpzMinClgByZone(termUnitSizingIndex) /
                                    DataSizing::VdzClgByZone(termUnitSizingIndex); // min primary divided by max total
                                DataSizing::TermUnitFinalZoneSizing(termUnitSizingIndex).ZonePrimaryAirFractionHtg =
                                    DataSizing::VpzMinHtgByZone(termUnitSizingIndex) / DataSizing::VdzHtgByZone(termUnitSizingIndex);
                            }
                        }
                    }
                }

                // sum up heating and max flows for any four pipe induction units
                // dual path for std 62.1
                if (allocated(HVACSingleDuctInduc::IndUnit) && (HVACSingleDuctInduc::NumIndUnits > 0)) {
                    for (int indUnitNum = 1; indUnitNum <= HVACSingleDuctInduc::NumIndUnits; ++indUnitNum) {
                        if (AirLoopNum == HVACSingleDuctInduc::IndUnit(indUnitNum).AirLoopNum) {
                            int termUnitSizingIndex = DataDefineEquip::AirDistUnit(HVACSingleDuctInduc::IndUnit(indUnitNum).ADUNum).TermUnitSizingNum;

                            airLoopHeatingMaximumFlowRateSum +=
                                HVACSingleDuctInduc::IndUnit(indUnitNum).MaxPriAirMassFlow / DataEnvironment::StdRhoAir;
                            airLoopHeatingMinimumFlowRateSum +=
                                HVACSingleDuctInduc::IndUnit(indUnitNum).MaxPriAirMassFlow / DataEnvironment::StdRhoAir;
                            airLoopMaxFlowRateSum += HVACSingleDuctInduc::IndUnit(indUnitNum).MaxPriAirMassFlow / DataEnvironment::StdRhoAir;
                            // store Std 62.1 values, CV system
                            DataSizing::VpzClgByZone(termUnitSizingIndex) =
                                HVACSingleDuctInduc::IndUnit(indUnitNum).MaxPriAirMassFlow / DataEnvironment::StdRhoAir;
                            DataSizing::VpzMinClgByZone(termUnitSizingIndex) =
                                HVACSingleDuctInduc::IndUnit(indUnitNum).MaxPriAirMassFlow / DataEnvironment::StdRhoAir;
                            DataSizing::VdzClgByZone(termUnitSizingIndex) = HVACSingleDuctInduc::IndUnit(indUnitNum).MaxTotAirVolFlow;
                            DataSizing::VdzMinClgByZone(termUnitSizingIndex) = HVACSingleDuctInduc::IndUnit(indUnitNum).MaxTotAirVolFlow;
                            DataSizing::VpzHtgByZone(termUnitSizingIndex) =
                                HVACSingleDuctInduc::IndUnit(indUnitNum).MaxPriAirMassFlow / DataEnvironment::StdRhoAir;
                            DataSizing::VpzMinHtgByZone(termUnitSizingIndex) =
                                HVACSingleDuctInduc::IndUnit(indUnitNum).MaxPriAirMassFlow / DataEnvironment::StdRhoAir;
                            DataSizing::VdzHtgByZone(termUnitSizingIndex) = HVACSingleDuctInduc::IndUnit(indUnitNum).MaxTotAirVolFlow;
                            DataSizing::VdzMinHtgByZone(termUnitSizingIndex) = HVACSingleDuctInduc::IndUnit(indUnitNum).MaxTotAirVolFlow;
                        }
                    }
                }

                // sum up heating and max flows for any two pipe constant volume cooled beam terminal units
                if (allocated(HVACCooledBeam::CoolBeam) && (HVACCooledBeam::NumCB > 0)) {
                    for (int coolBeamNum = 1; coolBeamNum <= HVACCooledBeam::NumCB; ++coolBeamNum) {
                        if (AirLoopNum == HVACCooledBeam::CoolBeam(coolBeamNum).AirLoopNum) {
                            int termUnitSizingIndex = DataDefineEquip::AirDistUnit(HVACCooledBeam::CoolBeam(coolBeamNum).ADUNum).TermUnitSizingNum;
                            airLoopHeatingMaximumFlowRateSum += HVACCooledBeam::CoolBeam(coolBeamNum).MaxAirVolFlow;
                            airLoopHeatingMinimumFlowRateSum += HVACCooledBeam::CoolBeam(coolBeamNum).MaxAirVolFlow;
                            airLoopMaxFlowRateSum += HVACCooledBeam::CoolBeam(coolBeamNum).MaxAirVolFlow;

                            // store std 62.1 values, beam will actually have secondary flow but that is not part of the model since it uses non air
                            // system term, we have no secondary flow rate information to work with
                            DataSizing::VpzClgByZone(termUnitSizingIndex) = HVACCooledBeam::CoolBeam(coolBeamNum).MaxAirVolFlow;
                            DataSizing::VpzMinClgByZone(termUnitSizingIndex) = HVACCooledBeam::CoolBeam(coolBeamNum).MaxAirVolFlow;
                            DataSizing::VpzHtgByZone(termUnitSizingIndex) = HVACCooledBeam::CoolBeam(coolBeamNum).MaxAirVolFlow;
                            DataSizing::VpzMinHtgByZone(termUnitSizingIndex) = HVACCooledBeam::CoolBeam(coolBeamNum).MaxAirVolFlow;
                            DataSizing::VdzClgByZone(termUnitSizingIndex) = HVACCooledBeam::CoolBeam(coolBeamNum).MaxAirVolFlow;
                            DataSizing::VdzMinClgByZone(termUnitSizingIndex) = HVACCooledBeam::CoolBeam(coolBeamNum).MaxAirVolFlow;
                            DataSizing::VdzHtgByZone(termUnitSizingIndex) = HVACCooledBeam::CoolBeam(coolBeamNum).MaxAirVolFlow;
                            DataSizing::VdzMinHtgByZone(termUnitSizingIndex) = HVACCooledBeam::CoolBeam(coolBeamNum).MaxAirVolFlow;
                        }
                    }
                }

                // sum up heating and max flows for any four pipe cooled beam terminal units (the only one using the airTerminalPtr at this point)
                if (allocated(DataDefineEquip::AirDistUnit) && DataDefineEquip::NumAirDistUnits > 0) {
                    for (int aDUNum = 1; aDUNum <= DataDefineEquip::NumAirDistUnits; ++aDUNum) {
                        if (DataDefineEquip::AirDistUnit(aDUNum).airTerminalPtr.get() != nullptr) {
                            if (AirLoopNum == DataDefineEquip::AirDistUnit(aDUNum).airTerminalPtr->getAirLoopNum()) {
                                airLoopHeatingMaximumFlowRateSum += DataDefineEquip::AirDistUnit(aDUNum).airTerminalPtr->getPrimAirDesignVolFlow();
                                airLoopHeatingMinimumFlowRateSum += DataDefineEquip::AirDistUnit(aDUNum).airTerminalPtr->getPrimAirDesignVolFlow();
                                airLoopMaxFlowRateSum += DataDefineEquip::AirDistUnit(aDUNum).airTerminalPtr->getPrimAirDesignVolFlow();
                                // store Std 62.1 values, have no modeling of secondary flow rates for induced flow from beam
                                int termUnitSizingIndex = DataDefineEquip::AirDistUnit(aDUNum).airTerminalPtr->getTermUnitSizingIndex();
                                DataSizing::VpzClgByZone(termUnitSizingIndex) =
                                    DataDefineEquip::AirDistUnit(aDUNum).airTerminalPtr->getPrimAirDesignVolFlow();
                                DataSizing::VpzMinClgByZone(termUnitSizingIndex) =
                                    DataDefineEquip::AirDistUnit(aDUNum).airTerminalPtr->getPrimAirDesignVolFlow();
                                DataSizing::VpzHtgByZone(termUnitSizingIndex) =
                                    DataDefineEquip::AirDistUnit(aDUNum).airTerminalPtr->getPrimAirDesignVolFlow();
                                DataSizing::VpzMinHtgByZone(termUnitSizingIndex) =
                                    DataDefineEquip::AirDistUnit(aDUNum).airTerminalPtr->getPrimAirDesignVolFlow();
                                DataSizing::VdzClgByZone(termUnitSizingIndex) =
                                    DataDefineEquip::AirDistUnit(aDUNum).airTerminalPtr->getPrimAirDesignVolFlow();
                                DataSizing::VdzMinClgByZone(termUnitSizingIndex) =
                                    DataDefineEquip::AirDistUnit(aDUNum).airTerminalPtr->getPrimAirDesignVolFlow();
                                DataSizing::VdzHtgByZone(termUnitSizingIndex) =
                                    DataDefineEquip::AirDistUnit(aDUNum).airTerminalPtr->getPrimAirDesignVolFlow();
                                DataSizing::VdzMinHtgByZone(termUnitSizingIndex) =
                                    DataDefineEquip::AirDistUnit(aDUNum).airTerminalPtr->getPrimAirDesignVolFlow();
                            }
                        }
                    }
                }

                // sum up flows for any air terminal mixers
                if (allocated(SingleDuct::SysATMixer) && (SingleDuct::NumATMixers > 0)) {
                    for (int aTMixerNum = 1; aTMixerNum <= SingleDuct::NumATMixers; ++aTMixerNum) {
                        if (AirLoopNum == SingleDuct::SysATMixer(aTMixerNum).AirLoopNum) {
                            int termUnitSizingIndex = DataDefineEquip::AirDistUnit(SingleDuct::SysATMixer(aTMixerNum).ADUNum).TermUnitSizingNum;
                            airLoopHeatingMaximumFlowRateSum += SingleDuct::SysATMixer(aTMixerNum).DesignPrimaryAirVolRate;
                            airLoopHeatingMinimumFlowRateSum += SingleDuct::SysATMixer(aTMixerNum).DesignPrimaryAirVolRate;
                            airLoopMaxFlowRateSum += SingleDuct::SysATMixer(aTMixerNum).DesignPrimaryAirVolRate;

                            DataSizing::VpzClgByZone(termUnitSizingIndex) = SingleDuct::SysATMixer(aTMixerNum).DesignPrimaryAirVolRate;
                            DataSizing::VpzMinClgByZone(termUnitSizingIndex) = SingleDuct::SysATMixer(aTMixerNum).DesignPrimaryAirVolRate;
                            DataSizing::VpzHtgByZone(termUnitSizingIndex) = SingleDuct::SysATMixer(aTMixerNum).DesignPrimaryAirVolRate;
                            DataSizing::VpzMinHtgByZone(termUnitSizingIndex) = SingleDuct::SysATMixer(aTMixerNum).DesignPrimaryAirVolRate;
                            // the ZoneHVAC devices will have secondary flow but how to get it, future work
                            DataSizing::VdzClgByZone(termUnitSizingIndex) = SingleDuct::SysATMixer(aTMixerNum).DesignPrimaryAirVolRate;
                            DataSizing::VdzMinClgByZone(termUnitSizingIndex) = SingleDuct::SysATMixer(aTMixerNum).DesignPrimaryAirVolRate;
                            DataSizing::VdzHtgByZone(termUnitSizingIndex) = SingleDuct::SysATMixer(aTMixerNum).DesignPrimaryAirVolRate;
                            DataSizing::VdzMinHtgByZone(termUnitSizingIndex) = SingleDuct::SysATMixer(aTMixerNum).DesignPrimaryAirVolRate;
                        }
                    }
                }

                std::string curName = FinalSysSizing(AirLoopNum).AirPriLoopName;
                BaseSizer::reportSizerOutput(state,
                    "AirLoopHVAC", curName, "Sum of Air Terminal Maximum Heating Flow Rates [m3/s]", airLoopHeatingMaximumFlowRateSum);
                BaseSizer::reportSizerOutput(state,
                    "AirLoopHVAC", curName, "Sum of Air Terminal Minimum Heating Flow Rates [m3/s]", airLoopHeatingMinimumFlowRateSum);
                BaseSizer::reportSizerOutput(state, "AirLoopHVAC", curName, "Sum of Air Terminal Maximum Flow Rates [m3/s]", airLoopMaxFlowRateSum);

                // Adjust system sizing info
                if (allocated(FinalSysSizing)) {
                    // correct sizing design heating volume flow rate based on finalized air terminal unit operation

                    if (FinalSysSizing(AirLoopNum).SizingOption ==
                        NonCoincident) { // If non-coincident sizing method for this air loop, the we can use these sum's from air terminals directly
                        FinalSysSizing(AirLoopNum).DesHeatVolFlow = max(airLoopHeatingMaximumFlowRateSum, FinalSysSizing(AirLoopNum).DesHeatVolFlow);
                        FinalSysSizing(AirLoopNum).DesMainVolFlow = max(airLoopMaxFlowRateSum, FinalSysSizing(AirLoopNum).DesMainVolFlow);
                        if (FinalSysSizing(AirLoopNum).sysSizeCoolingDominant) {
                            FinalSysSizing(AirLoopNum).DesCoolVolFlow = FinalSysSizing(AirLoopNum).DesMainVolFlow;
                            FinalSysSizing(AirLoopNum).MassFlowAtCoolPeak = FinalSysSizing(AirLoopNum).DesCoolVolFlow * DataEnvironment::StdRhoAir;
                        } else if (FinalSysSizing(AirLoopNum).sysSizeHeatingDominant) { // make sure cooling is at least at minimum.
                            FinalSysSizing(AirLoopNum).DesCoolVolFlow =
                                max(airLoopHeatingMinimumFlowRateSum, FinalSysSizing(AirLoopNum).DesCoolVolFlow);
                            FinalSysSizing(AirLoopNum).MassFlowAtCoolPeak = FinalSysSizing(AirLoopNum).DesCoolVolFlow * DataEnvironment::StdRhoAir;
                        }
                    } else if (FinalSysSizing(AirLoopNum).SizingOption == Coincident) {

                        if (FinalSysSizing(AirLoopNum).sysSizeCoolingDominant) { // use minimum heating flow sum from air terminals
                            // know that minimum heating flow is a hard minimum regardless of concurrence situation, so make sure that design is at
                            // least that high.
                            FinalSysSizing(AirLoopNum).DesHeatVolFlow =
                                max(airLoopHeatingMinimumFlowRateSum, FinalSysSizing(AirLoopNum).DesHeatVolFlow);
                            FinalSysSizing(AirLoopNum).DesMainVolFlow =
                                max(airLoopHeatingMinimumFlowRateSum, FinalSysSizing(AirLoopNum).DesMainVolFlow);
                            FinalSysSizing(AirLoopNum).DesCoolVolFlow = FinalSysSizing(AirLoopNum).DesMainVolFlow;
                            FinalSysSizing(AirLoopNum).MassFlowAtCoolPeak = FinalSysSizing(AirLoopNum).DesCoolVolFlow * DataEnvironment::StdRhoAir;
                        } else if (FinalSysSizing(AirLoopNum).sysSizeHeatingDominant) { // use maximum heating flow sum from air terminals
                            FinalSysSizing(AirLoopNum).DesHeatVolFlow =
                                max(airLoopHeatingMaximumFlowRateSum, FinalSysSizing(AirLoopNum).DesHeatVolFlow);
                            FinalSysSizing(AirLoopNum).DesMainVolFlow =
                                max(airLoopHeatingMaximumFlowRateSum, FinalSysSizing(AirLoopNum).DesMainVolFlow);
                            // make sure cooling is at least at minimum.
                            FinalSysSizing(AirLoopNum).DesCoolVolFlow =
                                max(airLoopHeatingMinimumFlowRateSum, FinalSysSizing(AirLoopNum).DesCoolVolFlow);
                            FinalSysSizing(AirLoopNum).MassFlowAtCoolPeak = FinalSysSizing(AirLoopNum).DesCoolVolFlow * DataEnvironment::StdRhoAir;
                        }
                    }
                    // report out adjusted design flow rates
                    BaseSizer::reportSizerOutput(state,
                        "AirLoopHVAC", curName, "Adjusted Heating Design Air Flow Rate [m3/s]", FinalSysSizing(AirLoopNum).DesHeatVolFlow);
                    OutputReportPredefined::PreDefTableEntry(
                        OutputReportPredefined::pdchSysSizAdjustedHtAir, curName, FinalSysSizing(AirLoopNum).DesHeatVolFlow, 4);
                    BaseSizer::reportSizerOutput(state,
                        "AirLoopHVAC", curName, "Adjusted Cooling Design Air Flow Rate [m3/s]", FinalSysSizing(AirLoopNum).DesCoolVolFlow);
                    OutputReportPredefined::PreDefTableEntry(
                        OutputReportPredefined::pdchSysSizAdjustedClAir, curName, FinalSysSizing(AirLoopNum).DesCoolVolFlow, 4);
                    BaseSizer::reportSizerOutput(state,
                        "AirLoopHVAC", curName, "Adjusted Main Design Air Flow Rate [m3/s]", FinalSysSizing(AirLoopNum).DesMainVolFlow);
                    OutputReportPredefined::PreDefTableEntry(
                        OutputReportPredefined::pdchSysSizAdjustedMainAir, curName, FinalSysSizing(AirLoopNum).DesMainVolFlow, 4);

                    // Autosize central heating min system air flow rate, using corrected design heating flow, using maximum heating flow summation
                    if (FinalSysSizing(AirLoopNum).SysAirMinFlowRatWasAutoSized) {
                        if (FinalSysSizing(AirLoopNum).DesMainVolFlow > 0.0) { // protect div by zero
                            FinalSysSizing(AirLoopNum).SysAirMinFlowRat =
                                FinalSysSizing(AirLoopNum).DesHeatVolFlow / FinalSysSizing(AirLoopNum).DesMainVolFlow;
                        } else { // big trouble anyway.
                            FinalSysSizing(AirLoopNum).SysAirMinFlowRat = 1.0;
                        }
                        BaseSizer::reportSizerOutput(state,
                            "AirLoopHVAC", curName, "Calculated Heating Air Flow Ratio []", FinalSysSizing(AirLoopNum).SysAirMinFlowRat);
                        OutputReportPredefined::PreDefTableEntry(
                            OutputReportPredefined::pdchSysSizCalcHeatFlowRatio, curName, FinalSysSizing(AirLoopNum).SysAirMinFlowRat, 4);
                        BaseSizer::reportSizerOutput(state,
                            "AirLoopHVAC", curName, "User Heating Air Flow Ratio []", FinalSysSizing(AirLoopNum).SysAirMinFlowRat);
                        OutputReportPredefined::PreDefTableEntry(
                            OutputReportPredefined::pdchSysSizUserHeatFlowRatio, curName, FinalSysSizing(AirLoopNum).SysAirMinFlowRat, 4);
                    } else {
                        BaseSizer::reportSizerOutput(state,
                            "AirLoopHVAC", curName, "User Heating Air Flow Ratio []", FinalSysSizing(AirLoopNum).SysAirMinFlowRat);
                        OutputReportPredefined::PreDefTableEntry(
                            OutputReportPredefined::pdchSysSizUserHeatFlowRatio, curName, FinalSysSizing(AirLoopNum).SysAirMinFlowRat, 4);
                        Real64 calcSysAirMinFlowRat(0.0);
                        if (FinalSysSizing(AirLoopNum).DesMainVolFlow > 0.0) { // protect div by zero
                            calcSysAirMinFlowRat = FinalSysSizing(AirLoopNum).DesHeatVolFlow / FinalSysSizing(AirLoopNum).DesMainVolFlow;
                        }
                        BaseSizer::reportSizerOutput(state, "AirLoopHVAC", curName, "Calculated Heating Air Flow Ratio []", calcSysAirMinFlowRat);
                        OutputReportPredefined::PreDefTableEntry(
                            OutputReportPredefined::pdchSysSizCalcHeatFlowRatio, curName, calcSysAirMinFlowRat, 4);
                    }
                }
            }

        } // if doing any system sizing
    }

    void ManageSystemVentilationAdjustments(EnergyPlusData &state)
    {
        // redo std 62.1 calculations using latest information on zone flows and report to tables

        // redo 62.1 zone calculations with final (or user) zone terminal flow sizes, only redo calculations that might change with final flows
        for (int AirLoopNum = 1; AirLoopNum <= NumPrimaryAirSys; ++AirLoopNum) {
            int SysSizNum =
                UtilityRoutines::FindItemInList(FinalSysSizing(AirLoopNum).AirPriLoopName, SysSizInput, &SystemSizingInputData::AirPriLoopName);
            if (SysSizNum == 0) SysSizNum = 1; // use first when none applicable
            if (FinalSysSizing(AirLoopNum).OAAutoSized && SysSizInput(SysSizNum).SystemOAMethod == SOAM_VRP &&
                state.dataAirLoop->AirLoopZoneInfo(AirLoopNum).NumZones > 1 && FinalSysSizing(AirLoopNum).LoadSizeType != Ventilation) {

                // Loop over all zones connected to air loop, redo both cooling and heating calcs for Zdz minimum discharge outdoor air fraction for
                // each zone
                for (int zoneNum = 1; zoneNum <= state.dataAirLoop->AirToZoneNodeInfo(AirLoopNum).NumZonesCooled; ++zoneNum) {
                    int termUnitSizingIndex = state.dataAirLoop->AirToZoneNodeInfo(AirLoopNum).TermUnitCoolSizingIndex(zoneNum);
                    if (DataSizing::VdzMinClgByZone(termUnitSizingIndex) > 0.0) {
                        DataSizing::ZdzClgByZone(termUnitSizingIndex) =
                            min(1.0, TermUnitFinalZoneSizing(termUnitSizingIndex).VozClgByZone / DataSizing::VdzMinClgByZone(termUnitSizingIndex));
                    } else { // would divide by zero, so set to max ??
                        DataSizing::ZdzClgByZone(termUnitSizingIndex) = 1.0;
                    }
                    if (DataSizing::VdzMinHtgByZone(termUnitSizingIndex) > 0.0) {
                        DataSizing::ZdzHtgByZone(termUnitSizingIndex) =
                            min(1.0, TermUnitFinalZoneSizing(termUnitSizingIndex).VozHtgByZone / DataSizing::VdzMinHtgByZone(termUnitSizingIndex));
                    } else { // would divide by zero, so set to max
                        DataSizing::ZdzHtgByZone(termUnitSizingIndex) = 1.0;
                    }
                }
                for (int zoneNum = 1; zoneNum <= state.dataAirLoop->AirToZoneNodeInfo(AirLoopNum).NumZonesHeated; ++zoneNum) {
                    int termUnitSizingIndex = state.dataAirLoop->AirToZoneNodeInfo(AirLoopNum).TermUnitHeatSizingIndex(zoneNum);
                    if (DataSizing::VdzMinClgByZone(termUnitSizingIndex) > 0.0) {
                        DataSizing::ZdzClgByZone(termUnitSizingIndex) =
                            min(1.0, TermUnitFinalZoneSizing(termUnitSizingIndex).VozClgByZone / DataSizing::VdzMinClgByZone(termUnitSizingIndex));
                    } else { // would divide by zero, so set to max ??
                        DataSizing::ZdzClgByZone(termUnitSizingIndex) = 1.0;
                    }
                    if (DataSizing::VdzMinHtgByZone(termUnitSizingIndex) > 0.0) {
                        DataSizing::ZdzHtgByZone(termUnitSizingIndex) =
                            min(1.0, TermUnitFinalZoneSizing(termUnitSizingIndex).VozHtgByZone / DataSizing::VdzMinHtgByZone(termUnitSizingIndex));
                    } else { // would divide by zero, so set to max
                        DataSizing::ZdzHtgByZone(termUnitSizingIndex) = 1.0;
                    }
                } // end loop over zones on air loop to calculate Zdz values

                // Sum Voz values for System Vou, in E+ the Vbz value has now been corrected to remove population Diversity, so we add the term back
                // in here directly to get Vou, now corrected again to only apply D to the people part
                DataSizing::VouBySys(AirLoopNum) = DataSizing::DBySys(AirLoopNum) * SumRpxPzBySys(AirLoopNum) + SumRaxAzBySys(AirLoopNum);
                // redo VpzClgSumBySys( AirLoopNum ) with latest values, for reporting
                DataSizing::VpzClgSumBySys(AirLoopNum) = 0.0;
                for (int zoneNum = 1; zoneNum <= state.dataAirLoop->AirToZoneNodeInfo(AirLoopNum).NumZonesCooled; ++zoneNum) {
                    int termUnitSizingIndex = state.dataAirLoop->AirToZoneNodeInfo(AirLoopNum).TermUnitCoolSizingIndex(zoneNum);
                    DataSizing::VpzClgSumBySys(AirLoopNum) += DataSizing::VdzClgByZone(termUnitSizingIndex);
                }
                for (int zoneNum = 1; zoneNum <= state.dataAirLoop->AirToZoneNodeInfo(AirLoopNum).NumZonesHeated; ++zoneNum) {
                    int termUnitSizingIndex = state.dataAirLoop->AirToZoneNodeInfo(AirLoopNum).TermUnitHeatSizingIndex(zoneNum);
                    int MatchingCooledZoneNum = General::FindNumberInList(termUnitSizingIndex,
                                                                          state.dataAirLoop->AirToZoneNodeInfo(AirLoopNum).TermUnitCoolSizingIndex,
                                                                          state.dataAirLoop->AirToZoneNodeInfo(AirLoopNum).NumZonesCooled);
                    if (MatchingCooledZoneNum == 0) {
                        DataSizing::VpzClgSumBySys(AirLoopNum) += DataSizing::VdzClgByZone(termUnitSizingIndex);
                    }
                }

                // Fill Vps for cooling VRP calculation, use cooling design flow rate as adjusted in ManageSystemSizingAdjustments ( to use
                // conincident sizing result if available for block air flow
                DataSizing::VpsClgBySys(AirLoopNum) = FinalSysSizing(SysSizNum).DesCoolVolFlow;

                // Fill Vps for heating VRP calculation, use heating min by zone from air terminal scan in ManageSystemSizingAdjustments
                DataSizing::VpsHtgBySys(AirLoopNum) = 0.0;
                DataSizing::VpzHtgSumBySys(AirLoopNum) = 0.0; // for reporting only
                for (int zoneNum = 1; zoneNum <= state.dataAirLoop->AirToZoneNodeInfo(AirLoopNum).NumZonesCooled; ++zoneNum) {
                    int termUnitSizingIndex = state.dataAirLoop->AirToZoneNodeInfo(AirLoopNum).TermUnitCoolSizingIndex(zoneNum);
                    DataSizing::VpsHtgBySys(AirLoopNum) += DataSizing::VpzMinHtgByZone(termUnitSizingIndex);
                    DataSizing::VpzHtgSumBySys(AirLoopNum) += DataSizing::VpzHtgByZone(termUnitSizingIndex);
                }
                for (int zoneNum = 1; zoneNum <= state.dataAirLoop->AirToZoneNodeInfo(AirLoopNum).NumZonesHeated; ++zoneNum) {
                    int termUnitSizingIndex = state.dataAirLoop->AirToZoneNodeInfo(AirLoopNum).TermUnitHeatSizingIndex(zoneNum);
                    int MatchingCooledZoneNum = General::FindNumberInList(termUnitSizingIndex,
                                                                          state.dataAirLoop->AirToZoneNodeInfo(AirLoopNum).TermUnitCoolSizingIndex,
                                                                          state.dataAirLoop->AirToZoneNodeInfo(AirLoopNum).NumZonesCooled);
                    if (MatchingCooledZoneNum == 0) {
                        DataSizing::VpsHtgBySys(AirLoopNum) += DataSizing::VpzMinHtgByZone(termUnitSizingIndex);
                        DataSizing::VpzHtgSumBySys(AirLoopNum) += DataSizing::VpzHtgByZone(termUnitSizingIndex);
                    }
                }
                // Fill Xs values
                DataSizing::XsBySysCool(AirLoopNum) = DataSizing::VouBySys(AirLoopNum) / DataSizing::VpsClgBySys(AirLoopNum);
                DataSizing::XsBySysHeat(AirLoopNum) = DataSizing::VouBySys(AirLoopNum) / DataSizing::VpsHtgBySys(AirLoopNum);

                // Loop over zones and calculate Evz for each for both cooling and heating, and find mins
                DataSizing::EvzMinBySysCool(AirLoopNum) = 1.0;
                DataSizing::EvzMinBySysHeat(AirLoopNum) = 1.0;

                // make two passes, one for cooled zone and one for heated zones, if some zones are duplicate, it's OK, it'll just redo the same calcs
                for (int coolHeatPass = 1; coolHeatPass <= 2; ++coolHeatPass) {
                    int numZones = 0;
                    if (coolHeatPass == 1) {
                        numZones = state.dataAirLoop->AirToZoneNodeInfo(AirLoopNum).NumZonesCooled;
                    } else {
                        numZones = state.dataAirLoop->AirToZoneNodeInfo(AirLoopNum).NumZonesHeated;
                    }
                    for (int zoneNum = 1; zoneNum <= numZones; ++zoneNum) {
                        int termUnitSizingIndex = 0;
                        if (coolHeatPass == 1) {
                            termUnitSizingIndex = state.dataAirLoop->AirToZoneNodeInfo(AirLoopNum).TermUnitCoolSizingIndex(zoneNum);
                        } else {
                            termUnitSizingIndex = state.dataAirLoop->AirToZoneNodeInfo(AirLoopNum).TermUnitHeatSizingIndex(zoneNum);
                        }
                        Real64 Er = TermUnitFinalZoneSizing(termUnitSizingIndex)
                                        .ZoneSecondaryRecirculation; // user input in Zone Air Distribution design spec object

                        if (Er > 0.0) { // multi path zone
                            // Find Evz for cooling
                            Real64 Ep_Clg = TermUnitFinalZoneSizing(termUnitSizingIndex)
                                                .ZonePrimaryAirFraction; // as adjusted in ManageSystemSizingAdjustments();
                            Real64 Fa_Clg = Ep_Clg + (1.0 - Ep_Clg) * Er;
                            FaByZoneCool(termUnitSizingIndex) = Fa_Clg;
                            Real64 Fb_Clg = Ep_Clg;
                            FbByZoneCool(termUnitSizingIndex) = Fb_Clg;
                            Real64 Ez_Clg = TermUnitFinalZoneSizing(termUnitSizingIndex)
                                                .ZoneADEffCooling; // user input in Zone Air Distribution design spec object
                            Real64 Fc_Clg = 1.0 - (1.0 - Ez_Clg) * (1.0 - Er) * (1 - Ep_Clg);
                            FcByZoneCool(termUnitSizingIndex) = Fc_Clg;
                            DataSizing::EvzByZoneCool(termUnitSizingIndex) =
                                (Fa_Clg + DataSizing::XsBySysCool(AirLoopNum) * Fb_Clg - DataSizing::ZdzClgByZone(termUnitSizingIndex) * Fc_Clg) /
                                Fa_Clg;
                            // note that SimAirServingZones::LimitZoneVentEff is intended only for single path per I/O ref

                            // find Evz for heating
                            Real64 Ep_Htg = TermUnitFinalZoneSizing(termUnitSizingIndex)
                                                .ZonePrimaryAirFractionHtg; // as adjusted in ManageSystemSizingAdjustments();
                            Real64 Fa_Htg = Ep_Htg + (1.0 - Ep_Htg) * Er;
                            FaByZoneHeat(termUnitSizingIndex) = Fa_Htg;
                            Real64 Fb_Htg = Ep_Htg;
                            FbByZoneCool(termUnitSizingIndex) = Fb_Htg;
                            Real64 Ez_Htg = TermUnitFinalZoneSizing(termUnitSizingIndex)
                                                .ZoneADEffHeating; // user input in Zone Air Distribution design spec object
                            Real64 Fc_Htg = 1.0 - (1.0 - Ez_Htg) * (1.0 - Er) * (1 - Ep_Htg);
                            FcByZoneHeat(termUnitSizingIndex) = Fc_Htg;
                            DataSizing::EvzByZoneHeat(termUnitSizingIndex) =
                                (Fa_Htg + DataSizing::XsBySysHeat(AirLoopNum) * Fb_Htg - DataSizing::ZdzHtgByZone(termUnitSizingIndex) * Fc_Htg) /
                                Fa_Htg;

                        } else { // single path zone
                            DataSizing::EvzByZoneCool(termUnitSizingIndex) =
                                1.0 + DataSizing::XsBySysCool(AirLoopNum) - DataSizing::ZdzClgByZone(termUnitSizingIndex);
                            SimAirServingZones::LimitZoneVentEff(DataSizing::XsBySysCool(AirLoopNum),
                                                                 VbzByZone(termUnitSizingIndex) / DataSizing::EvzByZoneCool(termUnitSizingIndex),
                                                                 termUnitSizingIndex,
                                                                 DataSizing::EvzByZoneCool(termUnitSizingIndex));
                            DataSizing::EvzByZoneHeat(termUnitSizingIndex) =
                                1.0 + DataSizing::XsBySysHeat(AirLoopNum) - DataSizing::ZdzHtgByZone(termUnitSizingIndex);
                            SimAirServingZones::LimitZoneVentEff(DataSizing::XsBySysHeat(AirLoopNum),
                                                                 VbzByZone(termUnitSizingIndex) / DataSizing::EvzByZoneHeat(termUnitSizingIndex),
                                                                 termUnitSizingIndex,
                                                                 DataSizing::EvzByZoneHeat(termUnitSizingIndex));
                        }

                        if (DataSizing::EvzByZoneCool(termUnitSizingIndex) < DataSizing::EvzMinBySysCool(AirLoopNum)) {
                            DataSizing::EvzMinBySysCool(AirLoopNum) = DataSizing::EvzByZoneCool(termUnitSizingIndex);
                        }
                        if (DataSizing::EvzByZoneHeat(termUnitSizingIndex) < DataSizing::EvzMinBySysHeat(AirLoopNum)) {
                            DataSizing::EvzMinBySysHeat(AirLoopNum) = DataSizing::EvzByZoneHeat(termUnitSizingIndex);
                        }
                    } // end loop over zones on air loop to calculate Evz by zone and find mins

                    // calculate Vot for both cooling and heating
                    DataSizing::VotClgBySys(AirLoopNum) = DataSizing::VouBySys(AirLoopNum) / DataSizing::EvzMinBySysCool(AirLoopNum);
                    DataSizing::VotHtgBySys(AirLoopNum) = DataSizing::VouBySys(AirLoopNum) / DataSizing::EvzMinBySysHeat(AirLoopNum);
                    // the design zone ventilation value is based on the larger of the system-level cooling Vot and/or heating Vot
                    FinalSysSizing(AirLoopNum).DesOutAirVolFlow = max(VotClgBySys(AirLoopNum), VotHtgBySys(AirLoopNum));
                }
            } // system OA is autosized and VRP
            else if ((FinalSysSizing(AirLoopNum).OAAutoSized && SysSizInput(SysSizNum).SystemOAMethod == SOAM_VRP &&
                      state.dataAirLoop->AirLoopZoneInfo(AirLoopNum).NumZones == 1)) { // single zone VRP
                int termUnitSizingIndex = 0;
                termUnitSizingIndex = state.dataAirLoop->AirToZoneNodeInfo(AirLoopNum).TermUnitCoolSizingIndex(1);
                if (termUnitSizingIndex == 0) {
                    termUnitSizingIndex = state.dataAirLoop->AirToZoneNodeInfo(AirLoopNum).TermUnitHeatSizingIndex(1);
                }
                // single zone cooling
                DataSizing::VotClgBySys(AirLoopNum) = VbzByZone(termUnitSizingIndex) / TermUnitFinalZoneSizing(termUnitSizingIndex).ZoneADEffCooling;
                DataSizing::EvzByZoneCool(termUnitSizingIndex) = TermUnitFinalZoneSizing(termUnitSizingIndex).ZoneADEffCooling;
                DataSizing::EvzMinBySysCool(AirLoopNum) = DataSizing::EvzByZoneCool(termUnitSizingIndex);
                DataSizing::VpsClgBySys(AirLoopNum) = FinalSysSizing(SysSizNum).DesCoolVolFlow;
                DataSizing::VpzClgSumBySys(AirLoopNum) = DataSizing::VdzClgByZone(termUnitSizingIndex);
                // single zone heating
                DataSizing::VotHtgBySys(AirLoopNum) = VbzByZone(termUnitSizingIndex) / TermUnitFinalZoneSizing(termUnitSizingIndex).ZoneADEffHeating;
                DataSizing::EvzByZoneHeat(termUnitSizingIndex) = TermUnitFinalZoneSizing(termUnitSizingIndex).ZoneADEffHeating;
                DataSizing::EvzMinBySysHeat(AirLoopNum) = DataSizing::EvzByZoneHeat(termUnitSizingIndex);
                DataSizing::VpsHtgBySys(AirLoopNum) = DataSizing::VpzMinHtgByZone(termUnitSizingIndex);
                DataSizing::VpzHtgSumBySys(AirLoopNum) = DataSizing::VpzHtgByZone(termUnitSizingIndex);

                // the design zone ventilation value is based on the larger of the system-level cooling Vot and/or heating Vot
                FinalSysSizing(AirLoopNum).DesOutAirVolFlow = max(VotClgBySys(AirLoopNum), VotHtgBySys(AirLoopNum));
                // Fill Xs values for reporting
                DataSizing::XsBySysCool(AirLoopNum) = FinalSysSizing(AirLoopNum).DesOutAirVolFlow / DataSizing::VpsClgBySys(AirLoopNum);
                DataSizing::XsBySysHeat(AirLoopNum) = FinalSysSizing(AirLoopNum).DesOutAirVolFlow / DataSizing::VpsHtgBySys(AirLoopNum);

            } else { // not vrp, zone sum, fill out values that still apply
                // redo VpzClgSumBySys( AirLoopNum ) with latest values, for reporting
                DataSizing::VpzClgSumBySys(AirLoopNum) = 0.0;
                // Fill Vps for cooling VRP calculation, use cooling design flow rate as adjusted in ManageSystemSizingAdjustments ( to use
                // conincident sizing result if available for block air flow
                DataSizing::VpsClgBySys(AirLoopNum) = FinalSysSizing(SysSizNum).DesCoolVolFlow;
                // Fill Vps for heating VRP calculation, use heating min by zone from air terminal scan in ManageSystemSizingAdjustments
                DataSizing::VpsHtgBySys(AirLoopNum) = 0.0;
                DataSizing::VpzHtgSumBySys(AirLoopNum) = 0.0; // for reporting only
                for (int zoneNum = 1; zoneNum <= state.dataAirLoop->AirToZoneNodeInfo(AirLoopNum).NumZonesCooled; ++zoneNum) {
                    int termUnitSizingIndex = state.dataAirLoop->AirToZoneNodeInfo(AirLoopNum).TermUnitCoolSizingIndex(zoneNum);
                    DataSizing::VpzClgSumBySys(AirLoopNum) += DataSizing::VdzClgByZone(termUnitSizingIndex);
                    DataSizing::VpsHtgBySys(AirLoopNum) += DataSizing::VpzMinHtgByZone(termUnitSizingIndex);
                    DataSizing::VpzHtgSumBySys(AirLoopNum) += DataSizing::VpzHtgByZone(termUnitSizingIndex);
                }
                for (int zoneNum = 1; zoneNum <= state.dataAirLoop->AirToZoneNodeInfo(AirLoopNum).NumZonesHeated; ++zoneNum) {
                    int termUnitSizingIndex = state.dataAirLoop->AirToZoneNodeInfo(AirLoopNum).TermUnitHeatSizingIndex(zoneNum);
                    int MatchingCooledZoneNum = General::FindNumberInList(termUnitSizingIndex,
                                                                          state.dataAirLoop->AirToZoneNodeInfo(AirLoopNum).TermUnitCoolSizingIndex,
                                                                          state.dataAirLoop->AirToZoneNodeInfo(AirLoopNum).NumZonesCooled);
                    if (MatchingCooledZoneNum == 0) {
                        DataSizing::VpzClgSumBySys(AirLoopNum) += DataSizing::VdzClgByZone(termUnitSizingIndex);
                        DataSizing::VpsHtgBySys(AirLoopNum) += DataSizing::VpzMinHtgByZone(termUnitSizingIndex);
                        DataSizing::VpzHtgSumBySys(AirLoopNum) += DataSizing::VpzHtgByZone(termUnitSizingIndex);
                    }
                }
            }
        } // airloop loop

        // write out predefined standard 62.1 report data, total of 8 tables
        for (int AirLoopNum = 1; AirLoopNum <= NumPrimaryAirSys; ++AirLoopNum) {

            // System Ventilation Requirements for Cooling (table 1)
            OutputReportPredefined::PreDefTableEntry(
                OutputReportPredefined::pdchS62svrClSumVpz, FinalSysSizing(AirLoopNum).AirPriLoopName, VpzClgSumBySys(AirLoopNum), 4); // Vpz-sum
            OutputReportPredefined::PreDefTableEntry(
                OutputReportPredefined::pdchS62svrClPs, FinalSysSizing(AirLoopNum).AirPriLoopName, PsBySys(AirLoopNum), 4); // Ps
            OutputReportPredefined::PreDefTableEntry(
                OutputReportPredefined::pdchS62svrClSumPz, FinalSysSizing(AirLoopNum).AirPriLoopName, PzSumBySys(AirLoopNum), 4); // Pz-sum
            OutputReportPredefined::PreDefTableEntry(
                OutputReportPredefined::pdchS62svrClD, FinalSysSizing(AirLoopNum).AirPriLoopName, DBySys(AirLoopNum), 4); // D
            OutputReportPredefined::PreDefTableEntry(
                OutputReportPredefined::pdchS62svrClVou, FinalSysSizing(AirLoopNum).AirPriLoopName, VouBySys(AirLoopNum), 4); // Vou
            OutputReportPredefined::PreDefTableEntry(
                OutputReportPredefined::pdchS62svrClVps, FinalSysSizing(AirLoopNum).AirPriLoopName, DataSizing::VpsClgBySys(AirLoopNum), 4); // Vps
            OutputReportPredefined::PreDefTableEntry(
                OutputReportPredefined::pdchS62svrClXs, FinalSysSizing(AirLoopNum).AirPriLoopName, XsBySysCool(AirLoopNum), 4); // Xs
            OutputReportPredefined::PreDefTableEntry(
                OutputReportPredefined::pdchS62svrClEv, FinalSysSizing(AirLoopNum).AirPriLoopName, EvzMinBySysCool(AirLoopNum), 4); // Ev
            OutputReportPredefined::PreDefTableEntry(
                OutputReportPredefined::pdchS62svrClVot, FinalSysSizing(AirLoopNum).AirPriLoopName, VotClgBySys(AirLoopNum), 4); // Vot
            if (DataSizing::VpsClgBySys(AirLoopNum) != 0.0) {                                                                    // Move here
                OutputReportPredefined::PreDefTableEntry(OutputReportPredefined::pdchS62svrClPercOA,
                                                         FinalSysSizing(AirLoopNum).AirPriLoopName,
                                                         VotClgBySys(AirLoopNum) / DataSizing::VpsClgBySys(AirLoopNum),
                                                         4); //%OA
            }
            OutputReportPredefined::PreDefTableEntry(OutputReportPredefined::pdchS62svrClEnvironmentOfPs,
                                                     FinalSysSizing(AirLoopNum).AirPriLoopName,
                                                     DataSizing::PeakPsOccurrenceEnvironmentStringBySys(AirLoopNum));
            OutputReportPredefined::PreDefTableEntry(OutputReportPredefined::pdchS62svrClTimeOfPs,
                                                     FinalSysSizing(AirLoopNum).AirPriLoopName,
                                                     DataSizing::PeakPsOccurrenceDateTimeStringBySys(AirLoopNum));

            // system ventilation requirements for heating ( table 2 )
            OutputReportPredefined::PreDefTableEntry(
                OutputReportPredefined::pdchS62svrHtSumVpz, FinalSysSizing(AirLoopNum).AirPriLoopName, VpzHtgSumBySys(AirLoopNum), 4); // Vpz-sum
            OutputReportPredefined::PreDefTableEntry(
                OutputReportPredefined::pdchS62svrHtPs, FinalSysSizing(AirLoopNum).AirPriLoopName, PsBySys(AirLoopNum), 4); // Ps
            OutputReportPredefined::PreDefTableEntry(
                OutputReportPredefined::pdchS62svrHtSumPz, FinalSysSizing(AirLoopNum).AirPriLoopName, PzSumBySys(AirLoopNum), 4); // Pz-sum
            OutputReportPredefined::PreDefTableEntry(
                OutputReportPredefined::pdchS62svrHtD, FinalSysSizing(AirLoopNum).AirPriLoopName, DBySys(AirLoopNum), 4); // D
            OutputReportPredefined::PreDefTableEntry(
                OutputReportPredefined::pdchS62svrHtVou, FinalSysSizing(AirLoopNum).AirPriLoopName, DataSizing::VouBySys(AirLoopNum), 4); // Vou
            OutputReportPredefined::PreDefTableEntry(
                OutputReportPredefined::pdchS62svrHtVps, FinalSysSizing(AirLoopNum).AirPriLoopName, DataSizing::VpsHtgBySys(AirLoopNum), 4); // Vps
            OutputReportPredefined::PreDefTableEntry(
                OutputReportPredefined::pdchS62svrHtXs, FinalSysSizing(AirLoopNum).AirPriLoopName, XsBySysHeat(AirLoopNum), 4); // Xs
            OutputReportPredefined::PreDefTableEntry(
                OutputReportPredefined::pdchS62svrHtEv, FinalSysSizing(AirLoopNum).AirPriLoopName, EvzMinBySysHeat(AirLoopNum), 4); // Ev
            OutputReportPredefined::PreDefTableEntry(
                OutputReportPredefined::pdchS62svrHtVot, FinalSysSizing(AirLoopNum).AirPriLoopName, VotHtgBySys(AirLoopNum), 4); // Vot
            if (DataSizing::VpsHtgBySys(AirLoopNum) != 0.0) {
                OutputReportPredefined::PreDefTableEntry(OutputReportPredefined::pdchS62svrHtPercOA,
                                                         FinalSysSizing(AirLoopNum).AirPriLoopName,
                                                         VotHtgBySys(AirLoopNum) / DataSizing::VpsHtgBySys(AirLoopNum),
                                                         4); //%OA
            }
            // heating time of peak Ps is the same as for cooling (for now)
            OutputReportPredefined::PreDefTableEntry(OutputReportPredefined::pdchS62svrHtEnvironmentOfPs,
                                                     FinalSysSizing(AirLoopNum).AirPriLoopName,
                                                     DataSizing::PeakPsOccurrenceEnvironmentStringBySys(AirLoopNum));
            OutputReportPredefined::PreDefTableEntry(OutputReportPredefined::pdchS62svrHtTimeOfPs,
                                                     FinalSysSizing(AirLoopNum).AirPriLoopName,
                                                     DataSizing::PeakPsOccurrenceDateTimeStringBySys(AirLoopNum));

            // Zone ventilation parameters, (table 3)
            // make two passes, one for cooled zones and one for heated zones, if a zone is the same on the second pass, skip it
            for (int coolHeatPass = 1; coolHeatPass <= 2; ++coolHeatPass) {
                int numZones = 0;
                if (coolHeatPass == 1) {
                    numZones = state.dataAirLoop->AirToZoneNodeInfo(AirLoopNum).NumZonesCooled;
                } else {
                    numZones = state.dataAirLoop->AirToZoneNodeInfo(AirLoopNum).NumZonesHeated;
                }
                for (int zoneNum = 1; zoneNum <= numZones; ++zoneNum) {
                    int termUnitSizingIndex = 0;
                    int MatchingCooledZoneNum = 0;
                    if (coolHeatPass == 1) {
                        termUnitSizingIndex = state.dataAirLoop->AirToZoneNodeInfo(AirLoopNum).TermUnitCoolSizingIndex(zoneNum);
                    } else {
                        termUnitSizingIndex = state.dataAirLoop->AirToZoneNodeInfo(AirLoopNum).TermUnitHeatSizingIndex(zoneNum);
                        MatchingCooledZoneNum = General::FindNumberInList(termUnitSizingIndex,
                                                                          state.dataAirLoop->AirToZoneNodeInfo(AirLoopNum).TermUnitCoolSizingIndex,
                                                                          state.dataAirLoop->AirToZoneNodeInfo(AirLoopNum).NumZonesCooled);
                    }
                    if (MatchingCooledZoneNum == 0) {
                        OutputReportPredefined::PreDefTableEntry(OutputReportPredefined::pdchS62zvpAlN,
                                                                 TermUnitFinalZoneSizing(termUnitSizingIndex).ZoneName,
                                                                 state.dataAirSystemsData->PrimaryAirSystems(AirLoopNum).Name); // Air loop name
                        OutputReportPredefined::PreDefTableEntry(OutputReportPredefined::pdchS62zvpRp,
                                                                 TermUnitFinalZoneSizing(termUnitSizingIndex).ZoneName,
                                                                 TermUnitFinalZoneSizing(termUnitSizingIndex).DesOAFlowPPer,
                                                                 6); // Rp
                        OutputReportPredefined::PreDefTableEntry(OutputReportPredefined::pdchS62zvpPz,
                                                                 TermUnitFinalZoneSizing(termUnitSizingIndex).ZoneName,
                                                                 TermUnitFinalZoneSizing(termUnitSizingIndex).TotPeopleInZone,
                                                                 4); // Pz
                        OutputReportPredefined::PreDefTableEntry(OutputReportPredefined::pdchS62zvpRa,
                                                                 TermUnitFinalZoneSizing(termUnitSizingIndex).ZoneName,
                                                                 TermUnitFinalZoneSizing(termUnitSizingIndex).DesOAFlowPerArea,
                                                                 6); // Ra
                        OutputReportPredefined::PreDefTableEntry(OutputReportPredefined::pdchS62zvpAz,
                                                                 TermUnitFinalZoneSizing(termUnitSizingIndex).ZoneName,
                                                                 TermUnitFinalZoneSizing(termUnitSizingIndex).TotalZoneFloorArea); // Az
                        OutputReportPredefined::PreDefTableEntry(
                            OutputReportPredefined::pdchS62zvpVbz,
                            TermUnitFinalZoneSizing(termUnitSizingIndex).ZoneName,
                            VbzByZone(termUnitSizingIndex),
                            4); // Vbz, now corrected so that Vbz does not already have system population term multiplied into it
                        OutputReportPredefined::PreDefTableEntry(OutputReportPredefined::pdchS62zvpClEz,
                                                                 TermUnitFinalZoneSizing(termUnitSizingIndex).ZoneName,
                                                                 TermUnitFinalZoneSizing(termUnitSizingIndex).ZoneADEffCooling,
                                                                 4); // Ez-clg
                        if (TermUnitFinalZoneSizing(termUnitSizingIndex).ZoneADEffCooling > 0.0) {
                            OutputReportPredefined::PreDefTableEntry(OutputReportPredefined::pdchS62zvpClVoz,
                                                                     TermUnitFinalZoneSizing(termUnitSizingIndex).ZoneName,
                                                                     VbzByZone(termUnitSizingIndex) /
                                                                         TermUnitFinalZoneSizing(termUnitSizingIndex).ZoneADEffCooling,
                                                                     4); // Voz-clg
                        }
                        OutputReportPredefined::PreDefTableEntry(OutputReportPredefined::pdchS62zvpHtEz,
                                                                 TermUnitFinalZoneSizing(termUnitSizingIndex).ZoneName,
                                                                 TermUnitFinalZoneSizing(termUnitSizingIndex).ZoneADEffHeating,
                                                                 3); // Ez-htg
                        if (TermUnitFinalZoneSizing(termUnitSizingIndex).ZoneADEffHeating != 0.0) {
                            OutputReportPredefined::PreDefTableEntry(OutputReportPredefined::pdchS62zvpHtVoz,
                                                                     TermUnitFinalZoneSizing(termUnitSizingIndex).ZoneName,
                                                                     VbzByZone(termUnitSizingIndex) /
                                                                         TermUnitFinalZoneSizing(termUnitSizingIndex).ZoneADEffHeating,
                                                                     4); // Voz-htg
                        }
                    }
                }
            }

            // System Ventilation Parameters, (Table 4)

            // first do some summations needed
            Real64 RpPzSum(0.0);
            Real64 RaAzSum(0.0);
            Real64 AzSum(0.0);
            Real64 VbzSum(0.0);
            Real64 VozClgSum(0.0);
            Real64 VozHtgSum(0.0);
            Real64 VdzClgSum(0.0);
            Real64 VdzHtgSum(0.0);
            Real64 VpzMinClgSum(0.0);
            Real64 VpzMinHtgSum(0.0);
            // make two passes, one for cooled zones and one for heated zones, if a zone is the same on the second pass, skip it
            for (int coolHeatPass = 1; coolHeatPass <= 2; ++coolHeatPass) {
                int numZones = 0;
                if (coolHeatPass == 1) {
                    numZones = state.dataAirLoop->AirToZoneNodeInfo(AirLoopNum).NumZonesCooled;
                } else {
                    numZones = state.dataAirLoop->AirToZoneNodeInfo(AirLoopNum).NumZonesHeated;
                }
                for (int zoneNum = 1; zoneNum <= numZones; ++zoneNum) {
                    int termUnitSizingIndex = 0;
                    int MatchingCooledZoneNum = 0;
                    if (coolHeatPass == 1) {
                        termUnitSizingIndex = state.dataAirLoop->AirToZoneNodeInfo(AirLoopNum).TermUnitCoolSizingIndex(zoneNum);
                    } else {
                        termUnitSizingIndex = state.dataAirLoop->AirToZoneNodeInfo(AirLoopNum).TermUnitHeatSizingIndex(zoneNum);
                        MatchingCooledZoneNum = General::FindNumberInList(termUnitSizingIndex,
                                                                          state.dataAirLoop->AirToZoneNodeInfo(AirLoopNum).TermUnitCoolSizingIndex,
                                                                          state.dataAirLoop->AirToZoneNodeInfo(AirLoopNum).NumZonesCooled);
                    }
                    if (MatchingCooledZoneNum == 0) {

                        // Zone ventilation parameters, (table 3)
                        RpPzSum +=
                            TermUnitFinalZoneSizing(termUnitSizingIndex).DesOAFlowPPer * TermUnitFinalZoneSizing(termUnitSizingIndex).TotPeopleInZone;
                        RaAzSum += TermUnitFinalZoneSizing(termUnitSizingIndex).DesOAFlowPerArea *
                                   TermUnitFinalZoneSizing(termUnitSizingIndex).TotalZoneFloorArea;
                        AzSum += TermUnitFinalZoneSizing(termUnitSizingIndex).TotalZoneFloorArea;
                        VbzSum += VbzByZone(termUnitSizingIndex);
                        if (TermUnitFinalZoneSizing(termUnitSizingIndex).ZoneADEffCooling != 0.0) {
                            VozClgSum += VbzByZone(termUnitSizingIndex) / TermUnitFinalZoneSizing(termUnitSizingIndex).ZoneADEffCooling;
                        }
                        if (TermUnitFinalZoneSizing(termUnitSizingIndex).ZoneADEffHeating != 0.0) {
                            VozHtgSum += VbzByZone(termUnitSizingIndex) / TermUnitFinalZoneSizing(termUnitSizingIndex).ZoneADEffHeating;
                        }

                        VpzMinClgSum += VpzMinClgByZone(termUnitSizingIndex);
                        VdzClgSum += VdzClgByZone(termUnitSizingIndex);
                        VpzMinHtgSum += VpzMinHtgByZone(termUnitSizingIndex);
                        VdzHtgSum += VdzMinHtgByZone(termUnitSizingIndex);

                        // Zone Ventilation Calculations for Cooling Design, (Table 5)
                        OutputReportPredefined::PreDefTableEntry(OutputReportPredefined::pdchS62zcdAlN,
                                                                 TermUnitFinalZoneSizing(termUnitSizingIndex).ZoneName,
                                                                 state.dataAirLoop->AirToZoneNodeInfo(AirLoopNum).AirLoopName); // Air loop name
                        for (int iAirDistUnit = 1; iAirDistUnit <= DataDefineEquip::NumAirDistUnits; ++iAirDistUnit) {
                            if (DataDefineEquip::AirDistUnit(iAirDistUnit).TermUnitSizingNum == termUnitSizingIndex) {
                                OutputReportPredefined::PreDefTableEntry(
                                    OutputReportPredefined::pdchS62zcdBox,
                                    TermUnitFinalZoneSizing(termUnitSizingIndex).ZoneName,
                                    DataDefineEquip::AirDistUnit(iAirDistUnit).EquipType(1)); // use first type of equipment listed
                                break;                                                        // if it has been found no more searching is needed
                            }
                        }
                        OutputReportPredefined::PreDefTableEntry(OutputReportPredefined::pdchS62zcdVpz,
                                                                 TermUnitFinalZoneSizing(termUnitSizingIndex).ZoneName,
                                                                 VpzClgByZone(termUnitSizingIndex),
                                                                 4); // Vpz LS:
                        OutputReportPredefined::PreDefTableEntry(OutputReportPredefined::pdchS62zcdVdz,
                                                                 TermUnitFinalZoneSizing(termUnitSizingIndex).ZoneName,
                                                                 VdzClgByZone(termUnitSizingIndex),
                                                                 4); // Vdz
                        OutputReportPredefined::PreDefTableEntry(OutputReportPredefined::pdchS62zcdVpzmin,
                                                                 TermUnitFinalZoneSizing(termUnitSizingIndex).ZoneName,
                                                                 VpzMinClgByZone(termUnitSizingIndex),
                                                                 4); // Vpz-min
                        if (TermUnitFinalZoneSizing(termUnitSizingIndex).ZoneADEffCooling > 0.0) {
                            OutputReportPredefined::PreDefTableEntry(OutputReportPredefined::pdchS62zcdVozclg,
                                                                     TermUnitFinalZoneSizing(termUnitSizingIndex).ZoneName,
                                                                     VbzByZone(termUnitSizingIndex) /
                                                                         TermUnitFinalZoneSizing(termUnitSizingIndex).ZoneADEffCooling,
                                                                     4); // Voz-clg
                        }
                        OutputReportPredefined::PreDefTableEntry(OutputReportPredefined::pdchS62zcdZpz,
                                                                 TermUnitFinalZoneSizing(termUnitSizingIndex).ZoneName,
                                                                 DataSizing::ZdzClgByZone(termUnitSizingIndex),
                                                                 4); // Zpz = Voz/Vpz (see eq 6-5 in 62.1-2010)
                        OutputReportPredefined::PreDefTableEntry(OutputReportPredefined::pdchS62zcdEp,
                                                                 TermUnitFinalZoneSizing(termUnitSizingIndex).ZoneName,
                                                                 TermUnitFinalZoneSizing(termUnitSizingIndex).ZonePrimaryAirFraction,
                                                                 4); // Ep
                        OutputReportPredefined::PreDefTableEntry(OutputReportPredefined::pdchS62zcdEr,
                                                                 TermUnitFinalZoneSizing(termUnitSizingIndex).ZoneName,
                                                                 TermUnitFinalZoneSizing(termUnitSizingIndex).ZoneSecondaryRecirculation,
                                                                 4); // Er
                        OutputReportPredefined::PreDefTableEntry(OutputReportPredefined::pdchS62zcdFa,
                                                                 TermUnitFinalZoneSizing(termUnitSizingIndex).ZoneName,
                                                                 FaByZoneCool(termUnitSizingIndex),
                                                                 4); // Fa
                        OutputReportPredefined::PreDefTableEntry(OutputReportPredefined::pdchS62zcdFb,
                                                                 TermUnitFinalZoneSizing(termUnitSizingIndex).ZoneName,
                                                                 FbByZoneCool(termUnitSizingIndex),
                                                                 4); // Fb
                        OutputReportPredefined::PreDefTableEntry(OutputReportPredefined::pdchS62zcdFc,
                                                                 TermUnitFinalZoneSizing(termUnitSizingIndex).ZoneName,
                                                                 FcByZoneCool(termUnitSizingIndex),
                                                                 4); // Fc
                        OutputReportPredefined::PreDefTableEntry(OutputReportPredefined::pdchS62zcdEvz,
                                                                 TermUnitFinalZoneSizing(termUnitSizingIndex).ZoneName,
                                                                 EvzByZoneCool(termUnitSizingIndex),
                                                                 4); // Evz

                        // Zone Ventilation Calculations for Heating Design (Table 7)
                        OutputReportPredefined::PreDefTableEntry(OutputReportPredefined::pdchS62zhdAlN,
                                                                 TermUnitFinalZoneSizing(termUnitSizingIndex).ZoneName,
                                                                 state.dataAirLoop->AirToZoneNodeInfo(AirLoopNum).AirLoopName); // Air loop name
                        for (int iAirDistUnit = 1; iAirDistUnit <= DataDefineEquip::NumAirDistUnits; ++iAirDistUnit) {
                            if (DataDefineEquip::AirDistUnit(iAirDistUnit).TermUnitSizingNum == termUnitSizingIndex) {
                                OutputReportPredefined::PreDefTableEntry(
                                    OutputReportPredefined::pdchS62zhdBox,
                                    TermUnitFinalZoneSizing(termUnitSizingIndex).ZoneName,
                                    DataDefineEquip::AirDistUnit(iAirDistUnit).EquipType(1)); // use first type of equipment listed
                                break;                                                        // if it has been found no more searching is needed
                            }
                        }
                        OutputReportPredefined::PreDefTableEntry(OutputReportPredefined::pdchS62zhdVpz,
                                                                 TermUnitFinalZoneSizing(termUnitSizingIndex).ZoneName,
                                                                 VpzHtgByZone(termUnitSizingIndex),
                                                                 4); // Vpz
                        OutputReportPredefined::PreDefTableEntry(OutputReportPredefined::pdchS62zhdVdz,
                                                                 TermUnitFinalZoneSizing(termUnitSizingIndex).ZoneName,
                                                                 VdzHtgByZone(termUnitSizingIndex),
                                                                 4); // Vdz
                        OutputReportPredefined::PreDefTableEntry(OutputReportPredefined::pdchS62zhdVpzmin,
                                                                 TermUnitFinalZoneSizing(termUnitSizingIndex).ZoneName,
                                                                 VpzMinHtgByZone(termUnitSizingIndex),
                                                                 4); // Vpz-min
                        if (TermUnitFinalZoneSizing(termUnitSizingIndex).ZoneADEffHeating != 0.0) {
                            OutputReportPredefined::PreDefTableEntry(OutputReportPredefined::pdchS62zhdVozhtg,
                                                                     TermUnitFinalZoneSizing(termUnitSizingIndex).ZoneName,
                                                                     VbzByZone(termUnitSizingIndex) /
                                                                         TermUnitFinalZoneSizing(termUnitSizingIndex).ZoneADEffHeating,
                                                                     4); // Voz-htg
                        }
                        OutputReportPredefined::PreDefTableEntry(OutputReportPredefined::pdchS62zhdZpz,
                                                                 TermUnitFinalZoneSizing(termUnitSizingIndex).ZoneName,
                                                                 TermUnitFinalZoneSizing(termUnitSizingIndex).ZpzHtgByZone,
                                                                 4); // Zpz = Voz/Vpz (see eq 6-5 in 62.1-2010)
                        OutputReportPredefined::PreDefTableEntry(OutputReportPredefined::pdchS62zhdEp,
                                                                 TermUnitFinalZoneSizing(termUnitSizingIndex).ZoneName,
                                                                 TermUnitFinalZoneSizing(termUnitSizingIndex).ZonePrimaryAirFractionHtg,
                                                                 4); // Ep
                        OutputReportPredefined::PreDefTableEntry(OutputReportPredefined::pdchS62zhdEr,
                                                                 TermUnitFinalZoneSizing(termUnitSizingIndex).ZoneName,
                                                                 TermUnitFinalZoneSizing(termUnitSizingIndex).ZoneSecondaryRecirculation,
                                                                 4); // Er
                        OutputReportPredefined::PreDefTableEntry(OutputReportPredefined::pdchS62zhdFa,
                                                                 TermUnitFinalZoneSizing(termUnitSizingIndex).ZoneName,
                                                                 FaByZoneHeat(termUnitSizingIndex),
                                                                 4); // Fa
                        OutputReportPredefined::PreDefTableEntry(OutputReportPredefined::pdchS62zhdFb,
                                                                 TermUnitFinalZoneSizing(termUnitSizingIndex).ZoneName,
                                                                 FbByZoneHeat(termUnitSizingIndex),
                                                                 4); // Fb
                        OutputReportPredefined::PreDefTableEntry(OutputReportPredefined::pdchS62zhdFc,
                                                                 TermUnitFinalZoneSizing(termUnitSizingIndex).ZoneName,
                                                                 FcByZoneHeat(termUnitSizingIndex),
                                                                 4); // Fc
                        OutputReportPredefined::PreDefTableEntry(OutputReportPredefined::pdchS62zhdEvz,
                                                                 TermUnitFinalZoneSizing(termUnitSizingIndex).ZoneName,
                                                                 EvzByZoneHeat(termUnitSizingIndex),
                                                                 4); // Evz
                    }
                }
            }

            // System Ventilation Parameters, (Table 4)
            if (PzSumBySys(AirLoopNum) != 0.0) {
                OutputReportPredefined::PreDefTableEntry(OutputReportPredefined::pdchS62svpRp,
                                                         FinalSysSizing(AirLoopNum).AirPriLoopName,
                                                         RpPzSum / PzSumBySys(AirLoopNum),
                                                         6); // Average Rp for system
            }
            OutputReportPredefined::PreDefTableEntry(
                OutputReportPredefined::pdchS62svpPz, FinalSysSizing(AirLoopNum).AirPriLoopName, PzSumBySys(AirLoopNum));
            if (AzSum != 0.0) {
                OutputReportPredefined::PreDefTableEntry(
                    OutputReportPredefined::pdchS62svpRa, FinalSysSizing(AirLoopNum).AirPriLoopName, RaAzSum / AzSum, 6); // average Ra for system
            }
            OutputReportPredefined::PreDefTableEntry(OutputReportPredefined::pdchS62svpAz,
                                                     FinalSysSizing(AirLoopNum).AirPriLoopName,
                                                     AzSum,
                                                     4); // Az sum
            OutputReportPredefined::PreDefTableEntry(OutputReportPredefined::pdchS62svpVbz, FinalSysSizing(AirLoopNum).AirPriLoopName, VbzSum, 4);
            OutputReportPredefined::PreDefTableEntry(OutputReportPredefined::pdchS62svpClVoz,
                                                     FinalSysSizing(AirLoopNum).AirPriLoopName,
                                                     VozClgSum,
                                                     4); // Voz-clg
            OutputReportPredefined::PreDefTableEntry(OutputReportPredefined::pdchS62svpHtVoz,
                                                     FinalSysSizing(AirLoopNum).AirPriLoopName,
                                                     VozHtgSum,
                                                     4); // Voz-htg

            // System Ventilation Calculations for Cooling Design (Table 6)
            OutputReportPredefined::PreDefTableEntry(
                OutputReportPredefined::pdchS62scdVpz, FinalSysSizing(AirLoopNum).AirPriLoopName, VpzClgSumBySys(AirLoopNum), 4); // Vpz-sum
            OutputReportPredefined::PreDefTableEntry(
                OutputReportPredefined::pdchS62scdVps, FinalSysSizing(AirLoopNum).AirPriLoopName, DataSizing::VpsClgBySys(AirLoopNum), 4); // Vps
            OutputReportPredefined::PreDefTableEntry(
                OutputReportPredefined::pdchS62scdVpzmin, FinalSysSizing(AirLoopNum).AirPriLoopName, VpzMinClgSum, 4); // Vpz-min
            OutputReportPredefined::PreDefTableEntry(OutputReportPredefined::pdchS62scdVdz,
                                                     FinalSysSizing(AirLoopNum).AirPriLoopName,
                                                     VdzClgSum,
                                                     4); // Vdz-sum
            OutputReportPredefined::PreDefTableEntry(OutputReportPredefined::pdchS62scdVozclg,
                                                     FinalSysSizing(AirLoopNum).AirPriLoopName,
                                                     VozClgSum,
                                                     4); // Voz-clg
            OutputReportPredefined::PreDefTableEntry(
                OutputReportPredefined::pdchS62scdEvz, FinalSysSizing(AirLoopNum).AirPriLoopName, EvzMinBySysCool(AirLoopNum), 4); // Evz-min

            // System Ventilation Calculations for Heating Design (Table 8)
            OutputReportPredefined::PreDefTableEntry(
                OutputReportPredefined::pdchS62shdVpz, FinalSysSizing(AirLoopNum).AirPriLoopName, VpzHtgSumBySys(AirLoopNum), 4); // Vpz-sum
            OutputReportPredefined::PreDefTableEntry(
                OutputReportPredefined::pdchS62shdVps, FinalSysSizing(AirLoopNum).AirPriLoopName, DataSizing::VpsHtgBySys(AirLoopNum), 4); // Vps
            OutputReportPredefined::PreDefTableEntry(OutputReportPredefined::pdchS62shdVdz,
                                                     FinalSysSizing(AirLoopNum).AirPriLoopName,
                                                     VdzHtgSum,
                                                     4); // Vdz-sum
            OutputReportPredefined::PreDefTableEntry(
                OutputReportPredefined::pdchS62shdVpzmin, FinalSysSizing(AirLoopNum).AirPriLoopName, VpzMinHtgSum, 4); // Vpz-min
            OutputReportPredefined::PreDefTableEntry(OutputReportPredefined::pdchS62shdVozhtg,
                                                     FinalSysSizing(AirLoopNum).AirPriLoopName,
                                                     VozHtgSum,
                                                     4); // Voz-htg
            OutputReportPredefined::PreDefTableEntry(
                OutputReportPredefined::pdchS62shdEvz, FinalSysSizing(AirLoopNum).AirPriLoopName, EvzMinBySysHeat(AirLoopNum), 4); // Evz-min
        } // loop over air loops for table writing
    }

    void DetermineSystemPopulationDiversity(EnergyPlusData &state)
    {
        // determine Pz sum, Ps, and D for each air system for standard 62.1

        // first determine if any airloops use VRP, if not then don't need to march thru year of schedules for performance
        bool anyVRPinModel(false);
        for (int AirLoopNum = 1; AirLoopNum <= NumPrimaryAirSys; ++AirLoopNum) {
            if (FinalSysSizing(AirLoopNum).SystemOAMethod == SOAM_VRP) {
                anyVRPinModel = true;
                break;
            }
        }
        // First get the design (max) level of people in all zones connected to air loop
        for (int AirLoopNum = 1; AirLoopNum <= NumPrimaryAirSys; ++AirLoopNum) {
            int SysSizNum =
                UtilityRoutines::FindItemInList(FinalSysSizing(AirLoopNum).AirPriLoopName, SysSizInput, &SystemSizingInputData::AirPriLoopName);
            if (SysSizNum == 0) SysSizNum = 1; // use first when none applicable
            if (FinalSysSizing(AirLoopNum).OAAutoSized) {
                PzSumBySys(AirLoopNum) = 0.0;
                PsBySys(AirLoopNum) = 0.0;
                for (int zoneNumOnLoop = 1; zoneNumOnLoop <= state.dataAirLoop->AirLoopZoneInfo(AirLoopNum).NumZones; ++zoneNumOnLoop) {
                    int CtrlZoneNum = state.dataAirLoop->AirLoopZoneInfo(AirLoopNum).ActualZoneNumber(zoneNumOnLoop);
                    for (int PeopleNum = 1; PeopleNum <= DataHeatBalance::TotPeople; ++PeopleNum) {
                        if (DataHeatBalance::People(PeopleNum).ZonePtr == FinalZoneSizing(CtrlZoneNum).ActualZoneNum) {
                            PzSumBySys(AirLoopNum) += (DataHeatBalance::People(PeopleNum).NumberOfPeople *
                                                       DataHeatBalance::Zone(FinalZoneSizing(CtrlZoneNum).ActualZoneNum).Multiplier *
                                                       DataHeatBalance::Zone(FinalZoneSizing(CtrlZoneNum).ActualZoneNum).ListMultiplier);
                        }
                    }
                }
            }
        }

        if (!anyVRPinModel) {
            for (int AirLoopNum = 1; AirLoopNum <= NumPrimaryAirSys; ++AirLoopNum) {
                DBySys(AirLoopNum) = 1.0;
            }
            return; // early return to not march through schedules
        }

        DisplayString(state, "Standard 62.1 Ventilation Rate Procedure: Process Concurrent People by Air System");
        // now march through all zone timesteps for entire year to find the concurrent max
        int DaysInYear(366);  // assume leap year
        int dayOfWeekType(1); // assume year starts on Sunday
        WeatherManager::CalcSpecialDayTypes(state);
        for (int DayLoop = 1; DayLoop <= DaysInYear; ++DayLoop) { // loop over all days in year
            DataEnvironment::HolidayIndex = state.dataWeatherManager->SpecialDayTypes(DayLoop);
            DataEnvironment::DayOfYear_Schedule = DayLoop;
            DataEnvironment::DayOfWeek = dayOfWeekType;
            ++dayOfWeekType;
            if (dayOfWeekType > 7) dayOfWeekType = 1;
            for (int hrOfDay = 1; hrOfDay <= 24; ++hrOfDay) {       // loop over all hours in day
                state.dataGlobal->HourOfDay = hrOfDay;                   // avoid crash in schedule manager
                for (int TS = 1; TS <= state.dataGlobal->NumOfTimeStepInHour; ++TS) { // loop over all timesteps in hour
                    state.dataGlobal->TimeStep = TS;                     // avoid crash in schedule manager
                    Real64 TSfraction(0.0);
                    if (state.dataGlobal->NumOfTimeStepInHour > 0.0) TSfraction = 1.0 / double(state.dataGlobal->NumOfTimeStepInHour);
                    for (int AirLoopNum = 1; AirLoopNum <= NumPrimaryAirSys; ++AirLoopNum) { // loop over all the air systems
                        int SysSizNum = UtilityRoutines::FindItemInList(
                            FinalSysSizing(AirLoopNum).AirPriLoopName, SysSizInput, &SystemSizingInputData::AirPriLoopName);
                        if (SysSizNum == 0) SysSizNum = 1; // use first when none applicable
                        if (FinalSysSizing(AirLoopNum).OAAutoSized) {

                            // Loop over all zones connected to air loop
                            Real64 TotConcurrentPeopleOnSys = 0.0;
                            for (int zoneNumOnLoop = 1; zoneNumOnLoop <= state.dataAirLoop->AirLoopZoneInfo(AirLoopNum).NumZones; ++zoneNumOnLoop) {
                                int CtrlZoneNum = state.dataAirLoop->AirLoopZoneInfo(AirLoopNum).ActualZoneNumber(zoneNumOnLoop);

                                for (int PeopleNum = 1; PeopleNum <= DataHeatBalance::TotPeople; ++PeopleNum) {
                                    if (DataHeatBalance::People(PeopleNum).ZonePtr == FinalZoneSizing(CtrlZoneNum).ActualZoneNum) {
                                        Real64 PeopleInZone = (DataHeatBalance::People(PeopleNum).NumberOfPeople *
                                                               DataHeatBalance::Zone(FinalZoneSizing(CtrlZoneNum).ActualZoneNum).Multiplier *
                                                               DataHeatBalance::Zone(FinalZoneSizing(CtrlZoneNum).ActualZoneNum).ListMultiplier);
                                        Real64 schMultiplier =
                                            ScheduleManager::LookUpScheduleValue(state, DataHeatBalance::People(PeopleNum).NumberOfPeoplePtr, hrOfDay, TS);
                                        PeopleInZone = PeopleInZone * schMultiplier;
                                        TotConcurrentPeopleOnSys += PeopleInZone;
                                    }
                                }
                            }
                            if (TotConcurrentPeopleOnSys >= DataSizing::PsBySys(AirLoopNum)) {
                                DataSizing::PsBySys(AirLoopNum) = TotConcurrentPeopleOnSys; // store max concurrent occupancy on system
                                // store timing description of Last occurrence of max
                                int Month(0);
                                int DayOfMonth(0);
                                General::InvOrdinalDay(DayLoop, Month, DayOfMonth, 1);
                                Real64 TimeHrsFraction = (double(hrOfDay) - 1.0) + double(TS) * TSfraction;
                                int TimeHrsInt = int(TimeHrsFraction);
                                int TimeMinsInt = nint((TimeHrsFraction - TimeHrsInt) * 60.0);
                                if (TimeMinsInt == 60) {
                                    ++TimeHrsInt;
                                    TimeMinsInt = 0;
                                }
                                DataSizing::PeakPsOccurrenceDateTimeStringBySys(AirLoopNum) =
                                    format("{:02}/{:02} {:02}:{:02}", Month, DayOfMonth, TimeHrsInt, TimeMinsInt);
                                DataSizing::PeakPsOccurrenceEnvironmentStringBySys(AirLoopNum) = "Full Year Schedule";
                            }
                        } // if autosizied and VRP
                    }     // air loops
                }
            }
        }

        // compute D for standard 62.1 by system
        for (int AirLoopNum = 1; AirLoopNum <= NumPrimaryAirSys; ++AirLoopNum) {
            if (PzSumBySys(AirLoopNum) > 0.0) {
                DBySys(AirLoopNum) = PsBySys(AirLoopNum) / PzSumBySys(AirLoopNum);
            } else {
                DBySys(AirLoopNum) = 1.0;
            }
            DBySys(AirLoopNum) = min(1.0, DBySys(AirLoopNum));

            // For single zone systems, D should be 1.0.
            if (state.dataAirLoop->AirLoopZoneInfo(AirLoopNum).NumZones == 1) {
                DBySys(AirLoopNum) = 1.0;
            }
        }
    }

    void GetOARequirements(EnergyPlusData &state)
    {

        // SUBROUTINE INFORMATION:
        //       AUTHOR         R. Raustad - FSEC
        //       DATE WRITTEN   February 2010
        //       MODIFIED       na
        //       RE-ENGINEERED  na

        // PURPOSE OF THIS SUBROUTINE:
        // Obtains input data for the OA Requirements object and stores it in
        // appropriate data structure.

        // METHODOLOGY EMPLOYED:
        // Uses InputProcessor "Get" routines to obtain data.
        // This object requires only a name where the default values are assumed
        // if subsequent fields are not entered.

        // Using/Aliasing
        using ScheduleManager::CheckScheduleValueMinMax;
        using ScheduleManager::GetScheduleIndex;
        using ScheduleManager::GetScheduleMaxValue;
        using namespace DataIPShortCuts;

        // SUBROUTINE PARAMETER DEFINITIONS:
        static std::string const RoutineName("GetOARequirements: "); // include trailing blank space

        // SUBROUTINE LOCAL VARIABLE DECLARATIONS:
        int NumAlphas;  // Number of Alphas for each GetObjectItem call
        int NumNumbers; // Number of Numbers for each GetObjectItem call
        int TotalArgs;  // Total number of alpha and numeric arguments (max) for a
        int IOStatus;   // Used in GetObjectItem
        int OAIndex;
        static bool ErrorsFound(false); // If errors detected in input
        //  REAL(r64) :: CalcAmt

        std::string CurrentModuleObject; // for ease in getting objects
        Array1D_string Alphas;           // Alpha input items for object
        Array1D_string cAlphaFields;     // Alpha field names
        Array1D_string cNumericFields;   // Numeric field names
        Array1D<Real64> Numbers;         // Numeric input items for object
        Array1D_bool lAlphaBlanks;       // Logical array, alpha field input BLANK = .TRUE.
        Array1D_bool lNumericBlanks;     // Logical array, numeric field input BLANK = .TRUE.

        CurrentModuleObject = "DesignSpecification:OutdoorAir";
        NumOARequirements = inputProcessor->getNumObjectsFound(state, CurrentModuleObject);
        inputProcessor->getObjectDefMaxArgs(state, CurrentModuleObject, TotalArgs, NumAlphas, NumNumbers);

        Alphas.allocate(NumAlphas);
        cAlphaFields.allocate(NumAlphas);
        cNumericFields.allocate(NumNumbers);
        Numbers.dimension(NumNumbers, 0.0);
        lAlphaBlanks.dimension(NumAlphas, true);
        lNumericBlanks.dimension(NumNumbers, true);

        if (NumOARequirements > 0) {
            OARequirements.allocate(NumOARequirements);

            // Start Loading the System Input
            for (OAIndex = 1; OAIndex <= NumOARequirements; ++OAIndex) {

                inputProcessor->getObjectItem(state,
                                              CurrentModuleObject,
                                              OAIndex,
                                              Alphas,
                                              NumAlphas,
                                              Numbers,
                                              NumNumbers,
                                              IOStatus,
                                              lNumericBlanks,
                                              lAlphaBlanks,
                                              cAlphaFields,
                                              cNumericFields);
                UtilityRoutines::IsNameEmpty(state, Alphas(1), CurrentModuleObject, ErrorsFound);

                OARequirements(OAIndex).Name = Alphas(1);

                ProcessInputOARequirements(state,
                                           CurrentModuleObject,
                                           OAIndex,
                                           Alphas,
                                           NumAlphas,
                                           Numbers,
                                           NumNumbers,
                                           lNumericBlanks,
                                           lAlphaBlanks,
                                           cAlphaFields,
                                           cNumericFields,
                                           ErrorsFound);
            }

            Alphas.deallocate();
            cAlphaFields.deallocate();
            cNumericFields.deallocate();
            Numbers.deallocate();
            lAlphaBlanks.deallocate();
            lNumericBlanks.deallocate();

            if (ErrorsFound) {
                ShowFatalError(state, RoutineName + "Errors found in input.  Preceding condition(s) cause termination.");
            }
        }
    }

    void ProcessInputOARequirements(EnergyPlusData &state,
                                    std::string const &CurrentModuleObject,
                                    int const OAIndex,
                                    Array1D_string const &Alphas,
                                    int &NumAlphas,
                                    Array1D<Real64> const &Numbers,
                                    int &NumNumbers,
                                    [[maybe_unused]] Array1D_bool const &lNumericBlanks, // Unused
                                    Array1D_bool const &lAlphaBlanks,
                                    Array1D_string const &cAlphaFields,
                                    [[maybe_unused]] Array1D_string const &cNumericFields, // Unused
                                    bool &ErrorsFound                                      // If errors found in input
    )
    {

        // SUBROUTINE INFORMATION:
        //       AUTHOR         R. Raustad - FSEC
        //       DATE WRITTEN   February 2010
        //       MODIFIED       na
        //       RE-ENGINEERED  na

        // PURPOSE OF THIS SUBROUTINE:
        // Obtains input data for the OA Requirements object and stores it in
        // appropriate data structure.

        // METHODOLOGY EMPLOYED:
        // Uses InputProcessor "Get" routines to obtain data.
        // This object requires only a name where the default values are assumed
        // if subsequent fields are not entered.

        // REFERENCES:
        // na

        using ScheduleManager::CheckScheduleValueMinMax;
        using ScheduleManager::GetScheduleIndex;
        using ScheduleManager::GetScheduleMaxValue;
        using namespace DataIPShortCuts;

        // Locals
        // SUBROUTINE ARGUMENT DEFINITIONS:
        // na

        // SUBROUTINE PARAMETER DEFINITIONS:
        static std::string const RoutineName("GetOARequirements: "); // include trailing blank space

        // INTERFACE BLOCK SPECIFICATIONS
        // na

        // DERIVED TYPE DEFINITIONS
        // na

        if (NumAlphas > 1) {
            if (UtilityRoutines::SameString(Alphas(2), "Flow/Person")) {
                OARequirements(OAIndex).OAFlowMethod = OAFlowPPer;
            } else if (UtilityRoutines::SameString(Alphas(2), "Flow/Zone")) {
                OARequirements(OAIndex).OAFlowMethod = OAFlow;
            } else if (UtilityRoutines::SameString(Alphas(2), "Flow/Area")) {
                OARequirements(OAIndex).OAFlowMethod = OAFlowPerArea;
            } else if (UtilityRoutines::SameString(Alphas(2), "AirChanges/Hour")) {
                OARequirements(OAIndex).OAFlowMethod = OAFlowACH;
            } else if (UtilityRoutines::SameString(Alphas(2), "Sum")) {
                OARequirements(OAIndex).OAFlowMethod = OAFlowSum;
            } else if (UtilityRoutines::SameString(Alphas(2), "Maximum")) {
                OARequirements(OAIndex).OAFlowMethod = OAFlowMax;
            } else if (UtilityRoutines::SameString(Alphas(2),
                                                   "INDOORAIRQUALITYPROCEDURE")) { // Indoor Air Quality Procedure based on ASHRAE Standard 62.1-2007
                OARequirements(OAIndex).OAFlowMethod = ZOAM_IAQP;
            } else if (UtilityRoutines::SameString(
                           Alphas(2), "PROPORTIONALCONTROLBASEDONOCCUPANCYSCHEDULE")) { // Proportional Control based on ASHRAE Standard 62.1-2004
                OARequirements(OAIndex).OAFlowMethod = ZOAM_ProportionalControlSchOcc;
            } else if (UtilityRoutines::SameString(
                           Alphas(2), "PROPORTIONALCONTROLBASEDONDESIGNOCCUPANCY")) { // Proportional Control based on ASHRAE Standard 62.1-2004
                OARequirements(OAIndex).OAFlowMethod = ZOAM_ProportionalControlDesOcc;
            } else {
                ShowSevereError(state, RoutineName + CurrentModuleObject + "=\"" + OARequirements(OAIndex).Name + "\",");
                ShowContinueError(state, "...Invalid " + cAlphaFields(2) + "=\"" + Alphas(2) + "\",");
                ShowContinueError(state, "...Valid choices are Flow/Person, Flow/Zone, Flow/Area, AirChanges/Hour, Sum, Maximum, IndoorAirQualityProcedure, "
                                  "ProportionalControlBasedOnDesignOccupancy, and ProportionalControlBasedonOccupancySchedule.");
                ErrorsFound = true;
            }
        } else {
            // default value for Outdoor Air Method
            OARequirements(OAIndex).OAFlowMethod = OAFlowPPer;
        }
        if (NumNumbers > 0) {
            OARequirements(OAIndex).OAFlowPerPerson = Numbers(1);
        } else {
            // default value for Outdoor Air Flow per Person when per person flow is counted
            OARequirements(OAIndex).OAFlowPerPerson = 0.00944;
        }
        // if one of the methods that should not use the flow per person field is chosen then zero out the flow per person to avoid it
        // being counted later #4378
        if (OARequirements(OAIndex).OAFlowMethod != OAFlowPPer && OARequirements(OAIndex).OAFlowMethod != OAFlowSum &&
            OARequirements(OAIndex).OAFlowMethod != OAFlowMax && OARequirements(OAIndex).OAFlowMethod != ZOAM_ProportionalControlSchOcc &&
            OARequirements(OAIndex).OAFlowMethod != ZOAM_ProportionalControlDesOcc && OARequirements(OAIndex).OAFlowMethod != ZOAM_IAQP) {
            OARequirements(OAIndex).OAFlowPerPerson = 0.0;
        }
        // remaining fields default to 0
        if (NumNumbers > 1) {
            if (OARequirements(OAIndex).OAFlowMethod == OAFlowPerArea || OARequirements(OAIndex).OAFlowMethod == OAFlowSum ||
                OARequirements(OAIndex).OAFlowMethod == OAFlowMax) {
                OARequirements(OAIndex).OAFlowPerArea = Numbers(2);
            } else if (OARequirements(OAIndex).OAFlowMethod == ZOAM_ProportionalControlSchOcc ||
                       OARequirements(OAIndex).OAFlowMethod == ZOAM_ProportionalControlDesOcc || OARequirements(OAIndex).OAFlowMethod == ZOAM_IAQP) {
                OARequirements(OAIndex).OAFlowPerArea = Numbers(2);
            } else {
                OARequirements(OAIndex).OAFlowPerArea = 0.0;
            }
        }
        if (NumNumbers > 2) {
            if (OARequirements(OAIndex).OAFlowMethod == OAFlow || OARequirements(OAIndex).OAFlowMethod == OAFlowSum ||
                OARequirements(OAIndex).OAFlowMethod == OAFlowMax || OARequirements(OAIndex).OAFlowMethod == ZOAM_IAQP) {
                OARequirements(OAIndex).OAFlowPerZone = Numbers(3);
            } else {
                OARequirements(OAIndex).OAFlowPerZone = 0.0;
            }
        }

        if (NumNumbers > 3) {
            if (OARequirements(OAIndex).OAFlowMethod == OAFlowACH || OARequirements(OAIndex).OAFlowMethod == OAFlowSum ||
                OARequirements(OAIndex).OAFlowMethod == OAFlowMax || OARequirements(OAIndex).OAFlowMethod == ZOAM_IAQP) {
                OARequirements(OAIndex).OAFlowACH = Numbers(4);
            } else {
                OARequirements(OAIndex).OAFlowACH = 0.0;
            }
        }

        // Set default schedule
        OARequirements(OAIndex).OAFlowFracSchPtr = DataGlobalConstants::ScheduleAlwaysOn();
        if (NumAlphas > 2) {
            if (!lAlphaBlanks(3)) {
                OARequirements(OAIndex).OAFlowFracSchPtr = GetScheduleIndex(state, Alphas(3));
                if (OARequirements(OAIndex).OAFlowFracSchPtr > 0) {
                    if (!CheckScheduleValueMinMax(state, OARequirements(OAIndex).OAFlowFracSchPtr, ">=", 0.0, "<=", 1.0)) {
                        ShowSevereError(state, RoutineName + CurrentModuleObject + "=\"" + OARequirements(OAIndex).Name + "\",");
                        ShowContinueError(state, "Error found in " + cAlphaFields(3) + " = " + Alphas(3));
                        ShowContinueError(state, "Schedule values must be (>=0., <=1.)");
                        ErrorsFound = true;
                    }
                } else {
                    ShowSevereError(state, RoutineName + CurrentModuleObject + "=\"" + OARequirements(OAIndex).Name + "\",");
                    ShowContinueError(state, "...Not Found " + cAlphaFields(3) + "=\"" + Alphas(3) + "\".");
                    ErrorsFound = true;
                }
            }
        }

        if (NumAlphas > 3) {
            if (!lAlphaBlanks(4)) {
                OARequirements(OAIndex).OAPropCtlMinRateSchPtr = GetScheduleIndex(state, Alphas(4));
                if (OARequirements(OAIndex).OAPropCtlMinRateSchPtr > 0) {
                    if (!CheckScheduleValueMinMax(state, OARequirements(OAIndex).OAPropCtlMinRateSchPtr, ">=", 0.0, "<=", 1.0)) {
                        ShowSevereError(state, RoutineName + CurrentModuleObject + "=\"" + OARequirements(OAIndex).Name + "\",");
                        ShowContinueError(state, "Error found in " + cAlphaFields(4) + " = " + Alphas(4));
                        ShowContinueError(state, "Schedule values must be (>=0., <=1.)");
                        ErrorsFound = true;
                    }
                } else {
                    ShowSevereError(state, RoutineName + CurrentModuleObject + "=\"" + OARequirements(OAIndex).Name + "\",");
                    ShowContinueError(state, "...Not Found " + cAlphaFields(4) + "=\"" + Alphas(4) + "\".");
                    ErrorsFound = true;
                }
            }
        }
    }

    void GetZoneAirDistribution(EnergyPlusData &state)
    {

        // SUBROUTINE INFORMATION:
        //       AUTHOR         T. Hong - LBNL
        //       DATE WRITTEN   March 2012
        //       MODIFIED       na
        //       RE-ENGINEERED  na

        // PURPOSE OF THIS SUBROUTINE:
        // Obtains input data for the zone air distribution objects and stores it in
        // appropriate data structure.

        // METHODOLOGY EMPLOYED:
        // Uses InputProcessor "Get" routines to obtain data.
        // This object requires only a name where the default values are assumed
        // if subsequent fields are not entered.

        // Using/Aliasing
        using ScheduleManager::CheckScheduleValueMinMax;
        using ScheduleManager::GetScheduleIndex;
        using namespace DataIPShortCuts;

        // SUBROUTINE PARAMETER DEFINITIONS:
        static std::string const RoutineName("GetZoneAirDistribution: "); // include trailing blank space

        // SUBROUTINE LOCAL VARIABLE DECLARATIONS:
        int NumAlphas;  // Number of Alphas for each GetObjectItem call
        int NumNumbers; // Number of Numbers for each GetObjectItem call
        int TotalArgs;  // Total number of alpha and numeric arguments (max) for a
        int IOStatus;   // Used in GetObjectItem
        int ZADIndex;
        static bool ErrorsFound(false); // If errors detected in input

        std::string CurrentModuleObject; // for ease in getting objects
        Array1D_string Alphas;           // Alpha input items for object
        Array1D_string cAlphaFields;     // Alpha field names
        Array1D_string cNumericFields;   // Numeric field names
        Array1D<Real64> Numbers;         // Numeric input items for object
        Array1D_bool lAlphaBlanks;       // Logical array, alpha field input BLANK = .TRUE.
        Array1D_bool lNumericBlanks;     // Logical array, numeric field input BLANK = .TRUE.

        CurrentModuleObject = "DesignSpecification:ZoneAirDistribution";
        NumZoneAirDistribution = inputProcessor->getNumObjectsFound(state, CurrentModuleObject);
        inputProcessor->getObjectDefMaxArgs(state, CurrentModuleObject, TotalArgs, NumAlphas, NumNumbers);

        Alphas.allocate(NumAlphas);
        cAlphaFields.allocate(NumAlphas);
        cNumericFields.allocate(NumNumbers);
        Numbers.dimension(NumNumbers, 0.0);
        lAlphaBlanks.dimension(NumAlphas, true);
        lNumericBlanks.dimension(NumNumbers, true);

        if (NumZoneAirDistribution > 0) {
            ZoneAirDistribution.allocate(NumZoneAirDistribution);

            // Start Loading the zone air distribution input
            for (ZADIndex = 1; ZADIndex <= NumZoneAirDistribution; ++ZADIndex) {

                inputProcessor->getObjectItem(state, CurrentModuleObject,
                                              ZADIndex,
                                              Alphas,
                                              NumAlphas,
                                              Numbers,
                                              NumNumbers,
                                              IOStatus,
                                              lNumericBlanks,
                                              lAlphaBlanks,
                                              cAlphaFields,
                                              cNumericFields);
                UtilityRoutines::IsNameEmpty(state, Alphas(1), CurrentModuleObject, ErrorsFound);

                ZoneAirDistribution(ZADIndex).Name = Alphas(1);

                // Zone Air Distribution Effectiveness in Cooling Mode
                if (NumNumbers > 0) {
                    ZoneAirDistribution(ZADIndex).ZoneADEffCooling = Numbers(1);
                } else {
                    // default value
                    ZoneAirDistribution(ZADIndex).ZoneADEffCooling = 1.0;
                }

                // Zone Air Distribution Effectiveness in Heating Mode
                if (NumNumbers > 1) {
                    ZoneAirDistribution(ZADIndex).ZoneADEffHeating = Numbers(2);
                } else {
                    // default value
                    ZoneAirDistribution(ZADIndex).ZoneADEffHeating = 1.0;
                }

                // Zone Secondary Recirculation Fraction
                if (NumNumbers > 2) {
                    ZoneAirDistribution(ZADIndex).ZoneSecondaryRecirculation = Numbers(3);
                } else {
                    // default value
                    ZoneAirDistribution(ZADIndex).ZoneSecondaryRecirculation = 0.0;
                }

                // Zone Ventilation Efficiency
                if (NumNumbers > 3) {
                    ZoneAirDistribution(ZADIndex).ZoneVentilationEff = Numbers(4);
                } else {
                    // default value
                    ZoneAirDistribution(ZADIndex).ZoneVentilationEff = 0.0;
                }

                if (NumAlphas > 1) {
                    if (!lAlphaBlanks(2)) {
                        ZoneAirDistribution(ZADIndex).ZoneADEffSchName = Alphas(2);
                        ZoneAirDistribution(ZADIndex).ZoneADEffSchPtr = GetScheduleIndex(state, Alphas(2));
                        if (ZoneAirDistribution(ZADIndex).ZoneADEffSchPtr > 0) {
                            if (!CheckScheduleValueMinMax(state, ZoneAirDistribution(ZADIndex).ZoneADEffSchPtr, ">", 0.0)) {
                                ShowSevereError(state, RoutineName + CurrentModuleObject + "=\"" + ZoneAirDistribution(ZADIndex).Name + "\",");
                                ShowContinueError(state, "Error found in " + cAlphaFields(2) + " = " + Alphas(2));
                                ShowContinueError(state, "Schedule values must be >0.0)");
                                ErrorsFound = true;
                            }
                        } else {
                            ShowSevereError(state, RoutineName + CurrentModuleObject + "=\"" + ZoneAirDistribution(ZADIndex).Name + "\",");
                            ShowContinueError(state, "...Not Found " + cAlphaFields(2) + "=\"" + Alphas(2) + "\".");
                            ErrorsFound = true;
                        }
                    }
                }
            }

            Alphas.deallocate();
            cAlphaFields.deallocate();
            cNumericFields.deallocate();
            Numbers.deallocate();
            lAlphaBlanks.deallocate();
            lNumericBlanks.deallocate();

            if (ErrorsFound) {
                ShowFatalError(state, RoutineName + "Errors found in input.  Preceding condition(s) cause termination.");
            }
        }
    }

    void GetSizingParams(EnergyPlusData &state)
    {

        // SUBROUTINE INFORMATION:
        //       AUTHOR         Fred Buhl
        //       DATE WRITTEN   January 2002
        //       MODIFIED       na
        //       RE-ENGINEERED  na

        // PURPOSE OF THIS SUBROUTINE:
        // Obtains input data for the Sizing Parameters object and stores it in
        // appropriate data structure.

        // METHODOLOGY EMPLOYED:
        // Uses InputProcessor "Get" routines to obtain data.

        // Using/Aliasing
        using namespace DataIPShortCuts;

        // SUBROUTINE LOCAL VARIABLE DECLARATIONS:
        int NumAlphas;  // Number of Alphas for each GetObjectItem call
        int NumNumbers; // Number of Numbers for each GetObjectItem call
        int IOStatus;   // Used in GetObjectItem
        int NumSizParams;
        int Temp;

        cCurrentModuleObject = "Sizing:Parameters";
        NumSizParams = inputProcessor->getNumObjectsFound(state, cCurrentModuleObject);

        if (NumSizParams == 1) {
            inputProcessor->getObjectItem(state,
                                          cCurrentModuleObject,
                                          1,
                                          cAlphaArgs,
                                          NumAlphas,
                                          rNumericArgs,
                                          NumNumbers,
                                          IOStatus,
                                          lNumericFieldBlanks,
                                          lAlphaFieldBlanks,
                                          cAlphaFieldNames,
                                          cNumericFieldNames);
            if (lNumericFieldBlanks(1) || rNumericArgs(1) < 0.0) {
                GlobalHeatSizingFactor = 1.0;
            } else {
                GlobalHeatSizingFactor = rNumericArgs(1);
            }
            if (lNumericFieldBlanks(2) || rNumericArgs(2) < 0.0) {
                GlobalCoolSizingFactor = 1.0;
            } else {
                GlobalCoolSizingFactor = rNumericArgs(2);
            }
            if (lNumericFieldBlanks(3) || rNumericArgs(3) <= 0.0) {
                NumTimeStepsInAvg = state.dataGlobal->NumOfTimeStepInHour;
            } else {
                NumTimeStepsInAvg = int(rNumericArgs(3));
            }
        } else if (NumSizParams == 0) {
            GlobalHeatSizingFactor = 1.0;
            GlobalCoolSizingFactor = 1.0;
            NumTimeStepsInAvg = state.dataGlobal->NumOfTimeStepInHour;
        } else {
            ShowFatalError(state, cCurrentModuleObject + ": More than 1 occurrence of this object; only 1 allowed");
        }

<<<<<<< HEAD
        if (NumTimeStepsInAvg < NumOfTimeStepInHour) {
            ShowWarningError(state,
                             format("{}: note {} entered value=[{}] is less than 1 hour (i.e., {} timesteps).",
                                    cCurrentModuleObject,
                                    cNumericFieldNames(3),
                                    NumTimeStepsInAvg,
                                    NumOfTimeStepInHour));
=======
        if (NumTimeStepsInAvg < state.dataGlobal->NumOfTimeStepInHour) {
            ShowWarningError(state, cCurrentModuleObject + ": note " + cNumericFieldNames(3) + " entered value=[" + RoundSigDigits(NumTimeStepsInAvg) +
                             "] is less than 1 hour (i.e., " + RoundSigDigits(state.dataGlobal->NumOfTimeStepInHour) + " timesteps).");
>>>>>>> 36b8851e
        }

        cCurrentModuleObject = "OutputControl:Sizing:Style";
        Temp = inputProcessor->getNumObjectsFound(state, cCurrentModuleObject);

        if (Temp == 0) {
            cAlphaArgs(1) = "Comma";
            SizingFileColSep = CharComma; // comma
        } else if (Temp == 1) {
            inputProcessor->getObjectItem(state,
                                          cCurrentModuleObject,
                                          1,
                                          cAlphaArgs,
                                          NumAlphas,
                                          rNumericArgs,
                                          NumNumbers,
                                          IOStatus,
                                          lNumericFieldBlanks,
                                          lAlphaFieldBlanks,
                                          cAlphaFieldNames,
                                          cNumericFieldNames);
            if (cAlphaArgs(1) == "COMMA") {
                SizingFileColSep = CharComma; // comma
                cAlphaArgs(1) = "Comma";
            } else if (cAlphaArgs(1) == "TAB") {
                SizingFileColSep = CharTab; // tab
                cAlphaArgs(1) = "Tab";
            } else if (cAlphaArgs(1) == "FIXED" || cAlphaArgs(1) == "SPACE") {
                SizingFileColSep = CharSpace; // space
                cAlphaArgs(1) = "Space";
            } else {
                SizingFileColSep = CharComma; // comma
                ShowWarningError(state, cCurrentModuleObject + ": invalid " + cAlphaFieldNames(1) + " entered value=\"" + cAlphaArgs(1) +
                                 "\", Commas will be used to separate fields.");
                cAlphaArgs(1) = "Comma";
            }
            print(state.files.eio, "! <Sizing Output Files>,Style\n");
            print(state.files.eio, "Sizing Output Files,{}\n", cAlphaArgs(1));
        }
    }

    void GetZoneSizingInput(EnergyPlusData &state)
    {

        // SUBROUTINE INFORMATION:
        //       AUTHOR         Fred Buhl
        //       DATE WRITTEN   December 2000
        //       MODIFIED       Mangesh Basarkar, 06/2011: Specifying zone outside air based on design specification object
        //       RE-ENGINEERED  na

        // PURPOSE OF THIS SUBROUTINE:
        // Obtains input data for zone sizing objects and stores it in
        // appropriate data structures.

        // METHODOLOGY EMPLOYED:
        // Uses InputProcessor "Get" routines to obtain data.

        // Using/Aliasing
        using namespace DataIPShortCuts;

        // SUBROUTINE LOCAL VARIABLE DECLARATIONS:
        int ZoneSizIndex;               // loop index
        int NumAlphas;                  // Number of Alphas for each GetObjectItem call
        int NumNumbers;                 // Number of Numbers for each GetObjectItem call
        int IOStatus;                   // Used in GetObjectItem
        static bool ErrorsFound(false); // Set to true if errors in input, fatal at end of routine
        int NumDesDays;                 // Number of design days in input
        int NumSizingZoneStatements;
        int Item;
        int Item1;
        int ZLItem;
        bool errFlag;
        Array1D_string ZoneNames;
        int NumZones;
        int NumZoneLists;
        int OAIndex;  // Index of design specification object
        int ObjIndex; // Index of zone air distribution effectiveness object name
        bool DesHeatMaxAirFlowPerAreaUsrInp;
        bool DesHeatMaxAirFlowUsrInp;
        bool DesHeatMaxAirFlowFracUsrInp;

        struct GlobalMiscObject
        {
            // Members
            std::string Name;
            int ZoneOrZoneListPtr;
            int NumOfZones;
            int StartPtr;
            bool ZoneListActive;

            // Default Constructor
            GlobalMiscObject() : ZoneOrZoneListPtr(0), NumOfZones(0), StartPtr(0), ZoneListActive(false)
            {
            }
        };

        // Object Data
        Array1D<ZoneListData> ZoneListNames;
        Array1D<GlobalMiscObject> SizingZoneObjects;

        cCurrentModuleObject = "Sizing:Zone";
        NumSizingZoneStatements = inputProcessor->getNumObjectsFound(state, cCurrentModuleObject);
        SizingZoneObjects.allocate(NumSizingZoneStatements);

        if (NumSizingZoneStatements > 0) {
            errFlag = false;
            GetZoneAndZoneListNames(state, errFlag, NumZones, ZoneNames, NumZoneLists, ZoneListNames);
        }

        cCurrentModuleObject = "Sizing:Zone";
        NumZoneSizingInput = 0;
        errFlag = false;
        for (Item = 1; Item <= NumSizingZoneStatements; ++Item) {
            inputProcessor->getObjectItem(state,
                                          cCurrentModuleObject,
                                          Item,
                                          cAlphaArgs,
                                          NumAlphas,
                                          rNumericArgs,
                                          NumNumbers,
                                          IOStatus,
                                          lNumericFieldBlanks,
                                          lAlphaFieldBlanks,
                                          cAlphaFieldNames,
                                          cNumericFieldNames);
            UtilityRoutines::IsNameEmpty(state, cAlphaArgs(1), cCurrentModuleObject, ErrorsFound);

            SizingZoneObjects(Item).Name = cAlphaArgs(1);

            Item1 = UtilityRoutines::FindItemInList(cAlphaArgs(1), ZoneNames, NumZones);
            ZLItem = 0;
            if (Item1 == 0 && NumZoneLists > 0) ZLItem = UtilityRoutines::FindItemInList(cAlphaArgs(1), ZoneListNames);
            if (Item1 > 0) {
                SizingZoneObjects(Item).StartPtr = NumZoneSizingInput + 1;
                ++NumZoneSizingInput;
                SizingZoneObjects(Item).NumOfZones = 1;
                SizingZoneObjects(Item).ZoneListActive = false;
                SizingZoneObjects(Item).ZoneOrZoneListPtr = Item1;
            } else if (ZLItem > 0) {
                SizingZoneObjects(Item).StartPtr = NumZoneSizingInput + 1;
                NumZoneSizingInput += ZoneListNames(ZLItem).NumOfZones;
                SizingZoneObjects(Item).NumOfZones = ZoneListNames(ZLItem).NumOfZones;
                SizingZoneObjects(Item).ZoneListActive = true;
                SizingZoneObjects(Item).ZoneOrZoneListPtr = ZLItem;
            } else {
                ShowSevereError(state, cCurrentModuleObject + "=\"" + cAlphaArgs(1) + "\" invalid " + cAlphaFieldNames(1) + " not found.");
                ErrorsFound = true;
                errFlag = true;
            }
        }

        if (errFlag) {
            ShowSevereError(state, "GetZoneSizingInput: Errors with invalid names in " + cCurrentModuleObject + " objects.");
            ShowContinueError(state, "...These will not be read in.  Other errors may occur.");
            NumZoneSizingInput = 0;
        }

        if (NumZoneSizingInput > 0) {
            NumDesDays = inputProcessor->getNumObjectsFound(state, "SizingPeriod:DesignDay") +
                         inputProcessor->getNumObjectsFound(state, "SizingPeriod:WeatherFileDays") +
                         inputProcessor->getNumObjectsFound(state, "SizingPeriod:WeatherFileConditionType");
            if (NumDesDays == 0 && (state.dataGlobal->DoZoneSizing || state.dataGlobal->DoSystemSizing || state.dataGlobal->DoPlantSizing)) {
                ShowSevereError(state, "Zone Sizing calculations need SizingPeriod:* input. None found.");
                ErrorsFound = true;
            }
            ZoneSizingInput.allocate(NumZoneSizingInput);

            ZoneSizIndex = 0;
            for (Item = 1; Item <= NumSizingZoneStatements; ++Item) {

                inputProcessor->getObjectItem(state,
                                              cCurrentModuleObject,
                                              Item,
                                              cAlphaArgs,
                                              NumAlphas,
                                              rNumericArgs,
                                              NumNumbers,
                                              IOStatus,
                                              lNumericFieldBlanks,
                                              lAlphaFieldBlanks,
                                              cAlphaFieldNames,
                                              cNumericFieldNames);

                for (Item1 = 1; Item1 <= SizingZoneObjects(Item).NumOfZones; ++Item1) {
                    ++ZoneSizIndex;
                    if (!SizingZoneObjects(Item).ZoneListActive) {
                        if (SizingZoneObjects(Item).ZoneOrZoneListPtr > 0) {
                            ZoneSizingInput(ZoneSizIndex).ZoneName = ZoneNames(SizingZoneObjects(Item).ZoneOrZoneListPtr);
                        } else {
                            // Invalid zone, will be caught later
                            ZoneSizingInput(ZoneSizIndex).ZoneName = "Invalid Zone Name";
                        }
                    } else { // Zone list active
                        if (SizingZoneObjects(Item).ZoneOrZoneListPtr > 0 &&
                            ZoneListNames(SizingZoneObjects(Item).ZoneOrZoneListPtr).Zones(Item1) > 0) {
                            ZoneSizingInput(ZoneSizIndex).ZoneName = ZoneNames(ZoneListNames(SizingZoneObjects(Item).ZoneOrZoneListPtr).Zones(Item1));
                        } else {
                            // Invalid zone, will be caught later
                            ZoneSizingInput(ZoneSizIndex).ZoneName = "Invalid Zone Name";
                        }
                    }
                    bool const nameEmpty = UtilityRoutines::IsNameEmpty(state, cAlphaArgs(1), cCurrentModuleObject, ErrorsFound);
                    if (nameEmpty && !SizingZoneObjects(Item).ZoneListActive) {
                        ShowContinueError(state, "Zone may have been entered in a ZoneList assignment.");
                    }

                    //  A2, \field Zone Cooling Design Supply Air Temperature Input Method
                    //      \required-field
                    //      \type choice
                    //      \key SupplyAirTemperature
                    //      \key TemperatureDifference
                    //      \default SupplyAirTemperature
                    {
                        auto const coolingSATMethod(cAlphaArgs(2));
                        if (coolingSATMethod == "SUPPLYAIRTEMPERATURE") {
                            ZoneSizingInput(ZoneSizIndex).ZnCoolDgnSAMethod = SupplyAirTemperature;
                        } else if (coolingSATMethod == "TEMPERATUREDIFFERENCE") {
                            ZoneSizingInput(ZoneSizIndex).ZnCoolDgnSAMethod = TemperatureDifference;
                        } else {
                            ShowSevereError(state, cCurrentModuleObject + "=\"" + cAlphaArgs(1) + "\", invalid data.");
                            ShowContinueError(state, "... incorrect " + cAlphaFieldNames(2) + "=\"" + cAlphaArgs(2) + "\"");
                            ShowContinueError(state, "... valid values are SupplyAirTemperature or TemperatureDifference.");
                            ErrorsFound = true;
                        }
                    }
                    //  N1, \field Zone Cooling Design Supply Air Temperature
                    //      \type real
                    //      \units C
                    //      \note Zone Cooling Design Supply Air Temperature is only used when Zone Cooling Design
                    //      \note Supply Air Temperature Input Method = SupplyAirTemperature
                    if (lNumericFieldBlanks(1)) {
                        ZoneSizingInput(ZoneSizIndex).CoolDesTemp = 0.0;
                    } else if (rNumericArgs(1) < 0.0 && ZoneSizingInput(ZoneSizIndex).ZnCoolDgnSAMethod == SupplyAirTemperature) {
                        ShowSevereError(state, cCurrentModuleObject + "=\"" + cAlphaArgs(1) + "\", invalid data.");
                        ShowContinueError(
                            state, format("... incorrect {}=[{:.2R}],  value should not be negative.", cNumericFieldNames(1), rNumericArgs(1)));
                        ErrorsFound = true;
                    } else if (rNumericArgs(1) >= 0.0 && ZoneSizingInput(ZoneSizIndex).ZnCoolDgnSAMethod == SupplyAirTemperature) {
                        ZoneSizingInput(ZoneSizIndex).CoolDesTemp = rNumericArgs(1);
                    } else {
                        ZoneSizingInput(ZoneSizIndex).CoolDesTemp = 0.0;
                    }
                    //  N2, \field Zone Cooling Design Supply Air Temperature Difference
                    //      \type real
                    //      \units delta C
                    //      \note Zone Cooling Design Supply Air Temperature is only used when Zone Cooling Design
                    //      \note Supply Air Temperature Input Method = TemperatureDifference
                    //      \note The absolute of this value is value will be subtracted from room temperature
                    //      \note at peak load to calculate Zone Cooling Design Supply Air Temperature.
                    if (lNumericFieldBlanks(2)) {
                        ZoneSizingInput(ZoneSizIndex).CoolDesTempDiff = 0.0;
                    } else if (ZoneSizingInput(ZoneSizIndex).ZnCoolDgnSAMethod == TemperatureDifference) {
                        ZoneSizingInput(ZoneSizIndex).CoolDesTempDiff = rNumericArgs(2);
                    } else {
                        ZoneSizingInput(ZoneSizIndex).CoolDesTempDiff = 0.0;
                    }
                    //  A3, \field Zone Heating Design Supply Air Temperature Input Method
                    //      \required-field
                    //      \type choice
                    //      \key SupplyAirTemperature
                    //      \key TemperatureDifference
                    //      \default SupplyAirTemperature
                    {
                        auto const heatingSATMethod(cAlphaArgs(3));
                        if (heatingSATMethod == "SUPPLYAIRTEMPERATURE") {
                            ZoneSizingInput(ZoneSizIndex).ZnHeatDgnSAMethod = SupplyAirTemperature;
                        } else if (heatingSATMethod == "TEMPERATUREDIFFERENCE") {
                            ZoneSizingInput(ZoneSizIndex).ZnHeatDgnSAMethod = TemperatureDifference;
                        } else {
                            ShowSevereError(state, cCurrentModuleObject + "=\"" + cAlphaArgs(1) + "\", invalid data.");
                            ShowContinueError(state, "... incorrect " + cAlphaFieldNames(3) + "=\"" + cAlphaArgs(3) + "\"");
                            ShowContinueError(state, "... valid values are SupplyAirTemperature or TemperatureDifference.");
                            ErrorsFound = true;
                        }
                    }
                    //  N3, \field Zone Heating Design Supply Air Temperature
                    //      \type real
                    //      \units C
                    //      \note Zone Heating Design Supply Air Temperature is only used when Zone Heating Design
                    //      \note Supply Air Temperature Input Method = SupplyAirTemperature
                    if (lNumericFieldBlanks(3)) {
                        ZoneSizingInput(ZoneSizIndex).HeatDesTemp = 0.0;
                    } else if (rNumericArgs(3) < 0.0 && ZoneSizingInput(ZoneSizIndex).ZnHeatDgnSAMethod == SupplyAirTemperature) {
                        ShowSevereError(state, cCurrentModuleObject + "=\"" + cAlphaArgs(1) + "\", invalid data.");
                        ShowContinueError(
                            state, format("... incorrect {}=[{:.2R}],  value should not be negative.", cNumericFieldNames(3), rNumericArgs(3)));
                        ErrorsFound = true;
                    } else if (rNumericArgs(3) >= 0.0 && ZoneSizingInput(ZoneSizIndex).ZnHeatDgnSAMethod == SupplyAirTemperature) {
                        ZoneSizingInput(ZoneSizIndex).HeatDesTemp = rNumericArgs(3);
                    } else {
                        ZoneSizingInput(ZoneSizIndex).HeatDesTemp = 0.0;
                    }
                    //  N4, \field Zone Heating Design Supply Air Temperature Difference
                    //      \type real
                    //      \units deltaC
                    //      \note Zone Heating Design Supply Air Temperature is only used when Zone Heating Design
                    //      \note Supply Air Temperature Input Method = TemperatureDifference
                    //      \note The absolute of this value is value will be added to room temperature
                    //      \note at peak load to calculate Zone Heating Design Supply Air Temperature.
                    if (lNumericFieldBlanks(4)) {
                        ZoneSizingInput(ZoneSizIndex).HeatDesTempDiff = 0.0;
                    } else if (ZoneSizingInput(ZoneSizIndex).ZnHeatDgnSAMethod == TemperatureDifference) {
                        ZoneSizingInput(ZoneSizIndex).HeatDesTempDiff = rNumericArgs(4);
                    } else {
                        ZoneSizingInput(ZoneSizIndex).HeatDesTempDiff = 0.0;
                    }
                    //  N5, \field Zone Cooling Design Supply Air Humidity Ratio
                    //      \required-field
                    //      \minimum 0.0
                    //      \type real
                    //      \units kgWater/kgDryAir
                    if (lNumericFieldBlanks(5)) {
                        ZoneSizingInput(ZoneSizIndex).CoolDesHumRat = 0.0;
                    } else if (rNumericArgs(5) < 0.0) {
                        ShowSevereError(state, format("{}: incorrect {}: {:.2R}", cCurrentModuleObject, cNumericFieldNames(5), rNumericArgs(5)));
                        ShowContinueError(state, ".. value should not be negative. Occurs in Sizing Object=" + cAlphaArgs(1));
                        ErrorsFound = true;
                    } else {
                        ZoneSizingInput(ZoneSizIndex).CoolDesHumRat = rNumericArgs(5);
                    }
                    //  N6, \field Zone Heating Design Supply Air Humidity Ratio
                    //      \required-field
                    //      \minimum 0.0
                    //      \type real
                    //      \units kgWater/kgDryAir
                    if (lNumericFieldBlanks(6)) {
                        ZoneSizingInput(ZoneSizIndex).HeatDesHumRat = 0.0;
                    } else if (rNumericArgs(6) < 0.0) {
                        ShowSevereError(state, format("{}: incorrect {}: {:.2R}", cCurrentModuleObject, cNumericFieldNames(6), rNumericArgs(6)));
                        ShowContinueError(state, ".. value should not be negative. Occurs in Sizing Object=" + cAlphaArgs(1));
                        ErrorsFound = true;
                    } else {
                        ZoneSizingInput(ZoneSizIndex).HeatDesHumRat = rNumericArgs(6);
                    }
                    //  A4, \field Design Specification Outdoor Air Object Name
                    //      \type object-list
                    //      \object-list DesignSpecificationOutdoorAirNames
                    ZoneSizingInput(ZoneSizIndex).DesignSpecOAObjName = cAlphaArgs(4);

                    // Getting zone OA parameters from Design Specification object
                    if (!lAlphaFieldBlanks(4)) {
                        OAIndex = UtilityRoutines::FindItemInList(ZoneSizingInput(ZoneSizIndex).DesignSpecOAObjName, OARequirements);
                        if (OAIndex > 0) {
                            ZoneSizingInput(ZoneSizIndex).OADesMethod = OARequirements(OAIndex).OAFlowMethod;
                            ZoneSizingInput(ZoneSizIndex).DesOAFlowPPer = OARequirements(OAIndex).OAFlowPerPerson;
                            ZoneSizingInput(ZoneSizIndex).DesOAFlowPerArea = OARequirements(OAIndex).OAFlowPerArea;
                            ZoneSizingInput(ZoneSizIndex).DesOAFlow = OARequirements(OAIndex).OAFlowPerZone;
                            ZoneSizingInput(ZoneSizIndex).ZoneDesignSpecOAIndex = OAIndex;
                        } else {
                            ShowSevereError(state, cCurrentModuleObject + "=\"" + cAlphaArgs(1) + "\", invalid data.");
                            ShowContinueError(state, "... incorrect " + cAlphaFieldNames(4) + "=\"" + cAlphaArgs(4) + "\".");
                            ErrorsFound = true;
                        }
                    } else { // If no design spec object specified, i.e. no OA, then set OA method to None as default but flows to 0
                        ZoneSizingInput(ZoneSizIndex).OADesMethod = 0;
                        ZoneSizingInput(ZoneSizIndex).DesOAFlowPPer = 0.0;
                        ZoneSizingInput(ZoneSizIndex).DesOAFlowPerArea = 0.0;
                        ZoneSizingInput(ZoneSizIndex).DesOAFlow = 0.0;
                    }

                    //  N7, \field Zone Heating Sizing Factor
                    //      \note if blank, global heating sizing factor from Sizing:Parameters is used.
                    //      \minimum> 0
                    if (lNumericFieldBlanks(7) || rNumericArgs(7) == 0.0) {
                        ZoneSizingInput(ZoneSizIndex).HeatSizingFactor = GlobalHeatSizingFactor;
                    } else if (rNumericArgs(7) < 0.0) {
                        ShowSevereError(state, cCurrentModuleObject + "=\"" + cAlphaArgs(1) + "\", invalid data.");
                        ShowContinueError(
                            state, format("... incorrect {}=[{:.2R}],  value should not be negative.", cNumericFieldNames(7), rNumericArgs(7)));
                        ErrorsFound = true;
                    } else {
                        ZoneSizingInput(ZoneSizIndex).HeatSizingFactor = rNumericArgs(7);
                    }
                    //  N8, \field Zone Cooling Sizing Factor
                    //      \note if blank, global cooling sizing factor from Sizing:Parameters is used.
                    //      \minimum> 0
                    if (lNumericFieldBlanks(8) || rNumericArgs(8) == 0.0) {
                        ZoneSizingInput(ZoneSizIndex).CoolSizingFactor = GlobalCoolSizingFactor;
                    } else if (rNumericArgs(8) < 0.0) {
                        ShowSevereError(state, cCurrentModuleObject + "=\"" + cAlphaArgs(1) + "\", invalid data.");
                        ShowContinueError(
                            state, format("... incorrect {}=[{:.2R}],  value should not be negative.", cNumericFieldNames(8), rNumericArgs(8)));
                        ErrorsFound = true;
                    } else {
                        ZoneSizingInput(ZoneSizIndex).CoolSizingFactor = rNumericArgs(8);
                    }
                    //  N9, \field Cooling Design Air Flow Rate
                    //      \type real
                    //      \units m3/s
                    //      \minimum 0
                    //      \default 0
                    //      \note This input is used if Cooling Design Air Flow Method is Flow/Zone
                    //      \note This value will be multiplied by the global or zone sizing factor and
                    //      \note by zone multipliers.
                    if (lNumericFieldBlanks(9)) {
                        ZoneSizingInput(ZoneSizIndex).DesCoolAirFlow = 0.0;
                    } else if (rNumericArgs(9) < 0.0) {
                        ShowSevereError(state, cCurrentModuleObject + "=\"" + cAlphaArgs(1) + "\", invalid data.");
                        ShowContinueError(
                            state, format("... incorrect {}=[{:.2R}],  value should not be negative.", cNumericFieldNames(9), rNumericArgs(9)));
                        ErrorsFound = true;
                    } else {
                        ZoneSizingInput(ZoneSizIndex).DesCoolAirFlow = rNumericArgs(9);
                    }
                    //  N10,\field Cooling Minimum Air Flow per Zone Floor Area
                    //      \type real
                    //      \units m3/s-m2
                    //      \minimum 0
                    //      \default .000762
                    //      \note default is .15 cfm/ft2
                    //      \note This input is used if Cooling Design Air Flow Method is design day with limit
                    if (lNumericFieldBlanks(10)) {
                        if (rNumericArgs(10) <= 0.0) { // in case someone changes the default in the IDD
                            ZoneSizingInput(ZoneSizIndex).DesCoolMinAirFlowPerArea = 0.000762;
                        } else {
                            ZoneSizingInput(ZoneSizIndex).DesCoolMinAirFlowPerArea = rNumericArgs(10);
                        }
                    } else if (rNumericArgs(10) < 0.0) {
                        ShowSevereError(state, cCurrentModuleObject + "=\"" + cAlphaArgs(1) + "\", invalid data.");
                        ShowContinueError(
                            state, format("... incorrect {}=[{:.2R}],  value should not be negative.", cNumericFieldNames(108), rNumericArgs(10)));
                        ErrorsFound = true;
                    } else {
                        ZoneSizingInput(ZoneSizIndex).DesCoolMinAirFlowPerArea = rNumericArgs(10);
                    }
                    //  N11,\field Cooling Minimum Air Flow
                    //      \type real
                    //      \units m3/s
                    //      \minimum 0
                    //      \default 0
                    //      \note This input is used if Cooling Design Air Flow Method is design day with limit
                    if (lNumericFieldBlanks(11)) {
                        ZoneSizingInput(ZoneSizIndex).DesCoolMinAirFlow = 0.0;
                    } else if (rNumericArgs(11) < 0.0) {
                        ShowSevereError(state, cCurrentModuleObject + "=\"" + cAlphaArgs(1) + "\", invalid data.");
                        ShowContinueError(
                            state, format("... incorrect {}=[{:.2R}],  value should not be negative.", cNumericFieldNames(11), rNumericArgs(11)));
                        ErrorsFound = true;
                    } else {
                        ZoneSizingInput(ZoneSizIndex).DesCoolMinAirFlow = rNumericArgs(11);
                    }
                    //  N12,\field Cooling Minimum Air Flow Fraction
                    if (rNumericArgs(12) < 0.0) {
                        ShowSevereError(state, cCurrentModuleObject + "=\"" + cAlphaArgs(1) + "\", invalid data.");
                        ShowContinueError(
                            state, format("... incorrect {}=[{:.2R}],  value should not be negative.", cNumericFieldNames(12), rNumericArgs(12)));
                        ErrorsFound = true;
                    } else {
                        ZoneSizingInput(ZoneSizIndex).DesCoolMinAirFlowFrac = rNumericArgs(12);
                    }

                    //  N13,\field Heating Design Air Flow Rate
                    //      \type real
                    //      \units m3/s
                    //      \minimum 0
                    //      \default 0
                    //      \note This input is used if Heating Design Air Flow Method is Flow/Zone.
                    //      \note This value will be multiplied by the global or zone sizing factor and
                    //      \note by zone multipliers.
                    if (lNumericFieldBlanks(13)) {
                        ZoneSizingInput(ZoneSizIndex).DesHeatAirFlow = 0.0;
                    } else if (rNumericArgs(13) < 0.0) {
                        ShowSevereError(state, cCurrentModuleObject + "=\"" + cAlphaArgs(1) + "\", invalid data.");
                        ShowContinueError(
                            state, format("... incorrect {}=[{:.2R}],  value should not be negative.", cNumericFieldNames(13), rNumericArgs(13)));
                        ErrorsFound = true;
                    } else {
                        ZoneSizingInput(ZoneSizIndex).DesHeatAirFlow = rNumericArgs(13);
                    }
                    //  N14,\field Heating Maximum Air Flow per Zone Floor Area
                    //      \type real
                    //      \units m3/s-m2
                    //      \minimum 0
                    //      \default .002032
                    //      \note default is .40 cfm/ft2
                    //      \note This input is not currently used for autosizing any of the components.
                    DesHeatMaxAirFlowPerAreaUsrInp = false;
                    if (lNumericFieldBlanks(14)) {
                        if (rNumericArgs(14) <= 0.0) { // in case someone changes the default in the IDD
                            ZoneSizingInput(ZoneSizIndex).DesHeatMaxAirFlowPerArea = 0.002032;
                        } else {
                            ZoneSizingInput(ZoneSizIndex).DesHeatMaxAirFlowPerArea = rNumericArgs(14);
                        }
                    } else if (rNumericArgs(14) < 0.0) {
                        ShowSevereError(state, cCurrentModuleObject + "=\"" + cAlphaArgs(1) + "\", invalid data.");
                        ShowContinueError(
                            state, format("... incorrect {}=[{:.2R}],  value should not be negative.", cNumericFieldNames(14), rNumericArgs(14)));
                        ErrorsFound = true;
                    } else {
                        ZoneSizingInput(ZoneSizIndex).DesHeatMaxAirFlowPerArea = rNumericArgs(14);
                        DesHeatMaxAirFlowPerAreaUsrInp = true;
                    }
                    //  N15,\field Heating Maximum Air Flow
                    //      \type real
                    //      \units m3/s
                    //      \minimum 0
                    //      \default .1415762
                    //      \note default is 300 cfm
                    //      \note This input is not currently used for autosizing any of the components.
                    DesHeatMaxAirFlowUsrInp = false;
                    if (lNumericFieldBlanks(15)) {
                        if (rNumericArgs(15) <= 0.0) { // in case someone changes the default in the IDD
                            ZoneSizingInput(ZoneSizIndex).DesHeatMaxAirFlow = 0.1415762;
                        } else {
                            ZoneSizingInput(ZoneSizIndex).DesHeatMaxAirFlow = rNumericArgs(15);
                        }
                    } else if (rNumericArgs(15) < 0.0) {
                        ShowSevereError(state, cCurrentModuleObject + "=\"" + cAlphaArgs(1) + "\", invalid data.");
                        ShowContinueError(
                            state, format("... incorrect {}=[{:.2R}],  value should not be negative.", cNumericFieldNames(15), rNumericArgs(15)));
                        ErrorsFound = true;
                    } else {
                        ZoneSizingInput(ZoneSizIndex).DesHeatMaxAirFlow = rNumericArgs(15);
                        DesHeatMaxAirFlowUsrInp = true;
                    }
                    //  N16;\field Heating Maximum Air Flow Fraction
                    //      \note fraction of the Heating Design Air Flow Rate
                    //      \note This input is not currently used for autosizing any of the components.
                    //      \type real
                    //      \minimum 0
                    //      \default 0.3
                    DesHeatMaxAirFlowFracUsrInp = false;
                    if (lNumericFieldBlanks(16)) {
                        if (rNumericArgs(16) <= 0.0) { // in case someone changes the default in the IDD
                            ZoneSizingInput(ZoneSizIndex).DesHeatMaxAirFlowFrac = 0.3;
                        } else {
                            ZoneSizingInput(ZoneSizIndex).DesHeatMaxAirFlowFrac = rNumericArgs(16);
                        }
                    } else if (rNumericArgs(16) < 0.0) {
                        ShowSevereError(state, cCurrentModuleObject + "=\"" + cAlphaArgs(1) + "\", invalid data.");
                        ShowContinueError(
                            state, format("... incorrect {}=[{:.2R}],  value should not be negative.", cNumericFieldNames(16), rNumericArgs(16)));
                        ErrorsFound = true;
                    } else {
                        ZoneSizingInput(ZoneSizIndex).DesHeatMaxAirFlowFrac = rNumericArgs(16);
                        DesHeatMaxAirFlowFracUsrInp = true;
                    }
                    // make sure the user specified inputs of the previous 3 inputs override the defaults
                    if (DesHeatMaxAirFlowPerAreaUsrInp || DesHeatMaxAirFlowUsrInp || DesHeatMaxAirFlowFracUsrInp) {
                        if (!DesHeatMaxAirFlowPerAreaUsrInp) {
                            ZoneSizingInput(ZoneSizIndex).DesHeatMaxAirFlowPerArea = 0.0;
                        }
                        if (!DesHeatMaxAirFlowUsrInp) {
                            ZoneSizingInput(ZoneSizIndex).DesHeatMaxAirFlow = 0.0;
                        }
                        if (!DesHeatMaxAirFlowFracUsrInp) {
                            ZoneSizingInput(ZoneSizIndex).DesHeatMaxAirFlowFrac = 0.0;
                        }
                    }

                    //  A7, \field Zone Air Distribution Object Name and add its inputs
                    if (!lAlphaFieldBlanks(7)) {
                        ZoneSizingInput(ZoneSizIndex).ZoneAirDistEffObjName = cAlphaArgs(7);
                        ObjIndex = UtilityRoutines::FindItemInList(ZoneSizingInput(ZoneSizIndex).ZoneAirDistEffObjName, ZoneAirDistribution);
                        if (ObjIndex > 0) {
                            ZoneSizingInput(ZoneSizIndex).ZoneADEffCooling = ZoneAirDistribution(ObjIndex).ZoneADEffCooling;
                            ZoneSizingInput(ZoneSizIndex).ZoneADEffHeating = ZoneAirDistribution(ObjIndex).ZoneADEffHeating;
                            ZoneSizingInput(ZoneSizIndex).ZoneSecondaryRecirculation = ZoneAirDistribution(ObjIndex).ZoneSecondaryRecirculation;
                            ZoneSizingInput(ZoneSizIndex).ZoneAirDistributionIndex = ObjIndex;
                            ZoneSizingInput(ZoneSizIndex).ZoneVentilationEff = ZoneAirDistribution(ObjIndex).ZoneVentilationEff;
                        } else {
                            // generate a warning message
                            ShowSevereError(state, cCurrentModuleObject + "=\"" + cAlphaArgs(1) + "\", invalid data.");
                            ShowContinueError(state, "... not found " + cAlphaFieldNames(7) + "=\"" + cAlphaArgs(7) + "\".");
                            ErrorsFound = true;
                        }
                    } else {
                        // assume defaults
                        ZoneSizingInput(ZoneSizIndex).ZoneADEffCooling = 1.0;
                        ZoneSizingInput(ZoneSizIndex).ZoneADEffHeating = 1.0;
                        ZoneSizingInput(ZoneSizIndex).ZoneSecondaryRecirculation = 0.0;
                    }

                    {
                        auto const coolAirDesMethod(cAlphaArgs(5));
                        if (coolAirDesMethod == "DESIGNDAY") {
                            ZoneSizingInput(ZoneSizIndex).CoolAirDesMethod = FromDDCalc;
                        } else if (coolAirDesMethod == "FLOW/ZONE") {
                            ZoneSizingInput(ZoneSizIndex).CoolAirDesMethod = InpDesAirFlow;
                        } else if (coolAirDesMethod == "DESIGNDAYWITHLIMIT") {
                            ZoneSizingInput(ZoneSizIndex).CoolAirDesMethod = DesAirFlowWithLim;
                        } else {
                            ShowSevereError(state, cCurrentModuleObject + "=\"" + cAlphaArgs(1) + "\", invalid data.");
                            ShowContinueError(state, "... incorrect " + cAlphaFieldNames(5) + "=\"" + cAlphaArgs(5) + "\".");
                            ShowContinueError(state, "... valid values are DesignDay, Flow/Zone or DesignDayWithLimit.");
                            ErrorsFound = true;
                        }
                    }
                    {
                        auto const heatAirDesMethod(cAlphaArgs(6));
                        if (heatAirDesMethod == "DESIGNDAY") {
                            ZoneSizingInput(ZoneSizIndex).HeatAirDesMethod = FromDDCalc;
                        } else if (heatAirDesMethod == "FLOW/ZONE") {
                            ZoneSizingInput(ZoneSizIndex).HeatAirDesMethod = InpDesAirFlow;
                        } else if (heatAirDesMethod == "DESIGNDAYWITHLIMIT") {
                            ZoneSizingInput(ZoneSizIndex).HeatAirDesMethod = DesAirFlowWithLim;
                        } else {
                            ShowSevereError(state, cCurrentModuleObject + "=\"" + cAlphaArgs(1) + "\", invalid data.");
                            ShowContinueError(state, "... incorrect " + cAlphaFieldNames(6) + "=\"" + cAlphaArgs(6) + "\".");
                            ShowContinueError(state, "... valid values are DesignDay, Flow/Zone or DesignDayWithLimit.");
                            ErrorsFound = true;
                        }
                    }
                    if (cAlphaArgs(8) == "YES") {
                        ZoneSizingInput(ZoneSizIndex).AccountForDOAS = true;
                    } else {
                        ZoneSizingInput(ZoneSizIndex).AccountForDOAS = false;
                    }
                    if (ZoneSizingInput(ZoneSizIndex).AccountForDOAS) {
                        {
                            auto const DOASControlMethod(cAlphaArgs(9));
                            if (DOASControlMethod == "NEUTRALSUPPLYAIR") {
                                ZoneSizingInput(ZoneSizIndex).DOASControlStrategy = DOANeutralSup;
                            } else if (DOASControlMethod == "NEUTRALDEHUMIDIFIEDSUPPLYAIR") {
                                ZoneSizingInput(ZoneSizIndex).DOASControlStrategy = DOANeutralDehumSup;
                            } else if (DOASControlMethod == "COLDSUPPLYAIR") {
                                ZoneSizingInput(ZoneSizIndex).DOASControlStrategy = DOACoolSup;
                            } else {
                                ShowSevereError(state, cCurrentModuleObject + "=\"" + cAlphaArgs(1) + "\", invalid data.");
                                ShowContinueError(state, "... incorrect " + cAlphaFieldNames(9) + "=\"" + cAlphaArgs(9) + "\".");
                                ShowContinueError(state, "... valid values are NeutralSupplyAir, NeutralDehumidifiedSupplyAir or ColdSupplyAir.");
                                ErrorsFound = true;
                            }
                        }
                        ZoneSizingInput(ZoneSizIndex).DOASLowSetpoint = rNumericArgs(17);
                        ZoneSizingInput(ZoneSizIndex).DOASHighSetpoint = rNumericArgs(18);
                        if (rNumericArgs(17) > 0.0 && rNumericArgs(18) > 0.0 && rNumericArgs(17) >= rNumericArgs(18)) {
                            ShowSevereError(state, cCurrentModuleObject + "=\"" + cAlphaArgs(1) + "\", invalid data.");
                            ShowContinueError(state, "... Dedicated Outside Air Low Setpoint for Design must be less than the High Setpoint");
                            ErrorsFound = true;
                        }
                    }
                }
            }
        }

        if (ErrorsFound) {
            ShowFatalError(state, cCurrentModuleObject + ": Errors found in getting input. Program terminates.");
        }
    }

    void GetZoneAndZoneListNames(EnergyPlusData &state, bool &ErrorsFound, int &NumZones, Array1D_string &ZoneNames, int &NumZoneLists, Array1D<ZoneListData> &ZoneListNames)
    {

        // SUBROUTINE INFORMATION:
        //       AUTHOR         Linda Lawrie
        //       DATE WRITTEN   October 2010
        //       MODIFIED       na
        //       RE-ENGINEERED  na

        // PURPOSE OF THIS SUBROUTINE:
        // Get Zone and ZoneList Names so Sizing:Zone can use global ZoneList.
        // This is not a full validation of these objects -- only enough to fill
        // structures for the Sizing:Zone object.

        // Using/Aliasing
        using namespace DataIPShortCuts;

        // SUBROUTINE LOCAL VARIABLE DECLARATIONS:
        int Item;
        int Found;
        int Item1;
        int NumAlphas;
        int NumNumbers;
        int IOStatus;
        bool InErrFlag; // Preserve (no current use) the input status of ErrorsFound

        InErrFlag = ErrorsFound;
        cCurrentModuleObject = "Zone";
        NumZones = inputProcessor->getNumObjectsFound(state, cCurrentModuleObject);
        ZoneNames.allocate(NumZones);

        for (Item = 1; Item <= NumZones; ++Item) {
            inputProcessor->getObjectItem(state,
                                          cCurrentModuleObject,
                                          Item,
                                          cAlphaArgs,
                                          NumAlphas,
                                          rNumericArgs,
                                          NumNumbers,
                                          IOStatus,
                                          lNumericFieldBlanks,
                                          lAlphaFieldBlanks,
                                          cAlphaFieldNames,
                                          cNumericFieldNames);
            // validation, but no error
            Found = UtilityRoutines::FindItemInList(cAlphaArgs(1), ZoneNames, Item - 1);
            if (Found == 0) {
                ZoneNames(Item) = cAlphaArgs(1);
            } else {
                ZoneNames(Item) = "xxxxx";
            }
        }

        cCurrentModuleObject = "ZoneList";
        NumZoneLists = inputProcessor->getNumObjectsFound(state, cCurrentModuleObject);
        ZoneListNames.allocate(NumZoneLists);

        for (Item = 1; Item <= NumZoneLists; ++Item) {
            inputProcessor->getObjectItem(state,
                                          cCurrentModuleObject,
                                          Item,
                                          cAlphaArgs,
                                          NumAlphas,
                                          rNumericArgs,
                                          NumNumbers,
                                          IOStatus,
                                          lNumericFieldBlanks,
                                          lAlphaFieldBlanks,
                                          cAlphaFieldNames,
                                          cNumericFieldNames);
            // validation, but no error
            Found = UtilityRoutines::FindItemInList(cAlphaArgs(1), ZoneListNames, Item - 1);
            if (Found == 0) {
                ZoneListNames(Item).Name = cAlphaArgs(1);
            } else {
                ZoneListNames(Item).Name = "xxxxx";
            }
            ZoneListNames(Item).Zones.allocate(NumAlphas - 1);
            ZoneListNames(Item).NumOfZones = NumAlphas - 1;
            for (Item1 = 2; Item1 <= NumAlphas; ++Item1) {
                Found = UtilityRoutines::FindItemInList(cAlphaArgs(Item1), ZoneNames, NumZones);
                ZoneListNames(Item).Zones(Item1 - 1) = Found;
            }
        }
    }

    void GetSystemSizingInput(EnergyPlusData &state)
    {

        // SUBROUTINE INFORMATION:
        //       AUTHOR         Fred Buhl
        //       DATE WRITTEN   January 2001
        //       MODIFIED       na
        //       RE-ENGINEERED  na

        // PURPOSE OF THIS SUBROUTINE:
        // Obtains input data for System Sizing objects and stores it in
        // appropriate data structures.

        // METHODOLOGY EMPLOYED:
        // Uses InputProcessor "Get" routines to obtain data.

        // Using/Aliasing
        using namespace DataIPShortCuts;

        // Sizing:System;
        int const iNameAlphaNum = 1;                          // A1, \field AirLoop Name
        int const iLoadTypeSizeAlphaNum = 2;                  // A2, \field Type of Load to Size On
        int const iCoolCapControlAlphaNum = 11;               // A11 \field Central Cooling Capacity Control Method
        int const iDesignOAVolFlowNumericNum = 1;             // N1, \field Design Outdoor Air Flow Rate
        int const iMinSysAirFlowRatioNumericNum = 2;          // N2, \field Minimum System Air Flow Ratio
        int const iPreheatDesignTempNumericNum = 3;           // N3, \field Preheat Design Temperature
        int const iPreheatDesignHumRatNumericNum = 4;         // N4, \field Preheat Design Humidity Ratio
        int const iPrecoolDesignTempNumericNum = 5;           // N5, \field Precool Design Temperature
        int const iPrecoolDesignHumRatNumericNum = 6;         // N6, \field Precool Design Humidity Ratio
        int const iCentralCoolDesignSATempNumericNum = 7;     // N7, \field Central Cooling Design Supply Air Temperature
        int const iCentralHeatDesignSATempNumericNum = 8;     // N8, \field Central Heating Design Supply Air Temperature
        int const iSizingOptionAlphaNum = 3;                  //  A3, \field Sizing Option
        int const i100PercentOACoolingAlphaNum = 4;           //  A4, \field 100% Outdoor Air in Cooling
        int const i100PercentOAHeatingAlphaNum = 5;           //  A5, \field 100% Outdoor Air in Heating
        int const iCentralCoolDesignSAHumRatNumericNum = 9;   // N9, \field Central Cooling Design Supply Air Humidity Ratio
        int const iCentralHeatDesignSAHumRatNumericNum = 10;  // N10, \field Central Heating Design Supply Air Humidity Ratio
        int const iCoolSAFMAlphaNum = 6;                      // A6, \field Cooling Design Air Flow Method
        int const iMaxCoolAirVolFlowNumericNum = 11;          // N11, \field Cooling Design Air Flow Rate {m3/s}
        int const iCoolFlowPerFloorAreaNumericNum = 12;       // N12, \field Supply Air Flow Rate Per Floor Area During Cooling Operation {m3/s-m2}
        int const iCoolFlowPerFracCoolNumericNum = 13;        // N13, \field Fraction of Autosized Design Cooling Supply Air Flow Rate {-}
        int const iCoolFlowPerCoolCapNumericNum = 14;         // N14, \field Design Supply Air Flow Rate Per Unit Cooling Capacity {m3/s-W}
        int const iHeatSAFMAlphaNum = 7;                      // A7, \field Heating Design Air Flow Method
        int const iMaxHeatAirVolFlowNumericNum = 15;          // N15, \field Heating Design Air Flow Rate {m3/s}
        int const iHeatFlowPerFloorAreaNumericNum = 16;       // N16, \field Supply Air Flow Rate Per Floor Area During Heating Operation {m3/s-m2}
        int const iHeatFlowPerFracHeatNumericNum = 17;        // N17, \field Fraction of Autosized Design Heating Supply Air Flow Rate {-}
        int const iHeatFlowPerFracCoolNumericNum = 18;        // N18, \field Fraction of Autosized Design Cooling Supply Air Flow Rate {-}
        int const iHeatFlowPerHeatCapNumericNum = 19;         // N19, \field Design Supply Air Flow Rate Per Unit Heating Capacity {m3/s-W}
        int const iSystemOASMethodAlphaNum = 8;               // A8,  \field System Outdoor Air Method
        int const iZoneMaxOAFractionNumericNum = 20;          // N20, \field Zone Maximum Outdoor Air Fraction
        int const iCoolCAPMAlphaNum(9);                       // A9, \field Cooling Design Capacity Method
        int const iCoolDesignCapacityNumericNum(21);          // N21, \field Cooling Design Capacity {W}
        int const iCoolCapacityPerFloorAreaNumericNum(22);    // N22, \field Cooling Design Capacity Per Floor Area {W/m2}
        int const iCoolFracOfAutosizedCapacityNumericNum(23); // N23, \field Fraction of Autosized Cooling Design Capacity {-}
        int const iHeatCAPMAlphaNum(10);                      // A10, \field Heating Design Capacity Method
        int const iHeatDesignCapacityNumericNum(24);          // N24, \field Heating Design Capacity {W}
        int const iHeatCapacityPerFloorAreaNumericNum(25);    // N25, \field Heating Design Capacity Per Floor Area {W/m2}
        int const iHeatFracOfAutosizedCapacityNumericNum(26); // N26, \field Fraction of Autosized Cooling Design Capacity {-}

        // SUBROUTINE LOCAL VARIABLE DECLARATIONS:
        int SysSizIndex;                // loop index
        int NumAlphas;                  // Number of Alphas for each GetObjectItem call
        int NumNumbers;                 // Number of Numbers for each GetObjectItem call
        int IOStatus;                   // Used in GetObjectItem
        static bool ErrorsFound(false); // Set to true if errors in input, fatal at end of routine
        int NumDesDays;                 // Number of design days in input

        NumAirLoops = inputProcessor->getNumObjectsFound(state, "AirLoopHVAC");
        cCurrentModuleObject = "Sizing:System";
        NumSysSizInput = inputProcessor->getNumObjectsFound(state, cCurrentModuleObject);

        if (NumSysSizInput > 0) {
            NumDesDays = inputProcessor->getNumObjectsFound(state, "SizingPeriod:DesignDay") +
                         inputProcessor->getNumObjectsFound(state, "SizingPeriod:WeatherFileDays") +
                         inputProcessor->getNumObjectsFound(state, "SizingPeriod:WeatherFileConditionType");
            if (NumDesDays == 0 && (state.dataGlobal->DoSystemSizing || state.dataGlobal->DoPlantSizing)) {
                ShowSevereError(state, "System Sizing calculations need SizingPeriod:* input. None found.");
                ErrorsFound = true;
            }
            SysSizInput.allocate(NumSysSizInput);
        }

        for (SysSizIndex = 1; SysSizIndex <= NumSysSizInput; ++SysSizIndex) {
            inputProcessor->getObjectItem(state,
                                          cCurrentModuleObject,
                                          SysSizIndex,
                                          cAlphaArgs,
                                          NumAlphas,
                                          rNumericArgs,
                                          NumNumbers,
                                          IOStatus,
                                          lNumericFieldBlanks,
                                          lAlphaFieldBlanks,
                                          cAlphaFieldNames,
                                          cNumericFieldNames);
            UtilityRoutines::IsNameEmpty(state, cAlphaArgs(iNameAlphaNum), cCurrentModuleObject, ErrorsFound);

            SysSizInput(SysSizIndex).AirPriLoopName = cAlphaArgs(iNameAlphaNum);
            {
                auto const loadSizeType(cAlphaArgs(iLoadTypeSizeAlphaNum));
                if (loadSizeType == "SENSIBLE") {
                    SysSizInput(SysSizIndex).LoadSizeType = Sensible;
                    // } else if ( loadSizeType == "LATENT" ) {
                    // SysSizInput( SysSizIndex ).LoadSizeType = Latent;
                } else if (loadSizeType == "TOTAL") {
                    SysSizInput(SysSizIndex).LoadSizeType = Total;
                } else if (loadSizeType == "VENTILATIONREQUIREMENT") {
                    SysSizInput(SysSizIndex).LoadSizeType = Ventilation;
                } else {
                    ShowSevereError(state, cCurrentModuleObject + "=\"" + cAlphaArgs(iNameAlphaNum) + "\", invalid data.");
                    ShowContinueError(state, "... incorrect " + cAlphaFieldNames(iLoadTypeSizeAlphaNum) + "=\"" + cAlphaArgs(iLoadTypeSizeAlphaNum) + "\".");
                    ShowContinueError(state, "... valid values are Sensible, Total, or VentilationRequirement.");
                    ErrorsFound = true;
                }
            }
            // assign CoolingPeakLoadType based on LoadSizeType for now
            if (SysSizInput(SysSizIndex).LoadSizeType == Sensible) {
                SysSizInput(SysSizIndex).CoolingPeakLoadType = SensibleCoolingLoad;
            } else if (SysSizInput(SysSizIndex).LoadSizeType == Total) {
                SysSizInput(SysSizIndex).CoolingPeakLoadType = TotalCoolingLoad;
            } else {
                SysSizInput(SysSizIndex).CoolingPeakLoadType = SensibleCoolingLoad;
            }
            // set the CoolCapControl input
            SysSizInput(SysSizIndex).CoolCapControl = VAV;
            {
                auto const CoolCapCtrl(cAlphaArgs(iCoolCapControlAlphaNum));
                if (CoolCapCtrl == "VAV") {
                    SysSizInput(SysSizIndex).CoolCapControl = VAV;
                } else if (CoolCapCtrl == "BYPASS") {
                    SysSizInput(SysSizIndex).CoolCapControl = Bypass;
                } else if (CoolCapCtrl == "VT") {
                    SysSizInput(SysSizIndex).CoolCapControl = VT;
                } else if (CoolCapCtrl == "ONOFF") {
                    SysSizInput(SysSizIndex).CoolCapControl = OnOff;
                } else {
                    ShowSevereError(state, cCurrentModuleObject + "=\"" + cAlphaArgs(iNameAlphaNum) + "\", invalid data.");
                    ShowContinueError(state, "... incorrect " + cAlphaFieldNames(iCoolCapControlAlphaNum) + "=\"" + cAlphaArgs(iCoolCapControlAlphaNum) +
                                      "\".");
                    ShowContinueError(state, "... valid values are VAV, Bypass, VT, or OnOff.");
                    ErrorsFound = true;
                }
            }
            {
                auto const sizingOption(cAlphaArgs(iSizingOptionAlphaNum));
                if (sizingOption == "COINCIDENT") {
                    SysSizInput(SysSizIndex).SizingOption = Coincident;
                } else if (sizingOption == "NONCOINCIDENT") {
                    SysSizInput(SysSizIndex).SizingOption = NonCoincident;
                } else {
                    ShowSevereError(state, cCurrentModuleObject + "=\"" + cAlphaArgs(iNameAlphaNum) + "\", invalid data.");
                    ShowContinueError(state, "... incorrect " + cAlphaFieldNames(iSizingOptionAlphaNum) + "=\"" + cAlphaArgs(iSizingOptionAlphaNum) + "\".");
                    ShowContinueError(state, "... valid values are Coincident or NonCoincident.");
                    ErrorsFound = true;
                }
            }
            {
                auto const coolOAOption(cAlphaArgs(i100PercentOACoolingAlphaNum));
                if (coolOAOption == "YES") {
                    SysSizInput(SysSizIndex).CoolOAOption = AllOA;
                } else if (coolOAOption == "NO") {
                    SysSizInput(SysSizIndex).CoolOAOption = MinOA;
                } else {
                    ShowSevereError(state, cCurrentModuleObject + "=\"" + cAlphaArgs(iNameAlphaNum) + "\", invalid data.");
                    ShowContinueError(state, "... incorrect " + cAlphaFieldNames(i100PercentOACoolingAlphaNum) + "=\"" +
                                      cAlphaArgs(i100PercentOACoolingAlphaNum) + "\".");
                    ShowContinueError(state, "... valid values are Yes or No.");
                    ErrorsFound = true;
                }
            }
            {
                auto const heatOAOption(cAlphaArgs(i100PercentOAHeatingAlphaNum));
                if (heatOAOption == "YES") {
                    SysSizInput(SysSizIndex).HeatOAOption = 1;
                } else if (heatOAOption == "NO") {
                    SysSizInput(SysSizIndex).HeatOAOption = 2;
                } else {
                    ShowSevereError(state, cCurrentModuleObject + "=\"" + cAlphaArgs(iNameAlphaNum) + "\", invalid data.");
                    ShowContinueError(state, "... incorrect " + cAlphaFieldNames(i100PercentOAHeatingAlphaNum) + "=\"" +
                                      cAlphaArgs(i100PercentOAHeatingAlphaNum) + "\".");
                    ShowContinueError(state, "... valid values are Yes or No.");
                    ErrorsFound = true;
                }
            }

            //  N1, \field Design Outdoor Air Flow Rate
            //      \type real
            //      \default autosize
            //      \minimum 0.0
            // int const  iDesignOAVolFlowNumericNum = 1;     // N1, \field Design Outdoor Air Flow Rate
            if (lNumericFieldBlanks(iDesignOAVolFlowNumericNum)) {
                SysSizInput(SysSizIndex).DesOutAirVolFlow = AutoSize;
            } else if (rNumericArgs(iDesignOAVolFlowNumericNum) < 0.0 && rNumericArgs(iDesignOAVolFlowNumericNum) != AutoSize) {
                ShowSevereError(state, cCurrentModuleObject + "=\"" + cAlphaArgs(iNameAlphaNum) + "\", invalid data.");
                ShowContinueError(state,
                                  format("... incorrect {}=[{:.2R}],  value should not be negative.",
                                         cNumericFieldNames(iDesignOAVolFlowNumericNum),
                                         rNumericArgs(iDesignOAVolFlowNumericNum)));
                ErrorsFound = true;
            } else {
                SysSizInput(SysSizIndex).DesOutAirVolFlow = rNumericArgs(iDesignOAVolFlowNumericNum);
            }
            if (SysSizInput(SysSizIndex).DesOutAirVolFlow == AutoSize) {
                SysSizInput(SysSizIndex).OAAutoSized = true;
            }

            //  N2, \field Minimum System Air Flow Ratio
            //      \required-field
            //      \type real
            //      \minimum 0.0
            //      \maximum 1.0
            // int const iMinSysAirFlowRatioNumericNum = 2;  // N2, \field Minimum System Air Flow Ratio
            if (lNumericFieldBlanks(iMinSysAirFlowRatioNumericNum)) {
                SysSizInput(SysSizIndex).SysAirMinFlowRat = 0.0;
            } else if ((rNumericArgs(iMinSysAirFlowRatioNumericNum) < 0.0) && (rNumericArgs(iMinSysAirFlowRatioNumericNum) != DataSizing::AutoSize)) {
                ShowSevereError(state, cCurrentModuleObject + "=\"" + cAlphaArgs(iMinSysAirFlowRatioNumericNum) + "\", invalid data.");
                ShowContinueError(state,
                                  format("... incorrect {}=[{:.2R}],  value should not be negative.",
                                         cNumericFieldNames(iMinSysAirFlowRatioNumericNum),
                                         rNumericArgs(iMinSysAirFlowRatioNumericNum)));
                ErrorsFound = true;
            } else {
                SysSizInput(SysSizIndex).SysAirMinFlowRat = rNumericArgs(iMinSysAirFlowRatioNumericNum);
                if (rNumericArgs(iMinSysAirFlowRatioNumericNum) == DataSizing::AutoSize) {
                    SysSizInput(SysSizIndex).SysAirMinFlowRatWasAutoSized = true;
                }
            }
            // int const iPreheatDesignTempNumericNum = 3; // N3, \field Preheat Design Temperature
            // int const iPreheatDesignHumRatNumericNum = 4; // N4, \field Preheat Design Humidity Ratio
            // int const iPrecoolDesignTempNumericNum = 5; // N5, \field Precool Design Temperature
            // int const iPrecoolDesignHumRatNumericNum = 6; // N6, \field Precool Design Humidity Ratio
            // int const iCentralCoolDesignSATempNumericNum = 7; // N7, \field Central Cooling Design Supply Air Temperature
            // int const iCentralHeatDesignSATempNumericNum = 8; // N8, \field Central Heating Design Supply Air Temperature
            // int const iCentralCoolDesignSAHumRatNumericNum = 9; // N9, \field Central Cooling Design Supply Air Humidity Ratio
            // int const iCentralHeatDesignSAHumRatNumericNum = 10; // N10, \field Central Heating Design Supply Air Humidity Ratio
            SysSizInput(SysSizIndex).PreheatTemp = rNumericArgs(iPreheatDesignTempNumericNum);
            SysSizInput(SysSizIndex).PreheatHumRat = rNumericArgs(iPreheatDesignHumRatNumericNum);
            SysSizInput(SysSizIndex).PrecoolTemp = rNumericArgs(iPrecoolDesignTempNumericNum);
            SysSizInput(SysSizIndex).PrecoolHumRat = rNumericArgs(iPrecoolDesignHumRatNumericNum);
            SysSizInput(SysSizIndex).CoolSupTemp = rNumericArgs(iCentralCoolDesignSATempNumericNum);
            SysSizInput(SysSizIndex).HeatSupTemp = rNumericArgs(iCentralHeatDesignSATempNumericNum);
            SysSizInput(SysSizIndex).CoolSupHumRat = rNumericArgs(iCentralCoolDesignSAHumRatNumericNum);
            SysSizInput(SysSizIndex).HeatSupHumRat = rNumericArgs(iCentralHeatDesignSAHumRatNumericNum);
            //  N11, \field Cooling Design Air Flow Rate
            //      \note This input is used if Cooling Design Air Flow Method is Flow/System
            //      \note This value will *not* be multiplied by any sizing factor or by zone multipliers.
            //      \note If using zone multipliers, this value must be large enough to serve the multiplied zones.
            //      \type real
            //      \units m3/s
            //      \minimum 0
            //      \default 0
            // int const iCoolSAFMAlphaNum = 6; // A6, \field Cooling Design Air Flow Method
            // int const iMaxCoolAirVolFlowNumericNum = 11; // N11, \field Cooling Design Air Flow Rate {m3/s}
            // int const iCoolFlowPerFloorAreaNumericNum = 12; // N12, \field Supply Air Flow Rate Per Floor Area During Cooling Operation {m3/s-m2}
            // int const iCoolFlowPerFracCoolNumericNum = 13; // N13, \field Fraction of Autosized Design Cooling Supply Air Flow Rate {-}
            // int const iCoolFlowPerCoolCapNumericNum = 14; // N14, \field Design Supply Air Flow Rate Per Unit Cooling Capacity {m3/s-W}

            if (lNumericFieldBlanks(iMaxCoolAirVolFlowNumericNum)) {
                SysSizInput(SysSizIndex).DesCoolAirFlow = 0.0;
            } else if (rNumericArgs(iMaxCoolAirVolFlowNumericNum) < 0.0) {
                ShowSevereError(state, cCurrentModuleObject + "=\"" + cAlphaArgs(iNameAlphaNum) + "\", invalid data.");
                ShowContinueError(state,
                                  format("... incorrect {}=[{:.2R}],  value should not be negative.",
                                         cNumericFieldNames(iMaxCoolAirVolFlowNumericNum),
                                         rNumericArgs(iMaxCoolAirVolFlowNumericNum)));
                ErrorsFound = true;
            } else {
                SysSizInput(SysSizIndex).DesCoolAirFlow = rNumericArgs(iMaxCoolAirVolFlowNumericNum);
            }
            //  N12;\field Heating Design Air Flow Rate
            //      \note This input is used if Heating Design Air Flow Method is Flow/System
            //      \note This value will *not* be multiplied by any sizing factor or by zone multipliers.
            //      \note If using zone multipliers, this value must be large enough to serve the multiplied zones.
            //      \type real
            //      \units m3/s
            //      \minimum 0
            //      \default 0
            // int const iHeatSAFMAlphaNum = 7; // A7, \field Heating Design Air Flow Method
            // int const iMaxHeatAirVolFlowNumericNum = 12; // N15, \field Heating Design Air Flow Rate {m3/s}
            // int const iHeatFlowPerFloorAreaNumericNum = 16; // N16, \field Supply Air Flow Rate Per Floor Area During Heating Operation {m3/s-m2}
            // int const iHeatFlowPerFracHeatNumericNum = 17; // N17, \field Fraction of Autosized Design Heating Supply Air Flow Rate {-}
            // int const iHeatFlowPerFracCoolNumericNum = 18; // N18, \field Fraction of Autosized Design Cooling Supply Air Flow Rate {-}
            // int const iHeatFlowPerHeatCapNumericNum = 19; // N19, \field Design Supply Air Flow Rate Per Unit Heating Capacity {m3/s-W}
            // add input fields for other cooling sizing methods
            if (lNumericFieldBlanks(iMaxHeatAirVolFlowNumericNum)) {
                SysSizInput(SysSizIndex).DesHeatAirFlow = 0.0;
            } else if (rNumericArgs(iMaxHeatAirVolFlowNumericNum) < 0.0) {
                ShowSevereError(state, cCurrentModuleObject + "=\"" + cAlphaArgs(iNameAlphaNum) + "\", invalid data.");
                ShowContinueError(state,
                                  format("... incorrect {}=[{:.2R}],  value should not be negative.",
                                         cNumericFieldNames(iMaxHeatAirVolFlowNumericNum),
                                         rNumericArgs(iMaxHeatAirVolFlowNumericNum)));
                ErrorsFound = true;
            } else {
                SysSizInput(SysSizIndex).DesHeatAirFlow = rNumericArgs(iMaxHeatAirVolFlowNumericNum);
            }
            //  N13;\field Maximum Zone Outdoor Air Fraction
            //      \type real
            //      \default 1.0
            //      \minimum> 0.0
            //      \units dimensionless
            // int const iSystemOASMethodAlphaNum = 8; // A8,  \field System Outdoor Air Method
            // int const iZoneMaxOAFractionNumericNum = 13; // N20, \field Zone Maximum Outdoor Air Fraction

            // add input fields for other heating sizing methods
            if (lNumericFieldBlanks(iZoneMaxOAFractionNumericNum)) {
                SysSizInput(SysSizIndex).MaxZoneOAFraction = 0.0;
            } else if (rNumericArgs(iZoneMaxOAFractionNumericNum) < 0.0) {
                ShowSevereError(state, cCurrentModuleObject + "=\"" + cAlphaArgs(iNameAlphaNum) + "\", invalid data.");
                ShowContinueError(state,
                                  format("... incorrect {}=[{:.2R}],  value should not be negative.",
                                         cNumericFieldNames(iZoneMaxOAFractionNumericNum),
                                         rNumericArgs(iZoneMaxOAFractionNumericNum)));
                ErrorsFound = true;
            } else {
                SysSizInput(SysSizIndex).MaxZoneOAFraction = rNumericArgs(iZoneMaxOAFractionNumericNum);
            }
            {
                auto const coolAirDesMethod(cAlphaArgs(iCoolSAFMAlphaNum));
                if (coolAirDesMethod == "DESIGNDAY") {
                    SysSizInput(SysSizIndex).CoolAirDesMethod = FromDDCalc;
                } else if (coolAirDesMethod == "FLOW/SYSTEM") {
                    SysSizInput(SysSizIndex).CoolAirDesMethod = InpDesAirFlow;
                } else if (coolAirDesMethod == "FLOWPERFLOORAREA") {
                    SysSizInput(SysSizIndex).CoolAirDesMethod = InpDesAirFlow;
                    SysSizInput(SysSizIndex).ScaleCoolSAFMethod = FlowPerFloorArea;
                    SysSizInput(SysSizIndex).FlowPerFloorAreaCooled = rNumericArgs(iCoolFlowPerFloorAreaNumericNum);
                } else if (coolAirDesMethod == "FRACTIONOFAUTOSIZEDCOOLINGAIRFLOW") {
                    SysSizInput(SysSizIndex).CoolAirDesMethod = FromDDCalc;
                    SysSizInput(SysSizIndex).ScaleCoolSAFMethod = FractionOfAutosizedCoolingAirflow;
                    SysSizInput(SysSizIndex).FractionOfAutosizedCoolingAirflow = rNumericArgs(iCoolFlowPerFracCoolNumericNum);
                } else if (coolAirDesMethod == "FLOWPERCOOLINGCAPACITY") {
                    SysSizInput(SysSizIndex).CoolAirDesMethod = FromDDCalc;
                    SysSizInput(SysSizIndex).ScaleCoolSAFMethod = FlowPerCoolingCapacity;
                    SysSizInput(SysSizIndex).FlowPerCoolingCapacity = rNumericArgs(iCoolFlowPerCoolCapNumericNum);
                } else {
                    ShowSevereError(state, cCurrentModuleObject + "=\"" + cAlphaArgs(iNameAlphaNum) + "\", invalid data.");
                    ShowContinueError(state, "... incorrect " + cAlphaFieldNames(iCoolSAFMAlphaNum) + "=\"" + cAlphaArgs(iCoolSAFMAlphaNum) + "\".");
                    ShowContinueError(state, "... valid values are DesignDay, Flow/System, FlowPerFloorArea, FractionOfAutosizedCoolingAirflow, or "
                                      "FlowPerCoolingCapacity.");
                    ErrorsFound = true;
                }
            }
            {
                auto const heatAirDesMethod(cAlphaArgs(iHeatSAFMAlphaNum));
                if (heatAirDesMethod == "DESIGNDAY") {
                    SysSizInput(SysSizIndex).HeatAirDesMethod = FromDDCalc;
                } else if (heatAirDesMethod == "FLOW/SYSTEM") {
                    SysSizInput(SysSizIndex).HeatAirDesMethod = InpDesAirFlow;
                } else if (heatAirDesMethod == "FLOWPERFLOORAREA") {
                    SysSizInput(SysSizIndex).HeatAirDesMethod = InpDesAirFlow;
                    SysSizInput(SysSizIndex).ScaleHeatSAFMethod = FlowPerFloorArea;
                    SysSizInput(SysSizIndex).FlowPerFloorAreaHeated = rNumericArgs(iHeatFlowPerFloorAreaNumericNum);
                } else if (heatAirDesMethod == "FRACTIONOFAUTOSIZEDHEATINGAIRFLOW") {
                    SysSizInput(SysSizIndex).HeatAirDesMethod = FromDDCalc;
                    SysSizInput(SysSizIndex).ScaleHeatSAFMethod = FractionOfAutosizedHeatingAirflow;
                    SysSizInput(SysSizIndex).FractionOfAutosizedHeatingAirflow = rNumericArgs(iHeatFlowPerFracHeatNumericNum);
                } else if (heatAirDesMethod == "FRACTIONOFAUTOSIZEDCOOLINGAIRFLOW") {
                    SysSizInput(SysSizIndex).HeatAirDesMethod = FromDDCalc;
                    SysSizInput(SysSizIndex).ScaleHeatSAFMethod = FractionOfAutosizedCoolingAirflow;
                    SysSizInput(SysSizIndex).FractionOfAutosizedCoolingAirflow = rNumericArgs(iHeatFlowPerFracCoolNumericNum);
                } else if (heatAirDesMethod == "FLOWPERHEATINGCAPACITY") {
                    SysSizInput(SysSizIndex).HeatAirDesMethod = FromDDCalc;
                    SysSizInput(SysSizIndex).ScaleHeatSAFMethod = FlowPerHeatingCapacity;
                    SysSizInput(SysSizIndex).FlowPerHeatingCapacity = rNumericArgs(iHeatFlowPerHeatCapNumericNum);
                } else {
                    ShowSevereError(state, cCurrentModuleObject + "=\"" + cAlphaArgs(iNameAlphaNum) + "\", invalid data.");
                    ShowContinueError(state, "... incorrect " + cAlphaFieldNames(iHeatSAFMAlphaNum) + "=\"" + cAlphaArgs(iHeatSAFMAlphaNum) + "\".");
                    ShowContinueError(state, "... valid values are DesignDay, Flow/System, FlowPerFloorArea, FractionOfAutosizedHeatingAirflow, or "
                                      "FlowPerHeatingCapacity.");
                    ErrorsFound = true;
                }
            }
            {
                auto const systemOAMethod(cAlphaArgs(iSystemOASMethodAlphaNum));
                if (systemOAMethod == "ZONESUM") {
                    SysSizInput(SysSizIndex).SystemOAMethod = SOAM_ZoneSum;
                } else if (systemOAMethod == "VENTILATIONRATEPROCEDURE") {
                    SysSizInput(SysSizIndex).SystemOAMethod = SOAM_VRP;
                    if (SysSizInput(SysSizIndex).LoadSizeType == Ventilation) {
                        ShowWarningError(state, cCurrentModuleObject + "=\"" + cAlphaArgs(iNameAlphaNum) + "\", invalid combination of inputs.");
                        ShowContinueError(state, cAlphaFieldNames(iLoadTypeSizeAlphaNum) + " = " + cAlphaArgs(iLoadTypeSizeAlphaNum) + " and " +
                                          cAlphaFieldNames(iSystemOASMethodAlphaNum) + " = " + cAlphaArgs(iSystemOASMethodAlphaNum) + ".");
                        ShowContinueError(state, "Resetting System Outdoor Air Method to ZoneSum.");
                        SysSizInput(SysSizIndex).SystemOAMethod = SOAM_ZoneSum;
                    } else {
                        if (SysSizInput(SysSizIndex).DesOutAirVolFlow > 0) {
                            ShowSevereError(state, cCurrentModuleObject + "=\"" + cAlphaArgs(iNameAlphaNum) + "\", invalid data.");
                            ShowContinueError(state, "SystemOAMethod is set to VRP and " + cNumericFieldNames(iDesignOAVolFlowNumericNum) +
                                              " > 0, user entry will be ignored.");
                        }
                    }
                } else {
                    ShowSevereError(state, cCurrentModuleObject + "=\"" + cAlphaArgs(iNameAlphaNum) + "\", invalid data.");
                    ShowContinueError(state, "... incorrect " + cAlphaFieldNames(iSystemOASMethodAlphaNum) + "=\"" + cAlphaArgs(iSystemOASMethodAlphaNum) +
                                      "\".");
                    ShowContinueError(state, "... valid values are ZoneSum or VentilationRateProcedure.");
                    ErrorsFound = true;
                }
            }

            // Determine SysSizInput electric Cooling design capacity sizing method
            if (UtilityRoutines::SameString(cAlphaArgs(iCoolCAPMAlphaNum), "COOLINGDESIGNCAPACITY")) {
                SysSizInput(SysSizIndex).CoolingCapMethod = CoolingDesignCapacity;
                // SysSizInput( SysSizIndex ).ScaledCoolingCapacity = AutoSize can be set to autosize cooling capacity
                SysSizInput(SysSizIndex).ScaledCoolingCapacity = rNumericArgs(iCoolDesignCapacityNumericNum);
                if (SysSizInput(SysSizIndex).ScaledCoolingCapacity < 0.0 && SysSizInput(SysSizIndex).ScaledCoolingCapacity != AutoSize) {
                    ShowSevereError(state, cCurrentModuleObject + " = " + SysSizInput(SysSizIndex).AirPriLoopName);
                    ShowContinueError(state,
                                      format("Illegal {} = {:.7T}",
                                             cNumericFieldNames(iCoolDesignCapacityNumericNum),
                                             rNumericArgs(iCoolDesignCapacityNumericNum)));
                    ErrorsFound = true;
                }
            } else if (UtilityRoutines::SameString(cAlphaArgs(iCoolCAPMAlphaNum), "CAPACITYPERFLOORAREA")) {
                SysSizInput(SysSizIndex).CoolingCapMethod = CapacityPerFloorArea;
                if (!lNumericFieldBlanks(iCoolCapacityPerFloorAreaNumericNum)) {
                    SysSizInput(SysSizIndex).ScaledCoolingCapacity = rNumericArgs(iCoolCapacityPerFloorAreaNumericNum);
                    if (SysSizInput(SysSizIndex).ScaledCoolingCapacity <= 0.0) {
                        ShowSevereError(state, cCurrentModuleObject + " = " + SysSizInput(SysSizIndex).AirPriLoopName);
                        ShowContinueError(state, "Input for " + cAlphaFieldNames(iCoolCAPMAlphaNum) + " = " + cAlphaArgs(iCoolCAPMAlphaNum));
                        ShowContinueError(state,
                                          format("Illegal {} = {:.7T}",
                                                 cNumericFieldNames(iCoolCapacityPerFloorAreaNumericNum),
                                                 rNumericArgs(iCoolCapacityPerFloorAreaNumericNum)));
                        ErrorsFound = true;
                    } else if (SysSizInput(SysSizIndex).ScaledCoolingCapacity == AutoSize) {
                        ShowSevereError(state, cCurrentModuleObject + " = " + SysSizInput(SysSizIndex).AirPriLoopName);
                        ShowContinueError(state, "Input for " + cAlphaFieldNames(iCoolCAPMAlphaNum) + " = " + cAlphaArgs(iCoolCAPMAlphaNum));
                        ShowContinueError(state, "Illegal " + cNumericFieldNames(iCoolCapacityPerFloorAreaNumericNum) + " = Autosize");
                        ErrorsFound = true;
                    }
                } else {
                    ShowSevereError(state, cCurrentModuleObject + " = " + SysSizInput(SysSizIndex).AirPriLoopName);
                    ShowContinueError(state, "Input for " + cAlphaFieldNames(iCoolCAPMAlphaNum) + " = " + cAlphaArgs(iCoolCAPMAlphaNum));
                    ShowContinueError(state, "Blank field not allowed for " + cNumericFieldNames(iCoolCapacityPerFloorAreaNumericNum));
                    ErrorsFound = true;
                }
            } else if (UtilityRoutines::SameString(cAlphaArgs(iCoolCAPMAlphaNum), "FRACTIONOFAUTOSIZEDCOOLINGCAPACITY")) {
                SysSizInput(SysSizIndex).CoolingCapMethod = FractionOfAutosizedCoolingCapacity;
                if (!lNumericFieldBlanks(iCoolFracOfAutosizedCapacityNumericNum)) {
                    SysSizInput(SysSizIndex).ScaledCoolingCapacity = rNumericArgs(iCoolFracOfAutosizedCapacityNumericNum);
                    if (SysSizInput(SysSizIndex).ScaledCoolingCapacity < 0.0) {
                        ShowSevereError(state, cCurrentModuleObject + " = " + SysSizInput(SysSizIndex).AirPriLoopName);
                        ShowContinueError(state,
                                          format("Illegal {} = {:.7T}",
                                                 cNumericFieldNames(iCoolFracOfAutosizedCapacityNumericNum),
                                                 rNumericArgs(iCoolFracOfAutosizedCapacityNumericNum)));
                        ErrorsFound = true;
                    }
                } else {
                    ShowSevereError(state, cCurrentModuleObject + " = " + SysSizInput(SysSizIndex).AirPriLoopName);
                    ShowContinueError(state, "Input for " + cAlphaFieldNames(iCoolCAPMAlphaNum) + " = " + cAlphaArgs(iCoolCAPMAlphaNum));
                    ShowContinueError(state, "Blank field not allowed for " + cNumericFieldNames(iCoolFracOfAutosizedCapacityNumericNum));
                    ErrorsFound = true;
                }
            } else if (UtilityRoutines::SameString(cAlphaArgs(iCoolCAPMAlphaNum), "NONE")) {
                SysSizInput(SysSizIndex).CoolingCapMethod = None;
                SysSizInput(SysSizIndex).ScaledCoolingCapacity = 0.0;
            } else {
                ShowSevereError(state, cCurrentModuleObject + "=\"" + cAlphaArgs(iNameAlphaNum) + "\", invalid data.");
                ShowContinueError(state, "... incorrect " + cAlphaFieldNames(iCoolCAPMAlphaNum) + "=\"" + cAlphaArgs(iCoolCAPMAlphaNum) + "\".");
                ShowContinueError(state, "... valid values are CoolingDesignCapacity, CapacityPerFloorArea, FractionOfAutosizedCoolingCapacity, or None.");
                ErrorsFound = true;
            }

            // Determine SysSizInput electric heating design capacity sizing method
            if (UtilityRoutines::SameString(cAlphaArgs(iHeatCAPMAlphaNum), "HEATINGDESIGNCAPACITY")) {
                SysSizInput(SysSizIndex).HeatingCapMethod = HeatingDesignCapacity;
                // SysSizInput( SysSizIndex ).ScaledHeatingCapacity = AutoSize can be set to autosize heating capacity
                SysSizInput(SysSizIndex).ScaledHeatingCapacity = rNumericArgs(iHeatDesignCapacityNumericNum);
                if (SysSizInput(SysSizIndex).ScaledHeatingCapacity < 0.0 && SysSizInput(SysSizIndex).ScaledHeatingCapacity != AutoSize) {
                    ShowSevereError(state, cCurrentModuleObject + " = " + SysSizInput(SysSizIndex).AirPriLoopName);
                    ShowContinueError(state,
                                      format("Illegal {} = {:.7T}",
                                             cNumericFieldNames(iHeatDesignCapacityNumericNum),
                                             rNumericArgs(iHeatDesignCapacityNumericNum)));
                    ErrorsFound = true;
                }
            } else if (UtilityRoutines::SameString(cAlphaArgs(iHeatCAPMAlphaNum), "CAPACITYPERFLOORAREA")) {
                SysSizInput(SysSizIndex).HeatingCapMethod = CapacityPerFloorArea;
                if (!lNumericFieldBlanks(iHeatCapacityPerFloorAreaNumericNum)) {
                    SysSizInput(SysSizIndex).ScaledHeatingCapacity = rNumericArgs(iHeatCapacityPerFloorAreaNumericNum);
                    if (SysSizInput(SysSizIndex).ScaledHeatingCapacity <= 0.0) {
                        ShowSevereError(state, cCurrentModuleObject + " = " + SysSizInput(SysSizIndex).AirPriLoopName);
                        ShowContinueError(state, "Input for " + cAlphaFieldNames(iHeatCAPMAlphaNum) + " = " + cAlphaArgs(iHeatCAPMAlphaNum));
                        ShowContinueError(state,
                                          format("Illegal {} = {:.7T}",
                                                 cNumericFieldNames(iHeatCapacityPerFloorAreaNumericNum),
                                                 rNumericArgs(iHeatCapacityPerFloorAreaNumericNum)));
                        ErrorsFound = true;
                    } else if (SysSizInput(SysSizIndex).ScaledHeatingCapacity == AutoSize) {
                        ShowSevereError(state, cCurrentModuleObject + " = " + SysSizInput(SysSizIndex).AirPriLoopName);
                        ShowContinueError(state, "Input for " + cAlphaFieldNames(iHeatCAPMAlphaNum) + " = " + cAlphaArgs(iHeatCAPMAlphaNum));
                        ShowContinueError(state, "Illegal " + cNumericFieldNames(iHeatCapacityPerFloorAreaNumericNum) + " = Autosize");
                        ErrorsFound = true;
                    }
                } else {
                    ShowSevereError(state, cCurrentModuleObject + " = " + SysSizInput(SysSizIndex).AirPriLoopName);
                    ShowContinueError(state, "Input for " + cAlphaFieldNames(iHeatCAPMAlphaNum) + " = " + cAlphaArgs(iHeatCAPMAlphaNum));
                    ShowContinueError(state, "Blank field not allowed for " + cNumericFieldNames(iHeatCapacityPerFloorAreaNumericNum));
                    ErrorsFound = true;
                }
            } else if (UtilityRoutines::SameString(cAlphaArgs(iHeatCAPMAlphaNum), "FRACTIONOFAUTOSIZEDHEATINGCAPACITY")) {
                SysSizInput(SysSizIndex).HeatingCapMethod = FractionOfAutosizedHeatingCapacity;
                if (!lNumericFieldBlanks(iHeatFracOfAutosizedCapacityNumericNum)) {
                    SysSizInput(SysSizIndex).ScaledHeatingCapacity = rNumericArgs(iHeatFracOfAutosizedCapacityNumericNum);
                    if (SysSizInput(SysSizIndex).ScaledHeatingCapacity < 0.0) {
                        ShowSevereError(state, cCurrentModuleObject + " = " + SysSizInput(SysSizIndex).AirPriLoopName);
                        ShowContinueError(state,
                                          format("Illegal {} = {:.7T}",
                                                 cNumericFieldNames(iHeatFracOfAutosizedCapacityNumericNum),
                                                 rNumericArgs(iHeatFracOfAutosizedCapacityNumericNum)));
                        ErrorsFound = true;
                    }
                } else {
                    ShowSevereError(state, cCurrentModuleObject + " = " + SysSizInput(SysSizIndex).AirPriLoopName);
                    ShowContinueError(state, "Input for " + cAlphaFieldNames(iHeatCAPMAlphaNum) + " = " + cAlphaArgs(iHeatCAPMAlphaNum));
                    ShowContinueError(state, "Blank field not allowed for " + cNumericFieldNames(iHeatFracOfAutosizedCapacityNumericNum));
                    ErrorsFound = true;
                }
            } else if (UtilityRoutines::SameString(cAlphaArgs(iHeatCAPMAlphaNum), "NONE")) {
                SysSizInput(SysSizIndex).HeatingCapMethod = None;
                SysSizInput(SysSizIndex).ScaledHeatingCapacity = 0.0;
            } else {
                ShowSevereError(state, cCurrentModuleObject + "=\"" + cAlphaArgs(iNameAlphaNum) + "\", invalid data.");
                ShowContinueError(state, "... incorrect " + cAlphaFieldNames(iHeatCAPMAlphaNum) + "=\"" + cAlphaArgs(iHeatCAPMAlphaNum) + "\".");
                ShowContinueError(state, "... valid values are HeatingDesignCapacity, CapacityPerFloorArea, FractionOfAutosizedHeatingCapacity, or None.");
                ErrorsFound = true;
            }
        }

        if (ErrorsFound) {
            ShowFatalError(state, cCurrentModuleObject + ": Errors found in getting input. Program terminates.");
        }
    }

    void GetPlantSizingInput(EnergyPlusData &state)
    {

        // SUBROUTINE INFORMATION:
        //       AUTHOR         Fred Buhl
        //       DATE WRITTEN   October 2001
        //       MODIFIED       na
        //       RE-ENGINEERED  na

        // PURPOSE OF THIS SUBROUTINE:
        // Obtains input data for Plant Sizing objects and stores it in
        // appropriate data structures.

        // METHODOLOGY EMPLOYED:
        // Uses InputProcessor "Get" routines to obtain data.

        // Using/Aliasing
        using namespace DataIPShortCuts;

        // SUBROUTINE LOCAL VARIABLE DECLARATIONS:
        int PltSizIndex;                // loop index
        int NumAlphas;                  // Number of Alphas for each GetObjectItem call
        int NumNumbers;                 // Number of Numbers for each GetObjectItem call
        int IOStatus;                   // Used in GetObjectItem
        static bool ErrorsFound(false); // Set to true if errors in input, fatal at end of routine
        int NumDesDays;                 // Number of design days in input

        cCurrentModuleObject = "Sizing:Plant";
        NumPltSizInput = inputProcessor->getNumObjectsFound(state, cCurrentModuleObject);

        if (NumPltSizInput > 0) {
            NumDesDays = inputProcessor->getNumObjectsFound(state, "SizingPeriod:DesignDay") +
                         inputProcessor->getNumObjectsFound(state, "SizingPeriod:WeatherFileDays") +
                         inputProcessor->getNumObjectsFound(state, "SizingPeriod:WeatherFileConditionType");
            if (NumDesDays == 0 && state.dataGlobal->DoPlantSizing) {
                ShowSevereError(state, "Plant Sizing calculations need SizingPeriod:* input");
                ErrorsFound = true;
            }
            PlantSizData.allocate(NumPltSizInput);
            for (auto &e : PlantSizData) {
                e.PlantLoopName.clear();
                e.ExitTemp = 0.0;
                e.DeltaT = 0.0;
                e.LoopType = 0;
                e.DesVolFlowRate = 0.0;
            }
            for (int i = 1; i <= NumPltSizInput; ++i) {
                PlantSizData(i).ConcurrenceOption = NonCoincident;
                PlantSizData(i).NumTimeStepsInAvg = 1;
            }
        }

        for (PltSizIndex = 1; PltSizIndex <= NumPltSizInput; ++PltSizIndex) {
            inputProcessor->getObjectItem(state,
                                          cCurrentModuleObject,
                                          PltSizIndex,
                                          cAlphaArgs,
                                          NumAlphas,
                                          rNumericArgs,
                                          NumNumbers,
                                          IOStatus,
                                          lNumericFieldBlanks,
                                          lAlphaFieldBlanks,
                                          cAlphaFieldNames,
                                          cNumericFieldNames);
            UtilityRoutines::IsNameEmpty(state, cAlphaArgs(1), cCurrentModuleObject, ErrorsFound);

            PlantSizData(PltSizIndex).PlantLoopName = cAlphaArgs(1);
            PlantSizData(PltSizIndex).ExitTemp = rNumericArgs(1);
            PlantSizData(PltSizIndex).DeltaT = rNumericArgs(2);
            if (NumNumbers > 2) {
                PlantSizData(PltSizIndex).NumTimeStepsInAvg = rNumericArgs(3);
            } else {
                PlantSizData(PltSizIndex).NumTimeStepsInAvg = 1.0;
            }

            {
                auto const loopType(cAlphaArgs(2));
                if (loopType == "HEATING") {
                    PlantSizData(PltSizIndex).LoopType = HeatingLoop;
                } else if (loopType == "COOLING") {
                    PlantSizData(PltSizIndex).LoopType = CoolingLoop;
                } else if (loopType == "CONDENSER") {
                    PlantSizData(PltSizIndex).LoopType = CondenserLoop;
                } else if (loopType == "STEAM") {
                    PlantSizData(PltSizIndex).LoopType = SteamLoop;
                } else {
                    ShowSevereError(state, cCurrentModuleObject + "=\"" + cAlphaArgs(1) + "\", invalid data.");
                    ShowContinueError(state, "...incorrect " + cAlphaFieldNames(2) + "=\"" + cAlphaArgs(2) + "\".");
                    ShowContinueError(state, "...Valid values are \"Heating\", \"Cooling\", \"Condenser\" or \"Steam\".");
                    ErrorsFound = true;
                }
            }

            if (NumAlphas > 2) {
                {
                    auto const concurrenceOption(cAlphaArgs(3));
                    if (concurrenceOption == "NONCOINCIDENT") {
                        PlantSizData(PltSizIndex).ConcurrenceOption = NonCoincident;
                    } else if (concurrenceOption == "COINCIDENT") {
                        PlantSizData(PltSizIndex).ConcurrenceOption = Coincident;
                    } else {
                        ShowSevereError(state, cCurrentModuleObject + "=\"" + cAlphaArgs(1) + "\", invalid data.");
                        ShowContinueError(state, "...incorrect " + cAlphaFieldNames(3) + "=\"" + cAlphaArgs(3) + "\".");
                        ShowContinueError(state, "...Valid values are \"NonCoincident\" or \"Coincident\".");
                        ErrorsFound = true;
                    }
                }
            }
            if (NumAlphas > 3) {
                {
                    auto const sizingFactorOption(cAlphaArgs(4));
                    if (sizingFactorOption == "NONE") {
                        PlantSizData(PltSizIndex).SizingFactorOption = NoSizingFactorMode;
                    } else if (sizingFactorOption == "GLOBALHEATINGSIZINGFACTOR") {
                        PlantSizData(PltSizIndex).SizingFactorOption = GlobalHeatingSizingFactorMode;
                    } else if (sizingFactorOption == "GLOBALCOOLINGSIZINGFACTOR") {
                        PlantSizData(PltSizIndex).SizingFactorOption = GlobalCoolingSizingFactorMode;
                    } else if (sizingFactorOption == "LOOPCOMPONENTSIZINGFACTOR") {
                        PlantSizData(PltSizIndex).SizingFactorOption = LoopComponentSizingFactorMode;
                    }
                }
            }
            SetupEMSInternalVariable(state,
                "Plant Design Volume Flow Rate", PlantSizData(PltSizIndex).PlantLoopName, "[m3/s]", PlantSizData(PltSizIndex).DesVolFlowRate);
        }

        if (ErrorsFound) {
            ShowFatalError(state, cCurrentModuleObject + ": Errors found in getting input. Program terminates.");
        }
    }

    void SetupZoneSizing(EnergyPlusData &state, bool &ErrorsFound)
    {

        // SUBROUTINE INFORMATION:
        //       AUTHOR         L. Lawrie/F. Buhl
        //       DATE WRITTEN   March 2010
        //       MODIFIED       na
        //       RE-ENGINEERED  na

        // PURPOSE OF THIS SUBROUTINE:
        //  execute a few (1) time steps of a simulation to facilitate setting up model for zone sizing
        //  developed to resolve reverse DD problems caused be the differences
        //  that stem from setup and information gathering that occurs during the first pass.

        // METHODOLOGY EMPLOYED:
        // Using global flag (kickoff sizing simulation), only a few time steps are executed.
        // global flag is used in other parts of simulation to terminate quickly.

        // Using/Aliasing
        using DataEnvironment::EndMonthFlag;

        // SUBROUTINE LOCAL VARIABLE DECLARATIONS:

        bool Available = true;

        CurOverallSimDay = 0;
        while (Available) { // do for each environment

            GetNextEnvironment(state, Available, ErrorsFound);

            if (!Available) break;
            if (ErrorsFound) break;

            // check that environment is one of the design days
            if (state.dataGlobal->KindOfSim == DataGlobalConstants::KindOfSim::RunPeriodWeather) {
                continue;
            }

            state.dataGlobal->BeginEnvrnFlag = true;
            state.dataGlobal->EndEnvrnFlag = false;
            EndMonthFlag = false;
            state.dataGlobal->WarmupFlag = true;
            state.dataGlobal->DayOfSim = 0;

            CurEnvirNumSimDay = 1;
            ++CurOverallSimDay;

            ++state.dataGlobal->DayOfSim;
            state.dataGlobal->BeginDayFlag = true;
            state.dataGlobal->EndDayFlag = false;

            state.dataGlobal->HourOfDay = 1;

            state.dataGlobal->BeginHourFlag = true;
            state.dataGlobal->EndHourFlag = false;

            state.dataGlobal->TimeStep = 1;

            state.dataGlobal->BeginTimeStepFlag = true;

            ManageWeather(state);

            ManageHeatBalance(state);

            state.dataGlobal->BeginHourFlag = false;
            state.dataGlobal->BeginDayFlag = false;
            state.dataGlobal->BeginEnvrnFlag = false;
            state.dataGlobal->BeginSimFlag = false;
            state.dataGlobal->BeginFullSimFlag = false;

            //          ! do another timestep=1
            ManageWeather(state);

            ManageHeatBalance(state);

            //         do an end of day, end of environment time step

            state.dataGlobal->HourOfDay = 24;
            state.dataGlobal->TimeStep = state.dataGlobal->NumOfTimeStepInHour;
            state.dataGlobal->EndEnvrnFlag = true;

            ManageWeather(state);

            ManageHeatBalance(state);

        } // ... End environment loop.
    }

    void ReportZoneSizing(EnergyPlusData &state,
                          std::string const &ZoneName,   // the name of the zone
                          std::string const &LoadType,   // the description of the input variable
                          Real64 const CalcDesLoad,      // the value from the sizing calculation [W]
                          Real64 const UserDesLoad,      // the value from the sizing calculation modified by user input [W]
                          Real64 const CalcDesFlow,      // calculated design air flow rate [m3/s]
                          Real64 const UserDesFlow,      // user input or modified design air flow rate [m3/s]
                          std::string const &DesDayName, // the name of the design day that produced the peak
                          std::string const &PeakHrMin,  // time stamp of the peak
                          Real64 const PeakTemp,         // temperature at peak [C]
                          Real64 const PeakHumRat,       // humidity ratio at peak [kg water/kg dry air]
                          Real64 const FloorArea,        // zone floor area [m2]
                          Real64 const TotOccs,          // design number of occupants for the zone
                          Real64 const MinOAVolFlow,     // zone design minimum outside air flow rate [m3/s]
                          Real64 const DOASHeatAddRate   // zone design heat addition rate from the DOAS [W]
    )
    {

        // SUBROUTINE INFORMATION:
        //       AUTHOR         Fred Buhl
        //       DATE WRITTEN   Decenber 2001
        //       MODIFIED       August 2008, Greg Stark
        //       RE-ENGINEERED  na

        // PURPOSE OF THIS SUBROUTINE:
        // This subroutine writes one item of zone sizing data to the "eio" file..

        // METHODOLOGY EMPLOYED:
        // na

        // REFERENCES:
        // na

        // Using/Aliasing
        using DataStringGlobals::VerString;

        // Locals
        // SUBROUTINE ARGUMENT DEFINITIONS:

        // SUBROUTINE PARAMETER DEFINITIONS:

        // INTERFACE BLOCK SPECIFICATIONS
        // na

        // DERIVED TYPE DEFINITIONS
        // na

        // SUBROUTINE LOCAL VARIABLE DECLARATIONS:

        if (ReportZoneSizingMyOneTimeFlag) {
            static constexpr auto Format_990(
                "! <Zone Sizing Information>, Zone Name, Load Type, Calc Des Load {W}, User Des Load {W}, Calc Des Air Flow "
                "Rate {m3/s}, User Des Air Flow Rate {m3/s}, Design Day Name, Date/Time of Peak, Temperature at Peak {C}, "
                "Humidity Ratio at Peak {kgWater/kgDryAir}, Floor Area {m2}, # Occupants, Calc Outdoor Air Flow Rate {m3/s}, "
                "Calc DOAS Heat Addition Rate {W}");
            print(state.files.eio, "{}\n", Format_990);
            ReportZoneSizingMyOneTimeFlag = false;
        }

        static constexpr auto Format_991(
            " Zone Sizing Information, {}, {}, {:.5R}, {:.5R}, {:.5R}, {:.5R}, {}, {}, {:.5R}, {:.5R}, {:.5R}, {:.5R}, {:.5R}, {:.5R}\n");
        print(state.files.eio,
              Format_991,
              ZoneName,
              LoadType,
              CalcDesLoad,
              UserDesLoad,
              CalcDesFlow,
              UserDesFlow,
              DesDayName,
              PeakHrMin,
              PeakTemp,
              PeakHumRat,
              FloorArea,
              TotOccs,
              MinOAVolFlow,
              DOASHeatAddRate);

        // BSLLC Start
        if (sqlite) {
            sqlite->addSQLiteZoneSizingRecord(ZoneName,
                                              LoadType,
                                              CalcDesLoad,
                                              UserDesLoad,
                                              CalcDesFlow,
                                              UserDesFlow,
                                              DesDayName,
                                              PeakHrMin,
                                              PeakTemp,
                                              PeakHumRat,
                                              MinOAVolFlow,
                                              DOASHeatAddRate);
        }
        // BSLLC Finish
    }

    // Writes system sizing data to EIO file using one row per system
    void ReportSysSizing(EnergyPlusData &state,
                         std::string const &SysName,      // the name of the zone
                         std::string const &LoadType,     // either "Cooling" or "Heating"
                         std::string const &PeakLoadKind, // either "Sensible" or "Total"
                         Real64 const &UserDesCap,        // User  Design Capacity
                         Real64 const &CalcDesVolFlow,    // Calculated  Design Air Flow Rate
                         Real64 const &UserDesVolFlow,    // User Design Air Flow Rate
                         std::string const &DesDayName,   // the name of the design day that produced the peak
                         std::string const &DesDayDate,   // the date that produced the peak
                         int const &TimeStepIndex         // time step of the peak
    )
    {

        if (ReportSysSizingMyOneTimeFlag) {
            print(state.files.eio,
                  "{}\n",
                  "! <System Sizing Information>, System Name, Load Type, Peak Load Kind, User Design Capacity, Calc Des Air "
                  "Flow Rate [m3/s], User Des Air Flow Rate [m3/s], Design Day Name, Date/Time of Peak");
            ReportSysSizingMyOneTimeFlag = false;
        }
        std::string dateHrMin = DesDayDate + " " + TimeIndexToHrMinString(state, TimeStepIndex);
        print(state.files.eio,
              " System Sizing Information, {}, {}, {}, {:.2R}, {:.5R}, {:.5R}, {}, {}\n",
              SysName,
              LoadType,
              PeakLoadKind,
              UserDesCap,
              CalcDesVolFlow,
              UserDesVolFlow,
              DesDayName,
              dateHrMin);

        // BSLLC Start
        if (sqlite)
            sqlite->addSQLiteSystemSizingRecord(SysName, LoadType, PeakLoadKind, UserDesCap, CalcDesVolFlow, UserDesVolFlow, DesDayName, dateHrMin);
        // BSLLC Finish
    }

    // convert an index for the timestep of the day into a hour minute string in the format 00:00
    std::string TimeIndexToHrMinString(EnergyPlusData &state, int timeIndex)
    {
        int tMinOfDay = timeIndex * state.dataGlobal->MinutesPerTimeStep;
        int tHr = int(tMinOfDay / 60.);
        int tMin = tMinOfDay - tHr * 60;
        return format(PeakHrMinFmt, tHr, tMin);
    }

    void GetZoneHVACSizing(EnergyPlusData &state)
    {
        // SUBROUTINE INFORMATION:
        //       AUTHOR         B. Nigusse - FSEC
        //       DATE WRITTEN   July 2014
        //       MODIFIED       na
        //       RE-ENGINEERED  na

        // PURPOSE OF THIS SUBROUTINE:
        // Obtains input data for the ZoneHVAC sizing methods object and stores it in
        // appropriate data structure.

        // METHODOLOGY EMPLOYED:
        // Uses InputProcessor "Get" routines to obtain data.
        // This object requires only a name where the default values are assumed
        // if subsequent fields are not entered.

        // Using/Aliasing
        using namespace DataIPShortCuts;
        using DataSizing::NumZoneHVACSizing;
        using DataSizing::ZoneHVACSizing;

        // SUBROUTINE PARAMETER DEFINITIONS:
        static std::string const RoutineName("GetZoneHVACSizing: "); // include trailing blank space

        // SUBROUTINE LOCAL VARIABLE DECLARATIONS:

        int iHeatSAFMAlphaNum;                     // get input index to Zone HVAC sizing heat supp air flow method
        int iCoolSAFMAlphaNum;                     // get input index to Zone HVAC sizing cool supp air flow method
        int iMaxCoolAirVolFlowNumericNum;          // get input index to Zone HVAC sizing cool supply air flow
        int iMaxHeatAirVolFlowNumericNum;          // get input index to Zone HVAC sizing heat supply air flow
        int iNoCoolHeatSAFMAlphaNum;               // get input index to Zone HVAC sizing no cool/heat supply air flow
        int iMaxNoCoolHeatAirVolFlowNumericNum;    // get input index to Zone HVAC sizing no cool/heat supply air flow
        int iCoolFlowPerFloorAreaNumericNum;       // get input index to Zone HVAC sizing cool flow per floor area
        int iCoolFlowPerFracCoolNumericNum;        // get input index to Zone HVAC sizing cool flow per fraction cool
        int iCoolFlowPerCoolCapNumericNum;         // get input index to Zone HVAC sizing cool flow per cooling cap
        int iHeatFlowPerFloorAreaNumericNum;       // get input index to Zone HVAC sizing heat flow per floor area
        int iHeatFlowPerFracCoolNumericNum;        // get input index to Zone HVAC sizing heat flow per fraction heat
        int iHeatFlowPerHeatCapNumericNum;         // get input index to Zone HVAC sizing heat flow per heating cap
        int iNoCoolHeatFlowPerFloorAreaNumericNum; // get input index to Zone HVAC sizing no cool/heat FPA
        int iNoCoolHeatFlowPerFracCoolNumericNum;  // get input index to Zone HVAC sizing no cool/heat FPFC
        int iNoCoolHeatFlowPerFracHeatNumericNum;  // get input index to Zone HVAC sizing no cool/heat FPFH

        int iCoolCAPMAlphaNum;                      // get input index to Zone HVAC sizing chilled water flow method
        int iCoolDesignCapacityNumericNum;          // get input index to Zone HVAC sizing chilled water flow
        int iCoolCapacityPerFloorAreaNumericNum;    // get input index to Zone HVAC sizing cooling capacity per floor area
        int iCoolFracOfAutosizedCapacityNumericNum; // get input index to Zone HVAC sizing capacity as fraction autozized cooling capacity

        int iHeatCAPMAlphaNum;                      // get input index to Zone HVAC sizing heating capacity
        int iHeatDesignCapacityNumericNum;          // get input index to Zone HVAC sizing heating design capacity
        int iHeatCapacityPerFloorAreaNumericNum;    // get input index to Zone HVAC sizing heating capacity per floor area
        int iHeatFracOfAutosizedCapacityNumericNum; // get input index to Zone HVAC sizing capacity as fraction autozized cooling capacity

        iCoolSAFMAlphaNum = 2;               // get input index to Zone HVAC sizing heat supp air flow method
        iMaxCoolAirVolFlowNumericNum = 1;    // get input index to Zone HVAC sizing cool supply air flow
        iCoolFlowPerFloorAreaNumericNum = 2; // get input index to Zone HVAC sizing cool flow per floor area
        iCoolFlowPerFracCoolNumericNum = 3;  // get input index to Zone HVAC sizing cool flow per fraction cool
        iCoolFlowPerCoolCapNumericNum = 4;   // get input index to Zone HVAC sizing cool flow per cooling cap

        iNoCoolHeatSAFMAlphaNum = 3;               // get input index to Zone HVAC sizing no cool/heat supply air flow
        iMaxNoCoolHeatAirVolFlowNumericNum = 5;    // get input index to Zone HVAC sizing no cool/heat supply air flow
        iNoCoolHeatFlowPerFloorAreaNumericNum = 6; // get input index to Zone HVAC sizing no cool/heat FPA
        iNoCoolHeatFlowPerFracCoolNumericNum = 7;  // get input index to Zone HVAC sizing no cool/heat FPFC
        iNoCoolHeatFlowPerFracHeatNumericNum = 8;  // get input index to Zone HVAC sizing no cool/heat FPFH

        iHeatSAFMAlphaNum = 4;                // get input index to Zone HVAC sizing cool supp air flow method
        iMaxHeatAirVolFlowNumericNum = 9;     // get input index to Zone HVAC sizing heat supply air flow
        iHeatFlowPerFloorAreaNumericNum = 10; // get input index to Zone HVAC sizing heat flow per floor area
        iHeatFlowPerFracCoolNumericNum = 11;  // get input index to Zone HVAC sizing heat flow per fraction heat
        iHeatFlowPerHeatCapNumericNum = 12;   // get input index to Zone HVAC sizing heat flow per heating cap

        iCoolCAPMAlphaNum = 5;                       // get input index to Zone HVAC sizing cooling design capacity method
        iCoolDesignCapacityNumericNum = 13;          // get input index to Zone HVAC sizing cooling design capacity
        iCoolCapacityPerFloorAreaNumericNum = 14;    // get input index to Zone HVAC sizing cooling design capacity per floor area
        iCoolFracOfAutosizedCapacityNumericNum = 15; // get input index to Zone HVAC sizing as a fraction of cooling design capacity

        iHeatCAPMAlphaNum = 6;                       // get input index to Zone HVAC sizing heating capacity
        iHeatDesignCapacityNumericNum = 16;          // get input index to Zone HVAC sizing heating design capacity
        iHeatCapacityPerFloorAreaNumericNum = 17;    // get input index to Zone HVAC sizing heating capacity per floor area
        iHeatFracOfAutosizedCapacityNumericNum = 18; // get input index to Zone HVAC sizing capacity as fraction autozized heating capacity

        int NumAlphas;                  // Number of Alphas for each GetObjectItem call
        int NumNumbers;                 // Number of Numbers for each GetObjectItem call
        int TotalArgs;                  // Total number of alpha and numeric arguments (max) for a
        int IOStatus;                   // Used in GetObjectItem
        int zSIndex;                    // index of "DesignSpecification:ZoneHVAC:Sizing" objects
        static bool ErrorsFound(false); // If errors detected in input
        //  REAL(r64) :: CalcAmt

        std::string CurrentModuleObject; // for ease in getting objects
        Array1D_string Alphas;           // Alpha input items for object
        Array1D_string cAlphaFields;     // Alpha field names
        Array1D_string cNumericFields;   // Numeric field names
        Array1D<Real64> Numbers;         // Numeric input items for object
        Array1D_bool lAlphaBlanks;       // Logical array, alpha field input BLANK = .TRUE.
        Array1D_bool lNumericBlanks;     // Logical array, numeric field input BLANK = .TRUE.

        CurrentModuleObject = "DesignSpecification:ZoneHVAC:Sizing";
        NumZoneHVACSizing = inputProcessor->getNumObjectsFound(state, CurrentModuleObject);
        inputProcessor->getObjectDefMaxArgs(state, CurrentModuleObject, TotalArgs, NumAlphas, NumNumbers);

        Alphas.allocate(NumAlphas);
        cAlphaFields.allocate(NumAlphas);
        cNumericFields.allocate(NumNumbers);
        Numbers.dimension(NumNumbers, 0.0);
        lAlphaBlanks.dimension(NumAlphas, true);
        lNumericBlanks.dimension(NumNumbers, true);

        if (NumZoneHVACSizing > 0) {
            ZoneHVACSizing.allocate(NumZoneHVACSizing);

            // Start Loading the System Input
            for (zSIndex = 1; zSIndex <= NumZoneHVACSizing; ++zSIndex) {

                Alphas = "";
                cAlphaFields = "";
                cNumericFields = "";
                Numbers = 0;
                lAlphaBlanks = true;
                lNumericBlanks = true;

                inputProcessor->getObjectItem(state,
                                              CurrentModuleObject,
                                              zSIndex,
                                              Alphas,
                                              NumAlphas,
                                              Numbers,
                                              NumNumbers,
                                              IOStatus,
                                              lNumericBlanks,
                                              lAlphaBlanks,
                                              cAlphaFields,
                                              cNumericFields);
                UtilityRoutines::IsNameEmpty(state, Alphas(1), CurrentModuleObject, ErrorsFound);

                ZoneHVACSizing(zSIndex).Name = Alphas(1);

                // Determine supply air flow rate sizing method for cooling mode
                if (UtilityRoutines::SameString(Alphas(iCoolSAFMAlphaNum), "SupplyAirFlowRate")) {
                    ZoneHVACSizing(zSIndex).CoolingSAFMethod = SupplyAirFlowRate;

                    if (!lNumericBlanks(iMaxCoolAirVolFlowNumericNum)) {
                        ZoneHVACSizing(zSIndex).MaxCoolAirVolFlow = Numbers(iMaxCoolAirVolFlowNumericNum);
                        if (ZoneHVACSizing(zSIndex).MaxCoolAirVolFlow == AutoSize) ZoneHVACSizing(zSIndex).RequestAutoSize = true;
                        if (ZoneHVACSizing(zSIndex).MaxCoolAirVolFlow <= 0.0 && ZoneHVACSizing(zSIndex).MaxCoolAirVolFlow != AutoSize) {
                            ShowSevereError(state, CurrentModuleObject + " = " + ZoneHVACSizing(zSIndex).Name);
                            ShowContinueError(
                                state,
                                format("Illegal {} = {:.7T}", cNumericFields(iMaxCoolAirVolFlowNumericNum), Numbers(iMaxCoolAirVolFlowNumericNum)));
                            ErrorsFound = true;
                        }
                    } else {
                        ShowSevereError(state, CurrentModuleObject + " = " + ZoneHVACSizing(zSIndex).Name);
                        ShowContinueError(state, "Input for " + cAlphaFields(iCoolSAFMAlphaNum) + " = " + Alphas(iCoolSAFMAlphaNum));
                        ShowContinueError(state, "Blank field not allowed for " + cNumericFields(iMaxCoolAirVolFlowNumericNum));
                        ErrorsFound = true;
                    }
                } else if (UtilityRoutines::SameString(Alphas(iCoolSAFMAlphaNum), "FlowPerFloorArea")) {
                    ZoneHVACSizing(zSIndex).CoolingSAFMethod = FlowPerFloorArea;
                    if (!lNumericBlanks(iCoolFlowPerFloorAreaNumericNum)) {
                        ZoneHVACSizing(zSIndex).MaxCoolAirVolFlow = Numbers(iCoolFlowPerFloorAreaNumericNum);
                        if (ZoneHVACSizing(zSIndex).MaxCoolAirVolFlow <= 0.0 && ZoneHVACSizing(zSIndex).MaxCoolAirVolFlow != AutoSize) {
                            ShowSevereError(state, CurrentModuleObject + " = " + ZoneHVACSizing(zSIndex).Name);
                            ShowContinueError(state, "Input for " + cAlphaFields(iCoolSAFMAlphaNum) + " = " + Alphas(iCoolSAFMAlphaNum));
                            ShowContinueError(state,
                                              format("Illegal {} = {:.7T}",
                                                     cNumericFields(iCoolFlowPerFloorAreaNumericNum),
                                                     Numbers(iCoolFlowPerFloorAreaNumericNum)));
                            ErrorsFound = true;
                            // Autosized input is not allowed
                        } else if (ZoneHVACSizing(zSIndex).MaxCoolAirVolFlow == AutoSize) {
                            ShowSevereError(state, CurrentModuleObject + " = " + ZoneHVACSizing(zSIndex).Name);
                            ShowContinueError(state, "Input for " + cAlphaFields(iCoolSAFMAlphaNum) + " = " + Alphas(iCoolSAFMAlphaNum));
                            ShowContinueError(state, "Illegal " + cNumericFields(iCoolFlowPerFloorAreaNumericNum) + " = Autosize");
                            ErrorsFound = true;
                        } else {
                            // user input cooling supply air flow per unit conditioned area is saved in ZoneHVACSizing(zSIndex).MaxCoolAirVolFlow
                            ZoneHVACSizing(zSIndex).RequestAutoSize = true;
                        }
                    } else {
                        ShowSevereError(state, CurrentModuleObject + " = " + ZoneHVACSizing(zSIndex).Name);
                        ShowContinueError(state, "Input for " + cAlphaFields(iCoolSAFMAlphaNum) + " = " + Alphas(iCoolSAFMAlphaNum));
                        ShowContinueError(state, "Blank field not allowed for " + cNumericFields(iCoolFlowPerFloorAreaNumericNum));
                        ErrorsFound = true;
                    }
                } else if (UtilityRoutines::SameString(Alphas(iCoolSAFMAlphaNum), "FractionOfAutosizedCoolingAirflow")) {
                    ZoneHVACSizing(zSIndex).CoolingSAFMethod = FractionOfAutosizedCoolingAirflow;
                    if (!lNumericBlanks(iCoolFlowPerFracCoolNumericNum)) {
                        ZoneHVACSizing(zSIndex).MaxCoolAirVolFlow = Numbers(iCoolFlowPerFracCoolNumericNum);
                        if (ZoneHVACSizing(zSIndex).MaxCoolAirVolFlow <= 0.0 && ZoneHVACSizing(zSIndex).MaxCoolAirVolFlow != AutoSize) {
                            ShowSevereError(state, CurrentModuleObject + " = " + ZoneHVACSizing(zSIndex).Name);
                            ShowContinueError(state, "Input for " + cAlphaFields(iCoolSAFMAlphaNum) + " = " + Alphas(iCoolSAFMAlphaNum));
                            ShowContinueError(state,
                                              format("Illegal {} = {:.7T}",
                                                     cNumericFields(iCoolFlowPerFracCoolNumericNum),
                                                     Numbers(iCoolFlowPerFracCoolNumericNum)));
                            ErrorsFound = true;
                            // Autosized input is not allowed
                        } else if (ZoneHVACSizing(zSIndex).MaxCoolAirVolFlow == AutoSize) {
                            ShowSevereError(state, CurrentModuleObject + " = " + ZoneHVACSizing(zSIndex).Name);
                            ShowContinueError(state, "Input for " + cAlphaFields(iCoolSAFMAlphaNum) + " = " + Alphas(iCoolSAFMAlphaNum));
                            ShowContinueError(state, "Illegal " + cNumericFields(iCoolFlowPerFracCoolNumericNum) + " = Autosize");
                            ErrorsFound = true;
                        } else {
                            // user input fraction of cooling supply air flow rate is saved in ZoneHVACSizing(zSIndex).MaxCoolAirVolFlow
                            ZoneHVACSizing(zSIndex).RequestAutoSize = true;
                        }
                    } else {
                        ShowSevereError(state, CurrentModuleObject + " = " + ZoneHVACSizing(zSIndex).Name);
                        ShowContinueError(state, "Input for " + cAlphaFields(iCoolSAFMAlphaNum) + " = " + Alphas(iCoolSAFMAlphaNum));
                        ShowContinueError(state, "Blank field not allowed for " + cNumericFields(iCoolFlowPerFracCoolNumericNum));
                        ErrorsFound = true;
                    }
                } else if (UtilityRoutines::SameString(Alphas(iCoolSAFMAlphaNum), "FlowPerCoolingCapacity")) {

                    ZoneHVACSizing(zSIndex).CoolingSAFMethod = FlowPerCoolingCapacity;
                    if (!lNumericBlanks(iCoolFlowPerCoolCapNumericNum)) {
                        ZoneHVACSizing(zSIndex).MaxCoolAirVolFlow = Numbers(iCoolFlowPerCoolCapNumericNum);
                        if (ZoneHVACSizing(zSIndex).MaxCoolAirVolFlow <= 0.0 && ZoneHVACSizing(zSIndex).MaxCoolAirVolFlow != AutoSize) {
                            ShowSevereError(state, CurrentModuleObject + " = " + ZoneHVACSizing(zSIndex).Name);
                            ShowContinueError(state, "Input for " + cAlphaFields(iCoolSAFMAlphaNum) + " = " + Alphas(iCoolSAFMAlphaNum));
                            ShowContinueError(
                                state,
                                format("Illegal {} = {:.7T}", cNumericFields(iCoolFlowPerCoolCapNumericNum), Numbers(iCoolFlowPerCoolCapNumericNum)));
                            ErrorsFound = true;
                            // Autosized input is not allowed
                        } else if (ZoneHVACSizing(zSIndex).MaxCoolAirVolFlow == AutoSize) {
                            ShowSevereError(state, CurrentModuleObject + " = " + ZoneHVACSizing(zSIndex).Name);
                            ShowContinueError(state, "Input for " + cAlphaFields(iCoolSAFMAlphaNum) + " = " + Alphas(iCoolSAFMAlphaNum));
                            ShowContinueError(state, "Illegal " + cNumericFields(iCoolFlowPerCoolCapNumericNum) + " = Autosize");
                            ErrorsFound = true;
                        } else {
                            // user input cooling supply air flow per unit cooling capacity is saved in ZoneHVACSizing(zSIndex).MaxCoolAirVolFlow
                            ZoneHVACSizing(zSIndex).RequestAutoSize = true;
                        }
                    } else {
                        ShowSevereError(state, CurrentModuleObject + " = " + ZoneHVACSizing(zSIndex).Name);
                        ShowContinueError(state, "Input for " + cAlphaFields(iCoolSAFMAlphaNum) + " = " + Alphas(iCoolSAFMAlphaNum));
                        ShowContinueError(state, "Blank field not allowed for " + cNumericFields(iCoolFlowPerCoolCapNumericNum));
                        ErrorsFound = true;
                    }
                } else if (UtilityRoutines::SameString(Alphas(iCoolSAFMAlphaNum), "None") || lAlphaBlanks(iCoolSAFMAlphaNum)) {
                    ZoneHVACSizing(zSIndex).CoolingSAFMethod = None;
                    ZoneHVACSizing(zSIndex).MaxCoolAirVolFlow = 0.0;
                    // cooling supply air flow rate will not be sized, may be cooling coil does not exist
                } else {
                    ShowSevereError(state, CurrentModuleObject + " = " + ZoneHVACSizing(zSIndex).Name);
                    ShowContinueError(state, "Illegal " + cAlphaFields(iCoolSAFMAlphaNum) + " = " + Alphas(iCoolSAFMAlphaNum));
                    ErrorsFound = true;
                }
                // Determine supply air flow rate sizing method for heating mode
                if (UtilityRoutines::SameString(Alphas(iHeatSAFMAlphaNum), "SupplyAirFlowRate")) {
                    ZoneHVACSizing(zSIndex).HeatingSAFMethod = SupplyAirFlowRate;
                    if (!lNumericBlanks(iMaxHeatAirVolFlowNumericNum)) {
                        ZoneHVACSizing(zSIndex).MaxHeatAirVolFlow = Numbers(iMaxHeatAirVolFlowNumericNum);
                        if (ZoneHVACSizing(zSIndex).MaxHeatAirVolFlow == AutoSize) ZoneHVACSizing(zSIndex).RequestAutoSize = true;

                        if (ZoneHVACSizing(zSIndex).MaxHeatAirVolFlow <= 0.0 && ZoneHVACSizing(zSIndex).MaxHeatAirVolFlow != AutoSize) {
                            ShowSevereError(state, CurrentModuleObject + " = " + ZoneHVACSizing(zSIndex).Name);
                            ShowContinueError(
                                state,
                                format("Illegal {} = {:.7T}", cNumericFields(iMaxHeatAirVolFlowNumericNum), Numbers(iMaxHeatAirVolFlowNumericNum)));
                            ErrorsFound = true;
                        }
                    } else {
                        ShowSevereError(state, CurrentModuleObject + " = " + ZoneHVACSizing(zSIndex).Name);
                        ShowContinueError(state, "Input for " + cAlphaFields(iHeatSAFMAlphaNum) + " = " + Alphas(iHeatSAFMAlphaNum));
                        ShowContinueError(state, "Blank field not allowed for " + cNumericFields(iMaxHeatAirVolFlowNumericNum));
                        ErrorsFound = true;
                    }
                } else if (UtilityRoutines::SameString(Alphas(iHeatSAFMAlphaNum), "FlowPerFloorArea")) {
                    ZoneHVACSizing(zSIndex).HeatingSAFMethod = FlowPerFloorArea;
                    if (!lNumericBlanks(iHeatFlowPerFloorAreaNumericNum)) {
                        ZoneHVACSizing(zSIndex).MaxHeatAirVolFlow = Numbers(iHeatFlowPerFloorAreaNumericNum);
                        if (ZoneHVACSizing(zSIndex).MaxHeatAirVolFlow <= 0.0 && ZoneHVACSizing(zSIndex).MaxHeatAirVolFlow != AutoSize) {
                            ShowSevereError(state, CurrentModuleObject + " = " + ZoneHVACSizing(zSIndex).Name);
                            ShowContinueError(state, "Input for " + cAlphaFields(iHeatSAFMAlphaNum) + " = " + Alphas(iHeatSAFMAlphaNum));
                            ShowContinueError(state,
                                              format("Illegal {} = {:.7T}",
                                                     cNumericFields(iHeatFlowPerFloorAreaNumericNum),
                                                     Numbers(iHeatFlowPerFloorAreaNumericNum)));
                            ErrorsFound = true;
                            // Autosized input is not allowed
                        } else if (ZoneHVACSizing(zSIndex).MaxHeatAirVolFlow == AutoSize) {
                            ShowSevereError(state, CurrentModuleObject + " = " + ZoneHVACSizing(zSIndex).Name);
                            ShowContinueError(state, "Input for " + cAlphaFields(iHeatSAFMAlphaNum) + " = " + Alphas(iHeatSAFMAlphaNum));
                            ShowContinueError(state, "Illegal " + cNumericFields(iHeatFlowPerFloorAreaNumericNum) + " = Autosize");
                            ErrorsFound = true;
                        } else {
                            // user input heating supply air flow per unit conditioned area is saved in ZoneHVACSizing(zSIndex).MaxHeatAirVolFlow
                            ZoneHVACSizing(zSIndex).RequestAutoSize = true;
                        }
                    } else {
                        ShowSevereError(state, CurrentModuleObject + " = " + ZoneHVACSizing(zSIndex).Name);
                        ShowContinueError(state, "Input for " + cAlphaFields(iHeatSAFMAlphaNum) + " = " + Alphas(iHeatSAFMAlphaNum));
                        ShowContinueError(state, "Blank field not allowed for " + cNumericFields(iHeatFlowPerFloorAreaNumericNum));
                        ErrorsFound = true;
                    }
                } else if (UtilityRoutines::SameString(Alphas(iHeatSAFMAlphaNum), "FractionOfAutosizedHeatingAirflow")) {
                    ZoneHVACSizing(zSIndex).HeatingSAFMethod = FractionOfAutosizedHeatingAirflow;
                    if (!lNumericBlanks(iHeatFlowPerFracCoolNumericNum)) {
                        ZoneHVACSizing(zSIndex).MaxHeatAirVolFlow = Numbers(iHeatFlowPerFracCoolNumericNum);
                        if (ZoneHVACSizing(zSIndex).MaxHeatAirVolFlow <= 0.0 && ZoneHVACSizing(zSIndex).MaxHeatAirVolFlow != AutoSize) {
                            ShowSevereError(state, CurrentModuleObject + " = " + ZoneHVACSizing(zSIndex).Name);
                            ShowContinueError(state, "Input for " + cAlphaFields(iHeatSAFMAlphaNum) + " = " + Alphas(iHeatSAFMAlphaNum));
                            ShowContinueError(state,
                                              format("Illegal {} = {:.7T}",
                                                     cNumericFields(iHeatFlowPerFracCoolNumericNum),
                                                     Numbers(iHeatFlowPerFracCoolNumericNum)));
                            ErrorsFound = true;
                            // Autosized input is not allowed
                        } else if (ZoneHVACSizing(zSIndex).MaxHeatAirVolFlow == AutoSize) {
                            ShowSevereError(state, CurrentModuleObject + " = " + ZoneHVACSizing(zSIndex).Name);
                            ShowContinueError(state, "Input for " + cAlphaFields(iHeatSAFMAlphaNum) + " = " + Alphas(iHeatSAFMAlphaNum));
                            ShowContinueError(state, "Illegal " + cNumericFields(iHeatFlowPerFracCoolNumericNum) + " = Autosize");
                            ErrorsFound = true;
                        } else {
                            // user input fraction of heating supply air flow rate is saved in ZoneHVACSizing(zSIndex).MaxHeatAirVolFlow
                            ZoneHVACSizing(zSIndex).RequestAutoSize = true;
                        }
                    } else {
                        ShowSevereError(state, CurrentModuleObject + " = " + ZoneHVACSizing(zSIndex).Name);
                        ShowContinueError(state, "Input for " + cAlphaFields(iHeatSAFMAlphaNum) + " = " + Alphas(iHeatSAFMAlphaNum));
                        ShowContinueError(state, "Blank field not allowed for " + cNumericFields(iHeatFlowPerFracCoolNumericNum));
                        ErrorsFound = true;
                    }
                } else if (UtilityRoutines::SameString(Alphas(iHeatSAFMAlphaNum), "FlowPerHeatingCapacity")) {
                    ZoneHVACSizing(zSIndex).HeatingSAFMethod = FlowPerHeatingCapacity;
                    if (!lNumericBlanks(iHeatFlowPerHeatCapNumericNum)) {
                        ZoneHVACSizing(zSIndex).MaxHeatAirVolFlow = Numbers(iHeatFlowPerHeatCapNumericNum);
                        if (ZoneHVACSizing(zSIndex).MaxHeatAirVolFlow <= 0.0 && ZoneHVACSizing(zSIndex).MaxHeatAirVolFlow != AutoSize) {
                            ShowSevereError(state, CurrentModuleObject + " = " + ZoneHVACSizing(zSIndex).Name);
                            ShowContinueError(state, "Input for " + cAlphaFields(iHeatSAFMAlphaNum) + " = " + Alphas(iHeatSAFMAlphaNum));
                            ShowContinueError(
                                state,
                                format("Illegal {} = {:.7T}", cNumericFields(iHeatFlowPerHeatCapNumericNum), Numbers(iHeatFlowPerHeatCapNumericNum)));
                            ErrorsFound = true;
                            // Autosized input is not allowed
                        } else if (ZoneHVACSizing(zSIndex).MaxHeatAirVolFlow == AutoSize) {
                            ShowSevereError(state, CurrentModuleObject + " = " + ZoneHVACSizing(zSIndex).Name);
                            ShowContinueError(state, "Input for " + cAlphaFields(iHeatSAFMAlphaNum) + " = " + Alphas(iHeatSAFMAlphaNum));
                            ShowContinueError(state, "Illegal " + cNumericFields(iHeatFlowPerHeatCapNumericNum) + " = Autosize");
                            ErrorsFound = true;
                        } else {
                            // user input heating supply air flow per unit heating capacity is saved in ZoneHVACSizing(zSIndex).MaxHeatAirVolFlow
                            ZoneHVACSizing(zSIndex).RequestAutoSize = true;
                        }
                    } else {
                        ShowSevereError(state, CurrentModuleObject + " = " + ZoneHVACSizing(zSIndex).Name);
                        ShowContinueError(state, "Input for " + cAlphaFields(iHeatSAFMAlphaNum) + " = " + Alphas(iHeatSAFMAlphaNum));
                        ShowContinueError(state, "Blank field not allowed for " + cNumericFields(iHeatFlowPerHeatCapNumericNum));
                        ErrorsFound = true;
                    }
                } else if (UtilityRoutines::SameString(Alphas(iHeatSAFMAlphaNum), "None") || lAlphaBlanks(iHeatSAFMAlphaNum)) {
                    ZoneHVACSizing(zSIndex).HeatingSAFMethod = None;
                    ZoneHVACSizing(zSIndex).MaxHeatAirVolFlow = 0.0;
                } else {
                    ShowSevereError(state, CurrentModuleObject + " = " + ZoneHVACSizing(zSIndex).Name);
                    ShowContinueError(state, "Illegal " + cAlphaFields(iHeatSAFMAlphaNum) + " = " + Alphas(iHeatSAFMAlphaNum));
                    ErrorsFound = true;
                }

                // Determine supply air flow rate sizing method when cooling or heating is not needed
                if (UtilityRoutines::SameString(Alphas(iNoCoolHeatSAFMAlphaNum), "SupplyAirFlowRate")) {
                    ZoneHVACSizing(zSIndex).NoCoolHeatSAFMethod = SupplyAirFlowRate;
                    if (!lNumericBlanks(iMaxNoCoolHeatAirVolFlowNumericNum)) {
                        ZoneHVACSizing(zSIndex).MaxNoCoolHeatAirVolFlow = Numbers(iMaxNoCoolHeatAirVolFlowNumericNum);
                        if (ZoneHVACSizing(zSIndex).MaxNoCoolHeatAirVolFlow == AutoSize) ZoneHVACSizing(zSIndex).RequestAutoSize = true;
                        if (ZoneHVACSizing(zSIndex).MaxNoCoolHeatAirVolFlow < 0.0 && ZoneHVACSizing(zSIndex).MaxNoCoolHeatAirVolFlow != AutoSize) {
                            ShowSevereError(state, CurrentModuleObject + " = " + ZoneHVACSizing(zSIndex).Name);
                            ShowContinueError(state,
                                              format("Illegal {} = {:.7T}",
                                                     cNumericFields(iMaxNoCoolHeatAirVolFlowNumericNum),
                                                     Numbers(iMaxNoCoolHeatAirVolFlowNumericNum)));
                            ErrorsFound = true;
                        }
                    } else {
                        ShowSevereError(state, CurrentModuleObject + " = " + ZoneHVACSizing(zSIndex).Name);
                        ShowContinueError(state, "Input for " + cAlphaFields(iNoCoolHeatSAFMAlphaNum) + " = " + Alphas(iNoCoolHeatSAFMAlphaNum));
                        ShowContinueError(state, "Blank field not allowed for " + cNumericFields(iMaxNoCoolHeatAirVolFlowNumericNum));
                        ErrorsFound = true;
                    }
                } else if (UtilityRoutines::SameString(Alphas(iNoCoolHeatSAFMAlphaNum), "FlowPerFloorArea")) {
                    ZoneHVACSizing(zSIndex).NoCoolHeatSAFMethod = FlowPerFloorArea;
                    if (!lNumericBlanks(iNoCoolHeatFlowPerFloorAreaNumericNum)) {
                        ZoneHVACSizing(zSIndex).MaxNoCoolHeatAirVolFlow = Numbers(iNoCoolHeatFlowPerFloorAreaNumericNum);
                        if (ZoneHVACSizing(zSIndex).MaxNoCoolHeatAirVolFlow < 0.0 && ZoneHVACSizing(zSIndex).MaxNoCoolHeatAirVolFlow != AutoSize) {
                            ShowSevereError(state, CurrentModuleObject + " = " + ZoneHVACSizing(zSIndex).Name);
                            ShowContinueError(state, "Input for " + cAlphaFields(iNoCoolHeatSAFMAlphaNum) + " = " + Alphas(iNoCoolHeatSAFMAlphaNum));
                            ShowContinueError(state,
                                              format("Illegal {} = {:.7T}",
                                                     cNumericFields(iNoCoolHeatFlowPerFloorAreaNumericNum),
                                                     Numbers(iNoCoolHeatFlowPerFloorAreaNumericNum)));
                            ErrorsFound = true;
                            // Autosized input is not allowed
                        } else if (ZoneHVACSizing(zSIndex).MaxNoCoolHeatAirVolFlow == AutoSize) {
                            ShowSevereError(state, CurrentModuleObject + " = " + ZoneHVACSizing(zSIndex).Name);
                            ShowContinueError(state, "Input for " + cAlphaFields(iNoCoolHeatSAFMAlphaNum) + " = " + Alphas(iNoCoolHeatSAFMAlphaNum));
                            ShowContinueError(state, "Illegal " + cNumericFields(iNoCoolHeatFlowPerFloorAreaNumericNum) + " = Autosize");
                            ErrorsFound = true;
                        } else {
                            // user input supply air flow per unit floor area during no cooling or heating area is saved in
                            // ZoneHVACSizing(zSIndex).MaxNoCoolHeatAirVolFlow
                            ZoneHVACSizing(zSIndex).RequestAutoSize = true;
                        }
                    } else {
                        ShowSevereError(state, CurrentModuleObject + " = " + ZoneHVACSizing(zSIndex).Name);
                        ShowContinueError(state, "Input for " + cAlphaFields(iNoCoolHeatSAFMAlphaNum) + " = " + Alphas(iNoCoolHeatSAFMAlphaNum));
                        ShowContinueError(state, "Blank field not allowed for " + cNumericFields(iNoCoolHeatFlowPerFloorAreaNumericNum));
                        ErrorsFound = true;
                    }
                } else if (UtilityRoutines::SameString(Alphas(iNoCoolHeatSAFMAlphaNum), "FractionOfAutosizedCoolingAirflow")) {
                    ZoneHVACSizing(zSIndex).NoCoolHeatSAFMethod = FractionOfAutosizedCoolingAirflow;
                    if (!lNumericBlanks(iNoCoolHeatFlowPerFracCoolNumericNum)) {
                        ZoneHVACSizing(zSIndex).MaxNoCoolHeatAirVolFlow = Numbers(iNoCoolHeatFlowPerFracCoolNumericNum);
                        if (ZoneHVACSizing(zSIndex).MaxNoCoolHeatAirVolFlow < 0.0 && ZoneHVACSizing(zSIndex).MaxNoCoolHeatAirVolFlow != AutoSize) {
                            ShowSevereError(state, CurrentModuleObject + " = " + ZoneHVACSizing(zSIndex).Name);
                            ShowContinueError(state, "Input for " + cAlphaFields(iNoCoolHeatSAFMAlphaNum) + " = " + Alphas(iNoCoolHeatSAFMAlphaNum));
                            ShowContinueError(state,
                                              format("Illegal {} = {:.7T}",
                                                     cNumericFields(iNoCoolHeatFlowPerFracCoolNumericNum),
                                                     Numbers(iNoCoolHeatFlowPerFracCoolNumericNum)));
                            ErrorsFound = true;
                            // Autosized input is not allowed
                        } else if (ZoneHVACSizing(zSIndex).MaxNoCoolHeatAirVolFlow == AutoSize) {
                            ShowSevereError(state, CurrentModuleObject + " = " + ZoneHVACSizing(zSIndex).Name);
                            ShowContinueError(state, "Input for " + cAlphaFields(iNoCoolHeatSAFMAlphaNum) + " = " + Alphas(iNoCoolHeatSAFMAlphaNum));
                            ShowContinueError(state, "Illegal " + cNumericFields(iNoCoolHeatFlowPerFracCoolNumericNum) + " = Autosize");
                            ErrorsFound = true;
                        } else {
                            // user input frcation of cooling supply air flow rate during no cooling or heating area is saved in
                            // ZoneHVACSizing(zSIndex).MaxNoCoolHeatAirVolFlow
                            ZoneHVACSizing(zSIndex).RequestAutoSize = true;
                        }
                    } else {
                        ShowSevereError(state, CurrentModuleObject + " = " + ZoneHVACSizing(zSIndex).Name);
                        ShowContinueError(state, "Input for " + cAlphaFields(iNoCoolHeatSAFMAlphaNum) + " = " + Alphas(iNoCoolHeatSAFMAlphaNum));
                        ShowContinueError(state, "Blank field not allowed for " + cNumericFields(iNoCoolHeatFlowPerFracCoolNumericNum));
                        ErrorsFound = true;
                    }
                } else if (UtilityRoutines::SameString(Alphas(iNoCoolHeatSAFMAlphaNum), "FractionOfAutosizedHeatingAirflow")) {
                    ZoneHVACSizing(zSIndex).NoCoolHeatSAFMethod = FractionOfAutosizedHeatingAirflow;
                    if (!lNumericBlanks(iNoCoolHeatFlowPerFracHeatNumericNum)) {
                        ZoneHVACSizing(zSIndex).MaxNoCoolHeatAirVolFlow = Numbers(iNoCoolHeatFlowPerFracHeatNumericNum);
                        if (ZoneHVACSizing(zSIndex).MaxNoCoolHeatAirVolFlow < 0.0 && ZoneHVACSizing(zSIndex).MaxNoCoolHeatAirVolFlow != AutoSize) {
                            ShowSevereError(state, CurrentModuleObject + " = " + ZoneHVACSizing(zSIndex).Name);
                            ShowContinueError(state, "Input for " + cAlphaFields(iNoCoolHeatSAFMAlphaNum) + " = " + Alphas(iNoCoolHeatSAFMAlphaNum));
                            ShowContinueError(state,
                                              format("Illegal {} = {:.7T}",
                                                     cNumericFields(iNoCoolHeatFlowPerFracHeatNumericNum),
                                                     Numbers(iNoCoolHeatFlowPerFracHeatNumericNum)));
                            ErrorsFound = true;
                            // Autosized input is not allowed
                        } else if (ZoneHVACSizing(zSIndex).MaxNoCoolHeatAirVolFlow == AutoSize) {
                            ShowSevereError(state, CurrentModuleObject + " = " + ZoneHVACSizing(zSIndex).Name);
                            ShowContinueError(state, "Input for " + cAlphaFields(iNoCoolHeatSAFMAlphaNum) + " = " + Alphas(iNoCoolHeatSAFMAlphaNum));
                            ShowContinueError(state, "Illegal " + cNumericFields(iNoCoolHeatFlowPerFracHeatNumericNum) + " = Autosize");
                            ErrorsFound = true;
                        } else {
                            // user input frcation of heating supply air flow rate during no cooling or heating area is saved in
                            // ZoneHVACSizing(zSIndex).MaxNoCoolHeatAirVolFlow
                            ZoneHVACSizing(zSIndex).RequestAutoSize = true;
                        }
                    } else {
                        ShowSevereError(state, CurrentModuleObject + " = " + ZoneHVACSizing(zSIndex).Name);
                        ShowContinueError(state, "Input for " + cAlphaFields(iNoCoolHeatSAFMAlphaNum) + " = " + Alphas(iNoCoolHeatSAFMAlphaNum));
                        ShowContinueError(state, "Blank field not allowed for " + cNumericFields(iNoCoolHeatFlowPerFracHeatNumericNum));
                        ErrorsFound = true;
                    }
                } else if (UtilityRoutines::SameString(Alphas(iNoCoolHeatSAFMAlphaNum), "None") || lAlphaBlanks(iNoCoolHeatSAFMAlphaNum)) {
                    ZoneHVACSizing(zSIndex).NoCoolHeatSAFMethod = None;
                    ZoneHVACSizing(zSIndex).MaxNoCoolHeatAirVolFlow = 0.0;
                } else {
                    ShowSevereError(state, CurrentModuleObject + " = " + ZoneHVACSizing(zSIndex).Name);
                    ShowContinueError(state, "Illegal " + cAlphaFields(iNoCoolHeatSAFMAlphaNum) + " = " + Alphas(iNoCoolHeatSAFMAlphaNum));
                    ErrorsFound = true;
                }

                // Determine cooling design capacity of zoneHVAC equipment
                if (UtilityRoutines::SameString(Alphas(iCoolCAPMAlphaNum), "CoolingDesignCapacity")) {
                    ZoneHVACSizing(zSIndex).CoolingCapMethod = CoolingDesignCapacity;
                    if (!lNumericBlanks(iCoolDesignCapacityNumericNum)) {
                        ZoneHVACSizing(zSIndex).ScaledCoolingCapacity = Numbers(iCoolDesignCapacityNumericNum);
                        if (ZoneHVACSizing(zSIndex).ScaledCoolingCapacity == AutoSize) ZoneHVACSizing(zSIndex).RequestAutoSize = true;
                        if (ZoneHVACSizing(zSIndex).ScaledCoolingCapacity < 0.0 && ZoneHVACSizing(zSIndex).ScaledCoolingCapacity != AutoSize) {
                            ShowSevereError(state, CurrentModuleObject + " = " + ZoneHVACSizing(zSIndex).Name);
                            ShowContinueError(
                                state,
                                format("Illegal {} = {:.7T}", cNumericFields(iCoolDesignCapacityNumericNum), Numbers(iCoolDesignCapacityNumericNum)));
                            ErrorsFound = true;
                        }
                    } else {
                        ShowSevereError(state, CurrentModuleObject + " = " + ZoneHVACSizing(zSIndex).Name);
                        ShowContinueError(state, "Input for " + cAlphaFields(iCoolCAPMAlphaNum) + " = " + Alphas(iCoolCAPMAlphaNum));
                        ShowContinueError(state, "Blank field not allowed for " + cNumericFields(iCoolDesignCapacityNumericNum));
                        ErrorsFound = true;
                    }
                } else if (UtilityRoutines::SameString(Alphas(iCoolCAPMAlphaNum), "CapacityPerFloorArea")) {
                    ZoneHVACSizing(zSIndex).CoolingCapMethod = CapacityPerFloorArea;
                    if (!lNumericBlanks(iCoolCapacityPerFloorAreaNumericNum)) {
                        ZoneHVACSizing(zSIndex).ScaledCoolingCapacity = Numbers(iCoolCapacityPerFloorAreaNumericNum);
                        if (ZoneHVACSizing(zSIndex).ScaledCoolingCapacity <= 0.0) {
                            ShowSevereError(state, CurrentModuleObject + " = " + ZoneHVACSizing(zSIndex).Name);
                            ShowContinueError(state, "Input for " + cAlphaFields(iCoolCAPMAlphaNum) + " = " + Alphas(iCoolCAPMAlphaNum));
                            ShowContinueError(state,
                                              format("Illegal {} = {:.7T}",
                                                     cNumericFields(iCoolCapacityPerFloorAreaNumericNum),
                                                     Numbers(iCoolCapacityPerFloorAreaNumericNum)));
                            ErrorsFound = true;
                            // Autosized input is not allowed
                        } else if (ZoneHVACSizing(zSIndex).ScaledCoolingCapacity == AutoSize) {
                            ShowSevereError(state, CurrentModuleObject + " = " + ZoneHVACSizing(zSIndex).Name);
                            ShowContinueError(state, "Input for " + cAlphaFields(iCoolCAPMAlphaNum) + " = " + Alphas(iCoolCAPMAlphaNum));
                            ShowContinueError(state, "Illegal " + cNumericFields(iCoolCapacityPerFloorAreaNumericNum) + " = Autosize");
                            ErrorsFound = true;
                        }
                    } else {
                        ShowSevereError(state, CurrentModuleObject + " = " + ZoneHVACSizing(zSIndex).Name);
                        ShowContinueError(state, "Input for " + cAlphaFields(iCoolCAPMAlphaNum) + " = " + Alphas(iCoolCAPMAlphaNum));
                        ShowContinueError(state, "Blank field not allowed for " + cNumericFields(iCoolCapacityPerFloorAreaNumericNum));
                        ErrorsFound = true;
                    }
                } else if (UtilityRoutines::SameString(Alphas(iCoolCAPMAlphaNum), "FractionOfAutosizedCoolingCapacity")) {
                    ZoneHVACSizing(zSIndex).CoolingCapMethod = FractionOfAutosizedCoolingCapacity;
                    if (!lNumericBlanks(iCoolFracOfAutosizedCapacityNumericNum)) {
                        ZoneHVACSizing(zSIndex).ScaledCoolingCapacity = Numbers(iCoolFracOfAutosizedCapacityNumericNum);
                        if (ZoneHVACSizing(zSIndex).ScaledCoolingCapacity == AutoSize) ZoneHVACSizing(zSIndex).RequestAutoSize = true;
                        if (ZoneHVACSizing(zSIndex).ScaledCoolingCapacity < 0.0 && ZoneHVACSizing(zSIndex).ScaledCoolingCapacity != AutoSize) {
                            ShowSevereError(state, CurrentModuleObject + " = " + ZoneHVACSizing(zSIndex).Name);
                            ShowContinueError(state,
                                              format("Illegal {} = {:.7T}",
                                                     cNumericFields(iCoolFracOfAutosizedCapacityNumericNum),
                                                     Numbers(iCoolFracOfAutosizedCapacityNumericNum)));
                            ErrorsFound = true;
                        }
                    } else {
                        ShowSevereError(state, CurrentModuleObject + " = " + ZoneHVACSizing(zSIndex).Name);
                        ShowContinueError(state, "Input for " + cAlphaFields(iCoolCAPMAlphaNum) + " = " + Alphas(iCoolCAPMAlphaNum));
                        ShowContinueError(state, "Blank field not allowed for " + cNumericFields(iCoolFracOfAutosizedCapacityNumericNum));
                        ErrorsFound = true;
                    }
                } else if (UtilityRoutines::SameString(Alphas(iCoolCAPMAlphaNum), "None") || lAlphaBlanks(iCoolCAPMAlphaNum)) {
                    ZoneHVACSizing(zSIndex).CoolingCapMethod = None;
                } else {
                    ShowSevereError(state, CurrentModuleObject + " = " + ZoneHVACSizing(zSIndex).Name);
                    ShowContinueError(state, "Illegal " + cAlphaFields(iCoolCAPMAlphaNum) + " = " + Alphas(iCoolCAPMAlphaNum));
                    ErrorsFound = true;
                }

                // Determine heating design capacity of zone HVAC equipment
                if (UtilityRoutines::SameString(Alphas(iHeatCAPMAlphaNum), "HeatingDesignCapacity")) {
                    ZoneHVACSizing(zSIndex).HeatingCapMethod = HeatingDesignCapacity;
                    if (!lNumericBlanks(iHeatDesignCapacityNumericNum)) {
                        ZoneHVACSizing(zSIndex).ScaledHeatingCapacity = Numbers(iHeatDesignCapacityNumericNum);
                        if (ZoneHVACSizing(zSIndex).ScaledHeatingCapacity == AutoSize) ZoneHVACSizing(zSIndex).RequestAutoSize = true;
                        if (ZoneHVACSizing(zSIndex).ScaledHeatingCapacity < 0.0 && ZoneHVACSizing(zSIndex).ScaledHeatingCapacity != AutoSize) {
                            ShowSevereError(state, CurrentModuleObject + " = " + ZoneHVACSizing(zSIndex).Name);
                            ShowContinueError(
                                state,
                                format("Illegal {} = {:.7T}", cNumericFields(iHeatDesignCapacityNumericNum), Numbers(iHeatDesignCapacityNumericNum)));
                            ErrorsFound = true;
                        }
                    } else {
                        ShowSevereError(state, CurrentModuleObject + " = " + ZoneHVACSizing(zSIndex).Name);
                        ShowContinueError(state, "Input for " + cAlphaFields(iHeatCAPMAlphaNum) + " = " + Alphas(iHeatCAPMAlphaNum));
                        ShowContinueError(state, "Blank field not allowed for " + cNumericFields(iHeatDesignCapacityNumericNum));
                        ErrorsFound = true;
                    }
                } else if (UtilityRoutines::SameString(Alphas(iHeatCAPMAlphaNum), "CapacityPerFloorArea")) {
                    ZoneHVACSizing(zSIndex).HeatingCapMethod = CapacityPerFloorArea;
                    if (!lNumericBlanks(iHeatCapacityPerFloorAreaNumericNum)) {
                        ZoneHVACSizing(zSIndex).ScaledHeatingCapacity = Numbers(iHeatCapacityPerFloorAreaNumericNum);
                        if (ZoneHVACSizing(zSIndex).ScaledHeatingCapacity <= 0.0) {
                            ShowSevereError(state, CurrentModuleObject + " = " + ZoneHVACSizing(zSIndex).Name);
                            ShowContinueError(state, "Input for " + cAlphaFields(iHeatCAPMAlphaNum) + " = " + Alphas(iHeatCAPMAlphaNum));
                            ShowContinueError(state,
                                              format("Illegal {} = {:.7T}",
                                                     cNumericFields(iHeatCapacityPerFloorAreaNumericNum),
                                                     Numbers(iHeatCapacityPerFloorAreaNumericNum)));
                            ErrorsFound = true;
                            // Autosized input is not allowed
                        } else if (ZoneHVACSizing(zSIndex).ScaledHeatingCapacity == AutoSize) {
                            ShowSevereError(state, CurrentModuleObject + " = " + ZoneHVACSizing(zSIndex).Name);
                            ShowContinueError(state, "Input for " + cAlphaFields(iHeatCAPMAlphaNum) + " = " + Alphas(iHeatCAPMAlphaNum));
                            ShowContinueError(state, "Illegal " + cNumericFields(iHeatCapacityPerFloorAreaNumericNum) + " = Autosize");
                            ErrorsFound = true;
                        }
                    } else {
                        ShowSevereError(state, CurrentModuleObject + " = " + ZoneHVACSizing(zSIndex).Name);
                        ShowContinueError(state, "Input for " + cAlphaFields(iHeatCAPMAlphaNum) + " = " + Alphas(iHeatCAPMAlphaNum));
                        ShowContinueError(state, "Blank field not allowed for " + cNumericFields(iHeatCapacityPerFloorAreaNumericNum));
                        ErrorsFound = true;
                    }
                } else if (UtilityRoutines::SameString(Alphas(iHeatCAPMAlphaNum), "FractionOfAutosizedHeatingCapacity")) {
                    ZoneHVACSizing(zSIndex).HeatingCapMethod = FractionOfAutosizedHeatingCapacity;
                    if (!lNumericBlanks(iHeatFracOfAutosizedCapacityNumericNum)) {
                        ZoneHVACSizing(zSIndex).ScaledHeatingCapacity = Numbers(iHeatFracOfAutosizedCapacityNumericNum);
                        if (ZoneHVACSizing(zSIndex).ScaledHeatingCapacity == AutoSize) ZoneHVACSizing(zSIndex).RequestAutoSize = true;
                        if (ZoneHVACSizing(zSIndex).ScaledHeatingCapacity < 0.0 && ZoneHVACSizing(zSIndex).ScaledCoolingCapacity != AutoSize) {
                            ShowSevereError(state, CurrentModuleObject + " = " + ZoneHVACSizing(zSIndex).Name);
                            ShowContinueError(state,
                                              format("Illegal {} = {:.7T}",
                                                     cNumericFields(iHeatFracOfAutosizedCapacityNumericNum),
                                                     Numbers(iHeatFracOfAutosizedCapacityNumericNum)));
                            ErrorsFound = true;
                        }
                    } else {
                        ShowSevereError(state, CurrentModuleObject + " = " + ZoneHVACSizing(zSIndex).Name);
                        ShowContinueError(state, "Input for " + cAlphaFields(iHeatCAPMAlphaNum) + " = " + Alphas(iHeatCAPMAlphaNum));
                        ShowContinueError(state, "Blank field not allowed for " + cNumericFields(iHeatFracOfAutosizedCapacityNumericNum));
                        ErrorsFound = true;
                    }
                } else if (UtilityRoutines::SameString(Alphas(iHeatCAPMAlphaNum), "None") || lAlphaBlanks(iHeatCAPMAlphaNum)) {
                    ZoneHVACSizing(zSIndex).HeatingCapMethod = None;
                } else {
                    ShowSevereError(state, CurrentModuleObject + " = " + ZoneHVACSizing(zSIndex).Name);
                    ShowContinueError(state, "Illegal " + cAlphaFields(iHeatCAPMAlphaNum) + " = " + Alphas(iHeatCAPMAlphaNum));
                    ErrorsFound = true;
                }
            }
        }

        Alphas.deallocate();
        cAlphaFields.deallocate();
        cNumericFields.deallocate();
        Numbers.deallocate();
        lAlphaBlanks.deallocate();
        lNumericBlanks.deallocate();

        if (ErrorsFound) {
            ShowFatalError(state, RoutineName + "Errors found in input.  Preceding condition(s) cause termination.");
        }
    }

    void GetAirTerminalSizing(EnergyPlusData &state)
    {
        // SUBROUTINE INFORMATION:
        //       AUTHOR         M.J. Witte
        //       DATE WRITTEN   February 2017

        // PURPOSE OF THIS SUBROUTINE:
        // Obtains input data for the AirTerminal sizing methods object and stores it in
        // appropriate data structure.

        using namespace DataIPShortCuts;

        static std::string const RoutineName("GetAirTerminalSizing: "); // include trailing blank space

        int NumAlphas;           // Number of Alphas for each GetObjectItem call
        int NumNumbers;          // Number of Numbers for each GetObjectItem call
        int TotalArgs;           // Total number of alpha and numeric arguments (max) for a
        int IOStatus;            // Used in GetObjectItem
        bool ErrorsFound(false); // If errors detected in input

        cCurrentModuleObject = "DesignSpecification:AirTerminal:Sizing";
        DataSizing::NumAirTerminalSizingSpec = inputProcessor->getNumObjectsFound(state, cCurrentModuleObject);
        inputProcessor->getObjectDefMaxArgs(state, cCurrentModuleObject, TotalArgs, NumAlphas, NumNumbers);

        if (DataSizing::NumAirTerminalSizingSpec > 0) {
            AirTerminalSizingSpec.allocate(DataSizing::NumAirTerminalSizingSpec);

            // Start Loading the System Input
            for (int zSIndex = 1; zSIndex <= DataSizing::NumAirTerminalSizingSpec; ++zSIndex) {

                inputProcessor->getObjectItem(state,
                                              cCurrentModuleObject,
                                              zSIndex,
                                              cAlphaArgs,
                                              NumAlphas,
                                              rNumericArgs,
                                              NumNumbers,
                                              IOStatus,
                                              lNumericFieldBlanks,
                                              lAlphaFieldBlanks,
                                              cAlphaFieldNames,
                                              cNumericFieldNames);

                UtilityRoutines::IsNameEmpty(state, cAlphaArgs(1), cCurrentModuleObject, ErrorsFound);

                auto &thisATSizing(DataSizing::AirTerminalSizingSpec(zSIndex));
                thisATSizing.Name = cAlphaArgs(1);
                thisATSizing.DesSensCoolingFrac = rNumericArgs(1);
                thisATSizing.DesCoolSATRatio = rNumericArgs(2);
                thisATSizing.DesSensHeatingFrac = rNumericArgs(3);
                thisATSizing.DesHeatSATRatio = rNumericArgs(4);
                thisATSizing.MinOAFrac = rNumericArgs(5);
            }
        }

        if (ErrorsFound) {
            ShowFatalError(state, RoutineName + "Errors found in input.  Preceding condition(s) cause termination.");
        }
    }

    // Update the sizing for the entire facilty to gather values for reporting - Glazer January 2017
    void UpdateFacilitySizing([[maybe_unused]] EnergyPlusData &state, DataGlobalConstants::CallIndicator const CallIndicator)
    {
        int NumOfTimeStepInDay = state.dataGlobal->NumOfTimeStepInHour * 24;

        //  test if allocated here
        if (!CalcFacilitySizing.allocated()) {
            CalcFacilitySizing.allocate(DataEnvironment::TotDesDays + DataEnvironment::TotRunDesPersDays);
            for (int DDNum = 1; DDNum <= DataEnvironment::TotDesDays + DataEnvironment::TotRunDesPersDays; ++DDNum) {
                CalcFacilitySizing(DDNum).DOASHeatAddSeq.allocate(NumOfTimeStepInDay);
                CalcFacilitySizing(DDNum).DOASLatAddSeq.allocate(NumOfTimeStepInDay);
                CalcFacilitySizing(DDNum).CoolOutHumRatSeq.allocate(NumOfTimeStepInDay);
                CalcFacilitySizing(DDNum).CoolOutTempSeq.allocate(NumOfTimeStepInDay);
                CalcFacilitySizing(DDNum).CoolZoneTempSeq.allocate(NumOfTimeStepInDay);
                CalcFacilitySizing(DDNum).CoolLoadSeq.allocate(NumOfTimeStepInDay);
                CalcFacilitySizing(DDNum).HeatOutHumRatSeq.allocate(NumOfTimeStepInDay);
                CalcFacilitySizing(DDNum).HeatOutTempSeq.allocate(NumOfTimeStepInDay);
                CalcFacilitySizing(DDNum).HeatZoneTempSeq.allocate(NumOfTimeStepInDay);
                CalcFacilitySizing(DDNum).HeatLoadSeq.allocate(NumOfTimeStepInDay);

                CalcFacilitySizing(DDNum).DOASHeatAddSeq = 0.;
                CalcFacilitySizing(DDNum).DOASLatAddSeq = 0.;
                CalcFacilitySizing(DDNum).CoolOutHumRatSeq = 0.;
                CalcFacilitySizing(DDNum).CoolOutTempSeq = 0.;
                CalcFacilitySizing(DDNum).CoolZoneTempSeq = 0.;
                CalcFacilitySizing(DDNum).CoolLoadSeq = 0.;
                CalcFacilitySizing(DDNum).HeatOutHumRatSeq = 0.;
                CalcFacilitySizing(DDNum).HeatOutTempSeq = 0.;
                CalcFacilitySizing(DDNum).HeatZoneTempSeq = 0.;
                CalcFacilitySizing(DDNum).HeatLoadSeq = 0.;
            }
        }
        if (!CalcFinalFacilitySizing.DOASHeatAddSeq.allocated()) {
            CalcFinalFacilitySizing.DOASHeatAddSeq.allocate(NumOfTimeStepInDay);
            CalcFinalFacilitySizing.DOASLatAddSeq.allocate(NumOfTimeStepInDay);
            CalcFinalFacilitySizing.CoolOutHumRatSeq.allocate(NumOfTimeStepInDay);
            CalcFinalFacilitySizing.CoolOutTempSeq.allocate(NumOfTimeStepInDay);
            CalcFinalFacilitySizing.CoolZoneTempSeq.allocate(NumOfTimeStepInDay);
            CalcFinalFacilitySizing.CoolLoadSeq.allocate(NumOfTimeStepInDay);
            CalcFinalFacilitySizing.HeatOutHumRatSeq.allocate(NumOfTimeStepInDay);
            CalcFinalFacilitySizing.HeatOutTempSeq.allocate(NumOfTimeStepInDay);
            CalcFinalFacilitySizing.HeatZoneTempSeq.allocate(NumOfTimeStepInDay);
            CalcFinalFacilitySizing.HeatLoadSeq.allocate(NumOfTimeStepInDay);

            CalcFinalFacilitySizing.DOASHeatAddSeq = 0.;
            CalcFinalFacilitySizing.DOASLatAddSeq = 0.;
            CalcFinalFacilitySizing.CoolOutHumRatSeq = 0.;
            CalcFinalFacilitySizing.CoolOutTempSeq = 0.;
            CalcFinalFacilitySizing.CoolZoneTempSeq = 0.;
            CalcFinalFacilitySizing.CoolLoadSeq = 0.;
            CalcFinalFacilitySizing.HeatOutHumRatSeq = 0.;
            CalcFinalFacilitySizing.HeatOutTempSeq = 0.;
            CalcFinalFacilitySizing.HeatZoneTempSeq = 0.;
            CalcFinalFacilitySizing.HeatLoadSeq = 0.;
        }
        if (CallIndicator == DataGlobalConstants::CallIndicator::BeginDay) {
            CalcFacilitySizing(CurOverallSimDay).HeatDDNum = CurOverallSimDay;
            CalcFacilitySizing(CurOverallSimDay).CoolDDNum = CurOverallSimDay;
        } else if (CallIndicator == DataGlobalConstants::CallIndicator::DuringDay) {
            int TimeStepInDay = (state.dataGlobal->HourOfDay - 1) * state.dataGlobal->NumOfTimeStepInHour + state.dataGlobal->TimeStep;
            // save the results of the ideal zone component calculation in the CalcZoneSizing sequence variables
            Real64 sumCoolLoad = 0.;
            Real64 sumHeatLoad = 0.;
            Real64 wghtdCoolZoneTemp = 0.;
            Real64 wghtdHeatZoneTemp = 0.;
            Real64 wghtdCoolHumRat = 0.;
            Real64 wghtdHeatHumRat = 0.;
            Real64 wghtdCoolDOASHeatAdd = 0.;
            Real64 wghtdCoolDOASLatAdd = 0.;
            for (int CtrlZoneNum = 1; CtrlZoneNum <= state.dataGlobal->NumOfZones; ++CtrlZoneNum) {
                if (!ZoneEquipConfig(CtrlZoneNum).IsControlled) continue;
                Real64 curCoolLoad = CalcZoneSizing(CurOverallSimDay, CtrlZoneNum).CoolLoadSeq(TimeStepInDay);
                if (curCoolLoad > 0.0) {
                    sumCoolLoad += curCoolLoad;
                    wghtdCoolZoneTemp += CalcZoneSizing(CurOverallSimDay, CtrlZoneNum).CoolZoneTempSeq(TimeStepInDay) * curCoolLoad;
                    wghtdCoolHumRat += CalcZoneSizing(CurOverallSimDay, CtrlZoneNum).CoolZoneHumRatSeq(TimeStepInDay) * curCoolLoad;
                    wghtdCoolDOASHeatAdd += CalcZoneSizing(CurOverallSimDay, CtrlZoneNum).DOASHeatAddSeq(TimeStepInDay) * curCoolLoad;
                    wghtdCoolDOASLatAdd += CalcZoneSizing(CurOverallSimDay, CtrlZoneNum).DOASLatAddSeq(TimeStepInDay) * curCoolLoad;
                }
                Real64 curHeatLoad = CalcZoneSizing(CurOverallSimDay, CtrlZoneNum).HeatLoadSeq(TimeStepInDay);
                if (curHeatLoad > 0.0) {
                    sumHeatLoad += curHeatLoad;
                    wghtdHeatZoneTemp += CalcZoneSizing(CurOverallSimDay, CtrlZoneNum).HeatZoneTempSeq(TimeStepInDay) * curHeatLoad;
                    wghtdHeatHumRat += CalcZoneSizing(CurOverallSimDay, CtrlZoneNum).HeatZoneHumRatSeq(TimeStepInDay) * curHeatLoad;
                }
            }

            CalcFacilitySizing(CurOverallSimDay).CoolLoadSeq(TimeStepInDay) = sumCoolLoad;
            CalcFacilitySizing(CurOverallSimDay).HeatLoadSeq(TimeStepInDay) = sumHeatLoad;

            if (sumCoolLoad != 0.) {
                CalcFacilitySizing(CurOverallSimDay).CoolZoneTempSeq(TimeStepInDay) = wghtdCoolZoneTemp / sumCoolLoad;
                CalcFacilitySizing(CurOverallSimDay).CoolOutHumRatSeq(TimeStepInDay) = wghtdCoolHumRat / sumCoolLoad;
                CalcFacilitySizing(CurOverallSimDay).DOASHeatAddSeq(TimeStepInDay) = wghtdCoolDOASHeatAdd / sumCoolLoad;
                CalcFacilitySizing(CurOverallSimDay).DOASLatAddSeq(TimeStepInDay) = wghtdCoolDOASLatAdd / sumCoolLoad;
            }
            if (sumHeatLoad != 0.) {
                CalcFacilitySizing(CurOverallSimDay).HeatZoneTempSeq(TimeStepInDay) = wghtdHeatZoneTemp / sumHeatLoad;
                CalcFacilitySizing(CurOverallSimDay).HeatOutHumRatSeq(TimeStepInDay) = wghtdHeatHumRat / sumHeatLoad;
            }

        } else if (CallIndicator == DataGlobalConstants::CallIndicator::EndDay) {
            for (int TimeStepIndex = 1; TimeStepIndex <= NumOfTimeStepInDay; ++TimeStepIndex) {
                if (CalcFacilitySizing(CurOverallSimDay).CoolLoadSeq(TimeStepIndex) > CalcFacilitySizing(CurOverallSimDay).DesCoolLoad) {
                    CalcFacilitySizing(CurOverallSimDay).DesCoolLoad = CalcFacilitySizing(CurOverallSimDay).CoolLoadSeq(TimeStepIndex);
                    CalcFacilitySizing(CurOverallSimDay).TimeStepNumAtCoolMax = TimeStepIndex;
                }
                if (CalcFacilitySizing(CurOverallSimDay).HeatLoadSeq(TimeStepIndex) > CalcFacilitySizing(CurOverallSimDay).DesHeatLoad) {
                    CalcFacilitySizing(CurOverallSimDay).DesHeatLoad = CalcFacilitySizing(CurOverallSimDay).HeatLoadSeq(TimeStepIndex);
                    CalcFacilitySizing(CurOverallSimDay).TimeStepNumAtHeatMax = TimeStepIndex;
                }
            }

        } else if (CallIndicator == DataGlobalConstants::CallIndicator::EndZoneSizingCalc) {
            for (int DDNum = 1; DDNum <= DataEnvironment::TotDesDays + DataEnvironment::TotRunDesPersDays; ++DDNum) {
                if (CalcFacilitySizing(DDNum).DesCoolLoad > CalcFinalFacilitySizing.DesCoolLoad) {
                    CalcFinalFacilitySizing.DesCoolLoad = CalcFacilitySizing(DDNum).DesCoolLoad;
                    CalcFinalFacilitySizing.TimeStepNumAtCoolMax = CalcFacilitySizing(DDNum).TimeStepNumAtCoolMax;
                    CalcFinalFacilitySizing.CoolDDNum = CalcFacilitySizing(DDNum).CoolDDNum;
                    for (int TimeStepIndex = 1; TimeStepIndex <= NumOfTimeStepInDay; ++TimeStepIndex) {
                        CalcFinalFacilitySizing.CoolOutHumRatSeq(TimeStepIndex) = CalcFacilitySizing(DDNum).CoolOutHumRatSeq(TimeStepIndex);
                        CalcFinalFacilitySizing.CoolOutTempSeq(TimeStepIndex) = CalcFacilitySizing(DDNum).CoolOutTempSeq(TimeStepIndex);
                        CalcFinalFacilitySizing.CoolZoneTempSeq(TimeStepIndex) = CalcFacilitySizing(DDNum).CoolZoneTempSeq(TimeStepIndex);
                        CalcFinalFacilitySizing.DOASHeatAddSeq(TimeStepIndex) = CalcFacilitySizing(DDNum).DOASHeatAddSeq(TimeStepIndex);
                        CalcFinalFacilitySizing.DOASLatAddSeq(TimeStepIndex) = CalcFacilitySizing(DDNum).DOASLatAddSeq(TimeStepIndex);
                    }
                }
                if (CalcFacilitySizing(DDNum).DesHeatLoad > CalcFinalFacilitySizing.DesHeatLoad) {
                    CalcFinalFacilitySizing.DesHeatLoad = CalcFacilitySizing(DDNum).DesHeatLoad;
                    CalcFinalFacilitySizing.TimeStepNumAtHeatMax = CalcFacilitySizing(DDNum).TimeStepNumAtHeatMax;
                    CalcFinalFacilitySizing.HeatDDNum = CalcFacilitySizing(DDNum).HeatDDNum;
                    for (int TimeStepIndex = 1; TimeStepIndex <= NumOfTimeStepInDay; ++TimeStepIndex) {
                        CalcFinalFacilitySizing.HeatOutHumRatSeq(TimeStepIndex) = CalcFacilitySizing(DDNum).HeatOutHumRatSeq(TimeStepIndex);
                        CalcFinalFacilitySizing.HeatOutTempSeq(TimeStepIndex) = CalcFacilitySizing(DDNum).HeatOutTempSeq(TimeStepIndex);
                        CalcFinalFacilitySizing.HeatZoneTempSeq(TimeStepIndex) = CalcFacilitySizing(DDNum).HeatZoneTempSeq(TimeStepIndex);
                    }
                }
            }
        }
    }

    void UpdateTermUnitFinalZoneSizing(EnergyPlusData &state)
    {
        // Move data from FinalZoneSizing to TermUnitFinalZoneSizing and apply terminal unit sizing adjustments
        // Called once to initialize before system sizing
        // M.J. Witte, July 2017

        for (int termUnitSizingIndex = 1; termUnitSizingIndex <= DataSizing::NumAirTerminalUnits; ++termUnitSizingIndex) {
            auto &thisTUFZSizing(TermUnitFinalZoneSizing(termUnitSizingIndex));
            auto &thisTUSizing(TermUnitSizing(termUnitSizingIndex));
            int ctrlZoneNum = thisTUSizing.CtrlZoneNum;
            auto const &thisFZSizing(FinalZoneSizing(ctrlZoneNum));

            // Copy everything from FinalZoneSizing to TermUnitFinalZoneSizing
            thisTUFZSizing = thisFZSizing;
            thisTUFZSizing.ADUName = thisTUSizing.ADUName;

            if (DataSizing::NumAirTerminalSizingSpec > 0) {
                // Apply DesignSpecification:AirTerminal:Sizing adjustments - default ratios are 1.0
                Real64 minOAFrac = thisTUSizing.SpecMinOAFrac;
                // Outdoor air
                thisTUFZSizing.MinOA = thisFZSizing.MinOA * minOAFrac;
                thisTUFZSizing.TotalOAFromPeople = thisFZSizing.TotalOAFromPeople * minOAFrac;
                thisTUFZSizing.TotalOAFromArea = thisFZSizing.TotalOAFromArea * minOAFrac;
                Real64 minOACoolMassFlow = thisTUFZSizing.MinOA * thisFZSizing.DesCoolDens;
                Real64 minOAHeatMassFlow = thisTUFZSizing.MinOA * thisFZSizing.DesHeatDens;
                // Cooling
                Real64 coolFlowRatio = 1.0;
                if (thisTUSizing.SpecDesCoolSATRatio > 0.0) {
                    coolFlowRatio = thisTUSizing.SpecDesSensCoolingFrac / thisTUSizing.SpecDesCoolSATRatio;
                } else {
                    coolFlowRatio = thisTUSizing.SpecDesSensCoolingFrac;
                }
                Real64 coolLoadRatio = thisTUSizing.SpecDesSensCoolingFrac;
                thisTUFZSizing.DesCoolLoad = thisFZSizing.DesCoolLoad * coolLoadRatio;
                thisTUFZSizing.CoolMassFlow = thisFZSizing.CoolMassFlow * coolFlowRatio; // this field in TUFSizing doesn't appear to be used
                thisTUFZSizing.CoolLoadSeq = thisFZSizing.CoolLoadSeq * coolLoadRatio;   // this field in TUFSizing doesn't appear to be used
                thisTUFZSizing.NonAirSysDesCoolLoad = thisFZSizing.NonAirSysDesCoolLoad * coolLoadRatio;
                thisTUFZSizing.NonAirSysDesCoolVolFlow = thisFZSizing.NonAirSysDesCoolVolFlow * coolFlowRatio;
                // Adjust DesCoolVolFlow, DesCoolMassFlow, and CoolFlowSeq with cooling frac, SAT ratio, and minOA frac adjustments
                thisTUFZSizing.DesCoolVolFlow =
                    thisTUSizing.applyTermUnitSizingCoolFlow(thisFZSizing.DesCoolVolFlow, thisFZSizing.DesCoolVolFlowNoOA);
                thisTUFZSizing.DesCoolVolFlow = max(thisTUFZSizing.DesCoolVolFlow, thisTUFZSizing.MinOA);
                thisTUFZSizing.DesCoolVolFlowNoOA = thisFZSizing.DesCoolVolFlowNoOA * coolFlowRatio;
                thisTUFZSizing.DesCoolMassFlow = thisTUFZSizing.DesCoolVolFlow * thisFZSizing.DesCoolDens;
                thisTUFZSizing.DesCoolMassFlow = max(thisTUFZSizing.DesCoolMassFlow, minOACoolMassFlow);
                thisTUFZSizing.DesCoolMassFlowNoOA = thisTUFZSizing.DesCoolVolFlowNoOA * thisFZSizing.DesCoolDens;
                for (int timeIndex = 1; timeIndex <= (state.dataGlobal->NumOfTimeStepInHour * 24); ++timeIndex) {
                    thisTUFZSizing.CoolFlowSeq(timeIndex) =
                        thisTUSizing.applyTermUnitSizingCoolFlow(thisFZSizing.CoolFlowSeq(timeIndex), thisFZSizing.CoolFlowSeqNoOA(timeIndex));
                    thisTUFZSizing.CoolFlowSeq(timeIndex) = max(thisTUFZSizing.CoolFlowSeq(timeIndex), minOACoolMassFlow);
                    thisTUFZSizing.CoolFlowSeqNoOA(timeIndex) = thisFZSizing.CoolFlowSeqNoOA(timeIndex) * coolFlowRatio;
                }
                // Adjust for possible MinOA impact on DesCoolVolFlowMin, with cooling frac adjustment but no SAT adjustment
                thisTUFZSizing.DesCoolMinAirFlow =
                    thisFZSizing.DesCoolMinAirFlow * thisTUSizing.SpecDesSensCoolingFrac; // no SAT adjustment, this is a straight flow rate input
                thisTUFZSizing.DesCoolMinAirFlow2 =
                    thisFZSizing.DesCoolMinAirFlow2 * thisTUSizing.SpecDesSensCoolingFrac; // no SAT adjustment, this is based on area
                thisTUFZSizing.DesCoolVolFlowMin = max(thisTUFZSizing.DesCoolMinAirFlow,
                                                       thisTUFZSizing.DesCoolMinAirFlow2,
                                                       thisTUFZSizing.DesCoolVolFlow * thisTUFZSizing.DesCoolMinAirFlowFrac);

                // Heating
                Real64 heatFlowRatio = 1.0;
                if (thisTUSizing.SpecDesHeatSATRatio > 0.0) {
                    heatFlowRatio = thisTUSizing.SpecDesSensHeatingFrac / thisTUSizing.SpecDesHeatSATRatio;
                } else {
                    heatFlowRatio = thisTUSizing.SpecDesSensHeatingFrac;
                }
                Real64 heatLoadRatio = thisTUSizing.SpecDesSensHeatingFrac;
                thisTUFZSizing.DesHeatLoad = thisFZSizing.DesHeatLoad * heatLoadRatio;
                thisTUFZSizing.HeatMassFlow = thisFZSizing.HeatMassFlow * heatFlowRatio; // this field in TUFSizing doesn't appear to be used
                thisTUFZSizing.HeatLoadSeq = thisFZSizing.HeatLoadSeq * heatLoadRatio;   // this field in TUFSizing doesn't appear to be used
                thisTUFZSizing.NonAirSysDesHeatLoad = thisFZSizing.NonAirSysDesHeatLoad * heatLoadRatio;
                thisTUFZSizing.NonAirSysDesHeatVolFlow = thisFZSizing.NonAirSysDesHeatVolFlow * heatFlowRatio;
                // Adjust DesHeatVolFlow, DesHeatMassFlow, and HeatFlowSeq with Heating frac, SAT ratio, and minOA frac adjustments
                thisTUFZSizing.DesHeatVolFlow =
                    thisTUSizing.applyTermUnitSizingHeatFlow(thisFZSizing.DesHeatVolFlow, thisFZSizing.DesHeatVolFlowNoOA);
                thisTUFZSizing.DesHeatVolFlow = max(thisTUFZSizing.DesHeatVolFlow, thisTUFZSizing.MinOA);
                thisTUFZSizing.DesHeatVolFlowNoOA = thisFZSizing.DesHeatVolFlowNoOA * heatFlowRatio;
                thisTUFZSizing.DesHeatMassFlow = thisTUFZSizing.DesHeatVolFlow * thisFZSizing.DesHeatDens;
                thisTUFZSizing.DesHeatMassFlow = max(thisTUFZSizing.DesHeatMassFlow, minOAHeatMassFlow);
                thisTUFZSizing.DesHeatMassFlowNoOA = thisTUFZSizing.DesHeatVolFlowNoOA * thisFZSizing.DesHeatDens;
                for (int timeIndex = 1; timeIndex <= (state.dataGlobal->NumOfTimeStepInHour * 24); ++timeIndex) {
                    thisTUFZSizing.HeatFlowSeq(timeIndex) =
                        thisTUSizing.applyTermUnitSizingHeatFlow(thisFZSizing.HeatFlowSeq(timeIndex), thisFZSizing.HeatFlowSeqNoOA(timeIndex));
                    thisTUFZSizing.HeatFlowSeq(timeIndex) = max(thisTUFZSizing.HeatFlowSeq(timeIndex), minOAHeatMassFlow);
                    thisTUFZSizing.HeatFlowSeqNoOA(timeIndex) = thisFZSizing.HeatFlowSeqNoOA(timeIndex) * heatFlowRatio;
                }
                // DesHeatVolFlowMax is a mixed bag, so just repeat the original comparison from UpdateZoneSizing using the new flows
                thisTUFZSizing.DesHeatMaxAirFlow =
                    thisFZSizing.DesHeatMaxAirFlow * thisTUSizing.SpecDesSensHeatingFrac; // no SAT adjustment, this is a straight flow rate input
                thisTUFZSizing.DesHeatMaxAirFlow2 =
                    thisFZSizing.DesHeatMaxAirFlow2 * thisTUSizing.SpecDesSensHeatingFrac; // no SAT adjustment, this is based on area
                thisTUFZSizing.DesHeatVolFlowMax =
                    max(thisTUFZSizing.DesHeatMaxAirFlow,
                        thisTUFZSizing.DesHeatMaxAirFlow2,
                        max(thisTUFZSizing.DesCoolVolFlow, thisTUFZSizing.DesHeatVolFlow) * thisTUFZSizing.DesHeatMaxAirFlowFrac);
                // Outdoor air fractions
                if (thisTUFZSizing.DesCoolVolFlow > 0.0) {
                    thisTUFZSizing.DesCoolOAFlowFrac = min(thisFZSizing.MinOA / thisTUFZSizing.DesCoolVolFlow, 1.0);
                } else {
                    thisTUFZSizing.DesCoolOAFlowFrac = 0.0;
                }
                if (thisTUFZSizing.DesHeatVolFlow > 0.0) {
                    thisTUFZSizing.DesHeatOAFlowFrac = min(thisFZSizing.MinOA / thisTUFZSizing.DesHeatVolFlow, 1.0);
                } else {
                    thisTUFZSizing.DesHeatOAFlowFrac = 0.0;
                }
            }
        }
    }
} // namespace SizingManager

} // namespace EnergyPlus<|MERGE_RESOLUTION|>--- conflicted
+++ resolved
@@ -350,21 +350,12 @@
                             DisplayString(state, "Warming up");
                         } else { // (.NOT.WarmupFlag)
                             if (state.dataGlobal->DayOfSim == 1) {
-<<<<<<< HEAD
-                                if (!isPulseZoneSizing) {
-                                    DisplayString("Performing Zone Sizing Simulation");
-                                } else {
-                                    DisplayString("Performing Zone Sizing Simulation for Load Component Report");
-=======
                                 if (!state.dataGlobal->isPulseZoneSizing) {
                                     DisplayString(state, "Performing Zone Sizing Simulation");
-                                    DisplayString(state, "...for Sizing Period: #" + RoundSigDigits(NumSizingPeriodsPerformed) + ' ' + EnvironmentName);
                                 } else {
                                     DisplayString(state, "Performing Zone Sizing Simulation for Load Component Report");
-                                    DisplayString(state, "...for Sizing Period: #" + RoundSigDigits(NumSizingPeriodsPerformed) + ' ' + EnvironmentName);
->>>>>>> 36b8851e
                                 }
-                                DisplayString(fmt::format("...for Sizing Period: #{} {}", NumSizingPeriodsPerformed, EnvironmentName));
+                                DisplayString(state, fmt::format("...for Sizing Period: #{} {}", NumSizingPeriodsPerformed, EnvironmentName));
                             }
                             UpdateZoneSizing(state, DataGlobalConstants::CallIndicator::BeginDay);
                             UpdateFacilitySizing(state, DataGlobalConstants::CallIndicator::BeginDay);
@@ -402,17 +393,10 @@
 
                                 ManageWeather(state);
 
-<<<<<<< HEAD
-                                if (!WarmupFlag) {
-                                    TimeStepInDay = (HourOfDay - 1) * NumOfTimeStepInHour + TimeStep;
-                                    if (HourOfDay == 1 && TimeStep == 1) {
-                                        DesDayWeath(CurOverallSimDay).DateString = fmt::format("{}/{}", Month, DayOfMonth);
-=======
                                 if (!state.dataGlobal->WarmupFlag) {
                                     TimeStepInDay = (state.dataGlobal->HourOfDay - 1) * state.dataGlobal->NumOfTimeStepInHour + state.dataGlobal->TimeStep;
                                     if (state.dataGlobal->HourOfDay == 1 && state.dataGlobal->TimeStep == 1) {
-                                        DesDayWeath(CurOverallSimDay).DateString = TrimSigDigits(Month) + '/' + TrimSigDigits(DayOfMonth);
->>>>>>> 36b8851e
+                                        DesDayWeath(CurOverallSimDay).DateString = fmt::format("{}/{}", Month, DayOfMonth);
                                     }
                                     DesDayWeath(CurOverallSimDay).Temp(TimeStepInDay) = OutDryBulbTemp;
                                     DesDayWeath(CurOverallSimDay).HumRat(TimeStepInDay) = OutHumRat;
@@ -553,13 +537,8 @@
                         DisplayString(state, "Warming up");
                     } else { // (.NOT.WarmupFlag)
                         if (state.dataGlobal->DayOfSim == 1) {
-<<<<<<< HEAD
-                            DisplayString("Calculating System sizing");
-                            DisplayString(fmt::format("...for Sizing Period: #{} {}", NumSizingPeriodsPerformed, EnvironmentName));
-=======
                             DisplayString(state, "Calculating System sizing");
-                            DisplayString(state, "...for Sizing Period: #" + RoundSigDigits(NumSizingPeriodsPerformed) + ' ' + EnvironmentName);
->>>>>>> 36b8851e
+                            DisplayString(state, fmt::format("...for Sizing Period: #{} {}", NumSizingPeriodsPerformed, EnvironmentName));
                         }
                         UpdateSysSizing(state, DataGlobalConstants::CallIndicator::BeginDay);
                     }
@@ -2537,19 +2516,13 @@
             ShowFatalError(state, cCurrentModuleObject + ": More than 1 occurrence of this object; only 1 allowed");
         }
 
-<<<<<<< HEAD
-        if (NumTimeStepsInAvg < NumOfTimeStepInHour) {
+        if (NumTimeStepsInAvg < state.dataGlobal->NumOfTimeStepInHour) {
             ShowWarningError(state,
                              format("{}: note {} entered value=[{}] is less than 1 hour (i.e., {} timesteps).",
                                     cCurrentModuleObject,
                                     cNumericFieldNames(3),
                                     NumTimeStepsInAvg,
-                                    NumOfTimeStepInHour));
-=======
-        if (NumTimeStepsInAvg < state.dataGlobal->NumOfTimeStepInHour) {
-            ShowWarningError(state, cCurrentModuleObject + ": note " + cNumericFieldNames(3) + " entered value=[" + RoundSigDigits(NumTimeStepsInAvg) +
-                             "] is less than 1 hour (i.e., " + RoundSigDigits(state.dataGlobal->NumOfTimeStepInHour) + " timesteps).");
->>>>>>> 36b8851e
+                                    state.dataGlobal->NumOfTimeStepInHour));
         }
 
         cCurrentModuleObject = "OutputControl:Sizing:Style";
