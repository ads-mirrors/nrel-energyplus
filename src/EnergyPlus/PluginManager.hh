// EnergyPlus, Copyright (c) 1996-2020, The Board of Trustees of the University of Illinois,
// The Regents of the University of California, through Lawrence Berkeley National Laboratory
// (subject to receipt of any required approvals from the U.S. Dept. of Energy), Oak Ridge
// National Laboratory, managed by UT-Battelle, Alliance for Sustainable Energy, LLC, and other
// contributors. All rights reserved.
//
// NOTICE: This Software was developed under funding from the U.S. Department of Energy and the
// U.S. Government consequently retains certain rights. As such, the U.S. Government has been
// granted for itself and others acting on its behalf a paid-up, nonexclusive, irrevocable,
// worldwide license in the Software to reproduce, distribute copies to the public, prepare
// derivative works, and perform publicly and display publicly, and to permit others to do so.
//
// Redistribution and use in source and binary forms, with or without modification, are permitted
// provided that the following conditions are met:
//
// (1) Redistributions of source code must retain the above copyright notice, this list of
//     conditions and the following disclaimer.
//
// (2) Redistributions in binary form must reproduce the above copyright notice, this list of
//     conditions and the following disclaimer in the documentation and/or other materials
//     provided with the distribution.
//
// (3) Neither the name of the University of California, Lawrence Berkeley National Laboratory,
//     the University of Illinois, U.S. Dept. of Energy nor the names of its contributors may be
//     used to endorse or promote products derived from this software without specific prior
//     written permission.
//
// (4) Use of EnergyPlus(TM) Name. If Licensee (i) distributes the software in stand-alone form
//     without changes from the version obtained under this License, or (ii) Licensee makes a
//     reference solely to the software portion of its product, Licensee must refer to the
//     software as "EnergyPlus version X" software, where "X" is the version number Licensee
//     obtained under this License and may not use a different name for the software. Except as
//     specifically required in this Section (4), Licensee shall not use in a company name, a
//     product name, in advertising, publicity, or other promotional activities any name, trade
//     name, trademark, logo, or other designation of "EnergyPlus", "E+", "e+" or confusingly
//     similar designation, without the U.S. Department of Energy's prior written consent.
//
// THIS SOFTWARE IS PROVIDED BY THE COPYRIGHT HOLDERS AND CONTRIBUTORS "AS IS" AND ANY EXPRESS OR
// IMPLIED WARRANTIES, INCLUDING, BUT NOT LIMITED TO, THE IMPLIED WARRANTIES OF MERCHANTABILITY
// AND FITNESS FOR A PARTICULAR PURPOSE ARE DISCLAIMED. IN NO EVENT SHALL THE COPYRIGHT OWNER OR
// CONTRIBUTORS BE LIABLE FOR ANY DIRECT, INDIRECT, INCIDENTAL, SPECIAL, EXEMPLARY, OR
// CONSEQUENTIAL DAMAGES (INCLUDING, BUT NOT LIMITED TO, PROCUREMENT OF SUBSTITUTE GOODS OR
// SERVICES; LOSS OF USE, DATA, OR PROFITS; OR BUSINESS INTERRUPTION) HOWEVER CAUSED AND ON ANY
// THEORY OF LIABILITY, WHETHER IN CONTRACT, STRICT LIABILITY, OR TORT (INCLUDING NEGLIGENCE OR
// OTHERWISE) ARISING IN ANY WAY OUT OF THE USE OF THIS SOFTWARE, EVEN IF ADVISED OF THE
// POSSIBILITY OF SUCH DAMAGE.

#ifndef EPLUS_PLUGINMANAGER_HH
#define EPLUS_PLUGINMANAGER_HH

#include <iomanip>
#include <queue>
#include <utility>
#include <vector>
<<<<<<< HEAD
#include <functional>
=======
#include <EnergyPlus/DataGlobals.hh>
>>>>>>> b0dd4b2a
#include <EnergyPlus/EnergyPlus.hh>

#if LINK_WITH_PYTHON
#ifdef _DEBUG
// We don't want to try to import a debug build of Python here
// so if we are building a Debug build of the C++ code, we need
// to undefine _DEBUG during the #include command for Python.h.
// Otherwise it will fail
#undef _DEBUG
  #include <Python.h>
  #define _DEBUG
#else
#include <Python.h>
#endif
#endif

namespace EnergyPlus {

namespace PluginManagement {

<<<<<<< HEAD
    void registerNewCallback(int iCalledFrom, std::function<void ()> f);

    void runAnyRegisteredCallbacks(int iCalledFrom);
=======
    void registerNewCallback(int iCalledFrom, void (*f)());
    void runAnyRegisteredCallbacks(int iCalledFrom, bool &anyRan);
>>>>>>> b0dd4b2a

    void clear_state();

    struct PluginInstance {
        PluginInstance(std::string _moduleName, std::string _className, std::string emsName, bool runPluginDuringWarmup) :
                emsAlias(std::move(emsName)), runDuringWarmup(runPluginDuringWarmup)
        {
            this->moduleName = _moduleName;
            this->className = _className;
            this->stringIdentifier = _moduleName + "." + _className;
        }

        // members
        std::string moduleName;
        std::string className;
        std::string emsAlias;
        bool runDuringWarmup;
        std::string stringIdentifier; // for diagnostic reporting
#if LINK_WITH_PYTHON
        PyObject *pModule = nullptr;  // reference to module
        PyObject *pClassInstance = nullptr; // reference to instantiated class -- *don't decref until the end of the simulation*
#endif

        // setup/shutdown should only be called once construction is completely done, i.e., setup() should only be called once the vector holding all the
        // instances is done for the day, and shutdown should only be called when you are ready to destruct all the instances.  The things that happen
        // inside setup() and shutdown() are related to unmanaged memory, and it's tricky to manage inside existing constructor/move operations, so they
        // are split out into these explicitly called methods.
        void setup();
        void shutdown();

        // methods
        static void reportPythonError();
        void run(int iCallingPoint); // calls main() on this plugin instance

        // plugin calling point hooks
        const char * sHookBeginNewEnvironment = "on_begin_new_environment";
        bool bHasBeginNewEnvironment = false;
        const char * sHookAfterNewEnvironmentWarmUpIsComplete = "on_after_new_environment_warmup_is_complete";
        bool bHasAfterNewEnvironmentWarmUpIsComplete = false;
        const char * sHookBeginZoneTimestepBeforeInitHeatBalance = "on_begin_zone_timestep_before_init_heat_balance";
        bool bHasBeginZoneTimestepBeforeInitHeatBalance = false;
        const char * sHookBeginZoneTimestepAfterInitHeatBalance = "on_begin_zone_timestep_after_init_heat_balance";
        bool bHasBeginZoneTimestepAfterInitHeatBalance = false;
        const char * sHookBeginTimestepBeforePredictor = "on_begin_timestep_before_predictor";
        bool bHasBeginTimestepBeforePredictor = false;
        const char * sHookAfterPredictorBeforeHVACManagers = "on_after_predictor_before_hvac_managers";
        bool bHasAfterPredictorBeforeHVACManagers = false;
        const char * sHookAfterPredictorAfterHVACManagers = "on_after_predictor_after_hvac_managers";
        bool bHasAfterPredictorAfterHVACManagers = false;
        const char * sHookInsideHVACSystemIterationLoop = "on_inside_hvac_system_iteration_loop";
        bool bHasInsideHVACSystemIterationLoop = false;
        const char * sHookEndOfZoneTimestepBeforeZoneReporting = "on_end_of_zone_timestep_before_zone_reporting";
        bool bHasEndOfZoneTimestepBeforeZoneReporting = false;
        const char * sHookEndOfZoneTimestepAfterZoneReporting = "on_end_of_zone_timestep_after_zone_reporting";
        bool bHasEndOfZoneTimestepAfterZoneReporting = false;
        const char * sHookEndOfSystemTimestepBeforeHVACReporting = "on_end_of_system_timestep_before_hvac_reporting";
        bool bHasEndOfSystemTimestepBeforeHVACReporting = false;
        const char * sHookEndOfSystemTimestepAfterHVACReporting = "on_end_of_system_timestep_after_hvac_reporting";
        bool bHasEndOfSystemTimestepAfterHVACReporting = false;
        const char * sHookEndOfZoneSizing = "on_end_of_zone_sizing";
        bool bHasEndOfZoneSizing = false;
        const char * sHookEndOfSystemSizing = "on_end_of_system_sizing";
        bool bHasEndOfSystemSizing = false;
        const char * sHookAfterComponentInputReadIn = "on_end_of_component_input_read_in";
        bool bHasAfterComponentInputReadIn = false;
        const char * sHookUserDefinedComponentModel = "on_user_defined_component_model";
        bool bHasUserDefinedComponentModel = false;
        const char * sHookUnitarySystemSizing = "on_unitary_system_sizing";
        bool bHasUnitarySystemSizing = false;
    };

    class PluginManager {
    public:
        PluginManager();
        ~PluginManager() {
#if LINK_WITH_PYTHON
            Py_FinalizeEx();
#endif
        }
        static void addToPythonPath(const std::string& path, bool userDefinedPath);
        static std::string sanitizedPath(std::string path); // intentionally not a const& string
        void setupOutputVariables();

        static void addGlobalVariable(const std::string& name);
        static int getGlobalVariableHandle(const std::string& name, bool suppress_warning = false);
        static Real64 getGlobalVariableValue(int handle);
        static void setGlobalVariableValue(int handle, Real64 value);

        int getTrendVariableHandle(const std::string& name);
        Real64 getTrendVariableValue(int handle, int timeIndex);
        static size_t getTrendVariableHistorySize(int handle);
        Real64 getTrendVariableAverage(int handle, int count);
        Real64 getTrendVariableMin(int handle, int count);
        Real64 getTrendVariableMax(int handle, int count);
        Real64 getTrendVariableSum(int handle, int count);
        Real64 getTrendVariableDirection(int handle, int count);
        void updatePluginValues();

        static int getLocationOfUserDefinedPlugin(std::string const &programName);
        static void runSingleUserDefinedPlugin(int index);
    };

    struct PluginTrendVariable {
        std::string name;
        int numVals;
        std::deque<Real64> values;
        std::deque<Real64> times;
        int indexOfPluginVariable;
        PluginTrendVariable(std::string _name, int _numVals, int _indexOfPluginVariable) :
            name(std::move(_name)), numVals(_numVals), indexOfPluginVariable(_indexOfPluginVariable)
        {
            // initialize the deque so it can be queried immediately, even with just zeroes
            for (int i = 1; i <= this->numVals; i++) {
                this->values.push_back(0);
            }
            for (int loop = 1; loop <= _numVals; ++loop) {
                this->times.push_back(-loop * DataGlobals::TimeStepZone);
            }
        }
    };

    extern std::unique_ptr<PluginManager> pluginManager;
    extern std::vector<PluginTrendVariable> trends;
    extern std::vector<std::string> globalVariableNames;
    extern std::vector<Real64> globalVariableValues;

    // some flags
    extern bool fullyReady;
}
}

#endif // EPLUS_PLUGINMANAGER_HH<|MERGE_RESOLUTION|>--- conflicted
+++ resolved
@@ -52,11 +52,7 @@
 #include <queue>
 #include <utility>
 #include <vector>
-<<<<<<< HEAD
-#include <functional>
-=======
 #include <EnergyPlus/DataGlobals.hh>
->>>>>>> b0dd4b2a
 #include <EnergyPlus/EnergyPlus.hh>
 
 #if LINK_WITH_PYTHON
@@ -77,14 +73,8 @@
 
 namespace PluginManagement {
 
-<<<<<<< HEAD
     void registerNewCallback(int iCalledFrom, std::function<void ()> f);
-
-    void runAnyRegisteredCallbacks(int iCalledFrom);
-=======
-    void registerNewCallback(int iCalledFrom, void (*f)());
     void runAnyRegisteredCallbacks(int iCalledFrom, bool &anyRan);
->>>>>>> b0dd4b2a
 
     void clear_state();
 
