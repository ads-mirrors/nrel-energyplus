--- conflicted
+++ resolved
@@ -540,17 +540,10 @@
     void init_state([[maybe_unused]] EnergyPlusData &state) override
     {
     }
-<<<<<<< HEAD
-        
+
     void clear_state() override
     {
-        new(this) LoopNodeData();
-=======
-
-    void clear_state() override
-    {
         new (this) LoopNodeData();
->>>>>>> 391ba016
     }
 };
 
