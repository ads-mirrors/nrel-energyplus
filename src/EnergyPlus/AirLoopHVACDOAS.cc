// EnergyPlus, Copyright (c) 1996-2023, The Board of Trustees of the University of Illinois,
// The Regents of the University of California, through Lawrence Berkeley National Laboratory
// (subject to receipt of any required approvals from the U.S. Dept. of Energy), Oak Ridge
// National Laboratory, managed by UT-Battelle, Alliance for Sustainable Energy, LLC, and other
// contributors. All rights reserved.
//
// NOTICE: This Software was developed under funding from the U.S. Department of Energy and the
// U.S. Government consequently retains certain rights. As such, the U.S. Government has been
// granted for itself and others acting on its behalf a paid-up, nonexclusive, irrevocable,
// worldwide license in the Software to reproduce, distribute copies to the public, prepare
// derivative works, and perform publicly and display publicly, and to permit others to do so.
//
// Redistribution and use in source and binary forms, with or without modification, are permitted
// provided that the following conditions are met:
//
// (1) Redistributions of source code must retain the above copyright notice, this list of
//     conditions and the following disclaimer.
//
// (2) Redistributions in binary form must reproduce the above copyright notice, this list of
//     conditions and the following disclaimer in the documentation and/or other materials
//     provided with the distribution.
//
// (3) Neither the name of the University of California, Lawrence Berkeley National Laboratory,
//     the University of Illinois, U.S. Dept. of Energy nor the names of its contributors may be
//     used to endorse or promote products derived from this software without specific prior
//     written permission.
//
// (4) Use of EnergyPlus(TM) Name. If Licensee (i) distributes the software in stand-alone form
//     without changes from the version obtained under this License, or (ii) Licensee makes a
//     reference solely to the software portion of its product, Licensee must refer to the
//     software as "EnergyPlus version X" software, where "X" is the version number Licensee
//     obtained under this License and may not use a different name for the software. Except as
//     specifically required in this Section (4), Licensee shall not use in a company name, a
//     product name, in advertising, publicity, or other promotional activities any name, trade
//     name, trademark, logo, or other designation of "EnergyPlus", "E+", "e+" or confusingly
//     similar designation, without the U.S. Department of Energy's prior written consent.
//
// THIS SOFTWARE IS PROVIDED BY THE COPYRIGHT HOLDERS AND CONTRIBUTORS "AS IS" AND ANY EXPRESS OR
// IMPLIED WARRANTIES, INCLUDING, BUT NOT LIMITED TO, THE IMPLIED WARRANTIES OF MERCHANTABILITY
// AND FITNESS FOR A PARTICULAR PURPOSE ARE DISCLAIMED. IN NO EVENT SHALL THE COPYRIGHT OWNER OR
// CONTRIBUTORS BE LIABLE FOR ANY DIRECT, INDIRECT, INCIDENTAL, SPECIAL, EXEMPLARY, OR
// CONSEQUENTIAL DAMAGES (INCLUDING, BUT NOT LIMITED TO, PROCUREMENT OF SUBSTITUTE GOODS OR
// SERVICES; LOSS OF USE, DATA, OR PROFITS; OR BUSINESS INTERRUPTION) HOWEVER CAUSED AND ON ANY
// THEORY OF LIABILITY, WHETHER IN CONTRACT, STRICT LIABILITY, OR TORT (INCLUDING NEGLIGENCE OR
// OTHERWISE) ARISING IN ANY WAY OUT OF THE USE OF THIS SOFTWARE, EVEN IF ADVISED OF THE
// POSSIBILITY OF SUCH DAMAGE.

// C++ Headers
#include <string>

// EnergyPlus Headers
#include <EnergyPlus/AirLoopHVACDOAS.hh>
#include <EnergyPlus/BranchNodeConnections.hh>
#include <EnergyPlus/Data/EnergyPlusData.hh>
#include <EnergyPlus/DataAirLoop.hh>
#include <EnergyPlus/DataAirSystems.hh>
#include <EnergyPlus/DataEnvironment.hh>
#include <EnergyPlus/DataLoopNode.hh>
#include <EnergyPlus/DataSizing.hh>
#include <EnergyPlus/DesiccantDehumidifiers.hh>
#include <EnergyPlus/EvaporativeCoolers.hh>
#include <EnergyPlus/Fans.hh>
#include <EnergyPlus/FluidProperties.hh>
#include <EnergyPlus/HVACDXHeatPumpSystem.hh>
#include <EnergyPlus/HVACFan.hh>
#include <EnergyPlus/HVACHXAssistedCoolingCoil.hh>
#include <EnergyPlus/HVACVariableRefrigerantFlow.hh>
#include <EnergyPlus/HeatRecovery.hh>
#include <EnergyPlus/HeatingCoils.hh>
#include <EnergyPlus/Humidifiers.hh>
#include <EnergyPlus/InputProcessing/InputProcessor.hh>
#include <EnergyPlus/MixedAir.hh>
#include <EnergyPlus/NodeInputManager.hh>
#include <EnergyPlus/OutAirNodeManager.hh>
#include <EnergyPlus/PhotovoltaicThermalCollectors.hh>
#include <EnergyPlus/PlantUtilities.hh>
#include <EnergyPlus/Psychrometrics.hh>
#include <EnergyPlus/ScheduleManager.hh>
#include <EnergyPlus/SimAirServingZones.hh>
#include <EnergyPlus/SteamCoils.hh>
#include <EnergyPlus/TranspiredCollector.hh>
#include <EnergyPlus/UnitarySystem.hh>
#include <EnergyPlus/UtilityRoutines.hh>
#include <EnergyPlus/WaterCoils.hh>
#include <EnergyPlus/WeatherManager.hh>

namespace EnergyPlus {

namespace AirLoopHVACDOAS {

    // the equipment list object has its own subset of E+ components that are valid, this covers that list
    enum class ValidEquipListType
    {
        Invalid = -1,
        OutdoorAirMixer,
        FanConstantVolume,
        FanVariableVolume,
        FanSystemModel,
        FanComponentModel,
        CoilCoolingWater,
        CoilHeatingWater,
        CoilHeatingSteam,
        CoilCoolingWaterDetailedGeometry,
        CoilHeatingElectric,
        CoilHeatingFuel,
        CoilSystemCoolingWaterHeatExchangerAssisted,
        CoilSystemCoolingDX,
        CoilSystemHeatingDX,
        AirLoopHVACUnitarySystem,
        CoilUserDefined,
        HeatExchangerAirToAirFlatPlate,
        HeatExchangerAirToAirSensibleAndLatent,
        HeatExchangerDesiccantBalancedFlow,
        DehumidifierDesiccantNoFans,
        DehumidifierDesiccantSystem,
        HumidifierSteamElectric,
        HumidifierSteamGas,
        SolarCollectorUnglazedTranspired,
        SolarCollectorFlatPlatePhotovoltaicThermal,
        EvaporativeCoolerDirectCeldekPad,
        EvaporativeCoolerIndirectCeldekPad,
        EvaporativeCoolerIndirectWetCoil,
        EvaporativeCoolerIndirectResearchSpecial,
        EvaporativeCoolerDirectResearchSpecial,
        ZoneHVACTerminalUnitVariableRefrigerantFlow,
        Num
    };
    constexpr std::array<std::string_view, static_cast<int>(ValidEquipListType::Num)> validEquipNamesUC = {
        "OUTDOORAIR:MIXER",
        "FAN:CONSTANTVOLUME",
        "FAN:VARIABLEVOLUME",
        "FAN:SYSTEMMODEL",
        "FAN:COMPONENTMODEL",
        "COIL:COOLING:WATER",
        "COIL:HEATING:WATER",
        "COIL:HEATING:STEAM",
        "COIL:COOLING:WATER:DETAILEDGEOMETRY",
        "COIL:HEATING:ELECTRIC",
        "COIL:HEATING:FUEL",
        "COILSYSTEM:COOLING:WATER:HEATEXCHANGERASSISTED",
        "COILSYSTEM:COOLING:DX",
        "COILSYSTEM:HEATING:DX",
        "AIRLOOPHVAC:UNITARYSYSTEM",
        "COIL:USERDEFINED",
        "HEATEXCHANGER:AIRTOAIR:FLATPLATE",
        "HEATEXCHANGER:AIRTOAIR:SENSIBLEANDLATENT",
        "HEATEXCHANGER:DESICCANT:BALANCEDFLOW",
        "DEHUMIDIFIER:DESICCANT:NOFANS",
        "DEHUMIDIFIER:DESICCANT:SYSTEM",
        "HUMIDIFIER:STEAM:ELECTRIC",
        "HUMIDIFIER:STEAM:GAS",
        "SOLARCOLLECTOR:UNGLAZEDTRANSPIRED",
        "SOLARCOLLECTOR:FLATPLATE:PHOTOVOLTAICTHERMAL",
        "EVAPORATIVECOOLER:DIRECT:CELDEKPAD",
        "EVAPORATIVECOOLER:INDIRECT:CELDEKPAD",
        "EVAPORATIVECOOLER:INDIRECT:WETCOIL",
        "EVAPORATIVECOOLER:INDIRECT:RESEARCHSPECIAL",
        "EVAPORATIVECOOLER:DIRECT:RESEARCHSPECIAL",
        "ZONEHVAC:TERMINALUNIT:VARIABLEREFRIGERANTFLOW",
    };

    void AirLoopDOAS::SimAirLoopHVACDOAS(EnergyPlusData &state, bool const FirstHVACIteration, int &CompIndex)
    {

        // Obtains and Allocates unitary system related parameters from input file
        if (state.dataAirLoopHVACDOAS->GetInputOnceFlag) {
            // Get the AirLoopHVACDOAS input
            getAirLoopDOASInput(state);
            state.dataAirLoopHVACDOAS->GetInputOnceFlag = false;
        }

        if (CompIndex == -1) {
            CompIndex = this->m_AirLoopDOASNum;
        }

        if (this->SizingOnceFlag) {
            this->SizingAirLoopDOAS(state);
            this->SizingOnceFlag = false;
        }

        this->initAirLoopDOAS(state, FirstHVACIteration);

        if (this->SumMassFlowRate == 0.0 && !state.dataGlobal->BeginEnvrnFlag) {
            state.dataLoopNodes->Node(this->m_CompPointerAirLoopMixer->OutletNodeNum).MassFlowRate = 0.0;
        }

        this->CalcAirLoopDOAS(state, FirstHVACIteration);
    }

    AirLoopMixer *AirLoopMixer::factory(EnergyPlusData &state, int object_num, std::string const &objectName)
    {

        if (state.dataAirLoopHVACDOAS->getAirLoopMixerInputOnceFlag) {
            AirLoopMixer::getAirLoopMixer(state);
            state.dataAirLoopHVACDOAS->getAirLoopMixerInputOnceFlag = false;
        }

        int MixerNum = -1;
        for (auto &dSpec : state.dataAirLoopHVACDOAS->airloopMixer) {
            ++MixerNum;
            if (Util::SameString(dSpec.name, objectName) && dSpec.m_AirLoopMixer_Num == object_num) {
                return &dSpec;
            }
        }

        ShowSevereError(state, format("AirLoopMixer factory: Error getting inputs for system named: {}", objectName));
        return nullptr;
    }

    void AirLoopMixer::getAirLoopMixer(EnergyPlusData &state)
    {

        std::string const cCurrentModuleObject = "AirLoopHVAC:Mixer";

        auto const instances = state.dataInputProcessing->inputProcessor->epJSON.find(cCurrentModuleObject);
        if (instances != state.dataInputProcessing->inputProcessor->epJSON.end()) {
            bool errorsFound(false);
            std::string cFieldName;
            int AirLoopMixerNum = 0;
            auto &instancesValue = instances.value();
            for (auto instance = instancesValue.begin(); instance != instancesValue.end(); ++instance) {

                auto const &fields = instance.value();
                std::string const &thisObjectName = instance.key();
                state.dataInputProcessing->inputProcessor->markObjectAsUsed(cCurrentModuleObject, thisObjectName);
                ++AirLoopMixerNum;
                AirLoopMixer thisMixer;

                thisMixer.name = Util::makeUPPER(thisObjectName);
                thisMixer.OutletNodeName = Util::makeUPPER(fields.at("outlet_node_name").get<std::string>());
                thisMixer.m_AirLoopMixer_Num = AirLoopMixerNum - 1;
                thisMixer.OutletNodeNum = NodeInputManager::GetOnlySingleNode(state,
                                                                              thisMixer.OutletNodeName,
                                                                              errorsFound,
                                                                              DataLoopNode::ConnectionObjectType::AirLoopHVACMixer,
                                                                              thisObjectName,
                                                                              DataLoopNode::NodeFluidType::Air,
                                                                              DataLoopNode::ConnectionType::Outlet,
                                                                              NodeInputManager::CompFluidStream::Primary,
                                                                              DataLoopNode::ObjectIsParent);

                auto NodeNames = fields.find("nodes");
                if (NodeNames != fields.end()) {
                    auto const &NodeArray = NodeNames.value();
                    thisMixer.numOfInletNodes = NodeArray.size();
                    int num = 0;
                    for (auto const &NodeDOASName : NodeArray) {
                        num += 1;
                        std::string name = Util::makeUPPER(NodeDOASName.at("inlet_node_name").get<std::string>());
                        int NodeNum = Util::FindItemInList(name, state.dataLoopNodes->NodeID);
                        if (NodeNum > 0 && num <= thisMixer.numOfInletNodes) {
                            thisMixer.InletNodeName.push_back(name);
                            thisMixer.InletNodeNum.push_back(NodeNum);
                        } else {
                            cFieldName = "Inlet Node Name";
                            ShowSevereError(state, format("{}, \"{}\" {} not found: {}", cCurrentModuleObject, thisMixer.name, name, cFieldName));
                            errorsFound = true;
                        }
                    }
                }

                state.dataAirLoopHVACDOAS->airloopMixer.push_back(thisMixer);
            }
            if (errorsFound) {
                ShowFatalError(state, "getAirLoopMixer: Previous errors cause termination.");
            }
        }
    } // namespace AirLoopMixer

    void AirLoopMixer::CalcAirLoopMixer(EnergyPlusData &state)
    {
        Real64 outletTemp = 0.0;
        Real64 outletHumRat = 0.0;
        Real64 massSum = 0.0;

        for (int i = 1; i <= this->numOfInletNodes; i++) {
            int InletNum = this->InletNodeNum[i - 1];
            massSum += state.dataLoopNodes->Node(InletNum).MassFlowRate;
            outletTemp += state.dataLoopNodes->Node(InletNum).MassFlowRate * state.dataLoopNodes->Node(InletNum).Temp;
            outletHumRat += state.dataLoopNodes->Node(InletNum).MassFlowRate * state.dataLoopNodes->Node(InletNum).HumRat;
        }
        if (massSum > 0.0) {
            state.dataLoopNodes->Node(this->OutletNodeNum).Temp = outletTemp / massSum;
            state.dataLoopNodes->Node(this->OutletNodeNum).HumRat = outletHumRat / massSum;
            state.dataLoopNodes->Node(this->OutletNodeNum).MassFlowRate = massSum;
            state.dataLoopNodes->Node(this->OutletNodeNum).Enthalpy = Psychrometrics::PsyHFnTdbW(outletTemp / massSum, outletHumRat / massSum);
            this->OutletTemp = state.dataLoopNodes->Node(this->OutletNodeNum).Temp;
        } else {
            state.dataLoopNodes->Node(this->OutletNodeNum).Temp = state.dataLoopNodes->Node(this->InletNodeNum[0]).Temp;
            state.dataLoopNodes->Node(this->OutletNodeNum).HumRat = state.dataLoopNodes->Node(this->InletNodeNum[0]).HumRat;
            state.dataLoopNodes->Node(this->OutletNodeNum).MassFlowRate = 0.0;
            state.dataLoopNodes->Node(this->OutletNodeNum).Enthalpy = state.dataLoopNodes->Node(this->InletNodeNum[0]).Enthalpy;
            this->OutletTemp = state.dataLoopNodes->Node(this->InletNodeNum[0]).Temp;
        }
    }

    int getAirLoopMixerIndex(EnergyPlusData &state, std::string const &objectName)
    {
        if (state.dataAirLoopHVACDOAS->getAirLoopMixerInputOnceFlag) {
            AirLoopMixer::getAirLoopMixer(state);
            state.dataAirLoopHVACDOAS->getAirLoopMixerInputOnceFlag = false;
        }

        int index = -1;
        for (std::size_t loop = 0; loop < state.dataAirLoopHVACDOAS->airloopMixer.size(); ++loop) {
            AirLoopMixer *thisAirLoopMixerObjec = &state.dataAirLoopHVACDOAS->airloopMixer[loop];
            if (Util::SameString(objectName, thisAirLoopMixerObjec->name)) {
                index = loop;
                return index;
            }
        }
        ShowSevereError(state, format("getAirLoopMixer: did not find AirLoopHVAC:Mixer name ={}. Check inputs", objectName));
        return index;
    }

    AirLoopSplitter *AirLoopSplitter::factory(EnergyPlusData &state, int object_num, std::string const &objectName)
    {

        if (state.dataAirLoopHVACDOAS->getAirLoopSplitterInputOnceFlag) {
            AirLoopSplitter::getAirLoopSplitter(state);
            state.dataAirLoopHVACDOAS->getAirLoopSplitterInputOnceFlag = false;
        }

        int SplitterNum = -1;
        for (auto &dSpec : state.dataAirLoopHVACDOAS->airloopSplitter) {
            SplitterNum++;
            if (Util::SameString(dSpec.name, objectName) && dSpec.m_AirLoopSplitter_Num == object_num) {
                return &dSpec;
            }
        }
        ShowSevereError(state, format("AirLoopSplitter factory: Error getting inputs for system named: {}", objectName));
        return nullptr;
    }

    void AirLoopSplitter::CalcAirLoopSplitter(EnergyPlusData &state, Real64 Temp, Real64 HumRat)
    {
        for (int i = 0; i < this->numOfOutletNodes; i++) {
            state.dataLoopNodes->Node(this->OutletNodeNum[i]).Temp = Temp;
            state.dataLoopNodes->Node(this->OutletNodeNum[i]).HumRat = HumRat;
            state.dataLoopNodes->Node(this->OutletNodeNum[i]).Enthalpy = Psychrometrics::PsyHFnTdbW(Temp, HumRat);
        }
        this->InletTemp = Temp;
    }

    int getAirLoopSplitterIndex(EnergyPlusData &state, std::string const &objectName)
    {
        if (state.dataAirLoopHVACDOAS->getAirLoopSplitterInputOnceFlag) {
            AirLoopSplitter::getAirLoopSplitter(state);
            state.dataAirLoopHVACDOAS->getAirLoopSplitterInputOnceFlag = false;
        }

        int index = -1;
        for (std::size_t loop = 0; loop < state.dataAirLoopHVACDOAS->airloopSplitter.size(); ++loop) {
            AirLoopSplitter *thisAirLoopSplitterObjec = &state.dataAirLoopHVACDOAS->airloopSplitter[loop];
            if (Util::SameString(objectName, thisAirLoopSplitterObjec->name)) {
                index = loop;
                return index;
            }
        }
        ShowSevereError(state, format("getAirLoopSplitter: did not find AirLoopSplitter name ={}. Check inputs", objectName));
        return index;
    }

    void AirLoopSplitter::getAirLoopSplitter(EnergyPlusData &state)
    {

        std::string const cCurrentModuleObject = "AirLoopHVAC:Splitter";

        auto const instances = state.dataInputProcessing->inputProcessor->epJSON.find(cCurrentModuleObject);
        if (instances != state.dataInputProcessing->inputProcessor->epJSON.end()) {
            bool errorsFound(false);
            std::string cFieldName;
            int AirLoopSplitterNum = 0;
            auto &instancesValue = instances.value();
            for (auto instance = instancesValue.begin(); instance != instancesValue.end(); ++instance) {

                auto const &fields = instance.value();
                std::string const &thisObjectName = instance.key();
                state.dataInputProcessing->inputProcessor->markObjectAsUsed(cCurrentModuleObject, thisObjectName);

                ++AirLoopSplitterNum;
                AirLoopSplitter thisSplitter;

<<<<<<< HEAD
                thisSplitter.name = Util::makeUPPER(thisObjectName);
                thisSplitter.InletNodeName = Util::makeUPPER(fields.at("inlet_node_name").get<std::string>());
=======
                thisSplitter.name = UtilityRoutines::makeUPPER(thisObjectName);
                thisSplitter.InletNodeName = UtilityRoutines::makeUPPER(fields.at("inlet_node_name").get<std::string>());
                thisSplitter.InletNodeNum = UtilityRoutines::FindItemInList(thisSplitter.InletNodeName, state.dataLoopNodes->NodeID);
>>>>>>> 31366683
                thisSplitter.m_AirLoopSplitter_Num = AirLoopSplitterNum - 1;

                auto NodeNames = fields.find("nodes");
                if (NodeNames != fields.end()) {
                    auto const &NodeArray = NodeNames.value();
                    thisSplitter.numOfOutletNodes = NodeArray.size();
                    int num = 0;
                    for (auto const &NodeDOASName : NodeArray) {
                        num += 1;

                        std::string name = Util::makeUPPER(NodeDOASName.at("outlet_node_name").get<std::string>());
                        int NodeNum = Util::FindItemInList(name, state.dataLoopNodes->NodeID);
                        if (NodeNum > 0 && num <= thisSplitter.numOfOutletNodes) {
                            thisSplitter.OutletNodeName.push_back(name);
                            thisSplitter.OutletNodeNum.push_back(NodeNum);
                        } else {
                            cFieldName = "Outlet Node Name";
                            ShowSevereError(state, format("{}, \"{}\"{} not found: {}", cCurrentModuleObject, thisSplitter.name, cFieldName, name));
                            errorsFound = true;
                        }
                    }
                }

                state.dataAirLoopHVACDOAS->airloopSplitter.push_back(thisSplitter);
            }
            if (errorsFound) {
                ShowFatalError(state, "getAirLoopSplitter: Previous errors cause termination.");
            }
        }
    } // namespace AirLoopSplitter

    void AirLoopDOAS::getAirLoopDOASInput(EnergyPlusData &state)
    {

        std::string const cCurrentModuleObject = "AirLoopHVAC:DedicatedOutdoorAirSystem";

        auto const instances = state.dataInputProcessing->inputProcessor->epJSON.find(cCurrentModuleObject);
        if (instances != state.dataInputProcessing->inputProcessor->epJSON.end()) {
            bool errorsFound(false);
            std::string cFieldName;
            int AirLoopDOASNum = 0;
            auto &instancesValue = instances.value();
            for (auto instance = instancesValue.begin(); instance != instancesValue.end(); ++instance) {

                auto const &fields = instance.value();
                std::string const &thisObjectName = instance.key();
                state.dataInputProcessing->inputProcessor->markObjectAsUsed(cCurrentModuleObject, thisObjectName);
                ++AirLoopDOASNum;
                AirLoopDOAS thisDOAS;

                thisDOAS.Name = Util::makeUPPER(thisObjectName);
                // get OA and avail num
                thisDOAS.OASystemName = Util::makeUPPER(fields.at("airloophvac_outdoorairsystem_name").get<std::string>());
                thisDOAS.m_OASystemNum = Util::FindItemInList(thisDOAS.OASystemName, state.dataAirLoop->OutsideAirSys);

                if (thisDOAS.m_OASystemNum == 0) {
                    cFieldName = "AirLoopHVAC:OutdoorAirSystem Name";
                    ShowSevereError(state,
                                    format("{}, \"{}\", {} not found: {}\n", cCurrentModuleObject, thisDOAS.Name, cFieldName, thisDOAS.OASystemName));
                    errorsFound = true;
                }
                // Check controller type
                std::string_view CurrentModuleObject = "AirLoopHVAC:OutdoorAirSystem";
                auto &thisOutsideAirSys = state.dataAirLoop->OutsideAirSys(thisDOAS.m_OASystemNum);
                for (int InListNum = 1; InListNum <= thisOutsideAirSys.NumControllers; ++InListNum) {
                    if (Util::SameString(thisOutsideAirSys.ControllerType(InListNum), "Controller:OutdoorAir")) {
                        ShowSevereError(state,
                                        format("When {} = {} is used in AirLoopHVAC:DedicatedOutdoorAirSystem,",
                                               CurrentModuleObject,
                                               thisOutsideAirSys.ControllerName(InListNum)));
                        ShowContinueError(state, "The Controller:OutdoorAir can not be used as a controller. Please remove it");
                        errorsFound = true;
                    }
                }

                // get inlet and outlet node number from equipment list
                CurrentModuleObject = "AirLoopHVAC:OutdoorAirSystem:EquipmentList";
                int CoolingCoilOrder = 0;
                int FanOrder = 0;
                for (int CompNum = 1; CompNum <= thisOutsideAirSys.NumComponents; ++CompNum) {
                    std::string &CompType = thisOutsideAirSys.ComponentType(CompNum);
                    std::string &CompName = thisOutsideAirSys.ComponentName(CompNum);

                    bool InletNodeErrFlag = false;
                    bool OutletNodeErrFlag = false;

                    const std::string typeNameUC = Util::makeUPPER(thisOutsideAirSys.ComponentType(CompNum));
                    ValidEquipListType foundType = static_cast<ValidEquipListType>(getEnumValue(validEquipNamesUC, typeNameUC));

                    switch (foundType) {
                    case ValidEquipListType::OutdoorAirMixer:
                        ShowSevereError(state,
                                        format("When {} = {} is used in AirLoopHVAC:DedicatedOutdoorAirSystem,", CurrentModuleObject, CompName));
                        ShowContinueError(state, " the OUTDOORAIR:MIXER can not be used as a component. Please remove it");
                        errorsFound = true;
                        break;

                    case ValidEquipListType::FanConstantVolume:
                        ShowSevereError(state,
                                        format("When {} = {} is used in AirLoopHVAC:DedicatedOutdoorAirSystem,", CurrentModuleObject, CompName));
                        ShowContinueError(state,
                                          " the FAN:CONSTANTVOLUME can not be used as a component. The allowed fan types are FAN:SYSTEMMODEL and "
                                          "FAN:COMPONENTMODEL. Please change it");
                        errorsFound = true;
                        break;

                    case ValidEquipListType::FanVariableVolume:
                        ShowSevereError(state,
                                        format("When {} = {} is used in AirLoopHVAC:DedicatedOutdoorAirSystem,", CurrentModuleObject, CompName));
                        ShowContinueError(state,
                                          " the FAN:VARIABLEVOLUME can not be used as a component. The allowed fan types are FAN:SYSTEMMODEL and "
                                          "FAN:COMPONENTMODEL. Please change it");
                        errorsFound = true;
                        break;

                    case ValidEquipListType::FanSystemModel:
                        thisDOAS.FanName = CompName;
                        thisDOAS.m_FanTypeNum = SimAirServingZones::CompType::Fan_System_Object;
                        thisDOAS.m_FanIndex = HVACFan::getFanObjectVectorIndex(state, CompName);
                        thisOutsideAirSys.InletNodeNum(CompNum) = state.dataHVACFan->fanObjs[thisDOAS.m_FanIndex]->inletNodeNum;
                        if (thisOutsideAirSys.InletNodeNum(CompNum) == 0) {
                            InletNodeErrFlag = true;
                        }
                        thisOutsideAirSys.OutletNodeNum(CompNum) = state.dataHVACFan->fanObjs[thisDOAS.m_FanIndex]->outletNodeNum;
                        if (thisOutsideAirSys.OutletNodeNum(CompNum) == 0) {
                            OutletNodeErrFlag = true;
                        }
                        thisDOAS.m_FanInletNodeNum = thisOutsideAirSys.InletNodeNum(CompNum);
                        thisDOAS.m_FanOutletNodeNum = thisOutsideAirSys.OutletNodeNum(CompNum);
                        if (CompNum == 1) {
                            thisDOAS.FanBeforeCoolingCoilFlag = true;
                        }
                        FanOrder = CompNum;
                        break;

                    case ValidEquipListType::FanComponentModel:
                        thisDOAS.m_FanTypeNum = SimAirServingZones::CompType::Fan_ComponentModel;
                        Fans::GetFanIndex(state, CompName, thisDOAS.m_FanIndex, errorsFound);
                        thisDOAS.FanName = CompName;
                        if (CompNum == 1) {
                            thisDOAS.FanBeforeCoolingCoilFlag = true;
                        }
                        thisOutsideAirSys.InletNodeNum(CompNum) = Fans::GetFanInletNode(state, typeNameUC, CompName, InletNodeErrFlag);
                        thisOutsideAirSys.OutletNodeNum(CompNum) = Fans::GetFanOutletNode(state, typeNameUC, CompName, OutletNodeErrFlag);
                        thisDOAS.m_FanInletNodeNum = thisOutsideAirSys.InletNodeNum(CompNum);
                        thisDOAS.m_FanOutletNodeNum = thisOutsideAirSys.OutletNodeNum(CompNum);
                        FanOrder = CompNum;
                        break;

                    case ValidEquipListType::CoilCoolingWater:
                        thisOutsideAirSys.InletNodeNum(CompNum) = WaterCoils::GetCoilInletNode(state, typeNameUC, CompName, InletNodeErrFlag);
                        thisOutsideAirSys.OutletNodeNum(CompNum) = WaterCoils::GetCoilOutletNode(state, typeNameUC, CompName, OutletNodeErrFlag);
                        thisDOAS.CWCtrlNodeNum = WaterCoils::GetCoilWaterInletNode(state, "COIL:COOLING:WATER", CompName, errorsFound);
                        if (errorsFound) {
                            ShowContinueError(state, format("The control node number is not found in {} = {}", CurrentModuleObject, CompName));
                        }
                        PlantUtilities::ScanPlantLoopsForObject(
                            state, CompName, DataPlant::PlantEquipmentType::CoilWaterCooling, thisDOAS.CWPlantLoc, errorsFound, _, _, _, _, _);
                        if (errorsFound) { // is this really needed here, program fatals out later on when errorsFound = true
                            ShowFatalError(state, "GetAirLoopDOASInput: Program terminated for previous conditions.");
                        }
                        CoolingCoilOrder = CompNum;
                        break;

                    case ValidEquipListType::CoilHeatingWater:
                        thisOutsideAirSys.InletNodeNum(CompNum) = WaterCoils::GetCoilInletNode(state, typeNameUC, CompName, InletNodeErrFlag);
                        thisOutsideAirSys.OutletNodeNum(CompNum) = WaterCoils::GetCoilOutletNode(state, typeNameUC, CompName, OutletNodeErrFlag);
                        thisDOAS.HWCtrlNodeNum = WaterCoils::GetCoilWaterInletNode(state, "Coil:Heating:Water", CompName, errorsFound);
                        if (errorsFound) {
                            ShowContinueError(state, format("The control node number is not found in {} = {}", CurrentModuleObject, CompName));
                        }
                        PlantUtilities::ScanPlantLoopsForObject(
                            state, CompName, DataPlant::PlantEquipmentType::CoilWaterSimpleHeating, thisDOAS.HWPlantLoc, errorsFound, _, _, _, _, _);
                        if (errorsFound) { // is this really needed here, program fatals out later on when errorsFound = true
                            ShowFatalError(state, "GetAirLoopDOASInput: Program terminated for previous conditions.");
                        }
                        break;

                    case ValidEquipListType::CoilHeatingSteam:
                        thisOutsideAirSys.InletNodeNum(CompNum) = SteamCoils::GetCoilSteamInletNode(state, CompType, CompName, InletNodeErrFlag);
                        thisOutsideAirSys.OutletNodeNum(CompNum) = SteamCoils::GetCoilSteamOutletNode(state, CompType, CompName, OutletNodeErrFlag);
                        break;

                    case ValidEquipListType::CoilCoolingWaterDetailedGeometry:
                        thisOutsideAirSys.InletNodeNum(CompNum) = WaterCoils::GetCoilInletNode(state, typeNameUC, CompName, InletNodeErrFlag);
                        thisOutsideAirSys.OutletNodeNum(CompNum) = WaterCoils::GetCoilOutletNode(state, typeNameUC, CompName, OutletNodeErrFlag);
                        thisDOAS.CWCtrlNodeNum =
                            WaterCoils::GetCoilWaterInletNode(state, "Coil:Cooling:Water:DetailedGeometry", CompName, errorsFound);
                        if (errorsFound) {
                            ShowContinueError(state, format("The control node number is not found in {} = {}", CurrentModuleObject, CompName));
                        }
                        PlantUtilities::ScanPlantLoopsForObject(state,
                                                                CompName,
                                                                DataPlant::PlantEquipmentType::CoilWaterDetailedFlatCooling,
                                                                thisDOAS.CWPlantLoc,
                                                                errorsFound,
                                                                _,
                                                                _,
                                                                _,
                                                                _,
                                                                _);
                        if (errorsFound) { // is this really needed here, program fatals out later on when errorsFound = true
                            ShowFatalError(state, "GetAirLoopDOASInput: Program terminated for previous conditions.");
                        }
                        CoolingCoilOrder = CompNum;
                        break;

                    case ValidEquipListType::CoilHeatingElectric:
                    case ValidEquipListType::CoilHeatingFuel:
                        thisOutsideAirSys.InletNodeNum(CompNum) = HeatingCoils::GetCoilInletNode(state, typeNameUC, CompName, InletNodeErrFlag);
                        thisOutsideAirSys.OutletNodeNum(CompNum) = HeatingCoils::GetCoilOutletNode(state, typeNameUC, CompName, OutletNodeErrFlag);
                        break;

                    case ValidEquipListType::CoilSystemCoolingWaterHeatExchangerAssisted:
                        thisOutsideAirSys.InletNodeNum(CompNum) =
                            HVACHXAssistedCoolingCoil::GetCoilInletNode(state, CompType, CompName, InletNodeErrFlag);
                        thisOutsideAirSys.OutletNodeNum(CompNum) =
                            HVACHXAssistedCoolingCoil::GetCoilOutletNode(state, CompType, CompName, OutletNodeErrFlag);
                        break;

                    case ValidEquipListType::CoilSystemCoolingDX:
                    case ValidEquipListType::AirLoopHVACUnitarySystem:
                        if (thisOutsideAirSys.compPointer[CompNum] == nullptr) {
                            UnitarySystems::UnitarySys thisSys;
                            thisOutsideAirSys.compPointer[CompNum] =
                                UnitarySystems::UnitarySys::factory(state, DataHVACGlobals::UnitarySys_AnyCoilType, CompName, false, 0);
                        }
                        thisOutsideAirSys.InletNodeNum(CompNum) =
                            thisOutsideAirSys.compPointer[CompNum]->getAirInNode(state, CompName, 0, InletNodeErrFlag);
                        thisOutsideAirSys.OutletNodeNum(CompNum) =
                            thisOutsideAirSys.compPointer[CompNum]->getAirOutNode(state, CompName, 0, OutletNodeErrFlag);
                        CoolingCoilOrder = CompNum;
                        break;

                    case ValidEquipListType::CoilSystemHeatingDX:
                        thisOutsideAirSys.InletNodeNum(CompNum) = HVACDXHeatPumpSystem::GetHeatingCoilInletNodeNum(state, CompName, InletNodeErrFlag);
                        thisOutsideAirSys.OutletNodeNum(CompNum) =
                            HVACDXHeatPumpSystem::GetHeatingCoilOutletNodeNum(state, CompName, OutletNodeErrFlag);
                        break;

                    case ValidEquipListType::CoilUserDefined:
                        ShowSevereError(state,
                                        format("When {} = {} is used in AirLoopHVAC:DedicatedOutdoorAirSystem,", CurrentModuleObject, CompName));
                        ShowContinueError(state, " the COIL:USERDEFINED can not be used as a component.");
                        errorsFound = true;
                        break;

                    case ValidEquipListType::HeatExchangerAirToAirFlatPlate:
                    case ValidEquipListType::HeatExchangerAirToAirSensibleAndLatent:
                    case ValidEquipListType::HeatExchangerDesiccantBalancedFlow:
                        thisOutsideAirSys.HeatExchangerFlag = true;
                        thisOutsideAirSys.InletNodeNum(CompNum) = HeatRecovery::GetSupplyInletNode(state, CompName, InletNodeErrFlag);
                        thisOutsideAirSys.OutletNodeNum(CompNum) = HeatRecovery::GetSupplyOutletNode(state, CompName, OutletNodeErrFlag);
                        break;

                    case ValidEquipListType::DehumidifierDesiccantNoFans:
                    case ValidEquipListType::DehumidifierDesiccantSystem:
                        thisOutsideAirSys.InletNodeNum(CompNum) = DesiccantDehumidifiers::GetProcAirInletNodeNum(state, CompName, InletNodeErrFlag);
                        thisOutsideAirSys.OutletNodeNum(CompNum) =
                            DesiccantDehumidifiers::GetProcAirOutletNodeNum(state, CompName, OutletNodeErrFlag);
                        break;

                    case ValidEquipListType::HumidifierSteamElectric:
                    case ValidEquipListType::HumidifierSteamGas:
                        thisOutsideAirSys.InletNodeNum(CompNum) = Humidifiers::GetAirInletNodeNum(state, CompName, InletNodeErrFlag);
                        thisOutsideAirSys.OutletNodeNum(CompNum) = Humidifiers::GetAirOutletNodeNum(state, CompName, OutletNodeErrFlag);
                        break;

                    case ValidEquipListType::SolarCollectorUnglazedTranspired:
                        thisOutsideAirSys.InletNodeNum(CompNum) = TranspiredCollector::GetAirInletNodeNum(state, CompName, InletNodeErrFlag);
                        thisOutsideAirSys.OutletNodeNum(CompNum) = TranspiredCollector::GetAirOutletNodeNum(state, CompName, OutletNodeErrFlag);
                        break;

                    case ValidEquipListType::SolarCollectorFlatPlatePhotovoltaicThermal:
                        thisOutsideAirSys.InletNodeNum(CompNum) =
                            PhotovoltaicThermalCollectors::GetAirInletNodeNum(state, CompName, InletNodeErrFlag);
                        thisOutsideAirSys.OutletNodeNum(CompNum) =
                            PhotovoltaicThermalCollectors::GetAirOutletNodeNum(state, CompName, OutletNodeErrFlag);
                        break;

                    case ValidEquipListType::EvaporativeCoolerDirectCeldekPad:
                    case ValidEquipListType::EvaporativeCoolerIndirectCeldekPad:
                    case ValidEquipListType::EvaporativeCoolerIndirectWetCoil:
                    case ValidEquipListType::EvaporativeCoolerIndirectResearchSpecial:
                    case ValidEquipListType::EvaporativeCoolerDirectResearchSpecial:
                        thisOutsideAirSys.InletNodeNum(CompNum) = EvaporativeCoolers::GetInletNodeNum(state, CompName, InletNodeErrFlag);
                        thisOutsideAirSys.OutletNodeNum(CompNum) = EvaporativeCoolers::GetOutletNodeNum(state, CompName, OutletNodeErrFlag);
                        break;

                    case ValidEquipListType::ZoneHVACTerminalUnitVariableRefrigerantFlow:
                        thisOutsideAirSys.InletNodeNum(CompNum) =
                            HVACVariableRefrigerantFlow::GetVRFTUInAirNodeFromName(state, CompName, InletNodeErrFlag);
                        thisOutsideAirSys.OutletNodeNum(CompNum) =
                            HVACVariableRefrigerantFlow::GetVRFTUOutAirNodeFromName(state, CompName, OutletNodeErrFlag);
                        break;

                    default:
                        ShowSevereError(state,
                                        format(R"({} = "{}" invalid Outside Air Component="{}".)",
                                               CurrentModuleObject,
                                               CompName,
                                               thisOutsideAirSys.ComponentType(CompNum)));
                        errorsFound = true;
                    }
                    if (CoolingCoilOrder > FanOrder && !thisDOAS.FanBeforeCoolingCoilFlag) {
                        thisDOAS.FanBeforeCoolingCoilFlag = true;
                    }
                    if (InletNodeErrFlag) {
                        ShowSevereError(state, format("Inlet node number is not found in {} = {}", CurrentModuleObject, CompName));
                        errorsFound = true;
                    }
                    if (OutletNodeErrFlag) {
                        ShowSevereError(state, format("Outlet node number is not found in {} = {}", CurrentModuleObject, CompName));
                        errorsFound = true;
                    }
                    // Check node connection to ensure that the outlet node of the previous component is the inlet node of the current component
                    if (CompNum > 1) {
                        if (thisOutsideAirSys.InletNodeNum(CompNum) != thisOutsideAirSys.OutletNodeNum(CompNum - 1)) {
                            ShowSevereError(state,
                                            format("getAirLoopMixer: Node Connection Error in AirLoopHVAC:DedicatedOutdoorAirSystem = {}. Inlet node "
                                                   "of {} as current component is not same as the outlet node of "
                                                   "{} as previous component",
                                                   thisDOAS.Name,
                                                   thisOutsideAirSys.ComponentName(CompNum),
                                                   thisOutsideAirSys.ComponentName(CompNum - 1)));
                            ShowContinueError(state,
                                              format("The inlet node name = {}, and the outlet node name = {}.",
                                                     state.dataLoopNodes->NodeID(thisOutsideAirSys.InletNodeNum(CompNum)),
                                                     state.dataLoopNodes->NodeID(thisOutsideAirSys.OutletNodeNum(CompNum - 1))));
                            errorsFound = true;
                        }
                    }
                }

                thisDOAS.m_InletNodeNum = thisOutsideAirSys.InletNodeNum(1);
                thisDOAS.m_OutletNodeNum = thisOutsideAirSys.OutletNodeNum(thisOutsideAirSys.NumComponents);
                thisOutsideAirSys.AirLoopDOASNum = AirLoopDOASNum - 1;
                // Set up parent-child connection
                BranchNodeConnections::SetUpCompSets(state,
                                                     cCurrentModuleObject,
                                                     thisDOAS.Name,
                                                     "AIRLOOPHVAC:OUTDOORAIRSYSTEM",
                                                     thisDOAS.OASystemName,
                                                     state.dataLoopNodes->NodeID(thisDOAS.m_InletNodeNum),
                                                     state.dataLoopNodes->NodeID(thisDOAS.m_OutletNodeNum));

                if (thisOutsideAirSys.HeatExchangerFlag) {
                    thisDOAS.m_HeatExchangerFlag = true;
                }

                thisDOAS.AvailManagerSchedName = Util::makeUPPER(fields.at("availability_schedule_name").get<std::string>());
                thisDOAS.m_AvailManagerSchedPtr = ScheduleManager::GetScheduleIndex(state, thisDOAS.AvailManagerSchedName);
                if (thisDOAS.m_AvailManagerSchedPtr == 0) {
                    cFieldName = "Availability Schedule Name";
                    ShowSevereError(
                        state,
                        format("{}, \"{}\" {} not found: {}", cCurrentModuleObject, thisDOAS.Name, cFieldName, thisDOAS.AvailManagerSchedName));
                    errorsFound = true;
                }

                thisDOAS.AirLoopMixerName = Util::makeUPPER(fields.at("airloophvac_mixer_name").get<std::string>()); //
                thisDOAS.m_AirLoopMixerIndex = getAirLoopMixerIndex(state, thisDOAS.AirLoopMixerName);
                if (thisDOAS.m_AirLoopMixerIndex < 0) {
                    cFieldName = "AirLoopHVAC:Mixer Name";
                    ShowSevereError(
                        state, format("{}, \"{}\" {} not found: {}", cCurrentModuleObject, thisDOAS.Name, cFieldName, thisDOAS.AirLoopMixerName));
                    errorsFound = true;
                }
                AirLoopMixer thisAirLoopMixer;
                thisDOAS.m_CompPointerAirLoopMixer = thisAirLoopMixer.factory(state, thisDOAS.m_AirLoopMixerIndex, thisDOAS.AirLoopMixerName);
                thisDOAS.AirLoopSplitterName = Util::makeUPPER(fields.at("airloophvac_splitter_name").get<std::string>()); //
                thisDOAS.m_AirLoopSplitterIndex = getAirLoopSplitterIndex(state, thisDOAS.AirLoopSplitterName);
                if (thisDOAS.m_AirLoopSplitterIndex < 0) {
                    cFieldName = "AirLoopHVAC:Splitter Name";
                    ShowSevereError(
                        state, format("{}, \"{}\" {} not found: {}", cCurrentModuleObject, thisDOAS.Name, cFieldName, thisDOAS.AirLoopSplitterName));
                    errorsFound = true;
                }
                AirLoopSplitter thisAirLoopSplitter;
                thisDOAS.m_CompPointerAirLoopSplitter =
                    thisAirLoopSplitter.factory(state, thisDOAS.m_AirLoopSplitterIndex, thisDOAS.AirLoopSplitterName);

                // get pretreated desing conditions
                thisDOAS.PreheatTemp = fields.at("preheat_design_temperature").get<Real64>();
                thisDOAS.PreheatHumRat = fields.at("preheat_design_humidity_ratio").get<Real64>();
                thisDOAS.PrecoolTemp = fields.at("precool_design_temperature").get<Real64>();
                thisDOAS.PrecoolHumRat = fields.at("precool_design_humidity_ratio").get<Real64>();

                // get info on AirLoops
                thisDOAS.NumOfAirLoops = fields.at("number_of_airloophvac").get<int>(); //
                if (thisDOAS.NumOfAirLoops < 1) {
                    cFieldName = "Number of AirLoopHVAC";
                    ShowSevereError(state,
                                    fmt::format("{}, \"{}\" {} = {}", cCurrentModuleObject, thisDOAS.Name, cFieldName, thisDOAS.NumOfAirLoops));
                    ShowContinueError(state, " The minimum value should be 1.");
                    errorsFound = true;
                }

                auto AirLoopNames = fields.find("airloophvacs");
                if (AirLoopNames != fields.end()) {
                    auto const &AirLoopArray = AirLoopNames.value();
                    int num = 0;
                    for (auto const &AirLoopHVACName : AirLoopArray) {
                        std::string name = Util::makeUPPER(AirLoopHVACName.at("airloophvac_name").get<std::string>());
                        int LoopNum = Util::FindItemInList(name, state.dataAirSystemsData->PrimaryAirSystems);

                        num += 1;
                        if (LoopNum > 0 && num <= thisDOAS.NumOfAirLoops) {
                            thisDOAS.AirLoopName.push_back(name);
                            thisDOAS.m_AirLoopNum.push_back(LoopNum);
                        } else {
                            cFieldName = "AirLoopHVAC Name";
                            ShowSevereError(state, format("{}, \"{}\" {} not found: {}", cCurrentModuleObject, thisDOAS.Name, cFieldName, name));
                            errorsFound = true;
                        }
                    }
                }

                thisDOAS.m_AirLoopDOASNum = AirLoopDOASNum - 1;
                state.dataAirLoopHVACDOAS->airloopDOAS.push_back(thisDOAS);

                if (!OutAirNodeManager::CheckOutAirNodeNumber(state, thisDOAS.m_InletNodeNum)) {
                    ShowSevereError(state,
                                    format("Inlet node ({}) is not one of OutdoorAir:Node in {} = {}",
                                           state.dataLoopNodes->NodeID(thisDOAS.m_InletNodeNum),
                                           CurrentModuleObject,
                                           thisDOAS.Name));
                    errorsFound = true;
                }

                // Ensure the outlet node is the splitter inlet node, otherwise issue a severe error
                if (thisDOAS.m_OutletNodeNum != thisDOAS.m_CompPointerAirLoopSplitter->InletNodeNum) {
                    ShowSevereError(
                        state,
                        format("The outlet node is not the inlet node of AirLoopHVAC:Splitter in {} = {}", CurrentModuleObject, thisDOAS.Name));
                    ShowContinueError(state,
                                      format("The outlet node name is {}, and the inlet node name of AirLoopHVAC:Splitter is {}",
                                             state.dataLoopNodes->NodeID(thisDOAS.m_OutletNodeNum),
                                             state.dataLoopNodes->NodeID(thisDOAS.m_CompPointerAirLoopSplitter->InletNodeNum)));
                    errorsFound = true;
                }
            }

            // Check valid OA controller
            for (int OASysNum = 1; OASysNum <= state.dataAirLoop->NumOASystems; OASysNum++) {
                if (Util::SameString(state.dataAirLoop->OutsideAirSys(OASysNum).ControllerListName, "")) {
                    if (state.dataAirLoop->OutsideAirSys(OASysNum).AirLoopDOASNum == -1) {
                        ShowSevereError(state,
                                        format("AirLoopHVAC:OutdoorAirSystem = \"{}\" invalid Controller List Name = \" not found.",
                                               state.dataAirLoop->OutsideAirSys(OASysNum).Name));
                        errorsFound = true;
                    }
                }
            }
            if (errorsFound) {
                ShowFatalError(state, "getAirLoopHVACDOAS: Previous errors cause termination.");
            }
        }
    }

    void AirLoopDOAS::initAirLoopDOAS(EnergyPlusData &state, bool const FirstHVACIteration)
    {
        int LoopOA;
        Real64 SchAvailValue;
        static constexpr std::string_view RoutineName = "AirLoopDOAS::initAirLoopDOAS";

        if (state.dataGlobal->BeginEnvrnFlag && this->MyEnvrnFlag) {
            bool ErrorsFound = false;
            Real64 rho;
            state.dataSize->CurSysNum = this->m_OASystemNum;
            for (int CompNum = 1; CompNum <= state.dataAirLoop->OutsideAirSys(this->m_OASystemNum).NumComponents; ++CompNum) {
                std::string CompType = state.dataAirLoop->OutsideAirSys(this->m_OASystemNum).ComponentType(CompNum);
                std::string CompName = state.dataAirLoop->OutsideAirSys(this->m_OASystemNum).ComponentName(CompNum);
                if (Util::SameString(CompType, "FAN:SYSTEMMODEL")) {
                    state.dataHVACFan->fanObjs[this->m_FanIndex]->simulate(state);
                }
                if (Util::SameString(CompType, "FAN:COMPONENTMODEL")) {
                    Fans::SimulateFanComponents(state, CompName, FirstHVACIteration, this->m_FanIndex);
                }

                if (Util::SameString(CompType, "COIL:HEATING:WATER")) {
                    WaterCoils::SimulateWaterCoilComponents(state, CompName, FirstHVACIteration, this->m_HeatCoilNum);
                    Real64 CoilMaxVolFlowRate = WaterCoils::GetCoilMaxWaterFlowRate(state, "Coil:Heating:Water", CompName, ErrorsFound);
                    rho = FluidProperties::GetDensityGlycol(state,
                                                            state.dataPlnt->PlantLoop(this->HWPlantLoc.loopNum).FluidName,
                                                            Constant::HWInitConvTemp,
                                                            state.dataPlnt->PlantLoop(this->HWPlantLoc.loopNum).FluidIndex,
                                                            RoutineName);
                    PlantUtilities::InitComponentNodes(state,
                                                       0.0,
                                                       CoilMaxVolFlowRate * rho,
                                                       this->HWCtrlNodeNum,
                                                       state.dataAirLoop->OutsideAirSys(this->m_OASystemNum).OutletNodeNum(CompNum));
                }
                if (Util::SameString(CompType, "COIL:COOLING:WATER")) {
                    WaterCoils::SimulateWaterCoilComponents(state, CompName, FirstHVACIteration, this->m_CoolCoilNum);
                    Real64 CoilMaxVolFlowRate = WaterCoils::GetCoilMaxWaterFlowRate(state, "Coil:Cooling:Water", CompName, ErrorsFound);
                    rho = FluidProperties::GetDensityGlycol(state,
                                                            state.dataPlnt->PlantLoop(this->CWPlantLoc.loopNum).FluidName,
                                                            Constant::CWInitConvTemp,
                                                            state.dataPlnt->PlantLoop(this->CWPlantLoc.loopNum).FluidIndex,
                                                            RoutineName);
                    PlantUtilities::InitComponentNodes(state,
                                                       0.0,
                                                       CoilMaxVolFlowRate * rho,
                                                       this->CWCtrlNodeNum,
                                                       state.dataAirLoop->OutsideAirSys(this->m_OASystemNum).OutletNodeNum(CompNum));
                }
                if (Util::SameString(CompType, "COIL:COOLING:WATER:DETAILEDGEOMETRY")) {
                    WaterCoils::SimulateWaterCoilComponents(state, CompName, FirstHVACIteration, this->m_CoolCoilNum);
                    Real64 CoilMaxVolFlowRate =
                        WaterCoils::GetCoilMaxWaterFlowRate(state, "Coil:Cooling:Water:DetailedGeometry", CompName, ErrorsFound);
                    rho = FluidProperties::GetDensityGlycol(state,
                                                            state.dataPlnt->PlantLoop(this->CWPlantLoc.loopNum).FluidName,
                                                            Constant::CWInitConvTemp,
                                                            state.dataPlnt->PlantLoop(this->CWPlantLoc.loopNum).FluidIndex,
                                                            RoutineName);
                    PlantUtilities::InitComponentNodes(state,
                                                       0.0,
                                                       CoilMaxVolFlowRate * rho,
                                                       this->CWCtrlNodeNum,
                                                       state.dataAirLoop->OutsideAirSys(this->m_OASystemNum).OutletNodeNum(CompNum));
                }
            }

            this->MyEnvrnFlag = false;
            if (ErrorsFound) {
                ShowFatalError(state, "initAirLoopDOAS: Previous errors cause termination.");
            }
        }

        if (!state.dataGlobal->BeginEnvrnFlag) {
            this->MyEnvrnFlag = true;
        }

        this->SumMassFlowRate = 0.0;

        for (LoopOA = 0; LoopOA < this->m_CompPointerAirLoopSplitter->numOfOutletNodes; LoopOA++) {
            int NodeNum = this->m_CompPointerAirLoopSplitter->OutletNodeNum[LoopOA];
            this->SumMassFlowRate += state.dataLoopNodes->Node(NodeNum).MassFlowRate;
        }

        SchAvailValue = ScheduleManager::GetCurrentScheduleValue(state, this->m_AvailManagerSchedPtr);
        if (SchAvailValue < 1.0) {
            this->SumMassFlowRate = 0.0;
        }
        state.dataLoopNodes->Node(this->m_InletNodeNum).MassFlowRate = this->SumMassFlowRate;
    }

    void AirLoopDOAS::CalcAirLoopDOAS(EnergyPlusData &state, bool const FirstHVACIteration)
    {
        using MixedAir::ManageOutsideAirSystem;

        this->m_CompPointerAirLoopMixer->CalcAirLoopMixer(state);
        if (this->m_FanIndex > -1) {
            if (this->m_FanInletNodeNum == this->m_InletNodeNum) {
                state.dataLoopNodes->Node(this->m_FanInletNodeNum).MassFlowRateMaxAvail = this->SumMassFlowRate;
                state.dataLoopNodes->Node(this->m_FanOutletNodeNum).MassFlowRateMaxAvail = this->SumMassFlowRate;
                state.dataLoopNodes->Node(this->m_FanOutletNodeNum).MassFlowRateMax = this->SumMassFlowRate;
            } else {
                state.dataLoopNodes->Node(this->m_InletNodeNum).MassFlowRateMax = this->SumMassFlowRate;
                state.dataLoopNodes->Node(this->m_InletNodeNum).MassFlowRateMaxAvail = this->SumMassFlowRate;
            }
        }
        ManageOutsideAirSystem(state, this->OASystemName, FirstHVACIteration, 0, this->m_OASystemNum);
        Real64 Temp = state.dataLoopNodes->Node(this->m_OutletNodeNum).Temp;
        Real64 HumRat = state.dataLoopNodes->Node(this->m_OutletNodeNum).HumRat;
        state.dataLoopNodes->Node(this->m_OutletNodeNum).Enthalpy = Psychrometrics::PsyHFnTdbW(Temp, HumRat);

        this->m_CompPointerAirLoopSplitter->CalcAirLoopSplitter(state, Temp, HumRat);
    }

    void AirLoopDOAS::SizingAirLoopDOAS(EnergyPlusData &state)
    {
        Real64 sizingMassFlow = 0;

        for (int AirLoop = 1; AirLoop <= this->NumOfAirLoops; AirLoop++) {
            int AirLoopNum = this->m_AirLoopNum[AirLoop - 1];
            this->m_OACtrlNum.push_back(state.dataAirLoop->AirLoopControlInfo(AirLoopNum).OACtrlNum);

            if (this->m_OACtrlNum[AirLoop - 1] > 0) {
                sizingMassFlow += state.dataMixedAir->OAController(this->m_OACtrlNum[AirLoop - 1]).MaxOA;
            }
        }
        this->SizingMassFlow = sizingMassFlow;
        this->GetDesignDayConditions(state);

        if (this->m_FanIndex > -1 && this->m_FanTypeNum == SimAirServingZones::CompType::Fan_System_Object) {
            state.dataHVACFan->fanObjs[this->m_FanIndex]->designAirVolFlowRate = sizingMassFlow / state.dataEnvrn->StdRhoAir;
            state.dataLoopNodes->Node(this->m_FanInletNodeNum).MassFlowRateMaxAvail = sizingMassFlow;
            state.dataLoopNodes->Node(this->m_FanOutletNodeNum).MassFlowRateMaxAvail = sizingMassFlow;
            state.dataLoopNodes->Node(this->m_FanOutletNodeNum).MassFlowRateMax = sizingMassFlow;
        }
        bool errorsFound = false;
        if (this->m_FanIndex > 0 && this->m_FanTypeNum == SimAirServingZones::CompType::Fan_ComponentModel) {
            Fans::SetFanData(state, this->m_FanIndex, errorsFound, Name, sizingMassFlow / state.dataEnvrn->StdRhoAir, 0);
            state.dataFans->Fan(this->m_FanIndex).MaxAirMassFlowRate = sizingMassFlow;
            state.dataLoopNodes->Node(this->m_FanInletNodeNum).MassFlowRateMaxAvail = sizingMassFlow;
            state.dataLoopNodes->Node(this->m_FanOutletNodeNum).MassFlowRateMaxAvail = sizingMassFlow;
            state.dataLoopNodes->Node(this->m_FanOutletNodeNum).MassFlowRateMax = sizingMassFlow;
        }
        if (errorsFound) {
            ShowFatalError(state, "Preceding sizing errors cause program termination");
        }
        state.dataSize->CurSysNum = state.dataHVACGlobal->NumPrimaryAirSys + this->m_AirLoopDOASNum + 1;
        state.dataSize->CurOASysNum = this->m_OASystemNum;
    }

    void getAirLoopHVACDOASInput(EnergyPlusData &state)
    {
        if (state.dataAirLoopHVACDOAS->GetInputOnceFlag) {
            AirLoopDOAS::getAirLoopDOASInput(state);
            state.dataAirLoopHVACDOAS->GetInputOnceFlag = false;
        }
    }

    void AirLoopDOAS::GetDesignDayConditions(EnergyPlusData &state)
    {
        for (auto &env : state.dataWeather->Environment) {
            if (env.KindOfEnvrn != Constant::KindOfSim::DesignDay && env.KindOfEnvrn != Constant::KindOfSim::RunPeriodDesign) continue;
            if (env.maxCoolingOATSizing > this->SizingCoolOATemp) {
                this->SizingCoolOATemp = env.maxCoolingOATSizing;
                // DesignDayNum = 0 for KindOfSim == RunPeriodDesign
                if (env.KindOfEnvrn == Constant::KindOfSim::DesignDay && state.dataWeather->DesDayInput(env.DesignDayNum).PressureEntered) {
                    this->SizingCoolOAHumRat = Psychrometrics::PsyWFnTdpPb(
                        state, env.maxCoolingOADPSizing, state.dataWeather->DesDayInput(env.DesignDayNum).PressBarom);
                } else {
                    this->SizingCoolOAHumRat = Psychrometrics::PsyWFnTdpPb(state, env.maxCoolingOADPSizing, state.dataEnvrn->StdBaroPress);
                }
            }
            if (env.minHeatingOATSizing < this->HeatOutTemp) {
                this->HeatOutTemp = env.minHeatingOATSizing;
                if (env.KindOfEnvrn == Constant::KindOfSim::DesignDay && state.dataWeather->DesDayInput(env.DesignDayNum).PressureEntered) {
                    this->HeatOutHumRat = Psychrometrics::PsyWFnTdpPb(
                        state, env.minHeatingOADPSizing, state.dataWeather->DesDayInput(env.DesignDayNum).PressBarom);
                } else {
                    this->HeatOutHumRat = Psychrometrics::PsyWFnTdpPb(state, env.minHeatingOADPSizing, state.dataEnvrn->StdBaroPress);
                }
            }
        }
    }

    void CheckConvergence(EnergyPlusData &state)
    {

        Real64 maxDiff;
        Real64 Diff;
        Real64 OldTemp;
        for (auto &loop : state.dataAirLoopHVACDOAS->airloopDOAS) {
            maxDiff = 0.0;
            Diff = std::abs(loop.m_CompPointerAirLoopSplitter->InletTemp -
                            state.dataLoopNodes->Node(loop.m_CompPointerAirLoopSplitter->OutletNodeNum[0]).Temp);
            if (Diff > maxDiff) {
                maxDiff = Diff;
            }
            if (loop.m_HeatExchangerFlag) {
                OldTemp = loop.m_CompPointerAirLoopMixer->OutletTemp;
                loop.m_CompPointerAirLoopMixer->CalcAirLoopMixer(state);
                Diff = std::abs(OldTemp - loop.m_CompPointerAirLoopMixer->OutletTemp);
                if (Diff > maxDiff) {
                    maxDiff = Diff;
                }
            }
            if (maxDiff > 1.0e-6) {
                if (loop.ConveCount == 0) {
                    ++loop.ConveCount;
                    ShowWarningError(state, format("Convergence limit is above 1.0e-6 for unit={}", loop.Name));
                    ShowContinueErrorTimeStamp(
                        state, format("The max difference of node temperatures between AirLoopDOAS outlet and OA mixer inlet ={:.6R}", maxDiff));
                } else {
                    ++loop.ConveCount;
                    ShowRecurringWarningErrorAtEnd(state,
                                                   loop.Name + "\": The max difference of node temperatures exceeding 1.0e-6  continues...",
                                                   loop.ConveIndex,
                                                   maxDiff,
                                                   maxDiff);
                }
            }
        }
    }

} // namespace AirLoopHVACDOAS
} // namespace EnergyPlus<|MERGE_RESOLUTION|>--- conflicted
+++ resolved
@@ -381,14 +381,9 @@
                 ++AirLoopSplitterNum;
                 AirLoopSplitter thisSplitter;
 
-<<<<<<< HEAD
                 thisSplitter.name = Util::makeUPPER(thisObjectName);
                 thisSplitter.InletNodeName = Util::makeUPPER(fields.at("inlet_node_name").get<std::string>());
-=======
-                thisSplitter.name = UtilityRoutines::makeUPPER(thisObjectName);
-                thisSplitter.InletNodeName = UtilityRoutines::makeUPPER(fields.at("inlet_node_name").get<std::string>());
-                thisSplitter.InletNodeNum = UtilityRoutines::FindItemInList(thisSplitter.InletNodeName, state.dataLoopNodes->NodeID);
->>>>>>> 31366683
+                thisSplitter.InletNodeNum = Util::FindItemInList(thisSplitter.InletNodeName, state.dataLoopNodes->NodeID);
                 thisSplitter.m_AirLoopSplitter_Num = AirLoopSplitterNum - 1;
 
                 auto NodeNames = fields.find("nodes");
