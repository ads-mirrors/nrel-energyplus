--- conflicted
+++ resolved
@@ -1032,43 +1032,13 @@
                 if (state.dataPlnt->PlantFirstSizesOkayToFinalize) this->HighSpeedFanPower = tmpHighSpeedFanPower;
             } else if (PltSizCondNum > 0) {
                 if (state.dataSize->PlantSizData(PltSizCondNum).DesVolFlowRate >= HVAC::SmallWaterVolFlow) {
-<<<<<<< HEAD
 
                     ensureSizingPlantExitTempIsNotLessThanDesignEnteringAirTemp();
 
-                    rho = FluidProperties::GetDensityGlycol(state,
-                                                            state.dataPlnt->PlantLoop(this->plantLoc.loopNum).FluidName,
-                                                            Constant::InitConvTemp,
-                                                            state.dataPlnt->PlantLoop(this->plantLoc.loopNum).FluidIndex,
-                                                            CalledFrom);
-                    Cp = FluidProperties::GetSpecificHeatGlycol(state,
-                                                                state.dataPlnt->PlantLoop(this->plantLoc.loopNum).FluidName,
-                                                                state.dataSize->PlantSizData(PltSizCondNum).ExitTemp,
-                                                                state.dataPlnt->PlantLoop(this->plantLoc.loopNum).FluidIndex,
-                                                                CalledFrom);
-=======
-                    // This conditional statement is to trap when the user specified Condenser/Fluid Cooler water design setpoint
-                    // temperature is less than design inlet air dry bulb temperature
-                    if (state.dataSize->PlantSizData(PltSizCondNum).ExitTemp <= this->DesignEnteringAirTemp &&
-                        state.dataPlnt->PlantFirstSizesOkayToFinalize) {
-                        ShowSevereError(state, format("Error when autosizing the UA value for fluid cooler = {}.", this->Name));
-                        ShowContinueError(state,
-                                          format("Design Loop Exit Temperature ({:.2R} C) must be greater than design entering air dry-bulb "
-                                                 "temperature ({:.2R} C) when autosizing the fluid cooler UA.",
-                                                 state.dataSize->PlantSizData(PltSizCondNum).ExitTemp,
-                                                 this->DesignEnteringAirTemp));
-                        ShowContinueError(state,
-                                          "It is recommended that the Design Loop Exit Temperature = design inlet air dry-bulb temp plus the "
-                                          "Fluid Cooler design approach temperature (e.g., 4 C).");
-                        ShowContinueError(state,
-                                          "If using HVACTemplate:Plant:ChilledWaterLoop, then check that input field Condenser Water Design "
-                                          "Setpoint must be > design inlet air dry-bulb temp if autosizing the Fluid Cooler.");
-                        ShowFatalError(state, "Review and revise design input values as appropriate.");
-                    }
                     rho = state.dataPlnt->PlantLoop(this->plantLoc.loopNum).glycol->getDensity(state, Constant::InitConvTemp, CalledFrom);
                     Cp = state.dataPlnt->PlantLoop(this->plantLoc.loopNum)
                              .glycol->getSpecificHeat(state, state.dataSize->PlantSizData(PltSizCondNum).ExitTemp, CalledFrom);
->>>>>>> 28140c58
+
                     DesFluidCoolerLoad = rho * Cp * tmpDesignWaterFlowRate * state.dataSize->PlantSizData(PltSizCondNum).DeltaT;
                     tmpHighSpeedFanPower = 0.0105 * DesFluidCoolerLoad;
                     if (state.dataPlnt->PlantFirstSizesOkayToFinalize) this->HighSpeedFanPower = tmpHighSpeedFanPower;
@@ -1130,43 +1100,13 @@
                 if (state.dataPlnt->PlantFirstSizesOkayToFinalize) this->HighSpeedAirFlowRate = tmpHighSpeedAirFlowRate;
             } else if (PltSizCondNum > 0) {
                 if (state.dataSize->PlantSizData(PltSizCondNum).DesVolFlowRate >= HVAC::SmallWaterVolFlow) {
-<<<<<<< HEAD
 
                     ensureSizingPlantExitTempIsNotLessThanDesignEnteringAirTemp();
 
-                    rho = FluidProperties::GetDensityGlycol(state,
-                                                            state.dataPlnt->PlantLoop(this->plantLoc.loopNum).FluidName,
-                                                            Constant::InitConvTemp,
-                                                            state.dataPlnt->PlantLoop(this->plantLoc.loopNum).FluidIndex,
-                                                            CalledFrom);
-                    Cp = FluidProperties::GetSpecificHeatGlycol(state,
-                                                                state.dataPlnt->PlantLoop(this->plantLoc.loopNum).FluidName,
-                                                                state.dataSize->PlantSizData(PltSizCondNum).ExitTemp,
-                                                                state.dataPlnt->PlantLoop(this->plantLoc.loopNum).FluidIndex,
-                                                                CalledFrom);
-=======
-                    // This conditional statement is to trap when the user specified Condenser/Fluid Cooler water design setpoint
-                    // temperature is less than design inlet air dry bulb temperature
-                    if (state.dataSize->PlantSizData(PltSizCondNum).ExitTemp <= this->DesignEnteringAirTemp &&
-                        state.dataPlnt->PlantFirstSizesOkayToFinalize) {
-                        ShowSevereError(state, format("Error when autosizing the UA value for fluid cooler = {}.", this->Name));
-                        ShowContinueError(state,
-                                          format("Design Loop Exit Temperature ({:.2R} C) must be greater than design entering air dry-bulb "
-                                                 "temperature ({:.2R} C) when autosizing the fluid cooler UA.",
-                                                 state.dataSize->PlantSizData(PltSizCondNum).ExitTemp,
-                                                 this->DesignEnteringAirTemp));
-                        ShowContinueError(state,
-                                          "It is recommended that the Design Loop Exit Temperature = design inlet air dry-bulb temp plus the "
-                                          "Fluid Cooler design approach temperature (e.g., 4 C).");
-                        ShowContinueError(state,
-                                          "If using HVACTemplate:Plant:ChilledWaterLoop, then check that input field Condenser Water Design "
-                                          "Setpoint must be > design inlet air dry-bulb temp if autosizing the Fluid Cooler.");
-                        ShowFatalError(state, "Review and revise design input values as appropriate.");
-                    }
                     rho = state.dataPlnt->PlantLoop(this->plantLoc.loopNum).glycol->getDensity(state, Constant::InitConvTemp, CalledFrom);
                     Cp = state.dataPlnt->PlantLoop(this->plantLoc.loopNum)
                              .glycol->getSpecificHeat(state, state.dataSize->PlantSizData(PltSizCondNum).ExitTemp, CalledFrom);
->>>>>>> 28140c58
+
                     DesFluidCoolerLoad = rho * Cp * tmpDesignWaterFlowRate * state.dataSize->PlantSizData(PltSizCondNum).DeltaT;
                     tmpHighSpeedAirFlowRate = DesFluidCoolerLoad / (this->DesignEnteringWaterTemp - this->DesignEnteringAirTemp) * 4.0;
                     if (state.dataPlnt->PlantFirstSizesOkayToFinalize) this->HighSpeedAirFlowRate = tmpHighSpeedAirFlowRate;
@@ -1221,43 +1161,13 @@
     if (this->HighSpeedFluidCoolerUAWasAutoSized && state.dataPlnt->PlantFirstSizesOkayToFinalize) {
         if (PltSizCondNum > 0) {
             if (state.dataSize->PlantSizData(PltSizCondNum).DesVolFlowRate >= HVAC::SmallWaterVolFlow) {
-<<<<<<< HEAD
 
                 ensureSizingPlantExitTempIsNotLessThanDesignEnteringAirTemp();
 
-                rho = FluidProperties::GetDensityGlycol(state,
-                                                        state.dataPlnt->PlantLoop(this->plantLoc.loopNum).FluidName,
-                                                        Constant::InitConvTemp,
-                                                        state.dataPlnt->PlantLoop(this->plantLoc.loopNum).FluidIndex,
-                                                        CalledFrom);
-                Cp = FluidProperties::GetSpecificHeatGlycol(state,
-                                                            state.dataPlnt->PlantLoop(this->plantLoc.loopNum).FluidName,
-                                                            state.dataSize->PlantSizData(PltSizCondNum).ExitTemp,
-                                                            state.dataPlnt->PlantLoop(this->plantLoc.loopNum).FluidIndex,
-                                                            CalledFrom);
-=======
-                // This conditional statement is to trap when the user specified Condenser/Fluid Cooler water design setpoint
-                // temperature is less than design inlet air dry bulb temperature
-                if (state.dataSize->PlantSizData(PltSizCondNum).ExitTemp <= this->DesignEnteringAirTemp &&
-                    state.dataPlnt->PlantFirstSizesOkayToFinalize) {
-                    ShowSevereError(state, format("Error when autosizing the UA value for fluid cooler = {}.", this->Name));
-                    ShowContinueError(state,
-                                      format("Design Loop Exit Temperature ({:.2R} C) must be greater than design entering air dry-bulb "
-                                             "temperature ({:.2R} C) when autosizing the fluid cooler UA.",
-                                             state.dataSize->PlantSizData(PltSizCondNum).ExitTemp,
-                                             this->DesignEnteringAirTemp));
-                    ShowContinueError(state,
-                                      "It is recommended that the Design Loop Exit Temperature = design inlet air dry-bulb temp plus the Fluid "
-                                      "Cooler design approach temperature (e.g., 4 C).");
-                    ShowContinueError(state,
-                                      "If using HVACTemplate:Plant:ChilledWaterLoop, then check that input field Condenser Water Design Setpoint "
-                                      "must be > design inlet air dry-bulb temp if autosizing the Fluid Cooler.");
-                    ShowFatalError(state, "Review and revise design input values as appropriate.");
-                }
                 rho = state.dataPlnt->PlantLoop(this->plantLoc.loopNum).glycol->getDensity(state, Constant::InitConvTemp, CalledFrom);
                 Cp = state.dataPlnt->PlantLoop(this->plantLoc.loopNum)
                          .glycol->getSpecificHeat(state, state.dataSize->PlantSizData(PltSizCondNum).ExitTemp, CalledFrom);
->>>>>>> 28140c58
+
                 DesFluidCoolerLoad = rho * Cp * tmpDesignWaterFlowRate * state.dataSize->PlantSizData(PltSizCondNum).DeltaT;
                 UA0 = 0.0001 * DesFluidCoolerLoad; // Assume deltaT = 10000K (limit)
                 UA1 = DesFluidCoolerLoad;          // Assume deltaT = 1K
@@ -1625,11 +1535,7 @@
             this->AirPress = state.dataEnvrn->StdBaroPress;
             this->AirHumRat = Psychrometrics::PsyWFnTdbTwbPb(state, this->AirTemp, this->AirWetBulb, this->AirPress);
             Real64 OutletTemp = 0;
-            rho = FluidProperties::GetDensityGlycol(state,
-                                                    state.dataPlnt->PlantLoop(this->plantLoc.loopNum).FluidName,
-                                                    Constant::InitConvTemp,
-                                                    state.dataPlnt->PlantLoop(this->plantLoc.loopNum).FluidIndex,
-                                                    CalledFrom);
+            rho = state.dataPlnt->PlantLoop(this->plantLoc.loopNum).glycol->getDensity(state, Constant::InitConvTemp, CalledFrom);
             CalcFluidCoolerOutlet(
                 state, this->indexInArray, rho * this->DesignWaterFlowRate, this->HighSpeedAirFlowRate, this->HighSpeedFluidCoolerUA, OutletTemp);
             this->DesignLeavingWaterTemp = OutletTemp;
