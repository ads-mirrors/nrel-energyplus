// EnergyPlus, Copyright (c) 1996-2020, The Board of Trustees of the University of Illinois,
// The Regents of the University of California, through Lawrence Berkeley National Laboratory
// (subject to receipt of any required approvals from the U.S. Dept. of Energy), Oak Ridge
// National Laboratory, managed by UT-Battelle, Alliance for Sustainable Energy, LLC, and other
// contributors. All rights reserved.
//
// NOTICE: This Software was developed under funding from the U.S. Department of Energy and the
// U.S. Government consequently retains certain rights. As such, the U.S. Government has been
// granted for itself and others acting on its behalf a paid-up, nonexclusive, irrevocable,
// worldwide license in the Software to reproduce, distribute copies to the public, prepare
// derivative works, and perform publicly and display publicly, and to permit others to do so.
//
// Redistribution and use in source and binary forms, with or without modification, are permitted
// provided that the following conditions are met:
//
// (1) Redistributions of source code must retain the above copyright notice, this list of
//     conditions and the following disclaimer.
//
// (2) Redistributions in binary form must reproduce the above copyright notice, this list of
//     conditions and the following disclaimer in the documentation and/or other materials
//     provided with the distribution.
//
// (3) Neither the name of the University of California, Lawrence Berkeley National Laboratory,
//     the University of Illinois, U.S. Dept. of Energy nor the names of its contributors may be
//     used to endorse or promote products derived from this software without specific prior
//     written permission.
//
// (4) Use of EnergyPlus(TM) Name. If Licensee (i) distributes the software in stand-alone form
//     without changes from the version obtained under this License, or (ii) Licensee makes a
//     reference solely to the software portion of its product, Licensee must refer to the
//     software as "EnergyPlus version X" software, where "X" is the version number Licensee
//     obtained under this License and may not use a different name for the software. Except as
//     specifically required in this Section (4), Licensee shall not use in a company name, a
//     product name, in advertising, publicity, or other promotional activities any name, trade
//     name, trademark, logo, or other designation of "EnergyPlus", "E+", "e+" or confusingly
//     similar designation, without the U.S. Department of Energy's prior written consent.
//
// THIS SOFTWARE IS PROVIDED BY THE COPYRIGHT HOLDERS AND CONTRIBUTORS "AS IS" AND ANY EXPRESS OR
// IMPLIED WARRANTIES, INCLUDING, BUT NOT LIMITED TO, THE IMPLIED WARRANTIES OF MERCHANTABILITY
// AND FITNESS FOR A PARTICULAR PURPOSE ARE DISCLAIMED. IN NO EVENT SHALL THE COPYRIGHT OWNER OR
// CONTRIBUTORS BE LIABLE FOR ANY DIRECT, INDIRECT, INCIDENTAL, SPECIAL, EXEMPLARY, OR
// CONSEQUENTIAL DAMAGES (INCLUDING, BUT NOT LIMITED TO, PROCUREMENT OF SUBSTITUTE GOODS OR
// SERVICES; LOSS OF USE, DATA, OR PROFITS; OR BUSINESS INTERRUPTION) HOWEVER CAUSED AND ON ANY
// THEORY OF LIABILITY, WHETHER IN CONTRACT, STRICT LIABILITY, OR TORT (INCLUDING NEGLIGENCE OR
// OTHERWISE) ARISING IN ANY WAY OUT OF THE USE OF THIS SOFTWARE, EVEN IF ADVISED OF THE
// POSSIBILITY OF SUCH DAMAGE.

// FMI-Related Headers
extern "C" {
#include <FMI/main.h>
}

// C++ Headers
#include <cmath>
#include <memory>
#include <string>

// ObjexxFCL Headers
#include <ObjexxFCL/Array.functions.hh>
#include <ObjexxFCL/Array1D.hh>
#include <ObjexxFCL/Fmath.hh>
#include <ObjexxFCL/environment.hh>
#include <ObjexxFCL/gio.hh>
#include <ObjexxFCL/string.functions.hh>

// EnergyPlus Headers
#include <EnergyPlus/BranchInputManager.hh>
#include <EnergyPlus/BranchNodeConnections.hh>
#include <EnergyPlus/CommandLineInterface.hh>
#include <EnergyPlus/CostEstimateManager.hh>
#include <EnergyPlus/CurveManager.hh>
#include <EnergyPlus/Data/EnergyPlusData.hh>
#include <EnergyPlus/DataAirLoop.hh>
#include <EnergyPlus/DataBranchNodeConnections.hh>
#include <EnergyPlus/DataContaminantBalance.hh>
#include <EnergyPlus/DataConvergParams.hh>
#include <EnergyPlus/DataEnvironment.hh>
#include <EnergyPlus/DataErrorTracking.hh>
#include <EnergyPlus/DataGlobalConstants.hh>
#include <EnergyPlus/DataGlobals.hh>
#include <EnergyPlus/DataHVACGlobals.hh>
#include <EnergyPlus/DataHeatBalFanSys.hh>
#include <EnergyPlus/DataHeatBalance.hh>
#include <EnergyPlus/DataIPShortCuts.hh>
#include <EnergyPlus/DataLoopNode.hh>
#include <EnergyPlus/DataOutputs.hh>
#include <EnergyPlus/DataPrecisionGlobals.hh>
#include <EnergyPlus/DataReportingFlags.hh>
#include <EnergyPlus/DataRuntimeLanguage.hh>
#include <EnergyPlus/DataSizing.hh>
#include <EnergyPlus/DataStringGlobals.hh>
#include <EnergyPlus/DataSurfaces.hh>
#include <EnergyPlus/DataSystemVariables.hh>
#include <EnergyPlus/DataTimings.hh>
#include <EnergyPlus/DataZoneEquipment.hh>
#include <EnergyPlus/DemandManager.hh>
#include <EnergyPlus/DisplayRoutines.hh>
#include <EnergyPlus/DualDuct.hh>
#include <EnergyPlus/EMSManager.hh>
#include <EnergyPlus/EconomicLifeCycleCost.hh>
#include <EnergyPlus/EconomicTariff.hh>
#include <EnergyPlus/ElectricPowerServiceManager.hh>
#include <EnergyPlus/ExteriorEnergyUse.hh>
#include <EnergyPlus/ExternalInterface.hh>
#include <EnergyPlus/FaultsManager.hh>
#include <EnergyPlus/FluidProperties.hh>
#include <EnergyPlus/General.hh>
#include <EnergyPlus/GeneralRoutines.hh>
#include <EnergyPlus/HVACControllers.hh>
#include <EnergyPlus/HVACManager.hh>
#include <EnergyPlus/HVACSizingSimulationManager.hh>
#include <EnergyPlus/HeatBalanceAirManager.hh>
#include <EnergyPlus/HeatBalanceIntRadExchange.hh>
#include <EnergyPlus/HeatBalanceManager.hh>
#include <EnergyPlus/HeatBalanceSurfaceManager.hh>
#include <EnergyPlus/InputProcessing/InputProcessor.hh>
#include <EnergyPlus/MixedAir.hh>
#include <EnergyPlus/NodeInputManager.hh>
#include <EnergyPlus/OutAirNodeManager.hh>
#include <EnergyPlus/OutputFiles.hh>
#include <EnergyPlus/OutputProcessor.hh>
#include <EnergyPlus/OutputReportPredefined.hh>
#include <EnergyPlus/OutputReportTabular.hh>
#include <EnergyPlus/OutputReports.hh>
#include <EnergyPlus/Plant/DataPlant.hh>
#include <EnergyPlus/Plant/PlantManager.hh>
#include <EnergyPlus/PlantPipingSystemsManager.hh>
#include <EnergyPlus/PluginManager.hh>
#include <EnergyPlus/PollutionModule.hh>
#include <EnergyPlus/Psychrometrics.hh>
#include <EnergyPlus/RefrigeratedCase.hh>
#include <EnergyPlus/ReportCoilSelection.hh>
#include <EnergyPlus/ResultsSchema.hh>
#include <EnergyPlus/ScheduleManager.hh>
#include <EnergyPlus/SetPointManager.hh>
#include <EnergyPlus/SimulationManager.hh>
#include <EnergyPlus/SizingManager.hh>
#include <EnergyPlus/SolarShading.hh>
#include <EnergyPlus/SurfaceGeometry.hh>
#include <EnergyPlus/SystemReports.hh>
#include <EnergyPlus/Timer.h>
#include <EnergyPlus/UtilityRoutines.hh>
#include <EnergyPlus/Vectors.hh>
#include <EnergyPlus/WeatherManager.hh>
#include <EnergyPlus/ZoneContaminantPredictorCorrector.hh>
#include <EnergyPlus/ZoneEquipmentManager.hh>
#include <EnergyPlus/ZoneTempPredictorCorrector.hh>
#include <EnergyPlus/api/datatransfer.h>

namespace EnergyPlus {
namespace SimulationManager {

    // MODULE INFORMATION:
    //       AUTHOR         Rick Strand
    //       DATE WRITTEN   January 1997
    //       MODIFIED       na
    //       RE-ENGINEERED  na

    // PURPOSE OF THIS MODULE:
    // This module contains the main driver routine which manages the major
    // control loops of the EnergyPlus simulation.  This module is also
    // responsible for setting the global environment flags for these
    // loops.

    // METHODOLOGY EMPLOYED:
    // This module was constructed from the remnants of (I)BLAST routines
    // SIMBLD (Simulate Building), SIMZG (Simulate Zone Group), and SIMZGD
    // (Simulate Zone Group for a Day).

    // REFERENCES:
    // (I)BLAST legacy code, internal Reverse Engineering documentation,
    // and internal Evolutionary Engineering documentation.

    // Using/Aliasing
    using namespace DataPrecisionGlobals;
    using namespace DataGlobals;
    using namespace DataSizing;
    using namespace DataReportingFlags;
    using namespace DataSystemVariables;
    using namespace HeatBalanceManager;
    using namespace WeatherManager;
    using namespace ExternalInterface;

    // MODULE PARAMETER DEFINITIONS:
    static std::string const BlankString;

    // MODULE VARIABLE DECLARATIONS:
    bool RunPeriodsInInput(false);
    bool RunControlInInput(false);

    namespace {
        // These were static variables within different functions. They were pulled out into the namespace
        // to facilitate easier unit testing of those functions.
        // These are purposefully not in the header file as an extern variable. No one outside of SimulationManager should
        // use these. They are cleared by clear_state() for use by unit tests, but normal simulations should be unaffected.
        // This is purposefully in an anonymous namespace so nothing outside this implementation file can use it.
        bool PreP_Fatal(false);
    } // namespace

    // Functions
    void clear_state()
    {
        RunPeriodsInInput = false;
        RunControlInInput = false;
        PreP_Fatal = false;
    }

    void ManageSimulation(EnergyPlusData &state)
    {

        // SUBROUTINE INFORMATION:
        //       AUTHOR         Rick Strand
        //       DATE WRITTEN   January 1997
        //       MODIFIED       na
        //       RE-ENGINEERED  na

        // PURPOSE OF THIS SUBROUTINE:
        // This subroutine is the main driver of the simulation manager module.
        // It contains the main environment-time loops for the building
        // simulation.  This includes the environment loop, a day loop, an
        // hour loop, and a time step loop.

        // METHODOLOGY EMPLOYED:
        // na

        // REFERENCES:
        // na

        // Using/Aliasing
        using DataEnvironment::CurMnDy;
        using DataEnvironment::CurrentOverallSimDay;
        using DataEnvironment::CurrentYearIsLeapYear;
        using DataEnvironment::EndMonthFlag;
        using DataEnvironment::EnvironmentName;
        using DataEnvironment::TotalOverallSimDays;
        using DataEnvironment::TotDesDays;
        using DataEnvironment::TotRunDesPersDays;
        using DataHVACGlobals::TimeStepSys;

        using BranchInputManager::ManageBranchInput;
        using BranchInputManager::TestBranchIntegrity;
        using BranchNodeConnections::CheckNodeConnections;
        using BranchNodeConnections::TestCompSetInletOutletNodes;
        using CostEstimateManager::SimCostEstimate;
        using CurveManager::InitCurveReporting;
        using DataErrorTracking::AskForConnectionsReport;
        using DataErrorTracking::ExitDuringSimulations;
        using DemandManager::InitDemandManagers;
        using EconomicLifeCycleCost::ComputeLifeCycleCostAndReport;
        using EconomicLifeCycleCost::GetInputForLifeCycleCost;
        using EconomicTariff::ComputeTariff; // added for computing annual utility costs
        using EconomicTariff::WriteTabularTariffReports;
        using EMSManager::CheckIfAnyEMS;
        using EMSManager::ManageEMS;
        using ExteriorEnergyUse::ManageExteriorEnergyUse;
        using General::TrimSigDigits;
        using HVACControllers::DumpAirLoopStatistics;
        using MixedAir::CheckControllerLists;
        using NodeInputManager::CheckMarkedNodes;
        using NodeInputManager::SetupNodeVarsForReporting;
        using OutputProcessor::ReportForTabularReports;
        using OutputProcessor::SetupTimePointers;
        using OutputReportPredefined::SetPredefinedTables;
        using OutputReportTabular::CloseOutputTabularFile;
        using OutputReportTabular::OpenOutputTabularFile;
        using OutputReportTabular::ResetTabularReports;
        using OutputReportTabular::WriteTabularReports;
        using PlantManager::CheckIfAnyPlant;
        using PollutionModule::CheckPollutionMeterReporting;
        using PollutionModule::SetupPollutionCalculations;
        using PollutionModule::SetupPollutionMeterReporting;
        using SizingManager::ManageSizing;
        using SystemReports::CreateEnergyReportStructure;
        using SystemReports::ReportAirLoopConnections;
        using namespace DataTimings;
        using DataSystemVariables::FullAnnualRun;
        using FaultsManager::CheckAndReadFaults;
        using OutputProcessor::isFinalYear;
        using OutputProcessor::ResetAccumulationWhenWarmupComplete;
        using PlantPipingSystemsManager::CheckIfAnyBasements;
        using PlantPipingSystemsManager::CheckIfAnySlabs;
        using PlantPipingSystemsManager::SimulateGroundDomains;
        using Psychrometrics::InitializePsychRoutines;
        using SetPointManager::CheckIfAnyIdealCondEntSetPoint;
        using WeatherManager::CheckIfAnyUnderwaterBoundaries;

        // Locals
        // SUBROUTINE PARAMETER DEFINITIONS:
        // na

        // INTERFACE BLOCK SPECIFICATIONS:
        // na

        // DERIVED TYPE DEFINITIONS:
        // na

        // SUBROUTINE LOCAL VARIABLE DECLARATIONS:
        static bool Available; // an environment is available to process
        static bool ErrorsFound(false);
        static bool TerminalError(false);
        bool SimsDone;
        bool ErrFound;
        bool oneTimeUnderwaterBoundaryCheck = true;
        bool AnyUnderwaterBoundaries = false;
        int EnvCount;

        // Windows: ensure that EnergyPlusAPI.dll's notion of the "static singleton OutputFiles" matches
        // the exe's notion.
        // TODO: Remove this after we have eliminated all remaining calls to OutputFiles::getSingleton
        OutputFiles::setSingleton(&state.outputFiles);

        // CreateSQLiteDatabase();
        sqlite = EnergyPlus::CreateSQLiteDatabase();

        if (sqlite) {
            sqlite->sqliteBegin();
            sqlite->createSQLiteSimulationsRecord(1, DataStringGlobals::VerString, DataStringGlobals::CurrentDateTime);
            sqlite->sqliteCommit();
        }

        // FLOW:
        PostIPProcessing();

        InitializePsychRoutines();

        BeginSimFlag = true;
        BeginFullSimFlag = false;
        DoOutputReporting = false;
        DisplayPerfSimulationFlag = false;
        DoWeatherInitReporting = false;
        RunPeriodsInInput =
            (inputProcessor->getNumObjectsFound("RunPeriod") > 0 || inputProcessor->getNumObjectsFound("RunPeriod:CustomRange") > 0 || FullAnnualRun);
        AskForConnectionsReport = false; // set to false until sizing is finished

        OpenOutputFiles(state.outputFiles);
        GetProjectData(state.dataZoneTempPredictorCorrector, state.outputFiles);
        CheckForMisMatchedEnvironmentSpecifications();
        CheckForRequestedReporting();
        SetPredefinedTables();
        SetPreConstructionInputParameters(); // establish array bounds for constructions early

        SetupTimePointers("Zone", TimeStepZone); // Set up Time pointer for HB/Zone Simulation
        SetupTimePointers("HVAC", TimeStepSys);

        CheckIfAnyEMS(state.outputFiles);
        CheckIfAnyPlant();
        CheckIfAnySlabs();
        CheckIfAnyBasements(state);
        CheckIfAnyIdealCondEntSetPoint();
        createFacilityElectricPowerServiceObject();
        createCoilSelectionReportObj();

        ManageBranchInput(state.dataBranchInputManager); // just gets input and returns.

        // Create a new plugin manager which starts up the Python interpreter
        // Note this cannot be done if we are running within the library environment, nor would you really to do so
        // If we are already within a Python interpreter context, and we try to start up a new Python interpreter environment, it segfaults
        // Note that some setup is deferred until later such as setting up output variables
        if (!eplusRunningViaAPI) {
            EnergyPlus::PluginManagement::pluginManager =
                std::unique_ptr<EnergyPlus::PluginManagement::PluginManager>(new EnergyPlus::PluginManagement::PluginManager);
        } else {
            // if we ARE running via API, we should warn if any plugin objects are found and fail rather than running silently without them
            bool invalidPluginObjects = EnergyPlus::PluginManagement::PluginManager::anyUnexpectedPluginObjects();
            if (invalidPluginObjects) {
                ShowFatalError("Invalid Python Plugin object encounter causes program termination");
            }
        }

        DoingSizing = true;
        ManageSizing(state);

        BeginFullSimFlag = true;
        SimsDone = false;
        if (DoDesDaySim || DoWeathSim || DoHVACSizingSimulation) {
            DoOutputReporting = true;
        }
        DoingSizing = false;

        if ((DoZoneSizing || DoSystemSizing || DoPlantSizing) && !(DoDesDaySim || (DoWeathSim && RunPeriodsInInput))) {
            ShowWarningError("ManageSimulation: Input file has requested Sizing Calculations but no Simulations are requested (in SimulationControl "
                             "object). Succeeding warnings/errors may be confusing.");
        }
        Available = true;

        if (state.dataBranchInputManager.InvalidBranchDefinitions) {
            ShowFatalError("Preceding error(s) in Branch Input cause termination.");
        }

        DisplayString("Adjusting Air System Sizing");
        SizingManager::ManageSystemSizingAdjustments(state);

        DisplayString("Adjusting Standard 62.1 Ventilation Sizing");
        SizingManager::ManageSystemVentilationAdjustments();

        DisplayString("Initializing Simulation");
        KickOffSimulation = true;

        ResetEnvironmentCounter();
        SetupSimulation(state, ErrorsFound);

        CheckAndReadFaults(state);

        InitCurveReporting();

        AskForConnectionsReport = true; // set to true now that input processing and sizing is done.
        KickOffSimulation = false;
        WarmupFlag = false;
        DoWeatherInitReporting = true;

        //  Note:  All the inputs have been 'gotten' by the time we get here.
        ErrFound = false;
        if (DoOutputReporting) {
            DisplayString("Reporting Surfaces");

            ReportSurfaces(state.outputFiles);

            SetupNodeVarsForReporting(state.outputFiles);
            MetersHaveBeenInitialized = true;
            SetupPollutionMeterReporting();
            SystemReports::AllocateAndSetUpVentReports();
            if (EnergyPlus::PluginManagement::pluginManager) {
                EnergyPlus::PluginManagement::PluginManager::setupOutputVariables();
            }
            UpdateMeterReporting(state.outputFiles);
            CheckPollutionMeterReporting();
            facilityElectricServiceObj->verifyCustomMetersElecPowerMgr();
            SetupPollutionCalculations();
            InitDemandManagers(state);
            TestBranchIntegrity(state.dataBranchInputManager, state.outputFiles, ErrFound);
            if (ErrFound) TerminalError = true;
            TestAirPathIntegrity(state, state.outputFiles, ErrFound);
            if (ErrFound) TerminalError = true;
            CheckMarkedNodes(ErrFound);
            if (ErrFound) TerminalError = true;
            CheckNodeConnections(ErrFound);
            if (ErrFound) TerminalError = true;
            TestCompSetInletOutletNodes(ErrFound);
            if (ErrFound) TerminalError = true;
            CheckControllerLists(state, ErrFound);
            if (ErrFound) TerminalError = true;

            if (DoDesDaySim || DoWeathSim) {
                ReportLoopConnections(state.outputFiles);
                ReportAirLoopConnections(state.outputFiles);
                ReportNodeConnections(state.outputFiles);
                // Debug reports
                //      CALL ReportCompSetMeterVariables
                //      CALL ReportParentChildren
            }
            CreateEnergyReportStructure();
            bool anyEMSRan;
            ManageEMS(emsCallFromSetupSimulation, anyEMSRan); // point to finish setup processing EMS, sensor ready now

            ProduceRDDMDD();

            if (TerminalError) {
                ShowFatalError("Previous Conditions cause program termination.");
            }
        }

        // up until this point, output vars, meters, actuators, etc., may not have been registered; they are now
        PluginManagement::fullyReady = true;

        if (sqlite) {
            sqlite->sqliteBegin();
            sqlite->updateSQLiteSimulationRecord(1, DataGlobals::NumOfTimeStepInHour);
            sqlite->sqliteCommit();
        }

        GetInputForLifeCycleCost(); // must be prior to WriteTabularReports -- do here before big simulation stuff.

        // check for variable latitude/location/etc
        WeatherManager::ReadVariableLocationOrientation();

        // if user requested HVAC Sizing Simulation, call HVAC sizing simulation manager
        if (DoHVACSizingSimulation) {
            ManageHVACSizingSimulation(state, ErrorsFound);
        }

        ShowMessage("Beginning Simulation");
        DisplayString("Beginning Primary Simulation");

        ResetEnvironmentCounter();

        EnvCount = 0;
        WarmupFlag = true;

        while (Available) {

            GetNextEnvironment(state, Available, ErrorsFound);

            if (!Available) break;
            if (ErrorsFound) break;
            if ((!DoDesDaySim) && (KindOfSim != ksRunPeriodWeather)) continue;
            if ((!DoWeathSim) && (KindOfSim == ksRunPeriodWeather)) continue;
            if (KindOfSim == ksHVACSizeDesignDay) continue; // don't run these here, only for sizing simulations

            if (KindOfSim == ksHVACSizeRunPeriodDesign) continue; // don't run these here, only for sizing simulations

            ++EnvCount;

            if (sqlite) {
                sqlite->sqliteBegin();
                sqlite->createSQLiteEnvironmentPeriodRecord(DataEnvironment::CurEnvirNum, DataEnvironment::EnvironmentName, DataGlobals::KindOfSim);
                sqlite->sqliteCommit();
            }

            ExitDuringSimulations = true;
            SimsDone = true;
            DisplayString("Initializing New Environment Parameters");

            BeginEnvrnFlag = true;
            if ((KindOfSim == ksDesignDay) && (WeatherManager::DesDayInput(Environment(Envrn).DesignDayNum).suppressBegEnvReset)) {
                // user has input in SizingPeriod:DesignDay directing to skip begin environment rests, for accuracy-with-speed as zones can more
                // easily converge fewer warmup days are allowed
                DisplayString("Design Day Fast Warmup Mode: Suppressing Initialization of New Environment Parameters");
                DataGlobals::beginEnvrnWarmStartFlag = true;
            } else {
                DataGlobals::beginEnvrnWarmStartFlag = false;
            }
            EndEnvrnFlag = false;
            EndMonthFlag = false;
            WarmupFlag = true;
            DayOfSim = 0;
            state.dataGlobals.DayOfSimChr = "0";
            NumOfWarmupDays = 0;
            if (CurrentYearIsLeapYear) {
                if (NumOfDayInEnvrn <= 366) {
                    isFinalYear = true;
                }
            } else {
                if (NumOfDayInEnvrn <= 365) {
                    isFinalYear = true;
                }
            }

            HVACManager::ResetNodeData(); // Reset here, because some zone calcs rely on node data (e.g. ZoneITEquip)

            bool anyEMSRan;
            ManageEMS(DataGlobals::emsCallFromBeginNewEvironment, anyEMSRan); // calling point

            while ((DayOfSim < NumOfDayInEnvrn) || (WarmupFlag)) { // Begin day loop ...

                if (sqlite) sqlite->sqliteBegin(); // setup for one transaction per day

                ++DayOfSim;
                state.dataGlobals.DayOfSimChr = fmt::to_string(DayOfSim);
                if (!WarmupFlag) {
                    ++CurrentOverallSimDay;
                    DisplaySimDaysProgress(CurrentOverallSimDay, TotalOverallSimDays);
                } else {
                    state.dataGlobals.DayOfSimChr = "0";
                }
                BeginDayFlag = true;
                EndDayFlag = false;

                if (WarmupFlag) {
                    ++NumOfWarmupDays;
                    cWarmupDay = TrimSigDigits(NumOfWarmupDays);
                    DisplayString("Warming up {" + cWarmupDay + '}');
                } else if (DayOfSim == 1) {
                    if (KindOfSim == ksRunPeriodWeather) {
                        DisplayString("Starting Simulation at " + DataEnvironment::CurMnDyYr + " for " + EnvironmentName);
                    } else {
                        DisplayString("Starting Simulation at " + DataEnvironment::CurMnDy + " for " + EnvironmentName);
                    }
                    static constexpr auto Format_700("Environment:WarmupDays,{:3}\n");
                    print(state.outputFiles.eio, Format_700, NumOfWarmupDays);
                    ResetAccumulationWhenWarmupComplete();
                } else if (DisplayPerfSimulationFlag) {
                    if (KindOfSim == ksRunPeriodWeather) {
                        DisplayString("Continuing Simulation at " + DataEnvironment::CurMnDyYr + " for " + EnvironmentName);
                    } else {
                        DisplayString("Continuing Simulation at " + DataEnvironment::CurMnDy + " for " + EnvironmentName);
                    }
                    DisplayPerfSimulationFlag = false;
                }
                // for simulations that last longer than a week, identify when the last year of the simulation is started
                if ((DayOfSim > 365) && ((NumOfDayInEnvrn - DayOfSim) == 364) && !WarmupFlag) {
                    DisplayString("Starting last  year of environment at:  " + state.dataGlobals.DayOfSimChr);
                    ResetTabularReports();
                }

                for (HourOfDay = 1; HourOfDay <= 24; ++HourOfDay) { // Begin hour loop ...

                    BeginHourFlag = true;
                    EndHourFlag = false;

                    for (TimeStep = 1; TimeStep <= NumOfTimeStepInHour; ++TimeStep) {
                        if (AnySlabsInModel || AnyBasementsInModel) {
                            SimulateGroundDomains(state, false);
                        }

                        if (AnyUnderwaterBoundaries) {
                            WeatherManager::UpdateUnderwaterBoundaries();
                        }

                        if (DataEnvironment::varyingLocationSchedIndexLat > 0 || DataEnvironment::varyingLocationSchedIndexLong > 0 ||
                            DataEnvironment::varyingOrientationSchedIndex > 0) {
                            WeatherManager::UpdateLocationAndOrientation();
                        }

                        BeginTimeStepFlag = true;
                        ExternalInterfaceExchangeVariables();

                        // Set the End__Flag variables to true if necessary.  Note that
                        // each flag builds on the previous level.  EndDayFlag cannot be
                        // .TRUE. unless EndHourFlag is also .TRUE., etc.  Note that the
                        // EndEnvrnFlag and the EndSimFlag cannot be set during warmup.
                        // Note also that BeginTimeStepFlag, EndTimeStepFlag, and the
                        // SubTimeStepFlags can/will be set/reset in the HVAC Manager.

                        if (TimeStep == NumOfTimeStepInHour) {
                            EndHourFlag = true;
                            if (HourOfDay == 24) {
                                EndDayFlag = true;
                                if ((!WarmupFlag) && (DayOfSim == NumOfDayInEnvrn)) {
                                    EndEnvrnFlag = true;
                                }
                            }
                        }

                        ManageWeather();

                        ManageExteriorEnergyUse(state.exteriorEnergyUse);

                        ManageHeatBalance(state);

                        if (oneTimeUnderwaterBoundaryCheck) {
                            AnyUnderwaterBoundaries = WeatherManager::CheckIfAnyUnderwaterBoundaries();
                            oneTimeUnderwaterBoundaryCheck = false;
                        }

                        BeginHourFlag = false;
                        BeginDayFlag = false;
                        BeginEnvrnFlag = false;
                        BeginSimFlag = false;
                        BeginFullSimFlag = false;
                    } // TimeStep loop

                    PreviousHour = HourOfDay;

                } // ... End hour loop.

                if (sqlite) sqlite->sqliteCommit(); // one transaction per day

            } // ... End day loop.

            // Need one last call to send latest states to middleware
            ExternalInterfaceExchangeVariables();

        } // ... End environment loop.

        WarmupFlag = false;
        if (!SimsDone && DoDesDaySim) {
            if ((TotDesDays + TotRunDesPersDays) == 0) { // if sum is 0, then there was no sizing done.
                ShowWarningError("ManageSimulation: SizingPeriod:* were requested in SimulationControl but no SizingPeriod:* objects in input.");
            }
        }

        if (!SimsDone && DoWeathSim) {
            if (!RunPeriodsInInput) { // if no run period requested, and sims not done
                ShowWarningError("ManageSimulation: Weather Simulation was requested in SimulationControl but no RunPeriods in input.");
            }
        }

        PlantManager::CheckOngoingPlantWarnings();

        if (sqlite) sqlite->sqliteBegin(); // for final data to write

#ifdef EP_Detailed_Timings
        epStartTime("Closeout Reporting=");
#endif
        SimCostEstimate(state);

        ComputeTariff(); //     Compute the utility bills

        EMSManager::checkForUnusedActuatorsAtEnd();

        ReportForTabularReports(); // For Energy Meters (could have other things that need to be pushed to after simulation)

        OpenOutputTabularFile();

        WriteTabularReports(state); //     Create the tabular reports at completion of each

        WriteTabularTariffReports();

        ComputeLifeCycleCostAndReport(); // must be after WriteTabularReports and WriteTabularTariffReports

        CloseOutputTabularFile();

        DumpAirLoopStatistics(); // Dump runtime statistics for air loop controller simulation to csv file

#ifdef EP_Detailed_Timings
        epStopTime("Closeout Reporting=");
#endif
        CloseOutputFiles(state.outputFiles);

        // sqlite->createZoneExtendedOutput();
        CreateSQLiteZoneExtendedOutput();

        if (sqlite) {
            DisplayString("Writing final SQL reports");
            sqlite->sqliteCommit();      // final transactions
            sqlite->initializeIndexes(); // do not create indexes (SQL) until all is done.
        }

        if (ErrorsFound) {
            ShowFatalError("Error condition occurred.  Previous Severe Errors cause termination.");
        }
    }

    void GetProjectData(ZoneTempPredictorCorrectorData &dataZoneTempPredictorCorrector, OutputFiles &outputFiles)
    {

        // SUBROUTINE INFORMATION:
        //       AUTHOR         Linda K. Lawrie
        //       DATE WRITTEN   November 1997
        //       MODIFIED       na
        //       RE-ENGINEERED  na

        // PURPOSE OF THIS SUBROUTINE:
        // This subroutine gets global project data from the input file.

        // METHODOLOGY EMPLOYED:
        // Use GetObjectItem from the Input Processor

        // Using/Aliasing
        using DataStringGlobals::MatchVersion;
        using namespace DataConvergParams;
        using namespace DataSystemVariables;
        using DataEnvironment::DisplayWeatherMissingDataWarnings;
        using DataEnvironment::IgnoreBeamRadiation;
        using DataEnvironment::IgnoreDiffuseRadiation;
        using DataEnvironment::IgnoreSolarRadiation;
        using DataHVACGlobals::deviationFromSetPtThresholdClg;
        using DataHVACGlobals::deviationFromSetPtThresholdHtg;
        using DataHVACGlobals::LimitNumSysSteps;
        using General::RoundSigDigits;
        using namespace DataIPShortCuts;

        // SUBROUTINE PARAMETER DEFINITIONS:
        static Array1D_int const Div60(12, {1, 2, 3, 4, 5, 6, 10, 12, 15, 20, 30, 60});

        // SUBROUTINE LOCAL VARIABLE DECLARATIONS:
        Array1D_string Alphas(8);
        Array1D<Real64> Number(4);
        int NumAlpha;
        int NumNumber;
        int IOStat;
        int NumDebugOut;
        int MinInt;
        int Num;
        int Which;
        bool ErrorsFound;
        int NumRunControl;
        static std::string VersionID;
        std::string CurrentModuleObject;
        bool CondFDAlgo;
        int Item;

        ErrorsFound = false;

        CurrentModuleObject = "Version";
        Num = inputProcessor->getNumObjectsFound(CurrentModuleObject);
        if (Num == 1) {
            inputProcessor->getObjectItem(CurrentModuleObject,
                                          1,
                                          Alphas,
                                          NumAlpha,
                                          Number,
                                          NumNumber,
                                          IOStat,
                                          lNumericFieldBlanks,
                                          lAlphaFieldBlanks,
                                          cAlphaFieldNames,
                                          cNumericFieldNames);
            std::string::size_type const lenVer(len(MatchVersion));
            if ((lenVer > 0) && (MatchVersion[lenVer - 1] == '0')) {
                Which = static_cast<int>(index(Alphas(1).substr(0, lenVer - 2), MatchVersion.substr(0, lenVer - 2)));
            } else {
                Which = static_cast<int>(index(Alphas(1), MatchVersion));
            }
            if (Which != 0) {
                ShowWarningError(CurrentModuleObject + ": in IDF=\"" + Alphas(1) + "\" not the same as expected=\"" + MatchVersion + "\"");
            }
            VersionID = Alphas(1);
        } else if (Num == 0) {
            ShowWarningError(CurrentModuleObject + ": missing in IDF, processing for EnergyPlus version=\"" + MatchVersion + "\"");
        } else {
            ShowSevereError("Too many " + CurrentModuleObject + " Objects found.");
            ErrorsFound = true;
        }

        // Do Mini Gets on HB Algorithm and by-surface overrides
        CurrentModuleObject = "HeatBalanceAlgorithm";
        Num = inputProcessor->getNumObjectsFound(CurrentModuleObject);
        CondFDAlgo = false;
        if (Num > 0) {
            inputProcessor->getObjectItem(CurrentModuleObject,
                                          1,
                                          Alphas,
                                          NumAlpha,
                                          Number,
                                          NumNumber,
                                          IOStat,
                                          lNumericFieldBlanks,
                                          lAlphaFieldBlanks,
                                          cAlphaFieldNames,
                                          cNumericFieldNames);
            {
                auto const SELECT_CASE_var(Alphas(1));
                if ((SELECT_CASE_var == "CONDUCTIONFINITEDIFFERENCE") || (SELECT_CASE_var == "CONDFD") ||
                    (SELECT_CASE_var == "CONDUCTIONFINITEDIFFERENCEDETAILED") || (SELECT_CASE_var == "CONDUCTIONFINITEDIFFERENCESIMPLIFIED")) {
                    CondFDAlgo = true;
                } else {
                }
            }
        }
        CurrentModuleObject = "SurfaceProperty:HeatTransferAlgorithm";
        Num = inputProcessor->getNumObjectsFound(CurrentModuleObject);
        if (Num > 0) {
            for (Item = 1; Item <= Num; ++Item) {
                inputProcessor->getObjectItem(CurrentModuleObject,
                                              Item,
                                              Alphas,
                                              NumAlpha,
                                              Number,
                                              NumNumber,
                                              IOStat,
                                              lNumericFieldBlanks,
                                              lAlphaFieldBlanks,
                                              cAlphaFieldNames,
                                              cNumericFieldNames);
                {
                    auto const SELECT_CASE_var(Alphas(2));
                    if (SELECT_CASE_var == "CONDUCTIONFINITEDIFFERENCE") {
                        CondFDAlgo = true;

                    } else {
                    }
                }
            }
        }
        CurrentModuleObject = "SurfaceProperty:HeatTransferAlgorithm:MultipleSurface";
        Num = inputProcessor->getNumObjectsFound(CurrentModuleObject);
        if (Num > 0) {
            for (Item = 1; Item <= Num; ++Item) {
                inputProcessor->getObjectItem(CurrentModuleObject,
                                              1,
                                              Alphas,
                                              NumAlpha,
                                              Number,
                                              NumNumber,
                                              IOStat,
                                              lNumericFieldBlanks,
                                              lAlphaFieldBlanks,
                                              cAlphaFieldNames,
                                              cNumericFieldNames);
                {
                    auto const SELECT_CASE_var(Alphas(3));
                    if (SELECT_CASE_var == "CONDUCTIONFINITEDIFFERENCE") {
                        CondFDAlgo = true;
                    } else {
                    }
                }
            }
        }
        CurrentModuleObject = "SurfaceProperty:HeatTransferAlgorithm:SurfaceList";
        Num = inputProcessor->getNumObjectsFound(CurrentModuleObject);
        if (Num > 0) {
            for (Item = 1; Item <= Num; ++Item) {
                inputProcessor->getObjectItem(CurrentModuleObject,
                                              1,
                                              cAlphaArgs,
                                              NumAlpha,
                                              Number,
                                              NumNumber,
                                              IOStat,
                                              lNumericFieldBlanks,
                                              lAlphaFieldBlanks,
                                              cAlphaFieldNames,
                                              cNumericFieldNames);
                {
                    auto const SELECT_CASE_var(cAlphaArgs(2));
                    if (SELECT_CASE_var == "CONDUCTIONFINITEDIFFERENCE") {
                        CondFDAlgo = true;
                    } else {
                    }
                }
            }
        }
        CurrentModuleObject = "SurfaceProperty:HeatTransferAlgorithm:Construction";
        Num = inputProcessor->getNumObjectsFound(CurrentModuleObject);
        if (Num > 0) {
            for (Item = 1; Item <= Num; ++Item) {
                inputProcessor->getObjectItem(CurrentModuleObject,
                                              1,
                                              cAlphaArgs,
                                              NumAlpha,
                                              Number,
                                              NumNumber,
                                              IOStat,
                                              lNumericFieldBlanks,
                                              lAlphaFieldBlanks,
                                              cAlphaFieldNames,
                                              cNumericFieldNames);
                {
                    auto const SELECT_CASE_var(cAlphaArgs(2));
                    if (SELECT_CASE_var == "CONDUCTIONFINITEDIFFERENCE") {
                        CondFDAlgo = true;
                    } else {
                    }
                }
            }
        }

        CurrentModuleObject = "Timestep";
        Num = inputProcessor->getNumObjectsFound(CurrentModuleObject);
        if (Num == 1) {
            inputProcessor->getObjectItem(CurrentModuleObject,
                                          1,
                                          Alphas,
                                          NumAlpha,
                                          Number,
                                          NumNumber,
                                          IOStat,
                                          lNumericFieldBlanks,
                                          lAlphaFieldBlanks,
                                          cAlphaFieldNames,
                                          cNumericFieldNames);
            NumOfTimeStepInHour = Number(1);
            if (NumOfTimeStepInHour <= 0 || NumOfTimeStepInHour > 60) {
                Alphas(1) = RoundSigDigits(NumOfTimeStepInHour);
                ShowWarningError(CurrentModuleObject + ": Requested number (" + Alphas(1) + ") invalid, Defaulted to 4");
                NumOfTimeStepInHour = 4;
            } else if (mod(60, NumOfTimeStepInHour) != 0) {
                MinInt = 9999;
                for (Num = 1; Num <= 12; ++Num) {
                    if (std::abs(NumOfTimeStepInHour - Div60(Num)) > MinInt) continue;
                    MinInt = NumOfTimeStepInHour - Div60(Num);
                    Which = Num;
                }
                ShowWarningError(CurrentModuleObject + ": Requested number (" + RoundSigDigits(NumOfTimeStepInHour) +
                                 ") not evenly divisible into 60, defaulted to nearest (" + RoundSigDigits(Div60(Which)) + ").");
                NumOfTimeStepInHour = Div60(Which);
            }
            if (CondFDAlgo && NumOfTimeStepInHour < 20) {
                ShowWarningError(CurrentModuleObject + ": Requested number (" + RoundSigDigits(NumOfTimeStepInHour) +
                                 ") cannot be used when Conduction Finite Difference algorithm is selected.");
                ShowContinueError("..." + CurrentModuleObject + " is set to 20.");
                NumOfTimeStepInHour = 20;
            }
            if (NumOfTimeStepInHour < 4 && inputProcessor->getNumObjectsFound("Zone") > 0) {
                ShowWarningError(CurrentModuleObject + ": Requested number (" + RoundSigDigits(NumOfTimeStepInHour) +
                                 ") is less than the suggested minimum of 4.");
                ShowContinueError("Please see entry for " + CurrentModuleObject + " in Input/Output Reference for discussion of considerations.");
            }
        } else if (Num == 0 && inputProcessor->getNumObjectsFound("Zone") > 0 && !CondFDAlgo) {
            ShowWarningError("No " + CurrentModuleObject + " object found.  Number of TimeSteps in Hour defaulted to 4.");
            NumOfTimeStepInHour = 4;
        } else if (Num == 0 && !CondFDAlgo) {
            NumOfTimeStepInHour = 4;
        } else if (Num == 0 && inputProcessor->getNumObjectsFound("Zone") > 0 && CondFDAlgo) {
            ShowWarningError("No " + CurrentModuleObject + " object found.  Number of TimeSteps in Hour defaulted to 20.");
            ShowContinueError("...Due to presence of Conduction Finite Difference Algorithm selection.");
            NumOfTimeStepInHour = 20;
        } else if (Num == 0 && CondFDAlgo) {
            NumOfTimeStepInHour = 20;
        } else {
            ShowSevereError("Too many " + CurrentModuleObject + " Objects found.");
            ErrorsFound = true;
        }

        TimeStepZone = 1.0 / double(NumOfTimeStepInHour);
        MinutesPerTimeStep = TimeStepZone * 60;
        TimeStepZoneSec = TimeStepZone * SecInHour;

        CurrentModuleObject = "ConvergenceLimits";
        Num = inputProcessor->getNumObjectsFound(CurrentModuleObject);
        if (Num == 1) {
            inputProcessor->getObjectItem(CurrentModuleObject,
                                          1,
                                          Alphas,
                                          NumAlpha,
                                          Number,
                                          NumNumber,
                                          IOStat,
                                          lNumericFieldBlanks,
                                          lAlphaFieldBlanks,
                                          cAlphaFieldNames,
                                          cNumericFieldNames);
            MinInt = int(Number(1));
            if (MinInt > MinutesPerTimeStep) {
                MinInt = MinutesPerTimeStep;
            }
            if (MinInt < 0 || MinInt > 60) {
                ShowWarningError(CurrentModuleObject + ": Requested " + cNumericFieldNames(1) + " (" + RoundSigDigits(MinInt) +
                                 ") invalid. Set to 1 minute.");
                MinTimeStepSys = 1.0 / 60.0;
            } else if (MinInt == 0) { // Set to TimeStepZone
                MinTimeStepSys = TimeStepZone;
            } else {
                MinTimeStepSys = double(MinInt) / 60.0;
            }
            MaxIter = int(Number(2));
            if (MaxIter <= 0) {
                MaxIter = 20;
            }
            if (!lNumericFieldBlanks(3)) MinPlantSubIterations = int(Number(3));
            if (!lNumericFieldBlanks(4)) MaxPlantSubIterations = int(Number(4));
            // trap bad values
            if (MinPlantSubIterations < 1) MinPlantSubIterations = 1;
            if (MaxPlantSubIterations < 3) MaxPlantSubIterations = 3;
            if (MinPlantSubIterations > MaxPlantSubIterations) MaxPlantSubIterations = MinPlantSubIterations + 1;

        } else if (Num == 0) {
            MinTimeStepSys = 1.0 / 60.0;
            MaxIter = 20;
            MinPlantSubIterations = 2;
            MaxPlantSubIterations = 8;
        } else {
            ShowSevereError("Too many " + CurrentModuleObject + " Objects found.");
            ErrorsFound = true;
        }

        LimitNumSysSteps = int(TimeStepZone / MinTimeStepSys);

        DebugOutput = false;
        EvenDuringWarmup = false;
        CurrentModuleObject = "Output:DebuggingData";
        NumDebugOut = inputProcessor->getNumObjectsFound(CurrentModuleObject);
        if (NumDebugOut > 1) {
            ShowWarningError(CurrentModuleObject + ": More than 1 occurrence of this object found, only first will be used.");
        }
        if (NumDebugOut > 0) {
            inputProcessor->getObjectItem(CurrentModuleObject, 1, Alphas, NumAlpha, Number, NumNumber, IOStat);
            if (NumAlpha >= 1) {
                DebugOutput = UtilityRoutines::SameString(Alphas(1), "Yes");
            }
            if (NumAlpha >= 2) {
                EvenDuringWarmup = UtilityRoutines::SameString(Alphas(2), "Yes");
            }
        }

<<<<<<< HEAD
        {
            CurrentModuleObject = "Output:Diagnostics";
            Num = inputProcessor->getNumObjectsFound(CurrentModuleObject);
            if (Num > 1) {
                // Let it slide, but warn
                // ErrorsFound = true;
                ShowWarningError(CurrentModuleObject + ": More than 1 occurrence of this object found, only first will be used.");
            }
            auto const instances = inputProcessor->epJSON.find(CurrentModuleObject);

            if (instances != inputProcessor->epJSON.end()) {
                auto &instancesValue = instances.value();
                for (auto instance = instancesValue.begin(); instance != instancesValue.end(); ++instance) {
                    auto const &fields = instance.value();
                    auto const &thisObjectName = instance.key();
                    inputProcessor->markObjectAsUsed(CurrentModuleObject, thisObjectName);

                    auto diagnosticsExtensibles = fields.find("diagnostics");
                    if (diagnosticsExtensibles != fields.end()) {
                        auto diagnosticsExtensiblesArray = diagnosticsExtensibles.value();
                        for (auto diagnosticsExtensible : diagnosticsExtensiblesArray) {

                            // We want to avoid cryptic failures such as this one: "[json.exception.out_of_range.403] key 'key' not found"
                            // Which happens if you put an "empty" entry in the extensible portion
                            auto it = diagnosticsExtensible.find("key");
                            if (it == diagnosticsExtensible.end()) {
                                ShowWarningError(CurrentModuleObject + ": empty key found, consider removing it to avoid this warning.");
                                continue;
                            }
                            std::string diagnosticName = *it;

                            if (UtilityRoutines::SameString(diagnosticName, "DisplayExtraWarnings")) {
                                DisplayExtraWarnings = true;
                            } else if (UtilityRoutines::SameString(diagnosticName, "DisplayAdvancedReportVariables")) {
                                DisplayAdvancedReportVariables = true;
                            } else if (UtilityRoutines::SameString(diagnosticName, "DisplayAllWarnings")) {
                                DisplayAllWarnings = true;
                                DisplayExtraWarnings = true;
                                DisplayUnusedObjects = true;
                                DisplayUnusedSchedules = true;
                            } else if (UtilityRoutines::SameString(diagnosticName, "DisplayUnusedObjects")) {
                                DisplayUnusedObjects = true;
                            } else if (UtilityRoutines::SameString(diagnosticName, "DisplayUnusedSchedules")) {
                                DisplayUnusedSchedules = true;
                            } else if (UtilityRoutines::SameString(diagnosticName, "DisplayZoneAirHeatBalanceOffBalance")) {
                                DisplayZoneAirHeatBalanceOffBalance = true;
                            } else if (UtilityRoutines::SameString(diagnosticName, "DoNotMirrorDetachedShading")) {
                                MakeMirroredDetachedShading = false;
                            } else if (UtilityRoutines::SameString(diagnosticName, "DoNotMirrorAttachedShading")) {
                                MakeMirroredAttachedShading = false;
                            } else if (UtilityRoutines::SameString(diagnosticName, "IgnoreInteriorWindowTransmission")) { // TODO: Not a valid key choice
                                IgnoreInteriorWindowTransmission = true;
                            } else if (UtilityRoutines::SameString(diagnosticName, "ReportDuringWarmup")) {
                                ReportDuringWarmup = true;
                            } else if (UtilityRoutines::SameString(diagnosticName, "DisplayWeatherMissingDataWarnings")) {
                                DisplayWeatherMissingDataWarnings = true;
                            } else if (UtilityRoutines::SameString(diagnosticName, "IgnoreSolarRadiation")) { // TODO: Not a valid key choice
                                IgnoreSolarRadiation = true;
                            } else if (UtilityRoutines::SameString(diagnosticName, "IgnoreBeamRadiation")) { // TODO: Not a valid key choice
                                IgnoreBeamRadiation = true;
                            } else if (UtilityRoutines::SameString(diagnosticName, "IgnoreDiffuseRadiation")) { // TODO: Not a valid key choice
                                IgnoreDiffuseRadiation = true;
                            } else if (UtilityRoutines::SameString(diagnosticName, "DeveloperFlag")) { // TODO: Not a valid key choice
                                DeveloperFlag = true;
                            } else if (UtilityRoutines::SameString(diagnosticName, "TimingFlag")) { // TODO: Not a valid key choice
                                TimingFlag = true;
                            } else if (UtilityRoutines::SameString(diagnosticName, "ReportDetailedWarmupConvergence")) {
                                ReportDetailedWarmupConvergence = true;
                            } else if (UtilityRoutines::SameString(diagnosticName, "ReportDuringHVACSizingSimulation")) {
                                ReportDuringHVACSizingSimulation = true;
                            } else if (UtilityRoutines::SameString(diagnosticName, "CreateMinimalSurfaceVariables")) { // TODO: Not a valid key choice
                                continue;
                                //        CreateMinimalSurfaceVariables=.TRUE.
                            } else if (UtilityRoutines::SameString(diagnosticName, "CreateNormalSurfaceVariables")) { // TODO: Not a valid key choice
                                continue;
                                //        IF (CreateMinimalSurfaceVariables) THEN
                                //          CALL ShowWarningError('GetProjectData: '//TRIM(CurrentModuleObject)//'=''//  &
                                //             TRIM(diagnosticName)//'', prior set=true for this condition reverts to false.')
                                //        ENDIF
                                //        CreateMinimalSurfaceVariables=.FALSE.
                            } else if (!diagnosticName.empty()) {
                                ShowWarningError("GetProjectData: " + CurrentModuleObject + "=\"" + diagnosticName +
                                                 "\", Invalid value for field, entered value ignored.");
                            }
                        }
                    }

                    // Don't process the duplicate ones
                    break;
=======
        CurrentModuleObject = "Output:Diagnostics";
        Num = inputProcessor->getNumObjectsFound(CurrentModuleObject);
        for (Num1 = 1; Num1 <= Num; ++Num1) {
            inputProcessor->getObjectItem(CurrentModuleObject, Num1, Alphas, NumAlpha, Number, NumNumber, IOStat);
            for (NumA = 1; NumA <= NumAlpha; ++NumA) {
                if (UtilityRoutines::SameString(Alphas(NumA), "DisplayExtraWarnings")) {
                    DisplayExtraWarnings = true;
                } else if (UtilityRoutines::SameString(Alphas(NumA), "DisplayAdvancedReportVariables")) {
                    DisplayAdvancedReportVariables = true;
                } else if (UtilityRoutines::SameString(Alphas(NumA), "DisplayAllWarnings")) {
                    DisplayAllWarnings = true;
                    DisplayExtraWarnings = true;
                    DisplayUnusedObjects = true;
                    DisplayUnusedSchedules = true;
                } else if (UtilityRoutines::SameString(Alphas(NumA), "DisplayUnusedObjects")) {
                    DisplayUnusedObjects = true;
                } else if (UtilityRoutines::SameString(Alphas(NumA), "DisplayUnusedSchedules")) {
                    DisplayUnusedSchedules = true;
                } else if (UtilityRoutines::SameString(Alphas(NumA), "DisplayZoneAirHeatBalanceOffBalance")) {
                    DisplayZoneAirHeatBalanceOffBalance = true;
                } else if (UtilityRoutines::SameString(Alphas(NumA), "DoNotMirrorDetachedShading")) {
                    MakeMirroredDetachedShading = false;
                } else if (UtilityRoutines::SameString(Alphas(NumA), "DoNotMirrorAttachedShading")) {
                    MakeMirroredAttachedShading = false;
                } else if (UtilityRoutines::SameString(Alphas(NumA), "ReportDuringWarmup")) {
                    ReportDuringWarmup = true;
                } else if (UtilityRoutines::SameString(Alphas(NumA), "DisplayWeatherMissingDataWarnings")) {
                    DisplayWeatherMissingDataWarnings = true;
                } else if (UtilityRoutines::SameString(Alphas(NumA), "IgnoreSolarRadiation")) {
                    IgnoreSolarRadiation = true;
                } else if (UtilityRoutines::SameString(Alphas(NumA), "IgnoreBeamRadiation")) {
                    IgnoreBeamRadiation = true;
                } else if (UtilityRoutines::SameString(Alphas(NumA), "IgnoreDiffuseRadiation")) {
                    IgnoreDiffuseRadiation = true;
                } else if (UtilityRoutines::SameString(Alphas(NumA), "DeveloperFlag")) {
                    DeveloperFlag = true;
                } else if (UtilityRoutines::SameString(Alphas(NumA), "TimingFlag")) {
                    TimingFlag = true;
                } else if (UtilityRoutines::SameString(Alphas(NumA), "ReportDetailedWarmupConvergence")) {
                    ReportDetailedWarmupConvergence = true;
                } else if (UtilityRoutines::SameString(Alphas(NumA), "ReportDuringHVACSizingSimulation")) {
                    ReportDuringHVACSizingSimulation = true;
                } else if (UtilityRoutines::SameString(Alphas(NumA), "CreateMinimalSurfaceVariables")) {
                    continue;
                    //        CreateMinimalSurfaceVariables=.TRUE.
                } else if (UtilityRoutines::SameString(Alphas(NumA), "CreateNormalSurfaceVariables")) {
                    continue;
                    //        IF (CreateMinimalSurfaceVariables) THEN
                    //          CALL ShowWarningError('GetProjectData: '//TRIM(CurrentModuleObject)//'=''//  &
                    //             TRIM(Alphas(NumA))//'', prior set=true for this condition reverts to false.')
                    //        ENDIF
                    //        CreateMinimalSurfaceVariables=.FALSE.
                } else if (!Alphas(NumA).empty()) {
                    ShowWarningError("GetProjectData: " + CurrentModuleObject + "=\"" + Alphas(NumA) +
                                     "\", Invalid value for field, entered value ignored.");
>>>>>>> 14e6c4e4
                }
            }
        }

        CurrentModuleObject = "OutputControl:ReportingTolerances";
        Num = inputProcessor->getNumObjectsFound(CurrentModuleObject);
        if (Num > 0) {
            inputProcessor->getObjectItem(CurrentModuleObject,
                                          1,
                                          Alphas,
                                          NumAlpha,
                                          Number,
                                          NumNumber,
                                          IOStat,
                                          lNumericFieldBlanks,
                                          lAlphaFieldBlanks,
                                          cAlphaFieldNames,
                                          cNumericFieldNames);
            if (!lNumericFieldBlanks(1)) {
                deviationFromSetPtThresholdHtg = -Number(1);
            } else {
                deviationFromSetPtThresholdHtg = -0.2;
            }
            if (!lNumericFieldBlanks(2)) {
                deviationFromSetPtThresholdClg = Number(2);
            } else {
                deviationFromSetPtThresholdClg = 0.2;
            }
        }

        DoZoneSizing = false;
        DoSystemSizing = false;
        DoPlantSizing = false;
        DoDesDaySim = true;
        DoWeathSim = true;
        DoHVACSizingSimulation = false;
        HVACSizingSimMaxIterations = 0;
        CurrentModuleObject = "SimulationControl";
        NumRunControl = inputProcessor->getNumObjectsFound(CurrentModuleObject);
        if (NumRunControl > 0) {
            RunControlInInput = true;
            inputProcessor->getObjectItem(CurrentModuleObject,
                                          1,
                                          Alphas,
                                          NumAlpha,
                                          Number,
                                          NumNumber,
                                          IOStat,
                                          lNumericFieldBlanks,
                                          lAlphaFieldBlanks,
                                          cAlphaFieldNames,
                                          cNumericFieldNames);
            if (Alphas(1) == "YES") DoZoneSizing = true;
            if (Alphas(2) == "YES") DoSystemSizing = true;
            if (Alphas(3) == "YES") DoPlantSizing = true;
            if (Alphas(4) == "NO") DoDesDaySim = false;
            if (Alphas(5) == "NO") DoWeathSim = false;
            if (NumAlpha > 5) {
                if (Alphas(6) == "YES") DoHVACSizingSimulation = true;
            }
        }
        if (DDOnly) {
            DoDesDaySim = true;
            DoWeathSim = false;
        }
        if (FullAnnualRun) {
            DoDesDaySim = false;
            DoWeathSim = true;
        }

        CurrentModuleObject = "PerformancePrecisionTradeoffs";
        auto const instances = inputProcessor->epJSON.find(CurrentModuleObject);
        Num = inputProcessor->getNumObjectsFound(CurrentModuleObject);
        if (Num > 1) {
            ErrorsFound = true;
            ShowFatalError("GetProjectData: Only one (\"1\") " + CurrentModuleObject + " object per simulation is allowed.");
        }
        DataGlobals::createPerfLog = Num > 0;
        std::string overrideModeValue = "Normal";
        if (instances != inputProcessor->epJSON.end()) {
            auto &instancesValue = instances.value();
            for (auto instance = instancesValue.begin(); instance != instancesValue.end(); ++instance) {
                auto const &fields = instance.value();
                auto const &thisObjectName = instance.key();
                inputProcessor->markObjectAsUsed(CurrentModuleObject, thisObjectName);
                if (fields.find("use_coil_direct_solutions") != fields.end()) {
                    DataGlobals::DoCoilDirectSolutions = UtilityRoutines::MakeUPPERCase(fields.at("use_coil_direct_solutions")) == "YES";
                }
                if (fields.find("zone_radiant_exchange_algorithm") != fields.end()) {
                    HeatBalanceIntRadExchange::CarrollMethod =
                        UtilityRoutines::MakeUPPERCase(fields.at("zone_radiant_exchange_algorithm")) == "CARROLLMRT";
                }
                bool overrideTimestep(false);
                bool overrideZoneAirHeatBalAlg(false);
                bool overrideMinNumWarmupDays(false);
                bool overrideBeginEnvResetSuppress(false);
                bool overrideMaxZoneTempDiff(false);
                dataZoneTempPredictorCorrector.OscillationVariablesNeeded = true;
                if (fields.find("override_mode") != fields.end()) {
                    overrideModeValue = UtilityRoutines::MakeUPPERCase(fields.at("override_mode"));
                    if (overrideModeValue == "NORMAL") {
                        // no overrides
                    } else if (overrideModeValue == "MODE01") {
                        // Zone Time step (TimeStep object) will be set to one timestep per hour
                        overrideTimestep = true;
                    } else if (overrideModeValue == "MODE02") {
                        // Mode01 plus ZoneAirHeatBalanceAlgorithm will be set to Euler
                        overrideTimestep = true;
                        overrideZoneAirHeatBalAlg = true;
                    } else if (overrideModeValue == "MODE03") {
                        // Mode02 plus Minimum Number of Warmup Days will be set to 1
                        overrideTimestep = true;
                        overrideZoneAirHeatBalAlg = true;
                        overrideMinNumWarmupDays = true;
                    } else if (overrideModeValue == "MODE04") {
                        // Mode03 plus Begin Environment Reset Mode will be set to SuppressAllBeginEnvironmentResets
                        overrideTimestep = true;
                        overrideZoneAirHeatBalAlg = true;
                        overrideMinNumWarmupDays = true;
                        overrideBeginEnvResetSuppress = true;
                    } else if (overrideModeValue == "MODE05") {
                        // Mode04 plus internal variable MaxZoneTempDiff will be set to 1.00
                        overrideTimestep = true;
                        overrideZoneAirHeatBalAlg = true;
                        overrideMinNumWarmupDays = true;
                        overrideBeginEnvResetSuppress = true;
                        overrideMaxZoneTempDiff = true;
                    } else if (overrideModeValue == "ADVANCED") {
                        bool advancedModeUsed = false;
                        if (fields.find("maxzonetempdiff") != fields.end()) { // not required field, has default value
                            DataConvergParams::MaxZoneTempDiff = fields.at("maxzonetempdiff");
                            ShowWarningError("PerformancePrecisionTradeoffs using the Advanced Override Mode, MaxZoneTempDiff set to: " +
                                             RoundSigDigits(DataConvergParams::MaxZoneTempDiff, 4));
                            advancedModeUsed = true;
                        }
                        if (advancedModeUsed) {
                            ShowContinueError("...Care should be used when using the Advanced Overrude Mode. Results may be signficantly different "
                                              "than a simulation not using this mode.");
                        } else {
                            ShowWarningError(
                                "PerformancePrecisionTradeoffs using the Advanced Override Mode but no specific parameters have been set.");
                        }
                    } else {
                        ShowSevereError("Invalid over ride mode specified in PerformancePrecisionTradeoffs object: " + overrideModeValue);
                    }

                    if (overrideTimestep) {
                        ShowWarningError("Due to PerformancePrecisionTradeoffs Override Mode, the Number of TimeSteps has been changed to 1.");
                        DataGlobals::NumOfTimeStepInHour = 1;
                        DataGlobals::TimeStepZone = 1.0 / double(DataGlobals::NumOfTimeStepInHour);
                        DataGlobals::MinutesPerTimeStep = DataGlobals::TimeStepZone * 60;
                        DataGlobals::TimeStepZoneSec = DataGlobals::TimeStepZone * SecInHour;
                    }
                    if (overrideZoneAirHeatBalAlg) {
                        ShowWarningError(
                            "Due to PerformancePrecisionTradeoffs Override Mode, the ZoneAirHeatBalanceAlgorithm has been changed to EulerMethod.");
                        DataHeatBalance::OverrideZoneAirSolutionAlgo = true;
                    }
                    if (overrideMinNumWarmupDays) {
                        ShowWarningError(
                            "Due to PerformancePrecisionTradeoffs Override Mode, the Minimum Number of Warmup Days has been changed to 1.");
                        DataHeatBalance::MinNumberOfWarmupDays = 1;
                    }
                    if (overrideBeginEnvResetSuppress) {
                        ShowWarningError("Due to PerformancePrecisionTradeoffs Override Mode, the Begin Environment Reset Mode has been changed to "
                                         "SuppressAllBeginEnvironmentResets.");
                        DataEnvironment::forceBeginEnvResetSuppress = true;
                    }
                    if (overrideMaxZoneTempDiff) {
                        ShowWarningError(
                            "Due to PerformancePrecisionTradeoffs Override Mode, internal variable MaxZoneTempDiff will be set to 1.0 .");
                        DataConvergParams::MaxZoneTempDiff = 1.0;
                    }
                }
            }
        }

        if (ErrorsFound) {
            ShowFatalError("Errors found getting Project Input");
        }

        print(outputFiles.eio, "{}\n", "! <Version>, Version ID");
        static constexpr auto Format_721(" Version, {}\n");
        print(outputFiles.eio, Format_721, VersionID);

        print(outputFiles.eio, "{}\n", "! <Timesteps per Hour>, #TimeSteps, Minutes per TimeStep {minutes}");
        static constexpr auto Format_731(" Timesteps per Hour, {:2}, {:2}\n");
        print(outputFiles.eio, Format_731, NumOfTimeStepInHour, MinutesPerTimeStep);

        print(outputFiles.eio,
              "{}\n",
              "! <System Convergence Limits>, Minimum System TimeStep {minutes}, Max HVAC Iterations, Minimum Plant "
              "Iterations, Maximum Plant Iterations");
        MinInt = MinTimeStepSys * 60.0;
        static constexpr auto Format_733(" System Convergence Limits, {}, {}, {}, {}\n");
        print(outputFiles.eio,
              Format_733,
              RoundSigDigits(MinInt),
              RoundSigDigits(MaxIter),
              RoundSigDigits(MinPlantSubIterations),
              RoundSigDigits(MaxPlantSubIterations));

        if (DoZoneSizing) {
            Alphas(1) = "Yes";
        } else {
            Alphas(1) = "No";
        }
        if (DoSystemSizing) {
            Alphas(2) = "Yes";
        } else {
            Alphas(2) = "No";
        }
        if (DoPlantSizing) {
            Alphas(3) = "Yes";
        } else {
            Alphas(3) = "No";
        }
        if (DoDesDaySim) {
            Alphas(4) = "Yes";
        } else {
            Alphas(4) = "No";
        }
        if (DoWeathSim) {
            Alphas(5) = "Yes";
        } else {
            Alphas(5) = "No";
        }
        if (DoHVACSizingSimulation) {
            Alphas(6) = "Yes";
            if (NumNumber >= 1) {
                HVACSizingSimMaxIterations = Number(1);
            }
        } else {
            Alphas(6) = "No";
        }

        print(outputFiles.eio,
              "{}\n",
              "! <Simulation Control>, Do Zone Sizing, Do System Sizing, Do Plant Sizing, Do Design Days, Do Weather "
              "Simulation, Do HVAC Sizing Simulation");
        print(outputFiles.eio, " Simulation Control");
        for (Num = 1; Num <= 6; ++Num) {
            print(outputFiles.eio, ", {}", Alphas(Num));
        }
        print(outputFiles.eio, "\n");

        // Performance Precision Tradeoffs
        if (DataGlobals::DoCoilDirectSolutions) {
            Alphas(1) = "Yes";
            ShowWarningError("PerformancePrecisionTradeoffs: Coil Direct Solution simulation is selected.");
        } else {
            Alphas(1) = "No";
        }
        if (HeatBalanceIntRadExchange::CarrollMethod) {
            Alphas(2) = "CarrollMRT";
            ShowWarningError("PerformancePrecisionTradeoffs: Carroll MRT radiant exchange method is selected.");
        } else {
            Alphas(2) = "ScriptF";
        }
        Alphas(3) = overrideModeValue;
        Alphas(4) = General::RoundSigDigits(DataGlobals::NumOfTimeStepInHour);
        if (DataHeatBalance::OverrideZoneAirSolutionAlgo) {
            Alphas(5) = "Yes";
        } else {
            Alphas(5) = "No";
        }
        Alphas(6) = General::RoundSigDigits(DataHeatBalance::MinNumberOfWarmupDays);
        if (DataEnvironment::forceBeginEnvResetSuppress) {
            Alphas(7) = "Yes";
        } else {
            Alphas(7) = "No";
        }
        Alphas(8) = General::RoundSigDigits(DataConvergParams::MaxZoneTempDiff, 3);
        std::string pptHeader = "! <Performance Precision Tradeoffs>, Use Coil Direct Simulation, "
                                "Zone Radiant Exchange Algorithm, Override Mode, Number of Timestep In Hour, "
                                "Force Euler Method, Minimum Number of Warmup Days, Force Suppress All Begin Environment Resets, "
                                "MaxZoneTempDiff";
        print(outputFiles.eio, "{}\n", pptHeader);
        print(outputFiles.eio, " Performance Precision Tradeoffs");
        for (Num = 1; Num <= 8; ++Num) {
            print(outputFiles.eio, ", {}", Alphas(Num));
        }
        print(outputFiles.eio, "\n");

        print(outputFiles.eio,
              "{}\n",
              "! <Output Reporting Tolerances>, Tolerance for Time Heating Setpoint Not Met, Tolerance for Zone Cooling Setpoint Not Met Time");
        // Formats
        static constexpr auto Format_751(" Output Reporting Tolerances, {:.3R}, {:.3R}, \n");

        print(outputFiles.eio, Format_751, std::abs(deviationFromSetPtThresholdHtg), deviationFromSetPtThresholdClg);

        //  IF (DisplayExtraWarnings) THEN
        //    Write(OutputFileInits,740)
        //    Write(OutputFileInits,741) (TRIM(Alphas(Num)),Num=1,5)
        // 742 Format('! <Display Extra Warnings>, Display Advanced Report Variables, Do Not Mirror Detached Shading')
        //    IF (DisplayAdvancedReportVariables) THEN
        //      NumOut1='Yes'
        //    ELSE
        //      NumOut2='No'
        //    ENDIF
        //    IF (.not. MakeMirroredDetachedShading) THEN
        //      NumOut1='Yes'
        //    ELSE
        //      NumOut2='No'
        //    ENDIF
        // unused0909743 Format(' Display Extra Warnings',2(', ',A))
        //  ENDIF
        if (DataGlobals::createPerfLog) {
            writeIntialPerfLogValues(overrideModeValue);
        }
    }

    void writeIntialPerfLogValues(std::string const &currentOverrideModeValue)
    // write the input related portions of the .perflog
    // J.Glazer February 2020
    {
        UtilityRoutines::appendPerfLog("Program, Version, TimeStamp",
                                       DataStringGlobals::VerString); // this string already includes three portions and has commas
        UtilityRoutines::appendPerfLog("Use Coil Direct Solution", bool_to_string(DoCoilDirectSolutions));
        if (HeatBalanceIntRadExchange::CarrollMethod) {
            UtilityRoutines::appendPerfLog("Zone Radiant Exchange Algorithm", "CarrollMRT");
        } else {
            UtilityRoutines::appendPerfLog("Zone Radiant Exchange Algorithm", "ScriptF");
        }
        UtilityRoutines::appendPerfLog("Override Mode", currentOverrideModeValue);
        UtilityRoutines::appendPerfLog("Number of Timesteps per Hour", General::RoundSigDigits(DataGlobals::NumOfTimeStepInHour));
        UtilityRoutines::appendPerfLog("Minimum Number of Warmup Days", General::RoundSigDigits(DataHeatBalance::MinNumberOfWarmupDays));
        UtilityRoutines::appendPerfLog("SuppressAllBeginEnvironmentResets", bool_to_string(DataEnvironment::forceBeginEnvResetSuppress));
        UtilityRoutines::appendPerfLog("MaxZoneTempDiff", General::RoundSigDigits(DataConvergParams::MaxZoneTempDiff, 2));
    }

    std::string bool_to_string(bool logical)
    {
        if (logical) {
            return ("True");
        } else {
            return ("False");
        }
    }

    void CheckForMisMatchedEnvironmentSpecifications()
    {

        // SUBROUTINE INFORMATION:
        //       AUTHOR         Linda Lawrie
        //       DATE WRITTEN   August 2008
        //       MODIFIED       na
        //       RE-ENGINEERED  na

        // PURPOSE OF THIS SUBROUTINE:
        // In response to CR 7518, this routine will check to see if a proper combination of SimulationControl, RunPeriod,
        // SizingPeriod:*, etc are entered to proceed with a simulation.

        // METHODOLOGY EMPLOYED:
        // For now (8/2008), the routine will query several objects in the input.  And try to produce warnings or
        // fatals as a result.

        // SUBROUTINE LOCAL VARIABLE DECLARATIONS:
        int NumZoneSizing;
        int NumSystemSizing;
        int NumPlantSizing;
        int NumDesignDays;
        int NumRunPeriodDesign;
        int NumSizingDays;
        bool WeatherFileAttached;
        bool ErrorsFound;

        ErrorsFound = false;
        NumZoneSizing = inputProcessor->getNumObjectsFound("Sizing:Zone");
        NumSystemSizing = inputProcessor->getNumObjectsFound("Sizing:System");
        NumPlantSizing = inputProcessor->getNumObjectsFound("Sizing:Plant");
        NumDesignDays = inputProcessor->getNumObjectsFound("SizingPeriod:DesignDay");
        NumRunPeriodDesign = inputProcessor->getNumObjectsFound("SizingPeriod:WeatherFileDays") +
                             inputProcessor->getNumObjectsFound("SizingPeriod:WeatherFileConditionType");
        NumSizingDays = NumDesignDays + NumRunPeriodDesign;
        {
            IOFlags flags;
            ObjexxFCL::gio::inquire(DataStringGlobals::inputWeatherFileName, flags);
            WeatherFileAttached = flags.exists();
        }

        if (RunControlInInput) {
            if (DoZoneSizing) {
                if (NumZoneSizing > 0 && NumSizingDays == 0) {
                    ErrorsFound = true;
                    ShowSevereError(
                        "CheckEnvironmentSpecifications: Sizing for Zones has been requested but there are no design environments specified.");
                    ShowContinueError("...Add appropriate SizingPeriod:* objects for your simulation.");
                }
                if (NumZoneSizing > 0 && NumRunPeriodDesign > 0 && !WeatherFileAttached) {
                    ErrorsFound = true;
                    ShowSevereError("CheckEnvironmentSpecifications: Sizing for Zones has been requested; Design period from the weather file "
                                    "requested; but no weather file specified.");
                }
            }
            if (DoSystemSizing) {
                if (NumSystemSizing > 0 && NumSizingDays == 0) {
                    ErrorsFound = true;
                    ShowSevereError(
                        "CheckEnvironmentSpecifications: Sizing for Systems has been requested but there are no design environments specified.");
                    ShowContinueError("...Add appropriate SizingPeriod:* objects for your simulation.");
                }
                if (NumSystemSizing > 0 && NumRunPeriodDesign > 0 && !WeatherFileAttached) {
                    ErrorsFound = true;
                    ShowSevereError("CheckEnvironmentSpecifications: Sizing for Systems has been requested; Design period from the weather file "
                                    "requested; but no weather file specified.");
                }
            }
            if (DoPlantSizing) {
                if (NumPlantSizing > 0 && NumSizingDays == 0) {
                    ErrorsFound = true;
                    ShowSevereError("CheckEnvironmentSpecifications: Sizing for Equipment/Plants has been requested but there are no design "
                                    "environments specified.");
                    ShowContinueError("...Add appropriate SizingPeriod:* objects for your simulation.");
                }
                if (NumPlantSizing > 0 && NumRunPeriodDesign > 0 && !WeatherFileAttached) {
                    ErrorsFound = true;
                    ShowSevereError("CheckEnvironmentSpecifications: Sizing for Equipment/Plants has been requested; Design period from the weather "
                                    "file requested; but no weather file specified.");
                }
            }
            if (DoDesDaySim && NumSizingDays == 0) {
                ShowWarningError("CheckEnvironmentSpecifications: SimulationControl specified doing design day simulations, but no design "
                                 "environments specified.");
                ShowContinueError(
                    "...No design environment results produced. For these results, add appropriate SizingPeriod:* objects for your simulation.");
            }
            if (DoDesDaySim && NumRunPeriodDesign > 0 && !WeatherFileAttached) {
                ErrorsFound = true;
                ShowSevereError("CheckEnvironmentSpecifications: SimulationControl specified doing design day simulations; weather file design "
                                "environments specified; but no weather file specified.");
            }
            if (DoWeathSim && !RunPeriodsInInput) {
                ShowWarningError("CheckEnvironmentSpecifications: SimulationControl specified doing weather simulations, but no run periods for "
                                 "weather file specified.  No annual results produced.");
            }
            if (DoWeathSim && RunPeriodsInInput && !WeatherFileAttached) {
                ShowWarningError("CheckEnvironmentSpecifications: SimulationControl specified doing weather simulations; run periods for weather "
                                 "file specified; but no weather file specified.");
            }
        }
        if (!DoDesDaySim && !DoWeathSim) {
            ShowWarningError("\"Do the design day simulations\" and \"Do the weather file simulation\" are both set to \"No\".  No simulations will "
                             "be performed, and most input will not be read.");
        }
        if (!DoZoneSizing && !DoSystemSizing && !DoPlantSizing && !DoDesDaySim && !DoWeathSim) {
            ShowSevereError("All elements of SimulationControl are set to \"No\". No simulations can be done.  Program terminates.");
            ErrorsFound = true;
        }

        if (ErrorsFound) {
            ShowFatalError("Program terminates due to preceding conditions.");
        }
    }

    void CheckForRequestedReporting()
    {

        // SUBROUTINE INFORMATION:
        //       AUTHOR         Linda Lawrie
        //       DATE WRITTEN   January 2009
        //       MODIFIED       na
        //       RE-ENGINEERED  na

        // PURPOSE OF THIS SUBROUTINE:
        // EnergyPlus does not automatically produce any results files.  Because of this, users may not request
        // reports and may get confused when nothing is produced.  This routine will provide a warning when
        // results should be produced (either sizing periods or weather files are run) but no reports are
        // requested.

        // SUBROUTINE LOCAL VARIABLE DECLARATIONS:
        bool SimPeriods;
        bool ReportingRequested;

        ReportingRequested = false;
        SimPeriods =
            (inputProcessor->getNumObjectsFound("SizingPeriod:DesignDay") > 0 ||
             inputProcessor->getNumObjectsFound("SizingPeriod:WeatherFileDays") > 0 ||
             inputProcessor->getNumObjectsFound("SizingPeriod:WeatherFileConditionType") > 0 || inputProcessor->getNumObjectsFound("RunPeriod") > 0);

        if ((DoDesDaySim || DoWeathSim) && SimPeriods) {
            ReportingRequested =
                (inputProcessor->getNumObjectsFound("Output:Table:SummaryReports") > 0 ||
                 inputProcessor->getNumObjectsFound("Output:Table:TimeBins") > 0 || inputProcessor->getNumObjectsFound("Output:Table:Monthly") > 0 ||
                 inputProcessor->getNumObjectsFound("Output:Variable") > 0 || inputProcessor->getNumObjectsFound("Output:Meter") > 0 ||
                 inputProcessor->getNumObjectsFound("Output:Meter:MeterFileOnly") > 0 ||
                 inputProcessor->getNumObjectsFound("Output:Meter:Cumulative") > 0 ||
                 inputProcessor->getNumObjectsFound("Output:Meter:Cumulative:MeterFileOnly") > 0);
            // Not testing for : Output:SQLite or Output:EnvironmentalImpactFactors
            if (!ReportingRequested) {
                ShowWarningError("No reporting elements have been requested. No simulation results produced.");
                ShowContinueError("...Review requirements such as \"Output:Table:SummaryReports\", \"Output:Table:Monthly\", \"Output:Variable\", "
                                  "\"Output:Meter\" and others.");
            }
        }
    }

    void OpenStreamFile(const std::string &fileName, int &unitNumber, std::ostream *&out_stream)
    {
        int write_stat;
        unitNumber = GetNewUnitNumber();
        {
            IOFlags flags;
            flags.ACTION("write");
            flags.STATUS("UNKNOWN");
            ObjexxFCL::gio::open(unitNumber, fileName, flags);
            write_stat = flags.ios();
        }
        if (write_stat != 0) {
            ShowFatalError("OpenOutputFiles: Could not open file " + fileName + " for output (write).");
        }
        out_stream = ObjexxFCL::gio::out_stream(unitNumber);
    }

    void OpenOutputJsonFiles()
    {

        //// timeSeriesAndTabularEnabled() will return true if only timeSeriesAndTabular is set, that's the only time we write to that file
        if (ResultsFramework::OutputSchema->timeSeriesAndTabularEnabled()) {
            if (ResultsFramework::OutputSchema->JSONEnabled()) {
                OpenStreamFile(DataStringGlobals::outputJsonFileName, jsonOutputStreams.OutputFileJson, jsonOutputStreams.json_stream);
            }
            if (ResultsFramework::OutputSchema->CBOREnabled()) {
                OpenStreamFile(DataStringGlobals::outputCborFileName, jsonOutputStreams.OutputFileCBOR, jsonOutputStreams.cbor_stream);
            }
            if (ResultsFramework::OutputSchema->MsgPackEnabled()) {
                OpenStreamFile(DataStringGlobals::outputMsgPackFileName, jsonOutputStreams.OutputFileMsgPack, jsonOutputStreams.msgpack_stream);
            }
        }
        //// timeSeriesEnabled() will return true if timeSeries is set, so we can write meter reports
        if (ResultsFramework::OutputSchema->timeSeriesEnabled()) {
            // Output detailed Zone time series file
            if (ResultsFramework::OutputSchema->RIDetailedZoneTSData.rDataFrameEnabled() ||
                ResultsFramework::OutputSchema->RIDetailedZoneTSData.iDataFrameEnabled()) {
                if (ResultsFramework::OutputSchema->JSONEnabled()) {
                    OpenStreamFile(
                        DataStringGlobals::outputTSZoneJsonFileName, jsonOutputStreams.OutputFileTSZoneJson, jsonOutputStreams.json_TSstream_Zone);
                }
                if (ResultsFramework::OutputSchema->CBOREnabled()) {
                    OpenStreamFile(
                        DataStringGlobals::outputTSZoneCborFileName, jsonOutputStreams.OutputFileTSZoneCBOR, jsonOutputStreams.cbor_TSstream_Zone);
                }
                if (ResultsFramework::OutputSchema->MsgPackEnabled()) {
                    OpenStreamFile(DataStringGlobals::outputTSZoneMsgPackFileName,
                                   jsonOutputStreams.OutputFileTSZoneMsgPack,
                                   jsonOutputStreams.msgpack_TSstream_Zone);
                }
            }

            // Output detailed HVAC time series file
            if (ResultsFramework::OutputSchema->RIDetailedHVACTSData.iDataFrameEnabled() ||
                ResultsFramework::OutputSchema->RIDetailedHVACTSData.rDataFrameEnabled()) {
                if (ResultsFramework::OutputSchema->JSONEnabled()) {
                    OpenStreamFile(
                        DataStringGlobals::outputTSHvacJsonFileName, jsonOutputStreams.OutputFileTSHVACJson, jsonOutputStreams.json_TSstream_HVAC);
                }
                if (ResultsFramework::OutputSchema->CBOREnabled()) {
                    OpenStreamFile(
                        DataStringGlobals::outputTSHvacCborFileName, jsonOutputStreams.OutputFileTSHVACCBOR, jsonOutputStreams.cbor_TSstream_HVAC);
                }
                if (ResultsFramework::OutputSchema->MsgPackEnabled()) {
                    OpenStreamFile(DataStringGlobals::outputTSHvacMsgPackFileName,
                                   jsonOutputStreams.OutputFileTSHVACMsgPack,
                                   jsonOutputStreams.msgpack_TSstream_HVAC);
                }
            }

            // Output timestep time series file
            if (ResultsFramework::OutputSchema->RITimestepTSData.iDataFrameEnabled() ||
                ResultsFramework::OutputSchema->RITimestepTSData.rDataFrameEnabled()) {
                if (ResultsFramework::OutputSchema->JSONEnabled()) {
                    OpenStreamFile(DataStringGlobals::outputTSJsonFileName, jsonOutputStreams.OutputFileTSJson, jsonOutputStreams.json_TSstream);
                }
                if (ResultsFramework::OutputSchema->CBOREnabled()) {
                    OpenStreamFile(DataStringGlobals::outputTSCborFileName, jsonOutputStreams.OutputFileTSCBOR, jsonOutputStreams.cbor_TSstream);
                }
                if (ResultsFramework::OutputSchema->MsgPackEnabled()) {
                    OpenStreamFile(
                        DataStringGlobals::outputTSMsgPackFileName, jsonOutputStreams.OutputFileTSMsgPack, jsonOutputStreams.msgpack_TSstream);
                }
            }

            // Output hourly time series file
            if (ResultsFramework::OutputSchema->RIHourlyTSData.iDataFrameEnabled() ||
                ResultsFramework::OutputSchema->RIHourlyTSData.rDataFrameEnabled()) {
                if (ResultsFramework::OutputSchema->JSONEnabled()) {
                    OpenStreamFile(DataStringGlobals::outputHRJsonFileName, jsonOutputStreams.OutputFileHRJson, jsonOutputStreams.json_HRstream);
                }
                if (ResultsFramework::OutputSchema->CBOREnabled()) {
                    OpenStreamFile(DataStringGlobals::outputHRCborFileName, jsonOutputStreams.OutputFileHRCBOR, jsonOutputStreams.cbor_HRstream);
                }
                if (ResultsFramework::OutputSchema->MsgPackEnabled()) {
                    OpenStreamFile(
                        DataStringGlobals::outputHRMsgPackFileName, jsonOutputStreams.OutputFileHRMsgPack, jsonOutputStreams.msgpack_HRstream);
                }
            }

            // Output daily time series file
            if (ResultsFramework::OutputSchema->RIDailyTSData.iDataFrameEnabled() ||
                ResultsFramework::OutputSchema->RIDailyTSData.rDataFrameEnabled()) {
                if (ResultsFramework::OutputSchema->JSONEnabled()) {
                    OpenStreamFile(DataStringGlobals::outputDYJsonFileName, jsonOutputStreams.OutputFileDYJson, jsonOutputStreams.json_DYstream);
                }
                if (ResultsFramework::OutputSchema->CBOREnabled()) {
                    OpenStreamFile(DataStringGlobals::outputDYCborFileName, jsonOutputStreams.OutputFileDYCBOR, jsonOutputStreams.cbor_DYstream);
                }
                if (ResultsFramework::OutputSchema->MsgPackEnabled()) {
                    OpenStreamFile(
                        DataStringGlobals::outputDYMsgPackFileName, jsonOutputStreams.OutputFileDYMsgPack, jsonOutputStreams.msgpack_DYstream);
                }
            }

            // Output monthly time series file
            if (ResultsFramework::OutputSchema->RIMonthlyTSData.iDataFrameEnabled() ||
                ResultsFramework::OutputSchema->RIMonthlyTSData.rDataFrameEnabled()) {
                if (ResultsFramework::OutputSchema->JSONEnabled()) {
                    OpenStreamFile(DataStringGlobals::outputMNJsonFileName, jsonOutputStreams.OutputFileMNJson, jsonOutputStreams.json_MNstream);
                }
                if (ResultsFramework::OutputSchema->CBOREnabled()) {
                    OpenStreamFile(DataStringGlobals::outputMNCborFileName, jsonOutputStreams.OutputFileMNCBOR, jsonOutputStreams.cbor_MNstream);
                }
                if (ResultsFramework::OutputSchema->MsgPackEnabled()) {
                    OpenStreamFile(
                        DataStringGlobals::outputMNMsgPackFileName, jsonOutputStreams.OutputFileMNMsgPack, jsonOutputStreams.msgpack_MNstream);
                }
            }

            // Output run period time series file
            if (ResultsFramework::OutputSchema->RIRunPeriodTSData.iDataFrameEnabled() ||
                ResultsFramework::OutputSchema->RIRunPeriodTSData.rDataFrameEnabled()) {
                if (ResultsFramework::OutputSchema->JSONEnabled()) {
                    OpenStreamFile(DataStringGlobals::outputSMJsonFileName, jsonOutputStreams.OutputFileSMJson, jsonOutputStreams.json_SMstream);
                }
                if (ResultsFramework::OutputSchema->CBOREnabled()) {
                    OpenStreamFile(DataStringGlobals::outputSMCborFileName, jsonOutputStreams.OutputFileSMCBOR, jsonOutputStreams.cbor_SMstream);
                }
                if (ResultsFramework::OutputSchema->MsgPackEnabled()) {
                    OpenStreamFile(
                        DataStringGlobals::outputSMMsgPackFileName, jsonOutputStreams.OutputFileSMMsgPack, jsonOutputStreams.msgpack_SMstream);
                }
            }
        }
    }

    void OpenOutputFiles(OutputFiles &outputFiles)
    {

        // SUBROUTINE INFORMATION:
        //       AUTHOR         Rick Strand
        //       DATE WRITTEN   June 1997
        //       MODIFIED       na
        //       RE-ENGINEERED  na

        // PURPOSE OF THIS SUBROUTINE:
        // This subroutine opens all of the input and output files needed for
        // an EnergyPlus run.

        // METHODOLOGY EMPLOYED:
        // na

        // REFERENCES:
        // na

        // Using/Aliasing
        using DataStringGlobals::VerString;

        // Locals
        // SUBROUTINE ARGUMENT DEFINITIONS:
        // na

        // SUBROUTINE PARAMETER DEFINITIONS:
        // na

        // INTERFACE BLOCK SPECIFICATIONS:
        // na

        // DERIVED TYPE DEFINITIONS:
        // na

        // FLOW:
        StdOutputRecordCount = 0;
        outputFiles.eso.ensure_open("OpenOutputFiles");
        print(outputFiles.eso, "Program Version,{}\n", VerString);

        // Open the Initialization Output File
        outputFiles.eio.ensure_open("OpenOutputFiles");
        print(outputFiles.eio, "Program Version,{}\n", VerString);

        // Open the Meters Output File
        outputFiles.mtr.ensure_open("OpenOutputFiles");
        print(outputFiles.mtr, "Program Version,{}\n", VerString);

        // Open the Branch-Node Details Output File
        outputFiles.bnd.ensure_open("OpenOutputFiles");
        print(outputFiles.bnd, "Program Version,{}\n", VerString);
    }

    void CloseOutputFiles(OutputFiles &outputFiles)
    {

        // SUBROUTINE INFORMATION:
        //       AUTHOR         Rick Strand
        //       DATE WRITTEN   June 1997
        //       MODIFIED       na
        //       RE-ENGINEERED  na

        // PURPOSE OF THIS SUBROUTINE:
        // This subroutine closes all of the input and output files needed for
        // an EnergyPlus run.  It also prints the end of data marker for each
        // output file.

        // METHODOLOGY EMPLOYED:
        // na

        // REFERENCES:
        // na

        // Using/Aliasing
        using namespace DataOutputs;
        using OutputProcessor::InstMeterCacheSize;
        using OutputProcessor::MaxIVariable;
        using OutputProcessor::MaxRVariable;
        using OutputProcessor::NumEnergyMeters;
        using OutputProcessor::NumOfIVariable;
        using OutputProcessor::NumOfIVariable_Setup;
        using OutputProcessor::NumOfIVariable_Sum;
        using OutputProcessor::NumOfRVariable;
        using OutputProcessor::NumOfRVariable_Meter;
        using OutputProcessor::NumOfRVariable_Setup;
        using OutputProcessor::NumOfRVariable_Sum;
        using OutputProcessor::NumReportList;
        using OutputProcessor::NumTotalIVariable;
        using OutputProcessor::NumTotalRVariable;
        using OutputProcessor::NumVarMeterArrays;
        using OutputReportTabular::maxUniqueKeyCount;
        using OutputReportTabular::MonthlyFieldSetInputCount;
        using SolarShading::MAXHCArrayBounds;
        using SolarShading::maxNumberOfFigures;
        using namespace DataRuntimeLanguage;
        using DataBranchNodeConnections::MaxNumOfNodeConnections;
        using DataBranchNodeConnections::NumOfNodeConnections;
        using DataHeatBalance::CondFDRelaxFactor;
        using DataHeatBalance::CondFDRelaxFactorInput;
        using General::RoundSigDigits;
        using namespace DataSystemVariables; // , ONLY: MaxNumberOfThreads,NumberIntRadThreads,iEnvSetThreads
        using DataSurfaces::MaxVerticesPerSurface;
        using namespace DataTimings;

        // Locals
        // SUBROUTINE ARGUMENT DEFINITIONS:
        // na

        // SUBROUTINE PARAMETER DEFINITIONS:
        static constexpr auto EndOfDataString("End of Data"); // Signifies the end of the data block in the output file

        // INTERFACE BLOCK SPECIFICATIONS:
        // na

        // DERIVED TYPE DEFINITIONS:
        // na

        // SUBROUTINE LOCAL VARIABLE DECLARATIONS:
        std::string cEnvSetThreads;
        std::string cepEnvSetThreads;
        std::string cIDFSetThreads;

        outputFiles.audit.ensure_open("CloseOutputFiles");
        constexpr static auto variable_fmt{" {}={:12}\n"};
        // Record some items on the audit file
        print(outputFiles.audit, variable_fmt, "NumOfRVariable", NumOfRVariable_Setup);
        print(outputFiles.audit, variable_fmt, "NumOfRVariable(Total)", NumTotalRVariable);
        print(outputFiles.audit, variable_fmt, "NumOfRVariable(Actual)", NumOfRVariable);
        print(outputFiles.audit, variable_fmt, "NumOfRVariable(Summed)", NumOfRVariable_Sum);
        print(outputFiles.audit, variable_fmt, "NumOfRVariable(Meter)", NumOfRVariable_Meter);
        print(outputFiles.audit, variable_fmt, "NumOfIVariable", NumOfIVariable_Setup);
        print(outputFiles.audit, variable_fmt, "NumOfIVariable(Total)", NumTotalIVariable);
        print(outputFiles.audit, variable_fmt, "NumOfIVariable(Actual)", NumOfIVariable);
        print(outputFiles.audit, variable_fmt, "NumOfIVariable(Summed)", NumOfIVariable_Sum);
        print(outputFiles.audit, variable_fmt, "MaxRVariable", MaxRVariable);
        print(outputFiles.audit, variable_fmt, "MaxIVariable", MaxIVariable);
        print(outputFiles.audit, variable_fmt, "NumEnergyMeters", NumEnergyMeters);
        print(outputFiles.audit, variable_fmt, "NumVarMeterArrays", NumVarMeterArrays);
        print(outputFiles.audit, variable_fmt, "maxUniqueKeyCount", maxUniqueKeyCount);
        print(outputFiles.audit, variable_fmt, "maxNumberOfFigures", maxNumberOfFigures);
        print(outputFiles.audit, variable_fmt, "MAXHCArrayBounds", MAXHCArrayBounds);
        print(outputFiles.audit, variable_fmt, "MaxVerticesPerSurface", MaxVerticesPerSurface);
        print(outputFiles.audit, variable_fmt, "NumReportList", NumReportList);
        print(outputFiles.audit, variable_fmt, "InstMeterCacheSize", InstMeterCacheSize);
        if (SutherlandHodgman) {
            if (SlaterBarsky) {
                print(outputFiles.audit, " {}\n", "ClippingAlgorithm=SlaterBarskyandSutherlandHodgman");
            } else {
                print(outputFiles.audit, " {}\n", "ClippingAlgorithm=SutherlandHodgman");
            }
        } else {
            print(outputFiles.audit, "{}\n", "ClippingAlgorithm=ConvexWeilerAtherton");
        }
        print(outputFiles.audit, variable_fmt, "MonthlyFieldSetInputCount", MonthlyFieldSetInputCount);
        print(outputFiles.audit, variable_fmt, "NumConsideredOutputVariables", NumConsideredOutputVariables);
        print(outputFiles.audit, variable_fmt, "MaxConsideredOutputVariables", MaxConsideredOutputVariables);

        print(outputFiles.audit, variable_fmt, "numActuatorsUsed", numActuatorsUsed);
        print(outputFiles.audit, variable_fmt, "numEMSActuatorsAvailable", numEMSActuatorsAvailable);
        print(outputFiles.audit, variable_fmt, "maxEMSActuatorsAvailable", maxEMSActuatorsAvailable);
        print(outputFiles.audit, variable_fmt, "numInternalVariablesUsed", NumInternalVariablesUsed);
        print(outputFiles.audit, variable_fmt, "numEMSInternalVarsAvailable", numEMSInternalVarsAvailable);
        print(outputFiles.audit, variable_fmt, "maxEMSInternalVarsAvailable", maxEMSInternalVarsAvailable);

        print(outputFiles.audit, variable_fmt, "NumOfNodeConnections", NumOfNodeConnections);
        print(outputFiles.audit, variable_fmt, "MaxNumOfNodeConnections", MaxNumOfNodeConnections);
#ifdef EP_Count_Calls
        print(outputFiles.audit, variable_fmt, "NumShadow_Calls", NumShadow_Calls);
        print(outputFiles.audit, variable_fmt, "NumShadowAtTS_Calls", NumShadowAtTS_Calls);
        print(outputFiles.audit, variable_fmt, "NumClipPoly_Calls", NumClipPoly_Calls);
        print(outputFiles.audit, variable_fmt, "NumInitSolar_Calls", NumInitSolar_Calls);
        print(outputFiles.audit, variable_fmt, "NumAnisoSky_Calls", NumAnisoSky_Calls);
        print(outputFiles.audit, variable_fmt, "NumDetPolyOverlap_Calls", NumDetPolyOverlap_Calls);
        print(outputFiles.audit, variable_fmt, "NumCalcPerSolBeam_Calls", NumCalcPerSolBeam_Calls);
        print(outputFiles.audit, variable_fmt, "NumDetShadowCombs_Calls", NumDetShadowCombs_Calls);
        print(outputFiles.audit, variable_fmt, "NumIntSolarDist_Calls", NumIntSolarDist_Calls);
        print(outputFiles.audit, variable_fmt, "NumIntRadExchange_Calls", NumIntRadExchange_Calls);
        print(outputFiles.audit, variable_fmt, "NumIntRadExchangeZ_Calls", NumIntRadExchangeZ_Calls);
        print(outputFiles.audit, variable_fmt, "NumIntRadExchangeMain_Calls", NumIntRadExchangeMain_Calls);
        print(outputFiles.audit, variable_fmt, "NumIntRadExchangeOSurf_Calls", NumIntRadExchangeOSurf_Calls);
        print(outputFiles.audit, variable_fmt, "NumIntRadExchangeISurf_Calls", NumIntRadExchangeISurf_Calls);
        print(outputFiles.audit, variable_fmt, "NumMaxInsideSurfIterations", NumMaxInsideSurfIterations);
        print(outputFiles.audit, variable_fmt, "NumCalcScriptF_Calls", NumCalcScriptF_Calls);
#endif

        print(outputFiles.eso, "{}\n", EndOfDataString);
        if (StdOutputRecordCount > 0) {
            print(outputFiles.eso, variable_fmt, "Number of Records Written", StdOutputRecordCount);
            outputFiles.eso.close();
        } else {
            outputFiles.eso.del();
        }

        if (DataHeatBalance::AnyCondFD) { // echo out relaxation factor, it may have been changed by the program
            print(
                outputFiles.eio, "{}\n", "! <ConductionFiniteDifference Numerical Parameters>, Starting Relaxation Factor, Final Relaxation Factor");
            print(outputFiles.eio, "ConductionFiniteDifference Numerical Parameters, {:.3R}, {:.3R}\n", CondFDRelaxFactorInput, CondFDRelaxFactor);
        }
        // Report number of threads to eio file
        static constexpr auto ThreadingHeader("! <Program Control Information:Threads/Parallel Sims>, Threading Supported,Maximum Number of "
                                              "Threads, Env Set Threads (OMP_NUM_THREADS), EP Env Set Threads (EP_OMP_NUM_THREADS), IDF Set "
                                              "Threads, Number of Threads Used (Interior Radiant Exchange), Number Nominal Surfaces, Number "
                                              "Parallel Sims");
        print(outputFiles.eio, "{}\n", ThreadingHeader);
        static constexpr auto ThreadReport("Program Control:Threads/Parallel Sims, {},{}, {}, {}, {}, {}, {}, {}\n");
        if (Threading) {
            if (iEnvSetThreads == 0) {
                cEnvSetThreads = "Not Set";
            } else {
                cEnvSetThreads = RoundSigDigits(iEnvSetThreads);
            }
            if (iepEnvSetThreads == 0) {
                cepEnvSetThreads = "Not Set";
            } else {
                cepEnvSetThreads = RoundSigDigits(iepEnvSetThreads);
            }
            if (iIDFSetThreads == 0) {
                cIDFSetThreads = "Not Set";
            } else {
                cIDFSetThreads = RoundSigDigits(iIDFSetThreads);
            }
            if (lnumActiveSims) {
                print(outputFiles.eio,
                      ThreadReport,
                      "Yes",
                      MaxNumberOfThreads,
                      cEnvSetThreads,
                      cepEnvSetThreads,
                      cIDFSetThreads,
                      NumberIntRadThreads,
                      iNominalTotSurfaces,
                      inumActiveSims);
            } else {
                print(outputFiles.eio,
                      ThreadReport,
                      "Yes",
                      MaxNumberOfThreads,
                      cEnvSetThreads,
                      cepEnvSetThreads,
                      cIDFSetThreads,
                      NumberIntRadThreads,
                      iNominalTotSurfaces,
                      "N/A");
            }
        } else { // no threading
            if (lnumActiveSims) {
                print(outputFiles.eio, ThreadReport, "No", MaxNumberOfThreads, "N/A", "N/A", "N/A", "N/A", "N/A", inumActiveSims);
            } else {
                print(outputFiles.eio, ThreadReport, "No", MaxNumberOfThreads, "N/A", "N/A", "N/A", "N/A", "N/A", "N/A");
            }
        }

        // Close the Initialization Output File
        print(outputFiles.eio, "{}\n", EndOfDataString);
        outputFiles.eio.close();

        // Close the Meters Output File
        print(outputFiles.mtr, "{}\n", EndOfDataString);
        print(outputFiles.mtr, " Number of Records Written={:12}\n", StdMeterRecordCount);
        if (StdMeterRecordCount > 0) {
            outputFiles.mtr.close();
        } else {
            outputFiles.mtr.del();
        }

        // Close the External Shading Output File
        outputFiles.shade.close();
    }

    void SetupSimulation(EnergyPlusData &state, bool &ErrorsFound)
    {

        // SUBROUTINE INFORMATION:
        //       AUTHOR         B. Griffith/L. Lawrie
        //       DATE WRITTEN   May 2008
        //       MODIFIED       na
        //       RE-ENGINEERED  na

        // PURPOSE OF THIS SUBROUTINE:
        //  execute a few time steps of a simulation to facilitate setting up model
        //  developed to resolve reverse DD problems caused be the differences
        //  that stem from setup and information gathering that occurs during the first pass.

        // METHODOLOGY EMPLOYED:
        // Using global flag (kickoff simulation), only a few time steps are executed.
        // global flag is used in other parts of simulation to terminate quickly.

        // Using/Aliasing
        using CostEstimateManager::SimCostEstimate;
        using DataEnvironment::EndMonthFlag;
        using DataEnvironment::EnvironmentName;
        using ExteriorEnergyUse::ManageExteriorEnergyUse;
        using General::TrimSigDigits;
        using namespace DataTimings;
        using PlantPipingSystemsManager::CheckIfAnyBasements;
        using PlantPipingSystemsManager::CheckIfAnySlabs;
        using PlantPipingSystemsManager::SimulateGroundDomains;

        // SUBROUTINE LOCAL VARIABLE DECLARATIONS:
        static bool Available(false); // an environment is available to process
        //  integer :: env_iteration=0
        //  CHARACTER(len=32) :: cEnvChar

        //  return  ! remove comment to do 'old way'

        Available = true;

        while (Available) { // do for each environment

            GetNextEnvironment(state, Available, ErrorsFound);

            if (!Available) break;
            if (ErrorsFound) break;

            BeginEnvrnFlag = true;
            EndEnvrnFlag = false;
            EndMonthFlag = false;
            WarmupFlag = true;
            DayOfSim = 0;

            ++DayOfSim;
            BeginDayFlag = true;
            EndDayFlag = false;

            HourOfDay = 1;

            BeginHourFlag = true;
            EndHourFlag = false;

            TimeStep = 1;

            if (DeveloperFlag) DisplayString("Initializing Simulation - timestep 1:" + EnvironmentName);

            BeginTimeStepFlag = true;

            ManageWeather();

            ManageExteriorEnergyUse(state.exteriorEnergyUse);

            ManageHeatBalance(state);

            BeginHourFlag = false;
            BeginDayFlag = false;
            BeginEnvrnFlag = false;
            BeginSimFlag = false;
            BeginFullSimFlag = false;

            //          ! do another timestep=1
            if (DeveloperFlag) DisplayString("Initializing Simulation - 2nd timestep 1:" + EnvironmentName);

            ManageWeather();

            ManageExteriorEnergyUse(state.exteriorEnergyUse);

            ManageHeatBalance(state);

            //         do an end of day, end of environment time step

            HourOfDay = 24;
            TimeStep = NumOfTimeStepInHour;
            EndEnvrnFlag = true;

            if (DeveloperFlag) DisplayString("Initializing Simulation - hour 24 timestep 1:" + EnvironmentName);
            ManageWeather();

            ManageExteriorEnergyUse(state.exteriorEnergyUse);

            ManageHeatBalance(state);

        } // ... End environment loop.

        if (AnySlabsInModel || AnyBasementsInModel) {
            SimulateGroundDomains(state, true);
        }

        if (!ErrorsFound) SimCostEstimate(state); // basically will get and check input
        if (ErrorsFound) ShowFatalError("Previous conditions cause program termination.");
    }

    void ReportNodeConnections(OutputFiles &outputFiles)
    {

        // SUBROUTINE INFORMATION:
        //       AUTHOR         Linda Lawrie
        //       DATE WRITTEN   February 2004
        //       MODIFIED       na
        //       RE-ENGINEERED  na

        // PURPOSE OF THIS SUBROUTINE:
        // This subroutine 'reports' the NodeConnection data structure.  It groups the
        // report/dump by parent, non-parent objects.

        // Using/Aliasing
        using namespace DataBranchNodeConnections;
        using DataLoopNode::NodeID;
        using DataLoopNode::NumOfNodes;


        // Formats
        static constexpr auto Format_702("! <#{0} Node Connections>,<Number of {0} Node Connections>\n");
        static constexpr auto Format_703(
            "! <{} Node Connection>,<Node Name>,<Node ObjectType>,<Node ObjectName>,<Node ConnectionType>,<Node FluidStream>\n");

        NonConnectedNodes.dimension(NumOfNodes, true);

        int NumNonParents = 0;
        for (int Loop = 1; Loop <= NumOfNodeConnections; ++Loop) {
            if (NodeConnections(Loop).ObjectIsParent) continue;
            ++NumNonParents;
        }
        const auto NumParents = NumOfNodeConnections - NumNonParents;
        ParentNodeList.allocate(NumParents);

        //  Do Parent Objects
        print(outputFiles.bnd, "{}\n", "! ===============================================================");
        print(outputFiles.bnd, Format_702, "Parent");
        print(outputFiles.bnd, " #Parent Node Connections,{}\n", NumParents);
        print(outputFiles.bnd, Format_703, "Parent");

        for (int Loop = 1; Loop <= NumOfNodeConnections; ++Loop) {
            if (!NodeConnections(Loop).ObjectIsParent) continue;
            NonConnectedNodes(NodeConnections(Loop).NodeNumber) = false;
            print(outputFiles.bnd,
                  " Parent Node Connection,{},{},{},{},{}\n",
                  NodeConnections(Loop).NodeName,
                  NodeConnections(Loop).ObjectType,
                  NodeConnections(Loop).ObjectName,
                  NodeConnections(Loop).ConnectionType,
                  NodeConnections(Loop).FluidStream);
            // Build ParentNodeLists
            if (UtilityRoutines::SameString(NodeConnections(Loop).ConnectionType, "Inlet") ||
                UtilityRoutines::SameString(NodeConnections(Loop).ConnectionType, "Outlet")) {
                bool ParentComponentFound = false;
                for (int Loop1 = 1; Loop1 <= NumOfActualParents; ++Loop1) {
                    if (ParentNodeList(Loop1).CType != NodeConnections(Loop).ObjectType ||
                        ParentNodeList(Loop1).CName != NodeConnections(Loop).ObjectName)
                        continue;
                    ParentComponentFound = true;
                    {
                        auto const SELECT_CASE_var(UtilityRoutines::MakeUPPERCase(NodeConnections(Loop).ConnectionType));
                        if (SELECT_CASE_var == "INLET") {
                            ParentNodeList(Loop1).InletNodeName = NodeConnections(Loop).NodeName;
                        } else if (SELECT_CASE_var == "OUTLET") {
                            ParentNodeList(Loop1).OutletNodeName = NodeConnections(Loop).NodeName;
                        }
                    }
                }
                if (!ParentComponentFound) {
                    ++NumOfActualParents;
                    ParentNodeList(NumOfActualParents).CType = NodeConnections(Loop).ObjectType;
                    ParentNodeList(NumOfActualParents).CName = NodeConnections(Loop).ObjectName;
                    {
                        auto const SELECT_CASE_var(UtilityRoutines::MakeUPPERCase(NodeConnections(Loop).ConnectionType));
                        if (SELECT_CASE_var == "INLET") {
                            ParentNodeList(NumOfActualParents).InletNodeName = NodeConnections(Loop).NodeName;
                        } else if (SELECT_CASE_var == "OUTLET") {
                            ParentNodeList(NumOfActualParents).OutletNodeName = NodeConnections(Loop).NodeName;
                        }
                    }
                }
            }
        }

        //  Do non-Parent Objects
        print(outputFiles.bnd, "{}\n", "! ===============================================================");
        print(outputFiles.bnd, Format_702, "Non-Parent");
        print(outputFiles.bnd, " #Non-Parent Node Connections,{}\n", NumNonParents);
        print(outputFiles.bnd, Format_703, "Non-Parent");

        for (int Loop = 1; Loop <= NumOfNodeConnections; ++Loop) {
            if (NodeConnections(Loop).ObjectIsParent) continue;
            NonConnectedNodes(NodeConnections(Loop).NodeNumber) = false;
            print(outputFiles.bnd,
                  " Non-Parent Node Connection,{},{},{},{},{}\n",
                  NodeConnections(Loop).NodeName,
                  NodeConnections(Loop).ObjectType,
                  NodeConnections(Loop).ObjectName,
                  NodeConnections(Loop).ConnectionType,
                  NodeConnections(Loop).FluidStream);
        }

        int NumNonConnected = 0;
        for (int Loop = 1; Loop <= NumOfNodes; ++Loop) {
            if (NonConnectedNodes(Loop)) ++NumNonConnected;
        }

        if (NumNonConnected > 0) {
            print(outputFiles.bnd, "{}\n", "! ===============================================================");
            static constexpr auto Format_705("! <#NonConnected Nodes>,<Number of NonConnected Nodes>\n #NonConnected Nodes,{}\n");
            print(outputFiles.bnd, Format_705, NumNonConnected);
            static constexpr auto Format_706("! <NonConnected Node>,<NonConnected Node Number>,<NonConnected Node Name>");
            print(outputFiles.bnd, "{}\n", Format_706);
            for (int Loop = 1; Loop <= NumOfNodes; ++Loop) {
                if (!NonConnectedNodes(Loop)) continue;
                print(outputFiles.bnd, " NonConnected Node,{},{}\n", Loop, NodeID(Loop));
            }
        }

        NonConnectedNodes.deallocate();
    }

    void ReportLoopConnections(OutputFiles &outputFiles)
    {

        // SUBROUTINE INFORMATION:
        //       AUTHOR         Linda Lawrie
        //       DATE WRITTEN   December 2001
        //       MODIFIED       March 2003; added other reporting
        //       RE-ENGINEERED  na

        // PURPOSE OF THIS SUBROUTINE:
        // This subroutine reports on the node connections in various parts of the
        // HVAC systen: Component Sets, Air Loop, Plant and Condenser Loop, Supply and
        // return air paths, controlled zones.
        // This information should be useful in diagnosing node connection input errors.

        // Using/Aliasing
        using namespace DataAirLoop;
        using namespace DataBranchNodeConnections;
        using DataLoopNode::NodeID;
        using DataLoopNode::NumOfNodes;
        using namespace DataHVACGlobals;
        using namespace DataPlant;
        using namespace DataZoneEquipment;
        using DataErrorTracking::AbortProcessing; // used here to turn off Node Connection Error reporting
        using DataErrorTracking::AskForConnectionsReport;
        using DualDuct::ReportDualDuctConnections;
        using OutAirNodeManager::NumOutsideAirNodes;
        using OutAirNodeManager::OutsideAirNodeList;

        // SUBROUTINE PARAMETER DEFINITIONS:
        constexpr static auto errstring("**error**");

        // SUBROUTINE LOCAL VARIABLE DECLARATIONS:
        static bool WarningOut(true);

        // Formats
        static constexpr auto Format_700("! <#Component Sets>,<Number of Component Sets>");
        static constexpr auto Format_702("! <Component Set>,<Component Set Count>,<Parent Object Type>,<Parent Object Name>,<Component "
                                         "Type>,<Component Name>,<Inlet Node ID>,<Outlet Node ID>,<Description>");
        static constexpr auto Format_720("! <#Zone Equipment Lists>,<Number of Zone Equipment Lists>");
        static constexpr auto Format_722(
            "! <Zone Equipment List>,<Zone Equipment List Count>,<Zone Equipment List Name>,<Zone Name>,<Number of Components>");
        static constexpr auto Format_723("! <Zone Equipment Component>,<Component Count>,<Component Type>,<Component Name>,<Zone Name>,<Heating "
                                         "Priority>,<Cooling Priority>");

        // Report outside air node names on the Branch-Node Details file
        print(outputFiles.bnd, "{}\n", "! ===============================================================");
        print(outputFiles.bnd, "{}\n", "! #Outdoor Air Nodes,<Number of Outdoor Air Nodes>");
        print(outputFiles.bnd, " #Outdoor Air Nodes,{}\n", NumOutsideAirNodes);
        if (NumOutsideAirNodes > 0) {
            print(outputFiles.bnd, "{}\n", "! <Outdoor Air Node>,<NodeNumber>,<Node Name>");
        }
        for (int Count = 1; Count <= NumOutsideAirNodes; ++Count) {
            print(outputFiles.bnd, " Outdoor Air Node,{},{}\n", OutsideAirNodeList(Count), NodeID(OutsideAirNodeList(Count)));
        }
        // Component Sets
        print(outputFiles.bnd, "{}\n", "! ===============================================================");
        print(outputFiles.bnd, "{}\n", Format_700);
        print(outputFiles.bnd, " #Component Sets,{}\n", NumCompSets);
        print(outputFiles.bnd, "{}\n", Format_702);

        for (int Count = 1; Count <= NumCompSets; ++Count) {
            print(outputFiles.bnd,
                  " Component Set,{},{},{},{},{},{},{},{}\n",
                  Count,
                  CompSets(Count).ParentCType,
                  CompSets(Count).ParentCName,
                  CompSets(Count).CType,
                  CompSets(Count).CName,
                  CompSets(Count).InletNodeName,
                  CompSets(Count).OutletNodeName,
                  CompSets(Count).Description);

            if (CompSets(Count).ParentCType == "UNDEFINED" || CompSets(Count).InletNodeName == "UNDEFINED" ||
                CompSets(Count).OutletNodeName == "UNDEFINED") {
                if (AbortProcessing && WarningOut) {
                    ShowWarningError("Node Connection errors shown during \"fatal error\" processing may be false because not all inputs may have "
                                     "been retrieved.");
                    WarningOut = false;
                }
                ShowWarningError("Node Connection Error for object " + CompSets(Count).CType + ", name=" + CompSets(Count).CName);
                ShowContinueError("  " + CompSets(Count).Description + " not on any Branch or Parent Object");
                ShowContinueError("  Inlet Node : " + CompSets(Count).InletNodeName);
                ShowContinueError("  Outlet Node: " + CompSets(Count).OutletNodeName);
                ++NumNodeConnectionErrors;
                if (UtilityRoutines::SameString(CompSets(Count).CType, "SolarCollector:UnglazedTranspired")) {
                    ShowContinueError("This report does not necessarily indicate a problem for a MultiSystem Transpired Collector");
                }
            }
            if (CompSets(Count).Description == "UNDEFINED") {
                if (AbortProcessing && WarningOut) {
                    ShowWarningError("Node Connection errors shown during \"fatal error\" processing may be false because not all inputs may have "
                                     "been retrieved.");
                    WarningOut = false;
                }
                ShowWarningError("Potential Node Connection Error for object " + CompSets(Count).CType + ", name=" + CompSets(Count).CName);
                ShowContinueError("  Node Types are still UNDEFINED -- See Branch/Node Details file for further information");
                ShowContinueError("  Inlet Node : " + CompSets(Count).InletNodeName);
                ShowContinueError("  Outlet Node: " + CompSets(Count).OutletNodeName);
                ++NumNodeConnectionErrors;
            }
        }

        for (int Count = 1; Count <= NumCompSets; ++Count) {
            for (int Count1 = Count + 1; Count1 <= NumCompSets; ++Count1) {
                if (CompSets(Count).CType != CompSets(Count1).CType) continue;
                if (CompSets(Count).CName != CompSets(Count1).CName) continue;
                if (CompSets(Count).InletNodeName != CompSets(Count1).InletNodeName) continue;
                if (CompSets(Count).OutletNodeName != CompSets(Count1).OutletNodeName) continue;
                if (AbortProcessing && WarningOut) {
                    ShowWarningError("Node Connection errors shown during \"fatal error\" processing may be false because not all inputs may have "
                                     "been retrieved.");
                    WarningOut = false;
                }
                ShowWarningError("Component plus inlet/outlet node pair used more than once:");
                ShowContinueError("  Component  : " + CompSets(Count).CType + ", name=" + CompSets(Count).CName);
                ShowContinueError("  Inlet Node : " + CompSets(Count).InletNodeName);
                ShowContinueError("  Outlet Node: " + CompSets(Count).OutletNodeName);
                ShowContinueError("  Used by    : " + CompSets(Count).ParentCType + ' ' + CompSets(Count).ParentCName);
                ShowContinueError("  and  by    : " + CompSets(Count1).ParentCType + ' ' + CompSets(Count1).ParentCName);
                ++NumNodeConnectionErrors;
            }
        }
        //  Plant Loops
        print(outputFiles.bnd, "{}\n", "! ===============================================================");
        print(outputFiles.bnd, "{}\n", "! <# Plant Loops>,<Number of Plant Loops>");
        print(outputFiles.bnd, " #Plant Loops,{}\n", NumPlantLoops);
        print(outputFiles.bnd,
              "{}\n",
              "! <Plant Loop>,<Plant Loop Name>,<Loop Type>,<Inlet Node Name>,<Outlet Node Name>,<Branch List>,<Connector List>");
        print(
            outputFiles.bnd, "{}\n", "! <Plant Loop Connector>,<Connector Type>,<Connector Name>,<Loop Name>,<Loop Type>,<Number of Inlets/Outlets>");
        print(outputFiles.bnd,
              "{}\n",
              "! <Plant Loop Connector Branches>,<Connector Node Count>,<Connector Type>,<Connector Name>,<Inlet Branch>,<Outlet Branch>,<Loop "
              "Name>,<Loop Type>");
        print(outputFiles.bnd,
              "{}\n",
              "! <Plant Loop Connector Nodes>,<Connector Node Count>,<Connector Type>,<Connector Name>,<Inlet Node>,<Outlet Node>,<Loop Name>,<Loop "
              "Type>");
        print(outputFiles.bnd,
              "{}\n",
              "! <Plant Loop Supply Connection>,<Plant Loop Name>,<Supply Side Outlet Node Name>,<Demand Side Inlet Node Name>");
        print(outputFiles.bnd,
              "{}\n",
              "! <Plant Loop Return Connection>,<Plant Loop Name>,<Demand Side Outlet Node Name>,<Supply Side Inlet Node Name>");
        for (int Count = 1; Count <= NumPlantLoops; ++Count) {
            for (int LoopSideNum = DemandSide; LoopSideNum <= SupplySide; ++LoopSideNum) {
                //  Plant Supply Side Loop
                // Demandside and supplyside is parametrized in DataPlant
                const auto LoopString = [&]() {
                    if (LoopSideNum == DemandSide) {
                        return "Demand";
                    } else if (LoopSideNum == SupplySide) {
                        return "Supply";
                    } else {
                        return "";
                    }
                }();

                print(outputFiles.bnd,
                      " Plant Loop,{},{},{},{},{},{}\n",
                      PlantLoop(Count).Name,
                      LoopString,
                      PlantLoop(Count).LoopSide(LoopSideNum).NodeNameIn,
                      PlantLoop(Count).LoopSide(LoopSideNum).NodeNameOut,
                      PlantLoop(Count).LoopSide(LoopSideNum).BranchList,
                      PlantLoop(Count).LoopSide(LoopSideNum).ConnectList);
                //  Plant Supply Side Splitter
                if (PlantLoop(Count).LoopSide(LoopSideNum).Splitter.Exists) {
                    print(outputFiles.bnd,
                          "   Plant Loop Connector,Splitter,{},{},{},{}\n",
                          PlantLoop(Count).LoopSide(LoopSideNum).Splitter.Name,
                          PlantLoop(Count).Name,
                          LoopString,
                          PlantLoop(Count).LoopSide(LoopSideNum).Splitter.TotalOutletNodes);
                    for (int Count1 = 1; Count1 <= PlantLoop(Count).LoopSide(LoopSideNum).Splitter.TotalOutletNodes; ++Count1) {
                        print(outputFiles.bnd,
                              "     Plant Loop Connector Branches,{},Splitter,{},",
                              Count1,
                              PlantLoop(Count).LoopSide(LoopSideNum).Splitter.Name);

                        if (PlantLoop(Count).LoopSide(LoopSideNum).Splitter.BranchNumIn <= 0) {
                            print(outputFiles.bnd, "{},\n", errstring);
                        } else {
                            print(outputFiles.bnd,
                                  "{},",
                                  PlantLoop(Count).LoopSide(LoopSideNum).Branch(PlantLoop(Count).LoopSide(LoopSideNum).Splitter.BranchNumIn).Name);
                        }

                        if (PlantLoop(Count).LoopSide(LoopSideNum).Splitter.BranchNumOut(Count1) <= 0) {
                            print(outputFiles.bnd, "{},{},{}\n", errstring, PlantLoop(Count).Name, LoopString);
                        } else {
                            print(outputFiles.bnd,
                                  "{},{},{}\n",
                                  PlantLoop(Count)
                                      .LoopSide(LoopSideNum)
                                      .Branch(PlantLoop(Count).LoopSide(LoopSideNum).Splitter.BranchNumOut(Count1))
                                      .Name,
                                  PlantLoop(Count).Name,
                                  LoopString);
                        }

                        print(outputFiles.bnd,
                              "     Plant Loop Connector Nodes,   {},Splitter,{},{},{},{},{}\n",
                              Count1,
                              PlantLoop(Count).LoopSide(LoopSideNum).Splitter.Name,
                              PlantLoop(Count).LoopSide(LoopSideNum).Splitter.NodeNameIn,
                              PlantLoop(Count).LoopSide(LoopSideNum).Splitter.NodeNameOut(Count1),
                              PlantLoop(Count).Name,
                              LoopString);
                    }
                }

                //  Plant Supply Side Mixer
                if (PlantLoop(Count).LoopSide(LoopSideNum).Mixer.Exists) {
                    print(outputFiles.bnd,
                          "   Plant Loop Connector,Mixer,{},{},{},{}\n",
                          PlantLoop(Count).LoopSide(LoopSideNum).Mixer.Name,
                          PlantLoop(Count).Name,
                          LoopString,
                          PlantLoop(Count).LoopSide(LoopSideNum).Mixer.TotalInletNodes); //',Supply,'//  &

                    for (int Count1 = 1; Count1 <= PlantLoop(Count).LoopSide(LoopSideNum).Mixer.TotalInletNodes; ++Count1) {
                        print(outputFiles.bnd,
                              "     Plant Loop Connector Branches,{},Mixer,{},",
                              Count1,
                              PlantLoop(Count).LoopSide(LoopSideNum).Mixer.Name);
                        if (PlantLoop(Count).LoopSide(LoopSideNum).Mixer.BranchNumIn(Count1) <= 0) {
                            print(outputFiles.bnd, "{},", errstring);
                        } else {
                            print(
                                outputFiles.bnd,
                                "{},",
                                PlantLoop(Count).LoopSide(LoopSideNum).Branch(PlantLoop(Count).LoopSide(LoopSideNum).Mixer.BranchNumIn(Count1)).Name);
                        }
                        if (PlantLoop(Count).LoopSide(LoopSideNum).Mixer.BranchNumOut <= 0) {
                            print(outputFiles.bnd, "{},{},Supply\n", errstring, PlantLoop(Count).Name);
                        } else {
                            print(outputFiles.bnd,
                                  "{},{},{}\n",
                                  PlantLoop(Count).LoopSide(LoopSideNum).Branch(PlantLoop(Count).LoopSide(LoopSideNum).Mixer.BranchNumOut).Name,
                                  PlantLoop(Count).Name,
                                  LoopString);
                        }
                        print(outputFiles.bnd,
                              "     Plant Loop Connector Nodes,   {},Mixer,{},{},{},{},{}\n",
                              Count1,
                              PlantLoop(Count).LoopSide(LoopSideNum).Mixer.Name,
                              PlantLoop(Count).LoopSide(LoopSideNum).Mixer.NodeNameIn(Count1),
                              PlantLoop(Count).LoopSide(LoopSideNum).Mixer.NodeNameOut,
                              PlantLoop(Count).Name,
                              LoopString);
                    }
                }
            }
            print(outputFiles.bnd,
                  " Plant Loop Supply Connection,{},{},{}\n",
                  PlantLoop(Count).Name,
                  PlantLoop(Count).LoopSide(SupplySide).NodeNameOut,
                  PlantLoop(Count).LoopSide(DemandSide).NodeNameIn);
            print(outputFiles.bnd,
                  " Plant Loop Return Connection,{},{},{}\n",
                  PlantLoop(Count).Name,
                  PlantLoop(Count).LoopSide(DemandSide).NodeNameOut,
                  PlantLoop(Count).LoopSide(SupplySide).NodeNameIn);

        } //  Plant Demand Side Loop

        //  Condenser Loops
        print(outputFiles.bnd, "{}\n", "! ===============================================================");
        print(outputFiles.bnd, "{}\n", "! <# Condenser Loops>,<Number of Condenser Loops>");
        print(outputFiles.bnd, " #Condenser Loops,{}\n", NumCondLoops);
        print(outputFiles.bnd,
              "{}\n",
              "! <Condenser Loop>,<Condenser Loop Name>,<Loop Type>,<Inlet Node Name>,<Outlet Node Name>,<Branch List>,<Connector List>");
        print(outputFiles.bnd,
              "{}\n",
              "! <Condenser Loop Connector>,<Connector Type>,<Connector Name>,<Loop Name>,<Loop Type>,<Number of Inlets/Outlets>");
        print(outputFiles.bnd,
              "{}\n",
              "! <Condenser Loop Connector Branches>,<Connector Node Count>,<Connector Type>,<Connector Name>,<Inlet Branch>,<Outlet Branch>,<Loop "
              "Name>,<Loop Type>");
        print(outputFiles.bnd,
              "{}\n",
              "! <Condenser Loop Connector Nodes>,<Connector Node Count>,<Connector Type>,<Connector Name>,<Inlet Node>,<Outlet Node>,<Loop "
              "Name>,<Loop Type>");
        print(outputFiles.bnd,
              "{}\n",
              "! <Condenser Loop Supply Connection>,<Condenser Loop Name>,<Supply Side Outlet Node Name>,<Demand Side Inlet Node Name>");
        print(outputFiles.bnd,
              "{}\n",
              "! <Condenser Loop Return Connection>,<Condenser Loop Name>,<Demand Side Outlet Node Name>,<Supply Side Inlet Node Name>");

        for (int Count = NumPlantLoops + 1; Count <= TotNumLoops; ++Count) {
            for (int LoopSideNum = DemandSide; LoopSideNum <= SupplySide; ++LoopSideNum) {
                //  Plant Supply Side Loop
                // Demandside and supplyside is parametrized in DataPlant
                const auto LoopString = [&]() {
                    if (LoopSideNum == DemandSide) {
                        return "Demand";
                    } else if (LoopSideNum == SupplySide) {
                        return "Supply";
                    } else {
                        return "";
                    }
                }();

                print(outputFiles.bnd,
                      " Plant Loop,{},{},{},{},{},{}\n",
                      PlantLoop(Count).Name,
                      LoopString,
                      PlantLoop(Count).LoopSide(LoopSideNum).NodeNameIn,
                      PlantLoop(Count).LoopSide(LoopSideNum).NodeNameOut,
                      PlantLoop(Count).LoopSide(LoopSideNum).BranchList,
                      PlantLoop(Count).LoopSide(LoopSideNum).ConnectList);
                //  Plant Supply Side Splitter
                if (PlantLoop(Count).LoopSide(LoopSideNum).Splitter.Exists) {
                    print(outputFiles.bnd,
                          "   Plant Loop Connector,Splitter,{},{},{},{}\n",
                          PlantLoop(Count).LoopSide(LoopSideNum).Splitter.Name,
                          PlantLoop(Count).Name,
                          LoopString,
                          PlantLoop(Count).LoopSide(LoopSideNum).Splitter.TotalOutletNodes);
                    for (int Count1 = 1; Count1 <= PlantLoop(Count).LoopSide(LoopSideNum).Splitter.TotalOutletNodes; ++Count1) {
                        print(outputFiles.bnd,
                              "     Plant Loop Connector Branches,{},Splitter,{},",
                              Count1,
                              PlantLoop(Count).LoopSide(LoopSideNum).Splitter.Name);

                        if (PlantLoop(Count).LoopSide(LoopSideNum).Splitter.BranchNumIn <= 0) {
                            print(outputFiles.bnd, "{},", errstring);
                        } else {
                            print(outputFiles.bnd,
                                  "{},",
                                  PlantLoop(Count).LoopSide(LoopSideNum).Branch(PlantLoop(Count).LoopSide(LoopSideNum).Splitter.BranchNumIn).Name);
                        }
                        if (PlantLoop(Count).LoopSide(LoopSideNum).Splitter.BranchNumOut(Count1) <= 0) {
                            print(outputFiles.bnd, "{},{},{}\n", errstring, PlantLoop(Count).Name, LoopString);
                        } else {

                            print(outputFiles.bnd,
                                  "{},{},{}\n",
                                  PlantLoop(Count)
                                      .LoopSide(LoopSideNum)
                                      .Branch(PlantLoop(Count).LoopSide(LoopSideNum).Splitter.BranchNumOut(Count1))
                                      .Name,
                                  PlantLoop(Count).Name,
                                  LoopString);
                        }

                        print(outputFiles.bnd,
                              "     Plant Loop Connector Nodes,   {},Splitter,{},{},{},{},{}\n",
                              Count1,
                              PlantLoop(Count).LoopSide(LoopSideNum).Splitter.Name,
                              PlantLoop(Count).LoopSide(LoopSideNum).Splitter.NodeNameIn,
                              PlantLoop(Count).LoopSide(LoopSideNum).Splitter.NodeNameOut(Count1),
                              PlantLoop(Count).Name,
                              LoopString);
                    }
                }

                //  Plant Supply Side Mixer
                if (PlantLoop(Count).LoopSide(LoopSideNum).Mixer.Exists) {
                    const auto totalInletNodes = PlantLoop(Count).LoopSide(LoopSideNum).Mixer.TotalInletNodes;
                    print(outputFiles.bnd,
                          "   Plant Loop Connector,Mixer,{},{},{},{}\n",
                          PlantLoop(Count).LoopSide(LoopSideNum).Mixer.Name,
                          PlantLoop(Count).Name,
                          LoopString,
                          totalInletNodes); //',Supply,'//  &

                    for (int Count1 = 1; Count1 <= totalInletNodes; ++Count1) {
                        print(outputFiles.bnd,
                              "     Plant Loop Connector Branches,{},Mixer,{},",
                              Count1,
                              PlantLoop(Count).LoopSide(LoopSideNum).Mixer.Name);

                        if (PlantLoop(Count).LoopSide(LoopSideNum).Mixer.BranchNumIn(Count1) <= 0) {
                            print(outputFiles.bnd, "{},", errstring);
                        } else {
                            print(
                                outputFiles.bnd,
                                "{},",
                                PlantLoop(Count).LoopSide(LoopSideNum).Branch(PlantLoop(Count).LoopSide(LoopSideNum).Mixer.BranchNumIn(Count1)).Name);
                        }
                        if (PlantLoop(Count).LoopSide(LoopSideNum).Mixer.BranchNumOut <= 0) {
                            print(outputFiles.bnd, "{},{},{}\n", errstring, PlantLoop(Count).Name, LoopString);
                        } else {
                            print(outputFiles.bnd,
                                  "{},{},{}\n",
                                  PlantLoop(Count).LoopSide(LoopSideNum).Branch(PlantLoop(Count).LoopSide(LoopSideNum).Mixer.BranchNumOut).Name,
                                  PlantLoop(Count).Name,
                                  LoopString);
                        }
                        print(outputFiles.bnd,
                              "     Plant Loop Connector Nodes,   {},Mixer,{},{},{},{},{}\n",
                              Count1,
                              PlantLoop(Count).LoopSide(LoopSideNum).Mixer.Name,
                              PlantLoop(Count).LoopSide(LoopSideNum).Mixer.NodeNameIn(Count1),
                              PlantLoop(Count).LoopSide(LoopSideNum).Mixer.NodeNameOut,
                              PlantLoop(Count).Name,
                              LoopString);
                    }
                }
            }
            print(outputFiles.bnd,
                  " Plant Loop Supply Connection,{},{},{}\n",
                  PlantLoop(Count).Name,
                  PlantLoop(Count).LoopSide(SupplySide).NodeNameOut,
                  PlantLoop(Count).LoopSide(DemandSide).NodeNameIn);
            print(outputFiles.bnd,
                  " Plant Loop Return Connection,{},{},{}\n",
                  PlantLoop(Count).Name,
                  PlantLoop(Count).LoopSide(DemandSide).NodeNameOut,
                  PlantLoop(Count).LoopSide(SupplySide).NodeNameIn);

        } //  Plant Demand Side Loop

        print(outputFiles.bnd, "{}\n", "! ===============================================================");
        int NumOfControlledZones = 0;
        for (int Count = 1; Count <= NumOfZones; ++Count) {
            if (!allocated(ZoneEquipConfig)) continue;
            if (ZoneEquipConfig(Count).IsControlled) ++NumOfControlledZones;
        }

        if (NumOfControlledZones > 0) {
            print(outputFiles.bnd, "{}\n", "! <# Controlled Zones>,<Number of Controlled Zones>");
            print(outputFiles.bnd, " #Controlled Zones,{}\n", NumOfControlledZones);
            print(outputFiles.bnd,
                  "{}\n",
                  "! <Controlled Zone>,<Controlled Zone Name>,<Equip List Name>,<Control List Name>,<Zone Node Name>,<# Inlet Nodes>,<# Exhaust "
                  "Nodes>,<# Return Nodes>");
            print(outputFiles.bnd,
                  "{}\n",
                  "! <Controlled Zone Inlet>,<Inlet Node Count>,<Controlled Zone Name>,<Supply Air Inlet Node Name>,<SD Sys:Cooling/Heating "
                  "[DD:Cooling] Inlet Node Name>,<DD Sys:Heating Inlet Node Name>");
            print(outputFiles.bnd, "{}\n", "! <Controlled Zone Exhaust>,<Exhaust Node Count>,<Controlled Zone Name>,<Exhaust Air Node Name>");

            for (int Count = 1; Count <= NumOfZones; ++Count) {
                if (!ZoneEquipConfig(Count).IsControlled) continue;

                print(outputFiles.bnd,
                      " Controlled Zone,{},{},{},{},{},{},{}\n",
                      ZoneEquipConfig(Count).ZoneName,
                      ZoneEquipConfig(Count).EquipListName,
                      ZoneEquipConfig(Count).ControlListName,
                      NodeID(ZoneEquipConfig(Count).ZoneNode),
                      ZoneEquipConfig(Count).NumInletNodes,
                      ZoneEquipConfig(Count).NumExhaustNodes,
                      ZoneEquipConfig(Count).NumReturnNodes);
                for (int Count1 = 1; Count1 <= ZoneEquipConfig(Count).NumInletNodes; ++Count1) {
                    auto ChrName = NodeID(ZoneEquipConfig(Count).AirDistUnitHeat(Count1).InNode);
                    if (ChrName == "Undefined") ChrName = "N/A";
                    print(outputFiles.bnd,
                          "   Controlled Zone Inlet,{},{},{},{},{}\n",
                          Count1,
                          ZoneEquipConfig(Count).ZoneName,
                          NodeID(ZoneEquipConfig(Count).InletNode(Count1)),
                          NodeID(ZoneEquipConfig(Count).AirDistUnitCool(Count1).InNode),
                          ChrName);
                }
                for (int Count1 = 1; Count1 <= ZoneEquipConfig(Count).NumExhaustNodes; ++Count1) {
                    print(outputFiles.bnd,
                          "   Controlled Zone Exhaust,{},{},{}\n",
                          Count1,
                          ZoneEquipConfig(Count).ZoneName,
                          NodeID(ZoneEquipConfig(Count).ExhaustNode(Count1)));
                }
                for (int Count1 = 1; Count1 <= ZoneEquipConfig(Count).NumReturnNodes; ++Count1) {
                    print(outputFiles.bnd,
                          "   Controlled Zone Return,{},{},{}\n",
                          Count1,
                          ZoneEquipConfig(Count).ZoneName,
                          NodeID(ZoneEquipConfig(Count).ReturnNode(Count1)));
                }
            }

            // Report Zone Equipment Lists to BND File
            print(outputFiles.bnd, "{}\n", "! ===============================================================");
            print(outputFiles.bnd, "{}\n", Format_720);
            print(outputFiles.bnd, " #Zone Equipment Lists,{}\n", NumOfControlledZones);
            print(outputFiles.bnd, "{}\n", Format_722);
            print(outputFiles.bnd, "{}\n", Format_723);

            for (int Count = 1; Count <= NumOfZones; ++Count) {
                // Zone equipment list array parallels controlled zone equipment array, so
                // same index finds corresponding data from both arrays
                if (!ZoneEquipConfig(Count).IsControlled) continue;

                print(outputFiles.bnd,
                      " Zone Equipment List,{},{},{},{}\n",
                      Count,
                      ZoneEquipList(Count).Name,
                      ZoneEquipConfig(Count).ZoneName,
                      ZoneEquipList(Count).NumOfEquipTypes);

                for (int Count1 = 1; Count1 <= ZoneEquipList(Count).NumOfEquipTypes; ++Count1) {
                    print(outputFiles.bnd,
                          "   Zone Equipment Component,{},{},{},{},{},{}\n",
                          Count1,
                          ZoneEquipList(Count).EquipType(Count1),
                          ZoneEquipList(Count).EquipName(Count1),
                          ZoneEquipConfig(Count).ZoneName,
                          ZoneEquipList(Count).CoolingPriority(Count1),
                          ZoneEquipList(Count).HeatingPriority(Count1));
                }
            }
        }

        // Report Dual Duct Dampers to BND File
        ReportDualDuctConnections(outputFiles);

        if (NumNodeConnectionErrors == 0) {
            ShowMessage("No node connection errors were found.");
        } else {
            if (NumNodeConnectionErrors > 1) {
                ShowMessage("There were " + std::to_string(NumNodeConnectionErrors) + " node connection errors noted.");
            } else {
                ShowMessage("There was " + std::to_string(NumNodeConnectionErrors) + " node connection error noted.");
            }
        }

        AskForConnectionsReport = false;
    }

    void ReportParentChildren(OutputFiles &outputFiles)
    {

        // SUBROUTINE INFORMATION:
        //       AUTHOR         Linda Lawrie
        //       DATE WRITTEN   May 2005
        //       MODIFIED       na
        //       RE-ENGINEERED  na

        // PURPOSE OF THIS SUBROUTINE:
        // Reports parent compsets with ensuing children data.

        // METHODOLOGY EMPLOYED:
        // Uses IsParentObject,GetNumChildren,GetChildrenData

        // REFERENCES:
        // na

        // USE STATEMENTS:
        // na
        // Using/Aliasing
        using General::TrimSigDigits;
        using namespace DataBranchNodeConnections;
        using namespace BranchNodeConnections;

        // Locals
        // SUBROUTINE ARGUMENT DEFINITIONS:
        // na

        // SUBROUTINE PARAMETER DEFINITIONS:
        // na

        // INTERFACE BLOCK SPECIFICATIONS:
        // na

        // DERIVED TYPE DEFINITIONS:
        // na

        // SUBROUTINE LOCAL VARIABLE DECLARATIONS:
        int Loop;
        int Loop1;
        Array1D_string ChildCType;
        Array1D_string ChildCName;
        Array1D_string ChildInNodeName;
        Array1D_string ChildOutNodeName;
        Array1D_int ChildInNodeNum;
        Array1D_int ChildOutNodeNum;
        int NumChildren;
        bool ErrorsFound;

        ErrorsFound = false;
        print(outputFiles.debug, "{}\n", "Node Type,CompSet Name,Inlet Node,OutletNode");
        for (Loop = 1; Loop <= NumOfActualParents; ++Loop) {
            NumChildren = GetNumChildren(ParentNodeList(Loop).CType, ParentNodeList(Loop).CName);
            if (NumChildren > 0) {
                ChildCType.allocate(NumChildren);
                ChildCName.allocate(NumChildren);
                ChildInNodeName.allocate(NumChildren);
                ChildOutNodeName.allocate(NumChildren);
                ChildInNodeNum.allocate(NumChildren);
                ChildOutNodeNum.allocate(NumChildren);
                ChildCType = BlankString;
                ChildCName = BlankString;
                ChildInNodeName = BlankString;
                ChildOutNodeName = BlankString;
                ChildInNodeNum = 0;
                ChildOutNodeNum = 0;
                GetChildrenData(ParentNodeList(Loop).CType,
                                ParentNodeList(Loop).CName,
                                NumChildren,
                                ChildCType,
                                ChildCName,
                                ChildInNodeName,
                                ChildInNodeNum,
                                ChildOutNodeName,
                                ChildOutNodeNum,
                                ErrorsFound);
                if (Loop > 1) print(outputFiles.debug, "{}\n", std::string(60, '='));

                print(outputFiles.debug,
                      " Parent Node,{}:{},{},{}\n",
                      ParentNodeList(Loop).CType,
                      ParentNodeList(Loop).CName,
                      ParentNodeList(Loop).InletNodeName,
                      ParentNodeList(Loop).OutletNodeName);
                for (Loop1 = 1; Loop1 <= NumChildren; ++Loop1) {
                    print(outputFiles.debug,
                          "..ChildNode,{}:{},{},{}\n",
                          ChildCType(Loop1),
                          ChildCName(Loop1),
                          ChildInNodeName(Loop1),
                          ChildOutNodeName(Loop1));
                }
                ChildCType.deallocate();
                ChildCName.deallocate();
                ChildInNodeName.deallocate();
                ChildOutNodeName.deallocate();
                ChildInNodeNum.deallocate();
                ChildOutNodeNum.deallocate();
            } else {
                if (Loop > 1) print(outputFiles.debug, "{}\n", std::string(60, '='));
                print(outputFiles.debug,
                      " Parent Node (no children),{}:{},{},{}\n",
                      ParentNodeList(Loop).CType,
                      ParentNodeList(Loop).CName,
                      ParentNodeList(Loop).InletNodeName,
                      ParentNodeList(Loop).OutletNodeName);
            }
        }
    }

    void ReportCompSetMeterVariables(OutputFiles &outputFiles)
    {

        // SUBROUTINE INFORMATION:
        //       AUTHOR         Linda Lawrie
        //       DATE WRITTEN   May 2005
        //       MODIFIED       na
        //       RE-ENGINEERED  na

        // PURPOSE OF THIS SUBROUTINE:
        // Reports comp set meter variables.

        // METHODOLOGY EMPLOYED:
        // na

        // REFERENCES:
        // na

        // Using/Aliasing
        using namespace DataBranchNodeConnections;
        using namespace BranchNodeConnections;
        using namespace DataGlobalConstants;

        // Locals
        // SUBROUTINE ARGUMENT DEFINITIONS:
        // na

        // SUBROUTINE PARAMETER DEFINITIONS:
        // na

        // INTERFACE BLOCK SPECIFICATIONS:

        // DERIVED TYPE DEFINITIONS:
        // na

        // SUBROUTINE LOCAL VARIABLE DECLARATIONS:
        int Loop;
        int Loop1;
        int NumVariables;
        Array1D_int VarIndexes;
        Array1D_int VarIDs;
        Array1D<OutputProcessor::TimeStepType> IndexTypes;
        Array1D_int VarTypes;
        Array1D<OutputProcessor::Unit> unitsForVar; // units from enum for each variable
        Array1D_string VarNames;
        Array1D_int ResourceTypes;
        Array1D_string EndUses;
        Array1D_string Groups;

        print(outputFiles.debug, "{}\n", " CompSet,ComponentType,ComponentName,NumMeteredVariables");
        print(outputFiles.debug, "{}\n", " RepVar,ReportIndex,ReportID,ReportName,Units,ResourceType,EndUse,Group,IndexType");

        for (Loop = 1; Loop <= NumCompSets; ++Loop) {
            NumVariables = GetNumMeteredVariables(CompSets(Loop).CType, CompSets(Loop).CName);
            print(outputFiles.debug, "CompSet, {}, {}, {:5}\n", CompSets(Loop).CType, CompSets(Loop).CName, NumVariables);
            if (NumVariables <= 0) continue;
            VarIndexes.dimension(NumVariables, 0);
            VarIDs.dimension(NumVariables, 0);
            IndexTypes.dimension(NumVariables, 0);
            VarTypes.dimension(NumVariables, 0);
            VarNames.allocate(NumVariables);
            unitsForVar.allocate(NumVariables);
            ResourceTypes.dimension(NumVariables, 0);
            EndUses.allocate(NumVariables);
            Groups.allocate(NumVariables);
            GetMeteredVariables(CompSets(Loop).CType,
                                CompSets(Loop).CName,
                                VarIndexes,
                                VarTypes,
                                IndexTypes,
                                unitsForVar,
                                ResourceTypes,
                                EndUses,
                                Groups,
                                VarNames,
                                VarIDs);
            for (Loop1 = 1; Loop1 <= NumVariables; ++Loop1) {
                print(outputFiles.debug,
                      "RepVar,{:5},{:5},{},[{}],{},{},{},{:5}\n",
                      VarIndexes(Loop1),
                      VarIDs(Loop1),
                      VarNames(Loop1),
                      unitEnumToString(unitsForVar(Loop1)),
                      GetResourceTypeChar(ResourceTypes(Loop1)),
                      EndUses(Loop1),
                      Groups(Loop1)
                      // TODO: Should call OutputProcessor::StandardTimeStepTypeKey(IndexTypes(Loop1)) to return "Zone" or "HVAC"
                      ,
                      static_cast<int>(IndexTypes(Loop1)));
            }
            VarIndexes.deallocate();
            IndexTypes.deallocate();
            VarTypes.deallocate();
            VarIDs.deallocate();
            VarNames.deallocate();
            unitsForVar.deallocate();
            ResourceTypes.deallocate();
            EndUses.deallocate();
            Groups.deallocate();
        }
    }

    void PostIPProcessing()
    {
        // SUBROUTINE INFORMATION:
        //       AUTHOR         Linda Lawrie
        //       DATE WRITTEN   August 2010

        // PURPOSE OF THIS SUBROUTINE:
        // This provides post processing (for errors, etc) directly after the InputProcessor
        // finishes.  Code originally in the Input Processor.

        // Using/Aliasing
        // using SQLiteProcedures::CreateSQLiteDatabase;
        using FluidProperties::FindGlycol;
        using FluidProperties::FluidIndex_EthyleneGlycol;
        using FluidProperties::FluidIndex_PropoleneGlycol;
        using FluidProperties::FluidIndex_Water;

        // SUBROUTINE LOCAL VARIABLE DECLARATIONS:
        //////////// hoisted into namespace ////////////////////////////////////////////////
        // static bool PreP_Fatal( false ); // True if a preprocessor flags a fatal error
        ////////////////////////////////////////////////////////////////////////////////////

        DoingInputProcessing = false;

        inputProcessor->preProcessorCheck(PreP_Fatal); // Check Preprocessor objects for warning, severe, etc errors.

        if (PreP_Fatal) {
            ShowFatalError("Preprocessor condition(s) cause termination.");
        }

        // Set up more globals - process fluid input.
        FluidIndex_Water = FindGlycol("Water");
        FluidIndex_EthyleneGlycol = FindGlycol("EthyleneGlycol");
        FluidIndex_PropoleneGlycol = FindGlycol("PropoleneGlycol");

        inputProcessor->preScanReportingVariables();
    }

} // namespace SimulationManager

// EXTERNAL SUBROUTINES:

void Resimulate(EnergyPlusData &state, bool &ResimExt, // Flag to resimulate the exterior energy use simulation
                bool &ResimHB,  // Flag to resimulate the heat balance simulation (including HVAC)
                bool &ResimHVAC // Flag to resimulate the HVAC simulation
)
{

    // SUBROUTINE INFORMATION:
    //       AUTHOR         Peter Graham Ellis
    //       DATE WRITTEN   August 2005
    //       MODIFIED       Sep 2011 LKL/BG - resimulate only zones needing it for Radiant systems
    //       RE-ENGINEERED  na

    // PURPOSE OF THIS SUBROUTINE:
    // This subroutine is called as necessary by the Demand Manager to resimulate some of the modules that have
    // already been simulated for the current timestep.  For example, if LIGHTS are demand limited, the lighting
    // power is reduced which also impacts the zone internal heat gains and therefore requires that the entire
    // zone heat balance must be resimulated.

    // METHODOLOGY EMPLOYED:
    // If the zone heat balance must be resimulated, all the major subroutines are called sequentially in order
    // to recalculate the impacts of demand limiting.  This routine is called from ManageHVAC _before_ any variables
    // are reported or histories are updated.  This routine can be called multiple times without the overall
    // simulation moving forward in time.
    // If only HVAC components are demand limited, then the HVAC system is resimulated, not the entire heat balance.
    // Similarly, if ony exterior lights and equipment are demand limited, it is only necessary to resimulate the
    // exterior energy use, not the entire heat balance, nor the HVAC system.
    // Below is the hierarchy of subroutine calls.  The calls marked with an asterisk are resimulated here.
    // ManageSimulation
    //     ManageWeather
    //     ManageDemand
    //   * ManageExteriorEnergyUse
    //     ManageHeatBalance
    //       * InitHeatBalance
    //             PerformSolarCalculations
    //         ManageSurfaceHeatBalance
    //           * InitSurfaceHeatBalance
    //                 ManageInternalHeatGains
    //           * CalcHeatBalanceOutsideSurf
    //           * CalcHeatBalanceInsideSurf
    //             ManageAirHeatBalance
    //                *InitAirHeatBalance
    //                 CalcHeatBalanceAir
    //                   * CalcAirFlow
    //                   * ManageRefrigeratedCaseRacks
    //                     ManageHVAC
    //                       * ManageZoneAirUpdates 'GET ZONE SETPOINTS'
    //                       * ManageZoneAirUpdates 'PREDICT'
    //                       * SimHVAC
    //                         UpdateDataandReport
    //                 ReportAirHeatBalance
    //             UpdateFinalSurfaceHeatBalance
    //             UpdateThermalHistories
    //             UpdateMoistureHistories
    //             ManageThermalComfort
    //             ReportSurfaceHeatBalance
    //         RecKeepHeatBalance
    //         ReportHeatBalance

    // Using/Aliasing
    using namespace DataPrecisionGlobals;
    using DataHeatBalFanSys::iGetZoneSetPoints;
    using DataHeatBalFanSys::iPredictStep;
    using DemandManager::DemandManagerExtIterations;
    using DemandManager::DemandManagerHBIterations;
    using DemandManager::DemandManagerHVACIterations;
    using ExteriorEnergyUse::ManageExteriorEnergyUse;
    using HeatBalanceAirManager::InitAirHeatBalance;
    using HeatBalanceSurfaceManager::InitSurfaceHeatBalance;
    using HVACManager::SimHVAC;
    using RefrigeratedCase::ManageRefrigeratedCaseRacks;
    using ZoneTempPredictorCorrector::ManageZoneAirUpdates;
    // using HVACManager::CalcAirFlowSimple;
    using DataContaminantBalance::Contaminant;
    using DataHeatBalance::ZoneAirMassFlow;
    using DataHVACGlobals::UseZoneTimeStepHistory; // , InitDSwithZoneHistory
    using ZoneContaminantPredictorCorrector::ManageZoneContaminanUpdates;
    using namespace ZoneEquipmentManager;
    // using ZoneEquipmentManager::CalcAirFlowSimple;

    // SUBROUTINE LOCAL VARIABLE DECLARATIONS:
    Real64 ZoneTempChange(0.0); // Dummy variable needed for calling ManageZoneAirUpdates

    // FLOW:
    if (ResimExt) {
        ManageExteriorEnergyUse(state.exteriorEnergyUse);

        ++DemandManagerExtIterations;
    }

    if (ResimHB) {
        // Surface simulation
        InitSurfaceHeatBalance(state);
        HeatBalanceSurfaceManager::CalcHeatBalanceOutsideSurf();
        HeatBalanceSurfaceManager::CalcHeatBalanceInsideSurf(state.dataZoneTempPredictorCorrector);

        // Air simulation
        InitAirHeatBalance();
        ManageRefrigeratedCaseRacks(state);

        ++DemandManagerHBIterations;
        ResimHVAC = true; // Make sure HVAC is resimulated too
    }

    if (ResimHVAC) {
        // HVAC simulation
        ManageZoneAirUpdates(state, iGetZoneSetPoints, ZoneTempChange, false, UseZoneTimeStepHistory, 0.0);
        if (Contaminant.SimulateContaminants) ManageZoneContaminanUpdates(state, iGetZoneSetPoints, false, UseZoneTimeStepHistory, 0.0);
        CalcAirFlowSimple(state, 0, ZoneAirMassFlow.EnforceZoneMassBalance);
        ManageZoneAirUpdates(state, iPredictStep, ZoneTempChange, false, UseZoneTimeStepHistory, 0.0);
        if (Contaminant.SimulateContaminants) ManageZoneContaminanUpdates(state, iPredictStep, false, UseZoneTimeStepHistory, 0.0);
        SimHVAC(state);

        ++DemandManagerHVACIterations;
    }
}

} // namespace EnergyPlus<|MERGE_RESOLUTION|>--- conflicted
+++ resolved
@@ -1044,7 +1044,6 @@
             }
         }
 
-<<<<<<< HEAD
         {
             CurrentModuleObject = "Output:Diagnostics";
             Num = inputProcessor->getNumObjectsFound(CurrentModuleObject);
@@ -1095,8 +1094,6 @@
                                 MakeMirroredDetachedShading = false;
                             } else if (UtilityRoutines::SameString(diagnosticName, "DoNotMirrorAttachedShading")) {
                                 MakeMirroredAttachedShading = false;
-                            } else if (UtilityRoutines::SameString(diagnosticName, "IgnoreInteriorWindowTransmission")) { // TODO: Not a valid key choice
-                                IgnoreInteriorWindowTransmission = true;
                             } else if (UtilityRoutines::SameString(diagnosticName, "ReportDuringWarmup")) {
                                 ReportDuringWarmup = true;
                             } else if (UtilityRoutines::SameString(diagnosticName, "DisplayWeatherMissingDataWarnings")) {
@@ -1134,63 +1131,6 @@
 
                     // Don't process the duplicate ones
                     break;
-=======
-        CurrentModuleObject = "Output:Diagnostics";
-        Num = inputProcessor->getNumObjectsFound(CurrentModuleObject);
-        for (Num1 = 1; Num1 <= Num; ++Num1) {
-            inputProcessor->getObjectItem(CurrentModuleObject, Num1, Alphas, NumAlpha, Number, NumNumber, IOStat);
-            for (NumA = 1; NumA <= NumAlpha; ++NumA) {
-                if (UtilityRoutines::SameString(Alphas(NumA), "DisplayExtraWarnings")) {
-                    DisplayExtraWarnings = true;
-                } else if (UtilityRoutines::SameString(Alphas(NumA), "DisplayAdvancedReportVariables")) {
-                    DisplayAdvancedReportVariables = true;
-                } else if (UtilityRoutines::SameString(Alphas(NumA), "DisplayAllWarnings")) {
-                    DisplayAllWarnings = true;
-                    DisplayExtraWarnings = true;
-                    DisplayUnusedObjects = true;
-                    DisplayUnusedSchedules = true;
-                } else if (UtilityRoutines::SameString(Alphas(NumA), "DisplayUnusedObjects")) {
-                    DisplayUnusedObjects = true;
-                } else if (UtilityRoutines::SameString(Alphas(NumA), "DisplayUnusedSchedules")) {
-                    DisplayUnusedSchedules = true;
-                } else if (UtilityRoutines::SameString(Alphas(NumA), "DisplayZoneAirHeatBalanceOffBalance")) {
-                    DisplayZoneAirHeatBalanceOffBalance = true;
-                } else if (UtilityRoutines::SameString(Alphas(NumA), "DoNotMirrorDetachedShading")) {
-                    MakeMirroredDetachedShading = false;
-                } else if (UtilityRoutines::SameString(Alphas(NumA), "DoNotMirrorAttachedShading")) {
-                    MakeMirroredAttachedShading = false;
-                } else if (UtilityRoutines::SameString(Alphas(NumA), "ReportDuringWarmup")) {
-                    ReportDuringWarmup = true;
-                } else if (UtilityRoutines::SameString(Alphas(NumA), "DisplayWeatherMissingDataWarnings")) {
-                    DisplayWeatherMissingDataWarnings = true;
-                } else if (UtilityRoutines::SameString(Alphas(NumA), "IgnoreSolarRadiation")) {
-                    IgnoreSolarRadiation = true;
-                } else if (UtilityRoutines::SameString(Alphas(NumA), "IgnoreBeamRadiation")) {
-                    IgnoreBeamRadiation = true;
-                } else if (UtilityRoutines::SameString(Alphas(NumA), "IgnoreDiffuseRadiation")) {
-                    IgnoreDiffuseRadiation = true;
-                } else if (UtilityRoutines::SameString(Alphas(NumA), "DeveloperFlag")) {
-                    DeveloperFlag = true;
-                } else if (UtilityRoutines::SameString(Alphas(NumA), "TimingFlag")) {
-                    TimingFlag = true;
-                } else if (UtilityRoutines::SameString(Alphas(NumA), "ReportDetailedWarmupConvergence")) {
-                    ReportDetailedWarmupConvergence = true;
-                } else if (UtilityRoutines::SameString(Alphas(NumA), "ReportDuringHVACSizingSimulation")) {
-                    ReportDuringHVACSizingSimulation = true;
-                } else if (UtilityRoutines::SameString(Alphas(NumA), "CreateMinimalSurfaceVariables")) {
-                    continue;
-                    //        CreateMinimalSurfaceVariables=.TRUE.
-                } else if (UtilityRoutines::SameString(Alphas(NumA), "CreateNormalSurfaceVariables")) {
-                    continue;
-                    //        IF (CreateMinimalSurfaceVariables) THEN
-                    //          CALL ShowWarningError('GetProjectData: '//TRIM(CurrentModuleObject)//'=''//  &
-                    //             TRIM(Alphas(NumA))//'', prior set=true for this condition reverts to false.')
-                    //        ENDIF
-                    //        CreateMinimalSurfaceVariables=.FALSE.
-                } else if (!Alphas(NumA).empty()) {
-                    ShowWarningError("GetProjectData: " + CurrentModuleObject + "=\"" + Alphas(NumA) +
-                                     "\", Invalid value for field, entered value ignored.");
->>>>>>> 14e6c4e4
                 }
             }
         }
