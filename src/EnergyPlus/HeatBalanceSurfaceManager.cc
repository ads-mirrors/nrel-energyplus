// EnergyPlus, Copyright (c) 1996-2020, The Board of Trustees of the University of Illinois,
// The Regents of the University of California, through Lawrence Berkeley National Laboratory
// (subject to receipt of any required approvals from the U.S. Dept. of Energy), Oak Ridge
// National Laboratory, managed by UT-Battelle, Alliance for Sustainable Energy, LLC, and other
// contributors. All rights reserved.
//
// NOTICE: This Software was developed under funding from the U.S. Department of Energy and the
// U.S. Government consequently retains certain rights. As such, the U.S. Government has been
// granted for itself and others acting on its behalf a paid-up, nonexclusive, irrevocable,
// worldwide license in the Software to reproduce, distribute copies to the public, prepare
// derivative works, and perform publicly and display publicly, and to permit others to do so.
//
// Redistribution and use in source and binary forms, with or without modification, are permitted
// provided that the following conditions are met:
//
// (1) Redistributions of source code must retain the above copyright notice, this list of
//     conditions and the following disclaimer.
//
// (2) Redistributions in binary form must reproduce the above copyright notice, this list of
//     conditions and the following disclaimer in the documentation and/or other materials
//     provided with the distribution.
//
// (3) Neither the name of the University of California, Lawrence Berkeley National Laboratory,
//     the University of Illinois, U.S. Dept. of Energy nor the names of its contributors may be
//     used to endorse or promote products derived from this software without specific prior
//     written permission.
//
// (4) Use of EnergyPlus(TM) Name. If Licensee (i) distributes the software in stand-alone form
//     without changes from the version obtained under this License, or (ii) Licensee makes a
//     reference solely to the software portion of its product, Licensee must refer to the
//     software as "EnergyPlus version X" software, where "X" is the version number Licensee
//     obtained under this License and may not use a different name for the software. Except as
//     specifically required in this Section (4), Licensee shall not use in a company name, a
//     product name, in advertising, publicity, or other promotional activities any name, trade
//     name, trademark, logo, or other designation of "EnergyPlus", "E+", "e+" or confusingly
//     similar designation, without the U.S. Department of Energy's prior written consent.
//
// THIS SOFTWARE IS PROVIDED BY THE COPYRIGHT HOLDERS AND CONTRIBUTORS "AS IS" AND ANY EXPRESS OR
// IMPLIED WARRANTIES, INCLUDING, BUT NOT LIMITED TO, THE IMPLIED WARRANTIES OF MERCHANTABILITY
// AND FITNESS FOR A PARTICULAR PURPOSE ARE DISCLAIMED. IN NO EVENT SHALL THE COPYRIGHT OWNER OR
// CONTRIBUTORS BE LIABLE FOR ANY DIRECT, INDIRECT, INCIDENTAL, SPECIAL, EXEMPLARY, OR
// CONSEQUENTIAL DAMAGES (INCLUDING, BUT NOT LIMITED TO, PROCUREMENT OF SUBSTITUTE GOODS OR
// SERVICES; LOSS OF USE, DATA, OR PROFITS; OR BUSINESS INTERRUPTION) HOWEVER CAUSED AND ON ANY
// THEORY OF LIABILITY, WHETHER IN CONTRACT, STRICT LIABILITY, OR TORT (INCLUDING NEGLIGENCE OR
// OTHERWISE) ARISING IN ANY WAY OUT OF THE USE OF THIS SOFTWARE, EVEN IF ADVISED OF THE
// POSSIBILITY OF SUCH DAMAGE.

// C++ Headers
#include <algorithm>
#include <cassert>
#include <cmath>

// ObjexxFCL Headers
#include <ObjexxFCL/Array.functions.hh>
#include <ObjexxFCL/Array1D.hh>
#include <ObjexxFCL/Array2D.hh>
#include <ObjexxFCL/Fmath.hh>
#include <ObjexxFCL/gio.hh>
#include <ObjexxFCL/string.functions.hh>

// EnergyPlus Headers
#include <AirflowNetwork/Elements.hpp>
#include <EnergyPlus/ChilledCeilingPanelSimple.hh>
#include <EnergyPlus/Construction.hh>
#include <EnergyPlus/ConvectionCoefficients.hh>
#include <EnergyPlus/DElightManagerF.hh>
#include <EnergyPlus/Data/EnergyPlusData.hh>
#include <EnergyPlus/DataDElight.hh>
#include <EnergyPlus/DataDaylighting.hh>
#include <EnergyPlus/DataDaylightingDevices.hh>
#include <EnergyPlus/DataEnvironment.hh>
#include <EnergyPlus/DataGlobals.hh>
#include <EnergyPlus/DataHeatBalFanSys.hh>
#include <EnergyPlus/DataHeatBalSurface.hh>
#include <EnergyPlus/DataHeatBalance.hh>
#include <EnergyPlus/DataLoopNode.hh>
#include <EnergyPlus/DataMoistureBalance.hh>
#include <EnergyPlus/DataMoistureBalanceEMPD.hh>
#include <EnergyPlus/DataRoomAirModel.hh>
#include <EnergyPlus/DataRuntimeLanguage.hh>
#include <EnergyPlus/DataSizing.hh>
#include <EnergyPlus/DataStringGlobals.hh>
#include <EnergyPlus/DataSurfaces.hh>
#include <EnergyPlus/DataSystemVariables.hh>
#include <EnergyPlus/DataViewFactorInformation.hh>
#include <EnergyPlus/DataWindowEquivalentLayer.hh>
#include <EnergyPlus/DataZoneEquipment.hh>
#include <EnergyPlus/DaylightingDevices.hh>
#include <EnergyPlus/DaylightingManager.hh>
#include <EnergyPlus/DisplayRoutines.hh>
#include <EnergyPlus/EcoRoofManager.hh>
#include <EnergyPlus/ElectricBaseboardRadiator.hh>
#include <EnergyPlus/General.hh>
#include <EnergyPlus/GeneralRoutines.hh>
#include <EnergyPlus/HWBaseboardRadiator.hh>
#include <EnergyPlus/HeatBalFiniteDiffManager.hh>
#include <EnergyPlus/HeatBalanceAirManager.hh>
#include <EnergyPlus/HeatBalanceHAMTManager.hh>
#include <EnergyPlus/HeatBalanceIntRadExchange.hh>
#include <EnergyPlus/HeatBalanceKivaManager.hh>
#include <EnergyPlus/HeatBalanceMovableInsulation.hh>
#include <EnergyPlus/HeatBalanceSurfaceManager.hh>
#include <EnergyPlus/HighTempRadiantSystem.hh>
#include <EnergyPlus/InputProcessing/InputProcessor.hh>
#include <EnergyPlus/InternalHeatGains.hh>
#include <EnergyPlus/LowTempRadiantSystem.hh>
#include <EnergyPlus/Material.hh>
#include <EnergyPlus/MoistureBalanceEMPDManager.hh>
#include <EnergyPlus/OutputFiles.hh>
#include <EnergyPlus/OutputProcessor.hh>
#include <EnergyPlus/OutputReportPredefined.hh>
#include <EnergyPlus/OutputReportTabular.hh>
#include <EnergyPlus/Psychrometrics.hh>
#include <EnergyPlus/ScheduleManager.hh>
#include <EnergyPlus/SolarShading.hh>
#include <EnergyPlus/SteamBaseboardRadiator.hh>
#include <EnergyPlus/SurfaceGeometry.hh>
#include <EnergyPlus/SwimmingPool.hh>
#include <EnergyPlus/ThermalComfort.hh>
#include <EnergyPlus/UtilityRoutines.hh>
#include <EnergyPlus/WindowComplexManager.hh>
#include <EnergyPlus/WindowEquivalentLayer.hh>
#include <EnergyPlus/WindowManager.hh>
#include <EnergyPlus/WindowManagerExteriorData.hh>
#include <EnergyPlus/WindowModel.hh>
#include <WCECommon.hpp>
#include <WCEMultiLayerOptics.hpp>
#include <WCESingleLayerOptics.hpp>

namespace EnergyPlus {

namespace HeatBalanceSurfaceManager {

    // Module containing the routines dealing with the Heat Balance of the surfaces

    // MODULE INFORMATION:
    //       AUTHOR
    //       DATE WRITTEN
    //       MODIFIED       DJS (PSU Dec 2006) to add ecoroof
    //       RE-ENGINEERED  na

    // PURPOSE OF THIS MODULE:
    // To encapsulate the data and algorithms required to
    // manage the simluation of the surface heat balance for the building.

    // METHODOLOGY EMPLOYED:
    // na

    // REFERENCES:
    // The heat balance method is outlined in the "TARP Reference Manual", NIST, NBSIR 83-2655, Feb 1983.
    // The methods are also summarized in many BSO Theses and papers.

    // OTHER NOTES:
    // This module was created from IBLAST subroutines

    // USE STATEMENTS:
    // Use statements for data only modules
    // Using/Aliasing
    using namespace DataGlobals;
    using namespace DataEnvironment;
    using namespace DataHeatBalFanSys;
    using namespace DataHeatBalance;
    using namespace DataHeatBalSurface;
    using namespace DataSurfaces;
    using DataMoistureBalance::HAirFD;
    using DataMoistureBalance::HConvExtFD;
    using DataMoistureBalance::HConvInFD;
    using DataMoistureBalance::HGrndFD;
    using DataMoistureBalance::HMassConvExtFD;
    using DataMoistureBalance::HMassConvInFD;
    using DataMoistureBalance::HSkyFD;
    using DataMoistureBalance::RhoVaporAirIn;
    using DataMoistureBalance::RhoVaporAirOut;
    using DataMoistureBalance::RhoVaporSurfIn;
    using DataMoistureBalance::TempOutsideAirFD;

    // Use statements for access to subroutines in other modules
    using namespace ScheduleManager;
    using namespace SolarShading;
    using namespace DaylightingManager;
    using namespace WindowManager;
    using namespace FenestrationCommon;
    using namespace SingleLayerOptics;
    using namespace MultiLayerOptics;

    // Data
    // MODULE PARAMETER DEFINITIONS:
    static std::string const BlankString;
    Array1D<Real64> RefAirTemp; // inside surface convection reference air temperatures

    namespace {
        bool ManageSurfaceHeatBalancefirstTime(true);
        bool InitSurfaceHeatBalancefirstTime(true);
        bool ComputeIntSWAbsorpFactorsfirstTime(true); // First time through routine
        bool UpdateThermalHistoriesFirstTimeFlag(true);
        bool CalculateZoneMRTfirstTime(true); // Flag for first time calculations
        bool calcHeatBalInsideSurfFirstTime(true);
        bool calcHeatBalInsideSurfCTFOnlyFirstTime(true);
        int calcHeatBalInsideSurfErrCount(0);
        int calcHeatBalInsideSurfErrPointer(0);
        int calcHeatBalInsideSurfWarmupErrCount(0);
        bool calcHeatBalInsideSurEnvrnFlag(true);
    } // namespace

    // These are now external subroutines
    // PUBLIC  CalcHeatBalanceOutsideSurf  ! The heat balance routines are now public because the
    // PUBLIC  CalcHeatBalanceInsideSurf   ! radiant systems need access to them in order to simulate

    void clear_state()
    {
        ManageSurfaceHeatBalancefirstTime = true;
        InitSurfaceHeatBalancefirstTime = true;
        ComputeIntSWAbsorpFactorsfirstTime = true;
        UpdateThermalHistoriesFirstTimeFlag = true;
        CalculateZoneMRTfirstTime = true;
        calcHeatBalInsideSurfFirstTime = true;
        calcHeatBalInsideSurfCTFOnlyFirstTime = true;
        calcHeatBalInsideSurfErrCount = 0;
        calcHeatBalInsideSurfErrPointer = 0;
        calcHeatBalInsideSurfWarmupErrCount = 0;
        calcHeatBalInsideSurEnvrnFlag = true;
        RefAirTemp.deallocate();
    }

    void ManageSurfaceHeatBalance(EnergyPlusData &state)
    {

        // SUBROUTINE INFORMATION:
        //       AUTHOR         Richard Liesen
        //       DATE WRITTEN   January 1998
        //       MODIFIED       na
        //       RE-ENGINEERED  na

        // PURPOSE OF THIS SUBROUTINE:
        // This subroutine manages the heat surface balance method of calculating
        // building thermal loads.  It is called from the HeatBalanceManager
        // at the time step level.  This driver manages the calls to all of
        // the other drivers and simulation algorithms.

        using HeatBalanceAirManager::ManageAirHeatBalance;
        using HeatBalFiniteDiffManager::SurfaceFD;
        using OutputReportTabular::GatherComponentLoadsSurface; // for writing tabular component loads output reports
        using ThermalComfort::ManageThermalComfort;

        int SurfNum;
        int ConstrNum;

        if (ManageSurfaceHeatBalancefirstTime) DisplayString("Initializing Surfaces");
        InitSurfaceHeatBalance(state); // Initialize all heat balance related parameters

        // Solve the zone heat balance 'Detailed' solution
        // Call the outside and inside surface heat balances
        if (ManageSurfaceHeatBalancefirstTime) DisplayString("Calculate Outside Surface Heat Balance");
        CalcHeatBalanceOutsideSurf(state.dataConvectionCoefficients);
        if (ManageSurfaceHeatBalancefirstTime) DisplayString("Calculate Inside Surface Heat Balance");
        CalcHeatBalanceInsideSurf(state);

        // The air heat balance must be called before the temperature history
        // updates because there may be a radiant system in the building
        if (ManageSurfaceHeatBalancefirstTime) DisplayString("Calculate Air Heat Balance");
        ManageAirHeatBalance(state);

        // IF NECESSARY, do one final "average" heat balance pass.  This is only
        // necessary if a radiant system is present and it was actually on for
        // part or all of the time step.
        UpdateFinalSurfaceHeatBalance(state);

        // Before we leave the Surface Manager the thermal histories need to be updated
        if (DataHeatBalance::AnyCTF || DataHeatBalance::AnyEMPD) {
            UpdateThermalHistories(); // Update the thermal histories
        }

        if (DataHeatBalance::AnyCondFD) {
            for (SurfNum = 1; SurfNum <= TotSurfaces; ++SurfNum) {
                if (Surface(SurfNum).Construction <= 0) continue; // Shading surface, not really a heat transfer surface
                ConstrNum = Surface(SurfNum).Construction;
                if (dataConstruction.Construct(ConstrNum).TypeIsWindow) continue; //  Windows simulated in Window module
                if (Surface(SurfNum).HeatTransferAlgorithm != HeatTransferModel_CondFD) continue;
                SurfaceFD(SurfNum).UpdateMoistureBalance();
            }
        }

        ManageThermalComfort(state.dataZoneTempPredictorCorrector, false); // "Record keeping" for the zone

        ReportSurfaceHeatBalance();
        if (ZoneSizingCalc) GatherComponentLoadsSurface();

        ManageSurfaceHeatBalancefirstTime = false;
    }

    // Beginning Initialization Section of the Module
    //******************************************************************************

    void InitSurfaceHeatBalance(EnergyPlusData &state)
    {

        // SUBROUTINE INFORMATION:
        //       AUTHOR         Richard J. Liesen
        //       DATE WRITTEN   January 1998
        //       MODIFIED       Nov. 1999, FCW,
        //                      Move ComputeIntThermalAbsorpFactors
        //                      so called every timestep
        //                      Jan 2004, RJH
        //                      Added calls to alternative daylighting analysis using DElight
        //                      All modifications demarked with RJH (Rob Hitchcock)
        //                      RJH, Jul 2004: add error handling for DElight calls
        //       MODIFIED       Aug. 2017
        //                      Add initializations of surface data to linked air node value if defined
        //       RE-ENGINEERED  na

        // PURPOSE OF THIS SUBROUTINE:
        // This subroutine is for surface initializations within the
        // heat balance.

        // METHODOLOGY EMPLOYED:
        // Uses the status flags to trigger record keeping events.

        // REFERENCES:
        // na

        // Using/Aliasing
        using DataDaylighting::mapResultsToReport;
        using DataDaylighting::NoDaylighting;
        using DataDaylighting::TotIllumMaps;
        using DataDaylighting::ZoneDaylight;
        using DataDaylightingDevices::NumOfTDDPipes;
        using DataDElight::LUX2FC;
        using namespace SolarShading;
        using ConvectionCoefficients::InitInteriorConvectionCoeffs;
        using DataGlobals::AnyEnergyManagementSystemInModel;
        using DataLoopNode::Node;
        using DataRoomAirModel::IsZoneCV;
        using DataRoomAirModel::IsZoneDV;
        using DataRoomAirModel::IsZoneUI;
        using DataSystemVariables::GoodIOStatValue;
        using HeatBalanceIntRadExchange::CalcInteriorRadExchange;
        using HeatBalFiniteDiffManager::InitHeatBalFiniteDiff;
        using InternalHeatGains::ManageInternalHeatGains;
        // RJH DElight Modification Begin
        using namespace DElightManagerF;
        // RJH DElight Modification End

        // Locals
        // SUBROUTINE PARAMETER DEFINITIONS:
        static ObjexxFCL::gio::Fmt fmtA("(A)");
        static ObjexxFCL::gio::Fmt fmtLD("*");

        // INTERFACE BLOCK SPECIFICATIONS:
        // na

        // DERIVED TYPE DEFINITIONS:
        // na

        // SUBROUTINE LOCAL VARIABLE DECLARATIONS:
        int ConstrNum;   // Construction index
        int NZ;          // DO loop counter for zones
        Real64 QIC;      // Intermediate calculation variable
        Real64 QOC;      // Intermediate calculation variable
        int SurfNum;     // DO loop counter for surfaces
        int SrdSurfsNum; // DO loop counter for srd surfaces
        int SrdSurfNum;
        Real64 SrdSurfsViewFactor;

        int Term;   // DO loop counter for conduction equation terms
        Real64 TSC; // Intermediate calculation variable (temperature at source location)
        Real64 TUC; // Intermediate calculation variable (temperature at user specified location)

        // RJH DElight Modification Begin
        Real64 dPowerReducFac;  // Return value Electric Lighting Power Reduction Factor for current Zone and Timestep
        Real64 dHISKFFC;        // double value for argument passing
        Real64 dHISUNFFC;       // double value for argument passing
        Real64 dSOLCOS1;        // double value for argument passing
        Real64 dSOLCOS2;        // double value for argument passing
        Real64 dSOLCOS3;        // double value for argument passing
        Real64 dLatitude;       // double value for argument passing
        Real64 dCloudFraction;  // double value for argument passing
        int iErrorFlag;         // Error Flag for warning/errors returned from DElight
        int iDElightErrorFile;  // Unit number for reading DElight Error File (eplusout.delightdfdmp)
        int iReadStatus;        // Error File Read Status
        std::string cErrorLine; // Each DElight Error line can be up to 210 characters long
        std::string cErrorMsg;  // Each DElight Error Message can be up to 200 characters long
        bool bEndofErrFile;     // End of Error File flag
        int iDElightRefPt;      // Reference Point number for reading DElight Dump File (eplusout.delighteldmp)
        Real64 dRefPtIllum;     // tmp var for reading RefPt illuminance
        // RJH DElight Modification End

        int MapNum;
        int iwriteStatus;
        bool errFlag;
        bool elOpened;
        //  LOGICAL :: ShadowingSurf

        // FLOW:

        assert(equal_dimensions(TH, QH));

        if (InitSurfaceHeatBalancefirstTime) DisplayString("Initializing Outdoor environment for Surfaces");

        // set zone level wind dir to global value
        // Initialize zone outdoor environmental variables
        // Bulk Initialization for Temperatures & WindSpeed
        // using the zone, modify the zone  Dry/Wet BulbTemps

        //  DO ZoneNum = 1, NumOfZones
        //    Zone(ZoneNum)%WindSpeed = WindSpeedAt(Zone(ZoneNum)%Centroid%z)
        //  END DO

        // Initialize surface outdoor environmental variables
        // Bulk Initialization for Temperatures & WindSpeed
        // using the surface centroids, modify the surface Dry/Wet BulbTemps
        SetSurfaceOutBulbTempAt();
        CheckSurfaceOutBulbTempAt();

        SetSurfaceWindSpeedAt();
        SetSurfaceWindDirAt();
        //  DO SurfNum = 1, TotSurfaces
        //    IF (Surface(SurfNum)%ExtWind) Surface(SurfNum)%WindSpeed = WindSpeedAt(Surface(SurfNum)%Centroid%z)
        //  END DO
        if (AnyLocalEnvironmentsInModel) {
            for (SurfNum = 1; SurfNum <= TotSurfaces; ++SurfNum) {
                if (Surface(SurfNum).HasLinkedOutAirNode) {
                    Surface(SurfNum).OutDryBulbTemp = Node(Surface(SurfNum).LinkedOutAirNode).OutAirDryBulb;
                    Surface(SurfNum).OutWetBulbTemp = Node(Surface(SurfNum).LinkedOutAirNode).OutAirWetBulb;
                    Surface(SurfNum).WindSpeed = Node(Surface(SurfNum).LinkedOutAirNode).OutAirWindSpeed;
                    Surface(SurfNum).WindDir = Node(Surface(SurfNum).LinkedOutAirNode).OutAirWindDir;
                }

                if (InitSurfaceHeatBalancefirstTime && Surface(SurfNum).HasSurroundingSurfProperties) {
                    SrdSurfsNum = Surface(SurfNum).SurroundingSurfacesNum;
                    SrdSurfsViewFactor = 0;
                    if (SurroundingSurfsProperty(SrdSurfsNum).SkyViewFactor >= 0) {
                        SrdSurfsViewFactor += SurroundingSurfsProperty(SrdSurfsNum).SkyViewFactor;
                    }
                    if (SurroundingSurfsProperty(SrdSurfsNum).GroundViewFactor >= 0) {
                        SrdSurfsViewFactor += SurroundingSurfsProperty(SrdSurfsNum).GroundViewFactor;
                    }
                    for (SrdSurfNum = 1; SrdSurfNum <= SurroundingSurfsProperty(SrdSurfsNum).TotSurroundingSurface; SrdSurfNum++) {
                        SrdSurfsViewFactor += SurroundingSurfsProperty(SrdSurfsNum).SurroundingSurfs(SrdSurfNum).ViewFactor;
                    }
                    // Check if the sum of all defined view factors > 1.0
                    if (SrdSurfsViewFactor > 1.0) {
                        ShowSevereError("Illegal surrounding surfaces view factors for " + Surface(SurfNum).Name + ".");
                        ShowContinueError(" The sum of sky, ground, and all surrounding surfaces view factors should be less than 1.0.");
                    }
                    if (SurroundingSurfsProperty(SrdSurfsNum).SkyViewFactor >= 0 && SurroundingSurfsProperty(SrdSurfsNum).GroundViewFactor >= 0) {
                        // If both surface sky and ground view factor defined, overwrite with the defined value
                        Surface(SurfNum).ViewFactorSkyIR = SurroundingSurfsProperty(SrdSurfsNum).SkyViewFactor;
                        Surface(SurfNum).ViewFactorGroundIR = SurroundingSurfsProperty(SrdSurfsNum).GroundViewFactor;
                    } else if (SurroundingSurfsProperty(SrdSurfsNum).SkyViewFactor >= 0 &&
                               SurroundingSurfsProperty(SrdSurfsNum).GroundViewFactor < 0) {
                        // If only sky view factor defined, gound view factor = 1 - all other defined view factors.
                        Surface(SurfNum).ViewFactorSkyIR = SurroundingSurfsProperty(SrdSurfsNum).SkyViewFactor;
                        Surface(SurfNum).ViewFactorGroundIR = 1 - SrdSurfsViewFactor;
                    } else if (SurroundingSurfsProperty(SrdSurfsNum).SkyViewFactor < 0 &&
                               SurroundingSurfsProperty(SrdSurfsNum).GroundViewFactor >= 0) {
                        // If only ground view factor defined, sky view factor = 1 - all other defined view factors.
                        Surface(SurfNum).ViewFactorGroundIR = SurroundingSurfsProperty(SrdSurfsNum).GroundViewFactor;
                        Surface(SurfNum).ViewFactorSkyIR = 1 - SrdSurfsViewFactor;
                    } else {
                        // If neither ground or sky view factor define, continue to use the original proportion.
                        Surface(SurfNum).ViewFactorSkyIR *= 1 - SrdSurfsViewFactor;
                        Surface(SurfNum).ViewFactorGroundIR *= 1 - SrdSurfsViewFactor;
                    }
                }
            }
        }
        // Overwriting surface and zone level environmental data with EMS override value
        if (AnyEnergyManagementSystemInModel) {
            for (SurfNum = 1; SurfNum <= TotSurfaces; ++SurfNum) {
                if (Surface(SurfNum).OutDryBulbTempEMSOverrideOn) {
                    Surface(SurfNum).OutDryBulbTemp = Surface(SurfNum).OutDryBulbTempEMSOverrideValue;
                }
                if (Surface(SurfNum).OutWetBulbTempEMSOverrideOn) {
                    Surface(SurfNum).OutWetBulbTemp = Surface(SurfNum).OutWetBulbTempEMSOverrideValue;
                }
                if (Surface(SurfNum).WindSpeedEMSOverrideOn) {
                    Surface(SurfNum).WindSpeed = Surface(SurfNum).WindSpeedEMSOverrideValue;
                }
                if (Surface(SurfNum).WindDirEMSOverrideOn) {
                    Surface(SurfNum).WindDir = Surface(SurfNum).WindDirEMSOverrideValue;
                }
            }
        }

        // Do the Begin Simulation initializations
        if (BeginSimFlag) {
            AllocateSurfaceHeatBalArrays(); // Allocate the Module Arrays before any inits take place
            InterZoneWindow = std::any_of(Zone.begin(), Zone.end(), [](DataHeatBalance::ZoneData const &e) { return e.HasInterZoneWindow; });
            IsZoneDV.dimension(NumOfZones, false);
            IsZoneCV.dimension(NumOfZones, false);
            IsZoneUI.dimension(NumOfZones, false);
        }

        // Do the Begin Environment initializations
        if (BeginEnvrnFlag) {
            if (InitSurfaceHeatBalancefirstTime) DisplayString("Initializing Temperature and Flux Histories");
            InitThermalAndFluxHistories(); // Set initial temperature and flux histories
        }

        // There are no daily initializations done in this portion of the surface heat balance

        // There are no hourly initializations done in this portion of the surface heat balance

        // Need to be called each timestep in order to check if surface points to new construction (EMS) and if does then
        // complex fenestration needs to be initialized for additional states
        TimestepInitComplexFenestration(state.dataWindowComplexManager);

        // Calculate exterior-surface multipliers that account for anisotropy of
        // sky radiance
        if (SunIsUp && DifSolarRad > 0.0) {
            AnisoSkyViewFactors();
        } else {
            AnisoSkyMult = 0.0;
        }

        // Set shading flag for exterior windows (except flags related to daylighting) and
        // window construction (unshaded or shaded) to be used in heat balance calculation
        if (InitSurfaceHeatBalancefirstTime) DisplayString("Initializing Window Shading");
        WindowShadingManager(state.dataWindowEquivalentLayer);

        // Calculate factors that are used to determine how much long-wave radiation from internal
        // gains is absorbed by interior surfaces
        if (InitSurfaceHeatBalancefirstTime) DisplayString("Computing Interior Absorption Factors");
        if (InitSurfaceHeatBalancefirstTime) HeatBalanceIntRadExchange::InitInteriorRadExchange(state.outputFiles);
        ComputeIntThermalAbsorpFactors();

        // Calculate factors for diffuse solar absorbed by room surfaces and interior shades
        if (InitSurfaceHeatBalancefirstTime) DisplayString("Computing Interior Diffuse Solar Absorption Factors");
        ComputeIntSWAbsorpFactors();

        if (InterZoneWindow) {
            if (InitSurfaceHeatBalancefirstTime)  {
                DisplayString("Computing Interior Diffuse Solar Exchange through Interzone Windows");
            }
            ComputeDifSolExcZonesWIZWindows(NumOfZones);
        }

        // For daylit zones, calculate interior daylight illuminance at reference points and
        // simulate lighting control system to get overhead electric lighting reduction
        // factor due to daylighting.

        for (SurfNum = 1; SurfNum <= TotSurfaces; ++SurfNum) {
            if (Surface(SurfNum).Class == SurfaceClass_Window && Surface(SurfNum).ExtSolar) {
                SurfaceWindow(SurfNum).IllumFromWinAtRefPtRep = 0.0;
                SurfaceWindow(SurfNum).LumWinFromRefPtRep = 0.0;
            }
        }

        for (NZ = 1; NZ <= NumOfZones; ++NZ) {
            if (ZoneDaylight(NZ).DaylightMethod == NoDaylighting) continue;
            ZoneDaylight(NZ).DaylIllumAtRefPt = 0.0;
            ZoneDaylight(NZ).GlareIndexAtRefPt = 0.0;
            ZoneDaylight(NZ).ZonePowerReductionFactor = 1.0;
            ZoneDaylight(NZ).InterReflIllFrIntWins = 0.0; // inter-reflected illuminance from interior windows
            if (ZoneDaylight(NZ).TotalDaylRefPoints != 0) {
                ZoneDaylight(NZ).TimeExceedingGlareIndexSPAtRefPt = 0.0;
                ZoneDaylight(NZ).TimeExceedingDaylightIlluminanceSPAtRefPt = 0.0;
            }

            if (SunIsUp && ZoneDaylight(NZ).TotalDaylRefPoints != 0) {
                if (InitSurfaceHeatBalancefirstTime) DisplayString("Computing Interior Daylighting Illumination");
                DayltgInteriorIllum(NZ);
                if (!DoingSizing) DayltgInteriorMapIllum(NZ);
            }

            if (SunIsUp && NumOfTDDPipes > 0 && NZ == 1) {
                if (InitSurfaceHeatBalancefirstTime) DisplayString("Computing Interior Daylighting Illumination for TDD pipes");
                DayltgInteriorTDDIllum();
            }

            // RJH DElight Modification Begin - Call to DElight electric lighting control subroutine
            // Check if the sun is up and the current Thermal Zone hosts a Daylighting:DElight object
            if (SunIsUp && ZoneDaylight(NZ).TotalDaylRefPoints != 0 && (ZoneDaylight(NZ).DaylightMethod == DataDaylighting::DElightDaylighting)) {
                // Call DElight interior illuminance and electric lighting control subroutine
                dPowerReducFac = 1.0;
                dHISKFFC = HISKF * LUX2FC;
                dHISUNFFC = HISUNF * LUX2FC;
                dSOLCOS1 = SOLCOS(1);
                dSOLCOS2 = SOLCOS(2);
                dSOLCOS3 = SOLCOS(3);
                dLatitude = Latitude;
                dCloudFraction = CloudFraction;
                // Init Error Flag to 0 (no Warnings or Errors)
                iErrorFlag = 0;
                DElightElecLtgCtrl(len(Zone(NZ).Name),
                                   Zone(NZ).Name,
                                   dLatitude,
                                   dHISKFFC,
                                   dHISUNFFC,
                                   dCloudFraction,
                                   dSOLCOS1,
                                   dSOLCOS2,
                                   dSOLCOS3,
                                   dPowerReducFac,
                                   iErrorFlag);
                // Check Error Flag for Warnings or Errors returning from DElight
                // RJH 2008-03-07: If no warnings/errors then read refpt illuminances for standard output reporting
                if (iErrorFlag != 0) {
                    // Open DElight Electric Lighting Error File for reading
                    iDElightErrorFile = GetNewUnitNumber();
                    // RJH 2008-03-07: open file with READWRITE
                    {
                        IOFlags flags;
                        flags.ACTION("READWRITE");
                        ObjexxFCL::gio::open(iDElightErrorFile, DataStringGlobals::outputDelightDfdmpFileName, flags);
                        iwriteStatus = flags.ios();
                    }
                    if (iwriteStatus == 0) {
                        elOpened = true;
                    } else {
                        elOpened = false;
                    }
                    //            IF (iwriteStatus /= 0) THEN
                    //              CALL ShowFatalError('InitSurfaceHeatBalance: Could not open file "eplusout.delighteldmp" for output (readwrite).')
                    //            ENDIF
                    //            Open(unit=iDElightErrorFile, file='eplusout.delighteldmp', action='READ')

                    // Sequentially read lines in DElight Electric Lighting Error File
                    // and process them using standard EPlus warning/error handling calls
                    bEndofErrFile = false;
                    iReadStatus = 0;
                    while (!bEndofErrFile && iwriteStatus == 0 && iReadStatus == 0) {
                        {
                            IOFlags flags;
                            ObjexxFCL::gio::read(iDElightErrorFile, fmtA, flags) >> cErrorLine;
                            iReadStatus = flags.ios();
                        }
                        if (iReadStatus < GoodIOStatValue) {
                            bEndofErrFile = true;
                            continue;
                        }
                        // Is the current line a Warning message?
                        if (has_prefix(cErrorLine, "WARNING: ")) {
                            cErrorMsg = cErrorLine.substr(9);
                            ShowWarningError(cErrorMsg);
                        }
                        // Is the current line an Error message?
                        if (has_prefix(cErrorLine, "ERROR: ")) {
                            cErrorMsg = cErrorLine.substr(7);
                            ShowSevereError(cErrorMsg);
                            iErrorFlag = 1;
                        }
                    }

                    // Close DElight Error File and delete
                    if (elOpened) {
                        IOFlags flags;
                        flags.DISPOSE("DELETE");
                        ObjexxFCL::gio::close(iDElightErrorFile, flags);
                    };
                    // If any DElight Error occurred then ShowFatalError to terminate
                    if (iErrorFlag > 0) {
                        ShowFatalError("End of DElight Error Messages");
                    }
                } else { // RJH 2008-03-07: No errors
                    // extract reference point illuminance values from DElight Electric Lighting dump file for reporting
                    // Open DElight Electric Lighting Dump File for reading
                    iDElightErrorFile = GetNewUnitNumber();
                    {
                        IOFlags flags;
                        flags.ACTION("READWRITE");
                        ObjexxFCL::gio::open(iDElightErrorFile, DataStringGlobals::outputDelightEldmpFileName, flags);
                        iwriteStatus = flags.ios();
                    }
                    //            IF (iwriteStatus /= 0) THEN
                    //              CALL ShowFatalError('InitSurfaceHeatBalance: Could not open file "eplusout.delighteldmp" for output (readwrite).')
                    //            ENDIF
                    if (iwriteStatus == 0) {
                        elOpened = true;
                    } else {
                        elOpened = false;
                    }

                    // Sequentially read lines in DElight Electric Lighting Dump File
                    // and extract refpt illuminances for standard EPlus output handling
                    bEndofErrFile = false;
                    iDElightRefPt = 0;
                    iReadStatus = 0;
                    while (!bEndofErrFile && iwriteStatus == 0 && iReadStatus == 0) {
                        {
                            IOFlags flags;
                            ObjexxFCL::gio::read(iDElightErrorFile, fmtLD, flags) >> dRefPtIllum;
                            iReadStatus = flags.ios();
                        }
                        if (iReadStatus < GoodIOStatValue) {
                            bEndofErrFile = true;
                            continue;
                        }
                        // Increment refpt counter
                        ++iDElightRefPt;
                        // Assure refpt index does not exceed number of refpts in this zone
                        if (iDElightRefPt <= ZoneDaylight(NZ).TotalDaylRefPoints) {
                            ZoneDaylight(NZ).DaylIllumAtRefPt(iDElightRefPt) = dRefPtIllum;
                        }
                    }

                    // Close DElight Electric Lighting Dump File and delete
                    if (elOpened) {
                        IOFlags flags;
                        flags.DISPOSE("DELETE");
                        ObjexxFCL::gio::close(iDElightErrorFile, flags);
                    };
                }
                // Store the calculated total zone Power Reduction Factor due to DElight daylighting
                // in the ZoneDaylight structure for later use
                ZoneDaylight(NZ).ZonePowerReductionFactor = dPowerReducFac;
            }
            // RJH DElight Modification End - Call to DElight electric lighting control subroutine
        }

        errFlag = false;
        for (SurfNum = 1; SurfNum <= TotSurfaces; ++SurfNum) {
            if (Surface(SurfNum).Class != SurfaceClass_Window) continue;
            SurfaceWindow(SurfNum).FracTimeShadingDeviceOn = 0.0;
            if (SurfaceWindow(SurfNum).ShadingFlag > 0) {
                SurfaceWindow(SurfNum).FracTimeShadingDeviceOn = 1.0;
            } else {
                SurfaceWindow(SurfNum).FracTimeShadingDeviceOn = 0.0;
            }
        }

        CalcInteriorRadExchange(TH(2, 1, _), 0, NetLWRadToSurf, _, "Main");

        if (AirflowWindows) WindowGapAirflowControl();

        // The order of these initializations is important currently.  Over time we hope to
        //  take the appropriate parts of these inits to the other heat balance managers
        if (InitSurfaceHeatBalancefirstTime) DisplayString("Initializing Solar Heat Gains");
        InitSolarHeatGains(state.dataWindowComplexManager, state.dataWindowEquivalentLayer, state.dataWindowManager);
        if (SunIsUp && (BeamSolarRad + GndSolarRad + DifSolarRad > 0.0)) {
            for (NZ = 1; NZ <= NumOfZones; ++NZ) {
                if (ZoneDaylight(NZ).TotalDaylRefPoints > 0) {
                    if (Zone(NZ).HasInterZoneWindow) {
                        DayltgInterReflIllFrIntWins(NZ);
                        DayltgGlareWithIntWins(ZoneDaylight(NZ).GlareIndexAtRefPt, NZ);
                    }
                    DayltgElecLightingControl(state.outputFiles, NZ);
                }
            }
        } else if (mapResultsToReport && TimeStep == NumOfTimeStepInHour) {
            for (MapNum = 1; MapNum <= TotIllumMaps; ++MapNum) {
                ReportIllumMap(state.outputFiles, MapNum);
            }
            mapResultsToReport = false;
        }

        if (InitSurfaceHeatBalancefirstTime) DisplayString("Initializing Internal Heat Gains");
        ManageInternalHeatGains(state, false);
        if (InitSurfaceHeatBalancefirstTime) DisplayString("Initializing Interior Solar Distribution");
        InitIntSolarDistribution();

        if (InitSurfaceHeatBalancefirstTime) DisplayString("Initializing Interior Convection Coefficients");
        InitInteriorConvectionCoeffs(state.dataConvectionCoefficients, TempSurfInTmp);

        if (BeginSimFlag) { // Now's the time to report surfaces, if desired
            //    if (firstTime) CALL DisplayString('Reporting Surfaces')
            //    CALL ReportSurfaces
            if (InitSurfaceHeatBalancefirstTime) DisplayString("Gathering Information for Predefined Reporting");
            GatherForPredefinedReport(state.dataWindowManager);
        }

        // Initialize the temperature history terms for conduction through the surfaces
        if (DataHeatBalance::AnyCondFD) {
            InitHeatBalFiniteDiff();
        }

        CTFConstOutPart = 0.0;
        CTFConstInPart = 0.0;
        if (AnyConstructInternalSourceInInput) {
            CTFTsrcConstPart = 0.0;
            CTFTuserConstPart = 0.0;
        }
        for (SurfNum = 1; SurfNum <= TotSurfaces; ++SurfNum) { // Loop through all surfaces...
            auto const &surface(Surface(SurfNum));

            if (!surface.HeatTransSurf) continue; // Skip non-heat transfer surfaces
            if (surface.HeatTransferAlgorithm != HeatTransferModel_CTF && surface.HeatTransferAlgorithm != HeatTransferModel_EMPD) continue;
            if (surface.Class == SurfaceClass_Window) continue;
            // Outside surface temp of "normal" windows not needed in Window5 calculation approach
            // Window layer temperatures are calculated in CalcHeatBalanceInsideSurf

            ConstrNum = surface.Construction;
            auto const &construct(dataConstruction.Construct(ConstrNum));
            if (construct.NumCTFTerms > 1) { // COMPUTE CONSTANT PORTION OF CONDUCTIVE FLUXES.

                QIC = 0.0;
                QOC = 0.0;
                if (construct.SourceSinkPresent) {
                    TSC = 0.0;
                    TUC = 0.0;
                }
                auto l11(TH.index(1, 2, SurfNum));
                auto l12(TH.index(2, 2, SurfNum));
                auto const s3(TH.size3());
                for (Term = 1; Term <= construct.NumCTFTerms;
                     ++Term, l11 += s3, l12 += s3) { // [ l11 ] == ( 1, Term + 1, SurfNum ), [ l12 ] == ( 1, Term + 1, SurfNum )

                    // Sign convention for the various terms in the following two equations
                    // is based on the form of the Conduction Transfer Function equation
                    // given by:
                    // Qin,now  = (Sum of)(Y Tout) - (Sum of)(Z Tin) + (Sum of)(F Qin,old)
                    // Qout,now = (Sum of)(X Tout) - (Sum of)(Y Tin) + (Sum of)(F Qout,old)
                    // In both equations, flux is positive from outside to inside.

                    // Tuned Aliases and linear indexing
                    Real64 const ctf_cross(construct.CTFCross(Term));
                    Real64 const TH11(TH[l11]);
                    Real64 const TH12(TH[l12]);

                    QIC += ctf_cross * TH11 - construct.CTFInside(Term) * TH12 + construct.CTFFlux(Term) * QH[l12];

                    QOC += construct.CTFOutside(Term) * TH11 - ctf_cross * TH12 + construct.CTFFlux(Term) * QH[l11];

                    if (construct.SourceSinkPresent) {
                        Real64 const QsrcHist1(QsrcHist(SurfNum, Term + 1));

                        QIC += construct.CTFSourceIn(Term) * QsrcHist1;

                        QOC += construct.CTFSourceOut(Term) * QsrcHist1;

                        TSC += construct.CTFTSourceOut(Term) * TH11 + construct.CTFTSourceIn(Term) * TH12 + construct.CTFTSourceQ(Term) * QsrcHist1 +
                               construct.CTFFlux(Term) * TsrcHist(SurfNum, Term + 1);

                        TUC += construct.CTFTUserOut(Term) * TH11 + construct.CTFTUserIn(Term) * TH12 + construct.CTFTUserSource(Term) * QsrcHist1 +
                               construct.CTFFlux(Term) * TuserHist(SurfNum, Term + 1);
                    }
                }

                CTFConstOutPart(SurfNum) = QOC;
                CTFConstInPart(SurfNum) = QIC;
                if (construct.SourceSinkPresent) {
                    CTFTsrcConstPart(SurfNum) = TSC;
                    CTFTuserConstPart(SurfNum) = TUC;
                }
            } else { // Number of CTF Terms = 1-->Resistance only constructions have no history terms.

                CTFConstOutPart(SurfNum) = 0.0;
                CTFConstInPart(SurfNum) = 0.0;
                if (construct.SourceSinkPresent) {
                    CTFTsrcConstPart(SurfNum) = 0.0;
                    CTFTuserConstPart(SurfNum) = 0.0;
                }
            }

        } // ...end of surfaces DO loop for initializing temperature history terms for the surface heat balances

        // Zero out all of the radiant system heat balance coefficient arrays
        RadSysTiHBConstCoef = 0.0;
        RadSysTiHBToutCoef = 0.0;
        RadSysTiHBQsrcCoef = 0.0;
        RadSysToHBConstCoef = 0.0;
        RadSysToHBTinCoef = 0.0;
        RadSysToHBQsrcCoef = 0.0;

        QRadSysSource = 0.0;
        QPVSysSource = 0.0;
        QHTRadSysSurf = 0.0;
        QHWBaseboardSurf = 0.0;
        QSteamBaseboardSurf = 0.0;
        QElecBaseboardSurf = 0.0;
        QCoolingPanelSurf = 0.0;
        QPoolSurfNumerator = 0.0;
        PoolHeatTransCoefs = 0.0;

        if (ZoneSizingCalc) GatherComponentLoadsSurfAbsFact();

        if (InitSurfaceHeatBalancefirstTime) DisplayString("Completed Initializing Surface Heat Balance");
        InitSurfaceHeatBalancefirstTime = false;
    }

    void GatherForPredefinedReport(WindowManagerData &dataWindowManager)
    {

        // SUBROUTINE INFORMATION:
        //       AUTHOR         Jason Glazer
        //       DATE WRITTEN   August 2006
        //       MODIFIED       na
        //       RE-ENGINEERED  na

        // PURPOSE OF THIS SUBROUTINE:
        // This subroutine reports the information for the predefined reports
        // related to envelope components.

        // METHODOLOGY EMPLOYED:
        // na

        // REFERENCES:
        // na

        // Using/Aliasing
        using namespace OutputReportPredefined;
        using WindowManager::CalcNominalWindowCond;

        // Locals
        // SUBROUTINE ARGUMENT DEFINITIONS:
        // na

        // SUBROUTINE PARAMETER DEFINITIONS:
        // na

        // INTERFACE BLOCK SPECIFICATIONS:
        // na

        // DERIVED TYPE DEFINITIONS:
        // na

        // SUBROUTINE LOCAL VARIABLE DECLARATIONS:
        std::string surfName;
        int curCons;
        int zonePt;
        Real64 mult;
        Real64 curAzimuth;
        Real64 curTilt;
        Real64 windowArea;
        Real64 frameWidth;
        Real64 frameArea;
        Real64 dividerArea;
        // counts for object count report
        Array1D_int numSurfaces(20);
        Array1D_int numExtSurfaces(20);
        int frameDivNum;
        bool isExterior;
        Array1D<Real64> computedNetArea; // holds the gross wall area minus the window and door areas

        // the following variables are for the CalcNominalWindowCond call but only SHGCSummer is needed
        Real64 nomCond;
        Real64 SHGCSummer;
        Real64 TransSolNorm;
        Real64 TransVisNorm;
        Real64 nomUfact;
        int errFlag;
        int curWSC;
        // following variables are totals for fenestration table
        static Real64 windowAreaWMult(0.0);
        static Real64 fenTotArea(0.0);
        static Real64 fenTotAreaNorth(0.0);
        static Real64 fenTotAreaNonNorth(0.0);
        static Real64 ufactArea(0.0);
        static Real64 ufactAreaNorth(0.0);
        static Real64 ufactAreaNonNorth(0.0);
        static Real64 shgcArea(0.0);
        static Real64 shgcAreaNorth(0.0);
        static Real64 shgcAreaNonNorth(0.0);
        static Real64 vistranArea(0.0);
        static Real64 vistranAreaNorth(0.0);
        static Real64 vistranAreaNonNorth(0.0);
        static Real64 intFenTotArea(0.0);
        static Real64 intUfactArea(0.0);
        static Real64 intShgcArea(0.0);
        static Real64 intVistranArea(0.0);
        bool isNorth;

        numSurfaces = 0;
        numExtSurfaces = 0;

        computedNetArea.allocate(TotSurfaces);
        computedNetArea = 0.0; // start at zero, add wall area and subtract window and door area

        for (int iSurf : DataSurfaces::AllSurfaceListReportOrder) {
            zonePt = Surface(iSurf).Zone;
            // only exterior surfaces including underground
            if ((Surface(iSurf).ExtBoundCond == ExternalEnvironment) || (Surface(iSurf).ExtBoundCond == Ground) ||
                (Surface(iSurf).ExtBoundCond == GroundFCfactorMethod) || (Surface(iSurf).ExtBoundCond == KivaFoundation)) {
                isExterior = true;
                {
                    auto const SELECT_CASE_var(Surface(iSurf).Class);
                    if ((SELECT_CASE_var == SurfaceClass_Wall) || (SELECT_CASE_var == SurfaceClass_Floor) || (SELECT_CASE_var == SurfaceClass_Roof)) {
                        surfName = Surface(iSurf).Name;
                        curCons = Surface(iSurf).Construction;
                        PreDefTableEntry(pdchOpCons, surfName, dataConstruction.Construct(curCons).Name);
                        PreDefTableEntry(pdchOpRefl, surfName, 1 - dataConstruction.Construct(curCons).OutsideAbsorpSolar);
                        PreDefTableEntry(pdchOpUfactNoFilm, surfName, NominalU(Surface(iSurf).Construction), 3);
                        mult = Zone(zonePt).Multiplier * Zone(zonePt).ListMultiplier;
                        PreDefTableEntry(pdchOpGrArea, surfName, Surface(iSurf).GrossArea * mult);
                        computedNetArea(iSurf) += Surface(iSurf).GrossArea * mult;
                        curAzimuth = Surface(iSurf).Azimuth;
                        // Round to two decimals, like the display in tables
                        // (PreDefTableEntry uses a fortran style write, that rounds rather than trim)
                        curAzimuth = round(curAzimuth * 100.0) / 100.0;
                        PreDefTableEntry(pdchOpAzimuth, surfName, curAzimuth);
                        curTilt = Surface(iSurf).Tilt;
                        PreDefTableEntry(pdchOpTilt, surfName, curTilt);
                        if ((curTilt >= 60.0) && (curTilt < 180.0)) {
                            if ((curAzimuth >= 315.0) || (curAzimuth < 45.0)) {
                                PreDefTableEntry(pdchOpDir, surfName, "N");
                            } else if ((curAzimuth >= 45.0) && (curAzimuth < 135.0)) {
                                PreDefTableEntry(pdchOpDir, surfName, "E");
                            } else if ((curAzimuth >= 135.0) && (curAzimuth < 225.0)) {
                                PreDefTableEntry(pdchOpDir, surfName, "S");
                            } else if ((curAzimuth >= 225.0) && (curAzimuth < 315.0)) {
                                PreDefTableEntry(pdchOpDir, surfName, "W");
                            }
                        }
                    } else if ((SELECT_CASE_var == SurfaceClass_Window) || (SELECT_CASE_var == SurfaceClass_TDD_Dome)) {
                        surfName = Surface(iSurf).Name;
                        curCons = Surface(iSurf).Construction;
                        PreDefTableEntry(pdchFenCons, surfName, dataConstruction.Construct(curCons).Name);
                        zonePt = Surface(iSurf).Zone;
                        mult = Zone(zonePt).Multiplier * Zone(zonePt).ListMultiplier * Surface(iSurf).Multiplier;
                        // include the frame area if present
                        windowArea = Surface(iSurf).GrossArea;
                        frameArea = 0.0;
                        dividerArea = 0.0;
                        frameDivNum = Surface(iSurf).FrameDivider;
                        if (frameDivNum != 0) {
                            frameWidth = FrameDivider(frameDivNum).FrameWidth;
                            frameArea = (Surface(iSurf).Height + 2.0 * frameWidth) * (Surface(iSurf).Width + 2.0 * frameWidth) -
                                        (Surface(iSurf).Height * Surface(iSurf).Width);
                            windowArea += frameArea;
                            dividerArea = FrameDivider(frameDivNum).DividerWidth *
                                          (FrameDivider(frameDivNum).HorDividers * Surface(iSurf).Width +
                                           FrameDivider(frameDivNum).VertDividers * Surface(iSurf).Height -
                                           FrameDivider(frameDivNum).HorDividers * FrameDivider(frameDivNum).VertDividers *
                                               FrameDivider(frameDivNum).DividerWidth);
                            PreDefTableEntry(pdchFenFrameConductance, surfName, FrameDivider(frameDivNum).FrameConductance, 3);
                            PreDefTableEntry(pdchFenDividerConductance, surfName, FrameDivider(frameDivNum).DividerConductance, 3);
                        }
                        windowAreaWMult = windowArea * mult;
                        PreDefTableEntry(pdchFenAreaOf1, surfName, windowArea);
                        PreDefTableEntry(pdchFenFrameAreaOf1, surfName, frameArea);
                        PreDefTableEntry(pdchFenDividerAreaOf1, surfName, dividerArea);
                        PreDefTableEntry(pdchFenGlassAreaOf1, surfName, windowArea - (frameArea + dividerArea));
                        PreDefTableEntry(pdchFenArea, surfName, windowAreaWMult);
                        computedNetArea(Surface(iSurf).BaseSurf) -= windowAreaWMult;
                        nomUfact = NominalU(Surface(iSurf).Construction);
                        PreDefTableEntry(pdchFenUfact, surfName, nomUfact, 3);
                        // if the construction report is requested the SummerSHGC is already calculated
                        if (dataConstruction.Construct(curCons).SummerSHGC != 0) {
                            SHGCSummer = dataConstruction.Construct(curCons).SummerSHGC;
                            TransVisNorm = dataConstruction.Construct(curCons).VisTransNorm;
                        } else {
                            // must calculate Summer SHGC
                            if (!dataConstruction.Construct(curCons).WindowTypeEQL) {
                                CalcNominalWindowCond(dataWindowManager, curCons, 2, nomCond, SHGCSummer, TransSolNorm, TransVisNorm, errFlag);
                            }
                        }
                        PreDefTableEntry(pdchFenSHGC, surfName, SHGCSummer, 3);
                        PreDefTableEntry(pdchFenVisTr, surfName, TransVisNorm, 3);
                        PreDefTableEntry(pdchFenParent, surfName, Surface(iSurf).BaseSurfName);
                        curAzimuth = Surface(iSurf).Azimuth;
                        // Round to two decimals, like the display in tables
                        curAzimuth = round(curAzimuth * 100.0) / 100.0;
                        PreDefTableEntry(pdchFenAzimuth, surfName, curAzimuth);
                        isNorth = false;
                        curTilt = Surface(iSurf).Tilt;
                        PreDefTableEntry(pdchFenTilt, surfName, curTilt);
                        if ((curTilt >= 60.0) && (curTilt < 180.0)) {
                            if ((curAzimuth >= 315.0) || (curAzimuth < 45.0)) {
                                PreDefTableEntry(pdchFenDir, surfName, "N");
                                isNorth = true;
                            } else if ((curAzimuth >= 45.0) && (curAzimuth < 135.0)) {
                                PreDefTableEntry(pdchFenDir, surfName, "E");
                            } else if ((curAzimuth >= 135.0) && (curAzimuth < 225.0)) {
                                PreDefTableEntry(pdchFenDir, surfName, "S");
                            } else if ((curAzimuth >= 225.0) && (curAzimuth < 315.0)) {
                                PreDefTableEntry(pdchFenDir, surfName, "W");
                            }
                        }
                        curWSC = Surface(iSurf).WindowShadingControlPtr;
                        // compute totals for area weighted averages
                        fenTotArea += windowAreaWMult;
                        ufactArea += nomUfact * windowAreaWMult;
                        shgcArea += SHGCSummer * windowAreaWMult;
                        vistranArea += TransVisNorm * windowAreaWMult;
                        if (isNorth) {
                            fenTotAreaNorth += windowAreaWMult;
                            ufactAreaNorth += nomUfact * windowAreaWMult;
                            shgcAreaNorth += SHGCSummer * windowAreaWMult;
                            vistranAreaNorth += TransVisNorm * windowAreaWMult;
                        } else {
                            fenTotAreaNonNorth += windowAreaWMult;
                            ufactAreaNonNorth += nomUfact * windowAreaWMult;
                            shgcAreaNonNorth += SHGCSummer * windowAreaWMult;
                            vistranAreaNonNorth += TransVisNorm * windowAreaWMult;
                        }
                        // shading
                        if (Surface(iSurf).HasShadeControl) {
                            PreDefTableEntry(pdchFenSwitchable, surfName, "Yes");
                            // shading report
                            PreDefTableEntry(pdchWscName, surfName, WindowShadingControl(curWSC).Name);
                            {
                                auto const SELECT_CASE_var1(WindowShadingControl(curWSC).ShadingType);
                                if (SELECT_CASE_var1 == WSC_ST_NoShade) {
                                    PreDefTableEntry(pdchWscShading, surfName, "No Shade");
                                } else if (SELECT_CASE_var1 == WSC_ST_InteriorShade) {
                                    PreDefTableEntry(pdchWscShading, surfName, "Interior Shade");
                                } else if (SELECT_CASE_var1 == WSC_ST_SwitchableGlazing) {
                                    PreDefTableEntry(pdchWscShading, surfName, "Switchable Glazing");
                                } else if (SELECT_CASE_var1 == WSC_ST_ExteriorShade) {
                                    PreDefTableEntry(pdchWscShading, surfName, "Exterior Shade");
                                } else if (SELECT_CASE_var1 == WSC_ST_InteriorBlind) {
                                    PreDefTableEntry(pdchWscShading, surfName, "Interior Blind");
                                } else if (SELECT_CASE_var1 == WSC_ST_ExteriorBlind) {
                                    PreDefTableEntry(pdchWscShading, surfName, "Exterior Blind");
                                } else if (SELECT_CASE_var1 == WSC_ST_BetweenGlassShade) {
                                    PreDefTableEntry(pdchWscShading, surfName, "Between Glass Shade");
                                } else if (SELECT_CASE_var1 == WSC_ST_BetweenGlassBlind) {
                                    PreDefTableEntry(pdchWscShading, surfName, "Between Glass Blind");
                                } else if (SELECT_CASE_var1 == WSC_ST_ExteriorScreen) {
                                    PreDefTableEntry(pdchWscShading, surfName, "Exterior Screen");
                                }
                            }
                            {
                                auto const SELECT_CASE_var1(WindowShadingControl(curWSC).ShadingControlType);
                                if (SELECT_CASE_var1 == WSCT_AlwaysOn) {
                                    PreDefTableEntry(pdchWscControl, surfName, "AlwaysOn");
                                } else if (SELECT_CASE_var1 == WSCT_AlwaysOff) {
                                    PreDefTableEntry(pdchWscControl, surfName, "AlwaysOff");
                                } else if (SELECT_CASE_var1 == WSCT_OnIfScheduled) {
                                    PreDefTableEntry(pdchWscControl, surfName, "OnIfScheduleAllows");
                                } else if (SELECT_CASE_var1 == WSCT_HiSolar) {
                                    PreDefTableEntry(pdchWscControl, surfName, "OnIfHighSolarOnWindow");
                                } else if (SELECT_CASE_var1 == WSCT_HiHorzSolar) {
                                    PreDefTableEntry(pdchWscControl, surfName, "OnIfHighHorizontalSolar");
                                } else if (SELECT_CASE_var1 == WSCT_HiOutAirTemp) {
                                    PreDefTableEntry(pdchWscControl, surfName, "OnIfHighOutdoorAirTemperature");
                                } else if (SELECT_CASE_var1 == WSCT_HiZoneAirTemp) {
                                    PreDefTableEntry(pdchWscControl, surfName, "OnIfHighZoneAirTemperature");
                                } else if (SELECT_CASE_var1 == WSCT_HiZoneCooling) {
                                    PreDefTableEntry(pdchWscControl, surfName, "OnIfHighZoneCooling");
                                } else if (SELECT_CASE_var1 == WSCT_HiGlare) {
                                    PreDefTableEntry(pdchWscControl, surfName, "OnIfHighGlare");
                                } else if (SELECT_CASE_var1 == WSCT_MeetDaylIlumSetp) {
                                    PreDefTableEntry(pdchWscControl, surfName, "MeetDaylightIlluminanceSetpoint");
                                } else if (SELECT_CASE_var1 == WSCT_OnNightLoOutTemp_OffDay) {
                                    PreDefTableEntry(pdchWscControl, surfName, "OnNightIfLowOutdoorTempAndOffDay");
                                } else if (SELECT_CASE_var1 == WSCT_OnNightLoInTemp_OffDay) {
                                    PreDefTableEntry(pdchWscControl, surfName, "OnNightIfLowInsideTempAndOffDay");
                                } else if (SELECT_CASE_var1 == WSCT_OnNightIfHeating_OffDay) {
                                    PreDefTableEntry(pdchWscControl, surfName, "OnNightIfHeatingAndOffDay");
                                } else if (SELECT_CASE_var1 == WSCT_OnNightLoOutTemp_OnDayCooling) {
                                    PreDefTableEntry(pdchWscControl, surfName, "OnNightIfLowOutdoorTempAndOnDayIfCooling");
                                } else if (SELECT_CASE_var1 == WSCT_OnNightIfHeating_OnDayCooling) {
                                    PreDefTableEntry(pdchWscControl, surfName, "OnNightIfHeatingAndOnDayIfCooling");
                                } else if (SELECT_CASE_var1 == WSCT_OffNight_OnDay_HiSolarWindow) {
                                    PreDefTableEntry(pdchWscControl, surfName, "OffNightAndOnDayIfCoolingAndHighSolarOnWindow");
                                } else if (SELECT_CASE_var1 == WSCT_OnNight_OnDay_HiSolarWindow) {
                                    PreDefTableEntry(pdchWscControl, surfName, "OnNightAndOnDayIfCoolingAndHighSolarOnWindow");
                                } else if (SELECT_CASE_var1 == WSCT_OnHiOutTemp_HiSolarWindow) {
                                    PreDefTableEntry(pdchWscControl, surfName, "OnIfHighOutdoorAirTempAndHighSolarOnWindow");
                                } else if (SELECT_CASE_var1 == WSCT_OnHiOutTemp_HiHorzSolar) {
                                    PreDefTableEntry(pdchWscControl, surfName, "OnIfHighOutdoorAirTempAndHighHorizontalSolar");
                                } else if (SELECT_CASE_var1 == WSCT_OnHiZoneTemp_HiSolarWindow) {
                                    PreDefTableEntry(pdchWscControl, surfName, "OnIfHighZoneAirTempAndHighSolarOnWindow");
                                } else if (SELECT_CASE_var1 == WSCT_OnHiZoneTemp_HiHorzSolar) {
                                    PreDefTableEntry(pdchWscControl, surfName, "OnIfHighZoneAirTempAndHighHorizontalSolar");
                                }
                            }
                            if (WindowShadingControl(curWSC).ShadedConstruction != 0) {
                                PreDefTableEntry(pdchWscShadCons, surfName, dataConstruction.Construct(WindowShadingControl(curWSC).ShadedConstruction).Name);
                            }
                            if (WindowShadingControl(curWSC).GlareControlIsActive) {
                                PreDefTableEntry(pdchWscGlare, surfName, "Yes");
                            } else {
                                PreDefTableEntry(pdchWscGlare, surfName, "No");
                            }
                        } else {
                            PreDefTableEntry(pdchFenSwitchable, surfName, "No");
                        }
                    } else if (SELECT_CASE_var == SurfaceClass_Door) {
                        surfName = Surface(iSurf).Name;
                        curCons = Surface(iSurf).Construction;
                        PreDefTableEntry(pdchDrCons, surfName, dataConstruction.Construct(curCons).Name);
                        PreDefTableEntry(pdchDrUfactNoFilm, surfName, NominalU(Surface(iSurf).Construction), 3);
                        mult = Zone(zonePt).Multiplier * Zone(zonePt).ListMultiplier;
                        PreDefTableEntry(pdchDrGrArea, surfName, Surface(iSurf).GrossArea * mult);
                        PreDefTableEntry(pdchDrParent, surfName, Surface(iSurf).BaseSurfName);
                        computedNetArea(Surface(iSurf).BaseSurf) -= Surface(iSurf).GrossArea * mult;
                    }
                }
            } else {
                isExterior = false;
                // interior window report
                if (Surface(iSurf).Class == SurfaceClass_Window && !dataConstruction.Construct(Surface(iSurf).Construction).TypeIsAirBoundaryInteriorWindow) {
                    if (!has_prefix(Surface(iSurf).Name, "iz-")) { // don't count created interzone surfaces that are mirrors of other surfaces
                        surfName = Surface(iSurf).Name;
                        curCons = Surface(iSurf).Construction;
                        PreDefTableEntry(pdchIntFenCons, surfName, dataConstruction.Construct(curCons).Name);
                        zonePt = Surface(iSurf).Zone;
                        mult = Zone(zonePt).Multiplier * Zone(zonePt).ListMultiplier * Surface(iSurf).Multiplier;
                        // include the frame area if present
                        windowArea = Surface(iSurf).GrossArea;
                        if (Surface(iSurf).FrameDivider != 0) {
                            frameWidth = FrameDivider(Surface(iSurf).FrameDivider).FrameWidth;
                            frameArea = (Surface(iSurf).Height + 2 * frameWidth) * (Surface(iSurf).Width + 2 * frameWidth) -
                                        (Surface(iSurf).Height * Surface(iSurf).Width);
                            windowArea += frameArea;
                        }
                        windowAreaWMult = windowArea * mult;
                        PreDefTableEntry(pdchIntFenAreaOf1, surfName, windowArea);
                        PreDefTableEntry(pdchIntFenArea, surfName, windowAreaWMult);
                        nomUfact = NominalU(Surface(iSurf).Construction);
                        PreDefTableEntry(pdchIntFenUfact, surfName, nomUfact, 3);
                        // if the construction report is requested the SummerSHGC is already calculated
                        if (dataConstruction.Construct(curCons).SummerSHGC != 0) {
                            SHGCSummer = dataConstruction.Construct(curCons).SummerSHGC;
                            TransVisNorm = dataConstruction.Construct(curCons).VisTransNorm;
                        } else {
                            // must calculate Summer SHGC
                            if (!dataConstruction.Construct(curCons).WindowTypeEQL) {
                                CalcNominalWindowCond(dataWindowManager, curCons, 2, nomCond, SHGCSummer, TransSolNorm, TransVisNorm, errFlag);
                            }
                        }
                        PreDefTableEntry(pdchIntFenSHGC, surfName, SHGCSummer, 3);
                        PreDefTableEntry(pdchIntFenVisTr, surfName, TransVisNorm, 3);
                        PreDefTableEntry(pdchIntFenParent, surfName, Surface(iSurf).BaseSurfName);
                        // compute totals for area weighted averages
                        intFenTotArea += windowAreaWMult;
                        intUfactArea += nomUfact * windowAreaWMult;
                        intShgcArea += SHGCSummer * windowAreaWMult;
                        intVistranArea += TransVisNorm * windowAreaWMult;
                    }
                }
            }
            if ((Surface(iSurf).Class <= 20) && (Surface(iSurf).Class >= 1)) {
                ++numSurfaces(Surface(iSurf).Class);
                if (isExterior) {
                    ++numExtSurfaces(Surface(iSurf).Class);
                }
                if (Surface(iSurf).Class == SurfaceClass_Window) {
                    if (SurfaceWindow(iSurf).OriginalClass == SurfaceClass_GlassDoor ||
                        SurfaceWindow(iSurf).OriginalClass == SurfaceClass_TDD_Diffuser) {
                        ++numSurfaces(SurfaceWindow(iSurf).OriginalClass);
                        if (isExterior) {
                            ++numExtSurfaces(SurfaceWindow(iSurf).OriginalClass);
                        }
                    }
                }
            }
        }
        // for fins and overhangs just add them explicitly since not otherwise classified
        int totOverhangs = inputProcessor->getNumObjectsFound("Shading:Overhang") + inputProcessor->getNumObjectsFound("Shading:Overhang:Projection");
        numSurfaces(SurfaceClass_Overhang) = totOverhangs;
        numExtSurfaces(SurfaceClass_Overhang) = totOverhangs;
        int totFins = inputProcessor->getNumObjectsFound("Shading:Fin") + inputProcessor->getNumObjectsFound("Shading:Fin:Projection");
        numSurfaces(SurfaceClass_Fin) = totFins;
        numExtSurfaces(SurfaceClass_Fin) = totFins;
        // go through all the surfaces again and this time insert the net area results
        for (int iSurf : DataSurfaces::AllSurfaceListReportOrder) {
            zonePt = Surface(iSurf).Zone;
            // only exterior surfaces including underground
            if ((Surface(iSurf).ExtBoundCond == ExternalEnvironment) || (Surface(iSurf).ExtBoundCond == Ground) ||
                (Surface(iSurf).ExtBoundCond == GroundFCfactorMethod) || (Surface(iSurf).ExtBoundCond == KivaFoundation)) {
                isExterior = true;
                {
                    auto const SELECT_CASE_var(Surface(iSurf).Class);
                    if ((SELECT_CASE_var == SurfaceClass_Wall) || (SELECT_CASE_var == SurfaceClass_Floor) || (SELECT_CASE_var == SurfaceClass_Roof)) {
                        surfName = Surface(iSurf).Name;
                        PreDefTableEntry(pdchOpNetArea, surfName, computedNetArea(iSurf));
                    }
                }
            }
        }
        // total
        PreDefTableEntry(pdchFenArea, "Total or Average", fenTotArea);
        if (fenTotArea > 0.0) {
            PreDefTableEntry(pdchFenUfact, "Total or Average", ufactArea / fenTotArea, 3);
            PreDefTableEntry(pdchFenSHGC, "Total or Average", shgcArea / fenTotArea, 3);
            PreDefTableEntry(pdchFenVisTr, "Total or Average", vistranArea / fenTotArea, 3);
        } else {
            PreDefTableEntry(pdchFenUfact, "Total or Average", "-");
            PreDefTableEntry(pdchFenSHGC, "Total or Average", "-");
            PreDefTableEntry(pdchFenVisTr, "Total or Average", "-");
        }
        // north
        PreDefTableEntry(pdchFenArea, "North Total or Average", fenTotAreaNorth);
        if (fenTotAreaNorth > 0.0) {
            PreDefTableEntry(pdchFenUfact, "North Total or Average", ufactAreaNorth / fenTotAreaNorth, 3);
            PreDefTableEntry(pdchFenSHGC, "North Total or Average", shgcAreaNorth / fenTotAreaNorth, 3);
            PreDefTableEntry(pdchFenVisTr, "North Total or Average", vistranAreaNorth / fenTotAreaNorth, 3);
        } else {
            PreDefTableEntry(pdchFenUfact, "North Total or Average", "-");
            PreDefTableEntry(pdchFenSHGC, "North Total or Average", "-");
            PreDefTableEntry(pdchFenVisTr, "North Total or Average", "-");
        }
        // non-north
        PreDefTableEntry(pdchFenArea, "Non-North Total or Average", fenTotAreaNonNorth);
        if (fenTotAreaNonNorth > 0.0) {
            PreDefTableEntry(pdchFenUfact, "Non-North Total or Average", ufactAreaNonNorth / fenTotAreaNonNorth, 3);
            PreDefTableEntry(pdchFenSHGC, "Non-North Total or Average", shgcAreaNonNorth / fenTotAreaNonNorth, 3);
            PreDefTableEntry(pdchFenVisTr, "Non-North Total or Average", vistranAreaNonNorth / fenTotAreaNonNorth, 3);
        } else {
            PreDefTableEntry(pdchFenUfact, "Non-North Total or Average", "-");
            PreDefTableEntry(pdchFenSHGC, "Non-North Total or Average", "-");
            PreDefTableEntry(pdchFenVisTr, "Non-North Total or Average", "-");
        }
        // interior fenestration totals
        PreDefTableEntry(pdchIntFenArea, "Total or Average", intFenTotArea);
        if (intFenTotArea > 0.0) {
            PreDefTableEntry(pdchIntFenUfact, "Total or Average", intUfactArea / intFenTotArea, 3);
            PreDefTableEntry(pdchIntFenSHGC, "Total or Average", intShgcArea / intFenTotArea, 3);
            PreDefTableEntry(pdchIntFenVisTr, "Total or Average", intVistranArea / intFenTotArea, 3);
        } else {
            PreDefTableEntry(pdchIntFenUfact, "Total or Average", "-");
            PreDefTableEntry(pdchIntFenSHGC, "Total or Average", "-");
            PreDefTableEntry(pdchIntFenVisTr, "Total or Average", "-");
        }
        // counts
        PreDefTableEntry(pdchSurfCntTot, "Wall", numSurfaces(SurfaceClass_Wall));
        PreDefTableEntry(pdchSurfCntExt, "Wall", numExtSurfaces(SurfaceClass_Wall));
        PreDefTableEntry(pdchSurfCntTot, "Floor", numSurfaces(SurfaceClass_Floor));
        PreDefTableEntry(pdchSurfCntExt, "Floor", numExtSurfaces(SurfaceClass_Floor));
        PreDefTableEntry(pdchSurfCntTot, "Roof", numSurfaces(SurfaceClass_Roof));
        PreDefTableEntry(pdchSurfCntExt, "Roof", numExtSurfaces(SurfaceClass_Roof));
        PreDefTableEntry(pdchSurfCntTot, "Internal Mass", numSurfaces(SurfaceClass_IntMass));
        PreDefTableEntry(pdchSurfCntExt, "Internal Mass", numExtSurfaces(SurfaceClass_IntMass));
        PreDefTableEntry(pdchSurfCntTot, "Building Detached Shading", numSurfaces(SurfaceClass_Detached_B));
        PreDefTableEntry(pdchSurfCntExt, "Building Detached Shading", numExtSurfaces(SurfaceClass_Detached_B));
        PreDefTableEntry(pdchSurfCntTot, "Fixed Detached Shading", numSurfaces(SurfaceClass_Detached_F));
        PreDefTableEntry(pdchSurfCntExt, "Fixed Detached Shading", numExtSurfaces(SurfaceClass_Detached_F));
        PreDefTableEntry(pdchSurfCntTot, "Window", numSurfaces(SurfaceClass_Window));
        PreDefTableEntry(pdchSurfCntExt, "Window", numExtSurfaces(SurfaceClass_Window));
        PreDefTableEntry(pdchSurfCntTot, "Door", numSurfaces(SurfaceClass_Door));
        PreDefTableEntry(pdchSurfCntExt, "Door", numExtSurfaces(SurfaceClass_Door));
        PreDefTableEntry(pdchSurfCntTot, "Glass Door", numSurfaces(SurfaceClass_GlassDoor));
        PreDefTableEntry(pdchSurfCntExt, "Glass Door", numExtSurfaces(SurfaceClass_GlassDoor));
        PreDefTableEntry(pdchSurfCntTot, "Shading", numSurfaces(SurfaceClass_Shading));
        PreDefTableEntry(pdchSurfCntExt, "Shading", numExtSurfaces(SurfaceClass_Shading));
        PreDefTableEntry(pdchSurfCntTot, "Overhang", numSurfaces(SurfaceClass_Overhang));
        PreDefTableEntry(pdchSurfCntExt, "Overhang", numExtSurfaces(SurfaceClass_Overhang));
        PreDefTableEntry(pdchSurfCntTot, "Fin", numSurfaces(SurfaceClass_Fin));
        PreDefTableEntry(pdchSurfCntExt, "Fin", numExtSurfaces(SurfaceClass_Fin));
        PreDefTableEntry(pdchSurfCntTot, "Tubular Daylighting Device Dome", numSurfaces(SurfaceClass_TDD_Dome));
        PreDefTableEntry(pdchSurfCntExt, "Tubular Daylighting Device Dome", numExtSurfaces(SurfaceClass_TDD_Dome));
        PreDefTableEntry(pdchSurfCntTot, "Tubular Daylighting Device Diffuser", numSurfaces(SurfaceClass_TDD_Diffuser));
        PreDefTableEntry(pdchSurfCntExt, "Tubular Daylighting Device Diffuser", numExtSurfaces(SurfaceClass_TDD_Diffuser));
    }

    void AllocateSurfaceHeatBalArrays()
    {

        // SUBROUTINE INFORMATION:
        //       AUTHOR         Richard Liesen
        //       DATE WRITTEN   February 1998
        //       MODIFIED       na
        //       RE-ENGINEERED  na

        // PURPOSE OF THIS SUBROUTINE:
        // This subroutine

        // METHODOLOGY EMPLOYED:
        // Uses the status flags to trigger variable allocation.

        // REFERENCES:
        // na

        // USE STATEMENTS:
        //  USE DataRoomAirModel, ONLY: IsZoneDV,IsZoneCV,HVACMassFlow, ZoneDVMixedFlag

        // Locals
        // SUBROUTINE PARAMETER DEFINITIONS:
        // na

        // INTERFACE BLOCK SPECIFICATIONS:
        // na

        // DERIVED TYPE DEFINITIONS:
        // na

        // SUBROUTINE LOCAL VARIABLE DECLARATIONS:
        int loop;

        // FLOW:

        // Use the total number of surfaces to allocate variables to avoid a surface number limit
        CTFConstInPart.dimension(TotSurfaces, 0.0);
        CTFConstOutPart.dimension(TotSurfaces, 0.0);
        CTFCross0.dimension(TotSurfaces, 0.0);
        CTFInside0.dimension(TotSurfaces, 0.0);
        TH11Surf.dimension(TotSurfaces, 0.0);
        CTFSourceIn0.dimension(TotSurfaces, 0.0);
        QsrcHistSurf1.dimension(TotSurfaces, 0.0);
        IsAdiabatic.dimension(TotSurfaces, 0);
        IsNotAdiabatic.dimension(TotSurfaces, 0);
        IsSource.dimension(TotSurfaces, 0);
        IsNotSource.dimension(TotSurfaces, 0);
        IsPoolSurf.dimension(TotSurfaces, 0);
        IsNotPoolSurf.dimension(TotSurfaces, 0);
        TempTermSurf.dimension(TotSurfaces, 0);
        TempDivSurf.dimension(TotSurfaces, 0);
        if (AnyConstructInternalSourceInInput) {
            CTFTsrcConstPart.dimension(TotSurfaces, 0.0);
            CTFTuserConstPart.dimension(TotSurfaces, 0.0);
        }
        TempEffBulkAir.dimension(TotSurfaces, 23.0);
        HConvIn.dimension(TotSurfaces, 0.0);
        HcExtSurf.dimension(TotSurfaces, 0.0);
        HAirExtSurf.dimension(TotSurfaces, 0.0);
        HSkyExtSurf.dimension(TotSurfaces, 0.0);
        HGrdExtSurf.dimension(TotSurfaces, 0.0);
        QRadLWOutSrdSurfs.dimension(TotSurfaces, 0.0);
        TempSurfIn.dimension(TotSurfaces, 0.0);
        TempInsOld.dimension(TotSurfaces, 0.0);
        TempSurfInTmp.dimension(TotSurfaces, 0.0);
        TempSurfInTmp.dimension(TotSurfaces, 0.0);
        RefAirTemp.dimension(TotSurfaces, 0.0);
        QRadSWOutAbs.dimension(TotSurfaces, 0.0);
        QRadSWInAbs.dimension(TotSurfaces, 0.0);
        InitialDifSolInAbs.dimension(TotSurfaces, 0.0);
        InitialDifSolInTrans.dimension(TotSurfaces, 0.0);
        QRadSWwinAbs.dimension(DataWindowEquivalentLayer::CFSMAXNL + 1, TotSurfaces, 0.0);
        InitialDifSolwinAbs.dimension(DataWindowEquivalentLayer::CFSMAXNL, TotSurfaces, 0.0);
        QRadSWOutMvIns.dimension(TotSurfaces, 0.0);
        QRadThermInAbs.dimension(TotSurfaces, 0.0);
        QAdditionalHeatSourceOutside.dimension(TotSurfaces, 0.0);
        QAdditionalHeatSourceInside.dimension(TotSurfaces, 0.0);
        SUMH.dimension(TotSurfaces, 0);

        TH.dimension(2, Construction::MaxCTFTerms, TotSurfaces, 0.0);
        TempSurfOut.dimension(TotSurfaces, 0.0);
        TempSurfInRep.dimension(TotSurfaces, 0.0);
        TempSurfInMovInsRep.dimension(TotSurfaces, 0.0);
        QConvInReport.dimension(TotSurfaces, 0.0);
        QdotConvInRepPerArea.dimension(TotSurfaces, 0.0);
        QdotConvInRep.dimension(TotSurfaces, 0.0);

        QRadNetSurfInReport.dimension(TotSurfaces, 0.0);
        QdotRadNetSurfInRep.dimension(TotSurfaces, 0.0);
        QdotRadNetSurfInRepPerArea.dimension(TotSurfaces, 0.0);

        QRadSolarInReport.dimension(TotSurfaces, 0.0);
        QdotRadSolarInRep.dimension(TotSurfaces, 0.0);
        QdotRadSolarInRepPerArea.dimension(TotSurfaces, 0.0);

        QRadLightsInReport.dimension(TotSurfaces, 0.0);
        QdotRadLightsInRep.dimension(TotSurfaces, 0.0);
        QdotRadLightsInRepPerArea.dimension(TotSurfaces, 0.0);

        QRadIntGainsInReport.dimension(TotSurfaces, 0.0);
        QdotRadIntGainsInRep.dimension(TotSurfaces, 0.0);
        QdotRadIntGainsInRepPerArea.dimension(TotSurfaces, 0.0);

        QRadHVACInReport.dimension(TotSurfaces, 0.0);
        QdotRadHVACInRep.dimension(TotSurfaces, 0.0);
        QdotRadHVACInRepPerArea.dimension(TotSurfaces, 0.0);

        QConvOutReport.dimension(TotSurfaces, 0.0);
        QdotConvOutRepPerArea.dimension(TotSurfaces, 0.0);
        QdotConvOutRep.dimension(TotSurfaces, 0.0);

        QdotRadOutRep.dimension(TotSurfaces, 0.0);
        QdotRadOutRepPerArea.dimension(TotSurfaces, 0.0);
        QRadOutReport.dimension(TotSurfaces, 0.0);

        QAirExtReport.dimension(TotSurfaces, 0.0);
        QHeatEmiReport.dimension(TotSurfaces, 0.0);

        OpaqSurfInsFaceConduction.dimension(TotSurfaces, 0.0);
        OpaqSurfInsFaceConductionFlux.dimension(TotSurfaces, 0.0);
        OpaqSurfInsFaceCondGainRep.dimension(TotSurfaces, 0.0);
        OpaqSurfInsFaceCondLossRep.dimension(TotSurfaces, 0.0);
        OpaqSurfInsFaceConductionEnergy.dimension(TotSurfaces, 0.0);

        SWOutAbsTotalReport.dimension(TotSurfaces, 0.0);
        SWOutAbsEnergyReport.dimension(TotSurfaces, 0.0);

        OpaqSurfOutsideFaceConduction.dimension(TotSurfaces, 0.0);
        OpaqSurfOutsideFaceConductionFlux.dimension(TotSurfaces, 0.0);
        OpaqSurfExtFaceCondGainRep.dimension(TotSurfaces, 0.0);
        OpaqSurfExtFaceCondLossRep.dimension(TotSurfaces, 0.0);
        OpaqSurfOutsideFaceConductionEnergy.dimension(TotSurfaces, 0.0);

        OpaqSurfAvgFaceCondGainRep.dimension(TotSurfaces, 0.0);
        OpaqSurfAvgFaceCondLossRep.dimension(TotSurfaces, 0.0);
        OpaqSurfAvgFaceConduction.dimension(TotSurfaces, 0.0);
        OpaqSurfAvgFaceConductionFlux.dimension(TotSurfaces, 0.0);
        OpaqSurfAvgFaceConductionEnergy.dimension(TotSurfaces, 0.0);

        OpaqSurfStorageGainRep.dimension(TotSurfaces, 0.0);
        OpaqSurfStorageCondLossRep.dimension(TotSurfaces, 0.0);
        OpaqSurfStorageConduction.dimension(TotSurfaces, 0.0);
        OpaqSurfStorageConductionFlux.dimension(TotSurfaces, 0.0);
        OpaqSurfStorageConductionEnergy.dimension(TotSurfaces, 0.0);

        OpaqSurfInsFaceBeamSolAbsorbed.dimension(TotSurfaces, 0.0);
        QH.dimension(2, Construction::MaxCTFTerms, TotSurfaces, 0.0);
        THM.dimension(2, Construction::MaxCTFTerms, TotSurfaces, 0.0);
        QHM.dimension(2, Construction::MaxCTFTerms, TotSurfaces, 0.0);
        if (AnyConstructInternalSourceInInput) {
            TempSource.dimension(TotSurfaces, 0.0);
            TempUserLoc.dimension(TotSurfaces, 0.0);
            TsrcHist.dimension(TotSurfaces, Construction::MaxCTFTerms, 0.0);
            TuserHist.dimension(TotSurfaces, Construction::MaxCTFTerms, 0.0);
            QsrcHist.dimension(TotSurfaces, Construction::MaxCTFTerms, 0.0);
            TsrcHistM.dimension(TotSurfaces, Construction::MaxCTFTerms, 0.0);
            TuserHistM.dimension(TotSurfaces, Construction::MaxCTFTerms, 0.0);
            QsrcHistM.dimension(TotSurfaces, Construction::MaxCTFTerms, 0.0);
        }

        NetLWRadToSurf.dimension(TotSurfaces, 0.0);
        QRadSWLightsInAbs.dimension(TotSurfaces, 0.0);

        RadSysTiHBConstCoef.dimension(TotSurfaces, 0.0);
        RadSysTiHBToutCoef.dimension(TotSurfaces, 0.0);
        RadSysTiHBQsrcCoef.dimension(TotSurfaces, 0.0);
        RadSysToHBConstCoef.dimension(TotSurfaces, 0.0);
        RadSysToHBTinCoef.dimension(TotSurfaces, 0.0);
        RadSysToHBQsrcCoef.dimension(TotSurfaces, 0.0);
        QRadSysSource.dimension(TotSurfaces, 0.0);
        TCondFDSourceNode.dimension(TotSurfaces, 15.0);
        QHTRadSysSurf.dimension(TotSurfaces, 0.0);
        QHWBaseboardSurf.dimension(TotSurfaces, 0.0);
        QSteamBaseboardSurf.dimension(TotSurfaces, 0.0);
        QElecBaseboardSurf.dimension(TotSurfaces, 0.0);
        QCoolingPanelSurf.dimension(TotSurfaces, 0.0);
        QRadSurfAFNDuct.dimension(TotSurfaces, 0.0);

        // allocate terms used for pool surface heat balance
        QPoolSurfNumerator.dimension(TotSurfaces, 0.0);
        PoolHeatTransCoefs.dimension(TotSurfaces, 0.0);

        // allocate term used as sink for PV electricity
        QPVSysSource.dimension(TotSurfaces, 0.0);

        // Allocate the moisture balance arrays
        TempOutsideAirFD.dimension(TotSurfaces, 0.0);
        RhoVaporAirOut.dimension(TotSurfaces, 0.0);
        RhoVaporSurfIn.dimension(TotSurfaces, 0.0);
        RhoVaporAirIn.dimension(TotSurfaces, 0.0);
        HConvExtFD.dimension(TotSurfaces, 0.0);
        HMassConvExtFD.dimension(TotSurfaces, 0.0);
        HConvInFD.dimension(TotSurfaces, 0.0);
        HMassConvInFD.dimension(TotSurfaces, 0.0);
        HSkyFD.dimension(TotSurfaces, 0.0);
        HGrndFD.dimension(TotSurfaces, 0.0);
        HAirFD.dimension(TotSurfaces, 0.0);

        DisplayString("Setting up Surface Reporting Variables");

        // Setup surface report variables CurrentModuleObject='Opaque Surfaces'
        for (loop = 1; loop <= TotSurfaces; ++loop) {
            if (!Surface(loop).HeatTransSurf) continue;
            SetupOutputVariable(
                "Surface Inside Face Temperature", OutputProcessor::Unit::C, TempSurfInRep(loop), "Zone", "State", Surface(loop).Name);
            SetupOutputVariable("Surface Inside Face Interior Movable Insulation Temperature",
                                OutputProcessor::Unit::C,
                                TempSurfInMovInsRep(loop),
                                "Zone",
                                "State",
                                Surface(loop).Name);

            if (Surface(loop).ExtBoundCond != KivaFoundation) {
                SetupOutputVariable(
                    "Surface Outside Face Temperature", OutputProcessor::Unit::C, TempSurfOut(loop), "Zone", "State", Surface(loop).Name);
            }

            SetupOutputVariable(
                "Surface Inside Face Adjacent Air Temperature", OutputProcessor::Unit::C, TempEffBulkAir(loop), "Zone", "State", Surface(loop).Name);
            SetupOutputVariable("Surface Inside Face Convection Heat Transfer Coefficient",
                                OutputProcessor::Unit::W_m2K,
                                HConvIn(loop),
                                "Zone",
                                "State",
                                Surface(loop).Name);
            SetupOutputVariable(
                "Surface Inside Face Convection Heat Gain Rate", OutputProcessor::Unit::W, QdotConvInRep(loop), "Zone", "State", Surface(loop).Name);
            SetupOutputVariable("Surface Inside Face Convection Heat Gain Rate per Area",
                                OutputProcessor::Unit::W_m2,
                                QdotConvInRepPerArea(loop),
                                "Zone",
                                "State",
                                Surface(loop).Name);
            SetupOutputVariable(
                "Surface Inside Face Convection Heat Gain Energy", OutputProcessor::Unit::J, QConvInReport(loop), "Zone", "Sum", Surface(loop).Name);

            SetupOutputVariable("Surface Inside Face Net Surface Thermal Radiation Heat Gain Rate",
                                OutputProcessor::Unit::W,
                                QdotRadNetSurfInRep(loop),
                                "Zone",
                                "State",
                                Surface(loop).Name);
            SetupOutputVariable("Surface Inside Face Net Surface Thermal Radiation Heat Gain Rate per Area",
                                OutputProcessor::Unit::W_m2,
                                QdotRadNetSurfInRepPerArea(loop),
                                "Zone",
                                "State",
                                Surface(loop).Name);
            SetupOutputVariable("Surface Inside Face Net Surface Thermal Radiation Heat Gain Energy",
                                OutputProcessor::Unit::J,
                                QRadNetSurfInReport(loop),
                                "Zone",
                                "Sum",
                                Surface(loop).Name);

            if (Surface(loop).Class != SurfaceClass_Window) {
                SetupOutputVariable("Surface Inside Face Solar Radiation Heat Gain Rate",
                                    OutputProcessor::Unit::W,
                                    QdotRadSolarInRep(loop),
                                    "Zone",
                                    "State",
                                    Surface(loop).Name);
                SetupOutputVariable("Surface Inside Face Solar Radiation Heat Gain Rate per Area",
                                    OutputProcessor::Unit::W_m2,
                                    QdotRadSolarInRepPerArea(loop),
                                    "Zone",
                                    "State",
                                    Surface(loop).Name);
                SetupOutputVariable("Surface Inside Face Solar Radiation Heat Gain Energy",
                                    OutputProcessor::Unit::J,
                                    QRadSolarInReport(loop),
                                    "Zone",
                                    "Sum",
                                    Surface(loop).Name);

                SetupOutputVariable("Surface Inside Face Lights Radiation Heat Gain Rate",
                                    OutputProcessor::Unit::W,
                                    QdotRadLightsInRep(loop),
                                    "Zone",
                                    "State",
                                    Surface(loop).Name);
                SetupOutputVariable("Surface Inside Face Lights Radiation Heat Gain Rate per Area",
                                    OutputProcessor::Unit::W_m2,
                                    QdotRadLightsInRepPerArea(loop),
                                    "Zone",
                                    "State",
                                    Surface(loop).Name);
                SetupOutputVariable("Surface Inside Face Lights Radiation Heat Gain Energy",
                                    OutputProcessor::Unit::J,
                                    QRadLightsInReport(loop),
                                    "Zone",
                                    "Sum",
                                    Surface(loop).Name);
            }

            SetupOutputVariable("Surface Inside Face Internal Gains Radiation Heat Gain Rate",
                                OutputProcessor::Unit::W,
                                QdotRadIntGainsInRep(loop),
                                "Zone",
                                "State",
                                Surface(loop).Name);
            SetupOutputVariable("Surface Inside Face Internal Gains Radiation Heat Gain Rate per Area",
                                OutputProcessor::Unit::W_m2,
                                QdotRadIntGainsInRepPerArea(loop),
                                "Zone",
                                "State",
                                Surface(loop).Name);
            SetupOutputVariable("Surface Inside Face Internal Gains Radiation Heat Gain Energy",
                                OutputProcessor::Unit::J,
                                QRadIntGainsInReport(loop),
                                "Zone",
                                "Sum",
                                Surface(loop).Name);

            SetupOutputVariable("Surface Inside Face System Radiation Heat Gain Rate",
                                OutputProcessor::Unit::W,
                                QdotRadHVACInRep(loop),
                                "Zone",
                                "State",
                                Surface(loop).Name);
            SetupOutputVariable("Surface Inside Face System Radiation Heat Gain Rate per Area",
                                OutputProcessor::Unit::W_m2,
                                QdotRadHVACInRepPerArea(loop),
                                "Zone",
                                "State",
                                Surface(loop).Name);
            SetupOutputVariable("Surface Inside Face System Radiation Heat Gain Energy",
                                OutputProcessor::Unit::J,
                                QRadHVACInReport(loop),
                                "Zone",
                                "Sum",
                                Surface(loop).Name);

            if (Surface(loop).ExtBoundCond == ExternalEnvironment || DisplayAdvancedReportVariables) {
                SetupOutputVariable("Surface Outside Face Outdoor Air Drybulb Temperature",
                                    OutputProcessor::Unit::C,
                                    Surface(loop).OutDryBulbTemp,
                                    "Zone",
                                    "State",
                                    Surface(loop).Name);
                SetupOutputVariable("Surface Outside Face Outdoor Air Wetbulb Temperature",
                                    OutputProcessor::Unit::C,
                                    Surface(loop).OutWetBulbTemp,
                                    "Zone",
                                    "State",
                                    Surface(loop).Name);
                SetupOutputVariable("Surface Outside Face Outdoor Air Wind Speed",
                                    OutputProcessor::Unit::m_s,
                                    Surface(loop).WindSpeed,
                                    "Zone",
                                    "State",
                                    Surface(loop).Name);
                SetupOutputVariable("Surface Outside Face Outdoor Air Wind Direction",
                                    OutputProcessor::Unit::deg,
                                    Surface(loop).WindDir,
                                    "Zone",
                                    "State",
                                    Surface(loop).Name);
                SetupOutputVariable("Surface Outside Face Convection Heat Gain Rate",
                                    OutputProcessor::Unit::W,
                                    QdotConvOutRep(loop),
                                    "Zone",
                                    "State",
                                    Surface(loop).Name);
                SetupOutputVariable("Surface Outside Face Convection Heat Gain Rate per Area",
                                    OutputProcessor::Unit::W_m2,
                                    QdotConvOutRepPerArea(loop),
                                    "Zone",
                                    "State",
                                    Surface(loop).Name);
                SetupOutputVariable("Surface Outside Face Convection Heat Gain Energy",
                                    OutputProcessor::Unit::J,
                                    QConvOutReport(loop),
                                    "Zone",
                                    "Sum",
                                    Surface(loop).Name);
                SetupOutputVariable("Surface Outside Face Convection Heat Transfer Coefficient",
                                    OutputProcessor::Unit::W_m2K,
                                    HcExtSurf(loop),
                                    "Zone",
                                    "State",
                                    Surface(loop).Name);
                SetupOutputVariable("Surface Outside Face Net Thermal Radiation Heat Gain Rate",
                                    OutputProcessor::Unit::W,
                                    QdotRadOutRep(loop),
                                    "Zone",
                                    "State",
                                    Surface(loop).Name);
                SetupOutputVariable("Surface Outside Face Net Thermal Radiation Heat Gain Rate per Area",
                                    OutputProcessor::Unit::W_m2,
                                    QdotRadOutRepPerArea(loop),
                                    "Zone",
                                    "State",
                                    Surface(loop).Name);
                SetupOutputVariable("Surface Outside Face Net Thermal Radiation Heat Gain Energy",
                                    OutputProcessor::Unit::J,
                                    QRadOutReport(loop),
                                    "Zone",
                                    "Sum",
                                    Surface(loop).Name);
                SetupOutputVariable("Surface Outside Face Thermal Radiation to Air Heat Transfer Coefficient",
                                    OutputProcessor::Unit::W_m2K,
                                    HAirExtSurf(loop),
                                    "Zone",
                                    "State",
                                    Surface(loop).Name);
                SetupOutputVariable("Surface Outside Face Thermal Radiation to Sky Heat Transfer Coefficient",
                                    OutputProcessor::Unit::W_m2K,
                                    HSkyExtSurf(loop),
                                    "Zone",
                                    "State",
                                    Surface(loop).Name);
                SetupOutputVariable("Surface Outside Face Thermal Radiation to Ground Heat Transfer Coefficient",
                                    OutputProcessor::Unit::W_m2K,
                                    HGrdExtSurf(loop),
                                    "Zone",
                                    "State",
                                    Surface(loop).Name);
                SetupOutputVariable("Surface Outside Face Thermal Radiation to Air Heat Transfer Rate",
                                    OutputProcessor::Unit::W,
                                    QAirExtReport(loop),
                                    "Zone",
                                    "State",
                                    Surface(loop).Name);
                SetupOutputVariable("Surface Outside Face Heat Emission to Air Rate",
                                    OutputProcessor::Unit::W,
                                    QHeatEmiReport(loop),
                                    "Zone",
                                    "State",
                                    Surface(loop).Name);
                if (Surface(loop).Class != SurfaceClass_Window) {
                    SetupOutputVariable("Surface Outside Face Solar Radiation Heat Gain Rate",
                                        OutputProcessor::Unit::W,
                                        SWOutAbsTotalReport(loop),
                                        "Zone",
                                        "Average",
                                        Surface(loop).Name);
                    SetupOutputVariable("Surface Outside Face Solar Radiation Heat Gain Rate per Area",
                                        OutputProcessor::Unit::W_m2,
                                        QRadSWOutAbs(loop),
                                        "Zone",
                                        "Average",
                                        Surface(loop).Name);
                    SetupOutputVariable("Surface Outside Face Solar Radiation Heat Gain Energy",
                                        OutputProcessor::Unit::J,
                                        SWOutAbsEnergyReport(loop),
                                        "Zone",
                                        "Sum",
                                        Surface(loop).Name);
                }
            }
            if (Surface(loop).Class == SurfaceClass_Floor || Surface(loop).Class == SurfaceClass_Wall ||
                Surface(loop).Class == SurfaceClass_IntMass || Surface(loop).Class == SurfaceClass_Roof || Surface(loop).Class == SurfaceClass_Door) {
                //      IF (DisplayAdvancedReportVariables) THEN  !CurrentModuleObject='Opaque Surfaces(Advanced)'
                SetupOutputVariable("Surface Inside Face Conduction Heat Transfer Rate",
                                    OutputProcessor::Unit::W,
                                    OpaqSurfInsFaceConduction(loop),
                                    "Zone",
                                    "State",
                                    Surface(loop).Name);
                SetupOutputVariable("Surface Inside Face Conduction Heat Gain Rate",
                                    OutputProcessor::Unit::W,
                                    OpaqSurfInsFaceCondGainRep(loop),
                                    "Zone",
                                    "State",
                                    Surface(loop).Name);
                SetupOutputVariable("Surface Inside Face Conduction Heat Loss Rate",
                                    OutputProcessor::Unit::W,
                                    OpaqSurfInsFaceCondLossRep(loop),
                                    "Zone",
                                    "State",
                                    Surface(loop).Name);
                SetupOutputVariable("Surface Inside Face Conduction Heat Transfer Rate per Area",
                                    OutputProcessor::Unit::W_m2,
                                    OpaqSurfInsFaceConductionFlux(loop),
                                    "Zone",
                                    "State",
                                    Surface(loop).Name);
                SetupOutputVariable("Surface Inside Face Conduction Heat Transfer Energy",
                                    OutputProcessor::Unit::J,
                                    OpaqSurfInsFaceConductionEnergy(loop),
                                    "Zone",
                                    "Sum",
                                    Surface(loop).Name);

                if (Surface(loop).ExtBoundCond != KivaFoundation) {
                    SetupOutputVariable("Surface Outside Face Conduction Heat Transfer Rate",
                                        OutputProcessor::Unit::W,
                                        OpaqSurfOutsideFaceConduction(loop),
                                        "Zone",
                                        "State",
                                        Surface(loop).Name);
                    SetupOutputVariable("Surface Outside Face Conduction Heat Gain Rate",
                                        OutputProcessor::Unit::W,
                                        OpaqSurfExtFaceCondGainRep(loop),
                                        "Zone",
                                        "State",
                                        Surface(loop).Name);
                    SetupOutputVariable("Surface Outside Face Conduction Heat Loss Rate",
                                        OutputProcessor::Unit::W,
                                        OpaqSurfExtFaceCondLossRep(loop),
                                        "Zone",
                                        "State",
                                        Surface(loop).Name);
                    SetupOutputVariable("Surface Outside Face Conduction Heat Transfer Rate per Area",
                                        OutputProcessor::Unit::W_m2,
                                        OpaqSurfOutsideFaceConductionFlux(loop),
                                        "Zone",
                                        "State",
                                        Surface(loop).Name);
                    SetupOutputVariable("Surface Outside Face Conduction Heat Transfer Energy",
                                        OutputProcessor::Unit::J,
                                        OpaqSurfOutsideFaceConductionEnergy(loop),
                                        "Zone",
                                        "Sum",
                                        Surface(loop).Name);

                    SetupOutputVariable("Surface Average Face Conduction Heat Transfer Rate",
                                        OutputProcessor::Unit::W,
                                        OpaqSurfAvgFaceConduction(loop),
                                        "Zone",
                                        "State",
                                        Surface(loop).Name);
                    SetupOutputVariable("Surface Average Face Conduction Heat Gain Rate",
                                        OutputProcessor::Unit::W,
                                        OpaqSurfAvgFaceCondGainRep(loop),
                                        "Zone",
                                        "State",
                                        Surface(loop).Name);
                    SetupOutputVariable("Surface Average Face Conduction Heat Loss Rate",
                                        OutputProcessor::Unit::W,
                                        OpaqSurfAvgFaceCondLossRep(loop),
                                        "Zone",
                                        "State",
                                        Surface(loop).Name);
                    SetupOutputVariable("Surface Average Face Conduction Heat Transfer Rate per Area",
                                        OutputProcessor::Unit::W_m2,
                                        OpaqSurfAvgFaceConductionFlux(loop),
                                        "Zone",
                                        "State",
                                        Surface(loop).Name);
                    SetupOutputVariable("Surface Average Face Conduction Heat Transfer Energy",
                                        OutputProcessor::Unit::J,
                                        OpaqSurfAvgFaceConductionEnergy(loop),
                                        "Zone",
                                        "Sum",
                                        Surface(loop).Name);

                    SetupOutputVariable(
                        "Surface Heat Storage Rate", OutputProcessor::Unit::W, OpaqSurfStorageConduction(loop), "Zone", "State", Surface(loop).Name);
                    SetupOutputVariable("Surface Heat Storage Gain Rate",
                                        OutputProcessor::Unit::W,
                                        OpaqSurfStorageGainRep(loop),
                                        "Zone",
                                        "State",
                                        Surface(loop).Name);
                    SetupOutputVariable("Surface Heat Storage Loss Rate",
                                        OutputProcessor::Unit::W,
                                        OpaqSurfStorageCondLossRep(loop),
                                        "Zone",
                                        "State",
                                        Surface(loop).Name);
                    SetupOutputVariable("Surface Heat Storage Rate per Area",
                                        OutputProcessor::Unit::W_m2,
                                        OpaqSurfStorageConductionFlux(loop),
                                        "Zone",
                                        "State",
                                        Surface(loop).Name);
                    SetupOutputVariable("Surface Heat Storage Energy",
                                        OutputProcessor::Unit::J,
                                        OpaqSurfStorageConductionEnergy(loop),
                                        "Zone",
                                        "Sum",
                                        Surface(loop).Name);
                }

                //      ENDIF
                // CurrentModuleObject='Opaque Surfaces'

                SetupOutputVariable("Surface Inside Face Beam Solar Radiation Heat Gain Rate",
                                    OutputProcessor::Unit::W,
                                    OpaqSurfInsFaceBeamSolAbsorbed(loop),
                                    "Zone",
                                    "State",
                                    Surface(loop).Name);
            }
            if (dataConstruction.Construct(Surface(loop).Construction).SourceSinkPresent) {
                SetupOutputVariable(
                    "Surface Internal Source Location Temperature", OutputProcessor::Unit::C, TempSource(loop), "Zone", "State", Surface(loop).Name);
                SetupOutputVariable("Surface Internal User Specified Location Temperature",
                                    OutputProcessor::Unit::C,
                                    TempUserLoc(loop),
                                    "Zone",
                                    "State",
                                    Surface(loop).Name);
            }
            if (Surface(loop).Class == SurfaceClass_Window) { // CurrentModuleObject='Windows'
                SetupOutputVariable("Surface Shading Device Is On Time Fraction",
                                    OutputProcessor::Unit::None,
                                    SurfaceWindow(loop).FracTimeShadingDeviceOn,
                                    "Zone",
                                    "Average",
                                    Surface(loop).Name);
                SetupOutputVariable("Surface Storm Window On Off Status",
                                    OutputProcessor::Unit::None,
                                    SurfaceWindow(loop).StormWinFlag,
                                    "Zone",
                                    "State",
                                    Surface(loop).Name);
                SetupOutputVariable("Surface Window Blind Slat Angle",
                                    OutputProcessor::Unit::deg,
                                    SurfaceWindow(loop).SlatAngThisTSDeg,
                                    "Zone",
                                    "State",
                                    Surface(loop).Name);
            }
            //    IF (DisplayAdvancedReportVariables) THEN  !CurrentModuleObject='Opaque Surfaces(Advanced)'
            SetupOutputVariable("Surface Inside Face Convection Classification Index",
                                OutputProcessor::Unit::None,
                                Surface(loop).IntConvClassification,
                                "Zone",
                                "Average",
                                Surface(loop).Name);
            SetupOutputVariable("Surface Inside Face Convection Model Equation Index",
                                OutputProcessor::Unit::None,
                                Surface(loop).IntConvHcModelEq,
                                "Zone",
                                "Average",
                                Surface(loop).Name);
            SetupOutputVariable("Surface Inside Face Convection Reference Air Index",
                                OutputProcessor::Unit::None,
                                Surface(loop).TAirRef,
                                "Zone",
                                "Average",
                                Surface(loop).Name);
            if (Surface(loop).ExtBoundCond == ExternalEnvironment) {
                SetupOutputVariable("Surface Outside Face Convection Classification Index",
                                    OutputProcessor::Unit::None,
                                    Surface(loop).OutConvClassification,
                                    "Zone",
                                    "Average",
                                    Surface(loop).Name);
                SetupOutputVariable("Surface Outside Face Forced Convection Model Equation Index",
                                    OutputProcessor::Unit::None,
                                    Surface(loop).OutConvHfModelEq,
                                    "Zone",
                                    "Average",
                                    Surface(loop).Name);
                SetupOutputVariable("Surface Outside Face Natural Convection Model Equation Index",
                                    OutputProcessor::Unit::None,
                                    Surface(loop).OutConvHnModelEq,
                                    "Zone",
                                    "Average",
                                    Surface(loop).Name);
            }

            SetupOutputVariable("Surface Inside Face Heat Source Gain Rate per Area",
                                OutputProcessor::Unit::W_m2,
                                QAdditionalHeatSourceInside(loop),
                                "Zone",
                                "Average",
                                Surface(loop).Name);
            SetupOutputVariable("Surface Outside Face Heat Source Gain Rate per Area",
                                OutputProcessor::Unit::W_m2,
                                QAdditionalHeatSourceOutside(loop),
                                "Zone",
                                "Average",
                                Surface(loop).Name);

            //     ENDIF
            if (DisplayAdvancedReportVariables) {
                SetupOutputVariable(
                    "Surface Construction Index", OutputProcessor::Unit::None, Surface(loop).Construction, "Zone", "Average", Surface(loop).Name);
            }
        }

        // unused  ALLOCATE(QBV(NumOfZones))
        // unused  QBV=0.0
        QC.dimension(NumOfZones, 0.0);
        QD.dimension(NumOfZones, 0.0);
        QDforDaylight.dimension(NumOfZones, 0.0);
        QDV.dimension(NumOfZones, 0.0);
        QL.dimension(NumOfZones, 0.0);

        // UCSD
        MRT.dimension(NumOfZones, 0.0);

        // Allocate Reporting Variables and set up tracking
        ZoneMRT.dimension(NumOfZones, 0.0);

        for (loop = 1; loop <= NumOfZones; ++loop) {
            // CurrentModuleObject='Zone'
            SetupOutputVariable("Zone Mean Radiant Temperature", OutputProcessor::Unit::C, ZoneMRT(loop), "Zone", "State", Zone(loop).Name);
        }

        SetupOutputVariable(
            "Site Total Surface Heat Emission to Air", OutputProcessor::Unit::J, SumSurfaceHeatEmission, "Zone", "Sum", "Environment");
    }

    void InitThermalAndFluxHistories()
    {

        // SUBROUTINE INFORMATION:
        //       AUTHOR         George Walton
        //       DATE WRITTEN   March 1978
        //       MODIFIED       na
        //       RE-ENGINEERED  Feb98 (RKS)

        // PURPOSE OF THIS SUBROUTINE:
        // This subroutine sets the initial temperature and flux histories
        // needed for a stable and reasonable heat balance solution starting
        // point.

        // METHODOLOGY EMPLOYED:
        // This subroutine assumes that the simulation is at steady state at
        // the beginning and then begins to vary.  Thus, the temperatures, the
        // fluxes. and their histories can all be set to the same value.  Some
        // of the initializations depend on the surface characteristics.  This
        // requires a DO loop to perform the proper calculation.

        // REFERENCES:
        // (I)BLAST legacy routine INITTH

        // USE STATEMENTS:
        // na

        // Locals
        // SUBROUTINE PARAMETER DEFINITIONS:
        // na

        // INTERFACE BLOCK SPECIFICATIONS:
        // na

        // DERIVED TYPE DEFINITIONS:
        // na

        // SUBROUTINE LOCAL VARIABLE DECLARATIONS:
        int SurfNum; // DO loop counter for surfaces
        int OSCMnum; // DO loop counter for Other side conditions modeled (OSCM)
        // FLOW:

        // First do the "bulk" initializations of arrays sized to NumOfZones
        MRT = 23.0; // module level array
        MAT = 23.0; // DataHeatBalFanSys array
        ZT = 23.0;
        ZTAV = 23.0;
        XMAT = 23.0; // DataHeatBalFanSys array
        XM2T = 23.0; // DataHeatBalFanSys array
        XM3T = 23.0; // DataHeatBalFanSys array
        XM4T = 23.0;
        XMPT = 23.0;
        DSXMAT = 23.0; // DataHeatBalFanSys array
        DSXM2T = 23.0; // DataHeatBalFanSys array
        DSXM3T = 23.0; // DataHeatBalFanSys array
        DSXM4T = 23.0;
        ZoneTMX = 23.0; // DataHeatBalFanSys array
        ZoneTM2 = 23.0; // DataHeatBalFanSys array
        // Initialize the Zone Humidity Ratio here so that it is available for EMPD implementations
        ZoneAirHumRatAvg = OutHumRat;
        ZoneAirHumRat = OutHumRat;
        ZoneAirHumRatOld = OutHumRat;
        SumHmAW = 0.0;
        SumHmARa = 0.0;
        SumHmARaW = 0.0;

        // "Bulk" initializations of arrays sized to TotSurfaces
        SUMH = 0;             // module level array
        TempSurfIn = 23.0;    // module level array
        TempSurfInTmp = 23.0; // module level array
        HConvIn = 3.076;      // module level array
        HcExtSurf = 0.0;
        HAirExtSurf = 0.0;
        HSkyExtSurf = 0.0;
        HGrdExtSurf = 0.0;
        TempSurfOut = 0.0;
        TempSurfInRep = 0.0;
        TempSurfInMovInsRep = 0.0;
        QConvInReport = 0.0;
        QdotConvInRep = 0.0;
        QdotConvInRepPerArea = 0.0;
        QRadNetSurfInReport = 0.0;
        QdotRadNetSurfInRep = 0.0;
        QdotRadNetSurfInRepPerArea = 0.0;
        QRadSolarInReport = 0.0;
        QdotRadSolarInRep = 0.0;
        QdotRadSolarInRepPerArea = 0.0;
        QRadLightsInReport = 0.0;
        QdotRadLightsInRep = 0.0;
        QdotRadLightsInRepPerArea = 0.0;
        QRadIntGainsInReport = 0.0;
        QdotRadIntGainsInRep = 0.0;
        QdotRadIntGainsInRepPerArea = 0.0;
        QRadHVACInReport = 0.0;
        QdotRadHVACInRep = 0.0;
        QdotRadHVACInRepPerArea = 0.0;
        QConvOutReport = 0.0;
        QdotConvOutRep = 0.0;
        QdotConvOutRepPerArea = 0.0;
        QRadOutReport = 0.0;
        QdotRadOutRep = 0.0;
        QdotRadOutRepPerArea = 0.0;
        QAirExtReport = 0.0;
        QHeatEmiReport = 0.0;
        OpaqSurfInsFaceConduction = 0.0;
        OpaqSurfInsFaceConductionFlux = 0.0;
        OpaqSurfInsFaceConductionEnergy = 0.0;
        OpaqSurfInsFaceBeamSolAbsorbed = 0.0;
        TempEffBulkAir = 23.0;
        TempTstatAir = 23.0;

        // "Bulk" initializations of temperature arrays with dimensions (TotSurface,MaxCTFTerms,2)
        TH = 23.0;  // module level array
        THM = 23.0; // module level array
        QH = 0.0;
        QHM = 0.0;
        if (AnyConstructInternalSourceInInput) {
            TsrcHist = 23.0;
            TsrcHistM = 23.0;
            TuserHist = 23.0;
            TuserHistM = 23.0;
            QsrcHist = 0.0;
            QsrcHistM = 0.0;
        }
        CondFDRelaxFactor = CondFDRelaxFactorInput;
        for (auto &e : SurfaceWindow) {
            // Initialize window frame and divider temperatures
            e.FrameTempSurfIn = 23.0;
            e.FrameTempSurfInOld = 23.0;
            e.FrameTempSurfOut = 23.0;
            e.DividerTempSurfIn = 23.0;
            e.DividerTempSurfInOld = 23.0;
            e.DividerTempSurfOut = 23.0;

            // Initialize previous-timestep shading indicators
            e.ExtIntShadePrevTS = 0;
            e.ShadingFlag = NoShade;
        }

        // Perform other initializations that depend on the surface characteristics
        for (SurfNum = 1; SurfNum <= TotSurfaces; ++SurfNum) {

            if (!Surface(SurfNum).HeatTransSurf) continue; // Skip non-heat transfer surfaces

            // Reset outside boundary conditions if necessary
            if ((Surface(SurfNum).ExtBoundCond == ExternalEnvironment) || (Surface(SurfNum).ExtBoundCond == OtherSideCondModeledExt)) {

                THM(1, {1, dataConstruction.Construct(Surface(SurfNum).Construction).NumCTFTerms + 1}, SurfNum) = Surface(SurfNum).OutDryBulbTemp;
                TH(1, {1, dataConstruction.Construct(Surface(SurfNum).Construction).NumCTFTerms + 1}, SurfNum) = Surface(SurfNum).OutDryBulbTemp;

            } else if (Surface(SurfNum).ExtBoundCond == Ground) {

                THM(1, {1, dataConstruction.Construct(Surface(SurfNum).Construction).NumCTFTerms + 1}, SurfNum) = GroundTemp;
                TH(1, {1, dataConstruction.Construct(Surface(SurfNum).Construction).NumCTFTerms + 1}, SurfNum) = GroundTemp;

            } else if (Surface(SurfNum).ExtBoundCond == GroundFCfactorMethod) {

                THM(1, {1, dataConstruction.Construct(Surface(SurfNum).Construction).NumCTFTerms + 1}, SurfNum) = GroundTempFC;
                TH(1, {1, dataConstruction.Construct(Surface(SurfNum).Construction).NumCTFTerms + 1}, SurfNum) = GroundTempFC;
            }

            if (Surface(SurfNum).ExtCavityPresent) {
                ExtVentedCavity(Surface(SurfNum).ExtCavNum).TbaffleLast = 20.0;
                ExtVentedCavity(Surface(SurfNum).ExtCavNum).TairLast = 20.0;
            }

            // Initialize Kiva convection algorithms
            if (Surface(SurfNum).ExtBoundCond == DataSurfaces::KivaFoundation) {
                SurfaceGeometry::kivaManager.surfaceConvMap[SurfNum].in = KIVA_CONST_CONV(3.076);
                SurfaceGeometry::kivaManager.surfaceConvMap[SurfNum].f = KIVA_HF_DEF;
                SurfaceGeometry::kivaManager.surfaceConvMap[SurfNum].out = KIVA_CONST_CONV(0.0);
            }

            // Initialize the flux histories
            QH(1, {2, dataConstruction.Construct(Surface(SurfNum).Construction).NumCTFTerms + 1}, SurfNum) =
                dataConstruction.Construct(Surface(SurfNum).Construction).UValue * (TH(1, 1, SurfNum) - TH(2, 1, SurfNum));
            QH(2, {2, dataConstruction.Construct(Surface(SurfNum).Construction).NumCTFTerms + 1}, SurfNum) = QH(1, 2, SurfNum);
            QHM(1, {2, dataConstruction.Construct(Surface(SurfNum).Construction).NumCTFTerms + 1}, SurfNum) = QH(1, 2, SurfNum);
            QHM(2, {2, dataConstruction.Construct(Surface(SurfNum).Construction).NumCTFTerms + 1}, SurfNum) = QH(1, 2, SurfNum);
        }

        if (TotOSCM >= 1) {
            for (OSCMnum = 1; OSCMnum <= TotOSCM; ++OSCMnum) {
                OSCM(OSCMnum).TConv = 20.0;
                OSCM(OSCMnum).HConv = 4.0;
                OSCM(OSCMnum).TRad = 20.0;
                OSCM(OSCMnum).HRad = 4.0;
            }
        }
    }

    void InitSolarHeatGains(WindowComplexManagerData &dataWindowComplexManager, WindowEquivalentLayerData &dataWindowEquivalentLayer, WindowManagerData &dataWindowManager)
    {

        // SUBROUTINE INFORMATION:
        //       AUTHOR         Anonymous
        //       DATE WRITTEN   July 1977
        //       MODIFIED       Mar99 (FW): handle movable interior shades and
        //                                  switchable glazing
        //                      Oct99 (FW): account for Window5 glass calculation approach
        //                      May01 (FW): handle interior and exterior blinds
        //                      Sep03 (FW): initialize SurfaceWindow%FrameQRadOutAbs
        //                      May06 (RR): handle exterior window screens
        //       RE-ENGINEERED  Feb98 (RKS)

        // PURPOSE OF THIS SUBROUTINE:
        // This subroutine initializes the arrays associated with solar heat
        // gains for both individual surfaces and for zones.  As a result,
        // this routine sets the following variable arrays:
        // QBV(unused), QDV, QC, QD; QRadSWOutAbs and QRadSWInAbs (for opaque surfaces);
        // QRadSWwinAbs (for windows)

        // METHODOLOGY EMPLOYED:
        // If the sun is down, all of the pertinent arrays are zeroed.  If the
        // sun is up, various calculations are made.

        // REFERENCES:
        // (I)BLAST legacy routine QSUN

        // Using/Aliasing
        using SolarShading::CalcInteriorSolarDistribution;
        using namespace HeatBalanceMovableInsulation;
        using General::BlindBeamBeamTrans;
        using General::InterpBlind;
        using General::InterpProfSlatAng;
        using General::InterpSlatAng;
        using General::InterpSw;
        using General::POLYF;
        using namespace DataDaylightingDevices;
        using DaylightingDevices::TransTDD;
        using namespace DataWindowEquivalentLayer;
        using SolarShading::SurfaceScheduledSolarInc;
        using SolarShading::WindowScheduledSolarAbs;

        Real64 AbsExt;                                  // Absorptivity of outer most layer (or movable insulation if present)
        int ConstrNum;                                  // Index for the Construct derived type
        int ConstrNumSh;                                // Shaded window construction
        Real64 HMovInsul;                               // Resistance or "h" value of movable insulation (from EvalOutsideMovableInsulation, not used)
        int RoughIndexMovInsul;                         // Roughness index of movable insulation
        int SurfNum2;                                   // TDD:DOME object number
        int PipeNum;                                    // TDD pipe object number
        int ShelfNum;                                   // Daylighting shelf object number
        int InShelfSurf;                                // Inside daylighting shelf surface number
        int OutShelfSurf;                               // Outside daylighting shelf surface number
        Real64 ShelfSolarRad;                           // Shelf diffuse solar radiation
        int ShadeFlag;                                  // Window shading flag
        Real64 SwitchFac;                               // Switching factor for switchable glazing
        Real64 BeamSolar;                               // Local variable for BeamSolarRad
        Real64 SkySolarInc;                             // Sky diffuse solar incident on a surface
        Real64 GndSolarInc;                             // Ground diffuse solar incident on a surface
        int TotGlassLay;                                // Number of glass layers
        int TotSolidLay;                                // Number of solid layers in fenestration system (glass + shading)
        int CurrentState;                               // Current state for Complex Fenestration
        static Array1D<Real64> AbsDiffWin(CFSMAXNL);    // Diffuse solar absorptance of glass layers //Tuned Made static
        static Array1D<Real64> AbsDiffWinGnd(CFSMAXNL); // Ground diffuse solar absorptance of glass layers //Tuned Made static
        static Array1D<Real64> AbsDiffWinSky(CFSMAXNL); // Sky diffuse solar absorptance of glass layers //Tuned Made static
        int Lay;                                        // Layer number
        Real64 DividerAbs;                              // Window divider solar absorptance
        Real64 DividerRefl;                             // Window divider solar reflectance
        int MatNumGl;                                   // Outer glass layer material number
        int MatNumGlSh;                                 // Outer glass layer material number, switched construction
        Real64 TransGl;                                 // Outer glass solar transmittance, reflectance, absorptance
        Real64 ReflGl;
        Real64 AbsGl;
        Real64 TransGlSh; // Outer glass solar trans, refl, absorptance if switched
        Real64 ReflGlSh;
        Real64 AbsGlSh;
        Real64 TransDiffGl;   // Diffuse solar transmittance
        Real64 TransDiffGlSh; // Diffuse solar transmittance, switched construction
        int FrDivNum;         // Frame/divider number
        Real64 FrArea;        // Frame, divider area (m2)
        Real64 DivArea;
        Real64 FrWidth; // Frame, divider width (m)
        Real64 DivWidth;
        Real64 FrProjOut; // Frame, divider outside projection (m)
        Real64 DivProjOut;
        Real64 FrProjIn; // Frame, divider outside projection (m)
        Real64 DivProjIn;
        Real64 PhiWin; // Altitude and azimuth angle of outward window normal (radians)
        Real64 ThWin;
        Real64 PhiSun; // Altitude and azimuth angle of sun (radians)
        Real64 ThSun;
        Real64 CosInc;           // Cosine of incidence angle of beam solar on glass
        Real64 CosIncAngHorProj; // Cosine of incidence angle of sun on horizontal faces of a frame or
        //   divider projection
        Real64 CosIncAngVertProj; // Cosine of incidence angle of sun on vertical faces of a frame or
        //   divider projection
        Real64 FracSunLit;      // Fraction of window sunlit this time step
        Real64 BeamFaceInc;     // Beam solar incident window plane this time step (W/m2)
        Real64 DifSolarFaceInc; // Diffuse solar incident on window plane this time step (W/m2)
        Real64 FrIncSolarOut;   // Total solar incident on outside offrame including solar
        //   on frame projection (W/m2)
        Real64 FrIncSolarIn; // Total solar incident on inside offrame including solar
        //   on frame projection (W/m2)

        Real64 DivIncSolarOutBm; // Beam solar incident on outside of divider including beam on divider
        //   projection (W/m2)
        Real64 DivIncSolarOutDif; // Diffuse solar incident on outside of divider including diffuse on divider
        //   projection (W/m2)
        Real64 DivIncSolarInBm; // Beam solar incident on inside of divider including beam on divider
        //   projection (W/m2)
        Real64 DivIncSolarInDif; // Diffuse solar incident on inside of divider including diffuse on divider
        //   projection (W/m2)
        Real64 BeamFrHorFaceInc;     // Beam solar on frame's horizontal projection faces (W/m2)
        Real64 BeamFrVertFaceInc;    // Beam solar on frame's vertical projection faces (W/m2)
        Real64 BeamDivHorFaceInc;    // Beam solar on divider's horizontal outside projection faces (W/m2)
        Real64 BeamDivVertFaceInc;   // Beam solar on divider's vertical outside projection faces (W/m2)
        Real64 BeamDivHorFaceIncIn;  // Beam solar on divider's horizontal inside projection faces (W/m2)
        Real64 BeamDivVertFaceIncIn; // Beam solar on divider's vertical inside projection faces (W/m2)
        int BlNum;                   // Blind number
        Real64 ProfAng;              // Solar profile angle (rad)
        Real64 SlatAng;              // Slat angle (rad)
        Real64 TBlBmBm;              // Blind beam-beam solar transmittance
        Real64 TBlBmDif;             // Blind diffuse-diffuse solar transmittance
        Real64 ACosTlt;              // Absolute value of cosine of surface tilt angle
        Real64 AbsDiffBlindGnd;      // System blind front ground diffuse solar absorptance at a particular slat angle
        Real64 AbsDiffBlindSky;      // System blind front sky diffuse solar absorptance at a particular slat angle
        Real64 AbsDiffGlassLayGnd;   // System glass layer ground diffuse solar absorptance with blind on
        Real64 AbsDiffGlassLaySky;   // System glass layer sky diffuse solar absorptance with blind on
        int SurfSolAbs;              // Pointer to scheduled surface gains object for fenestration systems
        int SurfSolIncPtr;           // Pointer to schedule surface gain object for interior side of the surface

        // Always initialize the shortwave quantities

        QRadSWOutAbs = 0.0;
        QRadSWInAbs = 0.0;
        QRadSWLightsInAbs = 0.0;
        QRadSWwinAbs = 0.0;
        InitialDifSolInAbs = 0.0;
        InitialDifSolInTrans = 0.0;
        InitialDifSolwinAbs = 0.0;
        InitialZoneDifSolReflW = 0.0;
        QRadSWwinAbsTot = 0.0;
        QRadSWwinAbsLayer = 0.0;
        SWwinAbsTotalReport = 0.0;
        InitialDifSolInAbsReport = 0.0;
        InitialDifSolInTransReport = 0.0;
        SWInAbsTotalReport = 0.0;
        SWOutAbsTotalReport = 0.0;
        SWOutAbsEnergyReport = 0.0;
        QRadSWOutIncident = 0.0;
        QRadSWOutIncidentBeam = 0.0;
        BmIncInsSurfIntensRep = 0.0;
        BmIncInsSurfAmountRep = 0.0;
        IntBmIncInsSurfIntensRep = 0.0;
        IntBmIncInsSurfAmountRep = 0.0;
        QRadSWOutIncidentSkyDiffuse = 0.0;
        QRadSWOutIncidentGndDiffuse = 0.0;
        QRadSWOutIncBmToDiffReflGnd = 0.0;
        QRadSWOutIncSkyDiffReflGnd = 0.0;
        QRadSWOutIncBmToBmReflObs = 0.0;
        QRadSWOutIncBmToDiffReflObs = 0.0;
        QRadSWOutIncSkyDiffReflObs = 0.0;
        CosIncidenceAngle = 0.0;
        BSDFBeamDirectionRep = 0;
        BSDFBeamThetaRep = 0.0;
        BSDFBeamPhiRep = 0.0;
        OpaqSurfInsFaceBeamSolAbsorbed = 0.0;

        for (int SurfNum = 1; SurfNum <= TotSurfaces; ++SurfNum) { // Faster "inline" than calling SurfaceWindow( SurfNum ).InitSolarHeatGains()
            auto &window(SurfaceWindow(SurfNum));
            window.FrameQRadOutAbs = 0.0;
            window.FrameQRadInAbs = 0.0;
            window.DividerQRadOutAbs = 0.0;
            window.DividerQRadInAbs = 0.0;
            window.ExtBeamAbsByShade = 0.0;
            window.ExtDiffAbsByShade = 0.0;
            window.IntBeamAbsByShade = 0.0;
            window.IntSWAbsByShade = 0.0;
            window.InitialDifSolAbsByShade = 0.0;
            window.IntLWAbsByShade = 0.0;
            window.ConvHeatFlowNatural = 0.0;
            window.ConvHeatGainToZoneAir = 0.0;
            window.RetHeatGainToZoneAir = 0.0;
            window.DividerHeatGain = 0.0;
            window.BlTsolBmBm = 0.0;
            window.BlTsolBmDif = 0.0;
            window.BlTsolDifDif = 0.0;
            window.BlGlSysTsolBmBm = 0.0;
            window.BlGlSysTsolDifDif = 0.0;
            window.ScTsolBmBm = 0.0;
            window.ScTsolBmDif = 0.0;
            window.ScTsolDifDif = 0.0;
            window.ScGlSysTsolBmBm = 0.0;
            window.ScGlSysTsolDifDif = 0.0;
            window.GlTsolBmBm = 0.0;
            window.GlTsolBmDif = 0.0;
            window.GlTsolDifDif = 0.0;
            window.BmSolTransThruIntWinRep = 0.0;
            window.BmSolAbsdOutsReveal = 0.0;
            window.BmSolRefldOutsRevealReport = 0.0;
            window.BmSolAbsdInsReveal = 0.0;
            window.BmSolRefldInsReveal = 0.0;
            window.BmSolRefldInsRevealReport = 0.0;
            window.OutsRevealDiffOntoGlazing = 0.0;
            window.InsRevealDiffOntoGlazing = 0.0;
            window.InsRevealDiffIntoZone = 0.0;
            window.OutsRevealDiffOntoFrame = 0.0;
            window.InsRevealDiffOntoFrame = 0.0;
            window.InsRevealDiffOntoGlazingReport = 0.0;
            window.InsRevealDiffIntoZoneReport = 0.0;
            window.InsRevealDiffOntoFrameReport = 0.0;
            window.BmSolAbsdInsRevealReport = 0.0;
            window.BmSolTransThruIntWinRepEnergy = 0.0;
            window.BmSolRefldOutsRevealRepEnergy = 0.0;
            window.BmSolRefldInsRevealRepEnergy = 0.0;
            window.ProfileAngHor = 0.0;
            window.ProfileAngVert = 0.0;
            window.SkySolarInc = 0.0;
            window.GndSolarInc = 0.0;
        }

        WinHeatGain = 0.0;
        WinHeatTransfer = 0.0;
        WinHeatGainRep = 0.0;
        WinHeatLossRep = 0.0;
        WinGainConvGlazToZoneRep = 0.0;
        WinGainIRGlazToZoneRep = 0.0;
        WinLossSWZoneToOutWinRep = 0.0;
        WinGainFrameDividerToZoneRep = 0.0;
        WinGainConvGlazShadGapToZoneRep = 0.0;
        WinGainConvShadeToZoneRep = 0.0;
        WinGainIRShadeToZoneRep = 0.0;
        OtherConvGainInsideFaceToZoneRep = 0.0;
        WinGapConvHtFlowRep = 0.0;
        OpaqSurfInsFaceCondGainRep = 0.0;
        OpaqSurfInsFaceCondLossRep = 0.0;
        ZoneWinHeatGain = 0.0;
        ZoneWinHeatGainRep = 0.0;
        ZoneWinHeatLossRep = 0.0;
        ZoneOpaqSurfInsFaceCond = 0.0;
        ZoneOpaqSurfInsFaceCondGainRep = 0.0;
        ZoneOpaqSurfInsFaceCondLossRep = 0.0;
        ZoneOpaqSurfExtFaceCond = 0.0;
        ZoneOpaqSurfExtFaceCondGainRep = 0.0;
        ZoneOpaqSurfExtFaceCondLossRep = 0.0;
        WinShadingAbsorbedSolar = 0.0;
        WinSysSolTransmittance = 0.0;
        WinSysSolReflectance = 0.0;
        WinSysSolAbsorptance = 0.0;
        if (NumOfTDDPipes > 0) {
            for (auto &e : TDDPipe) {
                e.HeatGain = 0.0;
                e.HeatLoss = 0.0;
            }
        }
        BmIncInsSurfIntensRep = 0.0;
        BmIncInsSurfAmountRep = 0.0;
        IntBmIncInsSurfIntensRep = 0.0;
        IntBmIncInsSurfAmountRep = 0.0;
        // energy
        QRadSWwinAbsTotEnergy = 0.0;
        BmIncInsSurfAmountRepEnergy = 0.0;
        IntBmIncInsSurfAmountRepEnergy = 0.0;
        WinHeatGainRepEnergy = 0.0;
        WinHeatLossRepEnergy = 0.0;
        WinGapConvHtFlowRepEnergy = 0.0;
        WinHeatTransferRepEnergy = 0.0;
        ZoneWinHeatGainRepEnergy = 0.0;
        ZoneWinHeatLossRepEnergy = 0.0;
        ZnOpqSurfInsFaceCondGnRepEnrg = 0.0;
        ZnOpqSurfInsFaceCondLsRepEnrg = 0.0;
        ZnOpqSurfExtFaceCondGnRepEnrg = 0.0;
        ZnOpqSurfExtFaceCondLsRepEnrg = 0.0;
        WinShadingAbsorbedSolarEnergy = 0.0;

        if (!SunIsUp || (BeamSolarRad + GndSolarRad + DifSolarRad <= 0.0)) { // Sun is down

            QD = 0.0;
            QDforDaylight = 0.0;
            QC = 0.0;
            QDV = 0.0;
            // unused    QBV = 0.0
            ZoneTransSolar = 0.0;
            ZoneBmSolFrExtWinsRep = 0.0;
            ZoneBmSolFrIntWinsRep = 0.0;
            ZoneDifSolFrExtWinsRep = 0.0;
            ZoneDifSolFrIntWinsRep = 0.0;
            WinTransSolar = 0.0;
            WinBmSolar = 0.0;
            WinBmBmSolar = 0.0;
            WinBmDifSolar = 0.0;

            WinDifSolar = 0.0;
            WinDirSolTransAtIncAngle = 0.0;
            // energy
            ZoneTransSolarEnergy = 0.0;
            ZoneBmSolFrExtWinsRepEnergy = 0.0;
            ZoneBmSolFrIntWinsRepEnergy = 0.0;
            ZoneDifSolFrExtWinsRepEnergy = 0.0;
            ZoneDifSolFrIntWinsRepEnergy = 0.0;
            WinTransSolarEnergy = 0.0;
            WinBmSolarEnergy = 0.0;
            WinBmBmSolarEnergy = 0.0;
            WinBmDifSolarEnergy = 0.0;

            WinDifSolarEnergy = 0.0;

            if (NumOfTDDPipes > 0) {
                for (auto &e : TDDPipe) {
                    e.TransSolBeam = 0.0;
                    e.TransSolDiff = 0.0;
                    e.TransVisBeam = 0.0;
                    e.TransVisDiff = 0.0;
                    e.TransmittedSolar = 0.0;
                }
            }

            if (CalcSolRefl) {
                BmToBmReflFacObs = 0.0;
                BmToDiffReflFacObs = 0.0;
                BmToDiffReflFacGnd = 0.0;
            }

        } else { // Sun is up, calculate solar quantities

            assert(equal_dimensions(ReflFacBmToBmSolObs, ReflFacBmToDiffSolObs)); // For linear indexing
            assert(equal_dimensions(ReflFacBmToBmSolObs, ReflFacBmToDiffSolGnd)); // For linear indexing
            Array2D<Real64>::size_type lSH(CalcSolRefl ? ReflFacBmToBmSolObs.index(HourOfDay, 1) : 0u);
            Array2D<Real64>::size_type lSP(CalcSolRefl ? ReflFacBmToBmSolObs.index(PreviousHour, 1) : 0u);
            for (int SurfNum = 1; SurfNum <= TotSurfaces; ++SurfNum) {
                SurfaceWindow(SurfNum).SkySolarInc = DifSolarRad * AnisoSkyMult(SurfNum);
                SurfaceWindow(SurfNum).GndSolarInc = GndSolarRad * Surface(SurfNum).ViewFactorGround;
                // For Complex Fenestrations:
                SurfaceWindow(SurfNum).SkyGndSolarInc = SurfaceWindow(SurfNum).GndSolarInc;
                SurfaceWindow(SurfNum).BmGndSolarInc = 0.0;
                if (CalcSolRefl) { // Tuned Linear indexing // [ lSH ] == ( HourOfDay, SurfNum ) // [ lSP ] == ( PreviousHour, SurfNum )

                    // For Complex Fenestrations:
                    SurfaceWindow(SurfNum).SkyGndSolarInc = DifSolarRad * GndReflectance * ReflFacSkySolGnd(SurfNum);
                    SurfaceWindow(SurfNum).BmGndSolarInc = BeamSolarRad * SOLCOS(3) * GndReflectance * BmToDiffReflFacGnd(SurfNum);
                    BmToBmReflFacObs(SurfNum) = WeightNow * ReflFacBmToBmSolObs[lSH] + WeightPreviousHour * ReflFacBmToBmSolObs[lSP];
                    BmToDiffReflFacObs(SurfNum) = WeightNow * ReflFacBmToDiffSolObs[lSH] + WeightPreviousHour * ReflFacBmToDiffSolObs[lSP];
                    BmToDiffReflFacGnd(SurfNum) = WeightNow * ReflFacBmToDiffSolGnd[lSH] + WeightPreviousHour * ReflFacBmToDiffSolGnd[lSP];

                    // TH2 CR 9056
                    SurfaceWindow(SurfNum).SkySolarInc +=
                        BeamSolarRad * (BmToBmReflFacObs(SurfNum) + BmToDiffReflFacObs(SurfNum)) + DifSolarRad * ReflFacSkySolObs(SurfNum);
                    SurfaceWindow(SurfNum).GndSolarInc = BeamSolarRad * SOLCOS(3) * GndReflectance * BmToDiffReflFacGnd(SurfNum) +
                                                         DifSolarRad * GndReflectance * ReflFacSkySolGnd(SurfNum);

                    ++lSH;
                    ++lSP;
                }
            }

            CalcWindowProfileAngles();

            if (CalcWindowRevealReflection) CalcBeamSolarOnWinRevealSurface();

            if (dataWindowManager.inExtWindowModel->isExternalLibraryModel() && dataWindowManager.winOpticalModel->isSimplifiedModel()) {
                CalcInteriorSolarDistributionWCE(dataWindowComplexManager, dataWindowManager);
            } else {
                CalcInteriorSolarDistribution(dataWindowEquivalentLayer);
            }

            for (int ZoneNum = 1; ZoneNum <= DataViewFactorInformation::NumOfSolarEnclosures; ++ZoneNum) {

                // TH 3/24/2010 - QBV is not used!
                // unused      QBV(ZoneNum) = (CBZone(ZoneNum) + DBZone(ZoneNum))*BeamSolarRad

                // RJH 08/30/07 - QDV does not seem to ever be used. NOT USED!
                // QDV(ZoneNum) = DSZone(ZoneNum)*DifSolarRad &
                //                +DGZone(ZoneNum)*GndSolarRad

                // Original QD calc used only for QSDifSol and daylighting calcs
                // QDforDaylight(ZoneNum)  = DBZone(ZoneNum)*BeamSolarRad  &
                //                          +DSZone(ZoneNum)*DifSolarRad  &
                //                          +DGZone(ZoneNum)*GndSolarRad

                // TH 3/23/2010. CR 7869 and CR 7999. QDforDaylight in W
                //  Beam from interior windows (DBZoneIntWin) reflected from floor is counted in DayltgInterReflIllFrIntWins,
                //  DBZone needs to subtract this part since it is already counted in DBZone.
                //  Use InitialZoneDifSolReflW (Rob's previous work) as it better counts initial distribution of
                //   diffuse solar rather than using weighted area*absorptance
                QDforDaylight(ZoneNum) =
                    (DBZone(ZoneNum) - DBZoneIntWin(ZoneNum)) * BeamSolarRad + DBZoneSSG(ZoneNum) + InitialZoneDifSolReflW(ZoneNum);

                // RJH 08/30/07 - Substitute InitialZoneDifSolReflW(ZoneNum) for DSZone and DGZone here
                // to exclude diffuse solar now absorbed/transmitted in CalcWinTransDifSolInitialDistribution
                // DBZone(ZoneNum) is Diffuse Solar from beam reflected from interior surfaces
                // and transmitted through interior windows
                // DBZone is a factor that when multiplied by BeamSolarRad [W/m2] gives Watts
                // QD(ZoneNum)  = DBZone(ZoneNum)*BeamSolarRad  &
                //                +DSZone(ZoneNum)*DifSolarRad  &
                //                +DGZone(ZoneNum)*GndSolarRad
                QD(ZoneNum) = DBZone(ZoneNum) * BeamSolarRad + DBZoneSSG(ZoneNum) + InitialZoneDifSolReflW(ZoneNum);
            }

            // Flux of diffuse solar in each zone

            QSDifSol = 0.0;
            for (int enclNum = 1; enclNum <= DataViewFactorInformation::NumOfSolarEnclosures; ++enclNum) {
                QSDifSol(enclNum) = QDforDaylight(enclNum);
            }

            if (InterZoneWindow) {
                for (int enclNum = 1; enclNum <= DataViewFactorInformation::NumOfSolarEnclosures; ++enclNum) {
                    if (RecDifShortFromZ(enclNum)) {
                        Real64 QSDifSol_sum(0.0);                        // Accumulator
                        auto lZone(FractDifShortZtoZ.index(enclNum, 1)); // Tuned Linear indexing
                        for (int otherEnclNum = 1; otherEnclNum <= DataViewFactorInformation::NumOfSolarEnclosures; ++otherEnclNum, ++lZone) {
                            if ((otherEnclNum != enclNum) && (RecDifShortFromZ(otherEnclNum))) {
                                QSDifSol_sum += FractDifShortZtoZ[lZone] * QDforDaylight(otherEnclNum); // [ lZone ] == ( enclNum, otherEnclNum )
                            }
                        }
                        QSDifSol(enclNum) += QSDifSol_sum;
                    }
                }
            }

            for (int enclNum = 1; enclNum <= DataViewFactorInformation::NumOfSolarEnclosures; ++enclNum) {
                if (InterZoneWindow) QSDifSol(enclNum) *= FractDifShortZtoZ(enclNum, enclNum) * VMULT(enclNum);
                else QSDifSol(enclNum) *= VMULT(enclNum);
            }

            //    RJH - 09-12-07 commented out report varariable calcs here since they refer to old distribution method
            //    DO SurfNum = 1, TotSurfaces
            //      IF (.NOT. Surface(SurfNum)%HeatTransSurf) CYCLE
            //!!! Following may need to be removed or changed when shelves are considered in adjacent reflection calculations
            //      IF (Surface(SurfNum)%Class == SurfaceClass_Shading) CYCLE
            //      ZoneNum = Surface(SurfNum)%Zone
            // Diffuse solar entering zone through exterior windows is assumed to be uniformly
            // distributed on inside face of surfaces of zone
            //      DifIncInsSurfIntensRep(SurfNum) = (DSZone(ZoneNum)*DifSolarRad + DGZone(ZoneNum)*GndSolarRad) /  &
            //        Zone(ZoneNum)%TotalSurfArea
            //      DifIncInsSurfAmountRep(SurfNum) = (Surface(SurfNum)%Area + SurfaceWindow(SurfNum)%DividerArea) *  &
            //        DifIncInsSurfIntensRep(SurfNum)
            //      DifIncInsSurfAmountRepEnergy(SurfNum) = DifIncInsSurfAmountRep(SurfNum) * TimeStepZoneSec
            //    END DO

            for (int SurfNum = 1; SurfNum <= TotSurfaces; ++SurfNum) {
                if (Surface(SurfNum).HeatTransSurf) {
                    ConstrNum = Surface(SurfNum).Construction;
                    if (SurfaceWindow(SurfNum).StormWinFlag == 1) ConstrNum = Surface(SurfNum).StormWinConstruction;
                } else {
                    ConstrNum = 0;
                }
                ShelfNum = Surface(SurfNum).Shelf;
                if (ShelfNum > 0) {
                    InShelfSurf = Shelf(ShelfNum).InSurf;   // Inside daylighting shelf present if > 0
                    OutShelfSurf = Shelf(ShelfNum).OutSurf; // Outside daylighting shelf present if > 0
                } else {
                    InShelfSurf = 0;
                    OutShelfSurf = 0;
                }

                if (Surface(SurfNum).ExtSolar || SurfaceWindow(SurfNum).OriginalClass == SurfaceClass_TDD_Diffuser) {

                    if (SurfaceWindow(SurfNum).OriginalClass == SurfaceClass_TDD_Diffuser) {
                        PipeNum = SurfaceWindow(SurfNum).TDDPipeNum;
                        SurfNum2 = TDDPipe(PipeNum).Dome;

                        CosInc = CosIncAng(TimeStep, HourOfDay, SurfNum2);

                        // Reconstruct the beam, sky, and ground radiation transmittance of just the TDD:DOME and TDD pipe
                        // by dividing out diffuse solar transmittance of TDD:DIFFUSER
                        BeamSolar = BeamSolarRad * TransTDD(PipeNum, CosInc, SolarBeam) / dataConstruction.Construct(ConstrNum).TransDiff;

                        SkySolarInc = DifSolarRad * AnisoSkyMult(SurfNum2) * TransTDD(PipeNum, CosInc, SolarAniso) / dataConstruction.Construct(ConstrNum).TransDiff;

                        GndSolarInc =
                            GndSolarRad * Surface(SurfNum2).ViewFactorGround * TDDPipe(PipeNum).TransSolIso / dataConstruction.Construct(ConstrNum).TransDiff;

                    } else if (OutShelfSurf > 0) { // Outside daylighting shelf
                        SurfNum2 = SurfNum;

                        CosInc = CosIncAng(TimeStep, HourOfDay, SurfNum);

                        BeamSolar = BeamSolarRad;
                        SkySolarInc = DifSolarRad * AnisoSkyMult(SurfNum);

                        ShelfSolarRad = (BeamSolarRad * SunlitFrac(TimeStep, HourOfDay, OutShelfSurf) * CosIncAng(TimeStep, HourOfDay, OutShelfSurf) +
                                         DifSolarRad * AnisoSkyMult(OutShelfSurf)) *
                                        Shelf(ShelfNum).OutReflectSol;

                        // Add all reflected solar from the outside shelf to the ground solar
                        // NOTE:  If the shelf blocks part of the view to the ground, the user must reduce the ground view factor!!
                        GndSolarInc = GndSolarRad * Surface(SurfNum).ViewFactorGround + ShelfSolarRad * Shelf(ShelfNum).ViewFactor;

                    } else { // Regular surface
                        SurfNum2 = SurfNum;
                        CosInc = CosIncAng(TimeStep, HourOfDay, SurfNum);
                        BeamSolar = BeamSolarRad;
                        SkySolarInc = SurfaceWindow(SurfNum).SkySolarInc;
                        GndSolarInc = SurfaceWindow(SurfNum).GndSolarInc;
                    }

                    // Cosine of incidence angle and solar incident on outside of surface, for reporting
                    CosIncidenceAngle(SurfNum) = CosInc;

                    // Report variables for various incident solar quantities

                    // Incident direct (unreflected) beam
                    QRadSWOutIncidentBeam(SurfNum) = BeamSolar * SunlitFrac(TimeStep, HourOfDay, SurfNum2) * CosInc; // NOTE: SurfNum2

                    // Incident (unreflected) diffuse solar from sky -- TDD_Diffuser calculated differently
                    if (SurfaceWindow(SurfNum).OriginalClass == SurfaceClass_TDD_Diffuser) {
                        QRadSWOutIncidentSkyDiffuse(SurfNum) = SkySolarInc;
                    } else {
                        QRadSWOutIncidentSkyDiffuse(SurfNum) = DifSolarRad * AnisoSkyMult(SurfNum);
                    }
                    // Incident diffuse solar from sky diffuse reflected from ground plus beam reflected from ground
                    QRadSWOutIncidentGndDiffuse(SurfNum) = GndSolarInc;
                    // Incident diffuse solar from beam-to-diffuse reflection from ground
                    if (CalcSolRefl) {
                        QRadSWOutIncBmToDiffReflGnd(SurfNum) = BeamSolarRad * SOLCOS(3) * GndReflectance * BmToDiffReflFacGnd(SurfNum);
                    } else {
                        QRadSWOutIncBmToDiffReflGnd(SurfNum) = BeamSolarRad * SOLCOS(3) * GndReflectance * Surface(SurfNum).ViewFactorGround;
                    }
                    // Incident diffuse solar from sky diffuse reflection from ground
                    if (CalcSolRefl) {
                        QRadSWOutIncSkyDiffReflGnd(SurfNum) = DifSolarRad * GndReflectance * ReflFacSkySolGnd(SurfNum);
                    } else {
                        QRadSWOutIncSkyDiffReflGnd(SurfNum) = DifSolarRad * GndReflectance * Surface(SurfNum).ViewFactorGround;
                    }
                    // Total incident solar. Beam and sky reflection from obstructions, if calculated, is included
                    // in SkySolarInc.
                    // QRadSWOutIncident(SurfNum) = QRadSWOutIncidentBeam(SurfNum) + SkySolarInc + GndSolarInc

                    // TH2 CR 9056
                    QRadSWOutIncident(SurfNum) = QRadSWOutIncidentBeam(SurfNum) + QRadSWOutIncidentSkyDiffuse(SurfNum) +
                                                 QRadSWOutIncBmToDiffReflGnd(SurfNum) + QRadSWOutIncSkyDiffReflGnd(SurfNum);

                    if (CalcSolRefl) {
                        // Incident beam solar from beam-to-beam (specular) reflection from obstructions
                        QRadSWOutIncBmToBmReflObs(SurfNum) = BmToBmReflFacObs(SurfNum) * BeamSolarRad;
                        // Incident diffuse solar from beam-to-diffuse reflection from obstructions
                        QRadSWOutIncBmToDiffReflObs(SurfNum) = BmToDiffReflFacObs(SurfNum) * BeamSolarRad;
                        // Incident diffuse solar from sky diffuse reflection from obstructions
                        QRadSWOutIncSkyDiffReflObs(SurfNum) = DifSolarRad * ReflFacSkySolObs(SurfNum);
                        // TH2 CR 9056: Add reflections from obstructions to the total incident
                        QRadSWOutIncident(SurfNum) +=
                            QRadSWOutIncBmToBmReflObs(SurfNum) + QRadSWOutIncBmToDiffReflObs(SurfNum) + QRadSWOutIncSkyDiffReflObs(SurfNum);
                    }

                    if (Surface(SurfNum).HeatTransSurf) { // Exclude special shading surfaces which required QRadSWOut calculations above

                        RoughIndexMovInsul = 0;

                        if (Surface(SurfNum).MaterialMovInsulExt > 0) EvalOutsideMovableInsulation(SurfNum, HMovInsul, RoughIndexMovInsul, AbsExt);

                        if (RoughIndexMovInsul <= 0) { // No movable insulation present

                            if (dataConstruction.Construct(ConstrNum).TransDiff <= 0.0) { // Opaque surface

                                AbsExt = dataMaterial.Material(dataConstruction.Construct(ConstrNum).LayerPoint(1)).AbsorpSolar;

                            } else { // Exterior window

                                if (SurfaceWindow(SurfNum).WindowModelType != WindowBSDFModel &&
                                    SurfaceWindow(SurfNum).WindowModelType != WindowEQLModel && !dataWindowManager.inExtWindowModel->isExternalLibraryModel()) {
                                    TotGlassLay = dataConstruction.Construct(ConstrNum).TotGlassLayers;
                                    for (Lay = 1; Lay <= TotGlassLay; ++Lay) {
                                        AbsDiffWin(Lay) = dataConstruction.Construct(ConstrNum).AbsDiff(Lay);
                                    }

                                    ShadeFlag = SurfaceWindow(SurfNum).ShadingFlag;

                                    if (ShadeFlag > 0) { // Shaded window
                                        ConstrNumSh = Surface(SurfNum).ShadedConstruction;
                                        if (SurfaceWindow(SurfNum).StormWinFlag == 1) ConstrNumSh = Surface(SurfNum).StormWinShadedConstruction;

                                        if (ShadeFlag == IntShadeOn || ShadeFlag == ExtShadeOn || ShadeFlag == BGShadeOn ||
                                            ShadeFlag == ExtScreenOn) { // Shade/screen on

                                            for (Lay = 1; Lay <= TotGlassLay; ++Lay) {
                                                AbsDiffWin(Lay) = dataConstruction.Construct(ConstrNumSh).AbsDiff(Lay);
                                            }
                                            SurfaceWindow(SurfNum).ExtDiffAbsByShade =
                                                dataConstruction.Construct(ConstrNumSh).AbsDiffShade * (SkySolarInc + GndSolarInc);
                                        }

                                        if (ShadeFlag == IntBlindOn || ShadeFlag == ExtBlindOn || ShadeFlag == BGBlindOn) { // Blind on
                                            for (Lay = 1; Lay <= TotGlassLay; ++Lay) {
                                                AbsDiffWin(Lay) = InterpSlatAng(SurfaceWindow(SurfNum).SlatAngThisTS,
                                                                                SurfaceWindow(SurfNum).MovableSlats,
                                                                                dataConstruction.Construct(ConstrNumSh).BlAbsDiff({1, MaxSlatAngs}, Lay));
                                                AbsDiffWinGnd(Lay) = InterpSlatAng(SurfaceWindow(SurfNum).SlatAngThisTS,
                                                                                   SurfaceWindow(SurfNum).MovableSlats,
                                                                                   dataConstruction.Construct(ConstrNumSh).BlAbsDiffGnd({1, MaxSlatAngs}, Lay));
                                                AbsDiffWinSky(Lay) = InterpSlatAng(SurfaceWindow(SurfNum).SlatAngThisTS,
                                                                                   SurfaceWindow(SurfNum).MovableSlats,
                                                                                   dataConstruction.Construct(ConstrNumSh).BlAbsDiffSky({1, MaxSlatAngs}, Lay));
                                            }
                                            SurfaceWindow(SurfNum).ExtDiffAbsByShade = InterpSlatAng(SurfaceWindow(SurfNum).SlatAngThisTS,
                                                                                                     SurfaceWindow(SurfNum).MovableSlats,
                                                                                                     dataConstruction.Construct(ConstrNumSh).AbsDiffBlind) *
                                                                                       (SkySolarInc + GndSolarInc);
                                            if (Blind(SurfaceWindow(SurfNum).BlindNumber).SlatOrientation == Horizontal) {
                                                ACosTlt = std::abs(Surface(SurfNum).CosTilt);
                                                AbsDiffBlindGnd = InterpSlatAng(SurfaceWindow(SurfNum).SlatAngThisTS,
                                                                                SurfaceWindow(SurfNum).MovableSlats,
                                                                                dataConstruction.Construct(ConstrNumSh).AbsDiffBlindGnd);
                                                AbsDiffBlindSky = InterpSlatAng(SurfaceWindow(SurfNum).SlatAngThisTS,
                                                                                SurfaceWindow(SurfNum).MovableSlats,
                                                                                dataConstruction.Construct(ConstrNumSh).AbsDiffBlindSky);
                                                SurfaceWindow(SurfNum).ExtDiffAbsByShade =
                                                    SkySolarInc * (0.5 * ACosTlt * AbsDiffBlindGnd + (1.0 - 0.5 * ACosTlt) * AbsDiffBlindSky) +
                                                    GndSolarInc * ((1.0 - 0.5 * ACosTlt) * AbsDiffBlindGnd + 0.5 * ACosTlt * AbsDiffBlindSky);
                                            }
                                        }

                                        // Correct for shadowing of divider onto interior shading device (note that dividers are
                                        // not allowed in windows with between-glass shade/blind)

                                        if ((ShadeFlag == IntShadeOn || ShadeFlag == IntBlindOn) && SurfaceWindow(SurfNum).DividerArea > 0.0)
                                            SurfaceWindow(SurfNum).ExtDiffAbsByShade *= SurfaceWindow(SurfNum).GlazedFrac;

                                        if (ShadeFlag == SwitchableGlazing) { // Switchable glazing
                                            SwitchFac = SurfaceWindow(SurfNum).SwitchingFactor;
                                            for (Lay = 1; Lay <= TotGlassLay; ++Lay) {
                                                AbsDiffWin(Lay) = InterpSw(SwitchFac, AbsDiffWin(Lay), dataConstruction.Construct(ConstrNumSh).AbsDiff(Lay));
                                            }
                                        }

                                    } // End of check if window has shading device on

                                    QRadSWwinAbsTot(SurfNum) = 0.0;
                                    for (Lay = 1; Lay <= TotGlassLay; ++Lay) {
                                        QRadSWwinAbs(Lay, SurfNum) = AbsDiffWin(Lay) * (SkySolarInc + GndSolarInc) +
                                                                     AWinSurf(Lay, SurfNum) * BeamSolar; // AWinSurf is from InteriorSolarDistribution
                                        if (ShadeFlag == IntBlindOn || ShadeFlag == ExtBlindOn || ShadeFlag == BGBlindOn) {
                                            if (Blind(SurfaceWindow(SurfNum).BlindNumber).SlatOrientation == Horizontal) {
                                                AbsDiffGlassLayGnd = InterpSlatAng(SurfaceWindow(SurfNum).SlatAngThisTS,
                                                                                   SurfaceWindow(SurfNum).MovableSlats,
                                                                                   dataConstruction.Construct(ConstrNumSh).BlAbsDiffGnd({1, 19}, Lay));
                                                AbsDiffGlassLaySky = InterpSlatAng(SurfaceWindow(SurfNum).SlatAngThisTS,
                                                                                   SurfaceWindow(SurfNum).MovableSlats,
                                                                                   dataConstruction.Construct(ConstrNumSh).BlAbsDiffSky({1, 19}, Lay));
                                                QRadSWwinAbs(Lay, SurfNum) =
                                                    SkySolarInc * (0.5 * ACosTlt * AbsDiffGlassLayGnd + (1.0 - 0.5 * ACosTlt) * AbsDiffGlassLaySky) +
                                                    GndSolarInc * ((1.0 - 0.5 * ACosTlt) * AbsDiffGlassLayGnd + 0.5 * ACosTlt * AbsDiffGlassLaySky) +
                                                    AWinSurf(Lay, SurfNum) * BeamSolar;
                                            }
                                        }

                                        // Total solar absorbed in solid layer (W), for reporting
                                        QRadSWwinAbsLayer(Lay, SurfNum) = QRadSWwinAbs(Lay, SurfNum) * Surface(SurfNum).Area;

                                        // Total solar absorbed in all glass layers (W), for reporting
                                        QRadSWwinAbsTot(SurfNum) += QRadSWwinAbsLayer(Lay, SurfNum);
                                    }
                                    QRadSWwinAbsTotEnergy(SurfNum) = QRadSWwinAbsTot(SurfNum) * TimeStepZoneSec;
                                    // Need to do it this way for now beaucse of scheduled surface gains. They do work only with
                                    // BSDF windows and overwriting absorbtances will work only for ordinary windows
                                    // } else if ( SurfaceWindow( SurfNum ).WindowModelType != WindowBSDFModel &&
                                    //   SurfaceWindow( SurfNum ).WindowModelType != WindowEQLModel &&
                                    //   inExtWindowModel->isExternalLibraryModel() ) {
                                    //   TotSolidLay = Construct( ConstrNum ).TotSolidLayers;
                                    //   for ( Lay = 1; Lay <= TotSolidLay; ++Lay ) {
                                    //     QRadSWwinAbs( Lay, SurfNum ) = AWinSurf( Lay, SurfNum ) *
                                    //       ( QRadSWOutIncident( SurfNum ) + QS( Surface( SurfNum ).Zone ) );
                                    //   }
                                } else if (SurfaceWindow(SurfNum).WindowModelType == WindowBSDFModel) {
                                    TotSolidLay = dataConstruction.Construct(ConstrNum).TotSolidLayers;
                                    CurrentState = SurfaceWindow(SurfNum).ComplexFen.CurrentState;
                                    // Examine for schedule surface gain
                                    SurfSolAbs = WindowScheduledSolarAbs(SurfNum, ConstrNum);

                                    for (Lay = 1; Lay <= TotSolidLay; ++Lay) {
                                        if (SurfSolAbs != 0) {
                                            AWinSurf(Lay, SurfNum) = GetCurrentScheduleValue(FenLayAbsSSG(SurfSolAbs).SchedPtrs(Lay));
                                            // ABWin(Lay) = AWinSurf(SurfNum,Lay)
                                            QRadSWwinAbs(Lay, SurfNum) = AWinSurf(Lay, SurfNum);
                                        } else {
                                            // Several notes about this equation.  First part is accounting for duffuse solar radiation for the ground
                                            // and from the sky.  Second item (AWinSurf(SurfNum,Lay) * BeamSolar) is accounting for absorbed solar
                                            // radiation originating from beam on exterior side.  Third item (AWinCFOverlap(SurfNum,Lay)) is
                                            // accounting for absorptances from beam hitting back of the window which passes through rest of exterior
                                            // windows
                                            QRadSWwinAbs(Lay, SurfNum) =
                                                SurfaceWindow(SurfNum).ComplexFen.State(CurrentState).WinSkyFtAbs(Lay) * SkySolarInc +
                                                SurfaceWindow(SurfNum).ComplexFen.State(CurrentState).WinSkyGndAbs(Lay) * GndSolarInc +
                                                AWinSurf(Lay, SurfNum) * BeamSolar + AWinCFOverlap(Lay, SurfNum) * BeamSolar;
                                        }
                                        // Total solar absorbed in solid layer (W), for reporting
                                        QRadSWwinAbsLayer(Lay, SurfNum) = QRadSWwinAbs(Lay, SurfNum) * Surface(SurfNum).Area;

                                        // Total solar absorbed in all glass layers (W), for reporting
                                        QRadSWwinAbsTot(SurfNum) += QRadSWwinAbsLayer(Lay, SurfNum);
                                    }
                                    QRadSWwinAbsTotEnergy(SurfNum) = QRadSWwinAbsTot(SurfNum) * TimeStepZoneSec;

                                    ShadeFlag = SurfaceWindow(SurfNum).ShadingFlag;

                                } else if (SurfaceWindow(SurfNum).WindowModelType == WindowEQLModel) {
                                    QRadSWwinAbsTot(SurfNum) = 0.0;
                                    // EQLNum = Construct(Surface(SurfNum)%Construction)%EQLConsPtr
                                    TotSolidLay = CFS(dataConstruction.Construct(Surface(SurfNum).Construction).EQLConsPtr).NL;
                                    for (Lay = 1; Lay <= TotSolidLay; ++Lay) {
                                        // Absorbed window components include:
                                        // (1) beam solar radiation absorbed by all layers in the fenestration
                                        // (2) sky and ground reflected duffuse solar radiation absorbed by all layers
                                        // (3) diffuse short wave incident on the inside face of the fenestration.  The short wave internal sources
                                        //     include light, ...
                                        AbsDiffWin(Lay) = dataConstruction.Construct(ConstrNum).AbsDiffFrontEQL(Lay);
                                        QRadSWwinAbs(Lay, SurfNum) =
                                            AWinSurf(Lay, SurfNum) * BeamSolar + AbsDiffWin(Lay) * (SkySolarInc + GndSolarInc);

                                        // Total solar absorbed in solid layer (W), for reporting
                                        QRadSWwinAbsLayer(Lay, SurfNum) = QRadSWwinAbs(Lay, SurfNum) * Surface(SurfNum).Area;

                                        // Total solar absorbed in all glass layers (W), for reporting
                                        QRadSWwinAbsTot(SurfNum) += QRadSWwinAbsLayer(Lay, SurfNum);
                                    }
                                    QRadSWwinAbsTotEnergy(SurfNum) = QRadSWwinAbsTot(SurfNum) * TimeStepZoneSec;
                                } else if (dataWindowManager.inExtWindowModel->isExternalLibraryModel()) {
                                    std::pair<Real64, Real64> incomingAngle = getSunWCEAngles(dataWindowComplexManager, SurfNum2, BSDFHemisphere::Incoming);
                                    Real64 Theta = incomingAngle.first;
                                    Real64 Phi = incomingAngle.second;

                                    std::shared_ptr<CMultiLayerScattered> aLayer =
                                        CWindowConstructionsSimplified::instance().getEquivalentLayer(dataWindowManager, WavelengthRange::Solar, ConstrNum);

                                    size_t totLayers = aLayer->getNumOfLayers();
                                    for (size_t Lay = 1; Lay <= totLayers; ++Lay) {

                                        Real64 AbWinDiff = aLayer->getAbsorptanceLayer(Lay, Side::Front, ScatteringSimple::Diffuse, Theta, Phi);

                                        QRadSWwinAbs(Lay, SurfNum) = AbWinDiff * (SkySolarInc + GndSolarInc) + AWinSurf(Lay, SurfNum) * BeamSolar;

                                        // Total solar absorbed in solid layer (W), for reporting
                                        QRadSWwinAbsLayer(Lay, SurfNum) = QRadSWwinAbs(Lay, SurfNum) * Surface(SurfNum).Area;

                                        // Total solar absorbed in all glass layers (W), for reporting
                                        QRadSWwinAbsTot(SurfNum) += QRadSWwinAbsLayer(Lay, SurfNum);
                                    }
                                }

                                // Solar absorbed by window frame and dividers
                                FrDivNum = Surface(SurfNum).FrameDivider;
                                FrArea = SurfaceWindow(SurfNum).FrameArea;
                                if (FrDivNum > 0) {
                                    FrWidth = FrameDivider(FrDivNum).FrameWidth;
                                    FrProjOut = FrameDivider(FrDivNum).FrameProjectionOut;
                                    FrProjIn = FrameDivider(FrDivNum).FrameProjectionIn;
                                    DivArea = SurfaceWindow(SurfNum).DividerArea;
                                    DivWidth = FrameDivider(FrDivNum).DividerWidth;
                                    DivProjOut = FrameDivider(FrDivNum).DividerProjectionOut;
                                    DivProjIn = FrameDivider(FrDivNum).DividerProjectionIn;
                                } else {
                                    FrWidth = 0.0;
                                    FrProjOut = 0.0;
                                    FrProjIn = 0.0;
                                    DivArea = 0.0;
                                    DivWidth = 0.0;
                                    DivProjOut = 0.0;
                                    DivProjIn = 0.0;
                                }
                                CosIncAngHorProj = 0.0;
                                CosIncAngVertProj = 0.0;
                                if (FrArea > 0.0 || DivArea > 0.0) {
                                    FracSunLit = SunlitFrac(TimeStep, HourOfDay, SurfNum);
                                    BeamFaceInc = BeamSolarRad * SunlitFrac(TimeStep, HourOfDay, SurfNum) * CosInc;
                                    DifSolarFaceInc = SkySolarInc + GndSolarInc;
                                } else {
                                    FracSunLit = 0.0;
                                }
                                if (FracSunLit > 0.0) {
                                    if ((FrArea > 0.0 && (FrProjOut > 0.0 || FrProjIn > 0.0)) ||
                                        (DivArea > 0.0 && (DivProjOut > 0.0 || DivProjIn > 0.0))) {
                                        // Dot products used to calculate beam solar incident on faces of
                                        // frame and divider perpendicular to the glass surface.
                                        // Note that SOLCOS is the current timestep's solar direction cosines.
                                        //                  PhiWin = ASIN(WALCOS(3,SurfNum))
                                        PhiWin = std::asin(Surface(SurfNum).OutNormVec(3));
                                        ThWin = std::atan2(Surface(SurfNum).OutNormVec(2), Surface(SurfNum).OutNormVec(1));
                                        PhiSun = std::asin(SOLCOS(3));
                                        ThSun = std::atan2(SOLCOS(2), SOLCOS(1));
                                        Real64 const cos_PhiWin(std::cos(PhiWin));
                                        Real64 const cos_PhiSun(std::cos(PhiSun));
                                        CosIncAngHorProj =
                                            std::abs(std::sin(PhiWin) * cos_PhiSun * std::cos(ThWin - ThSun) - cos_PhiWin * std::sin(PhiSun));
                                        CosIncAngVertProj = std::abs(cos_PhiWin * cos_PhiSun * std::sin(ThWin - ThSun));
                                    }
                                }

                                // Frame solar

                                // (A window shade or blind, if present, is assumed to not shade the frame, so no special
                                // treatment of frame solar needed if window has an exterior shade or blind.)
                                if (FrArea > 0.0) {
                                    FrIncSolarOut = BeamFaceInc;
                                    FrIncSolarIn = 0.0;
                                    TransDiffGl = 0.0;
                                    if (FrProjOut > 0.0 || FrProjIn > 0.0) {
                                        BeamFrHorFaceInc = BeamSolarRad * CosIncAngHorProj *
                                                           (Surface(SurfNum).Width - FrameDivider(FrDivNum).VertDividers * DivWidth) * FracSunLit /
                                                           FrArea;
                                        BeamFrVertFaceInc = BeamSolarRad * CosIncAngVertProj *
                                                            (Surface(SurfNum).Height - FrameDivider(FrDivNum).HorDividers * DivWidth) * FracSunLit /
                                                            FrArea;
                                        // Beam solar on outside of frame
                                        FrIncSolarOut += (BeamFrHorFaceInc + BeamFrVertFaceInc) * FrProjOut;
                                        if (FrProjIn > 0.0) {
                                            TransGl = POLYF(CosInc, dataConstruction.Construct(ConstrNum).TransSolBeamCoef);
                                            TransDiffGl = dataConstruction.Construct(ConstrNum).TransDiff;
                                            if (ShadeFlag == SwitchableGlazing) { // Switchable glazing
                                                TransGlSh = POLYF(CosInc, dataConstruction.Construct(ConstrNumSh).TransSolBeamCoef);
                                                TransGl = InterpSw(SwitchFac, TransGl, TransGlSh);
                                                TransDiffGlSh = dataConstruction.Construct(ConstrNumSh).TransDiff;
                                                TransDiffGl = InterpSw(SwitchFac, TransDiffGl, TransDiffGlSh);
                                            }
                                            // Beam solar on inside of frame
                                            FrIncSolarIn = (BeamFrHorFaceInc + BeamFrVertFaceInc) * FrProjIn * TransGl;
                                        }
                                    }
                                    // Beam plus diffuse solar on outside of frame
                                    FrIncSolarOut += DifSolarFaceInc * (1.0 + 0.5 * SurfaceWindow(SurfNum).ProjCorrFrOut);
                                    SurfaceWindow(SurfNum).FrameQRadOutAbs = FrIncSolarOut * SurfaceWindow(SurfNum).FrameSolAbsorp;
                                    // Add diffuse from beam reflected from window outside reveal surfaces
                                    SurfaceWindow(SurfNum).FrameQRadOutAbs +=
                                        BeamSolarRad * SurfaceWindow(SurfNum).OutsRevealDiffOntoFrame * SurfaceWindow(SurfNum).FrameSolAbsorp;

                                    // Beam plus diffuse solar on inside of frame
                                    FrIncSolarIn += DifSolarFaceInc * TransDiffGl * 0.5 * SurfaceWindow(SurfNum).ProjCorrFrIn;
                                    SurfaceWindow(SurfNum).FrameQRadInAbs = FrIncSolarIn * SurfaceWindow(SurfNum).FrameSolAbsorp;
                                    // Add diffuse from beam reflected from window inside reveal surfaces
                                    SurfaceWindow(SurfNum).FrameQRadInAbs +=
                                        BeamSolarRad * SurfaceWindow(SurfNum).InsRevealDiffOntoFrame * SurfaceWindow(SurfNum).FrameSolAbsorp;
                                }

                                // Divider solar

                                // (An exterior shade or blind, when in place, is assumed to completely cover the divider.
                                // Dividers are not allowed on windows with between-glass shade/blind so DivProjOut and
                                // DivProjIn will be zero in this case.)

                                if (DivArea > 0.0) { // Solar absorbed by window divider
                                    DividerAbs = SurfaceWindow(SurfNum).DividerSolAbsorp;
                                    if (SurfaceWindow(SurfNum).DividerType == Suspended) {
                                        // Suspended (between-glass) divider; account for effect glass on outside of divider
                                        // (note that outside and inside projection for this type of divider are both zero)
                                        MatNumGl = dataConstruction.Construct(ConstrNum).LayerPoint(1);
                                        TransGl = dataMaterial.Material(MatNumGl).Trans;
                                        ReflGl = dataMaterial.Material(MatNumGl).ReflectSolBeamFront;
                                        AbsGl = 1.0 - TransGl - ReflGl;
                                        if (ShadeFlag == SwitchableGlazing) { // Switchable glazing
                                            MatNumGlSh = dataConstruction.Construct(ConstrNumSh).LayerPoint(1);
                                            TransGlSh = dataMaterial.Material(MatNumGlSh).Trans;
                                            ReflGlSh = dataMaterial.Material(MatNumGlSh).ReflectSolBeamFront;
                                            AbsGlSh = 1.0 - TransGlSh - ReflGlSh;
                                            TransGl = InterpSw(SwitchFac, TransGl, TransGlSh);
                                            ReflGl = InterpSw(SwitchFac, ReflGl, ReflGlSh);
                                            AbsGl = InterpSw(SwitchFac, AbsGl, AbsGlSh);
                                        }
                                        DividerRefl = 1.0 - DividerAbs;
                                        DividerAbs = AbsGl + TransGl * (DividerAbs + DividerRefl * AbsGl) / (1.0 - DividerRefl * ReflGl);
                                    }

                                    BeamDivHorFaceInc = 0.0;
                                    BeamDivVertFaceInc = 0.0;
                                    // Beam incident on horizontal and vertical projection faces of divider if no exterior shading
                                    if (DivProjOut > 0.0 && ShadeFlag != ExtShadeOn && ShadeFlag != ExtBlindOn && ShadeFlag != ExtScreenOn) {
                                        BeamDivHorFaceInc = BeamSolarRad * CosIncAngHorProj * FrameDivider(FrDivNum).HorDividers * DivProjOut *
                                                            (Surface(SurfNum).Width - FrameDivider(FrDivNum).VertDividers * DivWidth) * FracSunLit /
                                                            DivArea;
                                        BeamDivVertFaceInc = BeamSolarRad * CosIncAngVertProj * FrameDivider(FrDivNum).VertDividers * DivProjOut *
                                                             (Surface(SurfNum).Height - FrameDivider(FrDivNum).HorDividers * DivWidth) * FracSunLit /
                                                             DivArea;
                                    }
                                    DivIncSolarOutBm = 0.0;
                                    DivIncSolarOutDif = 0.0;
                                    DivIncSolarInBm = 0.0;
                                    DivIncSolarInDif = 0.0;
                                    if (ShadeFlag != ExtShadeOn && ShadeFlag != ExtBlindOn && ShadeFlag != BGShadeOn && ShadeFlag != BGBlindOn &&
                                        ShadeFlag != ExtScreenOn) { // No exterior or between-glass shading
                                        DivIncSolarOutBm = BeamFaceInc + BeamDivHorFaceInc + BeamDivVertFaceInc;
                                        DivIncSolarOutDif = DifSolarFaceInc * (1.0 + SurfaceWindow(SurfNum).ProjCorrDivOut);
                                        if (DivProjIn > 0.0) {
                                            TransGl = POLYF(CosInc, dataConstruction.Construct(ConstrNum).TransSolBeamCoef);
                                            TransDiffGl = dataConstruction.Construct(ConstrNum).TransDiff;
                                            if (ShadeFlag == SwitchableGlazing) { // Switchable glazing
                                                TransGlSh = POLYF(CosInc, dataConstruction.Construct(ConstrNumSh).TransSolBeamCoef);
                                                TransGl = InterpSw(SwitchFac, TransGl, TransGlSh);
                                                TransDiffGlSh = dataConstruction.Construct(ConstrNumSh).TransDiff;
                                                TransDiffGl = InterpSw(SwitchFac, TransDiffGl, TransDiffGlSh);
                                            }
                                            // Beam plus diffuse solar on inside of divider
                                            BeamDivHorFaceIncIn = BeamSolarRad * CosIncAngHorProj * FrameDivider(FrDivNum).HorDividers * DivProjIn *
                                                                  (Surface(SurfNum).Width - FrameDivider(FrDivNum).VertDividers * DivWidth) *
                                                                  FracSunLit / DivArea;
                                            BeamDivVertFaceIncIn =
                                                BeamSolarRad * CosIncAngVertProj * FrameDivider(FrDivNum).VertDividers * DivProjIn *
                                                (Surface(SurfNum).Height - FrameDivider(FrDivNum).HorDividers * DivWidth) * FracSunLit / DivArea;
                                            DivIncSolarInBm = TransGl * (BeamDivHorFaceIncIn + BeamDivVertFaceIncIn);
                                            DivIncSolarInDif = TransDiffGl * DifSolarFaceInc * SurfaceWindow(SurfNum).ProjCorrDivIn;
                                        }
                                    } else { // Exterior shade, screen or blind present
                                        DivIncSolarOutBm = BeamFaceInc * (1.0 + SurfaceWindow(SurfNum).ProjCorrDivOut);
                                        DivIncSolarOutDif = DifSolarFaceInc * (1.0 + SurfaceWindow(SurfNum).ProjCorrDivOut);
                                        DivIncSolarInBm = BeamFaceInc * SurfaceWindow(SurfNum).ProjCorrDivIn * dataConstruction.Construct(ConstrNum).TransDiff;
                                        DivIncSolarInDif = DifSolarFaceInc * SurfaceWindow(SurfNum).ProjCorrDivIn * dataConstruction.Construct(ConstrNum).TransDiff;
                                    }

                                    if (ShadeFlag != ExtShadeOn && ShadeFlag != ExtBlindOn && ShadeFlag != ExtScreenOn && ShadeFlag != BGShadeOn &&
                                        ShadeFlag != BGBlindOn) { // No exterior or between-glass shade, screen or blind
                                        SurfaceWindow(SurfNum).DividerQRadOutAbs = DividerAbs * (DivIncSolarOutBm + DivIncSolarOutDif);
                                        SurfaceWindow(SurfNum).DividerQRadInAbs = DividerAbs * (DivIncSolarInBm + DivIncSolarInDif);
                                        // Exterior shade, screen or blind
                                    } else if (ShadeFlag == ExtShadeOn || ShadeFlag == ExtBlindOn || ShadeFlag == ExtScreenOn) {

                                        if (ShadeFlag == ExtBlindOn) { // Exterior blind
                                            BlNum = SurfaceWindow(SurfNum).BlindNumber;
                                            ProfileAngle(SurfNum, SOLCOS, Blind(BlNum).SlatOrientation, ProfAng);
                                            SlatAng = SurfaceWindow(SurfNum).SlatAngThisTS;
                                            TBlBmBm = BlindBeamBeamTrans(
                                                ProfAng, SlatAng, Blind(BlNum).SlatWidth, Blind(BlNum).SlatSeparation, Blind(BlNum).SlatThickness);
                                            TBlBmDif = InterpProfSlatAng(
                                                ProfAng, SlatAng, SurfaceWindow(SurfNum).MovableSlats, Blind(BlNum).SolFrontBeamDiffTrans);
                                            SurfaceWindow(SurfNum).DividerQRadOutAbs =
                                                DividerAbs *
                                                (DivIncSolarOutBm * (TBlBmBm + TBlBmDif) +
                                                 DivIncSolarOutDif *
                                                     InterpSlatAng(SlatAng, SurfaceWindow(SurfNum).MovableSlats, Blind(BlNum).SolFrontDiffDiffTrans));
                                            SurfaceWindow(SurfNum).DividerQRadInAbs =
                                                DividerAbs *
                                                (DivIncSolarInBm * (TBlBmBm + TBlBmDif) +
                                                 DivIncSolarInDif *
                                                     InterpSlatAng(SlatAng, SurfaceWindow(SurfNum).MovableSlats, Blind(BlNum).SolFrontDiffDiffTrans));

                                        } else if (ShadeFlag == ExtShadeOn) { // Exterior shade
                                            SurfaceWindow(SurfNum).DividerQRadOutAbs = DividerAbs *
                                                                                       dataMaterial.Material(dataConstruction.Construct(ConstrNumSh).LayerPoint(1)).Trans *
                                                                                       (DivIncSolarOutBm + DivIncSolarOutDif);
                                            SurfaceWindow(SurfNum).DividerQRadInAbs = DividerAbs *
                                                                                      dataMaterial.Material(dataConstruction.Construct(ConstrNumSh).LayerPoint(1)).Trans *
                                                                                      (DivIncSolarInBm + DivIncSolarInDif);
                                        } else if (ShadeFlag == ExtScreenOn) { // Exterior screen
                                            SurfaceWindow(SurfNum).DividerQRadOutAbs =
                                                DividerAbs *
                                                (SurfaceScreens(SurfaceWindow(SurfNum).ScreenNumber).BmBmTrans +
                                                 SurfaceScreens(SurfaceWindow(SurfNum).ScreenNumber).BmDifTrans) *
                                                (DivIncSolarOutBm + DivIncSolarOutDif);
                                            SurfaceWindow(SurfNum).DividerQRadInAbs =
                                                DividerAbs *
                                                (SurfaceScreens(SurfaceWindow(SurfNum).ScreenNumber).BmBmTrans +
                                                 SurfaceScreens(SurfaceWindow(SurfNum).ScreenNumber).BmDifTrans) *
                                                (DivIncSolarInBm + DivIncSolarInDif);
                                        }
                                    }
                                }
                            }

                        } // RoughIndexMovInsul <= 0, no movable insulation

                        if (Surface(SurfNum).HeatTransSurf && dataConstruction.Construct(ConstrNum).TransDiff <= 0.0) { // Opaque heat transfer surface
                            QRadSWOutAbs(SurfNum) = AOSurf(SurfNum) * BeamSolarRad + AbsExt * (SkySolarInc + GndSolarInc);
                            SWOutAbsTotalReport(SurfNum) = QRadSWOutAbs(SurfNum) * Surface(SurfNum).Area;
                            SWOutAbsEnergyReport(SurfNum) = SWOutAbsTotalReport(SurfNum) * TimeStepZoneSec;
                        }
                    } // Surface(SurfNum)%HeatTransSurf

                } // Surface(SurfNum)%ExtSolar

                if (Surface(SurfNum).HeatTransSurf && ConstrNum > 0) {
                    SurfSolIncPtr = SurfaceScheduledSolarInc(SurfNum, ConstrNum);
                    if (SurfSolIncPtr == 0) {
                        if (dataConstruction.Construct(ConstrNum).TransDiff <= 0.0) { // Opaque surface
                            QRadSWInAbs(SurfNum) += AISurf(SurfNum) * BeamSolarRad;
                            if (InShelfSurf > 0) { // Inside daylighting shelf
                                // Shelf surface area is divided by 2 because only one side sees beam (Area was multiplied by 2 during init)
                                OpaqSurfInsFaceBeamSolAbsorbed(SurfNum) = AISurf(SurfNum) * BeamSolarRad * (0.5 * Surface(SurfNum).Area);
                            } else { // Regular surface
                                OpaqSurfInsFaceBeamSolAbsorbed(SurfNum) = AISurf(SurfNum) * BeamSolarRad * Surface(SurfNum).Area;
                            }
                        }
                    } else {
                        QRadSWInAbs(SurfNum) += AISurf(SurfNum);
                    }
                }

            } // End of surface loop

        } // End of sun-up check
    }

    void InitIntSolarDistribution()
    {

        // SUBROUTINE INFORMATION:
        //       AUTHOR         Anonymous
        //       DATE WRITTEN   July 1977
        //       MODIFIED       Oct 1999 (FW) to handle movable shades
        //                      May 2000 (FW) to handle window frame and dividers
        //                      May 2001 (FW) to handle window blinds
        //                      Jan 2002 (FW) mods for between-glass shade/blind
        //                      May 2006 (RR) to handle exterior window screens
        //       RE-ENGINEERED  Mar98 (RKS)

        // PURPOSE OF THIS SUBROUTINE:
        // This subroutine initializes the arrays associated with solar heat
        // gains for both individual surfaces and for zones.

        // METHODOLOGY EMPLOYED:
        // If the sun is down, all of the pertinent arrays are zeroed.  If the
        // sun is up, various calculations are made.

        // REFERENCES:
        // (I)BLAST legacy routine QSUN

        // Using/Aliasing
        using General::InterpSlatAng;
        using General::InterpSw;
        using namespace HeatBalanceMovableInsulation;
        using DaylightingDevices::DistributeTDDAbsorbedSolar;
        using namespace DataWindowEquivalentLayer;

        // Locals
        // SUBROUTINE PARAMETER DEFINITIONS:
        // na

        // INTERFACE BLOCK SPECIFICATIONS:
        // na

        // DERIVED TYPE DEFINITIONS:
        // na

        // SUBROUTINE LOCAL VARIABLE DECLARATIONS:
        Real64 AbsExt;          // Solar absorptance of outermost layer (or movable insulation if present)
        Real64 AbsInt;          // Inside opaque surface solar absorptance
        Real64 AbsIntSurf;      // Inside opaque surface solar absorptance
        Real64 AbsIntSurfVis;   // Inside opaque surface visible absorptance
        Real64 HMovInsul;       // Resistance or "h" value of movable insulation (from EvalOutsideMovableInsulation, not used)
        int RoughIndexMovInsul; // Roughness index of movable insulation
        int ConstrNum;          // Construction number
        int SurfNum;            // Surface number
        int ConstrNumSh;        // Shaded construction number
        int SurfNumAdjZone;     // Surface number in adjacent zone for interzone surfaces
        int IGlass;             // Glass layer counter
        int ShadeFlag;          // Shading flag
        Real64 DividerThermAbs; // Window divider thermal absorptance
        Real64 DividerSolAbs;   // Window divider solar absorptance
        Real64 DividerSolRefl;  // Window divider solar reflectance
        int MatNumGl;           // Glass layer material number
        int MatNumSh;           // Shade layer material number
        Real64 TransGl;         // Glass layer solar transmittance, reflectance, absorptance
        Real64 ReflGl;
        Real64 AbsGl;
        int BlNum;                // Blind number
        int TotGlassLayers;       // Number of glass layers in a window construction
        Real64 BlAbsDiffBk;       // Glass layer back diffuse solar absorptance when blind in place
        Real64 AbsDiffBkBl;       // Blind diffuse back solar absorptance as part of glazing system
        Real64 EffBlEmiss;        // Blind emissivity (thermal absorptance) as part of glazing system
        Real64 pulseMultipler;    // use to create a pulse for the load component report computations
        static Real64 curQL(0.0); // radiant value prior to adjustment for pulse for load component report
        static Real64 adjQL(0.0); // radiant value including adjustment for pulse for load component report
        int EQLNum;               // equivalent layer fenestration index
        int Lay;                  // equivalent layer fenestration layer index

        // FLOW:

        if (!allocated(QS)) QS.allocate(DataViewFactorInformation::NumOfSolarEnclosures);
        if (!allocated(QSLights)) QSLights.allocate(DataViewFactorInformation::NumOfSolarEnclosures);

        QS = 0.0;
        QSLights = 0.0;

        // COMPUTE TOTAL SHORT-WAVE RADIATION ORIGINATING IN ZONE.
        // Note: If sun is not up, QS is only internal gains
        for (int enclosureNum = 1; enclosureNum <= DataViewFactorInformation::NumOfSolarEnclosures; ++enclosureNum) {
            Real64 sumZoneQLTSW = 0.0;
            for (int zoneNum : DataViewFactorInformation::ZoneSolarInfo(enclosureNum).ZoneNums) {
                sumZoneQLTSW += ZoneIntGain(zoneNum).QLTSW;
            }
            QS(enclosureNum) = QD(enclosureNum) + sumZoneQLTSW;
            QSLights(enclosureNum) = sumZoneQLTSW;
        }

        if (InterZoneWindow) { // DO INTERZONE DISTRIBUTION.

            for (int enclosureNum = 1; enclosureNum <= DataViewFactorInformation::NumOfSolarEnclosures; ++enclosureNum) {

                if (RecDifShortFromZ(enclosureNum)) {

                    for (int OtherenclosureNum = 1; OtherenclosureNum <= DataViewFactorInformation::NumOfSolarEnclosures; ++OtherenclosureNum) {

                        if ((OtherenclosureNum != enclosureNum) && (RecDifShortFromZ(OtherenclosureNum))) {
                            Real64 sumZoneQLTSW = 0.0;
                            for (int zoneNum : DataViewFactorInformation::ZoneSolarInfo(OtherenclosureNum).ZoneNums) {
                                sumZoneQLTSW += ZoneIntGain(zoneNum).QLTSW;
                            }
                            QS(enclosureNum) += FractDifShortZtoZ(enclosureNum, OtherenclosureNum) * (QD(OtherenclosureNum) + sumZoneQLTSW);
                            ZoneDifSolFrIntWinsRep(enclosureNum) += FractDifShortZtoZ(enclosureNum, OtherenclosureNum) * QD(OtherenclosureNum);
                            ZoneDifSolFrIntWinsRepEnergy(enclosureNum) = ZoneDifSolFrIntWinsRep(enclosureNum) * TimeStepZoneSec;
                        }
                    }
                }
            }
        }

        // Beam and diffuse solar on inside surfaces from interior windows (for reporting)

        for (SurfNum = 1; SurfNum <= TotSurfaces; ++SurfNum) {
            if (!Surface(SurfNum).HeatTransSurf) continue;
            //!!! Following may need to be removed or changed when shelves are considered in adjacent reflection calculations
            if (Surface(SurfNum).Class == SurfaceClass_Shading) continue;
            int const enclosureNum = Surface(SurfNum).SolarEnclIndex;
            IntBmIncInsSurfIntensRep(SurfNum) =
                ZoneBmSolFrIntWinsRep(enclosureNum) / DataViewFactorInformation::ZoneSolarInfo(enclosureNum).TotalSurfArea;
            IntBmIncInsSurfAmountRep(SurfNum) = IntBmIncInsSurfIntensRep(SurfNum) * (Surface(SurfNum).Area + SurfaceWindow(SurfNum).DividerArea);
            IntBmIncInsSurfAmountRepEnergy(SurfNum) = IntBmIncInsSurfAmountRep(SurfNum) * TimeStepZoneSec;
            //      IntDifIncInsSurfIntensRep(SurfNum) = ZoneDifSolFrIntWinsRep(ZoneNum)/Zone(ZoneNum)%TotalSurfArea
            //      IntDifIncInsSurfAmountRep(SurfNum) = IntDifIncInsSurfIntensRep(SurfNum) *  &
            //                                             (Surface(SurfNum)%Area + SurfaceWindow(SurfNum)%DividerArea)
            //      IntDifIncInsSurfAmountRepEnergy(SurfNum) = IntDifIncInsSurfAmountRep(SurfNum) * TimeStepZoneSec
        }

        // COMPUTE CONVECTIVE GAINS AND ZONE FLUX DENSITY.
        for (int enclosureNum = 1; enclosureNum <= DataViewFactorInformation::NumOfSolarEnclosures; ++enclosureNum) {
            if (InterZoneWindow) {
                QS(enclosureNum) *= FractDifShortZtoZ(enclosureNum, enclosureNum) * VMULT(enclosureNum);
                // CR 8695, VMULT not based on visible
                QSLights(enclosureNum) *= FractDifShortZtoZ(enclosureNum, enclosureNum) * VMULT(enclosureNum);
            } else {
                QS(enclosureNum) *= VMULT(enclosureNum);
                QSLights(enclosureNum) *= VMULT(enclosureNum);
            }

        }

        // COMPUTE RADIANT GAINS ON SURFACES
        for (SurfNum = 1; SurfNum <= TotSurfaces; ++SurfNum) {

            int const zoneNum = Surface(SurfNum).Zone;
            if (!Surface(SurfNum).HeatTransSurf || zoneNum == 0) continue; // Skip non-heat transfer surfaces
            if (Surface(SurfNum).Class == SurfaceClass_TDD_Dome) continue; // Skip tubular daylighting device domes
            int const radEnclosureNum = Zone(zoneNum).RadiantEnclosureNum;
            int const solEnclosureNum = Zone(zoneNum).SolarEnclosureNum;

            ConstrNum = Surface(SurfNum).Construction;

            if (dataConstruction.Construct(ConstrNum).TransDiff <= 0.0) { // Opaque surface
                AbsIntSurf = dataConstruction.Construct(ConstrNum).InsideAbsorpSolar;
                AbsIntSurfVis = dataConstruction.Construct(ConstrNum).InsideAbsorpSolar; // to fix CR 8695 change to this = Construct(ConstrNum)%InsideAbsorpVis
                HMovInsul = 0.0;
                if (Surface(SurfNum).MaterialMovInsulInt > 0) EvalInsideMovableInsulation(SurfNum, HMovInsul, AbsInt);
                if (HMovInsul > 0.0) AbsIntSurf = AbsInt;
                QRadSWInAbs(SurfNum) += QS(solEnclosureNum) * AbsIntSurf;
                QRadSWLightsInAbs(SurfNum) += QSLights(solEnclosureNum) * AbsIntSurfVis;
            } else { // Window

                if (SurfaceWindow(SurfNum).WindowModelType != WindowEQLModel) {
                    ConstrNumSh = Surface(SurfNum).ShadedConstruction;
                    if (SurfaceWindow(SurfNum).StormWinFlag == 1) {
                        ConstrNum = Surface(SurfNum).StormWinConstruction;
                        ConstrNumSh = Surface(SurfNum).StormWinShadedConstruction;
                    }
                    TotGlassLayers = dataConstruction.Construct(ConstrNum).TotGlassLayers;
                    ShadeFlag = SurfaceWindow(SurfNum).ShadingFlag;

                    // These calculations are repeated from InitInternalHeatGains for the Zone Component Loads Report
                    pulseMultipler = 0.01; // the W/sqft pulse for the zone
                    if (!doLoadComponentPulseNow) {
                        QRadThermInAbs(SurfNum) = QL(radEnclosureNum) * TMULT(radEnclosureNum) * ITABSF(SurfNum);
                    } else {
                        curQL = QL(radEnclosureNum);
                        // for the loads component report during the special sizing run increase the radiant portion
                        // a small amount to create a "pulse" of heat that is used for the
                        adjQL = curQL + DataViewFactorInformation::ZoneRadiantInfo(radEnclosureNum).FloorArea * pulseMultipler;
                        // ITABSF is the Inside Thermal Absorptance
                        // TMULT is a multiplier for each zone/enclosure
                        // QRadThermInAbs is the thermal radiation absorbed on inside surfaces
                        QRadThermInAbs(SurfNum) = adjQL * TMULT(radEnclosureNum) * ITABSF(SurfNum);
                    }

                    if (ShadeFlag <= 0) { // No window shading
                        for (IGlass = 1; IGlass <= TotGlassLayers; ++IGlass) {
                            QRadSWwinAbs(IGlass, SurfNum) += QS(solEnclosureNum) * dataConstruction.Construct(ConstrNum).AbsDiffBack(IGlass);
                        }
                    } else if (ConstrNumSh != 0 && (ShadeFlag == IntShadeOn || ShadeFlag >= 3)) {
                        // Interior, exterior or between-glass shade, screen or blind in place
                        for (IGlass = 1; IGlass <= dataConstruction.Construct(ConstrNumSh).TotGlassLayers; ++IGlass) {
                            if (ShadeFlag == IntShadeOn || ShadeFlag == ExtShadeOn || ShadeFlag == BGShadeOn || ShadeFlag == ExtScreenOn)
                                QRadSWwinAbs(IGlass, SurfNum) += QS(solEnclosureNum) * dataConstruction.Construct(ConstrNumSh).AbsDiffBack(IGlass);
                            if (ShadeFlag == IntBlindOn || ShadeFlag == ExtBlindOn) {
                                BlAbsDiffBk = InterpSlatAng(SurfaceWindow(SurfNum).SlatAngThisTS,
                                                            SurfaceWindow(SurfNum).MovableSlats,
                                                            dataConstruction.Construct(ConstrNumSh).BlAbsDiffBack(_, IGlass));
                                QRadSWwinAbs(IGlass, SurfNum) += QS(solEnclosureNum) * BlAbsDiffBk;
                            }
                        }
                        BlNum = SurfaceWindow(SurfNum).BlindNumber;
                        if (ShadeFlag == IntShadeOn)
                            SurfaceWindow(SurfNum).IntLWAbsByShade =
                                QL(radEnclosureNum) * dataConstruction.Construct(ConstrNumSh).ShadeAbsorpThermal * TMULT(radEnclosureNum);
                        if (ShadeFlag == IntBlindOn) {
                            EffBlEmiss = InterpSlatAng(
                                SurfaceWindow(SurfNum).SlatAngThisTS, SurfaceWindow(SurfNum).MovableSlats, SurfaceWindow(SurfNum).EffShBlindEmiss);
                            SurfaceWindow(SurfNum).IntLWAbsByShade = QL(radEnclosureNum) * EffBlEmiss * TMULT(radEnclosureNum);
                        }
                        if (ShadeFlag == IntShadeOn || ShadeFlag == ExtShadeOn || ShadeFlag == BGShadeOn || ShadeFlag == ExtScreenOn)
                            SurfaceWindow(SurfNum).IntSWAbsByShade = QS(solEnclosureNum) * dataConstruction.Construct(ConstrNumSh).AbsDiffBackShade;
                        if (ShadeFlag == IntBlindOn || ShadeFlag == ExtBlindOn || ShadeFlag == BGBlindOn) {
                            AbsDiffBkBl = InterpSlatAng(
                                SurfaceWindow(SurfNum).SlatAngThisTS, SurfaceWindow(SurfNum).MovableSlats, dataConstruction.Construct(ConstrNumSh).AbsDiffBackBlind);
                            SurfaceWindow(SurfNum).IntSWAbsByShade = QS(solEnclosureNum) * AbsDiffBkBl;
                        }
                        // Correct for divider shadowing
                        if (ShadeFlag == ExtShadeOn || ShadeFlag == ExtBlindOn || ShadeFlag == ExtScreenOn)
                            SurfaceWindow(SurfNum).IntSWAbsByShade *= SurfaceWindow(SurfNum).GlazedFrac;

                    } else if (ShadeFlag == SwitchableGlazing) { // Switchable glazing
                        for (IGlass = 1; IGlass <= TotGlassLayers; ++IGlass) {
                            QRadSWwinAbs(IGlass, SurfNum) += QS(solEnclosureNum) * InterpSw(SurfaceWindow(SurfNum).SwitchingFactor,
                                                                                            dataConstruction.Construct(ConstrNum).AbsDiffBack(IGlass),
                                                                                            dataConstruction.Construct(ConstrNumSh).AbsDiffBack(IGlass));
                        }

                    } // End of shading flag check

                    // Note that FrameQRadInAbs is initially calculated in InitSolarHeatGains
                    if (SurfaceWindow(SurfNum).FrameArea > 0.0)
                        SurfaceWindow(SurfNum).FrameQRadInAbs +=
                            (QS(solEnclosureNum) * SurfaceWindow(SurfNum).FrameSolAbsorp +
                             (QL(radEnclosureNum) * TMULT(radEnclosureNum) + QHTRadSysSurf(SurfNum) + QCoolingPanelSurf(SurfNum) +
                              QHWBaseboardSurf(SurfNum) + QSteamBaseboardSurf(SurfNum) + QElecBaseboardSurf(SurfNum)) *
                                 SurfaceWindow(SurfNum).FrameEmis) *
                            (1.0 + 0.5 * SurfaceWindow(SurfNum).ProjCorrFrIn); // Window has a frame
                    if (SurfaceWindow(SurfNum).DividerArea > 0.0) {            // Window has dividers
                        DividerThermAbs = SurfaceWindow(SurfNum).DividerEmis;
                        DividerSolAbs = SurfaceWindow(SurfNum).DividerSolAbsorp;
                        if (SurfaceWindow(SurfNum).DividerType == Suspended) { // Suspended divider; account for inside glass
                            MatNumGl = dataConstruction.Construct(ConstrNum).LayerPoint(dataConstruction.Construct(ConstrNum).TotLayers);
                            TransGl = dataMaterial.Material(MatNumGl).Trans;
                            ReflGl = dataMaterial.Material(MatNumGl).ReflectSolBeamBack;
                            AbsGl = 1.0 - TransGl - ReflGl;
                            DividerSolRefl = 1.0 - DividerSolAbs;
                            DividerSolAbs = AbsGl + TransGl * (DividerSolAbs + DividerSolRefl * AbsGl) / (1.0 - DividerSolRefl * ReflGl);
                            DividerThermAbs = dataMaterial.Material(MatNumGl).AbsorpThermalBack;
                        }
                        // Correct for interior shade transmittance
                        if (ShadeFlag == IntShadeOn) {
                            MatNumSh = dataConstruction.Construct(ConstrNumSh).LayerPoint(dataConstruction.Construct(ConstrNumSh).TotLayers);
                            DividerSolAbs *= dataMaterial.Material(MatNumSh).Trans;
                            DividerThermAbs *= dataMaterial.Material(MatNumSh).TransThermal;
                        } else if (ShadeFlag == IntBlindOn) {
                            DividerSolAbs *= InterpSlatAng(
                                SurfaceWindow(SurfNum).SlatAngThisTS, SurfaceWindow(SurfNum).MovableSlats, Blind(BlNum).SolBackDiffDiffTrans);
                            DividerThermAbs *=
                                InterpSlatAng(SurfaceWindow(SurfNum).SlatAngThisTS, SurfaceWindow(SurfNum).MovableSlats, Blind(BlNum).IRBackTrans);
                        }
                        // Note that DividerQRadInAbs is initially calculated in InitSolarHeatGains
                        SurfaceWindow(SurfNum).DividerQRadInAbs +=
                            (QS(solEnclosureNum) * DividerSolAbs +
                             (QL(radEnclosureNum) * TMULT(radEnclosureNum) + QHTRadSysSurf(SurfNum) + QCoolingPanelSurf(SurfNum) +
                              QHWBaseboardSurf(SurfNum) + QSteamBaseboardSurf(SurfNum) + QElecBaseboardSurf(SurfNum)) *
                                 DividerThermAbs) *
                            (1.0 + SurfaceWindow(SurfNum).ProjCorrDivIn);
                    }

                } else if (SurfaceWindow(SurfNum).WindowModelType == WindowEQLModel) {

                    // ConstrNumSh = Surface(SurfNum)%ShadedConstruction
                    ConstrNum = Surface(SurfNum).Construction;
                    // TotGlassLayers = Construct(ConstrNum)%TotGlassLayers

                    // These calculations are repeated from InitInternalHeatGains for the Zone Component Loads Report
                    pulseMultipler = 0.01; // the W/sqft pulse for the zone
                    if (!doLoadComponentPulseNow) {
                        QRadThermInAbs(SurfNum) = QL(radEnclosureNum) * TMULT(radEnclosureNum) * ITABSF(SurfNum);
                    } else {
                        curQL = QL(radEnclosureNum);
                        // for the loads component report during the special sizing run increase the radiant portion
                        // a small amount to create a "pulse" of heat that is used for the
                        adjQL = curQL + DataViewFactorInformation::ZoneRadiantInfo(radEnclosureNum).FloorArea * pulseMultipler;
                        // ITABSF is the Inside Thermal Absorptance
                        // TMULT is a multiplier for each zone/radiant enclosure
                        // QRadThermInAbs is the thermal radiation absorbed on inside surfaces
                        QRadThermInAbs(SurfNum) = adjQL * TMULT(radEnclosureNum) * ITABSF(SurfNum);
                    }
                    // Radiations absorbed by the window layers coming from zone side
                    EQLNum = dataConstruction.Construct(ConstrNum).EQLConsPtr;
                    for (Lay = 1; Lay <= CFS(EQLNum).NL; ++Lay) {
                        QRadSWwinAbs(Lay, SurfNum) += QS(solEnclosureNum) * dataConstruction.Construct(ConstrNum).AbsDiffBackEQL(Lay);
                    }
                    // Window frame has not been included for equivalent layer model yet

                } // end if for IF ( SurfaceWindow(SurfNum)%WindowModelType /= WindowEQLModel) THEN

            } // End of opaque surface vs. window check

            // OUTSIDE OF SURFACE CASES
            if (Surface(SurfNum).ExtBoundCond > 0) { // Interzone surface

                if (dataConstruction.Construct(ConstrNum).TransDiff > 0.0) { // Interzone window

                    // Short-wave radiation absorbed in panes of corresponding window in adjacent zone
                    SurfNumAdjZone = Surface(SurfNum).ExtBoundCond;

                    if (SurfaceWindow(SurfNumAdjZone).WindowModelType != WindowEQLModel) {
                        for (IGlass = 1; IGlass <= TotGlassLayers; ++IGlass) {
                            QRadSWwinAbs(IGlass, SurfNumAdjZone) +=
                                QS(solEnclosureNum) * dataConstruction.Construct(Surface(SurfNumAdjZone).Construction).AbsDiff(IGlass);
                            // Note that AbsDiff rather than AbsDiffBack is used in the above since the
                            // radiation from the current zone is incident on the outside of the adjacent
                            // zone's window.
                        }
                    } else { // IF (SurfaceWindow(SurfNumAdjZone)%WindowModelType == WindowEQLModel) THEN
                        ConstrNum = Surface(SurfNumAdjZone).Construction;
                        EQLNum = dataConstruction.Construct(ConstrNum).EQLConsPtr;
                        for (Lay = 1; Lay <= CFS(EQLNum).NL; ++Lay) {
                            QRadSWwinAbs(Lay, SurfNumAdjZone) += QS(solEnclosureNum) * dataConstruction.Construct(ConstrNum).AbsDiffFrontEQL(Lay);
                            // Note that AbsDiffFrontEQL rather than AbsDiffBackEQL is used in the above
                            // since the radiation from the current zone is incident on the outside of the
                            // adjacent zone's window.
                        }
                    }
                }

            } else if (dataConstruction.Construct(ConstrNum).TransDiff <= 0.0) { // Opaque exterior surface
                // Calculate absorbed solar on outside if movable exterior insulation in place
                HMovInsul = 0.0;
                if (Surface(SurfNum).MaterialMovInsulExt > 0) EvalOutsideMovableInsulation(SurfNum, HMovInsul, RoughIndexMovInsul, AbsExt);
                if (HMovInsul > 0) { // Movable outside insulation in place
                    QRadSWOutMvIns(SurfNum) = QRadSWOutAbs(SurfNum) * AbsExt / dataMaterial.Material(dataConstruction.Construct(ConstrNum).LayerPoint(1)).AbsorpSolar;
                    // For transparent insulation, allow some sunlight to get through the movable insulation.
                    // The equation below is derived by taking what is transmitted through the layer and applying
                    // the fraction that is absorbed plus the back reflected portion (first order reflection only)
                    // to the plane between the transparent insulation and the exterior surface face.
                    QRadSWOutAbs(SurfNum) = dataMaterial.Material(Surface(SurfNum).MaterialMovInsulExt).Trans * QRadSWOutMvIns(SurfNum) *
                                            ((dataMaterial.Material(dataConstruction.Construct(ConstrNum).LayerPoint(1)).AbsorpSolar / AbsExt) +
                                             (1 - dataMaterial.Material(dataConstruction.Construct(ConstrNum).LayerPoint(1)).AbsorpSolar));
                    SWOutAbsTotalReport(SurfNum) = QRadSWOutAbs(SurfNum) * Surface(SurfNum).Area;
                    SWOutAbsEnergyReport(SurfNum) = SWOutAbsTotalReport(SurfNum) * TimeStepZoneSec;
                }
            }
        }

        // RJH 08/30/07 - Add InitialDifSolInAbs, InitialDifSolwinAbs, and InitialDifSolAbsByShade
        // calced in CalcWinTransDifSolInitialDistribution to QRadSWInAbs, QRadSWwinAbs, and IntSWAbsByShade here
        for (SurfNum = 1; SurfNum <= TotSurfaces; ++SurfNum) {
            int const zoneNum = Surface(SurfNum).Zone;
            if (!Surface(SurfNum).HeatTransSurf || zoneNum == 0) continue; // Skip non-heat transfer surfaces
            if (Surface(SurfNum).Class == SurfaceClass_TDD_Dome) continue; // Skip tubular daylighting device domes
            ConstrNum = Surface(SurfNum).Construction;
            if (dataConstruction.Construct(ConstrNum).TransDiff <= 0.0) { // Opaque surface
                QRadSWInAbs(SurfNum) += InitialDifSolInAbs(SurfNum);
            } else { // Window
                if (SurfaceWindow(SurfNum).WindowModelType != WindowBSDFModel && SurfaceWindow(SurfNum).WindowModelType != WindowEQLModel) {
                    ConstrNumSh = Surface(SurfNum).ShadedConstruction;
                    if (SurfaceWindow(SurfNum).StormWinFlag == 1) {
                        ConstrNum = Surface(SurfNum).StormWinConstruction;
                        ConstrNumSh = Surface(SurfNum).StormWinShadedConstruction;
                    }
                    TotGlassLayers = dataConstruction.Construct(ConstrNum).TotGlassLayers;
                    ShadeFlag = SurfaceWindow(SurfNum).ShadingFlag;
                    if (ShadeFlag <= 0) { // No window shading
                        for (IGlass = 1; IGlass <= TotGlassLayers; ++IGlass) {
                            QRadSWwinAbs(IGlass, SurfNum) += InitialDifSolwinAbs(IGlass, SurfNum);
                        }
                    } else if (ShadeFlag == IntShadeOn || ShadeFlag >= 3) {
                        // Interior, exterior or between-glass shade, screen or blind in place
                        for (IGlass = 1; IGlass <= dataConstruction.Construct(ConstrNumSh).TotGlassLayers; ++IGlass) {
                            QRadSWwinAbs(IGlass, SurfNum) += InitialDifSolwinAbs(IGlass, SurfNum);
                        }
                        if (ShadeFlag == IntShadeOn || ShadeFlag == ExtShadeOn || ShadeFlag == BGShadeOn || ShadeFlag == ExtScreenOn)
                            SurfaceWindow(SurfNum).IntSWAbsByShade += SurfaceWindow(SurfNum).InitialDifSolAbsByShade;
                        if (ShadeFlag == IntBlindOn || ShadeFlag == ExtBlindOn || ShadeFlag == BGBlindOn) {
                            SurfaceWindow(SurfNum).IntSWAbsByShade += SurfaceWindow(SurfNum).InitialDifSolAbsByShade;
                        }
                    } else if (ShadeFlag == SwitchableGlazing) { // Switchable glazing
                        for (IGlass = 1; IGlass <= TotGlassLayers; ++IGlass) {
                            QRadSWwinAbs(IGlass, SurfNum) += InitialDifSolwinAbs(IGlass, SurfNum);
                        }
                    } // End of shading flag check
                } else if (SurfaceWindow(SurfNum).WindowModelType == WindowBSDFModel) {
                    TotGlassLayers = dataConstruction.Construct(ConstrNum).TotGlassLayers;
                    for (IGlass = 1; IGlass <= TotGlassLayers; ++IGlass) {
                        QRadSWwinAbs(IGlass, SurfNum) += InitialDifSolwinAbs(IGlass, SurfNum);
                    }
                } else if (SurfaceWindow(SurfNum).WindowModelType == WindowEQLModel) {

                    // ConstrNum   = Surface(SurfNum)%Construction
                    EQLNum = dataConstruction.Construct(ConstrNum).EQLConsPtr;

                    for (Lay = 1; Lay <= CFS(EQLNum).NL; ++Lay) {
                        QRadSWwinAbs(Lay, SurfNum) += InitialDifSolwinAbs(Lay, SurfNum);
                    }
                }
            } // End of Opaque surface vs. Window check
        }     // End of SurfNum loop to initialize SW Absorbed values with CalcWinTransDifSolInitialDistribution results

        // RJH 09/07/07 - report variables for surface absorbed short wave radiation
        for (SurfNum = 1; SurfNum <= TotSurfaces; ++SurfNum) {
            SWwinAbsTotalReport(SurfNum) = 0.0;
            SWInAbsTotalReport(SurfNum) = 0.0;
            InitialDifSolInAbsReport(SurfNum) = 0.0;
            InitialDifSolInTransReport(SurfNum) = 0.0;
            int const zoneNum = Surface(SurfNum).Zone;
            if (!Surface(SurfNum).HeatTransSurf || zoneNum == 0) continue; // Skip non-heat transfer surfaces
            if (Surface(SurfNum).Class == SurfaceClass_TDD_Dome) continue; // Skip tubular daylighting device domes
            ConstrNum = Surface(SurfNum).Construction;
            if (dataConstruction.Construct(ConstrNum).TransDiff <= 0.0) { // Opaque surface
                // Initial Transmitted Diffuse Solar Absorbed on Inside of Surface[W]
                InitialDifSolInAbsReport(SurfNum) = InitialDifSolInAbs(SurfNum) * Surface(SurfNum).Area;
                // Total Shortwave Radiation Absorbed on Inside of Surface[W]
                SWInAbsTotalReport(SurfNum) = QRadSWInAbs(SurfNum) * Surface(SurfNum).Area;
            } else { // Window
                // Initial Transmitted Diffuse Solar Transmitted Through Inside of Surface[W]
                InitialDifSolInTransReport(SurfNum) += InitialDifSolInTrans(SurfNum) * Surface(SurfNum).Area;
                if (SurfaceWindow(SurfNum).WindowModelType != WindowEQLModel) {
                    ConstrNumSh = Surface(SurfNum).ShadedConstruction;
                    if (SurfaceWindow(SurfNum).StormWinFlag == 1) {
                        ConstrNum = Surface(SurfNum).StormWinConstruction;
                        ConstrNumSh = Surface(SurfNum).StormWinShadedConstruction;
                    }
                    if (SurfaceWindow(SurfNum).WindowModelType == WindowBSDFModel) {
                        TotGlassLayers = dataConstruction.Construct(ConstrNum).TotSolidLayers;
                    } else {
                        TotGlassLayers = dataConstruction.Construct(ConstrNum).TotGlassLayers;
                    }
                    ShadeFlag = SurfaceWindow(SurfNum).ShadingFlag;
                    if (ShadeFlag <= 0 || SurfaceWindow(SurfNum).WindowModelType == WindowBSDFModel) { // No window shading
                        for (IGlass = 1; IGlass <= TotGlassLayers; ++IGlass) {
                            // Initial Transmitted Diffuse Solar Absorbed on Inside of Surface[W]
                            InitialDifSolInAbsReport(SurfNum) += InitialDifSolwinAbs(IGlass, SurfNum) * Surface(SurfNum).Area;
                            // Total Shortwave Radiation Absorbed on Inside of Surface[W]
                            SWInAbsTotalReport(SurfNum) += QRadSWwinAbs(IGlass, SurfNum) * Surface(SurfNum).Area;
                            // Total Shortwave Absorbed:All Glass Layers[W]
                            SWwinAbsTotalReport(SurfNum) += QRadSWwinAbs(IGlass, SurfNum) * Surface(SurfNum).Area;
                        }
                    } else if (ShadeFlag == IntShadeOn || ShadeFlag >= 3) {
                        // Interior, exterior or between-glass shade, screen or blind in place
                        for (IGlass = 1; IGlass <= dataConstruction.Construct(ConstrNumSh).TotGlassLayers; ++IGlass) {
                            // Initial Transmitted Diffuse Solar Absorbed on Inside of Surface[W]
                            InitialDifSolInAbsReport(SurfNum) += InitialDifSolwinAbs(IGlass, SurfNum) * Surface(SurfNum).Area;
                            // Total Shortwave Radiation Absorbed on Inside of Surface[W]
                            SWInAbsTotalReport(SurfNum) += QRadSWwinAbs(IGlass, SurfNum) * Surface(SurfNum).Area;
                            // Total Shortwave Absorbed:All Glass Layers[W]
                            SWwinAbsTotalReport(SurfNum) += QRadSWwinAbs(IGlass, SurfNum) * Surface(SurfNum).Area;
                        }
                    } else if (ShadeFlag == SwitchableGlazing) { // Switchable glazing
                        for (IGlass = 1; IGlass <= TotGlassLayers; ++IGlass) {
                            // Initial Transmitted Diffuse Solar Absorbed on Inside of Surface[W]
                            InitialDifSolInAbsReport(SurfNum) += InitialDifSolwinAbs(IGlass, SurfNum) * Surface(SurfNum).Area;
                            // Total Shortwave Radiation Absorbed on Inside of Surface[W]
                            SWInAbsTotalReport(SurfNum) += QRadSWwinAbs(IGlass, SurfNum) * Surface(SurfNum).Area;
                            // Total Shortwave Absorbed:All Glass Layers[W]
                            SWwinAbsTotalReport(SurfNum) += QRadSWwinAbs(IGlass, SurfNum) * Surface(SurfNum).Area;
                        }
                    }    // End of shading flag check
                } else { // IF (SurfaceWindow(SurfNum)%WindowModelType == WindowEQLModel) THEN
                    ConstrNum = Surface(SurfNum).Construction;
                    EQLNum = dataConstruction.Construct(ConstrNum).EQLConsPtr;
                    for (Lay = 1; Lay <= CFS(EQLNum).NL; ++Lay) {

                        // Initial Transmitted Diffuse Solar Absorbed on Inside of Surface[W]
                        InitialDifSolInAbsReport(SurfNum) += InitialDifSolwinAbs(Lay, SurfNum) * Surface(SurfNum).Area;
                        // Total Shortwave Radiation Absorbed on Inside of Surface[W]
                        SWInAbsTotalReport(SurfNum) += QRadSWwinAbs(Lay, SurfNum) * Surface(SurfNum).Area;
                        // Total Shortwave Absorbed:All solid Layers[W]
                        SWwinAbsTotalReport(SurfNum) += QRadSWwinAbs(Lay, SurfNum) * Surface(SurfNum).Area;
                    }
                }
            } // End of Opaque surface vs. Window check
        }     // End of SurfNum loop to report variables for surface total absorbed short wave radiation

        DistributeTDDAbsorbedSolar();
    }

    void ComputeIntThermalAbsorpFactors()
    {

        // SUBROUTINE INFORMATION:
        //       AUTHOR         Legacy Code (George Walton)
        //       DATE WRITTEN   Legacy: Dec 1976
        //       MODIFIED       Nov. 99, FCW: to take into account movable interior shades and switchable glazing
        //                      June 01, FCW: to take into account interior blinds.
        //       RE-ENGINEERED  na

        // PURPOSE OF THIS SUBROUTINE:
        // This routine computes the fractions of long-wave radiation from lights, equipment and people
        // that is absorbed by each zone surface.

        // METHODOLOGY EMPLOYED:
        // The fraction is assumed to be proportional to the product of the surface area times its thermal absorptivity.

        // REFERENCES:
        // BLAST Routine: CITAF - Compute Interior Thermal Absorption Factors

        using namespace HeatBalanceMovableInsulation;
        using General::InterpSlatAng;
        using General::InterpSw;
        using HeatBalanceMovableInsulation::EvalInsideMovableInsulation;

        int ConstrNum;          // Construction number
        int ConstrNumSh;        // Shaded construction number
        int ShadeFlag;          // Window shading flag
        Real64 HMovInsul;       // Conductance of movable insulation
        Real64 AbsInt;          // Solar absorptance of movable insulation
        Real64 DividerThermAbs; // Window divider thermal absorptance
        int MatNumSh;           // Shade layer material number
        Real64 TauShIR;         // Shade or blind IR transmittance
        Real64 EffShDevEmiss;   // Effective emissivity of shade or blind

        if (!allocated(ITABSF)) {
            ITABSF.dimension(TotSurfaces, 0.0);
            TMULT.dimension(NumOfZones, 0.0);
        }

        for (int SurfNum = 1; SurfNum <= TotSurfaces; ++SurfNum) {
            if (!Surface(SurfNum).HeatTransSurf) continue;
            ConstrNum = Surface(SurfNum).Construction;
            ShadeFlag = SurfaceWindow(SurfNum).ShadingFlag;
            ITABSF(SurfNum) = dataConstruction.Construct(ConstrNum).InsideAbsorpThermal;
            HMovInsul = 0.0;
            if (dataConstruction.Construct(ConstrNum).TransDiff <= 0.0) { // Opaque surface
                if (Surface(SurfNum).MaterialMovInsulInt > 0) EvalInsideMovableInsulation(SurfNum, HMovInsul, AbsInt);
                if (HMovInsul > 0.0)
                    ITABSF(SurfNum) = dataMaterial.Material(Surface(SurfNum).MaterialMovInsulInt).AbsorpThermal; // Movable inside insulation present
            }
            // For window with an interior shade or blind, emissivity is a combination of glass and shade/blind emissivity
            if (ShadeFlag == IntShadeOn || ShadeFlag == IntBlindOn)
                ITABSF(SurfNum) =
                    InterpSlatAng(SurfaceWindow(SurfNum).SlatAngThisTS, SurfaceWindow(SurfNum).MovableSlats, SurfaceWindow(SurfNum).EffShBlindEmiss) +
                    InterpSlatAng(
                        SurfaceWindow(SurfNum).SlatAngThisTS,
                        SurfaceWindow(SurfNum).MovableSlats,
                        SurfaceWindow(SurfNum).EffGlassEmiss); // For shades, following interpolation just returns value of first element in array
        }

        for (int radEnclosureNum = 1; radEnclosureNum <= DataViewFactorInformation::NumOfRadiantEnclosures; ++radEnclosureNum) {

            Real64 SUM1 = 0.0;
            auto &thisEnclosure(DataViewFactorInformation::ZoneRadiantInfo(radEnclosureNum));

            for (int const SurfNum : thisEnclosure.SurfacePtr) {

                if (!Surface(SurfNum).HeatTransSurf) continue;

                ConstrNum = Surface(SurfNum).Construction;
                ShadeFlag = SurfaceWindow(SurfNum).ShadingFlag;
                if (ShadeFlag != SwitchableGlazing) {
                    SUM1 += Surface(SurfNum).Area * ITABSF(SurfNum);
                } else { // Switchable glazing
                    SUM1 += Surface(SurfNum).Area * InterpSw(SurfaceWindow(SurfNum).SwitchingFactor,
                                                             dataConstruction.Construct(ConstrNum).InsideAbsorpThermal,
                                                             dataConstruction.Construct(SurfaceWindow(SurfNum).ShadedConstruction).InsideAbsorpThermal);
                }

                // Window frame and divider effects
                if (SurfaceWindow(SurfNum).FrameArea > 0.0)
                    SUM1 += SurfaceWindow(SurfNum).FrameArea * (1.0 + 0.5 * SurfaceWindow(SurfNum).ProjCorrFrIn) * SurfaceWindow(SurfNum).FrameEmis;
                if (SurfaceWindow(SurfNum).DividerArea > 0.0) {
                    DividerThermAbs = SurfaceWindow(SurfNum).DividerEmis;
                    // Suspended (between-glass) divider; relevant emissivity is inner glass emissivity
                    if (SurfaceWindow(SurfNum).DividerType == Suspended) DividerThermAbs = dataConstruction.Construct(ConstrNum).InsideAbsorpThermal;
                    if (ShadeFlag == IntShadeOn || ShadeFlag == IntBlindOn) {
                        // Interior shade or blind in place
                        ConstrNumSh = SurfaceWindow(SurfNum).ShadedConstruction;
                        if (SurfaceWindow(SurfNum).HasShadeOrBlindLayer) {
                            MatNumSh = dataConstruction.Construct(ConstrNumSh).LayerPoint(dataConstruction.Construct(ConstrNumSh).TotLayers);
                            TauShIR = dataMaterial.Material(MatNumSh).TransThermal;
                            EffShDevEmiss = SurfaceWindow(SurfNum).EffShBlindEmiss(1);
                            if (ShadeFlag == IntBlindOn) {
                                TauShIR = InterpSlatAng(SurfaceWindow(SurfNum).SlatAngThisTS,
                                                        SurfaceWindow(SurfNum).MovableSlats,
                                                        Blind(SurfaceWindow(SurfNum).BlindNumber).IRBackTrans);
                                EffShDevEmiss = InterpSlatAng(SurfaceWindow(SurfNum).SlatAngThisTS,
                                                              SurfaceWindow(SurfNum).MovableSlats,
                                                              SurfaceWindow(SurfNum).EffShBlindEmiss);
                            }
                            SUM1 += SurfaceWindow(SurfNum).DividerArea * (EffShDevEmiss + DividerThermAbs * TauShIR);
                        } else {
                            // this is for EMS activated shade/blind but the window construction has no shade/blind layer
                            SUM1 += SurfaceWindow(SurfNum).DividerArea * (1.0 + SurfaceWindow(SurfNum).ProjCorrDivIn) * DividerThermAbs;
                        }
                    } else {
                        SUM1 += SurfaceWindow(SurfNum).DividerArea * (1.0 + SurfaceWindow(SurfNum).ProjCorrDivIn) * DividerThermAbs;
                    }
                }

            } // End of loop over surfaces in zone/enclosure

            TMULT(radEnclosureNum) = 1.0 / SUM1;

        } // End of loop over zones
    }

    void ComputeIntSWAbsorpFactors()
    {

        // SUBROUTINE INFORMATION:
        //       AUTHOR         Legacy (George Walton)
        //       DATE WRITTEN   Legacy (December 1980)
        //       MODIFIED       Nov. 99, FW; now called every time step to account for movable
        //                      window shades and insulation
        //                      Mar. 00, FW; change name from ComputeVisLightingAbsorpFactors
        //                      to ComputeIntSWAbsorpFactors
        //                      May 00, FW; add window frame and divider effects
        //                      June 01, FW: account for window blinds
        //                      Nov 01, FW: account for absorptance of exterior shades and interior or exterior blinds
        //                      Jan 03, FW: add between-glass shade/blind
        //                      May 06, RR: account for exterior window screens

        //       RE-ENGINEERED  na

        // PURPOSE OF THIS SUBROUTINE:
        // Computes VMULT, the inverse of the sum of area*(short-wave absorptance+transmittance) for
        // the surfaces in a zone. VMULT is used to calculate the zone interior diffuse short-wave radiation
        // absorbed by the inside of opaque zone surfaces or by the glass and shade/blind layers of zone windows.

        // Sets VCONV to zero (VCONV was formerly used to calculate convective gain due to short-wave
        // radiation absorbed by interior window shades).

        // METHODOLOGY EMPLOYED:
        // <description>

        // REFERENCES:
        // BLAST Routine - CIVAF - Compute Surface Absorption Factors For Short Wave Radiation
        //                         From Zone Lights And Diffuse Solar.

        // Using/Aliasing
        using namespace HeatBalanceMovableInsulation;
        using General::InterpSlatAng;
        using General::InterpSw;
        using namespace DataWindowEquivalentLayer;

        Real64 const SmallestAreaAbsProductAllowed(0.01); // Avoid a division by zero of the user has entered a bunch
        // of surfaces with zero absorptivity on the inside

        int ConstrNum; // DO loop counter for constructions
        Real64 SUM1;   // Intermediate calculation value for solar absorbed and transmitted
        //   by windows (including shade, blind or insulation, if present)
        int ShadeFlag;        // Shading flag
        int ConstrNumSh;      // Shaded construction number
        Real64 SwitchFac;     // Switching factor
        int Lay;              // Layer number
        Real64 AbsDiffLayWin; // Window layer short-wave absorptance
        Real64 AbsDiffTotWin; // Sum of window layer short-wave absorptances
        Real64 TransDiffWin;  // Window diffuse short-wave transmittance
        Real64 DiffAbsShade;  // Diffuse short-wave shade or blind absorptance
        Real64 AbsIntSurf;    // Inside surface short-wave absorptance
        Real64 AbsInt;
        Real64 HMovInsul;  // Conductance of movable insulation
        Real64 DividerAbs; // Window divider solar absorptance
        int MatNumGl;      // Glass material number
        Real64 TransGl;    // Glass layer short-wave transmittance, reflectance, absorptance
        Real64 ReflGl;
        Real64 AbsGl;
        Real64 DividerRefl; // Window divider short-wave reflectance

        static Array1D_bool FirstCalcZone; // for error message

        // FLOW:

        if (!allocated(VMULT)) {
            VMULT.dimension(DataViewFactorInformation::NumOfSolarEnclosures, 0.0);
            VCONV.dimension(DataViewFactorInformation::NumOfSolarEnclosures, 0.0);
        }
        if (ComputeIntSWAbsorpFactorsfirstTime) {
            FirstCalcZone.dimension(NumOfZones, true);
            ComputeIntSWAbsorpFactorsfirstTime = false;
        }

        for (int enclosureNum = 1; enclosureNum <= DataViewFactorInformation::NumOfSolarEnclosures; ++enclosureNum) {

            SUM1 = 0.0;

            for (int const SurfNum : DataViewFactorInformation::ZoneSolarInfo(enclosureNum).SurfacePtr) {

                ConstrNum = Surface(SurfNum).Construction;

                if (dataConstruction.Construct(ConstrNum).TransDiff <= 0.0) {

                    // Opaque surface

                    AbsIntSurf = dataConstruction.Construct(ConstrNum).InsideAbsorpSolar;
                    HMovInsul = 0.0;
                    if (Surface(SurfNum).MaterialMovInsulInt > 0) EvalInsideMovableInsulation(SurfNum, HMovInsul, AbsInt);
                    if (HMovInsul > 0.0) AbsIntSurf = AbsInt;
                    SUM1 += Surface(SurfNum).Area * AbsIntSurf;

                } else {

                    // Window
                    if (!dataConstruction.Construct(Surface(SurfNum).Construction).WindowTypeEQL) {
                        ShadeFlag = SurfaceWindow(SurfNum).ShadingFlag;
                        AbsDiffTotWin = 0.0;
                        ConstrNumSh = Surface(SurfNum).ShadedConstruction;
                        if (SurfaceWindow(SurfNum).StormWinFlag == 1) {
                            ConstrNum = Surface(SurfNum).StormWinConstruction;
                            ConstrNumSh = Surface(SurfNum).StormWinShadedConstruction;
                        }
                        SwitchFac = SurfaceWindow(SurfNum).SwitchingFactor;

                        // Sum of absorptances of glass layers
                        for (Lay = 1; Lay <= dataConstruction.Construct(ConstrNum).TotGlassLayers; ++Lay) {
                            AbsDiffLayWin = dataConstruction.Construct(ConstrNum).AbsDiffBack(Lay);

                            // Window with shade, screen or blind
                            if (ConstrNumSh != 0) {
                                if (ShadeFlag == IntShadeOn || ShadeFlag == ExtShadeOn || ShadeFlag == BGShadeOn || ShadeFlag == ExtScreenOn) {
                                    AbsDiffLayWin = dataConstruction.Construct(ConstrNumSh).AbsDiffBack(Lay);
                                } else if (ShadeFlag == IntBlindOn || ShadeFlag == ExtBlindOn || ShadeFlag == BGBlindOn) {
                                    AbsDiffLayWin = InterpSlatAng(SurfaceWindow(SurfNum).SlatAngThisTS,
                                                                  SurfaceWindow(SurfNum).MovableSlats,
                                                                  dataConstruction.Construct(ConstrNumSh).BlAbsDiffBack(_, Lay));
                                }
                            }

                            // Switchable glazing
                            if (ShadeFlag == SwitchableGlazing)
                                AbsDiffLayWin = InterpSw(SwitchFac, AbsDiffLayWin, dataConstruction.Construct(ConstrNumSh).AbsDiffBack(Lay));

                            AbsDiffTotWin += AbsDiffLayWin;
                        }

                        TransDiffWin = dataConstruction.Construct(ConstrNum).TransDiff;
                        DiffAbsShade = 0.0;

                        // Window with shade, screen or blind

                        if (ConstrNumSh != 0) {
                            if (ShadeFlag == IntShadeOn || ShadeFlag == ExtShadeOn || ShadeFlag == BGShadeOn || ShadeFlag == ExtScreenOn) {
                                TransDiffWin = dataConstruction.Construct(ConstrNumSh).TransDiff;
                                DiffAbsShade = dataConstruction.Construct(ConstrNumSh).AbsDiffBackShade;
                            } else if (ShadeFlag == IntBlindOn || ShadeFlag == ExtBlindOn || ShadeFlag == BGBlindOn) {
                                TransDiffWin = InterpSlatAng(
                                    SurfaceWindow(SurfNum).SlatAngThisTS, SurfaceWindow(SurfNum).MovableSlats, dataConstruction.Construct(ConstrNumSh).BlTransDiff);
                                DiffAbsShade = InterpSlatAng(SurfaceWindow(SurfNum).SlatAngThisTS,
                                                             SurfaceWindow(SurfNum).MovableSlats,
                                                             dataConstruction.Construct(ConstrNumSh).AbsDiffBackBlind);
                            }
                        }

                        // Switchable glazing

                        if (ShadeFlag == SwitchableGlazing) TransDiffWin = InterpSw(SwitchFac, TransDiffWin, dataConstruction.Construct(ConstrNumSh).TransDiff);

                        SUM1 += Surface(SurfNum).Area * (TransDiffWin + AbsDiffTotWin + DiffAbsShade);

                        // Window frame and divider effects (shade area is glazed area plus divider area)

                        if (SurfaceWindow(SurfNum).FrameArea > 0.0)
                            SUM1 += SurfaceWindow(SurfNum).FrameArea * SurfaceWindow(SurfNum).FrameSolAbsorp *
                                    (1.0 + 0.5 * SurfaceWindow(SurfNum).ProjCorrFrIn);
                        if (SurfaceWindow(SurfNum).DividerArea > 0.0) {
                            DividerAbs = SurfaceWindow(SurfNum).DividerSolAbsorp;
                            if (SurfaceWindow(SurfNum).DividerType == Suspended) {
                                // Suspended (between-glass) divider: account for glass on inside of divider
                                MatNumGl = dataConstruction.Construct(ConstrNum).LayerPoint(dataConstruction.Construct(ConstrNum).TotLayers);
                                TransGl = dataMaterial.Material(MatNumGl).Trans;
                                ReflGl = dataMaterial.Material(MatNumGl).ReflectSolBeamBack;
                                AbsGl = 1.0 - TransGl - ReflGl;
                                DividerRefl = 1.0 - DividerAbs;
                                DividerAbs = AbsGl + TransGl * (DividerAbs + DividerRefl * AbsGl) / (1.0 - DividerRefl * ReflGl);
                            }
                            if (ShadeFlag == IntShadeOn || ShadeFlag == IntBlindOn) {
                                SUM1 += SurfaceWindow(SurfNum).DividerArea * (DividerAbs + DiffAbsShade);
                            } else {
                                SUM1 += SurfaceWindow(SurfNum).DividerArea * (1.0 + SurfaceWindow(SurfNum).ProjCorrDivIn) * DividerAbs;
                            }
                        }
                    } else { // equivalent layer window
                        // In equivalent layer window solid layers (Glazing and shades) are treated equally
                        // frames and dividers are not supported
                        AbsDiffTotWin = 0.0;
                        AbsDiffLayWin = 0.0;
                        TransDiffWin = dataConstruction.Construct(ConstrNum).TransDiff;
                        for (Lay = 1; Lay <= CFS(dataConstruction.Construct(ConstrNum).EQLConsPtr).NL; ++Lay) {
                            AbsDiffLayWin = dataConstruction.Construct(ConstrNum).AbsDiffBackEQL(Lay);
                            AbsDiffTotWin += AbsDiffLayWin;
                        }
                        SUM1 += Surface(SurfNum).Area * (TransDiffWin + AbsDiffTotWin);
                    }
                } // End of check if opaque surface or window
            }     // End of loop over surfaces in zone

            if (SUM1 > SmallestAreaAbsProductAllowed) { // Everything is okay, proceed with the regular calculation
                VMULT(enclosureNum) = 1.0 / SUM1;

            } else { // the sum of area*solar absorptance for all surfaces in the zone is zero--either the user screwed up
                // or they really want to disallow any solar from being absorbed on the inside surfaces.  Fire off a
                // nasty warning message and then assume that no solar is ever absorbed (basically everything goes
                // back out whatever window is there.  Note that this also assumes that the shade has no effect.
                // That's probably not correct, but how correct is it to assume that no solar is absorbed anywhere
                // in the zone?
                if (FirstCalcZone(enclosureNum)) {
                    ShowWarningError("ComputeIntSWAbsorbFactors: Sum of area times inside solar absorption for all surfaces is zero in Zone: " +
                                     DataViewFactorInformation::ZoneSolarInfo(enclosureNum).Name);
                    FirstCalcZone(enclosureNum) = false;
                }
                VMULT(enclosureNum) = 0.0;
            }
        } // End of zone/enclosure loop
    }

    void ComputeDifSolExcZonesWIZWindows(int const NumberOfEnclosures) // Number of solar enclosures
    {

        // SUBROUTINE INFORMATION:
        //       AUTHOR         Legacy Code
        //       DATE WRITTEN
        //       MODIFIED       Jun 2007 - Lawrie - Speed enhancements.
        //       RE-ENGINEERED  Winkelmann, Lawrie

        // PURPOSE OF THIS SUBROUTINE:
        // This subroutine computes the diffuse solar exchange factors between zones with
        // interzone windows.

        static Array2D<Real64> D;

        if (!allocated(FractDifShortZtoZ)) {
            FractDifShortZtoZ.allocate(NumberOfEnclosures, NumberOfEnclosures);
            RecDifShortFromZ.allocate(NumberOfEnclosures);
            D.allocate(NumberOfEnclosures, NumberOfEnclosures);
        }

        RecDifShortFromZ = false;
        FractDifShortZtoZ.to_identity();
        D.to_identity();

        //      IF (.not. ANY(Zone%HasInterZoneWindow)) RETURN  ! this caused massive diffs
        if (KickOffSimulation || KickOffSizing) return;
        //            Compute fraction transmitted in one pass.

        for (int SurfNum = 1; SurfNum <= TotSurfaces; ++SurfNum) {
            if (!Surface(SurfNum).HeatTransSurf) continue;
            if (Surface(SurfNum).ExtBoundCond <= 0) continue;
            if (Surface(SurfNum).ExtBoundCond == SurfNum) continue;
            if (dataConstruction.Construct(Surface(SurfNum).Construction).TransDiff <= 0.0) continue;

            int surfZoneNum = Surface(SurfNum).Zone;
            if (!Zone(surfZoneNum).HasInterZoneWindow) continue;
            int NZ = Surface(SurfNum).SolarEnclIndex;
            int MZ = Surface(Surface(SurfNum).ExtBoundCond).SolarEnclIndex;
            FractDifShortZtoZ(NZ, MZ) += dataConstruction.Construct(Surface(SurfNum).Construction).TransDiff * VMULT(NZ) * Surface(SurfNum).Area;
            if (VMULT(NZ) != 0.0) RecDifShortFromZ(NZ) = true;
        }
        //          Compute fractions for multiple passes.

        Array2D<Real64>::size_type l(0u), m(0u), d(0u);
        for (int NZ = 1; NZ <= NumberOfEnclosures; ++NZ, d += NumberOfEnclosures + 1) {
            m = NZ - 1;
            Real64 D_d(0.0); // Local accumulator
            for (int MZ = 1; MZ <= NumberOfEnclosures; ++MZ, ++l, m += NumberOfEnclosures) {
                if (MZ == NZ) continue;
                D[l] = FractDifShortZtoZ[l] / (1.0 - FractDifShortZtoZ[l] * FractDifShortZtoZ[m]); // [ l ] == ( MZ, NZ ), [ m ] == ( NZ, MZ )
                D_d += FractDifShortZtoZ[m] * D[l];
            }
            D[d] += D_d; // [ d ] == ( NZ, NZ )
        }

        FractDifShortZtoZ = D;
        // added for CR 7999 & 7869
        assert(FractDifShortZtoZ.isize1() == NumberOfEnclosures);
        assert(FractDifShortZtoZ.isize2() == NumberOfEnclosures);
        l = 0u;
        for (int NZ = 1; NZ <= NumberOfEnclosures; ++NZ) {
            for (int MZ = 1; MZ <= NumberOfEnclosures; ++MZ, ++l) {
                if (MZ == NZ) continue;
                if (FractDifShortZtoZ[l] > 0.0) { // [ l ] == ( MZ, NZ )
                    RecDifShortFromZ(NZ) = true;
                    break;
                }
            }
        }

        //           Compute fractions for multiple zones.

        for (int IZ = 1; IZ <= NumberOfEnclosures; ++IZ) {
            if (!RecDifShortFromZ(IZ)) continue;

            for (int JZ = 1; JZ <= NumberOfEnclosures; ++JZ) {
                if (!RecDifShortFromZ(JZ)) continue;
                if (IZ == JZ) continue;
                if (D(IZ, JZ) == 0.0) continue;

                for (int KZ = 1; KZ <= NumberOfEnclosures; ++KZ) {
                    if (!RecDifShortFromZ(KZ)) continue;
                    if (IZ == KZ) continue;
                    if (JZ == KZ) continue;
                    if (D(JZ, KZ) == 0.0) continue;
                    FractDifShortZtoZ(IZ, KZ) += D(JZ, KZ) * D(IZ, JZ);

                    for (int LZ = 1; LZ <= NumberOfEnclosures; ++LZ) {
                        if (!RecDifShortFromZ(LZ)) continue;
                        if (IZ == LZ) continue;
                        if (JZ == LZ) continue;
                        if (KZ == LZ) continue;
                        if (D(KZ, LZ) == 0.0) continue;
                        FractDifShortZtoZ(IZ, LZ) += D(KZ, LZ) * D(JZ, KZ) * D(IZ, JZ);

                        for (int MZ = 1; MZ <= NumberOfEnclosures; ++MZ) {
                            if (!RecDifShortFromZ(MZ)) continue;
                            if (IZ == MZ) continue;
                            if (JZ == MZ) continue;
                            if (KZ == MZ) continue;
                            if (LZ == MZ) continue;
                            if (D(LZ, MZ) == 0.0) continue;
                            FractDifShortZtoZ(IZ, MZ) += D(LZ, MZ) * D(KZ, LZ) * D(JZ, KZ) * D(IZ, JZ);
                        } // MZ Loop

                    } // LZ Loop

                } // KZ Loop

            } // JZ Loop

        } // IZ Loop
    }

    void InitEMSControlledSurfaceProperties()
    {

        // SUBROUTINE INFORMATION:
        //       AUTHOR         B. Griffith
        //       DATE WRITTEN   April 2011
        //       MODIFIED       na
        //       RE-ENGINEERED  na

        // PURPOSE OF THIS SUBROUTINE:
        // initialize material and construction surface properties if being overriden by EMS

        // METHODOLOGY EMPLOYED:
        // update solar, thermal and visible absorptance values when actuated by EMS

        // REFERENCES:
        // na

        // USE STATEMENTS:
        // na

        // Locals
        // SUBROUTINE ARGUMENT DEFINITIONS:
        // na

        // SUBROUTINE PARAMETER DEFINITIONS:
        // na

        // INTERFACE BLOCK SPECIFICATIONS:
        // na

        // DERIVED TYPE DEFINITIONS:
        // na

        // SUBROUTINE LOCAL VARIABLE DECLARATIONS:
        static bool SurfPropOverridesPresent(false); // detect if EMS ever used for this and inits need to execute
        int MaterNum;                                // do loop counter over materials
        int ConstrNum;                               // do loop counter over constructions
        int TotLayers;                               // count of material layers in a construction
        int InsideMaterNum;                          // integer pointer for inside face's material layer
        int OutsideMaterNum;                         // integer pointer for outside face's material layer

        // first determine if anything needs to be done, once yes, then always init
        for (auto const &mat : dataMaterial.Material) {
            if ((mat.AbsorpSolarEMSOverrideOn) || (mat.AbsorpThermalEMSOverrideOn) || (mat.AbsorpVisibleEMSOverrideOn)) {
                SurfPropOverridesPresent = true;
                break;
            }
        }

        if (!SurfPropOverridesPresent) return; // quick return if nothing has ever needed to be done

        // first, loop over materials
        for (MaterNum = 1; MaterNum <= TotMaterials; ++MaterNum) {
            if (dataMaterial.Material(MaterNum).AbsorpSolarEMSOverrideOn) {
                dataMaterial.Material(MaterNum).AbsorpSolar = max(min(dataMaterial.Material(MaterNum).AbsorpSolarEMSOverride, 0.9999), 0.0001);
            } else {
                dataMaterial.Material(MaterNum).AbsorpSolar = dataMaterial.Material(MaterNum).AbsorpSolarInput;
            }
            if (dataMaterial.Material(MaterNum).AbsorpThermalEMSOverrideOn) {
                dataMaterial.Material(MaterNum).AbsorpThermal = max(min(dataMaterial.Material(MaterNum).AbsorpThermalEMSOverride, 0.9999), 0.0001);
            } else {
                dataMaterial.Material(MaterNum).AbsorpThermal = dataMaterial.Material(MaterNum).AbsorpThermalInput;
            }
            if (dataMaterial.Material(MaterNum).AbsorpVisibleEMSOverrideOn) {
                dataMaterial.Material(MaterNum).AbsorpVisible = max(min(dataMaterial.Material(MaterNum).AbsorpVisibleEMSOverride, 0.9999), 0.0001);
            } else {
                dataMaterial.Material(MaterNum).AbsorpVisible = dataMaterial.Material(MaterNum).AbsorpVisibleInput;
            }
        } // loop over materials

        // second, loop over constructions
        for (ConstrNum = 1; ConstrNum <= TotConstructs; ++ConstrNum) {
            if (dataConstruction.Construct(ConstrNum).TypeIsWindow) continue; // only override opaque constructions
            TotLayers = dataConstruction.Construct(ConstrNum).TotLayers;
            if (TotLayers == 0) continue; // error condition
            InsideMaterNum = dataConstruction.Construct(ConstrNum).LayerPoint(TotLayers);
            if (InsideMaterNum != 0) {
                dataConstruction.Construct(ConstrNum).InsideAbsorpVis = dataMaterial.Material(InsideMaterNum).AbsorpVisible;
                dataConstruction.Construct(ConstrNum).InsideAbsorpSolar = dataMaterial.Material(InsideMaterNum).AbsorpSolar;
                dataConstruction.Construct(ConstrNum).InsideAbsorpThermal = dataMaterial.Material(InsideMaterNum).AbsorpThermal;
            }

            OutsideMaterNum = dataConstruction.Construct(ConstrNum).LayerPoint(1);
            if (OutsideMaterNum != 0) {
                dataConstruction.Construct(ConstrNum).OutsideAbsorpVis = dataMaterial.Material(OutsideMaterNum).AbsorpVisible;
                dataConstruction.Construct(ConstrNum).OutsideAbsorpSolar = dataMaterial.Material(OutsideMaterNum).AbsorpSolar;
                dataConstruction.Construct(ConstrNum).OutsideAbsorpThermal = dataMaterial.Material(OutsideMaterNum).AbsorpThermal;
            }
        }
    }

    void InitEMSControlledConstructions()
    {

        // SUBROUTINE INFORMATION:
        //       AUTHOR         B. Griffith
        //       DATE WRITTEN   Jan 2012
        //       MODIFIED       na
        //       RE-ENGINEERED  na

        // PURPOSE OF THIS SUBROUTINE:
        // change construction on surface if overriden by EMS

        // METHODOLOGY EMPLOYED:
        // na

        // REFERENCES:
        // na

        // Using/Aliasing
        using DataRuntimeLanguage::EMSConstructActuatorChecked;
        using DataRuntimeLanguage::EMSConstructActuatorIsOkay;
        using General::TrimSigDigits;
        using HeatBalFiniteDiffManager::ConstructFD;

        // Locals
        // SUBROUTINE ARGUMENT DEFINITIONS:
        // na

        // SUBROUTINE PARAMETER DEFINITIONS:
        // na

        // INTERFACE BLOCK SPECIFICATIONS:
        // na

        // DERIVED TYPE DEFINITIONS:
        // na

        // SUBROUTINE LOCAL VARIABLE DECLARATIONS:
        static bool SurfConstructOverridesPresent(false); // detect if EMS ever used for this and inits need to execute

        if (std::any_of(Surface.begin(), Surface.end(), [](DataSurfaces::SurfaceData const &e) { return e.EMSConstructionOverrideON; }))
            SurfConstructOverridesPresent = true;

        if (!SurfConstructOverridesPresent) return;

        for (int SurfNum = 1; SurfNum <= TotSurfaces; ++SurfNum) {

            if (Surface(SurfNum).EMSConstructionOverrideON && (Surface(SurfNum).EMSConstructionOverrideValue > 0)) {

                if (dataConstruction.Construct(Surface(SurfNum).EMSConstructionOverrideValue).TypeIsWindow) { // okay, allways allow windows
                    EMSConstructActuatorChecked(Surface(SurfNum).EMSConstructionOverrideValue, SurfNum) = true;
                    EMSConstructActuatorIsOkay(Surface(SurfNum).EMSConstructionOverrideValue, SurfNum) = true;
                }

                if ((EMSConstructActuatorChecked(Surface(SurfNum).EMSConstructionOverrideValue, SurfNum)) &&
                    (EMSConstructActuatorIsOkay(Surface(SurfNum).EMSConstructionOverrideValue, SurfNum))) {

                    Surface(SurfNum).Construction = Surface(SurfNum).EMSConstructionOverrideValue;
                    dataConstruction.Construct(Surface(SurfNum).Construction).IsUsed = true;

                } else { // have not checked yet or is not okay, so see if we need to warn about incompatible
                    if (!EMSConstructActuatorChecked(Surface(SurfNum).EMSConstructionOverrideValue, SurfNum)) {
                        // check if constructions appear compatible

                        if (Surface(SurfNum).HeatTransferAlgorithm == HeatTransferModel_CTF ||
                                   Surface(SurfNum).HeatTransferAlgorithm == HeatTransferModel_EMPD) {
                            // compare old construction to new construction and see if terms match
                            // set as okay and turn false if find a big problem
                            EMSConstructActuatorIsOkay(Surface(SurfNum).EMSConstructionOverrideValue, SurfNum) = true;
                            EMSConstructActuatorChecked(Surface(SurfNum).EMSConstructionOverrideValue, SurfNum) = true;
                            if (dataConstruction.Construct(Surface(SurfNum).Construction).NumHistories !=
                                dataConstruction.Construct(Surface(SurfNum).EMSConstructionOverrideValue).NumHistories) {
                                // thow warning, but allow
                                ShowWarningError("InitEMSControlledConstructions: EMS Construction State Actuator may be unrealistic, incompatible "
                                                 "CTF timescales are being used.");
                                ShowContinueError("Construction named = " + dataConstruction.Construct(Surface(SurfNum).Construction).Name +
                                                  " has CTF timesteps = " + TrimSigDigits(dataConstruction.Construct(Surface(SurfNum).Construction).NumHistories));
                                ShowContinueError(
                                    "While construction named = " + dataConstruction.Construct(Surface(SurfNum).EMSConstructionOverrideValue).Name +
                                    " has CTF timesteps = " + TrimSigDigits(dataConstruction.Construct(Surface(SurfNum).EMSConstructionOverrideValue).NumHistories));
                                ShowContinueError("Transient heat transfer modeling may not be valid for surface name = " + Surface(SurfNum).Name +
                                                  ", and the simulation continues");
                            }
                            if (dataConstruction.Construct(Surface(SurfNum).Construction).NumCTFTerms !=
                                dataConstruction.Construct(Surface(SurfNum).EMSConstructionOverrideValue).NumCTFTerms) {
                                // thow warning, but allow
                                ShowWarningError("InitEMSControlledConstructions: EMS Construction State Actuator may be unrealistic, incompatible "
                                                 "CTF terms are being used.");
                                ShowContinueError(
                                    "Construction named = " + dataConstruction.Construct(Surface(SurfNum).Construction).Name +
                                    " has number of CTF terms = " + TrimSigDigits(dataConstruction.Construct(Surface(SurfNum).Construction).NumCTFTerms));
                                ShowContinueError("While construction named = " + dataConstruction.Construct(Surface(SurfNum).EMSConstructionOverrideValue).Name +
                                                  " has number of CTF terms = " +
                                                  TrimSigDigits(dataConstruction.Construct(Surface(SurfNum).EMSConstructionOverrideValue).NumCTFTerms));
                                ShowContinueError(
                                    "The actuator is allowed but the transient heat transfer modeling may not be valid for surface name = " +
                                    Surface(SurfNum).Name + ", and the simulation continues");
                            }

                            if (dataConstruction.Construct(Surface(SurfNum).Construction).SourceSinkPresent) {
                                if (!dataConstruction.Construct(Surface(SurfNum).EMSConstructionOverrideValue).SourceSinkPresent) {
                                    // thow warning, and do not allow
                                    ShowSevereError("InitEMSControlledConstructions: EMS Construction State Actuator not valid.");
                                    ShowContinueError("Construction named = " + dataConstruction.Construct(Surface(SurfNum).Construction).Name +
                                                      " has internal source/sink");
                                    ShowContinueError("While construction named = " + dataConstruction.Construct(Surface(SurfNum).EMSConstructionOverrideValue).Name +
                                                      " is not an internal source/sink construction");
                                    ShowContinueError("This actuator is not allowed for surface name = " + Surface(SurfNum).Name +
                                                      ", and the simulation continues without the override");

                                    EMSConstructActuatorIsOkay(Surface(SurfNum).EMSConstructionOverrideValue, SurfNum) = false;
                                }
                            }

                            if (EMSConstructActuatorIsOkay(Surface(SurfNum).EMSConstructionOverrideValue, SurfNum)) {
                                Surface(SurfNum).Construction = Surface(SurfNum).EMSConstructionOverrideValue;
                            }

                        } else if (Surface(SurfNum).HeatTransferAlgorithm == HeatTransferModel_CondFD) {
                            EMSConstructActuatorIsOkay(Surface(SurfNum).EMSConstructionOverrideValue, SurfNum) = true;
                            EMSConstructActuatorChecked(Surface(SurfNum).EMSConstructionOverrideValue, SurfNum) = true;
                            if (ConstructFD(Surface(SurfNum).Construction).TotNodes !=
                                ConstructFD(Surface(SurfNum).EMSConstructionOverrideValue).TotNodes) {
                                // thow warning, and do not allow
                                ShowSevereError("InitEMSControlledConstructions: EMS Construction State Actuator not valid.");
                                ShowContinueError(
                                    "Construction named = " + dataConstruction.Construct(Surface(SurfNum).Construction).Name +
                                    " has number of finite difference nodes =" + TrimSigDigits(ConstructFD(Surface(SurfNum).Construction).TotNodes));
                                ShowContinueError("While construction named = " + dataConstruction.Construct(Surface(SurfNum).EMSConstructionOverrideValue).Name +
                                                  "has number of finite difference nodes =" +
                                                  TrimSigDigits(ConstructFD(Surface(SurfNum).EMSConstructionOverrideValue).TotNodes));
                                ShowContinueError("This actuator is not allowed for surface name = " + Surface(SurfNum).Name +
                                                  ", and the simulation continues without the override");

                                EMSConstructActuatorIsOkay(Surface(SurfNum).EMSConstructionOverrideValue, SurfNum) = false;
                            }

                            if (dataConstruction.Construct(Surface(SurfNum).Construction).SourceSinkPresent) {
                                if (!dataConstruction.Construct(Surface(SurfNum).EMSConstructionOverrideValue).SourceSinkPresent) {
                                    // thow warning, and do not allow
                                    ShowSevereError("InitEMSControlledConstructions: EMS Construction State Actuator not valid.");
                                    ShowContinueError("Construction named = " + dataConstruction.Construct(Surface(SurfNum).Construction).Name +
                                                      " has internal source/sink");
                                    ShowContinueError("While construction named = " + dataConstruction.Construct(Surface(SurfNum).EMSConstructionOverrideValue).Name +
                                                      " is not an internal source/sink construction");
                                    ShowContinueError("This actuator is not allowed for surface name = " + Surface(SurfNum).Name +
                                                      ", and the simulation continues without the override");

                                    EMSConstructActuatorIsOkay(Surface(SurfNum).EMSConstructionOverrideValue, SurfNum) = false;
                                }
                            }

                            if (EMSConstructActuatorIsOkay(Surface(SurfNum).EMSConstructionOverrideValue, SurfNum)) {
                                Surface(SurfNum).Construction = Surface(SurfNum).EMSConstructionOverrideValue;
                            }

                        } else if (Surface(SurfNum).HeatTransferAlgorithm == HeatTransferModel_HAMT) { // don't allow
                            ShowSevereError("InitEMSControlledConstructions: EMS Construction State Actuator not available with Heat transfer "
                                            "algorithm CombinedHeatAndMoistureFiniteElement.");
                            ShowContinueError("This actuator is not allowed for surface name = " + Surface(SurfNum).Name +
                                              ", and the simulation continues without the override");
                            EMSConstructActuatorChecked(Surface(SurfNum).EMSConstructionOverrideValue, SurfNum) = true;
                            EMSConstructActuatorIsOkay(Surface(SurfNum).EMSConstructionOverrideValue, SurfNum) = false;

                        } else if (Surface(SurfNum).HeatTransferAlgorithm == HeatTransferModel_Kiva) { // don't allow
                            ShowSevereError("InitEMSControlledConstructions: EMS Construction State Actuator not available for Surfaces with "
                                            "Foundation Outside Boundary Condition.");
                            ShowContinueError("This actuator is not allowed for surface name = " + Surface(SurfNum).Name +
                                              ", and the simulation continues without the override");
                            EMSConstructActuatorChecked(Surface(SurfNum).EMSConstructionOverrideValue, SurfNum) = true;
                            EMSConstructActuatorIsOkay(Surface(SurfNum).EMSConstructionOverrideValue, SurfNum) = false;
                        }

                    } else {
                        // do nothing, has been checked and is not okay with single warning already issued.
                    }
                }
            } else {
                Surface(SurfNum).Construction = Surface(SurfNum).ConstructionStoredInputValue;
            }
        }
    }

    // End Initialization Section of the Module
    //******************************************************************************

    // Begin Algorithm Section of the Module
    //******************************************************************************

    // Beginning of Record Keeping subroutines for the HB Module
    // *****************************************************************************

    void UpdateFinalSurfaceHeatBalance(EnergyPlusData &state)
    {

        // SUBROUTINE INFORMATION:
        //       AUTHOR         Rick Strand
        //       DATE WRITTEN   December 2000
        //       MODIFIED       na
        //       RE-ENGINEERED  na

        // PURPOSE OF THIS SUBROUTINE:
        // If a radiant system is present and was on for part of the time step,
        // then we probably need to make yet another pass through the heat balance.
        // This is necessary because the heat source/sink to the surface that is
        // the radiant system may have varied during the system time steps.

        // METHODOLOGY EMPLOYED:
        // First, determine whether or not the radiant system was running.  If
        // any of the Qsource terms are non-zero, then it was running.  Then,
        // update the current source terms with the "average" value calculated
        // by the radiant system algorithm.  This requires the "USE" of the
        // radiant algorithm module.  Finally, using this source value, redo
        // the inside and outside heat balances.

        // REFERENCES:
        // na

        // Using/Aliasing
        using CoolingPanelSimple::UpdateCoolingPanelSourceValAvg;
        using ElectricBaseboardRadiator::UpdateBBElecRadSourceValAvg;
        using HighTempRadiantSystem::UpdateHTRadSourceValAvg;
        using HWBaseboardRadiator::UpdateBBRadSourceValAvg;
        using LowTempRadiantSystem::UpdateRadSysSourceValAvg;
        using SteamBaseboardRadiator::UpdateBBSteamRadSourceValAvg;
        using SwimmingPool::UpdatePoolSourceValAvg;

        // Locals
        // SUBROUTINE ARGUMENT DEFINITIONS:
        // na

        // SUBROUTINE PARAMETER DEFINITIONS:
        // na

        // INTERFACE BLOCK SPECIFICATIONS:
        // na

        // DERIVED TYPE DEFINITIONS:
        // na

        // SUBROUTINE LOCAL VARIABLE DECLARATIONS:
        bool LowTempRadSysOn;     // .TRUE. if a low temperature radiant system is running
        bool HighTempRadSysOn;    // .TRUE. if a high temperature radiant system is running
        bool HWBaseboardSysOn;    // .TRUE. if a water baseboard heater is running
        bool SteamBaseboardSysOn; // .TRUE. if a steam baseboard heater is running
        bool ElecBaseboardSysOn;  // .TRUE. if a steam baseboard heater is running
        bool CoolingPanelSysOn;   // true if a simple cooling panel is running
        bool SwimmingPoolOn;      // true if a pool is present (running)

        // FLOW:
        UpdateRadSysSourceValAvg(LowTempRadSysOn);
        UpdateHTRadSourceValAvg(HighTempRadSysOn);
        UpdateBBRadSourceValAvg(HWBaseboardSysOn);
        UpdateBBSteamRadSourceValAvg(SteamBaseboardSysOn);
        UpdateBBElecRadSourceValAvg(ElecBaseboardSysOn);
        UpdateCoolingPanelSourceValAvg(state.dataChilledCeilingPanelSimple, CoolingPanelSysOn);
        UpdatePoolSourceValAvg(SwimmingPoolOn);

        if (LowTempRadSysOn || HighTempRadSysOn || HWBaseboardSysOn || SteamBaseboardSysOn || ElecBaseboardSysOn || CoolingPanelSysOn ||
            SwimmingPoolOn) {
            // Solve the zone heat balance 'Detailed' solution
            // Call the outside and inside surface heat balances
            CalcHeatBalanceOutsideSurf(state.dataConvectionCoefficients);
            CalcHeatBalanceInsideSurf(state);
        }
    }

    void UpdateThermalHistories()
    {

        // SUBROUTINE INFORMATION:
        //       AUTHOR         Russ Taylor
        //       DATE WRITTEN   June 1990
        //       MODIFIED       na
        //       RE-ENGINEERED  Mar98 (RKS)

        // PURPOSE OF THIS SUBROUTINE:
        // This subroutine updates and shifts the thermal and flux histories.

        // METHODOLOGY EMPLOYED:
        // If a surface runs on the user selected subhourly time step, then the
        // history terms for the temperatures and fluxes must simply be updated
        // and shifted.  However, if the surface runs at a different (longer) time
        // step, then the "master" history series is used for the interpolated
        // update scheme.

        // REFERENCES:
        // (I)BLAST legacy routine UTHRMH
        // Taylor et.al., Impact of Simultaneous Simulation of Buildings and
        // Mechanical Systems in Heat Balance Based Energy Analysis Programs
        // on System Response and Control, Building Simulation '91, IBPSA, Nice, France.

        // USE STATEMENTS:
        // na

        // Locals
        // SUBROUTINE PARAMETER DEFINITIONS:
        // na

        // INTERFACE BLOCK SPECIFICATIONS:
        // na

        // DERIVED TYPE DEFINITIONS:
        // na

        // SUBROUTINE LOCAL VARIABLE DECLARATIONS:
        int HistTermNum; // DO loop counter for history terms
        int SideNum;     // DO loop counter for surfaces sides (inside, outside)
        int SurfNum;     // Surface number DO loop counter

        static Array1D<Real64> QExt1;    // Heat flux at the exterior surface during first time step/series
        static Array1D<Real64> QInt1;    // Heat flux at the interior surface during first time step/series
        static Array1D<Real64> TempInt1; // Temperature of interior surface during first time step/series
        static Array1D<Real64> TempExt1; // Temperature of exterior surface during first time step/series
        static Array1D<Real64> Qsrc1;    // Heat source/sink (during first time step/series)
        static Array1D<Real64> Tsrc1;    // Temperature at source/sink (during first time step/series)
        static Array1D<Real64> Tuser1;   // Temperature at the user specified location (during first time step/series)
        static Array1D<Real64> SumTime;  // Amount of time that has elapsed from start of master history to
        // the current time step

        // FLOW:

        // Tuned Assure safe to use shared linear indexing below
        assert(equal_dimensions(TH, THM));
        assert(equal_dimensions(TH, QH));
        assert(equal_dimensions(TH, QHM));
        if (AnyConstructInternalSourceInInput) {
            assert(equal_dimensions(TsrcHist, QsrcHist));
            assert(equal_dimensions(TsrcHist, TsrcHistM));
            assert(equal_dimensions(TsrcHistM, QsrcHistM));
            assert(equal_dimensions(TuserHist, QsrcHist));
            assert(equal_dimensions(TuserHist, TuserHistM));
            assert(equal_dimensions(TuserHistM, QsrcHistM));
        }

        if (UpdateThermalHistoriesFirstTimeFlag) {
            QExt1.dimension(TotSurfaces, 0.0);
            QInt1.dimension(TotSurfaces, 0.0);
            TempInt1.dimension(TotSurfaces, 0.0);
            TempExt1.dimension(TotSurfaces, 0.0);
            SumTime.dimension(TotSurfaces, 0.0);
            if (AnyConstructInternalSourceInInput) {
                Qsrc1.dimension(TotSurfaces, 0.0);
                Tsrc1.dimension(TotSurfaces, 0.0);
                Tuser1.dimension(TotSurfaces, 0.0);
            }
            UpdateThermalHistoriesFirstTimeFlag = false;
        }

        auto const l111(TH.index(1, 1, 1));
        auto const l211(TH.index(2, 1, 1));
        auto l11(l111);
        auto l21(l211);
        for (SurfNum = 1; SurfNum <= TotSurfaces;
             ++SurfNum, ++l11, ++l21) { // Loop through all (heat transfer) surfaces...  [ l11 ] = ( 1, 1, SurfNum ), [ l21 ] = ( 2, 1, SurfNum )
            auto const &surface(Surface(SurfNum));

            if (surface.Class == SurfaceClass_Window || !surface.HeatTransSurf) continue;

            if ((surface.HeatTransferAlgorithm != HeatTransferModel_CTF) && (surface.HeatTransferAlgorithm != HeatTransferModel_EMPD)) continue;

            int const ConstrNum(surface.Construction);
            auto const &construct(dataConstruction.Construct(ConstrNum));

            if (construct.NumCTFTerms == 0) continue; // Skip surfaces with no history terms

            // Sign convention for the various terms in the following two equations
            // is based on the form of the Conduction Transfer Function equation
            // given by:
            // Qin,now  = (Sum of)(Y Tout) - (Sum of)(Z Tin) + (Sum of)(F Qin,old) + (Sum of)(V Qsrc)
            // Qout,now = (Sum of)(X Tout) - (Sum of)(Y Tin) + (Sum of)(F Qout,old) + (Sum of)(W Qsrc)
            // In both equations, flux is positive from outside to inside.  The V and W terms are for radiant systems only.

            // Set current inside flux:
            Real64 const QH_12 = QH[l21] = TH[l11] * construct.CTFCross(0) - TempSurfIn(SurfNum) * construct.CTFInside(0) +
                                           CTFConstInPart(SurfNum); // Heat source/sink term for radiant systems
            if (surface.Class == SurfaceClass_Floor || surface.Class == SurfaceClass_Wall || surface.Class == SurfaceClass_IntMass ||
                surface.Class == SurfaceClass_Roof || surface.Class == SurfaceClass_Door) {
                if (construct.SourceSinkPresent) {
                    Real64 const QH_12s = QH[l21] = QH_12 + QsrcHist(SurfNum, 1) * construct.CTFSourceIn(0);
                    OpaqSurfInsFaceConduction(SurfNum) = surface.Area * QH_12s;
                    OpaqSurfInsFaceConductionFlux(SurfNum) = QH_12s;
                } else {
                    OpaqSurfInsFaceConduction(SurfNum) = surface.Area * QH_12;
                    OpaqSurfInsFaceConductionFlux(SurfNum) = QH_12; // CR 8901
                }
                //      IF (Surface(SurfNum)%Class/=SurfaceClass_IntMass)  &
                //      ZoneOpaqSurfInsFaceCond(Surface(SurfNum)%Zone) = ZoneOpaqSurfInsFaceCond(Surface(SurfNum)%Zone) + &
                //              OpaqSurfInsFaceConduction(SurfNum)
                OpaqSurfInsFaceCondGainRep(SurfNum) = 0.0;
                OpaqSurfInsFaceCondLossRep(SurfNum) = 0.0;
                if (OpaqSurfInsFaceConduction(SurfNum) >= 0.0) {
                    OpaqSurfInsFaceCondGainRep(SurfNum) = OpaqSurfInsFaceConduction(SurfNum);
                } else {
                    OpaqSurfInsFaceCondLossRep(SurfNum) = -OpaqSurfInsFaceConduction(SurfNum);
                }
            }

            // Update the temperature at the source/sink location (if one is present)
            if (construct.SourceSinkPresent) {
                TempSource(SurfNum) = TsrcHist(SurfNum, 1) = TH[l11] * construct.CTFTSourceOut(0) + TempSurfIn(SurfNum) * construct.CTFTSourceIn(0) +
                                                             QsrcHist(SurfNum, 1) * construct.CTFTSourceQ(0) + CTFTsrcConstPart(SurfNum);
                TempUserLoc(SurfNum) = TuserHist(SurfNum, 1) = TH[l11] * construct.CTFTUserOut(0) + TempSurfIn(SurfNum) * construct.CTFTUserIn(0) +
                                                               QsrcHist(SurfNum, 1) * construct.CTFTUserSource(0) + CTFTuserConstPart(SurfNum);
            }

            if (surface.ExtBoundCond > 0) continue; // Don't need to evaluate outside for partitions

            // Set current outside flux:
            if (construct.SourceSinkPresent) {
                QH[l11] = TH[l11] * construct.CTFOutside(0) - TempSurfIn(SurfNum) * construct.CTFCross(0) +
                          QsrcHist(SurfNum, 1) * construct.CTFSourceOut(0) + CTFConstOutPart(SurfNum); // Heat source/sink term for radiant systems
            } else {
                QH[l11] = TH[l11] * construct.CTFOutside(0) - TempSurfIn(SurfNum) * construct.CTFCross(0) + CTFConstOutPart(SurfNum);
            }
            if (surface.Class == SurfaceClass_Floor || surface.Class == SurfaceClass_Wall || surface.Class == SurfaceClass_IntMass ||
                surface.Class == SurfaceClass_Roof || surface.Class == SurfaceClass_Door) {
                OpaqSurfOutsideFaceConductionFlux(SurfNum) = -QH[l11]; // switch sign for balance at outside face
                OpaqSurfOutsideFaceConduction(SurfNum) = surface.Area * OpaqSurfOutsideFaceConductionFlux(SurfNum);
            }

        } // ...end of loop over all (heat transfer) surfaces...

        l11 = l111;
        l21 = l211;
        for (SurfNum = 1; SurfNum <= TotSurfaces;
             ++SurfNum, ++l11, ++l21) { // Loop through all (heat transfer) surfaces...  [ l11 ] = ( 1, 1, SurfNum ), [ l21 ] = ( 2, 1, SurfNum )
            auto const &surface(Surface(SurfNum));

            if (surface.Class == SurfaceClass_Window || !surface.HeatTransSurf) continue;
            if ((surface.HeatTransferAlgorithm != HeatTransferModel_CTF) && (surface.HeatTransferAlgorithm != HeatTransferModel_EMPD) &&
                (surface.HeatTransferAlgorithm != HeatTransferModel_TDD))
                continue;
            if (SUMH(SurfNum) == 0) { // First time step in a block for a surface, update arrays
                TempExt1(SurfNum) = TH[l11];
                TempInt1(SurfNum) = TempSurfIn(SurfNum);
                QExt1(SurfNum) = QH[l11];
                QInt1(SurfNum) = QH[l21];
                if (AnyConstructInternalSourceInInput) {
                    Tsrc1(SurfNum) = TsrcHist(SurfNum, 1);
                    Tuser1(SurfNum) = TuserHist(SurfNum, 1);
                    Qsrc1(SurfNum) = QsrcHist(SurfNum, 1);
                }
            }

        } // ...end of loop over all (heat transfer) surfaces...

        // SHIFT TEMPERATURE AND FLUX HISTORIES:
        // SHIFT AIR TEMP AND FLUX SHIFT VALUES WHEN AT BOTTOM OF ARRAY SPACE.
        for (SurfNum = 1; SurfNum <= TotSurfaces; ++SurfNum) { // Loop through all (heat transfer) surfaces...
            auto const &surface(Surface(SurfNum));

            if (surface.Class == SurfaceClass_Window || surface.Class == SurfaceClass_TDD_Dome || !surface.HeatTransSurf) continue;
            if ((surface.HeatTransferAlgorithm != HeatTransferModel_CTF) && (surface.HeatTransferAlgorithm != HeatTransferModel_EMPD) &&
                (surface.HeatTransferAlgorithm != HeatTransferModel_TDD))
                continue;

            int const ConstrNum(surface.Construction);
            auto const &construct(dataConstruction.Construct(ConstrNum));

            ++SUMH(SurfNum);
            SumTime(SurfNum) = double(SUMH(SurfNum)) * TimeStepZone;

            if (SUMH(SurfNum) == construct.NumHistories) {

                SUMH(SurfNum) = 0;

                if (construct.NumCTFTerms > 1) {
                    int const numCTFTerms(construct.NumCTFTerms);
                    for (SideNum = 1; SideNum <= 2; ++SideNum) { // Tuned Index order switched for cache friendliness
                        auto l(THM.index(SideNum, numCTFTerms, SurfNum));
                        auto const li(THM.size3());
                        auto l1(l + li);
                        for (HistTermNum = numCTFTerms + 1; HistTermNum >= 3; --HistTermNum, l1 = l, l -= li) { // Tuned Linear indexing
                            // TH( SideNum, HistTermNum, SurfNum ) = THM( SideNum, HistTermNum, SurfNum ) = THM( SideNum, HistTermNum - 1, SurfNum );
                            // QH( SideNum, HistTermNum, SurfNum ) = QHM( SideNum, HistTermNum, SurfNum ) = QHM( SideNum, HistTermNum - 1, SurfNum );
                            TH[l1] = THM[l1] = THM[l];
                            QH[l1] = QHM[l1] = QHM[l];
                        }
                    }
                    if (construct.SourceSinkPresent) {
                        auto m(TsrcHistM.index(SurfNum, numCTFTerms));
                        auto m1(m + 1);
                        for (HistTermNum = numCTFTerms + 1; HistTermNum >= 3; --HistTermNum, --m, --m1) { // Tuned Linear indexing
                            // TsrcHist( SurfNum, HistTerm ) = TsrcHistM( SurfNum, HHistTerm ) = TsrcHistM( SurfNum, HistTermNum - 1 );
                            // QsrcHist( SurfNum, HistTerm ) = QsrcHistM( SurfNum, HHistTerm ) = QsrcHistM( SurfNum, HistTermNum - 1 );
                            TsrcHist[m1] = TsrcHistM[m1] = TsrcHistM[m];
                            QsrcHist[m1] = QsrcHistM[m1] = QsrcHistM[m];
                            TuserHist[m1] = TuserHistM[m1] = TuserHistM[m];
                        }
                    }
                }

                // Tuned Linear indexing
                // THM( 1, 2, SurfNum ) = TempExt1( SurfNum );
                // THM( 2, 2, SurfNum ) = TempInt1( SurfNum );
                // TsrcHistM( SurfNum, 2 ) = Tsrc1( SurfNum );
                // QHM( 1, 2, SurfNum ) = QExt1( SurfNum );
                // QHM( 2, 2, SurfNum ) = QInt1( SurfNum );
                // QsrcHistM( SurfNum, 2 ) = Qsrc1( SurfNum );
                //
                // TH( 1, 2, SurfNum ) = THM( 1, 2, SurfNum );
                // TH( 2, 2, SurfNum ) = THM( 2, 2, SurfNum );
                // TsrcHist( SurfNum, 2 ) = TsrcHistM( SurfNum, 2 );
                // QH( 1, 2, SurfNum ) = QHM( 1, 2, SurfNum );
                // QH( 2, 2, SurfNum ) = QHM( 2, 2, SurfNum );
                // QsrcHist( SurfNum, 2 ) = QsrcHistM( SurfNum, 2 );

                auto const l21(TH.index(1, 2, SurfNum)); // Linear index
                auto const l22(TH.index(2, 2, SurfNum)); // Linear index
                THM[l21] = TempExt1(SurfNum);
                THM[l22] = TempInt1(SurfNum);
                QHM[l21] = QExt1(SurfNum);
                QHM[l22] = QInt1(SurfNum);

                TH[l21] = THM[l21];
                TH[l22] = THM(2, 2, SurfNum);
                QH[l21] = QHM[l21];
                QH[l22] = QHM(2, 2, SurfNum);

                if (construct.SourceSinkPresent) {
                    TsrcHistM(SurfNum, 2) = Tsrc1(SurfNum);
                    TuserHistM(SurfNum, 2) = Tuser1(SurfNum);
                    QsrcHistM(SurfNum, 2) = Qsrc1(SurfNum);
                    TsrcHist(SurfNum, 2) = TsrcHistM(SurfNum, 2);
                    TuserHist(SurfNum, 2) = TuserHistM(SurfNum, 2);
                    QsrcHist(SurfNum, 2) = QsrcHistM(SurfNum, 2);
                }

            } else {

                Real64 const sum_steps(SumTime(SurfNum) / construct.CTFTimeStep);
                if (construct.NumCTFTerms > 1) {
                    int const numCTFTerms(construct.NumCTFTerms);
                    for (SideNum = 1; SideNum <= 2; ++SideNum) { // Tuned Index order switched for cache friendliness
                        auto l(THM.index(SideNum, numCTFTerms, SurfNum));
                        auto const s3(THM.size3());
                        auto l1(l + s3);
                        for (HistTermNum = numCTFTerms + 1; HistTermNum >= 3; --HistTermNum, l1 = l, l -= s3) { // Tuned Linear indexing
                            // Real64 const THM_l1( THM( SideNum, HistTermNum, SurfNum ) );
                            // TH( SideNum, HistTermNum, SurfNum ) = THM_l1 - ( THM_l1 - THM( SideNum, HistTermNum - 1, SurfNum ) ) * sum_steps;
                            // Real64 const QHM_l1( QHM( SideNum, HistTermNum, SurfNum ) );
                            // QH( SideNum, HistTermNum, SurfNum ) = QHM_l1 - ( QHM_l1 - QHM( SideNum, HistTermNum - 1, SurfNum ) ) * sum_steps;
                            Real64 const THM_l1(THM[l1]);
                            TH[l1] = THM_l1 - (THM_l1 - THM[l]) * sum_steps;
                            Real64 const QHM_l1(QHM[l1]);
                            QH[l1] = QHM_l1 - (QHM_l1 - QHM[l]) * sum_steps;
                        }
                    }
                    if (construct.SourceSinkPresent) {
                        auto m(TsrcHistM.index(SurfNum, numCTFTerms));
                        auto m1(m + 1);
                        for (HistTermNum = numCTFTerms + 1; HistTermNum >= 3; --HistTermNum, --m, --m1) { // Tuned Linear indexing [ l ] == ()
                            // Real64 const TsrcHistM_elem( TsrcHistM( SurfNum, HistTermNum ) );
                            // TsrcHist( SurfNum, HistTermNum ) = TsrcHistM_elem - ( TsrcHistM_elem - TsrcHistM( SurfNum, HistTermNum - 1 ) ) *
                            // sum_steps;  Real64 const QsrcHistM_elem( QsrcHistM( SurfNum, HistTermNum ) );  QsrcHist( SurfNum, HistTermNum ) =
                            // QsrcHistM_elem - ( QsrcHistM_elem - QsrcHistM( SurfNum, HistTermNum - 1 ) ) * sum_steps;
                            Real64 const TsrcHistM_m1(TsrcHistM[m1]);
                            TsrcHist[m1] = TsrcHistM_m1 - (TsrcHistM_m1 - TsrcHistM[m]) * sum_steps;
                            Real64 const QsrcHistM_m1(QsrcHistM[m1]);
                            QsrcHist[m1] = QsrcHistM_m1 - (QsrcHistM_m1 - QsrcHistM[m]) * sum_steps;
                            Real64 const TuserHistM_m1(TuserHistM[m1]);
                            TuserHist[m1] = TuserHistM_m1 - (TuserHistM_m1 - TuserHistM[m]) * sum_steps;
                        }
                    }
                }

                // Tuned Linear indexing
                // TH( 1, 2, SurfNum ) = THM( 1, 2, SurfNum ) - ( THM( 1, 2, SurfNum ) - TempExt1( SurfNum ) ) * sum_steps;
                // TH( 2, 2, SurfNum ) = THM( 2, 2, SurfNum ) - ( THM( 2, 2, SurfNum ) - TempInt1( SurfNum ) ) * sum_steps;
                // QH( 1, 2, SurfNum ) = QHM( 1, 2, SurfNum ) - ( QHM( 1, 2, SurfNum ) - QExt1( SurfNum ) ) * sum_steps;
                // QH( 2, 2, SurfNum ) = QHM( 2, 2, SurfNum ) - ( QHM( 2, 2, SurfNum ) - QInt1( SurfNum ) ) * sum_steps;

                auto const l21(TH.index(1, 2, SurfNum)); // Linear index
                auto const l22(TH.index(2, 2, SurfNum)); // Linear index
                TH[l21] = THM[l21] - (THM[l21] - TempExt1(SurfNum)) * sum_steps;
                TH[l22] = THM[l22] - (THM[l22] - TempInt1(SurfNum)) * sum_steps;
                QH[l21] = QHM[l21] - (QHM[l21] - QExt1(SurfNum)) * sum_steps;
                QH[l22] = QHM[l22] - (QHM[l22] - QInt1(SurfNum)) * sum_steps;

                // Tuned Linear indexing
                // TsrcHist( SurfNum, 2 ) = TsrcHistM( SurfNum, 2 ) - ( TsrcHistM( SurfNum, 2 ) - Tsrc1( SurfNum ) ) * sum_steps;
                // QsrcHist( SurfNum, 2 ) = QsrcHistM( SurfNum, 2 ) - ( QsrcHistM( SurfNum, 2 ) - Qsrc1( SurfNum ) ) * sum_steps;

                if (construct.SourceSinkPresent) {
                    auto const l2(TsrcHist.index(SurfNum, 2));
                    TsrcHist[l2] = TsrcHistM[l2] - (TsrcHistM[l2] - Tsrc1(SurfNum)) * sum_steps;
                    QsrcHist[l2] = QsrcHistM[l2] - (QsrcHistM[l2] - Qsrc1(SurfNum)) * sum_steps;
                    TuserHist[l2] = TuserHistM[l2] - (TuserHistM[l2] - Tuser1(SurfNum)) * sum_steps;
                }
            }

        } // ...end of loop over all (heat transfer) surfaces
    }

    void CalculateZoneMRT(Optional_int_const ZoneToResimulate) // if passed in, then only calculate surfaces that have this zone
    {

        // SUBROUTINE INFORMATION:
        //       AUTHOR         Rick Strand
        //       DATE WRITTEN   November 2000
        //       MODIFIED       na
        //       RE-ENGINEERED  na

        // PURPOSE OF THIS SUBROUTINE:
        // Calculates the current zone MRT for thermal comfort and radiation
        // calculation purposes.

        // METHODOLOGY EMPLOYED:
        // If you have to ask...

        // REFERENCES:
        // na

        // USE STATEMENTS:
        // na

        // Locals
        // SUBROUTINE ARGUMENT DEFINITIONS:

        // SUBROUTINE PARAMETER DEFINITIONS:
        // na

        // INTERFACE BLOCK SPECIFICATIONS:
        // na

        // DERIVED TYPE DEFINITIONS:
        // na

        // SUBROUTINE LOCAL VARIABLE DECLARATIONS:

        Real64 SumAET;                    // Intermediate calculational variable (area*emissivity*T) sum
        static Array1D<Real64> SurfaceAE; // Product of area and emissivity for each surface
        int SurfNum;                      // Surface number
        static Array1D<Real64> ZoneAESum; // Sum of area times emissivity for all zone surfaces
        int ZoneNum;                      // Zone number

        // FLOW:
        if (CalculateZoneMRTfirstTime) {
            SurfaceAE.allocate(TotSurfaces);
            ZoneAESum.allocate(NumOfZones);
            SurfaceAE = 0.0;
            ZoneAESum = 0.0;
            for (SurfNum = 1; SurfNum <= TotSurfaces; ++SurfNum) {
                if (Surface(SurfNum).HeatTransSurf) {
                    SurfaceAE(SurfNum) = Surface(SurfNum).Area * dataConstruction.Construct(Surface(SurfNum).Construction).InsideAbsorpThermal;
                    ZoneNum = Surface(SurfNum).Zone;
                    if (ZoneNum > 0) ZoneAESum(ZoneNum) += SurfaceAE(SurfNum);
                }
            }
        }

        for (ZoneNum = 1; ZoneNum <= NumOfZones; ++ZoneNum) {
            if (present(ZoneToResimulate) && (ZoneNum != ZoneToResimulate)) continue;
            SumAET = 0.0;
            for (SurfNum = Zone(ZoneNum).SurfaceFirst; SurfNum <= Zone(ZoneNum).SurfaceLast; ++SurfNum) {
                if (Surface(SurfNum).HeatTransSurf) {
                    SumAET += SurfaceAE(SurfNum) * TempSurfIn(SurfNum);
                }
            }
            if (ZoneAESum(ZoneNum) > 0.01) {
                MRT(ZoneNum) = SumAET / ZoneAESum(ZoneNum);
            } else {
                if (CalculateZoneMRTfirstTime) {
                    ShowWarningError("Zone areas*inside surface emissivities are summing to zero, for Zone=\"" + Zone(ZoneNum).Name + "\"");
                    ShowContinueError("As a result, MRT will be set to MAT for that zone");
                }
                MRT(ZoneNum) = MAT(ZoneNum);
            }
        }

        CalculateZoneMRTfirstTime = false;
    }

    // End of Record Keeping subroutines for the HB Module
    // *****************************************************************************

    // Beginning of Reporting subroutines for the HB Module
    // *****************************************************************************

    void ReportSurfaceHeatBalance()
    {

        // SUBROUTINE INFORMATION:
        //       AUTHOR         Linda Lawrie
        //       DATE WRITTEN   Oct 2000

        // PURPOSE OF THIS SUBROUTINE:
        // This subroutine puts the reporting part of the HBSurface Module in one area.

        using DataGlobals::CompLoadReportIsReq;
        using DataGlobals::NumOfTimeStepInHour;
        using DataSizing::CurOverallSimDay;
        using OutputReportTabular::feneSolarRadSeq;
        using OutputReportTabular::lightSWRadSeq;
        using SolarShading::ReportSurfaceShading;

        SumSurfaceHeatEmission = 0.0;

        ZoneMRT({1, NumOfZones}) = MRT({1, NumOfZones});

        ReportSurfaceShading();

        // update inside face radiation reports
        for (int SurfNum = 1; SurfNum <= TotSurfaces; ++SurfNum) {
            Real64 const surfaceArea(Surface(SurfNum).Area);
            // Tuned Replaced by one line form below for speed
            //			QdotRadNetSurfInRep( SurfNum ) = NetLWRadToSurf( SurfNum ) * surfaceArea;
            //			QdotRadNetSurfInRepPerArea( SurfNum ) = NetLWRadToSurf( SurfNum );
            QdotRadNetSurfInRep(SurfNum) = (QdotRadNetSurfInRepPerArea(SurfNum) = NetLWRadToSurf(SurfNum)) * surfaceArea;
            QRadNetSurfInReport(SurfNum) = QdotRadNetSurfInRep(SurfNum) * TimeStepZoneSec;

            if (Surface(SurfNum).Class != SurfaceClass_Window) { // not a window...
                QdotRadSolarInRepPerArea(SurfNum) = QRadSWInAbs(SurfNum) - QRadSWLightsInAbs(SurfNum);
                QdotRadSolarInRep(SurfNum) = QdotRadSolarInRepPerArea(SurfNum) * surfaceArea;
                QRadSolarInReport(SurfNum) = QdotRadSolarInRep(SurfNum) * TimeStepZoneSec;

                QdotRadLightsInRepPerArea(SurfNum) = QRadSWLightsInAbs(SurfNum);
                QdotRadLightsInRep(SurfNum) = QdotRadLightsInRepPerArea(SurfNum) * surfaceArea;
                QRadLightsInReport(SurfNum) = QdotRadLightsInRep(SurfNum) * TimeStepZoneSec;

                if (ZoneSizingCalc && CompLoadReportIsReq) {
                    int TimeStepInDay = (HourOfDay - 1) * NumOfTimeStepInHour + TimeStep;
                    lightSWRadSeq(CurOverallSimDay, TimeStepInDay, SurfNum) = QdotRadLightsInRep(SurfNum);
                    feneSolarRadSeq(CurOverallSimDay, TimeStepInDay, SurfNum) = QdotRadSolarInRep(SurfNum);
                }
            } else { // can we fill these for windows?
            }

            // Tuned Replaced by one line form below for speed
            //			QdotRadIntGainsInRepPerArea( SurfNum ) = QRadThermInAbs( SurfNum );
            //			QdotRadIntGainsInRep( SurfNum ) = QdotRadIntGainsInRepPerArea( SurfNum ) * surfaceArea;
            QdotRadIntGainsInRep(SurfNum) = (QdotRadIntGainsInRepPerArea(SurfNum) = QRadThermInAbs(SurfNum)) * surfaceArea;
            QRadIntGainsInReport(SurfNum) = QdotRadIntGainsInRep(SurfNum) * TimeStepZoneSec;

            QdotRadHVACInRepPerArea(SurfNum) = QHTRadSysSurf(SurfNum) + QCoolingPanelSurf(SurfNum) + QHWBaseboardSurf(SurfNum) +
                                               QSteamBaseboardSurf(SurfNum) + QElecBaseboardSurf(SurfNum);
            QdotRadHVACInRep(SurfNum) = QdotRadHVACInRepPerArea(SurfNum) * Surface(SurfNum).Area;
            // Tuned Replaced by one line form below for speed
            //			QdotRadHVACInRepPerArea( SurfNum ) = QHTRadSysSurf( SurfNum ) + QHWBaseboardSurf( SurfNum ) + QSteamBaseboardSurf(
            // SurfNum
            //)
            //+  QElecBaseboardSurf( SurfNum ); 			QdotRadHVACInRep( SurfNum ) = QdotRadHVACInRepPerArea( SurfNum ) *
            // surfaceArea;
            QdotRadHVACInRep(SurfNum) =
                (QdotRadHVACInRepPerArea(SurfNum) = QHTRadSysSurf(SurfNum) + QCoolingPanelSurf(SurfNum) + QHWBaseboardSurf(SurfNum) +
                                                    QSteamBaseboardSurf(SurfNum) + QElecBaseboardSurf(SurfNum)) *
                surfaceArea;
            QRadHVACInReport(SurfNum) = QdotRadHVACInRep(SurfNum) * TimeStepZoneSec;

            if (Surface(SurfNum).Class == SurfaceClass_Floor || Surface(SurfNum).Class == SurfaceClass_Wall ||
                Surface(SurfNum).Class == SurfaceClass_IntMass || Surface(SurfNum).Class == SurfaceClass_Roof ||
                Surface(SurfNum).Class == SurfaceClass_Door) {

                // inside face conduction updates
                OpaqSurfInsFaceConductionEnergy(SurfNum) = OpaqSurfInsFaceConduction(SurfNum) * TimeStepZoneSec;
                ZoneOpaqSurfInsFaceCond(Surface(SurfNum).Zone) += OpaqSurfInsFaceConduction(SurfNum);
                OpaqSurfInsFaceCondGainRep(SurfNum) = 0.0;
                OpaqSurfInsFaceCondLossRep(SurfNum) = 0.0;
                if (OpaqSurfInsFaceConduction(SurfNum) >= 0.0) {
                    OpaqSurfInsFaceCondGainRep(SurfNum) = OpaqSurfInsFaceConduction(SurfNum);
                } else {
                    OpaqSurfInsFaceCondLossRep(SurfNum) = -OpaqSurfInsFaceConduction(SurfNum);
                }

                // outside face conduction updates
                OpaqSurfOutsideFaceConductionEnergy(SurfNum) = OpaqSurfOutsideFaceConduction(SurfNum) * TimeStepZoneSec;
                ZoneOpaqSurfExtFaceCond(Surface(SurfNum).Zone) += OpaqSurfOutsideFaceConduction(SurfNum);
                OpaqSurfExtFaceCondGainRep(SurfNum) = 0.0;
                OpaqSurfExtFaceCondLossRep(SurfNum) = 0.0;
                if (OpaqSurfOutsideFaceConduction(SurfNum) >= 0.0) {
                    OpaqSurfExtFaceCondGainRep(SurfNum) = OpaqSurfOutsideFaceConduction(SurfNum);
                } else {
                    OpaqSurfExtFaceCondLossRep(SurfNum) = -OpaqSurfOutsideFaceConduction(SurfNum);
                }

                // do average surface conduction updates

                OpaqSurfAvgFaceConduction(SurfNum) = (OpaqSurfInsFaceConduction(SurfNum) - OpaqSurfOutsideFaceConduction(SurfNum)) / 2.0;
                OpaqSurfAvgFaceConductionFlux(SurfNum) = (OpaqSurfInsFaceConductionFlux(SurfNum) - OpaqSurfOutsideFaceConductionFlux(SurfNum)) / 2.0;
                OpaqSurfAvgFaceConductionEnergy(SurfNum) = OpaqSurfAvgFaceConduction(SurfNum) * TimeStepZoneSec;
                OpaqSurfAvgFaceCondGainRep(SurfNum) = 0.0;
                OpaqSurfAvgFaceCondLossRep(SurfNum) = 0.0;
                if (OpaqSurfAvgFaceConduction(SurfNum) >= 0.0) {
                    OpaqSurfAvgFaceCondGainRep(SurfNum) = OpaqSurfAvgFaceConduction(SurfNum);
                } else {
                    OpaqSurfAvgFaceCondLossRep(SurfNum) = -OpaqSurfAvgFaceConduction(SurfNum);
                }

                // do surface storage rate updates
                OpaqSurfStorageConductionFlux(SurfNum) = -(OpaqSurfInsFaceConductionFlux(SurfNum) + OpaqSurfOutsideFaceConductionFlux(SurfNum));
                OpaqSurfStorageConduction(SurfNum) = -(OpaqSurfInsFaceConduction(SurfNum) + OpaqSurfOutsideFaceConduction(SurfNum));
                OpaqSurfStorageConductionEnergy(SurfNum) = OpaqSurfStorageConduction(SurfNum) * TimeStepZoneSec;
                OpaqSurfStorageGainRep(SurfNum) = 0.0;
                OpaqSurfStorageCondLossRep(SurfNum) = 0.0;
                if (OpaqSurfStorageConduction(SurfNum) >= 0.0) {
                    OpaqSurfStorageGainRep(SurfNum) = OpaqSurfStorageConduction(SurfNum);
                } else {
                    OpaqSurfStorageCondLossRep(SurfNum) = -OpaqSurfStorageConduction(SurfNum);
                }

            } // opaque heat transfer surfaces.
            if (Surface(SurfNum).ExtBoundCond == ExternalEnvironment) {
                SumSurfaceHeatEmission += QHeatEmiReport(SurfNum) * TimeStepZoneSec;
            }
        } // loop over surfaces
        for (int ZoneNum = 1; ZoneNum <= NumOfZones; ++ZoneNum) {
            if (ZoneOpaqSurfInsFaceCond(ZoneNum) >= 0.0) {
                ZoneOpaqSurfInsFaceCondGainRep(ZoneNum) = ZoneOpaqSurfInsFaceCond(ZoneNum);
                ZnOpqSurfInsFaceCondGnRepEnrg(ZoneNum) = ZoneOpaqSurfInsFaceCondGainRep(ZoneNum) * TimeStepZoneSec;
            } else {
                ZoneOpaqSurfInsFaceCondLossRep(ZoneNum) = -ZoneOpaqSurfInsFaceCond(ZoneNum);
                ZnOpqSurfInsFaceCondLsRepEnrg(ZoneNum) = ZoneOpaqSurfInsFaceCondLossRep(ZoneNum) * TimeStepZoneSec;
            }

            if (ZoneOpaqSurfExtFaceCond(ZoneNum) >= 0.0) {
                ZoneOpaqSurfExtFaceCondGainRep(ZoneNum) = ZoneOpaqSurfExtFaceCond(ZoneNum);
                ZnOpqSurfExtFaceCondGnRepEnrg(ZoneNum) = ZoneOpaqSurfExtFaceCondGainRep(ZoneNum) * TimeStepZoneSec;
            } else {
                ZoneOpaqSurfExtFaceCondLossRep(ZoneNum) = -ZoneOpaqSurfExtFaceCond(ZoneNum);
                ZnOpqSurfExtFaceCondLsRepEnrg(ZoneNum) = ZoneOpaqSurfExtFaceCondLossRep(ZoneNum) * TimeStepZoneSec;
            }
        } // loop over zones
    }

    void ReportIntMovInsInsideSurfTemp()
    {
        int SurfNum;
        TempSurfInMovInsRep = TempSurfIn;
        for (SurfNum = 1; SurfNum <= TotSurfaces; ++SurfNum) {
            if (Surface(SurfNum).MaterialMovInsulInt > 0) {
                if (GetCurrentScheduleValue(Surface(SurfNum).SchedMovInsulInt) > 0.0) {
                    TempSurfInMovInsRep(SurfNum) = TempSurfInTmp(SurfNum);
                }
            }
        }
    }
    // End of Reporting subroutines for the HB Module
    // *****************************************************************************

    // *****************************************************************************
    // *****************************************************************************
    // *****************************************************************************
    // *****************************************************************************

    // Formerly EXTERNAL SUBROUTINES (heavily related to HeatBalanceSurfaceManager) now moved into namespace

    void CalcHeatBalanceOutsideSurf(ConvectionCoefficientsData &dataConvectionCoefficients, Optional_int_const ZoneToResimulate) // if passed in, then only calculate surfaces that have this zone
    {

        // SUBROUTINE INFORMATION:
        //       AUTHOR         George Walton
        //       DATE WRITTEN   December 1979
        //       MODIFIED       Jun 1990 (RDT for new CTF arrays);
        //                      Aug 2000 (RJL for MTF moisture calculations)
        //                      Sep 2000 (RKS for new radiant exchange algorithm)
        //                      Dec 2000 (RKS for radiant system model addition)
        //                      Apr 2002 (COP removed denominator from OSC calculation
        //                      Jul 2008 (P.Biddulph include calls to HAMT)
        //                      Jul 2011, M.J. Witte and C.O. Pedersen, add new fields to OSC for last T, max and min
        //                      Sep 2011 LKL/BG - resimulate only zones needing it for Radiant systems
        //       RE-ENGINEERED  Mar 1998 (RKS)

        // PURPOSE OF THIS SUBROUTINE:
        // This subroutine performs a heat balance on the outside face of each
        // surface in the building.

        // METHODOLOGY EMPLOYED:
        // Various boundary conditions are set and additional parameters are set-
        // up.  Then, the proper heat balance equation is selected based on the
        // presence of movable insulation, thermal mass of the surface construction,
        // and convection model being used.

        // REFERENCES:
        // (I)BLAST legacy routine HBOUT
        // 1989 ASHRAE Handbook of Fundamentals (Figure 1 on p. 22.4, convection correlations)

        // Using/Aliasing
        using namespace DataGlobals;
        using namespace DataEnvironment;
        using namespace DataHeatBalFanSys;
        using namespace DataHeatBalance;
        using namespace DataHeatBalSurface;
        using namespace DataSurfaces;
        using ConvectionCoefficients::InitExteriorConvectionCoeff;
        using ConvectionCoefficients::SetExtConvectionCoeff;
        using ConvectionCoefficients::SetIntConvectionCoeff;
        using DataMoistureBalance::HAirFD;
        using DataMoistureBalance::HConvExtFD;
        using DataMoistureBalance::HConvInFD;
        using DataMoistureBalance::HGrndFD;
        using DataMoistureBalance::HMassConvExtFD;
        using DataMoistureBalance::HMassConvInFD;
        using DataMoistureBalance::HSkyFD;
        using DataMoistureBalance::RhoVaporAirIn;
        using DataMoistureBalance::RhoVaporAirOut;
        using DataMoistureBalance::RhoVaporSurfIn;
        using DataMoistureBalance::TempOutsideAirFD;
        using HeatBalanceIntRadExchange::CalcInteriorRadExchange;
        using HeatBalanceMovableInsulation::EvalOutsideMovableInsulation;
        using ScheduleManager::GetCurrentScheduleValue;
        using ScheduleManager::GetScheduleIndex;
        using namespace Psychrometrics;
        using EcoRoofManager::CalcEcoRoof;

        // Locals
        // SUBROUTINE ARGUMENT DEFINITIONS:

        // SUBROUTINE PARAMETER DEFINITIONS:
        static std::string const RoutineName("CalcHeatBalanceOutsideSurf");
        static std::string const RoutineNameGroundTemp("CalcHeatBalanceOutsideSurf:GroundTemp");
        static std::string const RoutineNameGroundTempFC("CalcHeatBalanceOutsideSurf:GroundTempFC");
        static std::string const RoutineNameOtherSideCoefNoCalcExt("CalcHeatBalanceOutsideSurf:OtherSideCoefNoCalcExt");
        static std::string const RoutineNameOtherSideCoefCalcExt("CalcHeatBalanceOutsideSurf:OtherSideCoefCalcExt");
        static std::string const RoutineNameOSCM("CalcHeatBalanceOutsideSurf:OSCM");
        static std::string const RoutineNameExtEnvWetSurf("CalcHeatBalanceOutsideSurf:extEnvWetSurf");
        static std::string const RoutineNameExtEnvDrySurf("CalcHeatBalanceOutsideSurf:extEnvDrySurf");
        static std::string const RoutineNameNoWind("CalcHeatBalanceOutsideSurf:nowind");
        static std::string const RoutineNameOther("CalcHeatBalanceOutsideSurf:interior/other");
        static std::string const RoutineNameIZPart("CalcHeatBalanceOutsideSurf:IZPart");
        static std::string const HBSurfManGroundHAMT("HBSurfMan:Ground:HAMT");
        static std::string const HBSurfManRainHAMT("HBSurfMan:Rain:HAMT");
        static std::string const HBSurfManDrySurfCondFD("HBSurfMan:DrySurf:CondFD");
        static std::string const Outside("Outside");
        static std::string const BlankString;

        // INTERFACE BLOCK SPECIFICATIONS:
        // na

        // DERIVED TYPE DEFINITIONS:
        // na

        // SUBROUTINE LOCAL VARIABLE DECLARATIONS:
        Real64 AbsThermSurf;     // Thermal absoptance of the exterior surface
        int ConstrNum;           // Construction index for the current surface
        Real64 HGround;          // "Convection" coefficient from ground to surface
        Real64 HMovInsul;        // "Convection" coefficient of movable insulation
        Real64 HSky;             // "Convection" coefficient from sky to surface
        Real64 HAir;             // "Convection" coefficient from air to surface (radiation)
        Real64 ConstantTempCoef; // Temperature Coefficient as input or modified using sine wave  COP mod
        int RoughSurf;           // Roughness index of the exterior surface
        int SurfNum;             // Surface number DO loop counter
        int SrdSurfsNum;         // Surrounding surfaces list number
        int SrdSurfNum;          // Surrounding surface number DO loop counter
        Real64 SrdSurfTempAbs;   // Absolute temperature of a surrounding surface
        Real64 SrdSurfViewFac;   // View factor of a surrounding surface
        Real64 TempExt;          // Exterior temperature boundary condition
        int ZoneNum;             // Zone number the current surface is attached to
        int OPtr;
        Real64 RhoVaporSat;     // Local temporary saturated vapor density for checking
        bool MovInsulErrorFlag; // Movable Insulation error flag
        Real64 TSurf;           // Absolute temperature of the outside surface of an exterior surface

        // FUNCTION DEFINITIONS:
        // na

        // FLOW:
        MovInsulErrorFlag = false;

        if (AnyConstructInternalSourceInInput) {
            for (SurfNum = 1; SurfNum <= TotSurfaces; ++SurfNum) {
                // Need to transfer any source/sink for a surface to the local array.  Note that
                // the local array is flux (W/m2) while the QRadSysSource is heat transfer (W).
                // This must be done at this location so that this is always updated correctly.
                if (Surface(SurfNum).Area > 0.0)
                    QsrcHist(SurfNum, 1) = QRadSysSource(SurfNum) / Surface(SurfNum).Area; // Make sure we don't divide by zero...

                // next we add source (actually a sink) from any integrated PV
                if (Surface(SurfNum).Area > 0.0)
                    QsrcHist(SurfNum, 1) += QPVSysSource(SurfNum) / Surface(SurfNum).Area; // Make sure we don't divide by zero...
            }
        }

        if (present(ZoneToResimulate)) {
            CalcInteriorRadExchange(TH(2, 1, _), 0, NetLWRadToSurf, ZoneToResimulate, Outside);
        } else {
            CalcInteriorRadExchange(TH(2, 1, _), 0, NetLWRadToSurf, _, Outside);
        }

        for (SurfNum = 1; SurfNum <= TotSurfaces; ++SurfNum) { // Loop through all surfaces...

            ZoneNum = Surface(SurfNum).Zone;

            if (present(ZoneToResimulate)) {
                if ((ZoneNum != ZoneToResimulate) && (AdjacentZoneToSurface(SurfNum) != ZoneToResimulate)) {
                    continue; // skip surfaces that are not associated with this zone
                }
            }

            if (!Surface(SurfNum).HeatTransSurf || ZoneNum == 0) continue; // Skip non-heat transfer surfaces

            if (Surface(SurfNum).Class == SurfaceClass_Window) continue;
            // Interior windows in partitions use "normal" heat balance calculations
            // For rest, Outside surface temp of windows not needed in Window5 calculation approach.
            // Window layer temperatures are calculated in CalcHeatBalanceInsideSurf

            // Initializations for this surface
            ConstrNum = Surface(SurfNum).Construction;
            HMovInsul = 0.0;
            HSky = 0.0;
            HGround = 0.0;
            HAir = 0.0;
            HcExtSurf(SurfNum) = 0.0;
            HAirExtSurf(SurfNum) = 0.0;
            HSkyExtSurf(SurfNum) = 0.0;
            HGrdExtSurf(SurfNum) = 0.0;
            QRadLWOutSrdSurfs(SurfNum) = 0.0;

            // Calculate heat extract due to additional heat flux source term as the surface boundary condition

            if (Surface(SurfNum).OutsideHeatSourceTermSchedule) {
                QAdditionalHeatSourceOutside(SurfNum) =
                    EnergyPlus::ScheduleManager::GetCurrentScheduleValue(Surface(SurfNum).OutsideHeatSourceTermSchedule);
            }

            // Calculate the current outside surface temperature TH(SurfNum,1,1) for the
            // various different boundary conditions
            {
                auto const SELECT_CASE_var(Surface(SurfNum).ExtBoundCond);

                if (SELECT_CASE_var == Ground) { // Surface in contact with ground

                    TH(1, 1, SurfNum) = GroundTemp;

                    // Set the only radiant system heat balance coefficient that is non-zero for this case
                    if (dataConstruction.Construct(ConstrNum).SourceSinkPresent) RadSysToHBConstCoef(SurfNum) = TH(1, 1, SurfNum);

                    // start HAMT
                    if (Surface(SurfNum).HeatTransferAlgorithm == HeatTransferModel_HAMT) {
                        // Set variables used in the HAMT moisture balance
                        TempOutsideAirFD(SurfNum) = GroundTemp;
                        RhoVaporAirOut(SurfNum) = PsyRhovFnTdbRh(GroundTemp, 1.0, HBSurfManGroundHAMT);
                        HConvExtFD(SurfNum) = HighHConvLimit;

                        HMassConvExtFD(SurfNum) =
                            HConvExtFD(SurfNum) /
                            ((PsyRhoAirFnPbTdbW(OutBaroPress, GroundTemp, PsyWFnTdbRhPb(GroundTemp, 1.0, OutBaroPress, RoutineNameGroundTemp)) +
                              RhoVaporAirOut(SurfNum)) *
                             PsyCpAirFnW(OutHumRat));

                        HSkyFD(SurfNum) = HSky;
                        HGrndFD(SurfNum) = HGround;
                        HAirFD(SurfNum) = HAir;
                    }
                    // end HAMT

                    if (Surface(SurfNum).HeatTransferAlgorithm == HeatTransferModel_CondFD) {
                        // Set variables used in the FD moisture balance
                        TempOutsideAirFD(SurfNum) = GroundTemp;
                        RhoVaporAirOut(SurfNum) = PsyRhovFnTdbRhLBnd0C(GroundTemp, 1.0);
                        HConvExtFD(SurfNum) = HighHConvLimit;
                        HMassConvExtFD(SurfNum) =
                            HConvExtFD(SurfNum) /
                            ((PsyRhoAirFnPbTdbW(OutBaroPress, GroundTemp, PsyWFnTdbRhPb(GroundTemp, 1.0, OutBaroPress, RoutineNameGroundTemp)) +
                              RhoVaporAirOut(SurfNum)) *
                             PsyCpAirFnW(OutHumRat));
                        HSkyFD(SurfNum) = HSky;
                        HGrndFD(SurfNum) = HGround;
                        HAirFD(SurfNum) = HAir;
                    }

                    // Added for FCfactor grounds
                } else if (SELECT_CASE_var == GroundFCfactorMethod) { // Surface in contact with ground

                    TH(1, 1, SurfNum) = GroundTempFC;

                    // Set the only radiant system heat balance coefficient that is non-zero for this case
                    if (dataConstruction.Construct(ConstrNum).SourceSinkPresent) RadSysToHBConstCoef(SurfNum) = TH(1, 1, SurfNum);

                    if (Surface(SurfNum).HeatTransferAlgorithm == HeatTransferModel_HAMT) {
                        // Set variables used in the HAMT moisture balance
                        TempOutsideAirFD(SurfNum) = GroundTempFC;
                        RhoVaporAirOut(SurfNum) = PsyRhovFnTdbRh(GroundTempFC, 1.0, HBSurfManGroundHAMT);
                        HConvExtFD(SurfNum) = HighHConvLimit;

                        HMassConvExtFD(SurfNum) =
                            HConvExtFD(SurfNum) /
                            ((PsyRhoAirFnPbTdbW(OutBaroPress, GroundTempFC, PsyWFnTdbRhPb(GroundTempFC, 1.0, OutBaroPress, RoutineNameGroundTempFC)) +
                              RhoVaporAirOut(SurfNum)) *
                             PsyCpAirFnW(OutHumRat));

                        HSkyFD(SurfNum) = HSky;
                        HGrndFD(SurfNum) = HGround;
                        HAirFD(SurfNum) = HAir;
                    }

                    if (Surface(SurfNum).HeatTransferAlgorithm == HeatTransferModel_CondFD) {
                        // Set variables used in the FD moisture balance
                        TempOutsideAirFD(SurfNum) = GroundTempFC;
                        RhoVaporAirOut(SurfNum) = PsyRhovFnTdbRhLBnd0C(GroundTempFC, 1.0);
                        HConvExtFD(SurfNum) = HighHConvLimit;
                        HMassConvExtFD(SurfNum) =
                            HConvExtFD(SurfNum) /
                            ((PsyRhoAirFnPbTdbW(OutBaroPress, GroundTempFC, PsyWFnTdbRhPb(GroundTempFC, 1.0, OutBaroPress, RoutineNameGroundTempFC)) +
                              RhoVaporAirOut(SurfNum)) *
                             PsyCpAirFnW(OutHumRat));
                        HSkyFD(SurfNum) = HSky;
                        HGrndFD(SurfNum) = HGround;
                        HAirFD(SurfNum) = HAir;
                    }

                } else if (SELECT_CASE_var == OtherSideCoefNoCalcExt) {
                    // Use Other Side Coefficients to determine the surface film coefficient and
                    // the exterior boundary condition temperature

                    OPtr = Surface(SurfNum).OSCPtr;
                    // Set surface temp from previous timestep
                    if (BeginTimeStepFlag) {
                        OSC(OPtr).TOutsideSurfPast = TH(1, 1, SurfNum);
                    }

                    if (OSC(OPtr).ConstTempScheduleIndex != 0) { // Determine outside temperature from schedule
                        OSC(OPtr).ConstTemp = GetCurrentScheduleValue(OSC(OPtr).ConstTempScheduleIndex);
                    }

                    //  Allow for modification of TemperatureCoefficient with unitary sine wave.
                    if (OSC(OPtr).SinusoidalConstTempCoef) { // Sine wave C4
                        ConstantTempCoef = std::sin(2 * Pi * CurrentTime / OSC(OPtr).SinusoidPeriod);
                    } else {
                        ConstantTempCoef = OSC(OPtr).ConstTempCoef;
                    }

                    OSC(OPtr).OSCTempCalc = (OSC(OPtr).ZoneAirTempCoef * MAT(ZoneNum) + OSC(OPtr).ExtDryBulbCoef * Surface(SurfNum).OutDryBulbTemp +
                                             ConstantTempCoef * OSC(OPtr).ConstTemp + OSC(OPtr).GroundTempCoef * GroundTemp +
                                             OSC(OPtr).WindSpeedCoef * Surface(SurfNum).WindSpeed * Surface(SurfNum).OutDryBulbTemp +
                                             OSC(OPtr).TPreviousCoef * OSC(OPtr).TOutsideSurfPast);

                    // Enforce max/min limits if applicable
                    if (OSC(OPtr).MinLimitPresent) OSC(OPtr).OSCTempCalc = max(OSC(OPtr).MinTempLimit, OSC(OPtr).OSCTempCalc);
                    if (OSC(OPtr).MaxLimitPresent) OSC(OPtr).OSCTempCalc = min(OSC(OPtr).MaxTempLimit, OSC(OPtr).OSCTempCalc);

                    TH(1, 1, SurfNum) = OSC(OPtr).OSCTempCalc;

                    // Set the only radiant system heat balance coefficient that is non-zero for this case
                    if (dataConstruction.Construct(ConstrNum).SourceSinkPresent) RadSysToHBConstCoef(SurfNum) = TH(1, 1, SurfNum);

                    if (Surface(SurfNum).HeatTransferAlgorithm == HeatTransferModel_CondFD ||
                        Surface(SurfNum).HeatTransferAlgorithm == HeatTransferModel_HAMT) {
                        // Set variables used in the FD moisture balance and HAMT
                        TempOutsideAirFD(SurfNum) = TH(1, 1, SurfNum);
                        RhoVaporAirOut(SurfNum) = PsyRhovFnTdbWPb(TempOutsideAirFD(SurfNum), OutHumRat, OutBaroPress);
                        HConvExtFD(SurfNum) = HighHConvLimit;
                        HMassConvExtFD(SurfNum) =
                            HConvExtFD(SurfNum) /
                            ((PsyRhoAirFnPbTdbW(OutBaroPress,
                                                TempOutsideAirFD(SurfNum),
                                                PsyWFnTdbRhPb(TempOutsideAirFD(SurfNum), 1.0, OutBaroPress, RoutineNameOtherSideCoefNoCalcExt)) +
                              RhoVaporAirOut(SurfNum)) *
                             PsyCpAirFnW(OutHumRat));
                        HSkyFD(SurfNum) = HSky;
                        HGrndFD(SurfNum) = HGround;
                        HAirFD(SurfNum) = HAir;
                    }

                    // This ends the calculations for this surface and goes on to the next SurfNum

                } else if (SELECT_CASE_var == OtherSideCoefCalcExt) { // A surface with other side coefficients that define the outside environment

                    // First, set up the outside convection coefficient and the exterior temperature
                    // boundary condition for the surface
                    OPtr = Surface(SurfNum).OSCPtr;
                    // Set surface temp from previous timestep
                    if (BeginTimeStepFlag) {
                        OSC(OPtr).TOutsideSurfPast = TH(1, 1, SurfNum);
                    }

                    if (OSC(OPtr).ConstTempScheduleIndex != 0) { // Determine outside temperature from schedule
                        OSC(OPtr).ConstTemp = GetCurrentScheduleValue(OSC(OPtr).ConstTempScheduleIndex);
                    }

                    HcExtSurf(SurfNum) = OSC(OPtr).SurfFilmCoef;

                    OSC(OPtr).OSCTempCalc = (OSC(OPtr).ZoneAirTempCoef * MAT(ZoneNum) + OSC(OPtr).ExtDryBulbCoef * Surface(SurfNum).OutDryBulbTemp +
                                             OSC(OPtr).ConstTempCoef * OSC(OPtr).ConstTemp + OSC(OPtr).GroundTempCoef * GroundTemp +
                                             OSC(OPtr).WindSpeedCoef * Surface(SurfNum).WindSpeed * Surface(SurfNum).OutDryBulbTemp +
                                             OSC(OPtr).TPreviousCoef * OSC(OPtr).TOutsideSurfPast);

                    // Enforce max/min limits if applicable
                    if (OSC(OPtr).MinLimitPresent) OSC(OPtr).OSCTempCalc = max(OSC(OPtr).MinTempLimit, OSC(OPtr).OSCTempCalc);
                    if (OSC(OPtr).MaxLimitPresent) OSC(OPtr).OSCTempCalc = min(OSC(OPtr).MaxTempLimit, OSC(OPtr).OSCTempCalc);

                    TempExt = OSC(OPtr).OSCTempCalc;

                    // Set the only radiant system heat balance coefficient that is non-zero for this case
                    if (dataConstruction.Construct(ConstrNum).SourceSinkPresent) RadSysToHBConstCoef(SurfNum) = TH(1, 1, SurfNum);

                    if (Surface(SurfNum).HeatTransferAlgorithm == HeatTransferModel_CondFD ||
                        Surface(SurfNum).HeatTransferAlgorithm == HeatTransferModel_HAMT) {
                        // Set variables used in the FD moisture balance and HAMT
                        TempOutsideAirFD(SurfNum) = TempExt;
                        RhoVaporAirOut(SurfNum) = PsyRhovFnTdbWPb(TempOutsideAirFD(SurfNum), OutHumRat, OutBaroPress);
                        HConvExtFD(SurfNum) = HcExtSurf(SurfNum);
                        HMassConvExtFD(SurfNum) =
                            HConvExtFD(SurfNum) /
                            ((PsyRhoAirFnPbTdbW(OutBaroPress,
                                                TempOutsideAirFD(SurfNum),
                                                PsyWFnTdbRhPb(TempOutsideAirFD(SurfNum), 1.0, OutBaroPress, RoutineNameOtherSideCoefCalcExt)) +
                              RhoVaporAirOut(SurfNum)) *
                             PsyCpAirFnW(OutHumRat));
                        HSkyFD(SurfNum) = HSkyExtSurf(SurfNum);
                        HGrndFD(SurfNum) = HGrdExtSurf(SurfNum);
                        HAirFD(SurfNum) = HAirExtSurf(SurfNum);
                    }

                    // Call the outside surface temp calculation and pass the necessary terms
                    if (Surface(SurfNum).HeatTransferAlgorithm == HeatTransferModel_CTF ||
                        Surface(SurfNum).HeatTransferAlgorithm == HeatTransferModel_EMPD) {
                        CalcOutsideSurfTemp(SurfNum, ZoneNum, ConstrNum, HMovInsul, TempExt, MovInsulErrorFlag);
                        if (MovInsulErrorFlag) ShowFatalError("CalcOutsideSurfTemp: Program terminates due to preceding conditions.");
                    }

                    // This ends the calculations for this surface and goes on to the next SurfNum

                } else if (SELECT_CASE_var ==
                           OtherSideCondModeledExt) { // A surface with other side conditions determined from seperate, dynamic component
                    //                               modeling that defines the "outside environment"

                    // First, set up the outside convection coefficient and the exterior temperature
                    // boundary condition for the surface
                    OPtr = Surface(SurfNum).OSCMPtr;
                    // EMS overrides
                    if (OSCM(OPtr).EMSOverrideOnTConv) OSCM(OPtr).TConv = OSCM(OPtr).EMSOverrideTConvValue;
                    if (OSCM(OPtr).EMSOverrideOnHConv) OSCM(OPtr).HConv = OSCM(OPtr).EMSOverrideHConvValue;
                    if (OSCM(OPtr).EMSOverrideOnTRad) OSCM(OPtr).TRad = OSCM(OPtr).EMSOverrideTRadValue;
                    if (OSCM(OPtr).EMSOverrideOnHrad) OSCM(OPtr).HRad = OSCM(OPtr).EMSOverrideHradValue;
                    HcExtSurf(SurfNum) = OSCM(OPtr).HConv;

                    TempExt = OSCM(OPtr).TConv;

                    // Set the only radiant system heat balance coefficient that is non-zero for this case
                    if (dataConstruction.Construct(ConstrNum).SourceSinkPresent) RadSysToHBConstCoef(SurfNum) = TH(1, 1, SurfNum);

                    if (Surface(SurfNum).HeatTransferAlgorithm == HeatTransferModel_CondFD ||
                        Surface(SurfNum).HeatTransferAlgorithm == HeatTransferModel_HAMT) {
                        // Set variables used in the FD moisture balance and HAMT
                        TempOutsideAirFD(SurfNum) = TempExt;
                        RhoVaporAirOut(SurfNum) = PsyRhovFnTdbWPb(TempOutsideAirFD(SurfNum), OutHumRat, OutBaroPress);
                        HConvExtFD(SurfNum) = HcExtSurf(SurfNum);
                        HMassConvExtFD(SurfNum) =
                            HConvExtFD(SurfNum) / ((PsyRhoAirFnPbTdbW(OutBaroPress,
                                                                      TempOutsideAirFD(SurfNum),
                                                                      PsyWFnTdbRhPb(TempOutsideAirFD(SurfNum), 1.0, OutBaroPress, RoutineNameOSCM)) +
                                                    RhoVaporAirOut(SurfNum)) *
                                                   PsyCpAirFnW(OutHumRat));
                        HSkyFD(SurfNum) = OSCM(OPtr).HRad; // CR 8046, use sky term for surface to baffle IR
                        HGrndFD(SurfNum) = 0.0;            // CR 8046, null out and use only sky term for surface to baffle IR
                        HAirFD(SurfNum) = 0.0;             // CR 8046, null out and use only sky term for surface to baffle IR
                    }

                    // Call the outside surface temp calculation and pass the necessary terms
                    if (Surface(SurfNum).HeatTransferAlgorithm == HeatTransferModel_CTF ||
                        Surface(SurfNum).HeatTransferAlgorithm == HeatTransferModel_EMPD) {

                        if (Surface(SurfNum).ExtCavityPresent) {
                            CalcExteriorVentedCavity(dataConvectionCoefficients, SurfNum);
                        }

                        CalcOutsideSurfTemp(SurfNum, ZoneNum, ConstrNum, HMovInsul, TempExt, MovInsulErrorFlag);
                        if (MovInsulErrorFlag) ShowFatalError("CalcOutsideSurfTemp: Program terminates due to preceding conditions.");

                    } else if (Surface(SurfNum).HeatTransferAlgorithm == HeatTransferModel_CondFD ||
                               Surface(SurfNum).HeatTransferAlgorithm == HeatTransferModel_HAMT) {
                        if (Surface(SurfNum).ExtCavityPresent) {
                            CalcExteriorVentedCavity(dataConvectionCoefficients, SurfNum);
                        }
                    }

                    // This ends the calculations for this surface and goes on to the next SurfNum
                } else if (SELECT_CASE_var == ExternalEnvironment) {

                    // checking the EcoRoof presented in the external environment
                    // recompute each load by calling ecoroof

                    if (Surface(SurfNum).ExtEcoRoof) {
                        CalcEcoRoof(dataConvectionCoefficients, SurfNum, ZoneNum, ConstrNum, TempExt);
                        continue;
                    }

                    if (SurfaceWindow(SurfNum).StormWinFlag == 1) ConstrNum = Surface(SurfNum).StormWinConstruction;
                    RoughSurf = dataMaterial.Material(dataConstruction.Construct(ConstrNum).LayerPoint(1)).Roughness;
                    AbsThermSurf = dataMaterial.Material(dataConstruction.Construct(ConstrNum).LayerPoint(1)).AbsorpThermal;

                    // Check for outside movable insulation
                    if (Surface(SurfNum).MaterialMovInsulExt > 0) {
                        EvalOutsideMovableInsulation(SurfNum, HMovInsul, RoughSurf, AbsThermSurf);
                        if (HMovInsul > 0)
                            AbsThermSurf = dataMaterial.Material(Surface(SurfNum).MaterialMovInsulExt).AbsorpThermal; // Movable outside insulation present
                    }

                    // Check for exposure to wind (exterior environment)
                    if (Surface(SurfNum).ExtWind) {

                        // Calculate exterior heat transfer coefficients with windspeed (windspeed is calculated internally in subroutine)
                        InitExteriorConvectionCoeff(dataConvectionCoefficients,
                                                    SurfNum,
                                                    HMovInsul,
                                                    RoughSurf,
                                                    AbsThermSurf,
                                                    TH(1, 1, SurfNum),
                                                    HcExtSurf(SurfNum),
                                                    HSkyExtSurf(SurfNum),
                                                    HGrdExtSurf(SurfNum),
                                                    HAirExtSurf(SurfNum));

                        if (IsRain) { // Raining: since wind exposed, outside surface gets wet

                            if (Surface(SurfNum).ExtConvCoeff <= 0) { // Reset HcExtSurf because of wetness
                                HcExtSurf(SurfNum) = 1000.0;
                            } else { // User set
                                HcExtSurf(SurfNum) = SetExtConvectionCoeff(dataConvectionCoefficients, SurfNum);
                            }

                            TempExt = Surface(SurfNum).OutWetBulbTemp;

                            // start HAMT
                            if (Surface(SurfNum).HeatTransferAlgorithm == HeatTransferModel_HAMT) {
                                // Set variables used in the HAMT moisture balance
                                TempOutsideAirFD(SurfNum) = TempExt;
                                RhoVaporAirOut(SurfNum) = PsyRhovFnTdbRh(TempOutsideAirFD(SurfNum), 1.0, HBSurfManRainHAMT);
                                HConvExtFD(SurfNum) = HcExtSurf(SurfNum);
                                HMassConvExtFD(SurfNum) =
                                    HConvExtFD(SurfNum) /
                                    ((PsyRhoAirFnPbTdbW(OutBaroPress,
                                                        TempOutsideAirFD(SurfNum),
                                                        PsyWFnTdbRhPb(TempOutsideAirFD(SurfNum), 1.0, OutBaroPress, RoutineNameExtEnvWetSurf)) +
                                      RhoVaporAirOut(SurfNum)) *
                                     PsyCpAirFnW(OutHumRat));
                                HSkyFD(SurfNum) = HSkyExtSurf(SurfNum);
                                HGrndFD(SurfNum) = HGrdExtSurf(SurfNum);
                                HAirFD(SurfNum) = HAirExtSurf(SurfNum);
                            }
                            // end HAMT

                            if (Surface(SurfNum).HeatTransferAlgorithm == HeatTransferModel_CondFD) {
                                // Set variables used in the FD moisture balance
                                TempOutsideAirFD(SurfNum) = TempExt;
                                RhoVaporAirOut(SurfNum) = PsyRhovFnTdbRhLBnd0C(TempOutsideAirFD(SurfNum), 1.0);
                                HConvExtFD(SurfNum) = HcExtSurf(SurfNum);
                                HMassConvExtFD(SurfNum) =
                                    HConvExtFD(SurfNum) /
                                    ((PsyRhoAirFnPbTdbW(OutBaroPress,
                                                        TempOutsideAirFD(SurfNum),
                                                        PsyWFnTdbRhPb(TempOutsideAirFD(SurfNum), 1.0, OutBaroPress, RoutineNameExtEnvWetSurf)) +
                                      RhoVaporAirOut(SurfNum)) *
                                     PsyCpAirFnW(OutHumRat));
                                HSkyFD(SurfNum) = HSkyExtSurf(SurfNum);
                                HGrndFD(SurfNum) = HGrdExtSurf(SurfNum);
                                HAirFD(SurfNum) = HAirExtSurf(SurfNum);
                            }

                        } else { // Surface is dry, use the normal correlation

                            TempExt = Surface(SurfNum).OutDryBulbTemp;

                            if (Surface(SurfNum).HeatTransferAlgorithm == HeatTransferModel_CondFD ||
                                Surface(SurfNum).HeatTransferAlgorithm == HeatTransferModel_HAMT) {
                                // Set variables used in the FD moisture balance and HAMT
                                TempOutsideAirFD(SurfNum) = TempExt;
                                RhoVaporAirOut(SurfNum) = PsyRhovFnTdbWPb(TempOutsideAirFD(SurfNum), OutHumRat, OutBaroPress);
                                HConvExtFD(SurfNum) = HcExtSurf(SurfNum);
                                HMassConvExtFD(SurfNum) =
                                    HConvExtFD(SurfNum) /
                                    ((PsyRhoAirFnPbTdbW(OutBaroPress,
                                                        TempOutsideAirFD(SurfNum),
                                                        PsyWFnTdbRhPb(TempOutsideAirFD(SurfNum), 1.0, OutBaroPress, RoutineNameExtEnvDrySurf)) +
                                      RhoVaporAirOut(SurfNum)) *
                                     PsyCpAirFnW(OutHumRat));
                                //  check for saturation conditions of air
                                RhoVaporSat = PsyRhovFnTdbRh(TempOutsideAirFD(SurfNum), 1.0, HBSurfManDrySurfCondFD);
                                if (RhoVaporAirOut(SurfNum) > RhoVaporSat) RhoVaporAirOut(SurfNum) = RhoVaporSat;
                                HSkyFD(SurfNum) = HSkyExtSurf(SurfNum);
                                HGrndFD(SurfNum) = HGrdExtSurf(SurfNum);
                                HAirFD(SurfNum) = HAirExtSurf(SurfNum);
                            }
                        }

                    } else { // No wind

                        // Calculate exterior heat transfer coefficients for windspeed = 0
                        InitExteriorConvectionCoeff(dataConvectionCoefficients,
                                                    SurfNum,
                                                    HMovInsul,
                                                    RoughSurf,
                                                    AbsThermSurf,
                                                    TH(1, 1, SurfNum),
                                                    HcExtSurf(SurfNum),
                                                    HSkyExtSurf(SurfNum),
                                                    HGrdExtSurf(SurfNum),
                                                    HAirExtSurf(SurfNum));

                        TempExt = Surface(SurfNum).OutDryBulbTemp;

                        if (Surface(SurfNum).HeatTransferAlgorithm == HeatTransferModel_CondFD ||
                            Surface(SurfNum).HeatTransferAlgorithm == HeatTransferModel_HAMT) {
                            // Set variables used in the FD moisture balance and HAMT
                            TempOutsideAirFD(SurfNum) = TempExt;
                            RhoVaporAirOut(SurfNum) = PsyRhovFnTdbWPb(TempOutsideAirFD(SurfNum), OutHumRat, OutBaroPress);
                            HConvExtFD(SurfNum) = HcExtSurf(SurfNum);
                            HMassConvExtFD(SurfNum) =
                                HConvExtFD(SurfNum) /
                                ((PsyRhoAirFnPbTdbW(OutBaroPress,
                                                    TempOutsideAirFD(SurfNum),
                                                    PsyWFnTdbRhPb(TempOutsideAirFD(SurfNum), 1.0, OutBaroPress, RoutineNameNoWind)) +
                                  RhoVaporAirOut(SurfNum)) *
                                 PsyCpAirFnW(OutHumRat));
                            HSkyFD(SurfNum) = HSkyExtSurf(SurfNum);
                            HGrndFD(SurfNum) = HGrdExtSurf(SurfNum);
                            HAirFD(SurfNum) = HAirExtSurf(SurfNum);
                        }
                    }
                    // Calculate LWR from surrounding surfaces if defined for an exterior surface
                    QRadLWOutSrdSurfs(SurfNum) = 0;
                    if (Surface(SurfNum).HasSurroundingSurfProperties) {
                        SrdSurfsNum = Surface(SurfNum).SurroundingSurfacesNum;
                        TSurf = TH(1, 1, SurfNum) + KelvinConv;
                        for (SrdSurfNum = 1; SrdSurfNum <= SurroundingSurfsProperty(SrdSurfsNum).TotSurroundingSurface; SrdSurfNum++) {
                            SrdSurfViewFac = SurroundingSurfsProperty(SrdSurfsNum).SurroundingSurfs(SrdSurfNum).ViewFactor;
                            SrdSurfTempAbs =
                                GetCurrentScheduleValue(SurroundingSurfsProperty(SrdSurfsNum).SurroundingSurfs(SrdSurfNum).TempSchNum) + KelvinConv;
                            QRadLWOutSrdSurfs(SurfNum) += StefanBoltzmann * AbsThermSurf * SrdSurfViewFac * (pow_4(SrdSurfTempAbs) - pow_4(TSurf));
                        }
                    }

                    if (Surface(SurfNum).HeatTransferAlgorithm == HeatTransferModel_CTF ||
                        Surface(SurfNum).HeatTransferAlgorithm == HeatTransferModel_EMPD) {

                        CalcOutsideSurfTemp(SurfNum, ZoneNum, ConstrNum, HMovInsul, TempExt, MovInsulErrorFlag);
                        if (MovInsulErrorFlag) ShowFatalError("CalcOutsideSurfTemp: Program terminates due to preceding conditions.");
                    }

                } else if (SELECT_CASE_var == KivaFoundation) {
                    RoughSurf = dataMaterial.Material(dataConstruction.Construct(ConstrNum).LayerPoint(1)).Roughness;
                    AbsThermSurf = dataMaterial.Material(dataConstruction.Construct(ConstrNum).LayerPoint(1)).AbsorpThermal;

                    // Set Kiva exterior convection algorithms
                    InitExteriorConvectionCoeff(dataConvectionCoefficients,
                                                SurfNum,
                                                HMovInsul,
                                                RoughSurf,
                                                AbsThermSurf,
                                                TH(1, 1, SurfNum),
                                                HcExtSurf(SurfNum),
                                                HSkyExtSurf(SurfNum),
                                                HGrdExtSurf(SurfNum),
                                                HAirExtSurf(SurfNum));

                } else { // for interior or other zone surfaces

                    if (Surface(SurfNum).ExtBoundCond == SurfNum) { // Regular partition/internal mass

                        TH(1, 1, SurfNum) = TempSurfIn(SurfNum);

                        // No need to set any radiant system heat balance coefficients here--will be done during inside heat balance

                        if (Surface(SurfNum).HeatTransferAlgorithm == HeatTransferModel_CondFD ||
                            Surface(SurfNum).HeatTransferAlgorithm == HeatTransferModel_HAMT) {
                            // Set variables used in the FD moisture balance HAMT
                            TempOutsideAirFD(SurfNum) = TempSurfIn(SurfNum);
                            RhoVaporAirOut(SurfNum) = RhoVaporAirIn(SurfNum);
                            HConvExtFD(SurfNum) = HConvIn(SurfNum);
                            HMassConvExtFD(SurfNum) =
                                HConvExtFD(SurfNum) /
                                ((PsyRhoAirFnPbTdbW(OutBaroPress,
                                                    TempOutsideAirFD(SurfNum),
                                                    PsyWFnTdbRhPb(TempOutsideAirFD(SurfNum), 1.0, OutBaroPress, RoutineNameOther)) +
                                  RhoVaporAirOut(SurfNum)) *
                                 PsyCpAirFnW(OutHumRat));
                            HSkyFD(SurfNum) = 0.0;
                            HGrndFD(SurfNum) = 0.0;
                            HAirFD(SurfNum) = 0.0;
                        }

                    } else { // Interzone partition

                        TH(1, 1, SurfNum) = TH(2, 1, Surface(SurfNum).ExtBoundCond);

                        // No need to set any radiant system heat balance coefficients here--will be done during inside heat balance

                        if (Surface(SurfNum).HeatTransferAlgorithm == HeatTransferModel_CondFD ||
                            Surface(SurfNum).HeatTransferAlgorithm == HeatTransferModel_HAMT) {
                            // Set variables used in the FD moisture balance and HAMT
                            TempOutsideAirFD(SurfNum) = TH(2, 1, Surface(SurfNum).ExtBoundCond);
                            RhoVaporAirOut(SurfNum) = RhoVaporAirIn(Surface(SurfNum).ExtBoundCond);
                            HConvExtFD(SurfNum) = HConvIn(Surface(SurfNum).ExtBoundCond);
                            HMassConvExtFD(SurfNum) =
                                HConvExtFD(SurfNum) /
                                ((PsyRhoAirFnPbTdbW(OutBaroPress,
                                                    TempOutsideAirFD(SurfNum),
                                                    PsyWFnTdbRhPb(TempOutsideAirFD(SurfNum), 1.0, OutBaroPress, RoutineNameIZPart)) +
                                  RhoVaporAirOut(SurfNum)) *
                                 PsyCpAirFnW(OutHumRat));
                            HSkyFD(SurfNum) = 0.0;
                            HGrndFD(SurfNum) = 0.0;
                            HAirFD(SurfNum) = 0.0;
                        }
                    }

                    // This ends the calculations for this surface and goes on to the next SurfNum
                }
            }

            // fill in reporting values for outside face

            QdotConvOutRepPerArea(SurfNum) = GetQdotConvOutRepPerArea(SurfNum);

            QdotConvOutRep(SurfNum) = QdotConvOutRepPerArea(SurfNum) * Surface(SurfNum).Area;

            QConvOutReport(SurfNum) = QdotConvOutRep(SurfNum) * TimeStepZoneSec;

            QHeatEmiReport(SurfNum) = QAirExtReport(SurfNum) - QdotConvOutRep(SurfNum);

        } // ...end of DO loop over all surface (actually heat transfer surfaces)
    }

    Real64 GetQdotConvOutRepPerArea(int const SurfNum)
    {
        int OPtr = Surface(SurfNum).OSCMPtr;
        if (Surface(SurfNum).OSCMPtr > 0) { // Optr is set above in this case, use OSCM boundary data
            return -OSCM(OPtr).HConv * (TH(1, 1, SurfNum) - OSCM(OPtr).TConv);
        } else {
            if (IsRain) {
                return -HcExtSurf(SurfNum) * (TH(1, 1, SurfNum) - Surface(SurfNum).OutWetBulbTemp);
            } else {
                return -HcExtSurf(SurfNum) * (TH(1, 1, SurfNum) - Surface(SurfNum).OutDryBulbTemp);
            }
        }
    }

    void CalcHeatBalanceInsideSurf(EnergyPlusData &state,
                                   Optional_int_const ZoneToResimulate) // if passed in, then only calculate surfaces that have this zone
    {

        if (calcHeatBalInsideSurfFirstTime) {
            if (DataHeatBalance::AnyEMPD) {
                MinIterations = MinEMPDIterations;
            }
            if (DisplayAdvancedReportVariables) {
                SetupOutputVariable("Surface Inside Face Heat Balance Calculation Iteration Count",
                                    OutputProcessor::Unit::None,
                                    InsideSurfIterations,
                                    "ZONE",
                                    "Sum",
                                    "Simulation");
            }
            // Precompute whether CTF temperature limits will be needed
            DataHeatBalSurface::Zone_has_mixed_HT_models.resize(NumOfZones + 1, false);
            for (int iZone = 1; iZone <= NumOfZones; ++iZone) {
                auto const &zone(Zone(iZone));
                for (int iSurf = zone.SurfaceFirst, eSurf = zone.SurfaceLast; iSurf <= eSurf; ++iSurf) {
                    auto const alg(Surface(iSurf).HeatTransferAlgorithm);
                    if ((alg == HeatTransferModel_CondFD) || (alg == HeatTransferModel_HAMT) || (alg == HeatTransferModel_Kiva)) {
                        DataHeatBalSurface::Zone_has_mixed_HT_models[iZone] = true;
                        break;
                    }
                }
            }
            calcHeatBalInsideSurfFirstTime = false;
        }

        if (BeginEnvrnFlag && calcHeatBalInsideSurEnvrnFlag) {
            TempInsOld = 23.0;
            RefAirTemp = 23.0;
            TempEffBulkAir = 23.0;
            calcHeatBalInsideSurfWarmupErrCount = 0;
            calcHeatBalInsideSurEnvrnFlag = false;

            // Initialize Kiva instances ground temperatures
            if (DataHeatBalance::AnyKiva) {
                SurfaceGeometry::kivaManager.initKivaInstances(state.dataZoneTempPredictorCorrector);
            }
        }
        if (!BeginEnvrnFlag) {
            calcHeatBalInsideSurEnvrnFlag = true;
        }

        // Pass correct list of surfaces to CalcHeatBalanceInsideSurf2
        bool const PartialResimulate(present(ZoneToResimulate));

        if (!PartialResimulate) {
            // Zero window heat gains for all zones
            ZoneWinHeatGain = 0.0;
            ZoneWinHeatGainRep = 0.0;
            ZoneWinHeatGainRepEnergy = 0.0;
            ZoneWinHeatLossRep = 0.0;
            ZoneWinHeatLossRepEnergy = 0.0;

            if (AllCTF) {
<<<<<<< HEAD
                CalcHeatBalanceInsideSurf2CTFOnly(state.dataWindowComplexManager, state.dataWindowEquivalentLayer, state.dataWindowManager, 1, NumOfZones, DataSurfaces::AllIZSurfaceList);
            } else {
                CalcHeatBalanceInsideSurf2(state.dataWindowComplexManager, state.dataWindowEquivalentLayer, state.dataWindowManager,
=======
                CalcHeatBalanceInsideSurf2CTFOnly(state, 1, NumOfZones, DataSurfaces::AllIZSurfaceList);
            } else {
                CalcHeatBalanceInsideSurf2(state,
>>>>>>> e41f6571
                                           DataSurfaces::AllHTSurfaceList,
                                           DataSurfaces::AllIZSurfaceList,
                                           DataSurfaces::AllHTNonWindowSurfaceList,
                                           DataSurfaces::AllHTWindowSurfaceList);
            }
            // Sort window heat gain/loss
            for (int zoneNum = 1; zoneNum <= NumOfZones; ++zoneNum) {
                if (ZoneWinHeatGain(zoneNum) >= 0.0) {
                    ZoneWinHeatGainRep(zoneNum) = ZoneWinHeatGain(zoneNum);
                    ZoneWinHeatGainRepEnergy(zoneNum) = ZoneWinHeatGainRep(zoneNum) * DataGlobals::TimeStepZoneSec;
                } else {
                    ZoneWinHeatLossRep(zoneNum) = -ZoneWinHeatGain(zoneNum);
                    ZoneWinHeatLossRepEnergy(zoneNum) = ZoneWinHeatLossRep(zoneNum) * DataGlobals::TimeStepZoneSec;
                }
            }
        } else {
            // Zero window heat gains for resimulate zone
            ZoneWinHeatGain(ZoneToResimulate) = 0.0;
            ZoneWinHeatGainRep(ZoneToResimulate) = 0.0;
            ZoneWinHeatGainRepEnergy(ZoneToResimulate) = 0.0;
            ZoneWinHeatLossRep(ZoneToResimulate) = 0.0;
            ZoneWinHeatLossRepEnergy(ZoneToResimulate) = 0.0;

            auto const &zoneHTSurfList(Zone(ZoneToResimulate).ZoneHTSurfaceList);
            auto const &zoneIZSurfList(Zone(ZoneToResimulate).ZoneIZSurfaceList);
            auto const &zoneHTNonWindowSurfList(Zone(ZoneToResimulate).ZoneHTNonWindowSurfaceList);
            auto const &zoneHTWindowSurfList(Zone(ZoneToResimulate).ZoneHTWindowSurfaceList);
            // Cannot use CalcHeatBalanceInsideSurf2CTFOnly because resimulated zone includes adjacent interzone surfaces
<<<<<<< HEAD
            CalcHeatBalanceInsideSurf2(
                state.dataWindowComplexManager, state.dataWindowEquivalentLayer, state.dataWindowManager, zoneHTSurfList, zoneIZSurfList, zoneHTNonWindowSurfList, zoneHTWindowSurfList, ZoneToResimulate);
=======
            CalcHeatBalanceInsideSurf2(state, zoneHTSurfList, zoneIZSurfList, zoneHTNonWindowSurfList, zoneHTWindowSurfList, ZoneToResimulate);
>>>>>>> e41f6571
            // Sort window heat gain/loss
            if (ZoneWinHeatGain(ZoneToResimulate) >= 0.0) {
                ZoneWinHeatGainRep(ZoneToResimulate) = ZoneWinHeatGain(ZoneToResimulate);
                ZoneWinHeatGainRepEnergy(ZoneToResimulate) = ZoneWinHeatGainRep(ZoneToResimulate) * DataGlobals::TimeStepZoneSec;
            } else {
                ZoneWinHeatLossRep(ZoneToResimulate) = -ZoneWinHeatGain(ZoneToResimulate);
                ZoneWinHeatLossRepEnergy(ZoneToResimulate) = ZoneWinHeatLossRep(ZoneToResimulate) * DataGlobals::TimeStepZoneSec;
            }
        }
    }

<<<<<<< HEAD
    void CalcHeatBalanceInsideSurf2(WindowComplexManagerData &dataWindowComplexManager, WindowEquivalentLayerData &dataWindowEquivalentLayer, WindowManagerData &dataWindowManager,
=======
    void CalcHeatBalanceInsideSurf2(EnergyPlusData &state,
>>>>>>> e41f6571
                                    const std::vector<int> &HTSurfs,          // Heat transfer surfaces to simulate (opaque and windows)
                                    const std::vector<int> &IZSurfs,          // Interzone heat transfer surfaces to simulate
                                    const std::vector<int> &HTNonWindowSurfs, // Non-window heat transfer surfaces to simulate
                                    const std::vector<int> &HTWindowSurfs,    // Window heat transfer surfaces to simulate
                                    Optional_int_const ZoneToResimulate)
    {
        // SUBROUTINE INFORMATION:
        //       AUTHOR         George Walton
        //       DATE WRITTEN   December 1979
        //       MODIFIED       Jun 1990 (RDT for new CTF arrays)
        //                      Dec 1999 (FCW for window calculation)
        //                      May 2000 (FCW for window frame and dividers)
        //                      Aug 2000 (RJL for MTF moisture calculations)
        //                      Sep 2000 (RKS for new radiant exchange algorithm)
        //                      Dec 2000 (RKS for radiant system model addition)
        //                      Jul 2003 (CC) set the reference temperatures for inside surface heat balance
        //                                    depending on convection algorithms and/or air models used
        //                      May 2006 (RR  account for exterior window screen)
        //                      Jul 2008 (P. Biddulph include calls to HAMT)
        //                      Sep 2011 LKL/BG - resimulate only zones needing it for Radiant systems
        //       RE-ENGINEERED  Mar 1998 (RKS)

        // PURPOSE OF THIS SUBROUTINE:
        // This subroutine performs a heat balance on the inside face of each
        // surface in the building.

        // METHODOLOGY EMPLOYED:
        // Various boundary conditions are set and additional parameters are set-
        // up.  Then, the proper heat balance equation is selected based on whether
        // the surface is a partition or not and on whether or not movable
        // insulation is present on the inside face.

        // REFERENCES:
        // (I)BLAST legacy routine HBSRF

        static std::string const rhoAirZone("RhoAirZone");
        static std::string const wsurf("Wsurf");
        static std::string const HBSurfManInsideSurf("HB,SurfMan:InsideSurf");
        static std::string const Inside("Inside");
        static std::string const BlankString;

        Real64 TempSurfOutTmp; // Local Temporary Surface temperature for the outside surface face
        Real64 TempSurfInSat;  // Local temporary surface dew point temperature

        Real64 Wsurf;         // Moisture ratio for HAMT
        Real64 RhoAirZone;    // Zone moisture density for HAMT
        int OtherSideZoneNum; // Zone Number index for other side of an interzone partition HAMT

        // determine reference air temperatures
        for (int SurfNum : HTSurfs) {
            int ZoneNum = Surface(SurfNum).Zone;

            // These conditions are not used in every SurfNum loop here so we don't use them to skip surfaces
            if (Surface(SurfNum).Class == SurfaceClass_TDD_Dome) continue; // Skip TDD:DOME objects.  Inside temp is handled by TDD:DIFFUSER.

            {
                auto const SELECT_CASE_var(Surface(SurfNum).TAirRef);
                if (SELECT_CASE_var == ZoneMeanAirTemp) {
                    RefAirTemp(SurfNum) = MAT(ZoneNum);
                    TempEffBulkAir(SurfNum) = MAT(ZoneNum); // for reporting surf adjacent air temp
                } else if (SELECT_CASE_var == AdjacentAirTemp) {
                    RefAirTemp(SurfNum) = TempEffBulkAir(SurfNum);
                } else if (SELECT_CASE_var == ZoneSupplyAirTemp) {
                    // determine ZoneEquipConfigNum for this zone
                    int ZoneEquipConfigNum = ZoneNum;
                    // check whether this zone is a controlled zone or not
                    if (!Zone(ZoneNum).IsControlled) {
                        ShowFatalError("Zones must be controlled for Ceiling-Diffuser Convection model. No system serves zone " + Zone(ZoneNum).Name);
                        return;
                    }
                    // determine supply air conditions
                    Real64 SumSysMCp = 0.0;
                    Real64 SumSysMCpT = 0.0;
                    Real64 const CpAir = Psychrometrics::PsyCpAirFnW(ZoneAirHumRat(ZoneNum));
                    for (int NodeNum = 1; NodeNum <= DataZoneEquipment::ZoneEquipConfig(ZoneEquipConfigNum).NumInletNodes; ++NodeNum) {
                        Real64 NodeTemp = DataLoopNode::Node(DataZoneEquipment::ZoneEquipConfig(ZoneEquipConfigNum).InletNode(NodeNum)).Temp;
                        Real64 MassFlowRate =
                            DataLoopNode::Node(DataZoneEquipment::ZoneEquipConfig(ZoneEquipConfigNum).InletNode(NodeNum)).MassFlowRate;
                        // Real64 CpAir2 = PsyCpAirFnW(ZoneAirHumRat(ZoneNum), NodeTemp);
                        SumSysMCp += MassFlowRate * CpAir;
                        SumSysMCpT += MassFlowRate * CpAir * NodeTemp;
                    }
                    // a weighted average of the inlet temperatures.
                    if (SumSysMCp > 0.0) {                            // protect div by zero
                        RefAirTemp(SurfNum) = SumSysMCpT / SumSysMCp; // BG changed 02-16-2005 to add index (SurfNum)
                    } else {
                        RefAirTemp(SurfNum) = MAT(ZoneNum);
                    }
                    TempEffBulkAir(SurfNum) = RefAirTemp(SurfNum); // for reporting surf adjacent air temp
                } else {
                    // currently set to mean air temp but should add error warning here
                    RefAirTemp(SurfNum) = MAT(ZoneNum);
                    TempEffBulkAir(SurfNum) = MAT(ZoneNum); // for reporting surf adjacent air temp
                }
            }
        }

        // Following variables must be reset due to possible recall of this routine by radiant and Resimulate routines.
        // CalcWindowHeatBalance is called, then, multiple times and these need to be initialized before each call to
        // CalcWindowHeatBalance.
        // Only for Surface(SurfNum).Class == DataSurfaces::SurfaceClass_Window
        for (int surfNum : HTWindowSurfs) {
            WinHeatGain(surfNum) = 0.0;
            WinHeatTransfer(surfNum) = 0.0;
            WinHeatGainRep(surfNum) = 0.0;
            WinHeatLossRep(surfNum) = 0.0;
            WinGainConvGlazToZoneRep(surfNum) = 0.0;
            WinGainIRGlazToZoneRep(surfNum) = 0.0;
            WinLossSWZoneToOutWinRep(surfNum) = 0.0;
            WinGainFrameDividerToZoneRep(surfNum) = 0.0;
            WinGainConvGlazShadGapToZoneRep(surfNum) = 0.0;
            WinGainConvShadeToZoneRep(surfNum) = 0.0;
            OtherConvGainInsideFaceToZoneRep(surfNum) = 0.0;
            WinGainIRShadeToZoneRep(surfNum) = 0.0;
            SurfaceWindow(surfNum).FrameQRadOutAbs = 0.0;
            SurfaceWindow(surfNum).FrameQRadInAbs = 0.0;
            SurfaceWindow(surfNum).DividerQRadOutAbs = 0.0;
            SurfaceWindow(surfNum).DividerQRadInAbs = 0.0;
        }

        InsideSurfIterations = 0;

        // Calculate heat extract due to additional heat flux source term as the surface boundary condition
        if (DataSurfaces::AnyHeatBalanceInsideSourceTerm) {
            for (int SurfNum : HTSurfs) {
                if (Surface(SurfNum).InsideHeatSourceTermSchedule) {
                    QAdditionalHeatSourceInside(SurfNum) =
                        EnergyPlus::ScheduleManager::GetCurrentScheduleValue(Surface(SurfNum).InsideHeatSourceTermSchedule);
                }
            }
        }

        // Calculate Kiva instances
        if (DataHeatBalance::AnyKiva) {
            if (((SurfaceGeometry::kivaManager.settings.timestepType == HeatBalanceKivaManager::KivaManager::Settings::HOURLY && TimeStep == 1) ||
                 SurfaceGeometry::kivaManager.settings.timestepType == HeatBalanceKivaManager::KivaManager::Settings::TIMESTEP) &&
                !WarmupFlag) {
                SurfaceGeometry::kivaManager.calcKivaInstances();
            }
        }

        bool Converged = false; // .TRUE. if inside heat balance has converged
        while (!Converged) {    // Start of main inside heat balance DO loop...

            TempInsOld = TempSurfIn; // Keep track of last iteration's temperature values

            if (DataHeatBalance::AnyKiva) {
                for (auto &kivaSurf : SurfaceGeometry::kivaManager.surfaceMap) {
                    TempSurfIn(kivaSurf.first) = kivaSurf.second.results.Tavg - DataGlobals::KelvinConv; // TODO: Use average radiant temp? Trad?
                }
            }

            HeatBalanceIntRadExchange::CalcInteriorRadExchange(
                TempSurfIn, InsideSurfIterations, NetLWRadToSurf, ZoneToResimulate, Inside); // Update the radiation balance

            if (DataHeatBalance::AnyKiva) {
                for (auto &kivaSurf : SurfaceGeometry::kivaManager.surfaceMap) {
                    TempSurfIn(kivaSurf.first) = TempInsOld(kivaSurf.first);
                }
            }

            // Every 30 iterations, recalculate the inside convection coefficients in case
            // there has been a significant drift in the surface temperatures predicted.
            // This is not fool-proof and it basically means that the outside surface
            // heat balance is in error (potentially) once HConvIn is re-evaluated.
            // The choice of 30 is not significant--just want to do this a couple of
            // times before the iteration limit is hit.
            if ((InsideSurfIterations > 0) && (mod(InsideSurfIterations, ItersReevalConvCoeff) == 0)) {
                ConvectionCoefficients::InitInteriorConvectionCoeffs(state.dataConvectionCoefficients, TempSurfIn, ZoneToResimulate);
            }

            if (DataHeatBalance::AnyEMPD || DataHeatBalance::AnyHAMT) {
                for (int SurfNum : HTSurfs) {
                    auto &surface(Surface(SurfNum));
                    if (surface.Class == SurfaceClass_TDD_Dome) continue; // Skip TDD:DOME objects.  Inside temp is handled by TDD:DIFFUSER.

                    // Calculate the inside surface moisture quantities
                    // calculate the inside surface moisture transfer conditions
                    // check for saturation conditions of air
                    if ((surface.HeatTransferAlgorithm == HeatTransferModel_EMPD) || (surface.HeatTransferAlgorithm == HeatTransferModel_HAMT)) {
                        int ZoneNum = Surface(SurfNum).Zone;
                        Real64 const MAT_zone(MAT(ZoneNum));
                        Real64 const ZoneAirHumRat_zone(max(ZoneAirHumRat(ZoneNum), 1.0e-5));
                        Real64 const HConvIn_surf(HConvInFD(SurfNum) = HConvIn(SurfNum));

                        RhoVaporAirIn(SurfNum) = min(Psychrometrics::PsyRhovFnTdbWPb_fast(MAT_zone, ZoneAirHumRat_zone, OutBaroPress),
                                                     Psychrometrics::PsyRhovFnTdbRh(MAT_zone, 1.0, HBSurfManInsideSurf));
                        HMassConvInFD(SurfNum) = HConvIn_surf / (Psychrometrics::PsyRhoAirFnPbTdbW_fast(OutBaroPress, MAT_zone, ZoneAirHumRat_zone) *
                                                                 Psychrometrics::PsyCpAirFnW_fast(ZoneAirHumRat_zone));
                    }
                }
            }

            for (int SurfNum : HTNonWindowSurfs) {
                // Perform heat balance on the inside face of the surface ...
                // The following are possibilities here:
                //   (a) the surface is a pool (no movable insulation, no source/sink, only CTF solution algorithm)
                //   (b) the surface is a partition, in which case the temperature of both sides are the same
                //   (c) standard (or interzone) opaque surface with no movable insulation, normal heat balance equation
                //   (d) standard (or interzone) window: call to CalcWindowHeatBalance to get window layer temperatures
                //   (e) standard opaque surface with movable insulation, special two-part equation
                // In the surface calculation there are the following Algorithm types for opaque surfaces that
                // do not have movable insulation:
                //   (a) the regular CTF calc (SolutionAlgo = UseCTF)
                //   (b) the EMPD calc (Solutionalgo = UseEMPD)
                //   (c) the CondFD calc (SolutionAlgo = UseCondFD)
                //   (d) the HAMT calc (solutionalgo = UseHAMT).

                int const ZoneNum = Surface(SurfNum).Zone;
                auto &surface(Surface(SurfNum));
                Real64 &TH11(TH(1, 1, SurfNum));
                int const ConstrNum = surface.Construction;
                auto const &construct(dataConstruction.Construct(ConstrNum));
                Real64 const MAT_zone(MAT(ZoneNum));
                Real64 const HConvIn_surf(HConvInFD(SurfNum) = HConvIn(SurfNum));

                if (surface.ExtBoundCond == SurfNum) {
                    // CR6869 -- let Window HB take care of it      IF (Surface(SurfNum)%ExtBoundCond == SurfNum) THEN
                    // Surface is adiabatic
                    if (surface.HeatTransferAlgorithm == HeatTransferModel_CTF ||
                        surface.HeatTransferAlgorithm == HeatTransferModel_EMPD) { // Regular CTF Surface and/or EMPD surface

                        if (surface.HeatTransferAlgorithm == HeatTransferModel_EMPD) {
                            MoistureBalanceEMPDManager::CalcMoistureBalanceEMPD(SurfNum, TempSurfInTmp(SurfNum), MAT_zone, TempSurfInSat);
                        }
                        // Pre-calculate a few terms
                        //
                        Real64 const TempTerm(CTFConstInPart(SurfNum) + QRadThermInAbs(SurfNum) + QRadSWInAbs(SurfNum) +
                                              QAdditionalHeatSourceInside(SurfNum) + HConvIn_surf * RefAirTemp(SurfNum) + QHTRadSysSurf(SurfNum) +
                                              QCoolingPanelSurf(SurfNum) + QHWBaseboardSurf(SurfNum) + QSteamBaseboardSurf(SurfNum) +
                                              QElecBaseboardSurf(SurfNum) + NetLWRadToSurf(SurfNum) + (QRadSurfAFNDuct(SurfNum) / TimeStepZoneSec));
                        Real64 const TempDiv(1.0 / (construct.CTFInside(0) - construct.CTFCross(0) + HConvIn_surf + IterDampConst));
                        // Calculate the current inside surface temperature
                        if ((!surface.IsPool) || ((surface.IsPool) && (std::abs(QPoolSurfNumerator(SurfNum)) < PoolIsOperatingLimit) &&
                                                  (std::abs(PoolHeatTransCoefs(SurfNum)) < PoolIsOperatingLimit))) {
                            if (construct.SourceSinkPresent) {
                                TempSurfInTmp(SurfNum) =
                                    (TempTerm + construct.CTFSourceIn(0) * QsrcHist(SurfNum, 1) + IterDampConst * TempInsOld(SurfNum)) *
                                    TempDiv; // Constant portion of conduction eq (history terms) | LW radiation from internal sources | SW radiation
                                             // from internal sources | Convection from surface to zone air | Net radiant exchange with other zone
                                             // surfaces | Heat source/sink term for radiant systems | (if there is one present) | Radiant flux from a
                                             // high temperature radiant heater | Radiant flux from a hot water baseboard heater | Radiant flux from a
                                             // steam baseboard heater | Radiant flux from an electric baseboard heater | Iterative damping term (for
                                             // stability) | Conduction term (both partition sides same temp) | Conduction term (both partition sides
                                             // same temp) | Convection and damping term | Radiation from AFN ducts
                            } else {
                                TempSurfInTmp(SurfNum) =
                                    (TempTerm + IterDampConst * TempInsOld(SurfNum)) *
                                    TempDiv; // Constant portion of conduction eq (history terms) | LW radiation from internal sources | SW radiation
                                             // from internal sources | Convection from surface to zone air | Net radiant exchange with other zone
                                             // surfaces | Heat source/sink term for radiant systems | (if there is one present) | Radiant flux from a
                                             // high temperature radiant heater | Radiant flux from a hot water baseboard heater | Radiant flux from a
                                             // steam baseboard heater | Radiant flux from an electric baseboard heater | Iterative damping term (for
                                             // stability) | Conduction term (both partition sides same temp) | Conduction term (both partition sides
                                             // same temp) | Convection and damping term | Radiation from AFN ducts
                            }
                        } else { // this is a pool and it has been simulated this time step
                            TempSurfInTmp(SurfNum) = (CTFConstInPart(SurfNum) + QPoolSurfNumerator(SurfNum) + IterDampConst * TempInsOld(SurfNum)) /
                                                     (construct.CTFInside(0) - construct.CTFCross(0) + PoolHeatTransCoefs(SurfNum) +
                                                      IterDampConst); // Constant part of conduction eq (history terms) | Pool modified terms (see
                                                                      // non-pool equation for details) | Iterative damping term (for stability) |
                                                                      // Conduction term (both partition sides same temp) | Pool and damping term
                        }
                        if (surface.HeatTransferAlgorithm == HeatTransferModel_EMPD) {
                            TempSurfInTmp(SurfNum) -=
                                DataMoistureBalanceEMPD::HeatFluxLatent(SurfNum) * TempDiv; // Conduction term (both partition sides same temp) |
                                                                                            // Conduction term (both partition sides same temp) |
                                                                                            // Convection and damping term
                            if (TempSurfInSat > TempSurfInTmp(SurfNum)) {
                                TempSurfInTmp(SurfNum) = TempSurfInSat; // Surface temp cannot be below dew point
                            }
                        }
                        // if any mixed heat transfer models in zone, apply limits to CTF result
                        if (DataHeatBalSurface::Zone_has_mixed_HT_models[ZoneNum])
                            TempSurfInTmp(SurfNum) =
                                max(MinSurfaceTempLimit,
                                    min(MaxSurfaceTempLimit, TempSurfInTmp(SurfNum))); // Limit Check //Tuned Precomputed condition to eliminate loop

                        if (construct.SourceSinkPresent) { // Set the appropriate parameters for the radiant system

                            // Radiant system does not need the damping coefficient terms (hopefully) // Partitions are assumed to be symmetric
                            Real64 const RadSysDiv(1.0 / (construct.CTFInside(0) - construct.CTFCross(0) + HConvIn_surf));
                            RadSysToHBConstCoef(SurfNum) = RadSysTiHBConstCoef(SurfNum) =
                                TempTerm * RadSysDiv; // Constant portion of conduction eq (history terms) | LW radiation from internal sources | SW
                                                      // radiation from internal sources | Convection from surface to zone air | Radiant flux from
                                                      // high temperature radiant heater | Radiant flux from a hot water baseboard heater | Radiant
                                                      // flux from a steam baseboard heater | Radiant flux from an electric baseboard heater | Net
                                                      // radiant exchange with other zone surfaces | Cond term (both partition sides same temp) | Cond
                                                      // term (both partition sides same temp) | Convection and damping term
                            RadSysToHBTinCoef(SurfNum) = RadSysTiHBToutCoef(SurfNum) =
                                0.0; // The outside temp is assumed to be equal to the inside temp for a partition
                            RadSysToHBQsrcCoef(SurfNum) = RadSysTiHBQsrcCoef(SurfNum) =
                                construct.CTFSourceIn(0) * RadSysDiv; // QTF term for the source | Cond term (both partition sides same temp) | Cond
                                                                      // term (both partition sides same temp) | Convection and damping term
                        }

                    } else if (surface.HeatTransferAlgorithm == HeatTransferModel_CondFD || surface.HeatTransferAlgorithm == HeatTransferModel_HAMT) {

                        if (surface.HeatTransferAlgorithm == HeatTransferModel_HAMT)
                            HeatBalanceHAMTManager::ManageHeatBalHAMT(SurfNum, TempSurfInTmp(SurfNum), TempSurfOutTmp); // HAMT

                        if (surface.HeatTransferAlgorithm == HeatTransferModel_CondFD) {
                            HeatBalFiniteDiffManager::ManageHeatBalFiniteDiff(SurfNum, TempSurfInTmp(SurfNum), TempSurfOutTmp);
                        }

                        TH11 = TempSurfOutTmp;
                    }

                    TempSurfIn(SurfNum) = TempSurfInTmp(SurfNum);

                } else { // Standard surface or interzone surface

                    Real64 HMovInsul = 0.0; // "Convection" coefficient of movable insulation
                    if (surface.MaterialMovInsulInt > 0) {
                        Real64 AbsInt = 0.0; // Solar absorptance of inside movable insulation (not used here)
                        HeatBalanceMovableInsulation::EvalInsideMovableInsulation(SurfNum, HMovInsul, AbsInt);
                    }

                    if (HMovInsul <= 0.0) { // No movable insulation present, normal heat balance equation

                        if (surface.HeatTransferAlgorithm == HeatTransferModel_CTF ||
                            surface.HeatTransferAlgorithm == HeatTransferModel_EMPD) { // Regular CTF Surface and/or EMPD surface

                            if (surface.HeatTransferAlgorithm == HeatTransferModel_EMPD) {
                                MoistureBalanceEMPDManager::CalcMoistureBalanceEMPD(SurfNum, TempSurfInTmp(SurfNum), MAT_zone, TempSurfInSat);
                            }
                            // Pre-calculate a few terms
                            Real64 const TempTerm(CTFConstInPart(SurfNum) + QRadThermInAbs(SurfNum) + QRadSWInAbs(SurfNum) +
                                                  QAdditionalHeatSourceInside(SurfNum) + HConvIn_surf * RefAirTemp(SurfNum) + QHTRadSysSurf(SurfNum) +
                                                  QCoolingPanelSurf(SurfNum) + QHWBaseboardSurf(SurfNum) + QSteamBaseboardSurf(SurfNum) +
                                                  QElecBaseboardSurf(SurfNum) + NetLWRadToSurf(SurfNum) +
                                                  (QRadSurfAFNDuct(SurfNum) / TimeStepZoneSec));
                            Real64 const TempDiv(1.0 / (construct.CTFInside(0) + HConvIn_surf + IterDampConst));
                            // Calculate the current inside surface temperature
                            if ((!surface.IsPool) || ((surface.IsPool) && (std::abs(QPoolSurfNumerator(SurfNum)) < PoolIsOperatingLimit) &&
                                                      (std::abs(PoolHeatTransCoefs(SurfNum)) < PoolIsOperatingLimit))) {
                                if (construct.SourceSinkPresent) {
                                    TempSurfInTmp(SurfNum) =
                                        (TempTerm + construct.CTFSourceIn(0) * QsrcHist(SurfNum, 1) + IterDampConst * TempInsOld(SurfNum) +
                                         construct.CTFCross(0) * TH11) *
                                        TempDiv; // Constant part of conduction eq (history terms) | LW radiation from internal sources | SW
                                                 // radiation from internal sources | Convection from surface to zone air | Net radiant exchange
                                                 // with other zone surfaces | Heat source/sink term for radiant systems | (if there is one
                                                 // present) | Radiant flux from high temp radiant heater | Radiant flux from a hot water
                                                 // baseboard heater | Radiant flux from a steam baseboard heater | Radiant flux from an electric
                                                 // baseboard heater | Iterative damping term (for stability) | Current conduction from | the
                                                 // outside surface | Coefficient for conduction (current time) | Convection and damping term |
                                                 // Radiation from AFN ducts
                                } else {
                                    TempSurfInTmp(SurfNum) =
                                        (TempTerm + IterDampConst * TempInsOld(SurfNum) + construct.CTFCross(0) * TH11) *
                                        TempDiv; // Constant part of conduction eq (history terms) | LW radiation from internal sources | SW
                                                 // radiation from internal sources | Convection from surface to zone air | Net radiant exchange
                                                 // with other zone surfaces | Heat source/sink term for radiant systems | (if there is one
                                                 // present) | Radiant flux from high temp radiant heater | Radiant flux from a hot water
                                                 // baseboard heater | Radiant flux from a steam baseboard heater | Radiant flux from an electric
                                                 // baseboard heater | Iterative damping term (for stability) | Current conduction from | the
                                                 // outside surface | Coefficient for conduction (current time) | Convection and damping term |
                                                 // Radiation from AFN ducts
                                }
                            } else { // surface is a pool and the pool has been simulated this time step
                                TempSurfInTmp(SurfNum) = (CTFConstInPart(SurfNum) + QPoolSurfNumerator(SurfNum) +
                                                          IterDampConst * TempInsOld(SurfNum) + construct.CTFCross(0) * TH11) /
                                                         (construct.CTFInside(0) + PoolHeatTransCoefs(SurfNum) +
                                                          IterDampConst); // Constant part of conduction eq (history terms) | Pool modified terms
                                                                          // (see non-pool equation for details) | Iterative damping term (for
                                                                          // stability) | Current conduction from | the outside surface |
                                                                          // Coefficient for conduction (current time) | Pool and damping term
                            }
                            if (surface.HeatTransferAlgorithm == HeatTransferModel_EMPD) {
                                TempSurfInTmp(SurfNum) -= DataMoistureBalanceEMPD::HeatFluxLatent(SurfNum) *
                                                          TempDiv; // Coefficient for conduction (current time) | Convection and damping term
                                if (TempSurfInSat > TempSurfInTmp(SurfNum)) {
                                    TempSurfInTmp(SurfNum) = TempSurfInSat; // Surface temp cannot be below dew point
                                }
                            }
                            // if any mixed heat transfer models in zone, apply limits to CTF result
                            if (DataHeatBalSurface::Zone_has_mixed_HT_models[ZoneNum])
                                TempSurfInTmp(SurfNum) =
                                    max(MinSurfaceTempLimit,
                                        min(MaxSurfaceTempLimit,
                                            TempSurfInTmp(SurfNum))); // Limit Check //Tuned Precomputed condition to eliminate loop

                            if (construct.SourceSinkPresent) { // Set the appropriate parameters for the radiant system

                                // Radiant system does not need the damping coefficient terms (hopefully)
                                Real64 const RadSysDiv(1.0 / (construct.CTFInside(0) + HConvIn_surf));
                                RadSysTiHBConstCoef(SurfNum) =
                                    TempTerm * RadSysDiv; // Constant portion of cond eq (history terms) | LW radiation from internal sources | SW
                                                          // radiation from internal sources | Convection from surface to zone air | Radiant flux
                                                          // from high temp radiant heater | Radiant flux from a hot water baseboard heater |
                                                          // Radiant flux from a steam baseboard heater | Radiant flux from an electric baseboard
                                                          // heater | Net radiant exchange with other zone surfaces | Cond term (both partition
                                                          // sides same temp) | Convection and damping term
                                RadSysTiHBToutCoef(SurfNum) = construct.CTFCross(0) * RadSysDiv;    // Outside temp=inside temp for a partition |
                                                                                                    // Cond term (both partition sides same temp) |
                                                                                                    // Convection and damping term
                                RadSysTiHBQsrcCoef(SurfNum) = construct.CTFSourceIn(0) * RadSysDiv; // QTF term for the source | Cond term (both
                                                                                                    // partition sides same temp) | Convection and
                                                                                                    // damping term

                                if (surface.ExtBoundCond > 0) { // This is an interzone partition and we need to set outside params
                                    // The inside coefficients of one side are equal to the outside coefficients of the other side.  But,
                                    // the inside coefficients are set up once the heat balance equation for that side has been calculated.
                                    // For both sides to actually have been set, we have to wait until we get to the second side in the surface
                                    // derived type.  At that point, both inside coefficient sets have been evaluated.
                                    if (surface.ExtBoundCond < SurfNum) { // Both of the inside coefficients have now been set
                                        int OtherSideSurfNum = surface.ExtBoundCond;
                                        RadSysToHBConstCoef(OtherSideSurfNum) = RadSysTiHBConstCoef(SurfNum);
                                        RadSysToHBTinCoef(OtherSideSurfNum) = RadSysTiHBToutCoef(SurfNum);
                                        RadSysToHBQsrcCoef(OtherSideSurfNum) = RadSysTiHBQsrcCoef(SurfNum);
                                        RadSysToHBConstCoef(SurfNum) = RadSysTiHBConstCoef(OtherSideSurfNum);
                                        RadSysToHBTinCoef(SurfNum) = RadSysTiHBToutCoef(OtherSideSurfNum);
                                        RadSysToHBQsrcCoef(SurfNum) = RadSysTiHBQsrcCoef(OtherSideSurfNum);
                                    }
                                }
                            }

                        } else if (surface.HeatTransferAlgorithm == HeatTransferModel_CondFD ||
                                   surface.HeatTransferAlgorithm == HeatTransferModel_HAMT) {

                            if (surface.HeatTransferAlgorithm == HeatTransferModel_HAMT) {
                                if (surface.ExtBoundCond > 0) {
                                    // HAMT get the correct other side zone zone air temperature --
                                    int OtherSideSurfNum = surface.ExtBoundCond;
                                    // ZoneNum = surface.Zone;
                                    OtherSideZoneNum = Surface(OtherSideSurfNum).Zone;
                                    TempOutsideAirFD(SurfNum) = MAT(OtherSideZoneNum);
                                }
                                HeatBalanceHAMTManager::ManageHeatBalHAMT(SurfNum, TempSurfInTmp(SurfNum), TempSurfOutTmp);
                            }

                            if (surface.HeatTransferAlgorithm == HeatTransferModel_CondFD)
                                HeatBalFiniteDiffManager::ManageHeatBalFiniteDiff(SurfNum, TempSurfInTmp(SurfNum), TempSurfOutTmp);

                            TH11 = TempSurfOutTmp;

                        } else if (surface.HeatTransferAlgorithm == HeatTransferModel_Kiva) {
                            // Read Kiva results for each surface
                            TempSurfInTmp(SurfNum) = SurfaceGeometry::kivaManager.surfaceMap[SurfNum].results.Tconv - DataGlobals::KelvinConv;
                            OpaqSurfInsFaceConductionFlux(SurfNum) = SurfaceGeometry::kivaManager.surfaceMap[SurfNum].results.qtot;
                            OpaqSurfInsFaceConduction(SurfNum) = OpaqSurfInsFaceConductionFlux(SurfNum) * DataSurfaces::Surface(SurfNum).Area;

                            TH11 = 0.0;
                        }

                        TempSurfIn(SurfNum) = TempSurfInTmp(SurfNum);

                    } else { // Movable insulation present

                        if (construct.SourceSinkPresent) {

                            ShowSevereError("Interior movable insulation is not valid with embedded sources/sinks");
                            ShowContinueError("Construction " + construct.Name + " contains an internal source or sink but also uses");
                            ShowContinueError("interior movable insulation " + dataMaterial.Material(Surface(SurfNum).MaterialMovInsulInt).Name +
                                              " for a surface with that construction.");
                            ShowContinueError("This is not currently allowed because the heat balance equations do not currently accommodate "
                                              "this combination.");
                            ShowFatalError("CalcHeatBalanceInsideSurf: Program terminates due to preceding conditions.");
                        }

                        Real64 F1 = HMovInsul / (HMovInsul + HConvIn_surf + IterDampConst);

                        TempSurfIn(SurfNum) =
                            (CTFConstInPart(SurfNum) + QRadSWInAbs(SurfNum) + construct.CTFCross(0) * TH11 +
                             F1 * (QRadThermInAbs(SurfNum) + HConvIn_surf * RefAirTemp(SurfNum) + NetLWRadToSurf(SurfNum) + QHTRadSysSurf(SurfNum) +
                                   QCoolingPanelSurf(SurfNum) + QHWBaseboardSurf(SurfNum) + QSteamBaseboardSurf(SurfNum) +
                                   QElecBaseboardSurf(SurfNum) + QAdditionalHeatSourceInside(SurfNum) + IterDampConst * TempInsOld(SurfNum))) /
                            (construct.CTFInside(0) + HMovInsul - F1 * HMovInsul); // Convection from surface to zone air

                        TempSurfInTmp(SurfNum) = (construct.CTFInside(0) * TempSurfIn(SurfNum) + HMovInsul * TempSurfIn(SurfNum) -
                                                  QRadSWInAbs(SurfNum) - CTFConstInPart(SurfNum) - construct.CTFCross(0) * TH11) /
                                                 (HMovInsul);
                        // if any mixed heat transfer models in zone, apply limits to CTF result
                        if (DataHeatBalSurface::Zone_has_mixed_HT_models[ZoneNum])
                            TempSurfInTmp(SurfNum) =
                                max(MinSurfaceTempLimit,
                                    min(MaxSurfaceTempLimit, TempSurfInTmp(SurfNum))); // Limit Check //Tuned Precomputed condition to eliminate loop
                    }
                }
            }
            for (int SurfNum : HTWindowSurfs) {
                auto &surface(Surface(SurfNum));
                Real64 &TH11(TH(1, 1, SurfNum));
                int ConstrNum = surface.Construction; // Not const, because storm window may change this
                auto const &construct(dataConstruction.Construct(ConstrNum));
                if (SurfaceWindow(SurfNum).OriginalClass == SurfaceClass_TDD_Diffuser) { // Tubular daylighting device
                    // Lookup up the TDD:DOME object
                    int const pipeNum = SurfaceWindow(SurfNum).TDDPipeNum;
                    int const domeNum = DataDaylightingDevices::TDDPipe(pipeNum).Dome;
                    // Ueff = 1 / effective R value between TDD:DOME and TDD:DIFFUSER
                    Real64 Ueff = 1.0 / DataDaylightingDevices::TDDPipe(pipeNum).Reff;

                    // Similar to opaque surface but outside surface temp of TDD:DOME is used, and no embedded sources/sinks.
                    // Absorbed shortwave radiation is treated similar to a regular window, but only 1 glass layer is allowed.
                    //   = QRadSWwinAbs(SurfNum,1)/2.0
                    Real64 const HConvIn_surf(HConvInFD(SurfNum) = HConvIn(SurfNum));
                    TempSurfIn(SurfNum) = TempSurfInTmp(SurfNum) =
                        (QRadThermInAbs(SurfNum) + QRadSWwinAbs(1, SurfNum) / 2.0 + QAdditionalHeatSourceInside(SurfNum) +
                         HConvIn_surf * RefAirTemp(SurfNum) + NetLWRadToSurf(SurfNum) + IterDampConst * TempInsOld(SurfNum) +
                         Ueff * TH(1, 1, domeNum)) /
                        (Ueff + HConvIn_surf + IterDampConst); // LW radiation from internal sources | SW radiation from internal sources and
                                                               // solar | Convection from surface to zone air | Net radiant exchange with
                                                               // other zone surfaces | Iterative damping term (for stability) | Current
                                                               // conduction from the outside surface | Coefficient for conduction (current
                                                               // time) | Convection and damping term

                    Real64 const Sigma_Temp_4(DataGlobals::StefanBoltzmann * pow_4(TempSurfIn(SurfNum)));

                    // Calculate window heat gain for TDD:DIFFUSER since this calculation is usually done in WindowManager
                    WinHeatGain(SurfNum) =
                        WinTransSolar(SurfNum) + HConvIn_surf * surface.Area * (TempSurfIn(SurfNum) - RefAirTemp(SurfNum)) +
                        dataConstruction.Construct(surface.Construction).InsideAbsorpThermal * surface.Area *
                            (Sigma_Temp_4 - (SurfaceWindow(SurfNum).IRfromParentZone + QHTRadSysSurf(SurfNum) + QCoolingPanelSurf(SurfNum) +
                                             QHWBaseboardSurf(SurfNum) + QSteamBaseboardSurf(SurfNum) + QElecBaseboardSurf(SurfNum))) -
                        QS(surface.SolarEnclIndex) * surface.Area *
                            dataConstruction.Construct(surface.Construction).TransDiff; // Transmitted solar | Convection | IR exchange | IR
                    // Zone diffuse interior shortwave reflected back into the TDD
                    WinHeatTransfer(SurfNum) = WinHeatGain(SurfNum);

                    // fill out report vars for components of Window Heat Gain
                    WinGainConvGlazToZoneRep(SurfNum) = HConvIn_surf * surface.Area * (TempSurfIn(SurfNum) - RefAirTemp(SurfNum));
                    WinGainIRGlazToZoneRep(SurfNum) =
                        dataConstruction.Construct(surface.Construction).InsideAbsorpThermal * surface.Area *
                        (Sigma_Temp_4 - (SurfaceWindow(SurfNum).IRfromParentZone + QHTRadSysSurf(SurfNum) + QCoolingPanelSurf(SurfNum) +
                                         QHWBaseboardSurf(SurfNum) + QSteamBaseboardSurf(SurfNum) + QElecBaseboardSurf(SurfNum)));
                    WinLossSWZoneToOutWinRep(SurfNum) =
                        QS(surface.SolarEnclIndex) * surface.Area * dataConstruction.Construct(surface.Construction).TransDiff;
                } else {                             // Regular window
                    if (InsideSurfIterations == 0) { // Do windows only once
                        if (SurfaceWindow(SurfNum).StormWinFlag == 1) ConstrNum = surface.StormWinConstruction;
                        // Get outside convection coeff for exterior window here to avoid calling
                        // InitExteriorConvectionCoeff from CalcWindowHeatBalance, which avoids circular reference
                        // (HeatBalanceSurfaceManager USEing and WindowManager and
                        // WindowManager USEing HeatBalanceSurfaceManager)
                        if (surface.ExtBoundCond == ExternalEnvironment) {
                            int RoughSurf = dataMaterial.Material(construct.LayerPoint(1)).Roughness;           // Outside surface roughness
                            Real64 EmisOut = dataMaterial.Material(construct.LayerPoint(1)).AbsorpThermalFront; // Glass outside surface emissivity
                            auto const shading_flag(SurfaceWindow(SurfNum).ShadingFlag);
                            if (shading_flag == ExtShadeOn || shading_flag == ExtBlindOn || shading_flag == ExtScreenOn) {
                                // Exterior shade in place
                                int ConstrNumSh = SurfaceWindow(SurfNum).ShadedConstruction;
                                if (ConstrNumSh != 0) {
                                    RoughSurf = dataMaterial.Material(dataConstruction.Construct(ConstrNumSh).LayerPoint(1)).Roughness;
                                    EmisOut = dataMaterial.Material(dataConstruction.Construct(ConstrNumSh).LayerPoint(1)).AbsorpThermal;
                                }
                            }

                            // Get the outside effective emissivity for Equivalent layer model
                            if (construct.WindowTypeEQL) {
                                EmisOut = WindowEquivalentLayer::EQLWindowOutsideEffectiveEmiss(ConstrNum);
                            }
                            // Set Exterior Convection Coefficient...
                            if (surface.ExtConvCoeff > 0) {

                                HcExtSurf(SurfNum) = ConvectionCoefficients::SetExtConvectionCoeff(state.dataConvectionCoefficients, SurfNum);

                            } else if (surface.ExtWind) { // Window is exposed to wind (and possibly rain)

                                // Calculate exterior heat transfer coefficients with windspeed (windspeed is calculated internally in
                                // subroutine)
                                ConvectionCoefficients::InitExteriorConvectionCoeff(state.dataConvectionCoefficients,
                                                                                    SurfNum,
                                                                                    0.0,
                                                                                    RoughSurf,
                                                                                    EmisOut,
                                                                                    TH11,
                                                                                    HcExtSurf(SurfNum),
                                                                                    HSkyExtSurf(SurfNum),
                                                                                    HGrdExtSurf(SurfNum),
                                                                                    HAirExtSurf(SurfNum));

                                if (IsRain) {                    // Raining: since wind exposed, outside window surface gets wet
                                    HcExtSurf(SurfNum) = 1000.0; // Reset HcExtSurf because of wetness
                                }

                            } else { // Not Wind exposed

                                // Calculate exterior heat transfer coefficients for windspeed = 0
                                ConvectionCoefficients::InitExteriorConvectionCoeff(state.dataConvectionCoefficients,
                                                                                    SurfNum,
                                                                                    0.0,
                                                                                    RoughSurf,
                                                                                    EmisOut,
                                                                                    TH11,
                                                                                    HcExtSurf(SurfNum),
                                                                                    HSkyExtSurf(SurfNum),
                                                                                    HGrdExtSurf(SurfNum),
                                                                                    HAirExtSurf(SurfNum));
                            }
                        } else { // Interior Surface

                            if (surface.ExtConvCoeff > 0) {
                                HcExtSurf(SurfNum) = ConvectionCoefficients::SetExtConvectionCoeff(state.dataConvectionCoefficients, SurfNum);
                            } else {
                                // Exterior Convection Coefficient for the Interior or Interzone Window is the Interior Convection Coeff of
                                // same
                                HcExtSurf(SurfNum) = HConvIn(surface.ExtBoundCond);
                            }
                        }

                        // Following call determines inside surface temperature of glazing, and of
                        // frame and/or divider, if present
<<<<<<< HEAD
                        CalcWindowHeatBalance(dataWindowComplexManager, dataWindowEquivalentLayer, dataWindowManager, SurfNum, HcExtSurf(SurfNum), TempSurfInTmp(SurfNum), TH11);
=======
                        CalcWindowHeatBalance(state.dataWindowManager, SurfNum, HcExtSurf(SurfNum), TempSurfInTmp(SurfNum), TH11);
>>>>>>> e41f6571

                        TempSurfIn(SurfNum) = TempSurfInTmp(SurfNum);
                    }
                }
            } // ...end of inside surface heat balance equation selection

            for (int SurfNum : HTSurfs) {
                int const ZoneNum = Surface(SurfNum).Zone;
                auto &surface(Surface(SurfNum));
                auto &zone(Zone(ZoneNum));
                Real64 &TH11(TH(1, 1, SurfNum));
                Real64 &TH12(TH(2, 1, SurfNum));
                TH12 = TempSurfInRep(SurfNum) = TempSurfIn(SurfNum);
                TempSurfOut(SurfNum) = TH11; // For reporting

                if (SurfaceWindow(SurfNum).OriginalClass == SurfaceClass_TDD_Diffuser) { // Tubular daylighting device
                    // Tubular daylighting devices are treated as one big object with an effective R value.
                    // The outside face temperature of the TDD:DOME and the inside face temperature of the
                    // TDD:DIFFUSER are calculated with the outside and inside heat balances respectively.
                    // Below, the resulting temperatures are copied to the inside face of the TDD:DOME
                    // and the outside face of the TDD:DIFFUSER for reporting.

                    // Set inside temp variables of TDD:DOME equal to inside temp of TDD:DIFFUSER
                    int domeNum = DataDaylightingDevices::TDDPipe(SurfaceWindow(SurfNum).TDDPipeNum).Dome;
                    TH(2, 1, domeNum) = TempSurfIn(domeNum) = TempSurfInTmp(domeNum) = TempSurfInRep(domeNum) = TempSurfIn(SurfNum);

                    // Set outside temp reporting variable of TDD:DOME (since it gets skipped otherwise)
                    // Reset outside temp variables of TDD:DIFFUSER equal to outside temp of TDD:DOME
                    TH11 = TempSurfOut(SurfNum) = TempSurfOut(domeNum) = TH(1, 1, domeNum);
                }

                if ((TH12 > MaxSurfaceTempLimit) || (TH12 < MinSurfaceTempLimit)) {
                    TestSurfTempCalcHeatBalanceInsideSurf(TH12, surface, zone, calcHeatBalInsideSurfWarmupErrCount);
                }

            } // ...end of main loops over all surfaces for inside heat balances

            // Interzone surface updating: interzone surfaces have other side temperatures
            // which can vary as the simulation iterates through the inside heat
            // balance.  This block is intended to "lock" the opposite side (outside)
            // temperatures to the correct value, namely the value calculated by the
            // inside surface heat balance for the other side.
            assert(TH.index(1, 1, 1) == 0u); // Assumed for linear indexing below
            auto const l211(TH.index(2, 1, 1) - 1);
            for (int SurfNum : IZSurfs) {
                int const surfExtBoundCond(Surface(SurfNum).ExtBoundCond);
                // Set the outside surface temperature to the inside surface temperature of the interzone pair.
                // By going through all of the surfaces, this should pick up the other side as well as affect the next iteration.
                // [ SurfNum - 1 ] == ( 1, 1, SurfNum )
                // [ l211 + surfExtBoundCond ] == ( 2, 1, surfExtBoundCond )
                TempSurfOut(SurfNum) = TH[SurfNum - 1] = TH[l211 + surfExtBoundCond];
            }

            ++InsideSurfIterations;

            // Convergence check - Loop through all relevant non-window surfaces to check for convergence...
            Real64 MaxDelTemp = 0.0; // Maximum change in surface temperature for any opaque surface from one iteration to the next
            for (int SurfNum : HTNonWindowSurfs) {
                MaxDelTemp = max(std::abs(TempSurfIn(SurfNum) - TempInsOld(SurfNum)), MaxDelTemp);
                if (Surface(SurfNum).HeatTransferAlgorithm == HeatTransferModel_CondFD) {
                    // also check all internal nodes as well as surface faces
                    MaxDelTemp = max(MaxDelTemp, HeatBalFiniteDiffManager::SurfaceFD(SurfNum).MaxNodeDelTemp);
                }
            } // ...end of loop to check for convergence

            if (!DataHeatBalance::AnyCondFD) {
                if (MaxDelTemp <= MaxAllowedDelTemp) Converged = true;
            } else {
                if (MaxDelTemp <= MaxAllowedDelTempCondFD) Converged = true;

                // resets relaxation factor to speed up iterations when under-relaxation is not needed.
                if (InsideSurfIterations <= 1) {
                    CondFDRelaxFactor = CondFDRelaxFactorInput;
                }
                if ((InsideSurfIterations > IterationsForCondFDRelaxChange) && !Converged) {
                    // adjust relaxation factor down, assume large number of iterations is result of instability
                    CondFDRelaxFactor *= 0.9;
                    if (CondFDRelaxFactor < 0.1) CondFDRelaxFactor = 0.1;
                }
            }

#ifdef EP_Count_Calls
            NumMaxInsideSurfIterations = max(NumMaxInsideSurfIterations, InsideSurfIterations);
#endif

            if (InsideSurfIterations < MinIterations) Converged = false;

            if (InsideSurfIterations > MaxIterations) {
                if (!WarmupFlag) {
                    ++calcHeatBalInsideSurfErrCount;
                    if (calcHeatBalInsideSurfErrCount < 16) {
                        if (!DataHeatBalance::AnyCondFD) {
                            ShowWarningError(
                                "Inside surface heat balance did not converge with Max Temp Difference [C] =" + General::RoundSigDigits(MaxDelTemp, 3) +
                                " vs Max Allowed Temp Diff [C] =" + General::RoundSigDigits(MaxAllowedDelTemp, 3));
                            ShowContinueErrorTimeStamp("");
                        } else {
                            ShowWarningError(
                                "Inside surface heat balance did not converge with Max Temp Difference [C] =" + General::RoundSigDigits(MaxDelTemp, 3) +
                                " vs Max Allowed Temp Diff [C] =" + General::RoundSigDigits(MaxAllowedDelTempCondFD, 6));
                            ShowContinueErrorTimeStamp("");
                        }
                    } else {
                        ShowRecurringWarningErrorAtEnd(
                            "Inside surface heat balance convergence problem continues", calcHeatBalInsideSurfErrPointer, MaxDelTemp, MaxDelTemp, _, "[C]", "[C]");
                    }
                }
                break; // iteration loop
            }

        } // ...end of main inside heat balance DO loop (ends when Converged)

        // Set various surface output variables and other record keeping - after iterations are complete
        for (int surfNum : HTSurfs) {
            if (Surface(surfNum).Class == SurfaceClass_TDD_Dome) continue; // Skip TDD:DOME objects.  Inside temp is handled by TDD:DIFFUSER.

            // Inside Face Convection - sign convention is positive means energy going into inside face from the air.
            auto const HConvInTemp_fac(-HConvIn(surfNum) * (TempSurfIn(surfNum) - RefAirTemp(surfNum)));
            QdotConvInRep(surfNum) = Surface(surfNum).Area * HConvInTemp_fac;
            QdotConvInRepPerArea(surfNum) = HConvInTemp_fac;
            QConvInReport(surfNum) = QdotConvInRep(surfNum) * TimeStepZoneSec;

            // The QdotConvInRep which is called "Surface Inside Face Convection Heat Gain" is stored during
            // sizing for both the normal and pulse cases so that load components can be derived later.
            if (ZoneSizingCalc && CompLoadReportIsReq) {
                if (!WarmupFlag) {
                    int TimeStepInDay = (HourOfDay - 1) * NumOfTimeStepInHour + TimeStep;
                    if (isPulseZoneSizing) {
                        OutputReportTabular::loadConvectedWithPulse(DataSizing::CurOverallSimDay, TimeStepInDay, surfNum) = QdotConvInRep(surfNum);
                    } else {
                        OutputReportTabular::loadConvectedNormal(DataSizing::CurOverallSimDay, TimeStepInDay, surfNum) = QdotConvInRep(surfNum);
                        OutputReportTabular::netSurfRadSeq(DataSizing::CurOverallSimDay, TimeStepInDay, surfNum) =
                            NetLWRadToSurf(surfNum) * Surface(surfNum).Area;
                    }
                }
            }

            // Window heat gain/loss
            if (DataSurfaces::Surface(surfNum).Class == DataSurfaces::SurfaceClass_Window) {
                if (DataSurfaces::WinHeatGain(surfNum) >= 0.0) {
                    DataSurfaces::WinHeatGainRep(surfNum) = DataSurfaces::WinHeatGain(surfNum);
                    DataSurfaces::WinHeatGainRepEnergy(surfNum) = DataSurfaces::WinHeatGainRep(surfNum) * DataGlobals::TimeStepZoneSec;
                } else {
                    DataSurfaces::WinHeatLossRep(surfNum) = -DataSurfaces::WinHeatGain(surfNum);
                    DataSurfaces::WinHeatLossRepEnergy(surfNum) = DataSurfaces::WinHeatLossRep(surfNum) * DataGlobals::TimeStepZoneSec;
                }

                DataSurfaces::WinHeatTransferRepEnergy(surfNum) = DataSurfaces::WinHeatGain(surfNum) * DataGlobals::TimeStepZoneSec;
                if (DataSurfaces::SurfaceWindow(surfNum).OriginalClass == DataSurfaces::SurfaceClass_TDD_Diffuser) { // Tubular daylighting device
                    int pipeNum = DataSurfaces::SurfaceWindow(surfNum).TDDPipeNum;
                    DataDaylightingDevices::TDDPipe(pipeNum).HeatGain = DataSurfaces::WinHeatGainRep(surfNum);
                    DataDaylightingDevices::TDDPipe(pipeNum).HeatLoss = DataSurfaces::WinHeatLossRep(surfNum);
                }
                if (DataSurfaces::Surface(surfNum).ExtSolar) { // WindowManager's definition of ZoneWinHeatGain/Loss
                    int zoneNum = DataSurfaces::Surface(surfNum).Zone;
                    DataHeatBalance::ZoneWinHeatGain(zoneNum) += DataSurfaces::WinHeatGain(surfNum);
                }
            }
        }

        // Update SumHmXXXX for non-window EMPD or HAMT surfaces
        if (DataHeatBalance::AnyEMPD || DataHeatBalance::AnyHAMT) {
            for (int SurfNum : HTNonWindowSurfs) {
                auto const &surface(Surface(SurfNum));
                int ZoneNum = surface.Zone;

                if (surface.HeatTransferAlgorithm == HeatTransferModel_HAMT) {
                    HeatBalanceHAMTManager::UpdateHeatBalHAMT(SurfNum);

                    Real64 const FD_Area_fac(HMassConvInFD(SurfNum) * surface.Area);

                    SumHmAW(ZoneNum) += FD_Area_fac * (RhoVaporSurfIn(SurfNum) - RhoVaporAirIn(SurfNum));

                    Real64 const MAT_zone(MAT(surface.Zone));
                    RhoAirZone = Psychrometrics::PsyRhoAirFnPbTdbW(
                        OutBaroPress,
                        MAT_zone,
                        Psychrometrics::PsyWFnTdbRhPb(
                            MAT_zone, Psychrometrics::PsyRhFnTdbRhov(MAT_zone, RhoVaporAirIn(SurfNum), rhoAirZone), OutBaroPress));

                    Real64 const surfInTemp(TempSurfInTmp(SurfNum));
                    Wsurf = Psychrometrics::PsyWFnTdbRhPb(
                        surfInTemp, Psychrometrics::PsyRhFnTdbRhov(surfInTemp, RhoVaporSurfIn(SurfNum), wsurf), OutBaroPress);

                    SumHmARa(ZoneNum) += FD_Area_fac * RhoAirZone;

                    SumHmARaW(ZoneNum) += FD_Area_fac * RhoVaporSurfIn(SurfNum); // old eq'n: FD_Area_fac * RhoAirZone * Wsurf;

                } else if (surface.HeatTransferAlgorithm == HeatTransferModel_EMPD) {
                    // need to calculate the amount of moisture that is entering or
                    // leaving the zone  Qm [kg/sec] = hmi * Area * (Del Rhov)
                    // {Hmi [m/sec];     Area [m2];    Rhov [kg moist/m3]  }
                    // Positive values are into the zone and negative values are
                    // leaving the zone.  SumHmAw is the sum of the moisture entering or
                    // leaving the zone from all of the surfaces and is a rate.  Multiply
                    // by time to get the actual amount affecting the zone volume of air.

                    MoistureBalanceEMPDManager::UpdateMoistureBalanceEMPD(SurfNum);
                    RhoVaporSurfIn(SurfNum) = DataMoistureBalanceEMPD::RVSurface(SurfNum);
                    Real64 const FD_Area_fac(HMassConvInFD(SurfNum) * surface.Area);
                    SumHmAW(ZoneNum) += FD_Area_fac * (RhoVaporSurfIn(SurfNum) - RhoVaporAirIn(SurfNum));
                    Real64 const MAT_zone(MAT(ZoneNum));
                    SumHmARa(ZoneNum) +=
                        FD_Area_fac *
                        Psychrometrics::PsyRhoAirFnPbTdbW(
                            OutBaroPress,
                            MAT_zone,
                            Psychrometrics::PsyWFnTdbRhPb(MAT_zone,
                                                          Psychrometrics::PsyRhFnTdbRhovLBnd0C(MAT_zone, RhoVaporAirIn(SurfNum)),
                                                          OutBaroPress)); // surfInTemp, PsyWFnTdbRhPb( surfInTemp, PsyRhFnTdbRhovLBnd0C(
                                                                          // surfInTemp, RhoVaporAirIn( SurfNum ) ), OutBaroPress ) );
                    SumHmARaW(ZoneNum) += FD_Area_fac * RhoVaporSurfIn(SurfNum);
                }
            }
        }

        ReportIntMovInsInsideSurfTemp();

        CalculateZoneMRT(ZoneToResimulate); // Update here so that the proper value of MRT is available to radiant systems
    }

<<<<<<< HEAD
    void CalcHeatBalanceInsideSurf2CTFOnly(WindowComplexManagerData &dataWindowComplexManager, WindowEquivalentLayerData &dataWindowEquivalentLayer, WindowManagerData &dataWindowManager,
=======
    void CalcHeatBalanceInsideSurf2CTFOnly(EnergyPlusData &state,
>>>>>>> e41f6571
                                           const int FirstZone,             // First zone to simulate
                                           const int LastZone,              // Last zone to simulate
                                           const std::vector<int> &IZSurfs, // Last zone to simulate
                                           Optional_int_const ZoneToResimulate)
    {

        // This function performs a heat balance on the inside face of each
        // surface in the building. It is a copy of CalcHeatBalanceInsideSurf,
        // simplified for CTF surfaces only.

        // REFERENCES:
        // (I)BLAST legacy routine HBSRF

        static std::string const Inside("Inside");

        if (calcHeatBalInsideSurfCTFOnlyFirstTime) {
            // Set up coefficient arrays that never change - loop over non-window HT surfaces
            for (int zoneNum = FirstZone; zoneNum <= LastZone; ++zoneNum) {
                int const firstSurf = Zone(zoneNum).NonWindowSurfaceFirst;
                int const lastSurf = Zone(zoneNum).NonWindowSurfaceLast;
                for (int surfNum = firstSurf; surfNum <= lastSurf; ++surfNum) {
                    int const ConstrNum = Surface(surfNum).Construction;
                    auto const &construct(dataConstruction.Construct(ConstrNum));
                    if (Surface(surfNum).ExtBoundCond == surfNum) {
                        IsAdiabatic(surfNum) = 1;
                        IsNotAdiabatic(surfNum) = 0;
                    } else {
                        IsAdiabatic(surfNum) = 0;
                        IsNotAdiabatic(surfNum) = 1;
                    }
                    if (construct.SourceSinkPresent) {
                        IsSource(surfNum) = 1;
                        IsNotSource(surfNum) = 0;
                    } else {
                        QsrcHistSurf1(surfNum) = 0.0;
                        IsSource(surfNum) = 0;
                        IsNotSource(surfNum) = 1;
                    }
                    if (!Surface(surfNum).IsPool) {
                        IsPoolSurf(surfNum) = 0;
                        IsNotPoolSurf(surfNum) = 1;
                    }
                }
            }

            calcHeatBalInsideSurfCTFOnlyFirstTime = false;
        }

        for (int zoneNum = FirstZone; zoneNum <= LastZone; ++zoneNum) {
            int const firstSurf = Zone(zoneNum).SurfaceFirst;
            int const lastSurf = Zone(zoneNum).SurfaceLast;

            // determine reference air temperatures and other variable terms - loop over all surfaces
            for (int surfNum = firstSurf; surfNum <= lastSurf; ++surfNum) {

                int const ConstrNum = Surface(surfNum).Construction;
                auto const &construct(dataConstruction.Construct(ConstrNum));
                CTFCross0(surfNum) = construct.CTFCross(0);
                CTFInside0(surfNum) = construct.CTFInside(0);
                CTFSourceIn0(surfNum) = construct.CTFSourceIn(0);
                TH11Surf(surfNum) = TH(1, 1, surfNum);
                if (construct.SourceSinkPresent) {
                    QsrcHistSurf1(surfNum) = QsrcHist(surfNum, 1);
                }

                // The special heat balance terms for pools are used only when the pool is operating, so IsPool can change
                if (Surface(surfNum).IsPool) {
                    if ((std::abs(QPoolSurfNumerator(surfNum)) >= PoolIsOperatingLimit) ||
                        (std::abs(PoolHeatTransCoefs(surfNum)) >= PoolIsOperatingLimit)) {
                        IsPoolSurf(surfNum) = 1;
                        IsNotPoolSurf(surfNum) = 0;
                    } else {
                        IsPoolSurf(surfNum) = 0;
                        IsNotPoolSurf(surfNum) = 1;
                    }
                }

                // Skip TDD:DOME objects.  Inside temp is handled by TDD:DIFFUSER.
                if (Surface(surfNum).Class == SurfaceClass_TDD_Dome) continue;

                {
                    auto const SELECT_CASE_var(Surface(surfNum).TAirRef);
                    if (SELECT_CASE_var == ZoneMeanAirTemp) {
                        RefAirTemp(surfNum) = MAT(zoneNum);
                        TempEffBulkAir(surfNum) = MAT(zoneNum); // for reporting surf adjacent air temp
                    } else if (SELECT_CASE_var == AdjacentAirTemp) {
                        RefAirTemp(surfNum) = TempEffBulkAir(surfNum);
                    } else if (SELECT_CASE_var == ZoneSupplyAirTemp) {
                        // determine ZoneEquipConfigNum for this zone
                        int ZoneEquipConfigNum = zoneNum;
                        // check whether this zone is a controlled zone or not
                        if (!Zone(zoneNum).IsControlled) {
                            ShowFatalError("Zones must be controlled for Ceiling-Diffuser Convection model. No system serves zone " +
                                           Zone(zoneNum).Name);
                            return;
                        }
                        // determine supply air conditions
                        Real64 SumSysMCp = 0.0;
                        Real64 SumSysMCpT = 0.0;
                        Real64 const CpAir = Psychrometrics::PsyCpAirFnW(ZoneAirHumRat(zoneNum));
                        for (int NodeNum = 1; NodeNum <= DataZoneEquipment::ZoneEquipConfig(ZoneEquipConfigNum).NumInletNodes; ++NodeNum) {
                            Real64 NodeTemp = DataLoopNode::Node(DataZoneEquipment::ZoneEquipConfig(ZoneEquipConfigNum).InletNode(NodeNum)).Temp;
                            Real64 MassFlowRate =
                                DataLoopNode::Node(DataZoneEquipment::ZoneEquipConfig(ZoneEquipConfigNum).InletNode(NodeNum)).MassFlowRate;
                            SumSysMCp += MassFlowRate * CpAir;
                            SumSysMCpT += MassFlowRate * CpAir * NodeTemp;
                        }
                        // a weighted average of the inlet temperatures.
                        if (SumSysMCp > 0.0) {                            // protect div by zero
                            RefAirTemp(surfNum) = SumSysMCpT / SumSysMCp; // BG changed 02-16-2005 to add index (SurfNum)
                        } else {
                            RefAirTemp(surfNum) = MAT(zoneNum);
                        }
                        TempEffBulkAir(surfNum) = RefAirTemp(surfNum); // for reporting surf adjacent air temp
                    } else {
                        // currently set to mean air temp but should add error warning here
                        RefAirTemp(surfNum) = MAT(zoneNum);
                        TempEffBulkAir(surfNum) = MAT(zoneNum); // for reporting surf adjacent air temp
                    }
                }
            }

            // Following variables must be reset due to possible recall of this routine by radiant and Resimulate routines.
            // CalcWindowHeatBalance is called, then, multiple times and these need to be initialized before each call to
            // CalcWindowHeatBalance.
            // Only for Surface(SurfNum).Class == DataSurfaces::SurfaceClass_Window
            int const firstWindowSurf = Zone(zoneNum).WindowSurfaceFirst;
            int const lastWindowSurf = Zone(zoneNum).WindowSurfaceLast;
            for (int surfNum = firstWindowSurf; surfNum <= lastWindowSurf; ++surfNum) {
                WinHeatGain(surfNum) = 0.0;
                WinHeatTransfer(surfNum) = 0.0;
                WinHeatGainRep(surfNum) = 0.0;
                WinHeatLossRep(surfNum) = 0.0;
                WinGainConvGlazToZoneRep(surfNum) = 0.0;
                WinGainIRGlazToZoneRep(surfNum) = 0.0;
                WinLossSWZoneToOutWinRep(surfNum) = 0.0;
                WinGainFrameDividerToZoneRep(surfNum) = 0.0;
                WinGainConvGlazShadGapToZoneRep(surfNum) = 0.0;
                WinGainConvShadeToZoneRep(surfNum) = 0.0;
                OtherConvGainInsideFaceToZoneRep(surfNum) = 0.0;
                WinGainIRShadeToZoneRep(surfNum) = 0.0;
                SurfaceWindow(surfNum).FrameQRadOutAbs = 0.0;
                SurfaceWindow(surfNum).FrameQRadInAbs = 0.0;
                SurfaceWindow(surfNum).DividerQRadOutAbs = 0.0;
                SurfaceWindow(surfNum).DividerQRadInAbs = 0.0;
            }

            // Calculate heat extract due to additional heat flux source term as the surface boundary condition - all HT surfaces
            if (DataSurfaces::AnyHeatBalanceInsideSourceTerm) {
                for (int surfNum = firstSurf; surfNum <= lastSurf; ++surfNum) {
                    if (Surface(surfNum).InsideHeatSourceTermSchedule) {
                        QAdditionalHeatSourceInside(surfNum) =
                            EnergyPlus::ScheduleManager::GetCurrentScheduleValue(Surface(surfNum).InsideHeatSourceTermSchedule);
                    }
                }
            }

            // Set up coefficient arrays prior to calculations and precalc terms that do no change during iteration - non-window surfaces
            int const firstNonWinSurf = Zone(zoneNum).NonWindowSurfaceFirst;
            int const lastNonWinSurf = Zone(zoneNum).NonWindowSurfaceLast;
            Real64 const timeStepZoneSeconds = TimeStepZoneSec; // local for vectorization
            Real64 const iterDampConstant = IterDampConst;      // local for vectorization
            // this loop auto-vectorizes
            for (int surfNum = firstNonWinSurf; surfNum <= lastNonWinSurf; ++surfNum) {

                // Pre-calculate a few terms before the iteration loop
                TempTermSurf(surfNum) = CTFConstInPart(surfNum) + QRadThermInAbs(surfNum) + QRadSWInAbs(surfNum) +
                                        QAdditionalHeatSourceInside(surfNum) + HConvIn(surfNum) * RefAirTemp(surfNum) + QHTRadSysSurf(surfNum) +
                                        QCoolingPanelSurf(surfNum) + QHWBaseboardSurf(surfNum) + QSteamBaseboardSurf(surfNum) +
                                        QElecBaseboardSurf(surfNum) + (QRadSurfAFNDuct(surfNum) / timeStepZoneSeconds);
                TempDivSurf(surfNum) =
                    1.0 / (CTFInside0(surfNum) - IsAdiabatic(surfNum) * CTFCross0(surfNum) + IsPoolSurf(surfNum) * PoolHeatTransCoefs(surfNum) +
                           IsNotPoolSurf(surfNum) * HConvIn(surfNum) + iterDampConstant);
            }
        }

        InsideSurfIterations = 0;
        bool Converged = false; // .TRUE. if inside heat balance has converged
        while (!Converged) {    // Start of main inside heat balance iteration loop...

            TempInsOld = TempSurfIn; // Keep track of last iteration's temperature values

            HeatBalanceIntRadExchange::CalcInteriorRadExchange(
                TempSurfIn, InsideSurfIterations, NetLWRadToSurf, ZoneToResimulate, Inside); // Update the radiation balance

            // Every 30 iterations, recalculate the inside convection coefficients in case
            // there has been a significant drift in the surface temperatures predicted.
            // This is not fool-proof and it basically means that the outside surface
            // heat balance is in error (potentially) once HConvIn is re-evaluated.
            // The choice of 30 is not significant--just want to do this a couple of
            // times before the iteration limit is hit.
            if ((InsideSurfIterations > 0) && (mod(InsideSurfIterations, ItersReevalConvCoeff) == 0)) {
                ConvectionCoefficients::InitInteriorConvectionCoeffs(state.dataConvectionCoefficients, TempSurfIn, ZoneToResimulate);
                // Since HConvIn has changed re-calculate a few terms - non-window surfaces
                for (int zoneNum = FirstZone; zoneNum <= LastZone; ++zoneNum) {
                    int const firstSurf = Zone(zoneNum).NonWindowSurfaceFirst;
                    int const lastSurf = Zone(zoneNum).NonWindowSurfaceLast;
                    Real64 const timeStepZoneSeconds = TimeStepZoneSec; // local for vectorization
                    Real64 const iterDampConstant = IterDampConst;      // local for vectorization
                    // this loop auto-vectorizes
                    for (int surfNum = firstSurf; surfNum <= lastSurf; ++surfNum) {
                        TempTermSurf(surfNum) =
                            CTFConstInPart(surfNum) + QRadThermInAbs(surfNum) + QRadSWInAbs(surfNum) + QAdditionalHeatSourceInside(surfNum) +
                            HConvIn(surfNum) * RefAirTemp(surfNum) + QHTRadSysSurf(surfNum) + QCoolingPanelSurf(surfNum) + QHWBaseboardSurf(surfNum) +
                            QSteamBaseboardSurf(surfNum) + QElecBaseboardSurf(surfNum) + (QRadSurfAFNDuct(surfNum) / timeStepZoneSeconds);
                        TempDivSurf(surfNum) =
                            1.0 / (CTFInside0(surfNum) - IsAdiabatic(surfNum) * CTFCross0(surfNum) +
                                   IsPoolSurf(surfNum) * PoolHeatTransCoefs(surfNum) + IsNotPoolSurf(surfNum) * HConvIn(surfNum) + iterDampConstant);
                    }
                }
            }

            // Loop over non-window surfaces
            for (int zoneNum = FirstZone; zoneNum <= LastZone; ++zoneNum) {
                int const firstNonWinSurf = Zone(zoneNum).NonWindowSurfaceFirst;
                int const lastNonWinSurf = Zone(zoneNum).NonWindowSurfaceLast;
                Real64 const iterDampConstant = IterDampConst; // local for vectorization
                // this loop auto-vectorizes
                for (int surfNum = firstNonWinSurf; surfNum <= lastNonWinSurf; ++surfNum) {
                    // Perform heat balance on the inside face of the surface ...
                    // The following are possibilities here (this function only does CTF, see CalcHeatBalanceInsideSurf2 for others):
                    //   (a) the surface is a pool (no movable insulation, no source/sink, only CTF solution algorithm)
                    //   (b) the surface is adiabatic (a partition), in which case the temperature of both sides are the same
                    //   (c) standard (or interzone) opaque surface with no movable insulation, normal heat balance equation
                    //   (d) standard (or interzone) window: call to CalcWindowHeatBalance to get window layer temperatures
                    //   (e) standard opaque surface with movable insulation, special two-part equation
                    // In the surface calculation there are the following Algorithm types for opaque surfaces that
                    // do not have movable insulation:
                    //   (a) the regular CTF calc (SolutionAlgo = UseCTF)
                    //   (b) the EMPD calc (Solutionalgo = UseEMPD)
                    //   (c) the CondFD calc (SolutionAlgo = UseCondFD)
                    //   (d) the HAMT calc (solutionalgo = UseHAMT).

                    // For adiabatic surface:
                    // Adiabatic:   TempDiv = (1.0 / (construct.CTFInside(0) - construct.CTFCross(0) + HConvIn_surf + IterDampConst));
                    // Adiabatic:   TempSurfInTmp(SurfNum) = (TempTerm + IterDampConst * TempInsOld(SurfNum)) * TempDiv;
                    // Ad+Source:   TempSurfInTmp(SurfNum) = (TempTerm + construct.CTFSourceIn(0) * QsrcHist(SurfNum, 1) + IterDampConst *
                    // TempInsOld(SurfNum)) * TempDiv; Ad+Pool:     TempDiv = (1.0 / (construct.CTFInside(0) - construct.CTFCross(0) +
                    // PoolHeatTransCoefs(SurfNum) + IterDampConst); Ad+Pool:     TempSurfInTmp(SurfNum) = (CTFConstInPart(SurfNum) +
                    // QPoolSurfNumerator(SurfNum) + IterDampConst * TempInsOld(SurfNum)) * TempDiv;

                    // For standard or interzone surface:
                    // Standard:    TempDiv = (1.0 / (construct.CTFInside(0) + HConvIn_surf + IterDampConst));
                    // Standard:    TempSurfInTmp(SurfNum) = (TempTerm + IterDampConst * TempInsOld(SurfNum) + construct.CTFCross(0) * TH11) *
                    // TempDiv; Std+Source:  TempSurfInTmp(SurfNum) = (TempTerm + construct.CTFSourceIn(0) * QsrcHist(SurfNum, 1) + IterDampConst *
                    // TempInsOld(SurfNum)) * TempDiv; Std+Pool:    TempDiv = (1.0 / (construct.CTFInside(0) + PoolHeatTransCoefs(SurfNum) +
                    // IterDampConst); Std+Pool:    TempSurfInTmp(SurfNum) = (CTFConstInPart(SurfNum) + QPoolSurfNumerator(SurfNum) + IterDampConst*
                    // TempInsOld(SurfNum) + construct.CTFCross(0) * TH11) * TempDiv;

                    // Composite with Adiabatic/Source/Pool flags:
                    //              TempDiv = (1.0 / (construct.CTFInside(0) - IsAdiabatic*construct.CTFCross(0)+
                    //              IsPoolSurf*PoolHeatTransCoefs(SurfNum) + IsNotPoolSurf*HConvIn_surf + IterDampConst)); TempSurfInTmp(SurfNum) =
                    //              (IsNotPoolSurf*TempTerm + IsSource*construct.CTFSourceIn(0) * QsrcHist(SurfNum, 1) +
                    //              IsPoolSurf*CTFConstInPart(SurfNum) + IsPoolSurf*QPoolSurfNumerator(SurfNum)
                    //                                        + IterDampConst * TempInsOld(SurfNum)+ IsNotAdiabatic*IsNotSource*construct.CTFCross(0)
                    //                                        * TH11) * TempDiv;

                    // Calculate the current inside surface temperature
                    TempSurfInTmp(surfNum) =
                        (IsNotPoolSurf(surfNum) * (TempTermSurf(surfNum) + NetLWRadToSurf(surfNum)) +
                         IsSource(surfNum) * CTFSourceIn0(surfNum) * QsrcHistSurf1(surfNum) + IsPoolSurf(surfNum) * CTFConstInPart(surfNum) +
                         IsPoolSurf(surfNum) * QPoolSurfNumerator(surfNum) + iterDampConstant * TempInsOld(surfNum) +
                         IsNotAdiabatic(surfNum) * CTFCross0(surfNum) * TH11Surf(surfNum)) *
                        TempDivSurf(surfNum); // Constant part of conduction eq (history terms) | LW radiation from internal sources | SW
                                              // radiation from internal sources | Convection from surface to zone air | Net radiant
                                              // exchange with other zone surfaces | Heat source/sink term for radiant systems | (if there
                                              // is one present) | Radiant flux from high temp radiant heater | Radiant flux from a hot
                                              // water baseboard heater | Radiant flux from a steam baseboard heater | Radiant flux from
                                              // an electric baseboard heater | Iterative damping term (for stability) | Current
                                              // conduction from | the outside surface | Coefficient for conduction (current time) |
                                              // Convection and damping term | Radiation from AFN ducts

                    TempSurfIn(surfNum) = TempSurfInTmp(surfNum);
                }

                // Loop over non-window surfaces (includes TubularDaylightingDomes)
                for (int surfNum = firstNonWinSurf; surfNum <= lastNonWinSurf; ++surfNum) {
                    if (Surface(surfNum).HeatTransferAlgorithm == HeatTransferModel_AirBoundaryNoHT) {
                        // This is a temporary band-aid to get the same results with airboundary surfaces
                        // 1. Air boundary surfaces shouldn't be part of HT surf lists, I don't think
                        // 2. And even if it is, it shouldn't be impacting other surface temps, but it is somehow
                        // 3. So, once that's fixed in develop, this can go away here.
                        TempSurfIn(surfNum) = TempSurfInTmp(surfNum) = 23.0;
                        continue;
                    }
                    Real64 HMovInsul = 0.0; // "Convection" coefficient of movable insulation
                    if (Surface(surfNum).MaterialMovInsulInt > 0) {
                        Real64 AbsInt = 0.0; // Solar absorptance of inside movable insulation (not used here)
                        HeatBalanceMovableInsulation::EvalInsideMovableInsulation(surfNum, HMovInsul, AbsInt);
                    }

                    if (HMovInsul > 0.0) { // Movable insulation present, recalc surface temps
                        Real64 F1 = HMovInsul / (HMovInsul + HConvIn(surfNum) + IterDampConst);

                        TempSurfIn(surfNum) =
                            (CTFConstInPart(surfNum) + QRadSWInAbs(surfNum) + CTFCross0(surfNum) * TH11Surf(surfNum) +
                             F1 * (QRadThermInAbs(surfNum) + HConvIn(surfNum) * RefAirTemp(surfNum) + NetLWRadToSurf(surfNum) +
                                   QHTRadSysSurf(surfNum) + QCoolingPanelSurf(surfNum) + QHWBaseboardSurf(surfNum) + QSteamBaseboardSurf(surfNum) +
                                   QElecBaseboardSurf(surfNum) + QAdditionalHeatSourceInside(surfNum) + IterDampConst * TempInsOld(surfNum))) /
                            (CTFInside0(surfNum) + HMovInsul - F1 * HMovInsul); // Convection from surface to zone air

                        TempSurfInTmp(surfNum) = (CTFInside0(surfNum) * TempSurfIn(surfNum) + HMovInsul * TempSurfIn(surfNum) - QRadSWInAbs(surfNum) -
                                                  CTFConstInPart(surfNum) - CTFCross0(surfNum) * TH11Surf(surfNum)) /
                                                 (HMovInsul);
                    }

                    if (AnyConstructInternalSourceInInput) {
                        if (dataConstruction.Construct(Surface(surfNum).Construction).SourceSinkPresent) {
                            // Set the appropriate parameters for the radiant system
                            // Radiant system does not need the damping coefficient terms (hopefully)
                            Real64 const RadSysDiv(1.0 / (CTFInside0(surfNum) + HConvIn(surfNum)));
                            Real64 const TempTerm(CTFConstInPart(surfNum) + QRadThermInAbs(surfNum) + QRadSWInAbs(surfNum) +
                                                  QAdditionalHeatSourceInside(surfNum) + HConvIn(surfNum) * RefAirTemp(surfNum) +
                                                  QHTRadSysSurf(surfNum) + QCoolingPanelSurf(surfNum) + QHWBaseboardSurf(surfNum) +
                                                  QSteamBaseboardSurf(surfNum) + QElecBaseboardSurf(surfNum) + NetLWRadToSurf(surfNum) +
                                                  (QRadSurfAFNDuct(surfNum) / TimeStepZoneSec));
                            RadSysTiHBConstCoef(surfNum) =
                                TempTerm * RadSysDiv; // Constant portion of cond eq (history terms) | LW radiation from internal sources | SW
                                                      // radiation from internal sources | Convection from surface to zone air | Radiant flux
                                                      // from high temp radiant heater | Radiant flux from a hot water baseboard heater |
                                                      // Radiant flux from a steam baseboard heater | Radiant flux from an electric baseboard
                                                      // heater | Net radiant exchange with other zone surfaces | Cond term (both partition
                                                      // sides same temp) | Convection and damping term
                            RadSysTiHBToutCoef(surfNum) = CTFCross0(surfNum) * RadSysDiv;    // Outside temp=inside temp for a partition |
                                                                                             // Cond term (both partition sides same temp) |
                                                                                             // Convection and damping term
                            RadSysTiHBQsrcCoef(surfNum) = CTFSourceIn0(surfNum) * RadSysDiv; // QTF term for the source | Cond term (both
                                                                                             // partition sides same temp) | Convection and
                                                                                             // damping term

                            if (Surface(surfNum).ExtBoundCond > 0) { // This is an interzone partition and we need to set outside params
                                // The inside coefficients of one side are equal to the outside coefficients of the other side.  But,
                                // the inside coefficients are set up once the heat balance equation for that side has been calculated.
                                // For both sides to actually have been set, we have to wait until we get to the second side in the surface
                                // derived type.  At that point, both inside coefficient sets have been evaluated.
                                if (Surface(surfNum).ExtBoundCond <= surfNum) { // Both of the inside coefficients have now been set
                                    int OtherSideSurfNum = Surface(surfNum).ExtBoundCond;
                                    RadSysToHBConstCoef(OtherSideSurfNum) = RadSysTiHBConstCoef(surfNum);
                                    RadSysToHBTinCoef(OtherSideSurfNum) = RadSysTiHBToutCoef(surfNum);
                                    RadSysToHBQsrcCoef(OtherSideSurfNum) = RadSysTiHBQsrcCoef(surfNum);
                                    RadSysToHBConstCoef(surfNum) = RadSysTiHBConstCoef(OtherSideSurfNum);
                                    RadSysToHBTinCoef(surfNum) = RadSysTiHBToutCoef(OtherSideSurfNum);
                                    RadSysToHBQsrcCoef(surfNum) = RadSysTiHBQsrcCoef(OtherSideSurfNum);
                                }
                            }
                        }
                    }
                }

                // Loop over window surfaces
                int const firstWindowSurf = Zone(zoneNum).WindowSurfaceFirst;
                int const lastWindowSurf = Zone(zoneNum).WindowSurfaceLast;
                for (int surfNum = firstWindowSurf; surfNum <= lastWindowSurf; ++surfNum) {
                    auto &surface(Surface(surfNum));
                    Real64 &TH11(TH(1, 1, surfNum));
                    int ConstrNum = surface.Construction; // Not const, because storm window may change this
                    auto const &construct(dataConstruction.Construct(ConstrNum));
                    if (SurfaceWindow(surfNum).OriginalClass == SurfaceClass_TDD_Diffuser) { // Tubular daylighting device
                        // Lookup up the TDD:DOME object
                        int const pipeNum = SurfaceWindow(surfNum).TDDPipeNum;
                        int const domeNum = DataDaylightingDevices::TDDPipe(pipeNum).Dome;
                        // Ueff = 1 / effective R value between TDD:DOME and TDD:DIFFUSER
                        Real64 Ueff = 1.0 / DataDaylightingDevices::TDDPipe(pipeNum).Reff;

                        // Similar to opaque surface but outside surface temp of TDD:DOME is used, and no embedded sources/sinks.
                        // Absorbed shortwave radiation is treated similar to a regular window, but only 1 glass layer is allowed.
                        //   = QRadSWwinAbs(surfNum,1)/2.0
                        Real64 const HConvIn_surf(HConvInFD(surfNum) = HConvIn(surfNum));
                        TempSurfIn(surfNum) = TempSurfInTmp(surfNum) =
                            (QRadThermInAbs(surfNum) + QRadSWwinAbs(1, surfNum) / 2.0 + QAdditionalHeatSourceInside(surfNum) +
                             HConvIn_surf * RefAirTemp(surfNum) + NetLWRadToSurf(surfNum) + IterDampConst * TempInsOld(surfNum) +
                             Ueff * TH(1, 1, domeNum)) /
                            (Ueff + HConvIn_surf + IterDampConst); // LW radiation from internal sources | SW radiation from internal sources and
                                                                   // solar | Convection from surface to zone air | Net radiant exchange with
                                                                   // other zone surfaces | Iterative damping term (for stability) | Current
                                                                   // conduction from the outside surface | Coefficient for conduction (current
                                                                   // time) | Convection and damping term

                        Real64 const Sigma_Temp_4(DataGlobals::StefanBoltzmann * pow_4(TempSurfIn(surfNum)));

                        // Calculate window heat gain for TDD:DIFFUSER since this calculation is usually done in WindowManager
                        WinHeatGain(surfNum) =
                            WinTransSolar(surfNum) + HConvIn_surf * surface.Area * (TempSurfIn(surfNum) - RefAirTemp(surfNum)) +
                            dataConstruction.Construct(surface.Construction).InsideAbsorpThermal * surface.Area *
                                (Sigma_Temp_4 - (SurfaceWindow(surfNum).IRfromParentZone + QHTRadSysSurf(surfNum) + QCoolingPanelSurf(surfNum) +
                                                 QHWBaseboardSurf(surfNum) + QSteamBaseboardSurf(surfNum) + QElecBaseboardSurf(surfNum))) -
                            QS(surface.SolarEnclIndex) * surface.Area *
                                dataConstruction.Construct(surface.Construction)
                                    .TransDiff; // Transmitted solar | Convection | IR exchange | IR
                                                // Zone diffuse interior shortwave reflected back into the TDD
                        WinHeatTransfer(surfNum) = WinHeatGain(surfNum);

                        // fill out report vars for components of Window Heat Gain
                        WinGainConvGlazToZoneRep(surfNum) = HConvIn_surf * surface.Area * (TempSurfIn(surfNum) - RefAirTemp(surfNum));
                        WinGainIRGlazToZoneRep(surfNum) =
                            dataConstruction.Construct(surface.Construction).InsideAbsorpThermal * surface.Area *
                            (Sigma_Temp_4 - (SurfaceWindow(surfNum).IRfromParentZone + QHTRadSysSurf(surfNum) + QCoolingPanelSurf(surfNum) +
                                             QHWBaseboardSurf(surfNum) + QSteamBaseboardSurf(surfNum) + QElecBaseboardSurf(surfNum)));
                        WinLossSWZoneToOutWinRep(surfNum) =
                            QS(surface.SolarEnclIndex) * surface.Area * dataConstruction.Construct(surface.Construction).TransDiff;
                    } else {                             // Regular window
                        if (InsideSurfIterations == 0) { // Do windows only once
                            if (SurfaceWindow(surfNum).StormWinFlag == 1) ConstrNum = surface.StormWinConstruction;
                            // Get outside convection coeff for exterior window here to avoid calling
                            // InitExteriorConvectionCoeff from CalcWindowHeatBalance, which avoids circular reference
                            // (HeatBalanceSurfaceManager USEing and WindowManager and
                            // WindowManager USEing HeatBalanceSurfaceManager)
                            if (surface.ExtBoundCond == ExternalEnvironment) {
                                int RoughSurf = dataMaterial.Material(construct.LayerPoint(1)).Roughness; // Outside surface roughness
                                Real64 EmisOut =
                                    dataMaterial.Material(construct.LayerPoint(1)).AbsorpThermalFront; // Glass outside surface emissivity
                                auto const shading_flag(SurfaceWindow(surfNum).ShadingFlag);
                                if (shading_flag == ExtShadeOn || shading_flag == ExtBlindOn || shading_flag == ExtScreenOn) {
                                    // Exterior shade in place
                                    int ConstrNumSh = SurfaceWindow(surfNum).ShadedConstruction;
                                    if (ConstrNumSh != 0) {
                                        RoughSurf = dataMaterial.Material(dataConstruction.Construct(ConstrNumSh).LayerPoint(1)).Roughness;
                                        EmisOut = dataMaterial.Material(dataConstruction.Construct(ConstrNumSh).LayerPoint(1)).AbsorpThermal;
                                    }
                                }

                                // Get the outside effective emissivity for Equivalent layer model
                                if (construct.WindowTypeEQL) {
                                    EmisOut = WindowEquivalentLayer::EQLWindowOutsideEffectiveEmiss(ConstrNum);
                                }
                                // Set Exterior Convection Coefficient...
                                if (surface.ExtConvCoeff > 0) {

                                    HcExtSurf(surfNum) = ConvectionCoefficients::SetExtConvectionCoeff(state.dataConvectionCoefficients, surfNum);

                                } else if (surface.ExtWind) { // Window is exposed to wind (and possibly rain)

                                    // Calculate exterior heat transfer coefficients with windspeed (windspeed is calculated internally in
                                    // subroutine)
                                    ConvectionCoefficients::InitExteriorConvectionCoeff(state.dataConvectionCoefficients,
                                                                                        surfNum,
                                                                                        0.0,
                                                                                        RoughSurf,
                                                                                        EmisOut,
                                                                                        TH11,
                                                                                        HcExtSurf(surfNum),
                                                                                        HSkyExtSurf(surfNum),
                                                                                        HGrdExtSurf(surfNum),
                                                                                        HAirExtSurf(surfNum));

                                    if (IsRain) {                    // Raining: since wind exposed, outside window surface gets wet
                                        HcExtSurf(surfNum) = 1000.0; // Reset HcExtSurf because of wetness
                                    }

                                } else { // Not Wind exposed

                                    // Calculate exterior heat transfer coefficients for windspeed = 0
                                    ConvectionCoefficients::InitExteriorConvectionCoeff(state.dataConvectionCoefficients,
                                                                                        surfNum,
                                                                                        0.0,
                                                                                        RoughSurf,
                                                                                        EmisOut,
                                                                                        TH11,
                                                                                        HcExtSurf(surfNum),
                                                                                        HSkyExtSurf(surfNum),
                                                                                        HGrdExtSurf(surfNum),
                                                                                        HAirExtSurf(surfNum));
                                }
                            } else { // Interior Surface

                                if (surface.ExtConvCoeff > 0) {
                                    HcExtSurf(surfNum) = ConvectionCoefficients::SetExtConvectionCoeff(state.dataConvectionCoefficients, surfNum);
                                } else {
                                    // Exterior Convection Coefficient for the Interior or Interzone Window is the Interior Convection Coeff of
                                    // same
                                    HcExtSurf(surfNum) = HConvIn(surface.ExtBoundCond);
                                }
                            }

                            // Following call determines inside surface temperature of glazing, and of
                            // frame and/or divider, if present
<<<<<<< HEAD
                            CalcWindowHeatBalance(dataWindowComplexManager, dataWindowEquivalentLayer, dataWindowManager, surfNum, HcExtSurf(surfNum), TempSurfInTmp(surfNum), TH11);
=======
                            CalcWindowHeatBalance(state.dataWindowManager, surfNum, HcExtSurf(surfNum), TempSurfInTmp(surfNum), TH11);
>>>>>>> e41f6571

                            TempSurfIn(surfNum) = TempSurfInTmp(surfNum);
                        }
                    }
                }

                // Loop over all HT surfaces
                int const firstSurf = Zone(zoneNum).SurfaceFirst;
                int const lastSurf = Zone(zoneNum).SurfaceLast;
                for (int surfNum = firstSurf; surfNum <= lastSurf; ++surfNum) {
                    auto &surface(Surface(surfNum));
                    auto &zone(Zone(zoneNum));
                    Real64 &TH11(TH(1, 1, surfNum));
                    Real64 &TH12(TH(2, 1, surfNum));
                    TH12 = TempSurfInRep(surfNum) = TempSurfIn(surfNum);
                    TempSurfOut(surfNum) = TH11; // For reporting

                    if (SurfaceWindow(surfNum).OriginalClass == SurfaceClass_TDD_Diffuser) { // Tubular daylighting device
                        // Tubular daylighting devices are treated as one big object with an effective R value.
                        // The outside face temperature of the TDD:DOME and the inside face temperature of the
                        // TDD:DIFFUSER are calculated with the outside and inside heat balances respectively.
                        // Below, the resulting temperatures are copied to the inside face of the TDD:DOME
                        // and the outside face of the TDD:DIFFUSER for reporting.

                        // Set inside temp variables of TDD:DOME equal to inside temp of TDD:DIFFUSER
                        int domeNum = DataDaylightingDevices::TDDPipe(SurfaceWindow(surfNum).TDDPipeNum).Dome;
                        TH(2, 1, domeNum) = TempSurfIn(domeNum) = TempSurfInTmp(domeNum) = TempSurfInRep(domeNum) = TempSurfIn(surfNum);

                        // Set outside temp reporting variable of TDD:DOME (since it gets skipped otherwise)
                        // Reset outside temp variables of TDD:DIFFUSER equal to outside temp of TDD:DOME
                        TH11 = TempSurfOut(surfNum) = TempSurfOut(domeNum) = TH(1, 1, domeNum);
                    }

                    if ((TH12 > MaxSurfaceTempLimit) || (TH12 < MinSurfaceTempLimit)) {
                        TestSurfTempCalcHeatBalanceInsideSurf(TH12, surface, zone, calcHeatBalInsideSurfWarmupErrCount);
                    }
                }
            } // ...end of main loops over all surfaces for inside heat balances

            // Interzone surface updating: interzone surfaces have other side temperatures
            // which can vary as the simulation iterates through the inside heat
            // balance.  This block is intended to "lock" the opposite side (outside)
            // temperatures to the correct value, namely the value calculated by the
            // inside surface heat balance for the other side.
            assert(TH.index(1, 1, 1) == 0u); // Assumed for linear indexing below
            auto const l211(TH.index(2, 1, 1) - 1);
            for (int SurfNum : IZSurfs) {
                int const surfExtBoundCond(Surface(SurfNum).ExtBoundCond);
                // Set the outside surface temperature to the inside surface temperature of the interzone pair.
                // By going through all of the surfaces, this should pick up the other side as well as affect the next iteration.
                // [ SurfNum - 1 ] == ( 1, 1, SurfNum )
                // [ l211 + surfExtBoundCond ] == ( 2, 1, surfExtBoundCond )
                TempSurfOut(SurfNum) = TH[SurfNum - 1] = TH[l211 + surfExtBoundCond];
                TH11Surf(SurfNum) = TempSurfOut(SurfNum);
            }

            ++InsideSurfIterations;

            // Convergence check - Loop through all relevant non-window surfaces to check for convergence...
            Real64 MaxDelTemp = 0.0; // Maximum change in surface temperature for any opaque surface from one iteration to the next
            for (int zoneNum = FirstZone; zoneNum <= LastZone; ++zoneNum) {
                int const firstNonWinSurf = Zone(zoneNum).NonWindowSurfaceFirst;
                int const lastNonWinSurf = Zone(zoneNum).NonWindowSurfaceLast;
                for (int surfNum = firstNonWinSurf; surfNum <= lastNonWinSurf; ++surfNum) {
                    Real64 delta = TempSurfIn(surfNum) - TempInsOld(surfNum);
                    Real64 absDif = std::abs(delta);
                    MaxDelTemp = std::max(absDif, MaxDelTemp);
                }
            } // ...end of loop to check for convergence

            if (MaxDelTemp <= MaxAllowedDelTemp) Converged = true;

#ifdef EP_Count_Calls
            NumMaxInsideSurfIterations = max(NumMaxInsideSurfIterations, InsideSurfIterations);
#endif

            if (InsideSurfIterations < MinIterations) Converged = false;

            if (InsideSurfIterations > MaxIterations) {
                if (!WarmupFlag) {
                    ++calcHeatBalInsideSurfErrCount;
                    if (calcHeatBalInsideSurfErrCount < 16) {
                        ShowWarningError(
                            "Inside surface heat balance did not converge with Max Temp Difference [C] =" + General::RoundSigDigits(MaxDelTemp, 3) +
                            " vs Max Allowed Temp Diff [C] =" + General::RoundSigDigits(MaxAllowedDelTempCondFD, 6));
                        ShowContinueErrorTimeStamp("");
                    } else {
                        ShowRecurringWarningErrorAtEnd("Inside surface heat balance convergence problem continues",
                                                       calcHeatBalInsideSurfErrPointer,
                                                       MaxDelTemp,
                                                       MaxDelTemp,
                                                       _,
                                                       "[C]",
                                                       "[C]");
                    }
                }
                break; // iteration loop
            }

        } // ...end of main inside heat balance iteration loop (ends when Converged)

        // Set various surface output variables and other record keeping - after iterations are complete - all HT surfaces
        for (int zoneNum = FirstZone; zoneNum <= LastZone; ++zoneNum) {
            int const firstSurf = Zone(zoneNum).SurfaceFirst;
            int const lastSurf = Zone(zoneNum).SurfaceLast;
            for (int surfNum = firstSurf; surfNum <= lastSurf; ++surfNum) {
                if (Surface(surfNum).Class == SurfaceClass_TDD_Dome) continue; // Skip TDD:DOME objects.  Inside temp is handled by TDD:DIFFUSER.

                // Inside Face Convection - sign convention is positive means energy going into inside face from the air.
                auto const HConvInTemp_fac(-HConvIn(surfNum) * (TempSurfIn(surfNum) - RefAirTemp(surfNum)));
                QdotConvInRep(surfNum) = Surface(surfNum).Area * HConvInTemp_fac;
                QdotConvInRepPerArea(surfNum) = HConvInTemp_fac;
                QConvInReport(surfNum) = QdotConvInRep(surfNum) * TimeStepZoneSec;

                // The QdotConvInRep which is called "Surface Inside Face Convection Heat Gain" is stored during
                // sizing for both the normal and pulse cases so that load components can be derived later.
                if (ZoneSizingCalc && CompLoadReportIsReq) {
                    if (!WarmupFlag) {
                        int TimeStepInDay = (HourOfDay - 1) * NumOfTimeStepInHour + TimeStep;
                        if (isPulseZoneSizing) {
                            OutputReportTabular::loadConvectedWithPulse(DataSizing::CurOverallSimDay, TimeStepInDay, surfNum) =
                                QdotConvInRep(surfNum);
                        } else {
                            OutputReportTabular::loadConvectedNormal(DataSizing::CurOverallSimDay, TimeStepInDay, surfNum) = QdotConvInRep(surfNum);
                            OutputReportTabular::netSurfRadSeq(DataSizing::CurOverallSimDay, TimeStepInDay, surfNum) =
                                NetLWRadToSurf(surfNum) * Surface(surfNum).Area;
                        }
                    }
                }

                // Window heat gain/loss
                if (DataSurfaces::Surface(surfNum).Class == DataSurfaces::SurfaceClass_Window) {
                    if (DataSurfaces::WinHeatGain(surfNum) >= 0.0) {
                        DataSurfaces::WinHeatGainRep(surfNum) = DataSurfaces::WinHeatGain(surfNum);
                        DataSurfaces::WinHeatGainRepEnergy(surfNum) = DataSurfaces::WinHeatGainRep(surfNum) * DataGlobals::TimeStepZoneSec;
                    } else {
                        DataSurfaces::WinHeatLossRep(surfNum) = -DataSurfaces::WinHeatGain(surfNum);
                        DataSurfaces::WinHeatLossRepEnergy(surfNum) = DataSurfaces::WinHeatLossRep(surfNum) * DataGlobals::TimeStepZoneSec;
                    }

                    DataSurfaces::WinHeatTransferRepEnergy(surfNum) = DataSurfaces::WinHeatGain(surfNum) * DataGlobals::TimeStepZoneSec;
                    if (DataSurfaces::SurfaceWindow(surfNum).OriginalClass == DataSurfaces::SurfaceClass_TDD_Diffuser) { // Tubular daylighting device
                        int pipeNum = DataSurfaces::SurfaceWindow(surfNum).TDDPipeNum;
                        DataDaylightingDevices::TDDPipe(pipeNum).HeatGain = DataSurfaces::WinHeatGainRep(surfNum);
                        DataDaylightingDevices::TDDPipe(pipeNum).HeatLoss = DataSurfaces::WinHeatLossRep(surfNum);
                    }
                    if (DataSurfaces::Surface(surfNum).ExtSolar) { // WindowManager's definition of ZoneWinHeatGain/Loss
                        int zoneNum = DataSurfaces::Surface(surfNum).Zone;
                        DataHeatBalance::ZoneWinHeatGain(zoneNum) += DataSurfaces::WinHeatGain(surfNum);
                    }
                }
            }
        }

        ReportIntMovInsInsideSurfTemp();

        CalculateZoneMRT(ZoneToResimulate); // Update here so that the proper value of MRT is available to radiant systems
    }

    void TestSurfTempCalcHeatBalanceInsideSurf(Real64 TH12, SurfaceData &surface, ZoneData &zone, int WarmupSurfTemp)
    {
        using General::RoundSigDigits;

        if ((TH12 > MaxSurfaceTempLimit) || (TH12 < MinSurfaceTempLimit)) {
            if (WarmupFlag) ++WarmupSurfTemp;
            if (!WarmupFlag || WarmupSurfTemp > 10 || DisplayExtraWarnings) {
                if (TH12 < MinSurfaceTempLimit) {
                    if (surface.LowTempErrCount == 0) {
                        ShowSevereMessage("Temperature (low) out of bounds [" + RoundSigDigits(TH12, 2) + "] for zone=\"" + zone.Name +
                                          "\", for surface=\"" + surface.Name + "\"");
                        ShowContinueErrorTimeStamp("");
                        if (!zone.TempOutOfBoundsReported) {
                            ShowContinueError("Zone=\"" + zone.Name + "\", Diagnostic Details:");
                            if (zone.FloorArea > 0.0) {
                                ShowContinueError("...Internal Heat Gain [" + RoundSigDigits(zone.InternalHeatGains / zone.FloorArea, 3) + "] W/m2");
                            } else {
                                ShowContinueError("...Internal Heat Gain (no floor) [" + RoundSigDigits(zone.InternalHeatGains, 3) + "] W");
                            }
                            if (AirflowNetwork::SimulateAirflowNetwork <= AirflowNetwork::AirflowNetworkControlSimple) {
                                ShowContinueError("...Infiltration/Ventilation [" + RoundSigDigits(zone.NominalInfilVent, 3) + "] m3/s");
                                ShowContinueError("...Mixing/Cross Mixing [" + RoundSigDigits(zone.NominalMixing, 3) + "] m3/s");
                            } else {
                                ShowContinueError("...Airflow Network Simulation: Nominal Infiltration/Ventilation/Mixing not available.");
                            }
                            if (zone.IsControlled) {
                                ShowContinueError("...Zone is part of HVAC controlled system.");
                            } else {
                                ShowContinueError("...Zone is not part of HVAC controlled system.");
                            }
                            zone.TempOutOfBoundsReported = true;
                        }
                        ShowRecurringSevereErrorAtEnd("Temperature (low) out of bounds for zone=" + zone.Name + " for surface=" + surface.Name,
                                                      surface.LowTempErrCount,
                                                      TH12,
                                                      TH12,
                                                      _,
                                                      "C",
                                                      "C");
                    } else {
                        ShowRecurringSevereErrorAtEnd("Temperature (low) out of bounds for zone=" + zone.Name + " for surface=" + surface.Name,
                                                      surface.LowTempErrCount,
                                                      TH12,
                                                      TH12,
                                                      _,
                                                      "C",
                                                      "C");
                    }
                } else {
                    if (surface.HighTempErrCount == 0) {
                        ShowSevereMessage("Temperature (high) out of bounds (" + RoundSigDigits(TH12, 2) + "] for zone=\"" + zone.Name +
                                          "\", for surface=\"" + surface.Name + "\"");
                        ShowContinueErrorTimeStamp("");
                        if (!zone.TempOutOfBoundsReported) {
                            ShowContinueError("Zone=\"" + zone.Name + "\", Diagnostic Details:");
                            if (zone.FloorArea > 0.0) {
                                ShowContinueError("...Internal Heat Gain [" + RoundSigDigits(zone.InternalHeatGains / zone.FloorArea, 3) + "] W/m2");
                            } else {
                                ShowContinueError("...Internal Heat Gain (no floor) [" + RoundSigDigits(zone.InternalHeatGains, 3) + "] W");
                            }
                            if (AirflowNetwork::SimulateAirflowNetwork <= AirflowNetwork::AirflowNetworkControlSimple) {
                                ShowContinueError("...Infiltration/Ventilation [" + RoundSigDigits(zone.NominalInfilVent, 3) + "] m3/s");
                                ShowContinueError("...Mixing/Cross Mixing [" + RoundSigDigits(zone.NominalMixing, 3) + "] m3/s");
                            } else {
                                ShowContinueError("...Airflow Network Simulation: Nominal Infiltration/Ventilation/Mixing not available.");
                            }
                            if (zone.IsControlled) {
                                ShowContinueError("...Zone is part of HVAC controlled system.");
                            } else {
                                ShowContinueError("...Zone is not part of HVAC controlled system.");
                            }
                            zone.TempOutOfBoundsReported = true;
                        }
                        ShowRecurringSevereErrorAtEnd("Temperature (high) out of bounds for zone=" + zone.Name + " for surface=" + surface.Name,
                                                      surface.HighTempErrCount,
                                                      TH12,
                                                      TH12,
                                                      _,
                                                      "C",
                                                      "C");
                    } else {
                        ShowRecurringSevereErrorAtEnd("Temperature (high) out of bounds for zone=" + zone.Name + " for surface=" + surface.Name,
                                                      surface.HighTempErrCount,
                                                      TH12,
                                                      TH12,
                                                      _,
                                                      "C",
                                                      "C");
                    }
                }
                if (zone.EnforcedReciprocity) {
                    if (WarmupSurfTemp > 3) {
                        ShowSevereError("CalcHeatBalanceInsideSurf: Zone=\"" + zone.Name + "\" has view factor enforced reciprocity");
                        ShowContinueError(" and is having temperature out of bounds errors. Please correct zone geometry and rerun.");
                        ShowFatalError("CalcHeatBalanceInsideSurf: Program terminates due to preceding conditions.");
                    }
                } else if (WarmupSurfTemp > 10) {
                    ShowFatalError("CalcHeatBalanceInsideSurf: Program terminates due to preceding conditions.");
                }
            }
        }
        if ((TH12 > MaxSurfaceTempLimitBeforeFatal) || (TH12 < MinSurfaceTempLimitBeforeFatal)) {
            if (!WarmupFlag) {
                if (TH12 < MinSurfaceTempLimitBeforeFatal) {
                    ShowSevereError("Temperature (low) out of bounds [" + RoundSigDigits(TH12, 2) + "] for zone=\"" + zone.Name +
                                    "\", for surface=\"" + surface.Name + "\"");
                    ShowContinueErrorTimeStamp("");
                    if (!zone.TempOutOfBoundsReported) {
                        ShowContinueError("Zone=\"" + zone.Name + "\", Diagnostic Details:");
                        if (zone.FloorArea > 0.0) {
                            ShowContinueError("...Internal Heat Gain [" + RoundSigDigits(zone.InternalHeatGains / zone.FloorArea, 3) + "] W/m2");
                        } else {
                            ShowContinueError("...Internal Heat Gain (no floor) [" + RoundSigDigits(zone.InternalHeatGains / zone.FloorArea, 3) +
                                              "] W");
                        }
                        if (AirflowNetwork::SimulateAirflowNetwork <= AirflowNetwork::AirflowNetworkControlSimple) {
                            ShowContinueError("...Infiltration/Ventilation [" + RoundSigDigits(zone.NominalInfilVent, 3) + "] m3/s");
                            ShowContinueError("...Mixing/Cross Mixing [" + RoundSigDigits(zone.NominalMixing, 3) + "] m3/s");
                        } else {
                            ShowContinueError("...Airflow Network Simulation: Nominal Infiltration/Ventilation/Mixing not available.");
                        }
                        if (zone.IsControlled) {
                            ShowContinueError("...Zone is part of HVAC controlled system.");
                        } else {
                            ShowContinueError("...Zone is not part of HVAC controlled system.");
                        }
                        zone.TempOutOfBoundsReported = true;
                    }
                    ShowFatalError("Program terminates due to preceding condition.");
                } else {
                    ShowSevereError("Temperature (high) out of bounds [" + RoundSigDigits(TH12, 2) + "] for zone=\"" + zone.Name +
                                    "\", for surface=\"" + surface.Name + "\"");
                    ShowContinueErrorTimeStamp("");
                    if (!zone.TempOutOfBoundsReported) {
                        ShowContinueError("Zone=\"" + zone.Name + "\", Diagnostic Details:");
                        if (zone.FloorArea > 0.0) {
                            ShowContinueError("...Internal Heat Gain [" + RoundSigDigits(zone.InternalHeatGains / zone.FloorArea, 3) + "] W/m2");
                        } else {
                            ShowContinueError("...Internal Heat Gain (no floor) [" + RoundSigDigits(zone.InternalHeatGains / zone.FloorArea, 3) +
                                              "] W");
                        }
                        if (AirflowNetwork::SimulateAirflowNetwork <= AirflowNetwork::AirflowNetworkControlSimple) {
                            ShowContinueError("...Infiltration/Ventilation [" + RoundSigDigits(zone.NominalInfilVent, 3) + "] m3/s");
                            ShowContinueError("...Mixing/Cross Mixing [" + RoundSigDigits(zone.NominalMixing, 3) + "] m3/s");
                        } else {
                            ShowContinueError("...Airflow Network Simulation: Nominal Infiltration/Ventilation/Mixing not available.");
                        }
                        if (zone.IsControlled) {
                            ShowContinueError("...Zone is part of HVAC controlled system.");
                        } else {
                            ShowContinueError("...Zone is not part of HVAC controlled system.");
                        }
                        zone.TempOutOfBoundsReported = true;
                    }
                    ShowFatalError("Program terminates due to preceding condition.");
                }
            } else {
                if (TH12 < -10000. || TH12 > 10000.) {
                    ShowSevereError("CalcHeatBalanceInsideSurf: The temperature of " + RoundSigDigits(TH12, 2) + " C for zone=\"" + zone.Name +
                                    "\", for surface=\"" + surface.Name + "\"");
                    ShowContinueError("..is very far out of bounds during warmup. This may be an indication of a malformed zone.");
                    ShowContinueErrorTimeStamp("");
                    ShowFatalError("Program terminates due to preceding condition.");
                }
            }
        }
    }

    void CalcOutsideSurfTemp(int const SurfNum,      // Surface number DO loop counter
                             int const ZoneNum,      // Zone number the current surface is attached to
                             int const ConstrNum,    // Construction index for the current surface
                             Real64 const HMovInsul, // "Convection" coefficient of movable insulation
                             Real64 const TempExt,   // Exterior temperature boundary condition
                             bool &ErrorFlag         // Error flag for movable insulation problem
    )
    {

        // SUBROUTINE INFORMATION:
        //       AUTHOR         George Walton
        //       DATE WRITTEN   December 1979
        //       MODIFIED       Jun 1990 (RDT for new CTF arrays)
        //                      Jul 2000 (RJL for Moisture algorithms)
        //                      Sep 2000 (RKS for new radiant exchange algorithm)
        //                      Dec 2000 (RKS for radiant system model addition)
        //                      Aug 2010 (BG added radiant heat flow rate reporting)
        //       RE-ENGINEERED  Mar 1998 (RKS)

        // PURPOSE OF THIS SUBROUTINE:
        // This subroutine performs a heat balance on the outside face of each
        // surface in the building.  NOTE that this also sets some coefficients
        // that are needed for radiant system modeling.  Thus, it is extremely
        // important that if someone makes changes to the heat balance equations
        // at a later date that they must also make changes to the coefficient
        // setting portion of this subroutine as well.

        // METHODOLOGY EMPLOYED:
        // Various boundary conditions are set and additional parameters are set-
        // up.  Then, the proper heat balance equation is selected based on the
        // presence of movable insulation, thermal mass of the surface construction,
        // and convection model being used.

        // REFERENCES:
        // (I)BLAST legacy routine HBOUT
        // 1989 ASHRAE Handbook of Fundamentals (Figure 1 on p. 22.4, convection correlations)

        // Using/Aliasing
        using namespace DataGlobals;
        using namespace DataEnvironment;
        using namespace DataHeatBalFanSys;
        using namespace DataHeatBalance;
        using namespace DataHeatBalSurface;
        using namespace DataSurfaces;
        using DataMoistureBalance::HAirFD;
        using DataMoistureBalance::HConvExtFD;
        using DataMoistureBalance::HConvInFD;
        using DataMoistureBalance::HGrndFD;
        using DataMoistureBalance::HMassConvExtFD;
        using DataMoistureBalance::HMassConvInFD;
        using DataMoistureBalance::HSkyFD;
        using DataMoistureBalance::RhoVaporAirIn;
        using DataMoistureBalance::RhoVaporAirOut;
        using DataMoistureBalance::RhoVaporSurfIn;
        using DataMoistureBalance::TempOutsideAirFD;
        using namespace DataDaylightingDevices;
        using namespace Psychrometrics;

        // Locals
        // SUBROUTINE PARAMETER DEFINITIONS:

        // INTERFACE BLOCK SPECIFICATIONS
        // FUNCTION DEFINITIONS:
        // na

        // DERIVED TYPE DEFINITIONS:
        // na

        // SUBROUTINE LOCAL VARIABLE DECLARATIONS:

        Real64 F1;                // Intermediate calculation variable
        Real64 F2;                // Intermediate calculation variable
        bool MovInsulPresent;     // .TRUE. if movable insulation is currently present for surface
        bool QuickConductionSurf; // .TRUE. if the cross CTF term is relatively large
        int PipeNum;              // TDD pipe object number
        int SurfNum2;             // TDD:DIFFUSER object number
        int ZoneNum2;             // TDD:DIFFUSER zone number
        int SrdSurfsNum;          // Counter
        int SrdSurfNum;           // Surrounding surface number DO loop counter
        Real64 SrdSurfTempAbs;    // Absolute temperature of a surrounding surface
        Real64 SrdSurfViewFac;    // View factor of a surrounding surface

        Real64 Ueff;    // 1 / effective R value between TDD:DOME and TDD:DIFFUSER
        Real64 RadTemp; // local value for Effective radiation temperature for OtherSideConditions model
        Real64 HRad;    // local value for effective (linearized) radiation coefficient
        Real64 TSky;
        Real64 TGround;
        // FLOW:

        // Determine whether or not movable insulation is present
        MovInsulPresent = (HMovInsul > 0.0);

        // Determine whether this surface is a "slow conductive" or "quick conductive"
        // surface.  Designates are inherited from BLAST.  Basically, a "quick" surface
        // requires the inside heat balance to be accounted for in the heat balance
        // while a "slow" surface can used the last time step's value for inside
        // surface temperature.
        auto const &construct(dataConstruction.Construct(ConstrNum));
        if (construct.CTFCross(0) > 0.01) {
            QuickConductionSurf = true;
            F1 = construct.CTFCross(0) / (construct.CTFInside(0) + HConvIn(SurfNum));
        } else {
            QuickConductionSurf = false;
        }

        TSky = SkyTemp;
        TGround = OutDryBulbTemp;

        if (Surface(SurfNum).HasSurroundingSurfProperties) {
            SrdSurfsNum = Surface(SurfNum).SurroundingSurfacesNum;
            if (SurroundingSurfsProperty(SrdSurfsNum).SkyTempSchNum != 0) {
                TSky = GetCurrentScheduleValue(SurroundingSurfsProperty(SrdSurfsNum).SkyTempSchNum);
            }
            if (SurroundingSurfsProperty(SrdSurfsNum).GroundTempSchNum != 0) {
                TGround = GetCurrentScheduleValue(SurroundingSurfsProperty(SrdSurfsNum).GroundTempSchNum);
            }
        }

        // Now, calculate the outside surface temperature using the proper heat balance equation.
        // Each case has been separated out into its own IF-THEN block for clarity.  Additional
        // cases can simply be added anywhere in the following section.  This is the last step
        // in the main loop.  Once the proper heat balance is done, the simulation goes on to
        // the next SurfNum.

        // Outside heat balance case: Tubular daylighting device
        Real64 &TH11(TH(1, 1, SurfNum));
        if (Surface(SurfNum).Class == SurfaceClass_TDD_Dome) {

            // Lookup up the TDD:DIFFUSER object
            PipeNum = SurfaceWindow(SurfNum).TDDPipeNum;
            SurfNum2 = TDDPipe(PipeNum).Diffuser;
            ZoneNum2 = Surface(SurfNum2).Zone;
            Ueff = 1.0 / TDDPipe(PipeNum).Reff;
            F1 = Ueff / (Ueff + HConvIn(SurfNum2));

            // Similar to opaque surface but inside conditions of TDD:DIFFUSER are used, and no embedded sources/sinks.
            // Absorbed shortwave radiation is treated similar to a regular window, but only 1 glass layer is allowed.
            //   QRadSWOutAbs(SurfNum) does not apply for TDD:DOME, must use QRadSWwinAbs(SurfNum,1)/2.0 instead.
            //+Construct(ConstrNum)%CTFSourceOut(0)     &   TDDs cannot be radiant systems
            // *QsrcHist(1,SurfNum)                     &
            //+Construct(ConstrNum)%CTFSourceIn(0) &   TDDs cannot be radiant systems
            // *QsrcHist(1,SurfNum)                &
            TH11 =
                (QRadSWwinAbs(1, SurfNum) / 2.0 + QRadLWOutSrdSurfs(SurfNum) + (HcExtSurf(SurfNum) + HAirExtSurf(SurfNum)) * TempExt +
                 QAdditionalHeatSourceOutside(SurfNum) + HSkyExtSurf(SurfNum) * TSky + HGrdExtSurf(SurfNum) * TGround +
                 F1 * (QRadSWwinAbs(1, SurfNum2) / 2.0 + QRadThermInAbs(SurfNum2) + HConvIn(SurfNum2) * MAT(ZoneNum2) + NetLWRadToSurf(SurfNum2))) /
                (Ueff + HcExtSurf(SurfNum) + HAirExtSurf(SurfNum) + HSkyExtSurf(SurfNum) + HGrdExtSurf(SurfNum) -
                 F1 * Ueff); // Instead of QRadSWOutAbs(SurfNum) | ODB used to approx ground surface temp | Use TDD:DIFFUSER surface | Use
                             // TDD:DIFFUSER surface | Use TDD:DIFFUSER surface and zone | Use TDD:DIFFUSER surface

            // Outside heat balance case: No movable insulation, slow conduction
        } else if ((!MovInsulPresent) && (!QuickConductionSurf)) {
            // Add LWR from surrounding surfaces
            if (Surface(SurfNum).OSCMPtr == 0) {
                if (construct.SourceSinkPresent) {
                    TH11 = (-CTFConstOutPart(SurfNum) + QRadSWOutAbs(SurfNum) + QRadLWOutSrdSurfs(SurfNum) +
                            (HcExtSurf(SurfNum) + HAirExtSurf(SurfNum)) * TempExt + QAdditionalHeatSourceOutside(SurfNum) +
                            HSkyExtSurf(SurfNum) * TSky + HGrdExtSurf(SurfNum) * TGround + construct.CTFCross(0) * TempSurfIn(SurfNum) +
                            construct.CTFSourceOut(0) * QsrcHist(SurfNum, 1)) /
                           (construct.CTFOutside(0) + HcExtSurf(SurfNum) + HAirExtSurf(SurfNum) + HSkyExtSurf(SurfNum) +
                            HGrdExtSurf(SurfNum)); // ODB used to approx ground surface temp
                } else {
                    TH11 = (-CTFConstOutPart(SurfNum) + QRadSWOutAbs(SurfNum) + QRadLWOutSrdSurfs(SurfNum) +
                            (HcExtSurf(SurfNum) + HAirExtSurf(SurfNum)) * TempExt + QAdditionalHeatSourceOutside(SurfNum) +
                            HSkyExtSurf(SurfNum) * TSky + HGrdExtSurf(SurfNum) * TGround + construct.CTFCross(0) * TempSurfIn(SurfNum)) /
                           (construct.CTFOutside(0) + HcExtSurf(SurfNum) + HAirExtSurf(SurfNum) + HSkyExtSurf(SurfNum) +
                            HGrdExtSurf(SurfNum)); // ODB used to approx ground surface temp
                }
                // Outside Heat Balance case: Other Side Conditions Model
            } else { //( Surface(SurfNum)%OSCMPtr > 0 ) THEN
                // local copies of variables for clarity in radiation terms
                // TODO: - int OSCMPtr; // "Pointer" to OSCM data structure (other side conditions from a model)
                RadTemp = OSCM(Surface(SurfNum).OSCMPtr).TRad;
                HRad = OSCM(Surface(SurfNum).OSCMPtr).HRad;

                // patterned after "No movable insulation, slow conduction," but with new radiation terms and no sun,
                if (construct.SourceSinkPresent) {
                    TH11 = (-CTFConstOutPart(SurfNum) + HcExtSurf(SurfNum) * TempExt + QAdditionalHeatSourceOutside(SurfNum) + HRad * RadTemp +
                            construct.CTFCross(0) * TempSurfIn(SurfNum) + construct.CTFSourceOut(0) * QsrcHist(SurfNum, 1)) /
                           (construct.CTFOutside(0) + HcExtSurf(SurfNum) + HRad);
                } else {
                    TH11 = (-CTFConstOutPart(SurfNum) + HcExtSurf(SurfNum) * TempExt + QAdditionalHeatSourceOutside(SurfNum) + HRad * RadTemp +
                            construct.CTFCross(0) * TempSurfIn(SurfNum)) /
                           (construct.CTFOutside(0) + HcExtSurf(SurfNum) + HRad);
                }
            }
            // Outside heat balance case: No movable insulation, quick conduction
        } else if ((!MovInsulPresent) && (QuickConductionSurf)) {
            if (Surface(SurfNum).OSCMPtr == 0) {
                if (construct.SourceSinkPresent) {
                    TH11 = (-CTFConstOutPart(SurfNum) + QRadSWOutAbs(SurfNum) + QRadLWOutSrdSurfs(SurfNum) +
                            (HcExtSurf(SurfNum) + HAirExtSurf(SurfNum)) * TempExt + QAdditionalHeatSourceOutside(SurfNum) +
                            HSkyExtSurf(SurfNum) * TSky + HGrdExtSurf(SurfNum) * TGround + construct.CTFSourceOut(0) * QsrcHist(SurfNum, 1) +
                            F1 * (CTFConstInPart(SurfNum) + QRadSWInAbs(SurfNum) + QRadThermInAbs(SurfNum) + HConvIn(SurfNum) * MAT(ZoneNum) +
                                  NetLWRadToSurf(SurfNum))) /
                           (construct.CTFOutside(0) + HcExtSurf(SurfNum) + HAirExtSurf(SurfNum) + HSkyExtSurf(SurfNum) + HGrdExtSurf(SurfNum) -
                            F1 * construct.CTFCross(0)); // ODB used to approx ground surface temp | MAT use here is problem for room air models
                } else {
                    TH11 = (-CTFConstOutPart(SurfNum) + QRadSWOutAbs(SurfNum) + QRadLWOutSrdSurfs(SurfNum) +
                            (HcExtSurf(SurfNum) + HAirExtSurf(SurfNum)) * TempExt + QAdditionalHeatSourceOutside(SurfNum) +
                            HSkyExtSurf(SurfNum) * TSky + HGrdExtSurf(SurfNum) * TGround +
                            F1 * (CTFConstInPart(SurfNum) + QRadSWInAbs(SurfNum) + QRadThermInAbs(SurfNum) + HConvIn(SurfNum) * MAT(ZoneNum) +
                                  NetLWRadToSurf(SurfNum))) /
                           (construct.CTFOutside(0) + HcExtSurf(SurfNum) + HAirExtSurf(SurfNum) + HSkyExtSurf(SurfNum) + HGrdExtSurf(SurfNum) -
                            F1 * construct.CTFCross(0)); // ODB used to approx ground surface temp | MAT use here is problem for room air models
                }
                // Outside Heat Balance case: Other Side Conditions Model
            } else { //( Surface(SurfNum)%OSCMPtr > 0 ) THEN
                // local copies of variables for clarity in radiation terms
                RadTemp = OSCM(Surface(SurfNum).OSCMPtr).TRad;
                HRad = OSCM(Surface(SurfNum).OSCMPtr).HRad;
                // patterned after "No movable insulation, quick conduction," but with new radiation terms and no sun,
                if (construct.SourceSinkPresent) {
                    TH11 = (-CTFConstOutPart(SurfNum) + HcExtSurf(SurfNum) * TempExt + QAdditionalHeatSourceOutside(SurfNum) + HRad * RadTemp +
                            construct.CTFSourceOut(0) * QsrcHist(SurfNum, 1) +
                            F1 * (CTFConstInPart(SurfNum) + QRadSWInAbs(SurfNum) + QRadThermInAbs(SurfNum) +
                                  construct.CTFSourceIn(0) * QsrcHist(SurfNum, 1) + HConvIn(SurfNum) * MAT(ZoneNum) + NetLWRadToSurf(SurfNum))) /
                           (construct.CTFOutside(0) + HcExtSurf(SurfNum) + HRad -
                            F1 * construct.CTFCross(0)); // MAT use here is problem for room air models
                } else {
                    TH11 = (-CTFConstOutPart(SurfNum) + HcExtSurf(SurfNum) * TempExt + QAdditionalHeatSourceOutside(SurfNum) + HRad * RadTemp +
                            F1 * (CTFConstInPart(SurfNum) + QRadSWInAbs(SurfNum) + QRadThermInAbs(SurfNum) + HConvIn(SurfNum) * MAT(ZoneNum) +
                                  NetLWRadToSurf(SurfNum))) /
                           (construct.CTFOutside(0) + HcExtSurf(SurfNum) + HRad -
                            F1 * construct.CTFCross(0)); // MAT use here is problem for room air models
                }
            }
            // Outside heat balance case: Movable insulation, slow conduction
        } else if ((MovInsulPresent) && (!QuickConductionSurf)) {

            F2 = HMovInsul / (HMovInsul + HcExtSurf(SurfNum) + HAirExtSurf(SurfNum) + HSkyExtSurf(SurfNum) + HGrdExtSurf(SurfNum));

            TH11 = (-CTFConstOutPart(SurfNum) + QRadSWOutAbs(SurfNum) + QRadLWOutSrdSurfs(SurfNum) + construct.CTFCross(0) * TempSurfIn(SurfNum) +
                    F2 * (QRadSWOutMvIns(SurfNum) + (HcExtSurf(SurfNum) + HAirExtSurf(SurfNum)) * TempExt + QAdditionalHeatSourceOutside(SurfNum) +
                          HSkyExtSurf(SurfNum) * TSky + HGrdExtSurf(SurfNum) * TGround)) /
                   (construct.CTFOutside(0) + HMovInsul - F2 * HMovInsul); // ODB used to approx ground surface temp

            // Outside heat balance case: Movable insulation, quick conduction
        } else if ((MovInsulPresent) && (QuickConductionSurf)) {

            F2 = HMovInsul / (HMovInsul + HcExtSurf(SurfNum) + HAirExtSurf(SurfNum) + HSkyExtSurf(SurfNum) + HGrdExtSurf(SurfNum));

            TH11 = (-CTFConstOutPart(SurfNum) + QRadSWOutAbs(SurfNum) + QRadLWOutSrdSurfs(SurfNum) +
                    F1 * (CTFConstInPart(SurfNum) + QRadSWInAbs(SurfNum) + QRadThermInAbs(SurfNum) + HConvIn(SurfNum) * MAT(ZoneNum) +
                          NetLWRadToSurf(SurfNum)) +
                    F2 * (QRadSWOutMvIns(SurfNum) + (HcExtSurf(SurfNum) + HAirExtSurf(SurfNum)) * TempExt + QAdditionalHeatSourceOutside(SurfNum) +
                          HSkyExtSurf(SurfNum) * TSky + HGrdExtSurf(SurfNum) * TGround)) /
                   (construct.CTFOutside(0) + HMovInsul - F2 * HMovInsul - F1 * construct.CTFCross(0)); // ODB used to approx ground surface temp

        } // ...end of outside heat balance cases IF-THEN block

        // multiply out linearized radiation coeffs for reporting
        Real64 const HExtSurf_fac(
            -(HSkyExtSurf(SurfNum) * (TH11 - TSky) + HAirExtSurf(SurfNum) * (TH11 - TempExt) + HGrdExtSurf(SurfNum) * (TH11 - TGround)));
        Real64 QRadLWOutSrdSurfsRep;
        QRadLWOutSrdSurfsRep = 0;
        // Report LWR from surrounding surfaces for current exterior surf temp
        // Current exterior surf temp would be used for the next step LWR calculation.
        if (Surface(SurfNum).HasSurroundingSurfProperties) {
            SrdSurfsNum = Surface(SurfNum).SurroundingSurfacesNum;
            for (SrdSurfNum = 1; SrdSurfNum <= SurroundingSurfsProperty(SrdSurfsNum).TotSurroundingSurface; SrdSurfNum++) {
                SrdSurfViewFac = SurroundingSurfsProperty(SrdSurfsNum).SurroundingSurfs(SrdSurfNum).ViewFactor;
                SrdSurfTempAbs = GetCurrentScheduleValue(SurroundingSurfsProperty(SrdSurfsNum).SurroundingSurfs(SrdSurfNum).TempSchNum) + KelvinConv;
                QRadLWOutSrdSurfsRep += StefanBoltzmann * dataMaterial.Material(dataConstruction.Construct(ConstrNum).LayerPoint(1)).AbsorpThermal *
                                        SrdSurfViewFac * (pow_4(SrdSurfTempAbs) - pow_4(TH11 + KelvinConv));
            }
        }
        QdotRadOutRep(SurfNum) = Surface(SurfNum).Area * HExtSurf_fac + Surface(SurfNum).Area * QRadLWOutSrdSurfsRep;
        QdotRadOutRepPerArea(SurfNum) = QdotRadOutRep(SurfNum) / Surface(SurfNum).Area;

        QRadOutReport(SurfNum) = QdotRadOutRep(SurfNum) * TimeStepZoneSec;

        // Calculate surface heat emission to the air, positive values indicates heat transfer from surface to the outside
        QAirExtReport(SurfNum) = Surface(SurfNum).Area * HAirExtSurf(SurfNum) * (TH(1, 1, SurfNum) - Surface(SurfNum).OutDryBulbTemp);

        // Set the radiant system heat balance coefficients if this surface is also a radiant system
        if (construct.SourceSinkPresent) {

            if (MovInsulPresent) {
                // Note: if movable insulation is ever added back in correctly, the heat balance equations above must be fixed
                ShowSevereError("Exterior movable insulation is not valid with embedded sources/sinks");
                ShowContinueError("Construction " + construct.Name + " contains an internal source or sink but also uses");
                ShowContinueError("exterior movable insulation " + dataMaterial.Material(Surface(SurfNum).MaterialMovInsulExt).Name +
                                  " for a surface with that construction.");
                ShowContinueError("This is not currently allowed because the heat balance equations do not currently accommodate this combination.");
                ErrorFlag = true;
                return;

            } else {
                Real64 const RadSysDiv(
                    1.0 / (construct.CTFOutside(0) + HcExtSurf(SurfNum) + HAirExtSurf(SurfNum) + HSkyExtSurf(SurfNum) + HGrdExtSurf(SurfNum)));

                RadSysToHBConstCoef(SurfNum) =
                    (-CTFConstOutPart(SurfNum) + QRadSWOutAbs(SurfNum) + QRadLWOutSrdSurfs(SurfNum) +
                     (HcExtSurf(SurfNum) + HAirExtSurf(SurfNum)) * TempExt + HSkyExtSurf(SurfNum) * TSky + HGrdExtSurf(SurfNum) * TGround) *
                    RadSysDiv; // ODB used to approx ground surface temp

                RadSysToHBTinCoef(SurfNum) = construct.CTFCross(0) * RadSysDiv;

                RadSysToHBQsrcCoef(SurfNum) = construct.CTFSourceOut(0) * RadSysDiv;
            }
        }
    }

    void CalcExteriorVentedCavity(ConvectionCoefficientsData &dataConvectionCoefficients, int const SurfNum) // index of surface
    {

        // SUBROUTINE INFORMATION:
        //       AUTHOR         B Griffith
        //       DATE WRITTEN   January 2005
        //       MODIFIED       na
        //       RE-ENGINEERED  na

        // PURPOSE OF THIS SUBROUTINE:
        // manages calculating the temperatures of baffle and air cavity for
        // multi-skin configuration.

        // METHODOLOGY EMPLOYED:
        // derived from CalcPassiveTranspiredCollector

        // REFERENCES:
        // na

        // Using/Aliasing
        using DataEnvironment::IsRain;
        using DataEnvironment::OutBaroPress;
        using DataEnvironment::SkyTemp;
        using DataEnvironment::SunIsUp;
        using DataGlobals::SecInHour;
        using DataSurfaces::ExtVentedCavity;
        using DataSurfaces::OSCM;
        using DataSurfaces::Surface;
        using Psychrometrics::PsyCpAirFnW;
        using Psychrometrics::PsyRhoAirFnPbTdbW;
        using Psychrometrics::PsyWFnTdbTwbPb;
        // unused0909  USE DataHVACGlobals , ONLY: TimeStepSys
        using ConvectionCoefficients::InitExteriorConvectionCoeff;

        // Locals
        // SUBROUTINE ARGUMENT DEFINITIONS:

        // SUBROUTINE PARAMETER DEFINITIONS:
        static std::string const BlankString;

        // INTERFACE BLOCK SPECIFICATIONS:
        // DERIVED TYPE DEFINITIONS:

        // SUBROUTINE LOCAL VARIABLE DECLARATIONS:

        // local working variables
        Real64 AspRat; // Aspect Ratio of gap
        Real64 TmpTscoll;
        Real64 TmpTaPlen;
        Real64 RhoAir;
        Real64 holeArea;
        Real64 HrPlen;
        Real64 HcPlen;
        Real64 Isc;
        Real64 MdotVent;
        Real64 VdotWind;
        Real64 VdotThermal;
        int CavNum; // do loop counter
        int iter;   // do loop counter
        int thisOSCM;
        Real64 TempExt;
        Real64 OutHumRatExt;

        CavNum = Surface(SurfNum).ExtCavNum;

        TempExt = Surface(SurfNum).OutDryBulbTemp;

        OutHumRatExt = PsyWFnTdbTwbPb(Surface(SurfNum).OutDryBulbTemp, Surface(SurfNum).OutWetBulbTemp, OutBaroPress);

        RhoAir = PsyRhoAirFnPbTdbW(OutBaroPress, TempExt, OutHumRatExt);

        holeArea = ExtVentedCavity(CavNum).ActualArea * ExtVentedCavity(CavNum).Porosity;

        AspRat = ExtVentedCavity(CavNum).HdeltaNPL * 2.0 / ExtVentedCavity(CavNum).PlenGapThick;
        TmpTscoll = ExtVentedCavity(CavNum).TbaffleLast;
        TmpTaPlen = ExtVentedCavity(CavNum).TairLast;

        // all the work is done in this routine located in GeneralRoutines.cc

        for (iter = 1; iter <= 3; ++iter) { // this is a sequential solution approach.

            CalcPassiveExteriorBaffleGap(dataConvectionCoefficients,
                                         ExtVentedCavity(CavNum).SurfPtrs,
                                         holeArea,
                                         ExtVentedCavity(CavNum).Cv,
                                         ExtVentedCavity(CavNum).Cd,
                                         ExtVentedCavity(CavNum).HdeltaNPL,
                                         ExtVentedCavity(CavNum).SolAbsorp,
                                         ExtVentedCavity(CavNum).LWEmitt,
                                         ExtVentedCavity(CavNum).Tilt,
                                         AspRat,
                                         ExtVentedCavity(CavNum).PlenGapThick,
                                         ExtVentedCavity(CavNum).BaffleRoughness,
                                         ExtVentedCavity(CavNum).QdotSource,
                                         TmpTscoll,
                                         TmpTaPlen,
                                         HcPlen,
                                         HrPlen,
                                         Isc,
                                         MdotVent,
                                         VdotWind,
                                         VdotThermal);

        } // sequential solution
        // now fill results into derived types
        ExtVentedCavity(CavNum).Isc = Isc;
        ExtVentedCavity(CavNum).TAirCav = TmpTaPlen;
        ExtVentedCavity(CavNum).Tbaffle = TmpTscoll;
        ExtVentedCavity(CavNum).HrPlen = HrPlen;
        ExtVentedCavity(CavNum).HcPlen = HcPlen;
        ExtVentedCavity(CavNum).PassiveACH =
            (MdotVent / RhoAir) * (1.0 / (ExtVentedCavity(CavNum).ProjArea * ExtVentedCavity(CavNum).PlenGapThick)) * SecInHour;
        ExtVentedCavity(CavNum).PassiveMdotVent = MdotVent;
        ExtVentedCavity(CavNum).PassiveMdotWind = VdotWind * RhoAir;
        ExtVentedCavity(CavNum).PassiveMdotTherm = VdotThermal * RhoAir;

        // now do some updates
        ExtVentedCavity(CavNum).TairLast = ExtVentedCavity(CavNum).TAirCav;
        ExtVentedCavity(CavNum).TbaffleLast = ExtVentedCavity(CavNum).Tbaffle;

        // update the OtherSideConditionsModel coefficients.
        thisOSCM = ExtVentedCavity(CavNum).OSCMPtr;

        OSCM(thisOSCM).TConv = ExtVentedCavity(CavNum).TAirCav;
        OSCM(thisOSCM).HConv = ExtVentedCavity(CavNum).HcPlen;
        OSCM(thisOSCM).TRad = ExtVentedCavity(CavNum).Tbaffle;
        OSCM(thisOSCM).HRad = ExtVentedCavity(CavNum).HrPlen;
    }

    void GatherComponentLoadsSurfAbsFact()
    {
        // SUBROUTINE INFORMATION:
        //       AUTHOR         Jason Glazer
        //       DATE WRITTEN   September 2012

        // PURPOSE OF THIS SUBROUTINE:
        //   Gather values during sizing used for surface absorption factors

        // METHODOLOGY EMPLOYED:
        //   Save sequence of values for report during sizing.

        using DataGlobals::CompLoadReportIsReq;
        using DataGlobals::HourOfDay;
        using DataGlobals::isPulseZoneSizing;
        using DataGlobals::NumOfTimeStepInHour;
        using DataGlobals::NumOfZones;
        using DataGlobals::TimeStep;
        using DataHeatBalance::ITABSF;
        using DataHeatBalance::TMULT;
        using DataSizing::CurOverallSimDay;
        using DataSurfaces::Surface;
        using DataSurfaces::SurfaceClass_TDD_Dome;
        using DataSurfaces::TotSurfaces;
        using OutputReportTabular::ITABSFseq;
        using OutputReportTabular::TMULTseq;

        if (CompLoadReportIsReq && !isPulseZoneSizing) {
            int TimeStepInDay = (HourOfDay - 1) * NumOfTimeStepInHour + TimeStep;
            for (int enclosureNum = 1; enclosureNum <= DataViewFactorInformation::NumOfRadiantEnclosures; ++enclosureNum) {
                TMULTseq(CurOverallSimDay, TimeStepInDay, enclosureNum) = TMULT(enclosureNum);
            }
            for (int jSurf = 1; jSurf <= TotSurfaces; ++jSurf) {
                if (!Surface(jSurf).HeatTransSurf || Surface(jSurf).Zone == 0) continue; // Skip non-heat transfer surfaces
                if (Surface(jSurf).Class == SurfaceClass_TDD_Dome) continue;             // Skip tubular daylighting device domes
                ITABSFseq(CurOverallSimDay, TimeStepInDay, jSurf) = ITABSF(jSurf);
            }
        }
    }

} // namespace HeatBalanceSurfaceManager

} // namespace EnergyPlus<|MERGE_RESOLUTION|>--- conflicted
+++ resolved
@@ -5810,15 +5810,9 @@
             ZoneWinHeatLossRepEnergy = 0.0;
 
             if (AllCTF) {
-<<<<<<< HEAD
                 CalcHeatBalanceInsideSurf2CTFOnly(state.dataWindowComplexManager, state.dataWindowEquivalentLayer, state.dataWindowManager, 1, NumOfZones, DataSurfaces::AllIZSurfaceList);
             } else {
                 CalcHeatBalanceInsideSurf2(state.dataWindowComplexManager, state.dataWindowEquivalentLayer, state.dataWindowManager,
-=======
-                CalcHeatBalanceInsideSurf2CTFOnly(state, 1, NumOfZones, DataSurfaces::AllIZSurfaceList);
-            } else {
-                CalcHeatBalanceInsideSurf2(state,
->>>>>>> e41f6571
                                            DataSurfaces::AllHTSurfaceList,
                                            DataSurfaces::AllIZSurfaceList,
                                            DataSurfaces::AllHTNonWindowSurfaceList,
@@ -5847,12 +5841,8 @@
             auto const &zoneHTNonWindowSurfList(Zone(ZoneToResimulate).ZoneHTNonWindowSurfaceList);
             auto const &zoneHTWindowSurfList(Zone(ZoneToResimulate).ZoneHTWindowSurfaceList);
             // Cannot use CalcHeatBalanceInsideSurf2CTFOnly because resimulated zone includes adjacent interzone surfaces
-<<<<<<< HEAD
             CalcHeatBalanceInsideSurf2(
                 state.dataWindowComplexManager, state.dataWindowEquivalentLayer, state.dataWindowManager, zoneHTSurfList, zoneIZSurfList, zoneHTNonWindowSurfList, zoneHTWindowSurfList, ZoneToResimulate);
-=======
-            CalcHeatBalanceInsideSurf2(state, zoneHTSurfList, zoneIZSurfList, zoneHTNonWindowSurfList, zoneHTWindowSurfList, ZoneToResimulate);
->>>>>>> e41f6571
             // Sort window heat gain/loss
             if (ZoneWinHeatGain(ZoneToResimulate) >= 0.0) {
                 ZoneWinHeatGainRep(ZoneToResimulate) = ZoneWinHeatGain(ZoneToResimulate);
@@ -5864,11 +5854,7 @@
         }
     }
 
-<<<<<<< HEAD
     void CalcHeatBalanceInsideSurf2(WindowComplexManagerData &dataWindowComplexManager, WindowEquivalentLayerData &dataWindowEquivalentLayer, WindowManagerData &dataWindowManager,
-=======
-    void CalcHeatBalanceInsideSurf2(EnergyPlusData &state,
->>>>>>> e41f6571
                                     const std::vector<int> &HTSurfs,          // Heat transfer surfaces to simulate (opaque and windows)
                                     const std::vector<int> &IZSurfs,          // Interzone heat transfer surfaces to simulate
                                     const std::vector<int> &HTNonWindowSurfs, // Non-window heat transfer surfaces to simulate
@@ -6472,11 +6458,7 @@
 
                         // Following call determines inside surface temperature of glazing, and of
                         // frame and/or divider, if present
-<<<<<<< HEAD
                         CalcWindowHeatBalance(dataWindowComplexManager, dataWindowEquivalentLayer, dataWindowManager, SurfNum, HcExtSurf(SurfNum), TempSurfInTmp(SurfNum), TH11);
-=======
-                        CalcWindowHeatBalance(state.dataWindowManager, SurfNum, HcExtSurf(SurfNum), TempSurfInTmp(SurfNum), TH11);
->>>>>>> e41f6571
 
                         TempSurfIn(SurfNum) = TempSurfInTmp(SurfNum);
                     }
@@ -6698,11 +6680,7 @@
         CalculateZoneMRT(ZoneToResimulate); // Update here so that the proper value of MRT is available to radiant systems
     }
 
-<<<<<<< HEAD
     void CalcHeatBalanceInsideSurf2CTFOnly(WindowComplexManagerData &dataWindowComplexManager, WindowEquivalentLayerData &dataWindowEquivalentLayer, WindowManagerData &dataWindowManager,
-=======
-    void CalcHeatBalanceInsideSurf2CTFOnly(EnergyPlusData &state,
->>>>>>> e41f6571
                                            const int FirstZone,             // First zone to simulate
                                            const int LastZone,              // Last zone to simulate
                                            const std::vector<int> &IZSurfs, // Last zone to simulate
@@ -7179,11 +7157,7 @@
 
                             // Following call determines inside surface temperature of glazing, and of
                             // frame and/or divider, if present
-<<<<<<< HEAD
                             CalcWindowHeatBalance(dataWindowComplexManager, dataWindowEquivalentLayer, dataWindowManager, surfNum, HcExtSurf(surfNum), TempSurfInTmp(surfNum), TH11);
-=======
-                            CalcWindowHeatBalance(state.dataWindowManager, surfNum, HcExtSurf(surfNum), TempSurfInTmp(surfNum), TH11);
->>>>>>> e41f6571
 
                             TempSurfIn(surfNum) = TempSurfInTmp(surfNum);
                         }
