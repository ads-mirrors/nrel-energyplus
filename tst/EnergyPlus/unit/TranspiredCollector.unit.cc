// EnergyPlus, Copyright (c) 1996-2020, The Board of Trustees of the University of Illinois,
// The Regents of the University of California, through Lawrence Berkeley National Laboratory
// (subject to receipt of any required approvals from the U.S. Dept. of Energy), Oak Ridge
// National Laboratory, managed by UT-Battelle, Alliance for Sustainable Energy, LLC, and other
// contributors. All rights reserved.
//
// NOTICE: This Software was developed under funding from the U.S. Department of Energy and the
// U.S. Government consequently retains certain rights. As such, the U.S. Government has been
// granted for itself and others acting on its behalf a paid-up, nonexclusive, irrevocable,
// worldwide license in the Software to reproduce, distribute copies to the public, prepare
// derivative works, and perform publicly and display publicly, and to permit others to do so.
//
// Redistribution and use in source and binary forms, with or without modification, are permitted
// provided that the following conditions are met:
//
// (1) Redistributions of source code must retain the above copyright notice, this list of
//     conditions and the following disclaimer.
//
// (2) Redistributions in binary form must reproduce the above copyright notice, this list of
//     conditions and the following disclaimer in the documentation and/or other materials
//     provided with the distribution.
//
// (3) Neither the name of the University of California, Lawrence Berkeley National Laboratory,
//     the University of Illinois, U.S. Dept. of Energy nor the names of its contributors may be
//     used to endorse or promote products derived from this software without specific prior
//     written permission.
//
// (4) Use of EnergyPlus(TM) Name. If Licensee (i) distributes the software in stand-alone form
//     without changes from the version obtained under this License, or (ii) Licensee makes a
//     reference solely to the software portion of its product, Licensee must refer to the
//     software as "EnergyPlus version X" software, where "X" is the version number Licensee
//     obtained under this License and may not use a different name for the software. Except as
//     specifically required in this Section (4), Licensee shall not use in a company name, a
//     product name, in advertising, publicity, or other promotional activities any name, trade
//     name, trademark, logo, or other designation of "EnergyPlus", "E+", "e+" or confusingly
//     similar designation, without the U.S. Department of Energy's prior written consent.
//
// THIS SOFTWARE IS PROVIDED BY THE COPYRIGHT HOLDERS AND CONTRIBUTORS "AS IS" AND ANY EXPRESS OR
// IMPLIED WARRANTIES, INCLUDING, BUT NOT LIMITED TO, THE IMPLIED WARRANTIES OF MERCHANTABILITY
// AND FITNESS FOR A PARTICULAR PURPOSE ARE DISCLAIMED. IN NO EVENT SHALL THE COPYRIGHT OWNER OR
// CONTRIBUTORS BE LIABLE FOR ANY DIRECT, INDIRECT, INCIDENTAL, SPECIAL, EXEMPLARY, OR
// CONSEQUENTIAL DAMAGES (INCLUDING, BUT NOT LIMITED TO, PROCUREMENT OF SUBSTITUTE GOODS OR
// SERVICES; LOSS OF USE, DATA, OR PROFITS; OR BUSINESS INTERRUPTION) HOWEVER CAUSED AND ON ANY
// THEORY OF LIABILITY, WHETHER IN CONTRACT, STRICT LIABILITY, OR TORT (INCLUDING NEGLIGENCE OR
// OTHERWISE) ARISING IN ANY WAY OUT OF THE USE OF THIS SOFTWARE, EVEN IF ADVISED OF THE
// POSSIBILITY OF SUCH DAMAGE.

// EnergyPlus::TranspiredCollector init bug fix test

// Google Test Headers
#include <gtest/gtest.h>

// ObjexxFCL Headers
#include <ObjexxFCL/Array1D.hh>

// EnergyPlus Headers
#include <EnergyPlus/ConvectionCoefficients.hh>

#include <EnergyPlus/Data/EnergyPlusData.hh>
#include <EnergyPlus/DataEnvironment.hh>
#include <EnergyPlus/DataGlobals.hh>
#include <EnergyPlus/DataHeatBalSurface.hh>
#include <EnergyPlus/DataHeatBalance.hh>
#include <EnergyPlus/DataSurfaces.hh>
#include <EnergyPlus/DataZoneEquipment.hh>
#include <EnergyPlus/GeneralRoutines.hh>
#include <EnergyPlus/HeatBalanceManager.hh>
#include <EnergyPlus/IOFiles.hh>
#include <EnergyPlus/Psychrometrics.hh>
#include <EnergyPlus/ScheduleManager.hh>
#include <EnergyPlus/SurfaceGeometry.hh>
#include <EnergyPlus/TranspiredCollector.hh>

#include "Fixtures/EnergyPlusFixture.hh"

using namespace ObjexxFCL;
using namespace EnergyPlus;
using namespace EnergyPlus::ConvectionCoefficients;
using namespace EnergyPlus::DataEnvironment;
using namespace EnergyPlus::DataHeatBalance;
using namespace EnergyPlus::DataHeatBalSurface;
using namespace EnergyPlus::DataSurfaces;
using namespace EnergyPlus::DataZoneEquipment;
using namespace EnergyPlus::Psychrometrics;
using namespace EnergyPlus::ScheduleManager;
using namespace EnergyPlus::SurfaceGeometry;
using namespace EnergyPlus::TranspiredCollector;
using namespace EnergyPlus::HeatBalanceManager;

TEST_F(EnergyPlusFixture, TranspiredCollectors_InitTranspiredCollectorTest)
{
    // Issue #6082
    bool ErrorsFound = false;
    int UTSCNum(1);

    std::string const idf_objects = delimited_string({

        "  Zone,",
        "    ZN1_S_Space_1,           !- Name",
        "    0,                       !- Direction of Relative North {deg}",
        "    0.000,                   !- X Origin {m}",
        "    0.000,                   !- Y Origin {m}",
        "    0.000,                   !- Z Origin {m}",
        "    1,                       !- Type",
        "    1.000,                   !- Multiplier",
        "    3.000,                   !- Ceiling Height {m}",
        "    644.812;                 !- Volume {m3}",

        "  Material,",
        "    4 in Prefab Stone Wall,  !- Name",
        "    Smooth,                  !- Roughness",
        "    0.1016,                  !- Thickness {m}",
        "    0.858,                   !- Conductivity {W/m-K}",
        "    1968,                    !- Density {kg/m3}",
        "    836.8,                   !- Specific Heat {J/kg-K}",
        "    0.9,                     !- Thermal Absorptance",
        "    0.7,                     !- Solar Absorptance",
        "    0.7;                     !- Visible Absorptance",

        "  Construction,",
        "    Ext-wall,                !- Name",
        "    4 in Prefab Stone Wall;  !- Outside Layer",

        "  BuildingSurface:Detailed,",
        "    ZN1_ExtWallSouth_1,      !- Name",
        "    wall,                    !- Surface Type",
        "    Ext-Wall,                !- Construction Name",
        "    ZN1_S_Space_1,           !- Zone Name",
        "    OtherSideConditionsModel,!- Outside Boundary Condition",
        "    UTSC OSCM 1,             !- Outside Boundary Condition Object",
        "    SunExposed,              !- Sun Exposure",
        "    WindExposed,             !- Wind Exposure",
        "    0.500,                   !- View Factor to Ground",
        "    4,                       !- Number of Vertices",
        "    0.000,0.000,3.000,       !- X,Y,Z ==> Vertex 1 {m}",
        "    0.000,0.000,1.500,       !- X,Y,Z ==> Vertex 2 {m}",
        "    50.000,0.000,1.500,      !- X,Y,Z ==> Vertex 3 {m}",
        "    50.000,0.000,3.000;      !- X,Y,Z ==> Vertex 4 {m}",

        "  BuildingSurface:Detailed,",
        "    ZN1_ExtWallSouth_2,      !- Name",
        "    wall,                    !- Surface Type",
        "    Ext-Wall,                !- Construction Name",
        "    ZN1_S_Space_1,           !- Zone Name",
        "    OtherSideConditionsModel,!- Outside Boundary Condition",
        "    UTSC OSCM 1,             !- Outside Boundary Condition Object",
        "    SunExposed,              !- Sun Exposure",
        "    WindExposed,             !- Wind Exposure",
        "    0.500,                   !- View Factor to Ground",
        "    4,                       !- Number of Vertices",
        "    0.000,0.000,1.500,       !- X,Y,Z ==> Vertex 1 {m}",
        "    0.000,0.000,0.000,       !- X,Y,Z ==> Vertex 2 {m}",
        "    50.000,0.000,0.000,      !- X,Y,Z ==> Vertex 3 {m}",
        "    50.000,0.000,1.500;      !- X,Y,Z ==> Vertex 4 {m}",

        "  SurfaceProperty:OtherSideConditionsModel,",
        "    UTSC OSCM 1,             !- Name",
        "    GapConvectionRadiation;  !- Type of Modeling",

        "  Schedule:Compact,",
        "    HeatingAvailSched,       !- Name",
        "    Fraction,                !- Schedule Type Limits Name",
        "    Through: 12/31,          !- Field 1",
        "    For: AllDays,            !- Field 2",
        "    Until: 24:00,1.0;        !- Field 3",

        "  Schedule:Compact,",
        "    ShopFreeHeatingSetpoints,!- Name",
        "    Temperature,             !- Schedule Type Limits Name",
        "    Through: 12/31,          !- Field 1",
        "    For: AllDays,            !- Field 2",
        "    Until: 24:00,21.0;       !- Field 3",

        "  SolarCollector:UnglazedTranspired,",
        "    OFFICE OA UTSC,          !- Name",
        "    UTSC OSCM 1,             !- Boundary Conditions Model Name",
        "    HeatingAvailSched,       !- Availability Schedule Name",
        "    InletNodeName,           !- Inlet Node Name",
        "    OutletNodeName,          !- Outlet Node Name",
        "    OutletNodeName,          !- Setpoint Node Name",
        "    ZN1_S_Space_1,           !- Zone Node Name",
        "    ShopFreeHeatingSetpoints,!- Free Heating Setpoint Schedule Name",
        "    0.001,                   !- Diameter of Perforations in Collector {m}",
        "    0.020,                   !- Distance Between Perforations in Collector {m}",
        "    0.9,                     !- Thermal Emissivity of Collector Surface {dimensionless}",
        "    0.9,                     !- Solar Absorbtivity of Collector Surface {dimensionless}",
        "    4.0,                     !- Effective Overall Height of Collector",
        "    0.1,                     !- Effective Gap Thickness of Plenum Behind Collector {m}",
        "    5.0,                     !- Effective Cross Section Area of Plenum Behind Collector {m2}",
        "    Triangle,                !- Hole Layout Pattern for Pitch",
        "    Kutscher1994,            !- Heat Exchange Effectiveness Correlation",
        "    1.165,                   !- Ratio of Actual Collector Surface Area to Projected Surface Area {dimensionless}",
        "    MediumRough,             !- Roughness of Collector",
        "    0.001,                   !- Collector Thickness {m}",
        "    0.25,                    !- Effectiveness for Perforations with Respect to Wind {dimensionless}",
        "    0.5,                     !- Discharge Coefficient for Openings with Respect to Buoyancy Driven Flow {dimensionless}",
        "    ZN1_ExtWallSouth_1,      !- Surface 1 Name",
        "    ZN1_ExtWallSouth_2;      !- Surface 2 Name",

    });
    ASSERT_TRUE(process_idf(idf_objects));

    DataGlobals::NumOfTimeStepInHour = 1;
    DataGlobals::MinutesPerTimeStep = 60;
    ScheduleManager::ProcessScheduleInput(state);

    GetProjectControlData(state, ErrorsFound); // read project control data
    EXPECT_FALSE(ErrorsFound);

    GetZoneData(state, ErrorsFound);
    GetZoneEquipmentData(state);

    GetMaterialData(state, ErrorsFound); // read material data
    EXPECT_FALSE(ErrorsFound);    // expect no errors

    GetConstructData(state, ErrorsFound); // read construction data
    EXPECT_FALSE(ErrorsFound);     // expect no errors

    GetZoneData(state, ErrorsFound);  // read zone data
    EXPECT_FALSE(ErrorsFound); // expect no errors

    CosZoneRelNorth.allocate(1);
    SinZoneRelNorth.allocate(1);

    CosZoneRelNorth(1) = std::cos(-Zone(1).RelNorth * DataGlobalConstants::DegToRadians());
    SinZoneRelNorth(1) = std::sin(-Zone(1).RelNorth * DataGlobalConstants::DegToRadians());
    CosBldgRelNorth = 1.0;
    SinBldgRelNorth = 0.0;

    GetSurfaceData(state, ErrorsFound); // setup zone geometry and get zone data
    EXPECT_FALSE(ErrorsFound);   // expect no errors

    DataEnvironment::OutDryBulbTemp = 20.0;
    DataEnvironment::OutWetBulbTemp = 15.0;

    SetSurfaceOutBulbTempAt();

    InitializePsychRoutines();

    GetTranspiredCollectorInput(state);
    EXPECT_FALSE(ErrorsFound);

    state.dataGlobal->BeginEnvrnFlag = true;
    OutBaroPress = 101325.0;
    SkyTemp = 24.0;
    IsRain = false;

    InitTranspiredCollector(state, UTSCNum);

<<<<<<< HEAD
    EXPECT_DOUBLE_EQ(22.0, UTSC(UTSCNum).Tcoll);
    EXPECT_DOUBLE_EQ(22.5, UTSC(UTSCNum).Tplen);

    EXPECT_NEAR(19.990, UTSC(UTSCNum).TairHX, 0.001);
=======
    EXPECT_DOUBLE_EQ(22.0, state.dataTranspiredCollector->UTSC(UTSCNum).Tcoll);
    EXPECT_DOUBLE_EQ(22.5, state.dataTranspiredCollector->UTSC(UTSCNum).Tplen);
    EXPECT_NEAR(19.990, state.dataTranspiredCollector->UTSC(UTSCNum).TairHX, 0.001);
>>>>>>> ddc0f773
}<|MERGE_RESOLUTION|>--- conflicted
+++ resolved
@@ -247,14 +247,7 @@
 
     InitTranspiredCollector(state, UTSCNum);
 
-<<<<<<< HEAD
-    EXPECT_DOUBLE_EQ(22.0, UTSC(UTSCNum).Tcoll);
-    EXPECT_DOUBLE_EQ(22.5, UTSC(UTSCNum).Tplen);
-
-    EXPECT_NEAR(19.990, UTSC(UTSCNum).TairHX, 0.001);
-=======
     EXPECT_DOUBLE_EQ(22.0, state.dataTranspiredCollector->UTSC(UTSCNum).Tcoll);
     EXPECT_DOUBLE_EQ(22.5, state.dataTranspiredCollector->UTSC(UTSCNum).Tplen);
     EXPECT_NEAR(19.990, state.dataTranspiredCollector->UTSC(UTSCNum).TairHX, 0.001);
->>>>>>> ddc0f773
 }