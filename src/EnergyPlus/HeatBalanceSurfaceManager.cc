// EnergyPlus, Copyright (c) 1996-2020, The Board of Trustees of the University of Illinois,
// The Regents of the University of California, through Lawrence Berkeley National Laboratory
// (subject to receipt of any required approvals from the U.S. Dept. of Energy), Oak Ridge
// National Laboratory, managed by UT-Battelle, Alliance for Sustainable Energy, LLC, and other
// contributors. All rights reserved.
//
// NOTICE: This Software was developed under funding from the U.S. Department of Energy and the
// U.S. Government consequently retains certain rights. As such, the U.S. Government has been
// granted for itself and others acting on its behalf a paid-up, nonexclusive, irrevocable,
// worldwide license in the Software to reproduce, distribute copies to the public, prepare
// derivative works, and perform publicly and display publicly, and to permit others to do so.
//
// Redistribution and use in source and binary forms, with or without modification, are permitted
// provided that the following conditions are met:
//
// (1) Redistributions of source code must retain the above copyright notice, this list of
//     conditions and the following disclaimer.
//
// (2) Redistributions in binary form must reproduce the above copyright notice, this list of
//     conditions and the following disclaimer in the documentation and/or other materials
//     provided with the distribution.
//
// (3) Neither the name of the University of California, Lawrence Berkeley National Laboratory,
//     the University of Illinois, U.S. Dept. of Energy nor the names of its contributors may be
//     used to endorse or promote products derived from this software without specific prior
//     written permission.
//
// (4) Use of EnergyPlus(TM) Name. If Licensee (i) distributes the software in stand-alone form
//     without changes from the version obtained under this License, or (ii) Licensee makes a
//     reference solely to the software portion of its product, Licensee must refer to the
//     software as "EnergyPlus version X" software, where "X" is the version number Licensee
//     obtained under this License and may not use a different name for the software. Except as
//     specifically required in this Section (4), Licensee shall not use in a company name, a
//     product name, in advertising, publicity, or other promotional activities any name, trade
//     name, trademark, logo, or other designation of "EnergyPlus", "E+", "e+" or confusingly
//     similar designation, without the U.S. Department of Energy's prior written consent.
//
// THIS SOFTWARE IS PROVIDED BY THE COPYRIGHT HOLDERS AND CONTRIBUTORS "AS IS" AND ANY EXPRESS OR
// IMPLIED WARRANTIES, INCLUDING, BUT NOT LIMITED TO, THE IMPLIED WARRANTIES OF MERCHANTABILITY
// AND FITNESS FOR A PARTICULAR PURPOSE ARE DISCLAIMED. IN NO EVENT SHALL THE COPYRIGHT OWNER OR
// CONTRIBUTORS BE LIABLE FOR ANY DIRECT, INDIRECT, INCIDENTAL, SPECIAL, EXEMPLARY, OR
// CONSEQUENTIAL DAMAGES (INCLUDING, BUT NOT LIMITED TO, PROCUREMENT OF SUBSTITUTE GOODS OR
// SERVICES; LOSS OF USE, DATA, OR PROFITS; OR BUSINESS INTERRUPTION) HOWEVER CAUSED AND ON ANY
// THEORY OF LIABILITY, WHETHER IN CONTRACT, STRICT LIABILITY, OR TORT (INCLUDING NEGLIGENCE OR
// OTHERWISE) ARISING IN ANY WAY OUT OF THE USE OF THIS SOFTWARE, EVEN IF ADVISED OF THE
// POSSIBILITY OF SUCH DAMAGE.

// C++ Headers
#include <algorithm>
#include <cassert>
#include <cmath>

// ObjexxFCL Headers
#include <ObjexxFCL/Array.functions.hh>
#include <ObjexxFCL/Array1D.hh>
#include <ObjexxFCL/Array2D.hh>
#include <ObjexxFCL/Fmath.hh>
#include <ObjexxFCL/gio.hh>
#include <ObjexxFCL/string.functions.hh>

// EnergyPlus Headers
#include <AirflowNetwork/Elements.hpp>
#include <EnergyPlus/ChilledCeilingPanelSimple.hh>
#include <EnergyPlus/Construction.hh>
#include <EnergyPlus/ConvectionCoefficients.hh>
#include <EnergyPlus/DElightManagerF.hh>
#include <EnergyPlus/Data/EnergyPlusData.hh>
#include <EnergyPlus/DataDElight.hh>
#include <EnergyPlus/DataDaylighting.hh>
#include <EnergyPlus/DataDaylightingDevices.hh>
#include <EnergyPlus/DataEnvironment.hh>
#include <EnergyPlus/DataGlobals.hh>
#include <EnergyPlus/DataHeatBalFanSys.hh>
#include <EnergyPlus/DataHeatBalSurface.hh>
#include <EnergyPlus/DataHeatBalance.hh>
#include <EnergyPlus/DataLoopNode.hh>
#include <EnergyPlus/DataMoistureBalance.hh>
#include <EnergyPlus/DataMoistureBalanceEMPD.hh>
#include <EnergyPlus/DataRoomAirModel.hh>
#include <EnergyPlus/DataRuntimeLanguage.hh>
#include <EnergyPlus/DataSizing.hh>
#include <EnergyPlus/DataStringGlobals.hh>
#include <EnergyPlus/DataSurfaces.hh>
#include <EnergyPlus/DataSystemVariables.hh>
#include <EnergyPlus/DataViewFactorInformation.hh>
#include <EnergyPlus/DataWindowEquivalentLayer.hh>
#include <EnergyPlus/DataZoneEquipment.hh>
#include <EnergyPlus/DaylightingDevices.hh>
#include <EnergyPlus/DaylightingManager.hh>
#include <EnergyPlus/DisplayRoutines.hh>
#include <EnergyPlus/EcoRoofManager.hh>
#include <EnergyPlus/ElectricBaseboardRadiator.hh>
#include <EnergyPlus/General.hh>
#include <EnergyPlus/GeneralRoutines.hh>
#include <EnergyPlus/HWBaseboardRadiator.hh>
#include <EnergyPlus/HeatBalFiniteDiffManager.hh>
#include <EnergyPlus/HeatBalanceAirManager.hh>
#include <EnergyPlus/HeatBalanceHAMTManager.hh>
#include <EnergyPlus/HeatBalanceIntRadExchange.hh>
#include <EnergyPlus/HeatBalanceKivaManager.hh>
#include <EnergyPlus/HeatBalanceMovableInsulation.hh>
#include <EnergyPlus/HeatBalanceSurfaceManager.hh>
#include <EnergyPlus/HighTempRadiantSystem.hh>
#include <EnergyPlus/InputProcessing/InputProcessor.hh>
#include <EnergyPlus/InternalHeatGains.hh>
#include <EnergyPlus/LowTempRadiantSystem.hh>
#include <EnergyPlus/Material.hh>
#include <EnergyPlus/MoistureBalanceEMPDManager.hh>
#include <EnergyPlus/OutputFiles.hh>
#include <EnergyPlus/OutputProcessor.hh>
#include <EnergyPlus/OutputReportPredefined.hh>
#include <EnergyPlus/OutputReportTabular.hh>
#include <EnergyPlus/Psychrometrics.hh>
#include <EnergyPlus/ScheduleManager.hh>
#include <EnergyPlus/SolarShading.hh>
#include <EnergyPlus/SteamBaseboardRadiator.hh>
#include <EnergyPlus/SurfaceGeometry.hh>
#include <EnergyPlus/SwimmingPool.hh>
#include <EnergyPlus/ThermalComfort.hh>
#include <EnergyPlus/UtilityRoutines.hh>
#include <EnergyPlus/WindowEquivalentLayer.hh>
#include <EnergyPlus/WindowManager.hh>
#include <EnergyPlus/WindowManagerExteriorData.hh>
#include <EnergyPlus/WindowModel.hh>
#include <WCECommon.hpp>
#include <WCEMultiLayerOptics.hpp>
#include <WCESingleLayerOptics.hpp>

namespace EnergyPlus {

namespace HeatBalanceSurfaceManager {

    // Module containing the routines dealing with the Heat Balance of the surfaces

    // MODULE INFORMATION:
    //       AUTHOR
    //       DATE WRITTEN
    //       MODIFIED       DJS (PSU Dec 2006) to add ecoroof
    //       RE-ENGINEERED  na

    // PURPOSE OF THIS MODULE:
    // To encapsulate the data and algorithms required to
    // manage the simluation of the surface heat balance for the building.

    // METHODOLOGY EMPLOYED:
    // na

    // REFERENCES:
    // The heat balance method is outlined in the "TARP Reference Manual", NIST, NBSIR 83-2655, Feb 1983.
    // The methods are also summarized in many BSO Theses and papers.

    // OTHER NOTES:
    // This module was created from IBLAST subroutines

    // USE STATEMENTS:
    // Use statements for data only modules
    // Using/Aliasing
    using namespace DataGlobals;
    using namespace DataEnvironment;
    using namespace DataHeatBalFanSys;
    using namespace DataHeatBalance;
    using namespace DataHeatBalSurface;
    using namespace DataSurfaces;
    using DataMoistureBalance::HAirFD;
    using DataMoistureBalance::HConvExtFD;
    using DataMoistureBalance::HConvInFD;
    using DataMoistureBalance::HGrndFD;
    using DataMoistureBalance::HMassConvExtFD;
    using DataMoistureBalance::HMassConvInFD;
    using DataMoistureBalance::HSkyFD;
    using DataMoistureBalance::RhoVaporAirIn;
    using DataMoistureBalance::RhoVaporAirOut;
    using DataMoistureBalance::RhoVaporSurfIn;
    using DataMoistureBalance::TempOutsideAirFD;

    // Use statements for access to subroutines in other modules
    using namespace ScheduleManager;
    using namespace SolarShading;
    using namespace DaylightingManager;
    using namespace WindowManager;
    using namespace FenestrationCommon;
    using namespace SingleLayerOptics;
    using namespace MultiLayerOptics;

    // Data
    // MODULE PARAMETER DEFINITIONS:
    static std::string const BlankString;

    namespace {
        bool ManageSurfaceHeatBalancefirstTime(true);
        bool InitSurfaceHeatBalancefirstTime(true);
        bool ComputeIntSWAbsorpFactorsfirstTime(true); // First time through routine
        bool UpdateThermalHistoriesFirstTimeFlag(true);
        bool CalculateZoneMRTfirstTime(true); // Flag for first time calculations
        bool calcHeatBalanceInsideSurfFirstTime(true);
    } // namespace

    // These are now external subroutines
    // PUBLIC  CalcHeatBalanceOutsideSurf  ! The heat balance routines are now public because the
    // PUBLIC  CalcHeatBalanceInsideSurf   ! radiant systems need access to them in order to simulate

    void clear_state()
    {
        ManageSurfaceHeatBalancefirstTime = true;
        InitSurfaceHeatBalancefirstTime = true;
        ComputeIntSWAbsorpFactorsfirstTime = true;
        UpdateThermalHistoriesFirstTimeFlag = true;
        CalculateZoneMRTfirstTime = true;
        calcHeatBalanceInsideSurfFirstTime = true;
    }

    void ManageSurfaceHeatBalance(EnergyPlusData &state)
    {

        // SUBROUTINE INFORMATION:
        //       AUTHOR         Richard Liesen
        //       DATE WRITTEN   January 1998
        //       MODIFIED       na
        //       RE-ENGINEERED  na

        // PURPOSE OF THIS SUBROUTINE:
        // This subroutine manages the heat surface balance method of calculating
        // building thermal loads.  It is called from the HeatBalanceManager
        // at the time step level.  This driver manages the calls to all of
        // the other drivers and simulation algorithms.

        using HeatBalanceAirManager::ManageAirHeatBalance;
        using HeatBalFiniteDiffManager::SurfaceFD;
        using OutputReportTabular::GatherComponentLoadsSurface; // for writing tabular component loads output reports
        using ThermalComfort::ManageThermalComfort;

        int SurfNum;
        int ConstrNum;

        if (ManageSurfaceHeatBalancefirstTime) DisplayString("Initializing Surfaces");
        InitSurfaceHeatBalance(state); // Initialize all heat balance related parameters

        // Solve the zone heat balance 'Detailed' solution
        // Call the outside and inside surface heat balances
        if (ManageSurfaceHeatBalancefirstTime) DisplayString("Calculate Outside Surface Heat Balance");
        CalcHeatBalanceOutsideSurf();
        if (ManageSurfaceHeatBalancefirstTime) DisplayString("Calculate Inside Surface Heat Balance");
        CalcHeatBalanceInsideSurf(state.dataZoneTempPredictorCorrector);

        // The air heat balance must be called before the temperature history
        // updates because there may be a radiant system in the building
        if (ManageSurfaceHeatBalancefirstTime) DisplayString("Calculate Air Heat Balance");
        ManageAirHeatBalance(state);

        // IF NECESSARY, do one final "average" heat balance pass.  This is only
        // necessary if a radiant system is present and it was actually on for
        // part or all of the time step.
        UpdateFinalSurfaceHeatBalance(state.dataChilledCeilingPanelSimple, state.dataZoneTempPredictorCorrector);

        // Before we leave the Surface Manager the thermal histories need to be updated
        if (DataHeatBalance::AnyCTF || DataHeatBalance::AnyEMPD) {
            UpdateThermalHistories(); // Update the thermal histories
        }

        if (DataHeatBalance::AnyCondFD) {
            for (SurfNum = 1; SurfNum <= TotSurfaces; ++SurfNum) {
                if (Surface(SurfNum).Construction <= 0) continue; // Shading surface, not really a heat transfer surface
                ConstrNum = Surface(SurfNum).Construction;
                if (dataConstruction.Construct(ConstrNum).TypeIsWindow) continue; //  Windows simulated in Window module
                if (Surface(SurfNum).HeatTransferAlgorithm != HeatTransferModel_CondFD) continue;
                SurfaceFD(SurfNum).UpdateMoistureBalance();
            }
        }

        ManageThermalComfort(state.dataZoneTempPredictorCorrector, false); // "Record keeping" for the zone

        ReportSurfaceHeatBalance();
        if (ZoneSizingCalc) GatherComponentLoadsSurface();

        ManageSurfaceHeatBalancefirstTime = false;
    }

    // Beginning Initialization Section of the Module
    //******************************************************************************

    void InitSurfaceHeatBalance(EnergyPlusData &state)
    {

        // SUBROUTINE INFORMATION:
        //       AUTHOR         Richard J. Liesen
        //       DATE WRITTEN   January 1998
        //       MODIFIED       Nov. 1999, FCW,
        //                      Move ComputeIntThermalAbsorpFactors
        //                      so called every timestep
        //                      Jan 2004, RJH
        //                      Added calls to alternative daylighting analysis using DElight
        //                      All modifications demarked with RJH (Rob Hitchcock)
        //                      RJH, Jul 2004: add error handling for DElight calls
        //       MODIFIED       Aug. 2017
        //                      Add initializations of surface data to linked air node value if defined
        //       RE-ENGINEERED  na

        // PURPOSE OF THIS SUBROUTINE:
        // This subroutine is for surface initializations within the
        // heat balance.

        // METHODOLOGY EMPLOYED:
        // Uses the status flags to trigger record keeping events.

        // REFERENCES:
        // na

        // Using/Aliasing
        using DataDaylighting::mapResultsToReport;
        using DataDaylighting::NoDaylighting;
        using DataDaylighting::TotIllumMaps;
        using DataDaylighting::ZoneDaylight;
        using DataDaylightingDevices::NumOfTDDPipes;
        using DataDElight::LUX2FC;
        using namespace SolarShading;
        using ConvectionCoefficients::InitInteriorConvectionCoeffs;
        using DataGlobals::AnyEnergyManagementSystemInModel;
        using DataLoopNode::Node;
        using DataRoomAirModel::IsZoneCV;
        using DataRoomAirModel::IsZoneDV;
        using DataRoomAirModel::IsZoneUI;
        using DataSystemVariables::GoodIOStatValue;
        using HeatBalanceIntRadExchange::CalcInteriorRadExchange;
        using HeatBalFiniteDiffManager::InitHeatBalFiniteDiff;
        using InternalHeatGains::ManageInternalHeatGains;
        // RJH DElight Modification Begin
        using namespace DElightManagerF;
        // RJH DElight Modification End

        // Locals
        // SUBROUTINE PARAMETER DEFINITIONS:
        static ObjexxFCL::gio::Fmt fmtA("(A)");
        static ObjexxFCL::gio::Fmt fmtLD("*");

        // INTERFACE BLOCK SPECIFICATIONS:
        // na

        // DERIVED TYPE DEFINITIONS:
        // na

        // SUBROUTINE LOCAL VARIABLE DECLARATIONS:
        int ConstrNum;   // Construction index
        int NZ;          // DO loop counter for zones
        Real64 QIC;      // Intermediate calculation variable
        Real64 QOC;      // Intermediate calculation variable
        int SurfNum;     // DO loop counter for surfaces
        int SrdSurfsNum; // DO loop counter for srd surfaces
        int SrdSurfNum;
        Real64 SrdSurfsViewFactor;

        int Term;   // DO loop counter for conduction equation terms
        Real64 TSC; // Intermediate calculation variable (temperature at source location)
        Real64 TUC; // Intermediate calculation variable (temperature at user specified location)

        // RJH DElight Modification Begin
        Real64 dPowerReducFac;  // Return value Electric Lighting Power Reduction Factor for current Zone and Timestep
        Real64 dHISKFFC;        // double value for argument passing
        Real64 dHISUNFFC;       // double value for argument passing
        Real64 dSOLCOS1;        // double value for argument passing
        Real64 dSOLCOS2;        // double value for argument passing
        Real64 dSOLCOS3;        // double value for argument passing
        Real64 dLatitude;       // double value for argument passing
        Real64 dCloudFraction;  // double value for argument passing
        int iErrorFlag;         // Error Flag for warning/errors returned from DElight
        int iDElightErrorFile;  // Unit number for reading DElight Error File (eplusout.delightdfdmp)
        int iReadStatus;        // Error File Read Status
        std::string cErrorLine; // Each DElight Error line can be up to 210 characters long
        std::string cErrorMsg;  // Each DElight Error Message can be up to 200 characters long
        bool bEndofErrFile;     // End of Error File flag
        int iDElightRefPt;      // Reference Point number for reading DElight Dump File (eplusout.delighteldmp)
        Real64 dRefPtIllum;     // tmp var for reading RefPt illuminance
        // RJH DElight Modification End

        int MapNum;
        int iwriteStatus;
        bool errFlag;
        bool elOpened;
        //  LOGICAL :: ShadowingSurf

        // FLOW:

        assert(equal_dimensions(TH, QH));

        if (InitSurfaceHeatBalancefirstTime) DisplayString("Initializing Outdoor environment for Surfaces");

        // set zone level wind dir to global value
        // Initialize zone outdoor environmental variables
        // Bulk Initialization for Temperatures & WindSpeed
        // using the zone, modify the zone  Dry/Wet BulbTemps

        //  DO ZoneNum = 1, NumOfZones
        //    Zone(ZoneNum)%WindSpeed = WindSpeedAt(Zone(ZoneNum)%Centroid%z)
        //  END DO

        // Initialize surface outdoor environmental variables
        // Bulk Initialization for Temperatures & WindSpeed
        // using the surface centroids, modify the surface Dry/Wet BulbTemps
        SetSurfaceOutBulbTempAt();
        CheckSurfaceOutBulbTempAt();

        SetSurfaceWindSpeedAt();
        SetSurfaceWindDirAt();
        //  DO SurfNum = 1, TotSurfaces
        //    IF (Surface(SurfNum)%ExtWind) Surface(SurfNum)%WindSpeed = WindSpeedAt(Surface(SurfNum)%Centroid%z)
        //  END DO
        if (AnyLocalEnvironmentsInModel) {
            for (SurfNum = 1; SurfNum <= TotSurfaces; ++SurfNum) {
                if (Surface(SurfNum).HasLinkedOutAirNode) {
                    Surface(SurfNum).OutDryBulbTemp = Node(Surface(SurfNum).LinkedOutAirNode).OutAirDryBulb;
                    Surface(SurfNum).OutWetBulbTemp = Node(Surface(SurfNum).LinkedOutAirNode).OutAirWetBulb;
                    Surface(SurfNum).WindSpeed = Node(Surface(SurfNum).LinkedOutAirNode).OutAirWindSpeed;
                    Surface(SurfNum).WindDir = Node(Surface(SurfNum).LinkedOutAirNode).OutAirWindDir;
                }

                if (InitSurfaceHeatBalancefirstTime && Surface(SurfNum).HasSurroundingSurfProperties) {
                    SrdSurfsNum = Surface(SurfNum).SurroundingSurfacesNum;
                    SrdSurfsViewFactor = 0;
                    if (SurroundingSurfsProperty(SrdSurfsNum).SkyViewFactor >= 0) {
                        SrdSurfsViewFactor += SurroundingSurfsProperty(SrdSurfsNum).SkyViewFactor;
                    }
                    if (SurroundingSurfsProperty(SrdSurfsNum).GroundViewFactor >= 0) {
                        SrdSurfsViewFactor += SurroundingSurfsProperty(SrdSurfsNum).GroundViewFactor;
                    }
                    for (SrdSurfNum = 1; SrdSurfNum <= SurroundingSurfsProperty(SrdSurfsNum).TotSurroundingSurface; SrdSurfNum++) {
                        SrdSurfsViewFactor += SurroundingSurfsProperty(SrdSurfsNum).SurroundingSurfs(SrdSurfNum).ViewFactor;
                    }
                    // Check if the sum of all defined view factors > 1.0
                    if (SrdSurfsViewFactor > 1.0) {
                        ShowSevereError("Illegal surrounding surfaces view factors for " + Surface(SurfNum).Name + ".");
                        ShowContinueError(" The sum of sky, ground, and all surrounding surfaces view factors should be less than 1.0.");
                    }
                    if (SurroundingSurfsProperty(SrdSurfsNum).SkyViewFactor >= 0 && SurroundingSurfsProperty(SrdSurfsNum).GroundViewFactor >= 0) {
                        // If both surface sky and ground view factor defined, overwrite with the defined value
                        Surface(SurfNum).ViewFactorSkyIR = SurroundingSurfsProperty(SrdSurfsNum).SkyViewFactor;
                        Surface(SurfNum).ViewFactorGroundIR = SurroundingSurfsProperty(SrdSurfsNum).GroundViewFactor;
                    } else if (SurroundingSurfsProperty(SrdSurfsNum).SkyViewFactor >= 0 &&
                               SurroundingSurfsProperty(SrdSurfsNum).GroundViewFactor < 0) {
                        // If only sky view factor defined, gound view factor = 1 - all other defined view factors.
                        Surface(SurfNum).ViewFactorSkyIR = SurroundingSurfsProperty(SrdSurfsNum).SkyViewFactor;
                        Surface(SurfNum).ViewFactorGroundIR = 1 - SrdSurfsViewFactor;
                    } else if (SurroundingSurfsProperty(SrdSurfsNum).SkyViewFactor < 0 &&
                               SurroundingSurfsProperty(SrdSurfsNum).GroundViewFactor >= 0) {
                        // If only ground view factor defined, sky view factor = 1 - all other defined view factors.
                        Surface(SurfNum).ViewFactorGroundIR = SurroundingSurfsProperty(SrdSurfsNum).GroundViewFactor;
                        Surface(SurfNum).ViewFactorSkyIR = 1 - SrdSurfsViewFactor;
                    } else {
                        // If neither ground or sky view factor define, continue to use the original proportion.
                        Surface(SurfNum).ViewFactorSkyIR *= 1 - SrdSurfsViewFactor;
                        Surface(SurfNum).ViewFactorGroundIR *= 1 - SrdSurfsViewFactor;
                    }
                }
            }
        }
        // Overwriting surface and zone level environmental data with EMS override value
        if (AnyEnergyManagementSystemInModel) {
            for (SurfNum = 1; SurfNum <= TotSurfaces; ++SurfNum) {
                if (Surface(SurfNum).OutDryBulbTempEMSOverrideOn) {
                    Surface(SurfNum).OutDryBulbTemp = Surface(SurfNum).OutDryBulbTempEMSOverrideValue;
                }
                if (Surface(SurfNum).OutWetBulbTempEMSOverrideOn) {
                    Surface(SurfNum).OutWetBulbTemp = Surface(SurfNum).OutWetBulbTempEMSOverrideValue;
                }
                if (Surface(SurfNum).WindSpeedEMSOverrideOn) {
                    Surface(SurfNum).WindSpeed = Surface(SurfNum).WindSpeedEMSOverrideValue;
                }
                if (Surface(SurfNum).WindDirEMSOverrideOn) {
                    Surface(SurfNum).WindDir = Surface(SurfNum).WindDirEMSOverrideValue;
                }
            }
        }

        // Do the Begin Simulation initializations
        if (BeginSimFlag) {
            AllocateSurfaceHeatBalArrays(); // Allocate the Module Arrays before any inits take place
            InterZoneWindow = std::any_of(Zone.begin(), Zone.end(), [](DataHeatBalance::ZoneData const &e) { return e.HasInterZoneWindow; });
            IsZoneDV.dimension(NumOfZones, false);
            IsZoneCV.dimension(NumOfZones, false);
            IsZoneUI.dimension(NumOfZones, false);
        }

        // Do the Begin Environment initializations
        if (BeginEnvrnFlag) {
            if (InitSurfaceHeatBalancefirstTime) DisplayString("Initializing Temperature and Flux Histories");
            InitThermalAndFluxHistories(); // Set initial temperature and flux histories
        }

        // There are no daily initializations done in this portion of the surface heat balance

        // There are no hourly initializations done in this portion of the surface heat balance

        // Need to be called each timestep in order to check if surface points to new construction (EMS) and if does then
        // complex fenestration needs to be initialized for additional states
        TimestepInitComplexFenestration();

        // Calculate exterior-surface multipliers that account for anisotropy of
        // sky radiance
        if (SunIsUp && DifSolarRad > 0.0) {
            AnisoSkyViewFactors();
        } else {
            AnisoSkyMult = 0.0;
        }

        // Set shading flag for exterior windows (except flags related to daylighting) and
        // window construction (unshaded or shaded) to be used in heat balance calculation
        if (InitSurfaceHeatBalancefirstTime) DisplayString("Initializing Window Shading");
        WindowShadingManager();

        // Calculate factors that are used to determine how much long-wave radiation from internal
        // gains is absorbed by interior surfaces
        if (InitSurfaceHeatBalancefirstTime) DisplayString("Computing Interior Absorption Factors");
        if (InitSurfaceHeatBalancefirstTime) HeatBalanceIntRadExchange::InitInteriorRadExchange(state.outputFiles);
        ComputeIntThermalAbsorpFactors();

        // Calculate factors for diffuse solar absorbed by room surfaces and interior shades
        if (InitSurfaceHeatBalancefirstTime) DisplayString("Computing Interior Diffuse Solar Absorption Factors");
        ComputeIntSWAbsorpFactors();

        if (InterZoneWindow) {
            if (InitSurfaceHeatBalancefirstTime)  {
                DisplayString("Computing Interior Diffuse Solar Exchange through Interzone Windows");
            }
            ComputeDifSolExcZonesWIZWindows(NumOfZones);
        }

        // For daylit zones, calculate interior daylight illuminance at reference points and
        // simulate lighting control system to get overhead electric lighting reduction
        // factor due to daylighting.

        for (SurfNum = 1; SurfNum <= TotSurfaces; ++SurfNum) {
            if (Surface(SurfNum).Class == SurfaceClass_Window && Surface(SurfNum).ExtSolar) {
                SurfaceWindow(SurfNum).IllumFromWinAtRefPtRep = 0.0;
                SurfaceWindow(SurfNum).LumWinFromRefPtRep = 0.0;
            }
        }

        for (NZ = 1; NZ <= NumOfZones; ++NZ) {
            if (ZoneDaylight(NZ).DaylightMethod == NoDaylighting) continue;
            ZoneDaylight(NZ).DaylIllumAtRefPt = 0.0;
            ZoneDaylight(NZ).GlareIndexAtRefPt = 0.0;
            ZoneDaylight(NZ).ZonePowerReductionFactor = 1.0;
            ZoneDaylight(NZ).InterReflIllFrIntWins = 0.0; // inter-reflected illuminance from interior windows
            if (ZoneDaylight(NZ).TotalDaylRefPoints != 0) {
                ZoneDaylight(NZ).TimeExceedingGlareIndexSPAtRefPt = 0.0;
                ZoneDaylight(NZ).TimeExceedingDaylightIlluminanceSPAtRefPt = 0.0;
            }

            if (SunIsUp && ZoneDaylight(NZ).TotalDaylRefPoints != 0) {
                if (InitSurfaceHeatBalancefirstTime) DisplayString("Computing Interior Daylighting Illumination");
                DayltgInteriorIllum(NZ);
                if (!DoingSizing) DayltgInteriorMapIllum(NZ);
            }

            if (SunIsUp && NumOfTDDPipes > 0 && NZ == 1) {
                if (InitSurfaceHeatBalancefirstTime) DisplayString("Computing Interior Daylighting Illumination for TDD pipes");
                DayltgInteriorTDDIllum();
            }

            // RJH DElight Modification Begin - Call to DElight electric lighting control subroutine
            // Check if the sun is up and the current Thermal Zone hosts a Daylighting:DElight object
            if (SunIsUp && ZoneDaylight(NZ).TotalDaylRefPoints != 0 && (ZoneDaylight(NZ).DaylightMethod == DataDaylighting::DElightDaylighting)) {
                // Call DElight interior illuminance and electric lighting control subroutine
                dPowerReducFac = 1.0;
                dHISKFFC = HISKF * LUX2FC;
                dHISUNFFC = HISUNF * LUX2FC;
                dSOLCOS1 = SOLCOS(1);
                dSOLCOS2 = SOLCOS(2);
                dSOLCOS3 = SOLCOS(3);
                dLatitude = Latitude;
                dCloudFraction = CloudFraction;
                // Init Error Flag to 0 (no Warnings or Errors)
                iErrorFlag = 0;
                DElightElecLtgCtrl(len(Zone(NZ).Name),
                                   Zone(NZ).Name,
                                   dLatitude,
                                   dHISKFFC,
                                   dHISUNFFC,
                                   dCloudFraction,
                                   dSOLCOS1,
                                   dSOLCOS2,
                                   dSOLCOS3,
                                   dPowerReducFac,
                                   iErrorFlag);
                // Check Error Flag for Warnings or Errors returning from DElight
                // RJH 2008-03-07: If no warnings/errors then read refpt illuminances for standard output reporting
                if (iErrorFlag != 0) {
                    // Open DElight Electric Lighting Error File for reading
                    iDElightErrorFile = GetNewUnitNumber();
                    // RJH 2008-03-07: open file with READWRITE
                    {
                        IOFlags flags;
                        flags.ACTION("READWRITE");
                        ObjexxFCL::gio::open(iDElightErrorFile, DataStringGlobals::outputDelightDfdmpFileName, flags);
                        iwriteStatus = flags.ios();
                    }
                    if (iwriteStatus == 0) {
                        elOpened = true;
                    } else {
                        elOpened = false;
                    }
                    //            IF (iwriteStatus /= 0) THEN
                    //              CALL ShowFatalError('InitSurfaceHeatBalance: Could not open file "eplusout.delighteldmp" for output (readwrite).')
                    //            ENDIF
                    //            Open(unit=iDElightErrorFile, file='eplusout.delighteldmp', action='READ')

                    // Sequentially read lines in DElight Electric Lighting Error File
                    // and process them using standard EPlus warning/error handling calls
                    bEndofErrFile = false;
                    iReadStatus = 0;
                    while (!bEndofErrFile && iwriteStatus == 0 && iReadStatus == 0) {
                        {
                            IOFlags flags;
                            ObjexxFCL::gio::read(iDElightErrorFile, fmtA, flags) >> cErrorLine;
                            iReadStatus = flags.ios();
                        }
                        if (iReadStatus < GoodIOStatValue) {
                            bEndofErrFile = true;
                            continue;
                        }
                        // Is the current line a Warning message?
                        if (has_prefix(cErrorLine, "WARNING: ")) {
                            cErrorMsg = cErrorLine.substr(9);
                            ShowWarningError(cErrorMsg);
                        }
                        // Is the current line an Error message?
                        if (has_prefix(cErrorLine, "ERROR: ")) {
                            cErrorMsg = cErrorLine.substr(7);
                            ShowSevereError(cErrorMsg);
                            iErrorFlag = 1;
                        }
                    }

                    // Close DElight Error File and delete
                    if (elOpened) {
                        IOFlags flags;
                        flags.DISPOSE("DELETE");
                        ObjexxFCL::gio::close(iDElightErrorFile, flags);
                    };
                    // If any DElight Error occurred then ShowFatalError to terminate
                    if (iErrorFlag > 0) {
                        ShowFatalError("End of DElight Error Messages");
                    }
                } else { // RJH 2008-03-07: No errors
                    // extract reference point illuminance values from DElight Electric Lighting dump file for reporting
                    // Open DElight Electric Lighting Dump File for reading
                    iDElightErrorFile = GetNewUnitNumber();
                    {
                        IOFlags flags;
                        flags.ACTION("READWRITE");
                        ObjexxFCL::gio::open(iDElightErrorFile, DataStringGlobals::outputDelightEldmpFileName, flags);
                        iwriteStatus = flags.ios();
                    }
                    //            IF (iwriteStatus /= 0) THEN
                    //              CALL ShowFatalError('InitSurfaceHeatBalance: Could not open file "eplusout.delighteldmp" for output (readwrite).')
                    //            ENDIF
                    if (iwriteStatus == 0) {
                        elOpened = true;
                    } else {
                        elOpened = false;
                    }

                    // Sequentially read lines in DElight Electric Lighting Dump File
                    // and extract refpt illuminances for standard EPlus output handling
                    bEndofErrFile = false;
                    iDElightRefPt = 0;
                    iReadStatus = 0;
                    while (!bEndofErrFile && iwriteStatus == 0 && iReadStatus == 0) {
                        {
                            IOFlags flags;
                            ObjexxFCL::gio::read(iDElightErrorFile, fmtLD, flags) >> dRefPtIllum;
                            iReadStatus = flags.ios();
                        }
                        if (iReadStatus < GoodIOStatValue) {
                            bEndofErrFile = true;
                            continue;
                        }
                        // Increment refpt counter
                        ++iDElightRefPt;
                        // Assure refpt index does not exceed number of refpts in this zone
                        if (iDElightRefPt <= ZoneDaylight(NZ).TotalDaylRefPoints) {
                            ZoneDaylight(NZ).DaylIllumAtRefPt(iDElightRefPt) = dRefPtIllum;
                        }
                    }

                    // Close DElight Electric Lighting Dump File and delete
                    if (elOpened) {
                        IOFlags flags;
                        flags.DISPOSE("DELETE");
                        ObjexxFCL::gio::close(iDElightErrorFile, flags);
                    };
                }
                // Store the calculated total zone Power Reduction Factor due to DElight daylighting
                // in the ZoneDaylight structure for later use
                ZoneDaylight(NZ).ZonePowerReductionFactor = dPowerReducFac;
            }
            // RJH DElight Modification End - Call to DElight electric lighting control subroutine
        }

        errFlag = false;
        for (SurfNum = 1; SurfNum <= TotSurfaces; ++SurfNum) {
            if (Surface(SurfNum).Class != SurfaceClass_Window) continue;
            SurfaceWindow(SurfNum).FracTimeShadingDeviceOn = 0.0;
            if (SurfaceWindow(SurfNum).ShadingFlag > 0) {
                SurfaceWindow(SurfNum).FracTimeShadingDeviceOn = 1.0;
            } else {
                SurfaceWindow(SurfNum).FracTimeShadingDeviceOn = 0.0;
            }
        }

        CalcInteriorRadExchange(TH(2, 1, _), 0, NetLWRadToSurf, _, "Main");

        if (AirflowWindows) WindowGapAirflowControl();

        // The order of these initializations is important currently.  Over time we hope to
        //  take the appropriate parts of these inits to the other heat balance managers
        if (InitSurfaceHeatBalancefirstTime) DisplayString("Initializing Solar Heat Gains");
        InitSolarHeatGains();
        if (SunIsUp && (BeamSolarRad + GndSolarRad + DifSolarRad > 0.0)) {
            for (NZ = 1; NZ <= NumOfZones; ++NZ) {
                if (ZoneDaylight(NZ).TotalDaylRefPoints > 0) {
                    if (Zone(NZ).HasInterZoneWindow) {
                        DayltgInterReflIllFrIntWins(NZ);
                        DayltgGlareWithIntWins(ZoneDaylight(NZ).GlareIndexAtRefPt, NZ);
                    }
                    DayltgElecLightingControl(state.outputFiles, NZ);
                }
            }
        } else if (mapResultsToReport && TimeStep == NumOfTimeStepInHour) {
            for (MapNum = 1; MapNum <= TotIllumMaps; ++MapNum) {
                ReportIllumMap(state.outputFiles, MapNum);
            }
            mapResultsToReport = false;
        }

        if (InitSurfaceHeatBalancefirstTime) DisplayString("Initializing Internal Heat Gains");
        ManageInternalHeatGains(state, false);
        if (InitSurfaceHeatBalancefirstTime) DisplayString("Initializing Interior Solar Distribution");
        InitIntSolarDistribution();

        if (InitSurfaceHeatBalancefirstTime) DisplayString("Initializing Interior Convection Coefficients");
        InitInteriorConvectionCoeffs(TempSurfInTmp);

        if (BeginSimFlag) { // Now's the time to report surfaces, if desired
            //    if (firstTime) CALL DisplayString('Reporting Surfaces')
            //    CALL ReportSurfaces
            if (InitSurfaceHeatBalancefirstTime) DisplayString("Gathering Information for Predefined Reporting");
            GatherForPredefinedReport();
        }

        // Initialize the temperature history terms for conduction through the surfaces
        if (DataHeatBalance::AnyCondFD) {
            InitHeatBalFiniteDiff();
        }

        CTFConstOutPart = 0.0;
        CTFConstInPart = 0.0;
        if (AnyConstructInternalSourceInInput) {
            CTFTsrcConstPart = 0.0;
            CTFTuserConstPart = 0.0;
        }
        for (SurfNum = 1; SurfNum <= TotSurfaces; ++SurfNum) { // Loop through all surfaces...
            auto const &surface(Surface(SurfNum));

            if (!surface.HeatTransSurf) continue; // Skip non-heat transfer surfaces
            if (surface.HeatTransferAlgorithm != HeatTransferModel_CTF && surface.HeatTransferAlgorithm != HeatTransferModel_EMPD) continue;
            if (surface.Class == SurfaceClass_Window) continue;
            // Outside surface temp of "normal" windows not needed in Window5 calculation approach
            // Window layer temperatures are calculated in CalcHeatBalanceInsideSurf

            ConstrNum = surface.Construction;
            auto const &construct(dataConstruction.Construct(ConstrNum));
            if (construct.NumCTFTerms > 1) { // COMPUTE CONSTANT PORTION OF CONDUCTIVE FLUXES.

                QIC = 0.0;
                QOC = 0.0;
                if (construct.SourceSinkPresent) {
                    TSC = 0.0;
                    TUC = 0.0;
                }
                auto l11(TH.index(1, 2, SurfNum));
                auto l12(TH.index(2, 2, SurfNum));
                auto const s3(TH.size3());
                for (Term = 1; Term <= construct.NumCTFTerms;
                     ++Term, l11 += s3, l12 += s3) { // [ l11 ] == ( 1, Term + 1, SurfNum ), [ l12 ] == ( 1, Term + 1, SurfNum )

                    // Sign convention for the various terms in the following two equations
                    // is based on the form of the Conduction Transfer Function equation
                    // given by:
                    // Qin,now  = (Sum of)(Y Tout) - (Sum of)(Z Tin) + (Sum of)(F Qin,old)
                    // Qout,now = (Sum of)(X Tout) - (Sum of)(Y Tin) + (Sum of)(F Qout,old)
                    // In both equations, flux is positive from outside to inside.

                    // Tuned Aliases and linear indexing
                    Real64 const ctf_cross(construct.CTFCross(Term));
                    Real64 const TH11(TH[l11]);
                    Real64 const TH12(TH[l12]);

                    QIC += ctf_cross * TH11 - construct.CTFInside(Term) * TH12 + construct.CTFFlux(Term) * QH[l12];

                    QOC += construct.CTFOutside(Term) * TH11 - ctf_cross * TH12 + construct.CTFFlux(Term) * QH[l11];

                    if (construct.SourceSinkPresent) {
                        Real64 const QsrcHist1(QsrcHist(SurfNum, Term + 1));

                        QIC += construct.CTFSourceIn(Term) * QsrcHist1;

                        QOC += construct.CTFSourceOut(Term) * QsrcHist1;

                        TSC += construct.CTFTSourceOut(Term) * TH11 + construct.CTFTSourceIn(Term) * TH12 + construct.CTFTSourceQ(Term) * QsrcHist1 +
                               construct.CTFFlux(Term) * TsrcHist(SurfNum, Term + 1);

                        TUC += construct.CTFTUserOut(Term) * TH11 + construct.CTFTUserIn(Term) * TH12 + construct.CTFTUserSource(Term) * QsrcHist1 +
                               construct.CTFFlux(Term) * TuserHist(SurfNum, Term + 1);
                    }
                }

                CTFConstOutPart(SurfNum) = QOC;
                CTFConstInPart(SurfNum) = QIC;
                if (construct.SourceSinkPresent) {
                    CTFTsrcConstPart(SurfNum) = TSC;
                    CTFTuserConstPart(SurfNum) = TUC;
                }
            } else { // Number of CTF Terms = 1-->Resistance only constructions have no history terms.

                CTFConstOutPart(SurfNum) = 0.0;
                CTFConstInPart(SurfNum) = 0.0;
                if (construct.SourceSinkPresent) {
                    CTFTsrcConstPart(SurfNum) = 0.0;
                    CTFTuserConstPart(SurfNum) = 0.0;
                }
            }

        } // ...end of surfaces DO loop for initializing temperature history terms for the surface heat balances

        // Zero out all of the radiant system heat balance coefficient arrays
        RadSysTiHBConstCoef = 0.0;
        RadSysTiHBToutCoef = 0.0;
        RadSysTiHBQsrcCoef = 0.0;
        RadSysToHBConstCoef = 0.0;
        RadSysToHBTinCoef = 0.0;
        RadSysToHBQsrcCoef = 0.0;

        QRadSysSource = 0.0;
        QPVSysSource = 0.0;
        QHTRadSysSurf = 0.0;
        QHWBaseboardSurf = 0.0;
        QSteamBaseboardSurf = 0.0;
        QElecBaseboardSurf = 0.0;
        QCoolingPanelSurf = 0.0;
        QPoolSurfNumerator = 0.0;
        PoolHeatTransCoefs = 0.0;

        if (ZoneSizingCalc) GatherComponentLoadsSurfAbsFact();

        if (InitSurfaceHeatBalancefirstTime) DisplayString("Completed Initializing Surface Heat Balance");
        InitSurfaceHeatBalancefirstTime = false;
    }

    void GatherForPredefinedReport()
    {

        // SUBROUTINE INFORMATION:
        //       AUTHOR         Jason Glazer
        //       DATE WRITTEN   August 2006
        //       MODIFIED       na
        //       RE-ENGINEERED  na

        // PURPOSE OF THIS SUBROUTINE:
        // This subroutine reports the information for the predefined reports
        // related to envelope components.

        // METHODOLOGY EMPLOYED:
        // na

        // REFERENCES:
        // na

        // Using/Aliasing
        using namespace OutputReportPredefined;
        using WindowManager::CalcNominalWindowCond;

        // Locals
        // SUBROUTINE ARGUMENT DEFINITIONS:
        // na

        // SUBROUTINE PARAMETER DEFINITIONS:
        // na

        // INTERFACE BLOCK SPECIFICATIONS:
        // na

        // DERIVED TYPE DEFINITIONS:
        // na

        // SUBROUTINE LOCAL VARIABLE DECLARATIONS:
        std::string surfName;
        int curCons;
        int zonePt;
        Real64 mult;
        Real64 curAzimuth;
        Real64 curTilt;
        int iSurf;
        Real64 windowArea;
        Real64 frameWidth;
        Real64 frameArea;
        Real64 dividerArea;
        // counts for object count report
        Array1D_int numSurfaces(20);
        Array1D_int numExtSurfaces(20);
        int frameDivNum;
        bool isExterior;
        Array1D<Real64> computedNetArea; // holds the gross wall area minus the window and door areas

        // the following variables are for the CalcNominalWindowCond call but only SHGCSummer is needed
        Real64 nomCond;
        Real64 SHGCSummer;
        Real64 TransSolNorm;
        Real64 TransVisNorm;
        Real64 nomUfact;
        int errFlag;
        int curWSC;
        // following variables are totals for fenestration table
        static Real64 windowAreaWMult(0.0);
        static Real64 fenTotArea(0.0);
        static Real64 fenTotAreaNorth(0.0);
        static Real64 fenTotAreaNonNorth(0.0);
        static Real64 ufactArea(0.0);
        static Real64 ufactAreaNorth(0.0);
        static Real64 ufactAreaNonNorth(0.0);
        static Real64 shgcArea(0.0);
        static Real64 shgcAreaNorth(0.0);
        static Real64 shgcAreaNonNorth(0.0);
        static Real64 vistranArea(0.0);
        static Real64 vistranAreaNorth(0.0);
        static Real64 vistranAreaNonNorth(0.0);
        static Real64 intFenTotArea(0.0);
        static Real64 intUfactArea(0.0);
        static Real64 intShgcArea(0.0);
        static Real64 intVistranArea(0.0);
        bool isNorth;

        numSurfaces = 0;
        numExtSurfaces = 0;

        computedNetArea.allocate(TotSurfaces);
        computedNetArea = 0.0; // start at zero, add wall area and subtract window and door area

        for (iSurf = 1; iSurf <= TotSurfaces; ++iSurf) {
            zonePt = Surface(iSurf).Zone;
            // only exterior surfaces including underground
            if ((Surface(iSurf).ExtBoundCond == ExternalEnvironment) || (Surface(iSurf).ExtBoundCond == Ground) ||
                (Surface(iSurf).ExtBoundCond == GroundFCfactorMethod) || (Surface(iSurf).ExtBoundCond == KivaFoundation)) {
                isExterior = true;
                {
                    auto const SELECT_CASE_var(Surface(iSurf).Class);
                    if ((SELECT_CASE_var == SurfaceClass_Wall) || (SELECT_CASE_var == SurfaceClass_Floor) || (SELECT_CASE_var == SurfaceClass_Roof)) {
                        surfName = Surface(iSurf).Name;
                        curCons = Surface(iSurf).Construction;
                        PreDefTableEntry(pdchOpCons, surfName, dataConstruction.Construct(curCons).Name);
                        PreDefTableEntry(pdchOpRefl, surfName, 1 - dataConstruction.Construct(curCons).OutsideAbsorpSolar);
                        PreDefTableEntry(pdchOpUfactNoFilm, surfName, NominalU(Surface(iSurf).Construction), 3);
                        mult = Zone(zonePt).Multiplier * Zone(zonePt).ListMultiplier;
                        PreDefTableEntry(pdchOpGrArea, surfName, Surface(iSurf).GrossArea * mult);
                        computedNetArea(iSurf) += Surface(iSurf).GrossArea * mult;
                        curAzimuth = Surface(iSurf).Azimuth;
                        // Round to two decimals, like the display in tables
                        // (PreDefTableEntry uses a fortran style write, that rounds rather than trim)
                        curAzimuth = round(curAzimuth * 100.0) / 100.0;
                        PreDefTableEntry(pdchOpAzimuth, surfName, curAzimuth);
                        curTilt = Surface(iSurf).Tilt;
                        PreDefTableEntry(pdchOpTilt, surfName, curTilt);
                        if ((curTilt >= 60.0) && (curTilt < 180.0)) {
                            if ((curAzimuth >= 315.0) || (curAzimuth < 45.0)) {
                                PreDefTableEntry(pdchOpDir, surfName, "N");
                            } else if ((curAzimuth >= 45.0) && (curAzimuth < 135.0)) {
                                PreDefTableEntry(pdchOpDir, surfName, "E");
                            } else if ((curAzimuth >= 135.0) && (curAzimuth < 225.0)) {
                                PreDefTableEntry(pdchOpDir, surfName, "S");
                            } else if ((curAzimuth >= 225.0) && (curAzimuth < 315.0)) {
                                PreDefTableEntry(pdchOpDir, surfName, "W");
                            }
                        }
                    } else if ((SELECT_CASE_var == SurfaceClass_Window) || (SELECT_CASE_var == SurfaceClass_TDD_Dome)) {
                        surfName = Surface(iSurf).Name;
                        curCons = Surface(iSurf).Construction;
                        PreDefTableEntry(pdchFenCons, surfName, dataConstruction.Construct(curCons).Name);
                        zonePt = Surface(iSurf).Zone;
                        mult = Zone(zonePt).Multiplier * Zone(zonePt).ListMultiplier * Surface(iSurf).Multiplier;
                        // include the frame area if present
                        windowArea = Surface(iSurf).GrossArea;
                        frameArea = 0.0;
                        dividerArea = 0.0;
                        frameDivNum = Surface(iSurf).FrameDivider;
                        if (frameDivNum != 0) {
                            frameWidth = FrameDivider(frameDivNum).FrameWidth;
                            frameArea = (Surface(iSurf).Height + 2.0 * frameWidth) * (Surface(iSurf).Width + 2.0 * frameWidth) -
                                        (Surface(iSurf).Height * Surface(iSurf).Width);
                            windowArea += frameArea;
                            dividerArea = FrameDivider(frameDivNum).DividerWidth *
                                          (FrameDivider(frameDivNum).HorDividers * Surface(iSurf).Width +
                                           FrameDivider(frameDivNum).VertDividers * Surface(iSurf).Height -
                                           FrameDivider(frameDivNum).HorDividers * FrameDivider(frameDivNum).VertDividers *
                                               FrameDivider(frameDivNum).DividerWidth);
                            PreDefTableEntry(pdchFenFrameConductance, surfName, FrameDivider(frameDivNum).FrameConductance, 3);
                            PreDefTableEntry(pdchFenDividerConductance, surfName, FrameDivider(frameDivNum).DividerConductance, 3);
                        }
                        windowAreaWMult = windowArea * mult;
                        PreDefTableEntry(pdchFenAreaOf1, surfName, windowArea);
                        PreDefTableEntry(pdchFenFrameAreaOf1, surfName, frameArea);
                        PreDefTableEntry(pdchFenDividerAreaOf1, surfName, dividerArea);
                        PreDefTableEntry(pdchFenGlassAreaOf1, surfName, windowArea - (frameArea + dividerArea));
                        PreDefTableEntry(pdchFenArea, surfName, windowAreaWMult);
                        computedNetArea(Surface(iSurf).BaseSurf) -= windowAreaWMult;
                        nomUfact = NominalU(Surface(iSurf).Construction);
                        PreDefTableEntry(pdchFenUfact, surfName, nomUfact, 3);
                        // if the construction report is requested the SummerSHGC is already calculated
                        if (dataConstruction.Construct(curCons).SummerSHGC != 0) {
                            SHGCSummer = dataConstruction.Construct(curCons).SummerSHGC;
                            TransVisNorm = dataConstruction.Construct(curCons).VisTransNorm;
                        } else {
                            // must calculate Summer SHGC
                            if (!dataConstruction.Construct(curCons).WindowTypeEQL) {
                                CalcNominalWindowCond(curCons, 2, nomCond, SHGCSummer, TransSolNorm, TransVisNorm, errFlag);
                            }
                        }
                        PreDefTableEntry(pdchFenSHGC, surfName, SHGCSummer, 3);
                        PreDefTableEntry(pdchFenVisTr, surfName, TransVisNorm, 3);
                        PreDefTableEntry(pdchFenParent, surfName, Surface(iSurf).BaseSurfName);
                        curAzimuth = Surface(iSurf).Azimuth;
                        // Round to two decimals, like the display in tables
                        curAzimuth = round(curAzimuth * 100.0) / 100.0;
                        PreDefTableEntry(pdchFenAzimuth, surfName, curAzimuth);
                        isNorth = false;
                        curTilt = Surface(iSurf).Tilt;
                        PreDefTableEntry(pdchFenTilt, surfName, curTilt);
                        if ((curTilt >= 60.0) && (curTilt < 180.0)) {
                            if ((curAzimuth >= 315.0) || (curAzimuth < 45.0)) {
                                PreDefTableEntry(pdchFenDir, surfName, "N");
                                isNorth = true;
                            } else if ((curAzimuth >= 45.0) && (curAzimuth < 135.0)) {
                                PreDefTableEntry(pdchFenDir, surfName, "E");
                            } else if ((curAzimuth >= 135.0) && (curAzimuth < 225.0)) {
                                PreDefTableEntry(pdchFenDir, surfName, "S");
                            } else if ((curAzimuth >= 225.0) && (curAzimuth < 315.0)) {
                                PreDefTableEntry(pdchFenDir, surfName, "W");
                            }
                        }
                        curWSC = Surface(iSurf).WindowShadingControlPtr;
                        // compute totals for area weighted averages
                        fenTotArea += windowAreaWMult;
                        ufactArea += nomUfact * windowAreaWMult;
                        shgcArea += SHGCSummer * windowAreaWMult;
                        vistranArea += TransVisNorm * windowAreaWMult;
                        if (isNorth) {
                            fenTotAreaNorth += windowAreaWMult;
                            ufactAreaNorth += nomUfact * windowAreaWMult;
                            shgcAreaNorth += SHGCSummer * windowAreaWMult;
                            vistranAreaNorth += TransVisNorm * windowAreaWMult;
                        } else {
                            fenTotAreaNonNorth += windowAreaWMult;
                            ufactAreaNonNorth += nomUfact * windowAreaWMult;
                            shgcAreaNonNorth += SHGCSummer * windowAreaWMult;
                            vistranAreaNonNorth += TransVisNorm * windowAreaWMult;
                        }
                        // shading
                        if (Surface(iSurf).HasShadeControl) {
                            PreDefTableEntry(pdchFenSwitchable, surfName, "Yes");
                            // shading report
                            PreDefTableEntry(pdchWscName, surfName, WindowShadingControl(curWSC).Name);
                            {
                                auto const SELECT_CASE_var1(WindowShadingControl(curWSC).ShadingType);
                                if (SELECT_CASE_var1 == WSC_ST_NoShade) {
                                    PreDefTableEntry(pdchWscShading, surfName, "No Shade");
                                } else if (SELECT_CASE_var1 == WSC_ST_InteriorShade) {
                                    PreDefTableEntry(pdchWscShading, surfName, "Interior Shade");
                                } else if (SELECT_CASE_var1 == WSC_ST_SwitchableGlazing) {
                                    PreDefTableEntry(pdchWscShading, surfName, "Switchable Glazing");
                                } else if (SELECT_CASE_var1 == WSC_ST_ExteriorShade) {
                                    PreDefTableEntry(pdchWscShading, surfName, "Exterior Shade");
                                } else if (SELECT_CASE_var1 == WSC_ST_InteriorBlind) {
                                    PreDefTableEntry(pdchWscShading, surfName, "Interior Blind");
                                } else if (SELECT_CASE_var1 == WSC_ST_ExteriorBlind) {
                                    PreDefTableEntry(pdchWscShading, surfName, "Exterior Blind");
                                } else if (SELECT_CASE_var1 == WSC_ST_BetweenGlassShade) {
                                    PreDefTableEntry(pdchWscShading, surfName, "Between Glass Shade");
                                } else if (SELECT_CASE_var1 == WSC_ST_BetweenGlassBlind) {
                                    PreDefTableEntry(pdchWscShading, surfName, "Between Glass Blind");
                                } else if (SELECT_CASE_var1 == WSC_ST_ExteriorScreen) {
                                    PreDefTableEntry(pdchWscShading, surfName, "Exterior Screen");
                                }
                            }
                            {
                                auto const SELECT_CASE_var1(WindowShadingControl(curWSC).ShadingControlType);
                                if (SELECT_CASE_var1 == WSCT_AlwaysOn) {
                                    PreDefTableEntry(pdchWscControl, surfName, "AlwaysOn");
                                } else if (SELECT_CASE_var1 == WSCT_AlwaysOff) {
                                    PreDefTableEntry(pdchWscControl, surfName, "AlwaysOff");
                                } else if (SELECT_CASE_var1 == WSCT_OnIfScheduled) {
                                    PreDefTableEntry(pdchWscControl, surfName, "OnIfScheduleAllows");
                                } else if (SELECT_CASE_var1 == WSCT_HiSolar) {
                                    PreDefTableEntry(pdchWscControl, surfName, "OnIfHighSolarOnWindow");
                                } else if (SELECT_CASE_var1 == WSCT_HiHorzSolar) {
                                    PreDefTableEntry(pdchWscControl, surfName, "OnIfHighHorizontalSolar");
                                } else if (SELECT_CASE_var1 == WSCT_HiOutAirTemp) {
                                    PreDefTableEntry(pdchWscControl, surfName, "OnIfHighOutdoorAirTemperature");
                                } else if (SELECT_CASE_var1 == WSCT_HiZoneAirTemp) {
                                    PreDefTableEntry(pdchWscControl, surfName, "OnIfHighZoneAirTemperature");
                                } else if (SELECT_CASE_var1 == WSCT_HiZoneCooling) {
                                    PreDefTableEntry(pdchWscControl, surfName, "OnIfHighZoneCooling");
                                } else if (SELECT_CASE_var1 == WSCT_HiGlare) {
                                    PreDefTableEntry(pdchWscControl, surfName, "OnIfHighGlare");
                                } else if (SELECT_CASE_var1 == WSCT_MeetDaylIlumSetp) {
                                    PreDefTableEntry(pdchWscControl, surfName, "MeetDaylightIlluminanceSetpoint");
                                } else if (SELECT_CASE_var1 == WSCT_OnNightLoOutTemp_OffDay) {
                                    PreDefTableEntry(pdchWscControl, surfName, "OnNightIfLowOutdoorTempAndOffDay");
                                } else if (SELECT_CASE_var1 == WSCT_OnNightLoInTemp_OffDay) {
                                    PreDefTableEntry(pdchWscControl, surfName, "OnNightIfLowInsideTempAndOffDay");
                                } else if (SELECT_CASE_var1 == WSCT_OnNightIfHeating_OffDay) {
                                    PreDefTableEntry(pdchWscControl, surfName, "OnNightIfHeatingAndOffDay");
                                } else if (SELECT_CASE_var1 == WSCT_OnNightLoOutTemp_OnDayCooling) {
                                    PreDefTableEntry(pdchWscControl, surfName, "OnNightIfLowOutdoorTempAndOnDayIfCooling");
                                } else if (SELECT_CASE_var1 == WSCT_OnNightIfHeating_OnDayCooling) {
                                    PreDefTableEntry(pdchWscControl, surfName, "OnNightIfHeatingAndOnDayIfCooling");
                                } else if (SELECT_CASE_var1 == WSCT_OffNight_OnDay_HiSolarWindow) {
                                    PreDefTableEntry(pdchWscControl, surfName, "OffNightAndOnDayIfCoolingAndHighSolarOnWindow");
                                } else if (SELECT_CASE_var1 == WSCT_OnNight_OnDay_HiSolarWindow) {
                                    PreDefTableEntry(pdchWscControl, surfName, "OnNightAndOnDayIfCoolingAndHighSolarOnWindow");
                                } else if (SELECT_CASE_var1 == WSCT_OnHiOutTemp_HiSolarWindow) {
                                    PreDefTableEntry(pdchWscControl, surfName, "OnIfHighOutdoorAirTempAndHighSolarOnWindow");
                                } else if (SELECT_CASE_var1 == WSCT_OnHiOutTemp_HiHorzSolar) {
                                    PreDefTableEntry(pdchWscControl, surfName, "OnIfHighOutdoorAirTempAndHighHorizontalSolar");
                                } else if (SELECT_CASE_var1 == WSCT_OnHiZoneTemp_HiSolarWindow) {
                                    PreDefTableEntry(pdchWscControl, surfName, "OnIfHighZoneAirTempAndHighSolarOnWindow");
                                } else if (SELECT_CASE_var1 == WSCT_OnHiZoneTemp_HiHorzSolar) {
                                    PreDefTableEntry(pdchWscControl, surfName, "OnIfHighZoneAirTempAndHighHorizontalSolar");
                                }
                            }
                            if (WindowShadingControl(curWSC).ShadedConstruction != 0) {
                                PreDefTableEntry(pdchWscShadCons, surfName, dataConstruction.Construct(WindowShadingControl(curWSC).ShadedConstruction).Name);
                            }
                            if (WindowShadingControl(curWSC).GlareControlIsActive) {
                                PreDefTableEntry(pdchWscGlare, surfName, "Yes");
                            } else {
                                PreDefTableEntry(pdchWscGlare, surfName, "No");
                            }
                        } else {
                            PreDefTableEntry(pdchFenSwitchable, surfName, "No");
                        }
                    } else if (SELECT_CASE_var == SurfaceClass_Door) {
                        surfName = Surface(iSurf).Name;
                        curCons = Surface(iSurf).Construction;
                        PreDefTableEntry(pdchDrCons, surfName, dataConstruction.Construct(curCons).Name);
                        PreDefTableEntry(pdchDrUfactNoFilm, surfName, NominalU(Surface(iSurf).Construction), 3);
                        mult = Zone(zonePt).Multiplier * Zone(zonePt).ListMultiplier;
                        PreDefTableEntry(pdchDrGrArea, surfName, Surface(iSurf).GrossArea * mult);
                        PreDefTableEntry(pdchDrParent, surfName, Surface(iSurf).BaseSurfName);
                        computedNetArea(Surface(iSurf).BaseSurf) -= Surface(iSurf).GrossArea * mult;
                    }
                }
            } else {
                isExterior = false;
                // interior window report
                if (Surface(iSurf).Class == SurfaceClass_Window && !dataConstruction.Construct(Surface(iSurf).Construction).TypeIsAirBoundaryInteriorWindow) {
                    if (!has_prefix(Surface(iSurf).Name, "iz-")) { // don't count created interzone surfaces that are mirrors of other surfaces
                        surfName = Surface(iSurf).Name;
                        curCons = Surface(iSurf).Construction;
                        PreDefTableEntry(pdchIntFenCons, surfName, dataConstruction.Construct(curCons).Name);
                        zonePt = Surface(iSurf).Zone;
                        mult = Zone(zonePt).Multiplier * Zone(zonePt).ListMultiplier * Surface(iSurf).Multiplier;
                        // include the frame area if present
                        windowArea = Surface(iSurf).GrossArea;
                        if (Surface(iSurf).FrameDivider != 0) {
                            frameWidth = FrameDivider(Surface(iSurf).FrameDivider).FrameWidth;
                            frameArea = (Surface(iSurf).Height + 2 * frameWidth) * (Surface(iSurf).Width + 2 * frameWidth) -
                                        (Surface(iSurf).Height * Surface(iSurf).Width);
                            windowArea += frameArea;
                        }
                        windowAreaWMult = windowArea * mult;
                        PreDefTableEntry(pdchIntFenAreaOf1, surfName, windowArea);
                        PreDefTableEntry(pdchIntFenArea, surfName, windowAreaWMult);
                        nomUfact = NominalU(Surface(iSurf).Construction);
                        PreDefTableEntry(pdchIntFenUfact, surfName, nomUfact, 3);
                        // if the construction report is requested the SummerSHGC is already calculated
                        if (dataConstruction.Construct(curCons).SummerSHGC != 0) {
                            SHGCSummer = dataConstruction.Construct(curCons).SummerSHGC;
                            TransVisNorm = dataConstruction.Construct(curCons).VisTransNorm;
                        } else {
                            // must calculate Summer SHGC
                            if (!dataConstruction.Construct(curCons).WindowTypeEQL) {
                                CalcNominalWindowCond(curCons, 2, nomCond, SHGCSummer, TransSolNorm, TransVisNorm, errFlag);
                            }
                        }
                        PreDefTableEntry(pdchIntFenSHGC, surfName, SHGCSummer, 3);
                        PreDefTableEntry(pdchIntFenVisTr, surfName, TransVisNorm, 3);
                        PreDefTableEntry(pdchIntFenParent, surfName, Surface(iSurf).BaseSurfName);
                        // compute totals for area weighted averages
                        intFenTotArea += windowAreaWMult;
                        intUfactArea += nomUfact * windowAreaWMult;
                        intShgcArea += SHGCSummer * windowAreaWMult;
                        intVistranArea += TransVisNorm * windowAreaWMult;
                    }
                }
            }
            if ((Surface(iSurf).Class <= 20) && (Surface(iSurf).Class >= 1)) {
                ++numSurfaces(Surface(iSurf).Class);
                if (isExterior) {
                    ++numExtSurfaces(Surface(iSurf).Class);
                }
                if (Surface(iSurf).Class == SurfaceClass_Window) {
                    if (SurfaceWindow(iSurf).OriginalClass == SurfaceClass_GlassDoor ||
                        SurfaceWindow(iSurf).OriginalClass == SurfaceClass_TDD_Diffuser) {
                        ++numSurfaces(SurfaceWindow(iSurf).OriginalClass);
                        if (isExterior) {
                            ++numExtSurfaces(SurfaceWindow(iSurf).OriginalClass);
                        }
                    }
                }
            }
        }
        // for fins and overhangs just add them explicitly since not otherwise classified
        int totOverhangs = inputProcessor->getNumObjectsFound("Shading:Overhang") + inputProcessor->getNumObjectsFound("Shading:Overhang:Projection");
        numSurfaces(SurfaceClass_Overhang) = totOverhangs;
        numExtSurfaces(SurfaceClass_Overhang) = totOverhangs;
        int totFins = inputProcessor->getNumObjectsFound("Shading:Fin") + inputProcessor->getNumObjectsFound("Shading:Fin:Projection");
        numSurfaces(SurfaceClass_Fin) = totFins;
        numExtSurfaces(SurfaceClass_Fin) = totFins;
        // go through all the surfaces again and this time insert the net area results
        for (iSurf = 1; iSurf <= TotSurfaces; ++iSurf) {
            zonePt = Surface(iSurf).Zone;
            // only exterior surfaces including underground
            if ((Surface(iSurf).ExtBoundCond == ExternalEnvironment) || (Surface(iSurf).ExtBoundCond == Ground) ||
                (Surface(iSurf).ExtBoundCond == GroundFCfactorMethod) || (Surface(iSurf).ExtBoundCond == KivaFoundation)) {
                isExterior = true;
                {
                    auto const SELECT_CASE_var(Surface(iSurf).Class);
                    if ((SELECT_CASE_var == SurfaceClass_Wall) || (SELECT_CASE_var == SurfaceClass_Floor) || (SELECT_CASE_var == SurfaceClass_Roof)) {
                        surfName = Surface(iSurf).Name;
                        PreDefTableEntry(pdchOpNetArea, surfName, computedNetArea(iSurf));
                    }
                }
            }
        }
        // total
        PreDefTableEntry(pdchFenArea, "Total or Average", fenTotArea);
        if (fenTotArea > 0.0) {
            PreDefTableEntry(pdchFenUfact, "Total or Average", ufactArea / fenTotArea, 3);
            PreDefTableEntry(pdchFenSHGC, "Total or Average", shgcArea / fenTotArea, 3);
            PreDefTableEntry(pdchFenVisTr, "Total or Average", vistranArea / fenTotArea, 3);
        } else {
            PreDefTableEntry(pdchFenUfact, "Total or Average", "-");
            PreDefTableEntry(pdchFenSHGC, "Total or Average", "-");
            PreDefTableEntry(pdchFenVisTr, "Total or Average", "-");
        }
        // north
        PreDefTableEntry(pdchFenArea, "North Total or Average", fenTotAreaNorth);
        if (fenTotAreaNorth > 0.0) {
            PreDefTableEntry(pdchFenUfact, "North Total or Average", ufactAreaNorth / fenTotAreaNorth, 3);
            PreDefTableEntry(pdchFenSHGC, "North Total or Average", shgcAreaNorth / fenTotAreaNorth, 3);
            PreDefTableEntry(pdchFenVisTr, "North Total or Average", vistranAreaNorth / fenTotAreaNorth, 3);
        } else {
            PreDefTableEntry(pdchFenUfact, "North Total or Average", "-");
            PreDefTableEntry(pdchFenSHGC, "North Total or Average", "-");
            PreDefTableEntry(pdchFenVisTr, "North Total or Average", "-");
        }
        // non-north
        PreDefTableEntry(pdchFenArea, "Non-North Total or Average", fenTotAreaNonNorth);
        if (fenTotAreaNonNorth > 0.0) {
            PreDefTableEntry(pdchFenUfact, "Non-North Total or Average", ufactAreaNonNorth / fenTotAreaNonNorth, 3);
            PreDefTableEntry(pdchFenSHGC, "Non-North Total or Average", shgcAreaNonNorth / fenTotAreaNonNorth, 3);
            PreDefTableEntry(pdchFenVisTr, "Non-North Total or Average", vistranAreaNonNorth / fenTotAreaNonNorth, 3);
        } else {
            PreDefTableEntry(pdchFenUfact, "Non-North Total or Average", "-");
            PreDefTableEntry(pdchFenSHGC, "Non-North Total or Average", "-");
            PreDefTableEntry(pdchFenVisTr, "Non-North Total or Average", "-");
        }
        // interior fenestration totals
        PreDefTableEntry(pdchIntFenArea, "Total or Average", intFenTotArea);
        if (intFenTotArea > 0.0) {
            PreDefTableEntry(pdchIntFenUfact, "Total or Average", intUfactArea / intFenTotArea, 3);
            PreDefTableEntry(pdchIntFenSHGC, "Total or Average", intShgcArea / intFenTotArea, 3);
            PreDefTableEntry(pdchIntFenVisTr, "Total or Average", intVistranArea / intFenTotArea, 3);
        } else {
            PreDefTableEntry(pdchIntFenUfact, "Total or Average", "-");
            PreDefTableEntry(pdchIntFenSHGC, "Total or Average", "-");
            PreDefTableEntry(pdchIntFenVisTr, "Total or Average", "-");
        }
        // counts
        PreDefTableEntry(pdchSurfCntTot, "Wall", numSurfaces(SurfaceClass_Wall));
        PreDefTableEntry(pdchSurfCntExt, "Wall", numExtSurfaces(SurfaceClass_Wall));
        PreDefTableEntry(pdchSurfCntTot, "Floor", numSurfaces(SurfaceClass_Floor));
        PreDefTableEntry(pdchSurfCntExt, "Floor", numExtSurfaces(SurfaceClass_Floor));
        PreDefTableEntry(pdchSurfCntTot, "Roof", numSurfaces(SurfaceClass_Roof));
        PreDefTableEntry(pdchSurfCntExt, "Roof", numExtSurfaces(SurfaceClass_Roof));
        PreDefTableEntry(pdchSurfCntTot, "Internal Mass", numSurfaces(SurfaceClass_IntMass));
        PreDefTableEntry(pdchSurfCntExt, "Internal Mass", numExtSurfaces(SurfaceClass_IntMass));
        PreDefTableEntry(pdchSurfCntTot, "Building Detached Shading", numSurfaces(SurfaceClass_Detached_B));
        PreDefTableEntry(pdchSurfCntExt, "Building Detached Shading", numExtSurfaces(SurfaceClass_Detached_B));
        PreDefTableEntry(pdchSurfCntTot, "Fixed Detached Shading", numSurfaces(SurfaceClass_Detached_F));
        PreDefTableEntry(pdchSurfCntExt, "Fixed Detached Shading", numExtSurfaces(SurfaceClass_Detached_F));
        PreDefTableEntry(pdchSurfCntTot, "Window", numSurfaces(SurfaceClass_Window));
        PreDefTableEntry(pdchSurfCntExt, "Window", numExtSurfaces(SurfaceClass_Window));
        PreDefTableEntry(pdchSurfCntTot, "Door", numSurfaces(SurfaceClass_Door));
        PreDefTableEntry(pdchSurfCntExt, "Door", numExtSurfaces(SurfaceClass_Door));
        PreDefTableEntry(pdchSurfCntTot, "Glass Door", numSurfaces(SurfaceClass_GlassDoor));
        PreDefTableEntry(pdchSurfCntExt, "Glass Door", numExtSurfaces(SurfaceClass_GlassDoor));
        PreDefTableEntry(pdchSurfCntTot, "Shading", numSurfaces(SurfaceClass_Shading));
        PreDefTableEntry(pdchSurfCntExt, "Shading", numExtSurfaces(SurfaceClass_Shading));
        PreDefTableEntry(pdchSurfCntTot, "Overhang", numSurfaces(SurfaceClass_Overhang));
        PreDefTableEntry(pdchSurfCntExt, "Overhang", numExtSurfaces(SurfaceClass_Overhang));
        PreDefTableEntry(pdchSurfCntTot, "Fin", numSurfaces(SurfaceClass_Fin));
        PreDefTableEntry(pdchSurfCntExt, "Fin", numExtSurfaces(SurfaceClass_Fin));
        PreDefTableEntry(pdchSurfCntTot, "Tubular Daylighting Device Dome", numSurfaces(SurfaceClass_TDD_Dome));
        PreDefTableEntry(pdchSurfCntExt, "Tubular Daylighting Device Dome", numExtSurfaces(SurfaceClass_TDD_Dome));
        PreDefTableEntry(pdchSurfCntTot, "Tubular Daylighting Device Diffuser", numSurfaces(SurfaceClass_TDD_Diffuser));
        PreDefTableEntry(pdchSurfCntExt, "Tubular Daylighting Device Diffuser", numExtSurfaces(SurfaceClass_TDD_Diffuser));
    }

    void AllocateSurfaceHeatBalArrays()
    {

        // SUBROUTINE INFORMATION:
        //       AUTHOR         Richard Liesen
        //       DATE WRITTEN   February 1998
        //       MODIFIED       na
        //       RE-ENGINEERED  na

        // PURPOSE OF THIS SUBROUTINE:
        // This subroutine

        // METHODOLOGY EMPLOYED:
        // Uses the status flags to trigger variable allocation.

        // REFERENCES:
        // na

        // USE STATEMENTS:
        //  USE DataRoomAirModel, ONLY: IsZoneDV,IsZoneCV,HVACMassFlow, ZoneDVMixedFlag

        // Locals
        // SUBROUTINE PARAMETER DEFINITIONS:
        // na

        // INTERFACE BLOCK SPECIFICATIONS:
        // na

        // DERIVED TYPE DEFINITIONS:
        // na

        // SUBROUTINE LOCAL VARIABLE DECLARATIONS:
        int loop;

        // FLOW:

        // Use the total number of surfaces to allocate variables to avoid a surface number limit
        CTFConstInPart.dimension(TotSurfaces, 0.0);
        CTFConstOutPart.dimension(TotSurfaces, 0.0);
        if (AnyConstructInternalSourceInInput) {
            CTFTsrcConstPart.dimension(TotSurfaces, 0.0);
            CTFTuserConstPart.dimension(TotSurfaces, 0.0);
        }
        TempEffBulkAir.dimension(TotSurfaces, 23.0);
        HConvIn.dimension(TotSurfaces, 0.0);
        HcExtSurf.dimension(TotSurfaces, 0.0);
        HAirExtSurf.dimension(TotSurfaces, 0.0);
        HSkyExtSurf.dimension(TotSurfaces, 0.0);
        HGrdExtSurf.dimension(TotSurfaces, 0.0);
        QRadLWOutSrdSurfs.dimension(TotSurfaces, 0.0);
        TempSurfIn.dimension(TotSurfaces, 0.0);
        TempSurfInTmp.dimension(TotSurfaces, 0.0);
        QRadSWOutAbs.dimension(TotSurfaces, 0.0);
        QRadSWInAbs.dimension(TotSurfaces, 0.0);
        InitialDifSolInAbs.dimension(TotSurfaces, 0.0);
        InitialDifSolInTrans.dimension(TotSurfaces, 0.0);
        QRadSWwinAbs.dimension(Construction::CFSMAXNL + 1, TotSurfaces, 0.0);
        InitialDifSolwinAbs.dimension(Construction::CFSMAXNL, TotSurfaces, 0.0);
        QRadSWOutMvIns.dimension(TotSurfaces, 0.0);
        QRadThermInAbs.dimension(TotSurfaces, 0.0);
        QAdditionalHeatSourceOutside.dimension(TotSurfaces, 0.0);
        QAdditionalHeatSourceInside.dimension(TotSurfaces, 0.0);
        SUMH.dimension(TotSurfaces, 0);

        TH.dimension(2, Construction::MaxCTFTerms, TotSurfaces, 0.0);
        TempSurfOut.dimension(TotSurfaces, 0.0);
        TempSurfInRep.dimension(TotSurfaces, 0.0);
        TempSurfInMovInsRep.dimension(TotSurfaces, 0.0);
        QConvInReport.dimension(TotSurfaces, 0.0);
        QdotConvInRepPerArea.dimension(TotSurfaces, 0.0);
        QdotConvInRep.dimension(TotSurfaces, 0.0);

        QRadNetSurfInReport.dimension(TotSurfaces, 0.0);
        QdotRadNetSurfInRep.dimension(TotSurfaces, 0.0);
        QdotRadNetSurfInRepPerArea.dimension(TotSurfaces, 0.0);

        QRadSolarInReport.dimension(TotSurfaces, 0.0);
        QdotRadSolarInRep.dimension(TotSurfaces, 0.0);
        QdotRadSolarInRepPerArea.dimension(TotSurfaces, 0.0);

        QRadLightsInReport.dimension(TotSurfaces, 0.0);
        QdotRadLightsInRep.dimension(TotSurfaces, 0.0);
        QdotRadLightsInRepPerArea.dimension(TotSurfaces, 0.0);

        QRadIntGainsInReport.dimension(TotSurfaces, 0.0);
        QdotRadIntGainsInRep.dimension(TotSurfaces, 0.0);
        QdotRadIntGainsInRepPerArea.dimension(TotSurfaces, 0.0);

        QRadHVACInReport.dimension(TotSurfaces, 0.0);
        QdotRadHVACInRep.dimension(TotSurfaces, 0.0);
        QdotRadHVACInRepPerArea.dimension(TotSurfaces, 0.0);

        QConvOutReport.dimension(TotSurfaces, 0.0);
        QdotConvOutRepPerArea.dimension(TotSurfaces, 0.0);
        QdotConvOutRep.dimension(TotSurfaces, 0.0);

        QdotRadOutRep.dimension(TotSurfaces, 0.0);
        QdotRadOutRepPerArea.dimension(TotSurfaces, 0.0);
        QRadOutReport.dimension(TotSurfaces, 0.0);

        QAirExtReport.dimension(TotSurfaces, 0.0);
        QHeatEmiReport.dimension(TotSurfaces, 0.0);

        OpaqSurfInsFaceConduction.dimension(TotSurfaces, 0.0);
        OpaqSurfInsFaceConductionFlux.dimension(TotSurfaces, 0.0);
        OpaqSurfInsFaceCondGainRep.dimension(TotSurfaces, 0.0);
        OpaqSurfInsFaceCondLossRep.dimension(TotSurfaces, 0.0);
        OpaqSurfInsFaceConductionEnergy.dimension(TotSurfaces, 0.0);

        SWOutAbsTotalReport.dimension(TotSurfaces, 0.0);
        SWOutAbsEnergyReport.dimension(TotSurfaces, 0.0);

        OpaqSurfOutsideFaceConduction.dimension(TotSurfaces, 0.0);
        OpaqSurfOutsideFaceConductionFlux.dimension(TotSurfaces, 0.0);
        OpaqSurfExtFaceCondGainRep.dimension(TotSurfaces, 0.0);
        OpaqSurfExtFaceCondLossRep.dimension(TotSurfaces, 0.0);
        OpaqSurfOutsideFaceConductionEnergy.dimension(TotSurfaces, 0.0);

        OpaqSurfAvgFaceCondGainRep.dimension(TotSurfaces, 0.0);
        OpaqSurfAvgFaceCondLossRep.dimension(TotSurfaces, 0.0);
        OpaqSurfAvgFaceConduction.dimension(TotSurfaces, 0.0);
        OpaqSurfAvgFaceConductionFlux.dimension(TotSurfaces, 0.0);
        OpaqSurfAvgFaceConductionEnergy.dimension(TotSurfaces, 0.0);

        OpaqSurfStorageGainRep.dimension(TotSurfaces, 0.0);
        OpaqSurfStorageCondLossRep.dimension(TotSurfaces, 0.0);
        OpaqSurfStorageConduction.dimension(TotSurfaces, 0.0);
        OpaqSurfStorageConductionFlux.dimension(TotSurfaces, 0.0);
        OpaqSurfStorageConductionEnergy.dimension(TotSurfaces, 0.0);

        OpaqSurfInsFaceBeamSolAbsorbed.dimension(TotSurfaces, 0.0);
        QH.dimension(2, Construction::MaxCTFTerms, TotSurfaces, 0.0);
        THM.dimension(2, Construction::MaxCTFTerms, TotSurfaces, 0.0);
        QHM.dimension(2, Construction::MaxCTFTerms, TotSurfaces, 0.0);
        if (AnyConstructInternalSourceInInput) {
            TempSource.dimension(TotSurfaces, 0.0);
            TempUserLoc.dimension(TotSurfaces, 0.0);
            TsrcHist.dimension(TotSurfaces, Construction::MaxCTFTerms, 0.0);
            TuserHist.dimension(TotSurfaces, Construction::MaxCTFTerms, 0.0);
            QsrcHist.dimension(TotSurfaces, Construction::MaxCTFTerms, 0.0);
            TsrcHistM.dimension(TotSurfaces, Construction::MaxCTFTerms, 0.0);
            TuserHistM.dimension(TotSurfaces, Construction::MaxCTFTerms, 0.0);
            QsrcHistM.dimension(TotSurfaces, Construction::MaxCTFTerms, 0.0);
        }

        NetLWRadToSurf.dimension(TotSurfaces, 0.0);
        QRadSWLightsInAbs.dimension(TotSurfaces, 0.0);

        RadSysTiHBConstCoef.dimension(TotSurfaces, 0.0);
        RadSysTiHBToutCoef.dimension(TotSurfaces, 0.0);
        RadSysTiHBQsrcCoef.dimension(TotSurfaces, 0.0);
        RadSysToHBConstCoef.dimension(TotSurfaces, 0.0);
        RadSysToHBTinCoef.dimension(TotSurfaces, 0.0);
        RadSysToHBQsrcCoef.dimension(TotSurfaces, 0.0);
        QRadSysSource.dimension(TotSurfaces, 0.0);
        TCondFDSourceNode.dimension(TotSurfaces, 15.0);
        QHTRadSysSurf.dimension(TotSurfaces, 0.0);
        QHWBaseboardSurf.dimension(TotSurfaces, 0.0);
        QSteamBaseboardSurf.dimension(TotSurfaces, 0.0);
        QElecBaseboardSurf.dimension(TotSurfaces, 0.0);
        QCoolingPanelSurf.dimension(TotSurfaces, 0.0);
        QRadSurfAFNDuct.dimension(TotSurfaces, 0.0);

        // allocate terms used for pool surface heat balance
        QPoolSurfNumerator.dimension(TotSurfaces, 0.0);
        PoolHeatTransCoefs.dimension(TotSurfaces, 0.0);

        // allocate term used as sink for PV electricity
        QPVSysSource.dimension(TotSurfaces, 0.0);

        // Allocate the moisture balance arrays
        TempOutsideAirFD.dimension(TotSurfaces, 0.0);
        RhoVaporAirOut.dimension(TotSurfaces, 0.0);
        RhoVaporSurfIn.dimension(TotSurfaces, 0.0);
        RhoVaporAirIn.dimension(TotSurfaces, 0.0);
        HConvExtFD.dimension(TotSurfaces, 0.0);
        HMassConvExtFD.dimension(TotSurfaces, 0.0);
        HConvInFD.dimension(TotSurfaces, 0.0);
        HMassConvInFD.dimension(TotSurfaces, 0.0);
        HSkyFD.dimension(TotSurfaces, 0.0);
        HGrndFD.dimension(TotSurfaces, 0.0);
        HAirFD.dimension(TotSurfaces, 0.0);

        DisplayString("Setting up Surface Reporting Variables");

        // Setup surface report variables CurrentModuleObject='Opaque Surfaces'
        for (loop = 1; loop <= TotSurfaces; ++loop) {
            if (!Surface(loop).HeatTransSurf) continue;
            SetupOutputVariable(
                "Surface Inside Face Temperature", OutputProcessor::Unit::C, TempSurfInRep(loop), "Zone", "State", Surface(loop).Name);
            SetupOutputVariable("Surface Inside Face Interior Movable Insulation Temperature",
                                OutputProcessor::Unit::C,
                                TempSurfInMovInsRep(loop),
                                "Zone",
                                "State",
                                Surface(loop).Name);

            if (Surface(loop).ExtBoundCond != KivaFoundation) {
                SetupOutputVariable(
                    "Surface Outside Face Temperature", OutputProcessor::Unit::C, TempSurfOut(loop), "Zone", "State", Surface(loop).Name);
            }

            SetupOutputVariable(
                "Surface Inside Face Adjacent Air Temperature", OutputProcessor::Unit::C, TempEffBulkAir(loop), "Zone", "State", Surface(loop).Name);
            SetupOutputVariable("Surface Inside Face Convection Heat Transfer Coefficient",
                                OutputProcessor::Unit::W_m2K,
                                HConvIn(loop),
                                "Zone",
                                "State",
                                Surface(loop).Name);
            SetupOutputVariable(
                "Surface Inside Face Convection Heat Gain Rate", OutputProcessor::Unit::W, QdotConvInRep(loop), "Zone", "State", Surface(loop).Name);
            SetupOutputVariable("Surface Inside Face Convection Heat Gain Rate per Area",
                                OutputProcessor::Unit::W_m2,
                                QdotConvInRepPerArea(loop),
                                "Zone",
                                "State",
                                Surface(loop).Name);
            SetupOutputVariable(
                "Surface Inside Face Convection Heat Gain Energy", OutputProcessor::Unit::J, QConvInReport(loop), "Zone", "Sum", Surface(loop).Name);

            SetupOutputVariable("Surface Inside Face Net Surface Thermal Radiation Heat Gain Rate",
                                OutputProcessor::Unit::W,
                                QdotRadNetSurfInRep(loop),
                                "Zone",
                                "State",
                                Surface(loop).Name);
            SetupOutputVariable("Surface Inside Face Net Surface Thermal Radiation Heat Gain Rate per Area",
                                OutputProcessor::Unit::W_m2,
                                QdotRadNetSurfInRepPerArea(loop),
                                "Zone",
                                "State",
                                Surface(loop).Name);
            SetupOutputVariable("Surface Inside Face Net Surface Thermal Radiation Heat Gain Energy",
                                OutputProcessor::Unit::J,
                                QRadNetSurfInReport(loop),
                                "Zone",
                                "Sum",
                                Surface(loop).Name);

            if (Surface(loop).Class != SurfaceClass_Window) {
                SetupOutputVariable("Surface Inside Face Solar Radiation Heat Gain Rate",
                                    OutputProcessor::Unit::W,
                                    QdotRadSolarInRep(loop),
                                    "Zone",
                                    "State",
                                    Surface(loop).Name);
                SetupOutputVariable("Surface Inside Face Solar Radiation Heat Gain Rate per Area",
                                    OutputProcessor::Unit::W_m2,
                                    QdotRadSolarInRepPerArea(loop),
                                    "Zone",
                                    "State",
                                    Surface(loop).Name);
                SetupOutputVariable("Surface Inside Face Solar Radiation Heat Gain Energy",
                                    OutputProcessor::Unit::J,
                                    QRadSolarInReport(loop),
                                    "Zone",
                                    "Sum",
                                    Surface(loop).Name);

                SetupOutputVariable("Surface Inside Face Lights Radiation Heat Gain Rate",
                                    OutputProcessor::Unit::W,
                                    QdotRadLightsInRep(loop),
                                    "Zone",
                                    "State",
                                    Surface(loop).Name);
                SetupOutputVariable("Surface Inside Face Lights Radiation Heat Gain Rate per Area",
                                    OutputProcessor::Unit::W_m2,
                                    QdotRadLightsInRepPerArea(loop),
                                    "Zone",
                                    "State",
                                    Surface(loop).Name);
                SetupOutputVariable("Surface Inside Face Lights Radiation Heat Gain Energy",
                                    OutputProcessor::Unit::J,
                                    QRadLightsInReport(loop),
                                    "Zone",
                                    "Sum",
                                    Surface(loop).Name);
            }

            SetupOutputVariable("Surface Inside Face Internal Gains Radiation Heat Gain Rate",
                                OutputProcessor::Unit::W,
                                QdotRadIntGainsInRep(loop),
                                "Zone",
                                "State",
                                Surface(loop).Name);
            SetupOutputVariable("Surface Inside Face Internal Gains Radiation Heat Gain Rate per Area",
                                OutputProcessor::Unit::W_m2,
                                QdotRadIntGainsInRepPerArea(loop),
                                "Zone",
                                "State",
                                Surface(loop).Name);
            SetupOutputVariable("Surface Inside Face Internal Gains Radiation Heat Gain Energy",
                                OutputProcessor::Unit::J,
                                QRadIntGainsInReport(loop),
                                "Zone",
                                "Sum",
                                Surface(loop).Name);

            SetupOutputVariable("Surface Inside Face System Radiation Heat Gain Rate",
                                OutputProcessor::Unit::W,
                                QdotRadHVACInRep(loop),
                                "Zone",
                                "State",
                                Surface(loop).Name);
            SetupOutputVariable("Surface Inside Face System Radiation Heat Gain Rate per Area",
                                OutputProcessor::Unit::W_m2,
                                QdotRadHVACInRepPerArea(loop),
                                "Zone",
                                "State",
                                Surface(loop).Name);
            SetupOutputVariable("Surface Inside Face System Radiation Heat Gain Energy",
                                OutputProcessor::Unit::J,
                                QRadHVACInReport(loop),
                                "Zone",
                                "Sum",
                                Surface(loop).Name);

            if (Surface(loop).ExtBoundCond == ExternalEnvironment || DisplayAdvancedReportVariables) {
                SetupOutputVariable("Surface Outside Face Outdoor Air Drybulb Temperature",
                                    OutputProcessor::Unit::C,
                                    Surface(loop).OutDryBulbTemp,
                                    "Zone",
                                    "State",
                                    Surface(loop).Name);
                SetupOutputVariable("Surface Outside Face Outdoor Air Wetbulb Temperature",
                                    OutputProcessor::Unit::C,
                                    Surface(loop).OutWetBulbTemp,
                                    "Zone",
                                    "State",
                                    Surface(loop).Name);
                SetupOutputVariable("Surface Outside Face Outdoor Air Wind Speed",
                                    OutputProcessor::Unit::m_s,
                                    Surface(loop).WindSpeed,
                                    "Zone",
                                    "State",
                                    Surface(loop).Name);
                SetupOutputVariable("Surface Outside Face Outdoor Air Wind Direction",
                                    OutputProcessor::Unit::deg,
                                    Surface(loop).WindDir,
                                    "Zone",
                                    "State",
                                    Surface(loop).Name);
                SetupOutputVariable("Surface Outside Face Convection Heat Gain Rate",
                                    OutputProcessor::Unit::W,
                                    QdotConvOutRep(loop),
                                    "Zone",
                                    "State",
                                    Surface(loop).Name);
                SetupOutputVariable("Surface Outside Face Convection Heat Gain Rate per Area",
                                    OutputProcessor::Unit::W_m2,
                                    QdotConvOutRepPerArea(loop),
                                    "Zone",
                                    "State",
                                    Surface(loop).Name);
                SetupOutputVariable("Surface Outside Face Convection Heat Gain Energy",
                                    OutputProcessor::Unit::J,
                                    QConvOutReport(loop),
                                    "Zone",
                                    "Sum",
                                    Surface(loop).Name);
                SetupOutputVariable("Surface Outside Face Convection Heat Transfer Coefficient",
                                    OutputProcessor::Unit::W_m2K,
                                    HcExtSurf(loop),
                                    "Zone",
                                    "State",
                                    Surface(loop).Name);
                SetupOutputVariable("Surface Outside Face Net Thermal Radiation Heat Gain Rate",
                                    OutputProcessor::Unit::W,
                                    QdotRadOutRep(loop),
                                    "Zone",
                                    "State",
                                    Surface(loop).Name);
                SetupOutputVariable("Surface Outside Face Net Thermal Radiation Heat Gain Rate per Area",
                                    OutputProcessor::Unit::W_m2,
                                    QdotRadOutRepPerArea(loop),
                                    "Zone",
                                    "State",
                                    Surface(loop).Name);
                SetupOutputVariable("Surface Outside Face Net Thermal Radiation Heat Gain Energy",
                                    OutputProcessor::Unit::J,
                                    QRadOutReport(loop),
                                    "Zone",
                                    "Sum",
                                    Surface(loop).Name);
                SetupOutputVariable("Surface Outside Face Thermal Radiation to Air Heat Transfer Coefficient",
                                    OutputProcessor::Unit::W_m2K,
                                    HAirExtSurf(loop),
                                    "Zone",
                                    "State",
                                    Surface(loop).Name);
                SetupOutputVariable("Surface Outside Face Thermal Radiation to Sky Heat Transfer Coefficient",
                                    OutputProcessor::Unit::W_m2K,
                                    HSkyExtSurf(loop),
                                    "Zone",
                                    "State",
                                    Surface(loop).Name);
                SetupOutputVariable("Surface Outside Face Thermal Radiation to Ground Heat Transfer Coefficient",
                                    OutputProcessor::Unit::W_m2K,
                                    HGrdExtSurf(loop),
                                    "Zone",
                                    "State",
                                    Surface(loop).Name);
                SetupOutputVariable("Surface Outside Face Thermal Radiation to Air Heat Transfer Rate",
                                    OutputProcessor::Unit::W,
                                    QAirExtReport(loop),
                                    "Zone",
                                    "State",
                                    Surface(loop).Name);
                SetupOutputVariable("Surface Outside Face Heat Emission to Air Rate",
                                    OutputProcessor::Unit::W,
                                    QHeatEmiReport(loop),
                                    "Zone",
                                    "State",
                                    Surface(loop).Name);
                if (Surface(loop).Class != SurfaceClass_Window) {
                    SetupOutputVariable("Surface Outside Face Solar Radiation Heat Gain Rate",
                                        OutputProcessor::Unit::W,
                                        SWOutAbsTotalReport(loop),
                                        "Zone",
                                        "Average",
                                        Surface(loop).Name);
                    SetupOutputVariable("Surface Outside Face Solar Radiation Heat Gain Rate per Area",
                                        OutputProcessor::Unit::W_m2,
                                        QRadSWOutAbs(loop),
                                        "Zone",
                                        "Average",
                                        Surface(loop).Name);
                    SetupOutputVariable("Surface Outside Face Solar Radiation Heat Gain Energy",
                                        OutputProcessor::Unit::J,
                                        SWOutAbsEnergyReport(loop),
                                        "Zone",
                                        "Sum",
                                        Surface(loop).Name);
                }
            }
            if (Surface(loop).Class == SurfaceClass_Floor || Surface(loop).Class == SurfaceClass_Wall ||
                Surface(loop).Class == SurfaceClass_IntMass || Surface(loop).Class == SurfaceClass_Roof || Surface(loop).Class == SurfaceClass_Door) {
                //      IF (DisplayAdvancedReportVariables) THEN  !CurrentModuleObject='Opaque Surfaces(Advanced)'
                SetupOutputVariable("Surface Inside Face Conduction Heat Transfer Rate",
                                    OutputProcessor::Unit::W,
                                    OpaqSurfInsFaceConduction(loop),
                                    "Zone",
                                    "State",
                                    Surface(loop).Name);
                SetupOutputVariable("Surface Inside Face Conduction Heat Gain Rate",
                                    OutputProcessor::Unit::W,
                                    OpaqSurfInsFaceCondGainRep(loop),
                                    "Zone",
                                    "State",
                                    Surface(loop).Name);
                SetupOutputVariable("Surface Inside Face Conduction Heat Loss Rate",
                                    OutputProcessor::Unit::W,
                                    OpaqSurfInsFaceCondLossRep(loop),
                                    "Zone",
                                    "State",
                                    Surface(loop).Name);
                SetupOutputVariable("Surface Inside Face Conduction Heat Transfer Rate per Area",
                                    OutputProcessor::Unit::W_m2,
                                    OpaqSurfInsFaceConductionFlux(loop),
                                    "Zone",
                                    "State",
                                    Surface(loop).Name);
                SetupOutputVariable("Surface Inside Face Conduction Heat Transfer Energy",
                                    OutputProcessor::Unit::J,
                                    OpaqSurfInsFaceConductionEnergy(loop),
                                    "Zone",
                                    "Sum",
                                    Surface(loop).Name);

                if (Surface(loop).ExtBoundCond != KivaFoundation) {
                    SetupOutputVariable("Surface Outside Face Conduction Heat Transfer Rate",
                                        OutputProcessor::Unit::W,
                                        OpaqSurfOutsideFaceConduction(loop),
                                        "Zone",
                                        "State",
                                        Surface(loop).Name);
                    SetupOutputVariable("Surface Outside Face Conduction Heat Gain Rate",
                                        OutputProcessor::Unit::W,
                                        OpaqSurfExtFaceCondGainRep(loop),
                                        "Zone",
                                        "State",
                                        Surface(loop).Name);
                    SetupOutputVariable("Surface Outside Face Conduction Heat Loss Rate",
                                        OutputProcessor::Unit::W,
                                        OpaqSurfExtFaceCondLossRep(loop),
                                        "Zone",
                                        "State",
                                        Surface(loop).Name);
                    SetupOutputVariable("Surface Outside Face Conduction Heat Transfer Rate per Area",
                                        OutputProcessor::Unit::W_m2,
                                        OpaqSurfOutsideFaceConductionFlux(loop),
                                        "Zone",
                                        "State",
                                        Surface(loop).Name);
                    SetupOutputVariable("Surface Outside Face Conduction Heat Transfer Energy",
                                        OutputProcessor::Unit::J,
                                        OpaqSurfOutsideFaceConductionEnergy(loop),
                                        "Zone",
                                        "Sum",
                                        Surface(loop).Name);

                    SetupOutputVariable("Surface Average Face Conduction Heat Transfer Rate",
                                        OutputProcessor::Unit::W,
                                        OpaqSurfAvgFaceConduction(loop),
                                        "Zone",
                                        "State",
                                        Surface(loop).Name);
                    SetupOutputVariable("Surface Average Face Conduction Heat Gain Rate",
                                        OutputProcessor::Unit::W,
                                        OpaqSurfAvgFaceCondGainRep(loop),
                                        "Zone",
                                        "State",
                                        Surface(loop).Name);
                    SetupOutputVariable("Surface Average Face Conduction Heat Loss Rate",
                                        OutputProcessor::Unit::W,
                                        OpaqSurfAvgFaceCondLossRep(loop),
                                        "Zone",
                                        "State",
                                        Surface(loop).Name);
                    SetupOutputVariable("Surface Average Face Conduction Heat Transfer Rate per Area",
                                        OutputProcessor::Unit::W_m2,
                                        OpaqSurfAvgFaceConductionFlux(loop),
                                        "Zone",
                                        "State",
                                        Surface(loop).Name);
                    SetupOutputVariable("Surface Average Face Conduction Heat Transfer Energy",
                                        OutputProcessor::Unit::J,
                                        OpaqSurfAvgFaceConductionEnergy(loop),
                                        "Zone",
                                        "Sum",
                                        Surface(loop).Name);

                    SetupOutputVariable(
                        "Surface Heat Storage Rate", OutputProcessor::Unit::W, OpaqSurfStorageConduction(loop), "Zone", "State", Surface(loop).Name);
                    SetupOutputVariable("Surface Heat Storage Gain Rate",
                                        OutputProcessor::Unit::W,
                                        OpaqSurfStorageGainRep(loop),
                                        "Zone",
                                        "State",
                                        Surface(loop).Name);
                    SetupOutputVariable("Surface Heat Storage Loss Rate",
                                        OutputProcessor::Unit::W,
                                        OpaqSurfStorageCondLossRep(loop),
                                        "Zone",
                                        "State",
                                        Surface(loop).Name);
                    SetupOutputVariable("Surface Heat Storage Rate per Area",
                                        OutputProcessor::Unit::W_m2,
                                        OpaqSurfStorageConductionFlux(loop),
                                        "Zone",
                                        "State",
                                        Surface(loop).Name);
                    SetupOutputVariable("Surface Heat Storage Energy",
                                        OutputProcessor::Unit::J,
                                        OpaqSurfStorageConductionEnergy(loop),
                                        "Zone",
                                        "Sum",
                                        Surface(loop).Name);
                }

                //      ENDIF
                // CurrentModuleObject='Opaque Surfaces'

                SetupOutputVariable("Surface Inside Face Beam Solar Radiation Heat Gain Rate",
                                    OutputProcessor::Unit::W,
                                    OpaqSurfInsFaceBeamSolAbsorbed(loop),
                                    "Zone",
                                    "State",
                                    Surface(loop).Name);
            }
            if (dataConstruction.Construct(Surface(loop).Construction).SourceSinkPresent) {
                SetupOutputVariable(
                    "Surface Internal Source Location Temperature", OutputProcessor::Unit::C, TempSource(loop), "Zone", "State", Surface(loop).Name);
                SetupOutputVariable("Surface Internal User Specified Location Temperature",
                                    OutputProcessor::Unit::C,
                                    TempUserLoc(loop),
                                    "Zone",
                                    "State",
                                    Surface(loop).Name);
            }
            if (Surface(loop).Class == SurfaceClass_Window) { // CurrentModuleObject='Windows'
                SetupOutputVariable("Surface Shading Device Is On Time Fraction",
                                    OutputProcessor::Unit::None,
                                    SurfaceWindow(loop).FracTimeShadingDeviceOn,
                                    "Zone",
                                    "Average",
                                    Surface(loop).Name);
                SetupOutputVariable("Surface Storm Window On Off Status",
                                    OutputProcessor::Unit::None,
                                    SurfaceWindow(loop).StormWinFlag,
                                    "Zone",
                                    "State",
                                    Surface(loop).Name);
                SetupOutputVariable("Surface Window Blind Slat Angle",
                                    OutputProcessor::Unit::deg,
                                    SurfaceWindow(loop).SlatAngThisTSDeg,
                                    "Zone",
                                    "State",
                                    Surface(loop).Name);
            }
            //    IF (DisplayAdvancedReportVariables) THEN  !CurrentModuleObject='Opaque Surfaces(Advanced)'
            SetupOutputVariable("Surface Inside Face Convection Classification Index",
                                OutputProcessor::Unit::None,
                                Surface(loop).IntConvClassification,
                                "Zone",
                                "Average",
                                Surface(loop).Name);
            SetupOutputVariable("Surface Inside Face Convection Model Equation Index",
                                OutputProcessor::Unit::None,
                                Surface(loop).IntConvHcModelEq,
                                "Zone",
                                "Average",
                                Surface(loop).Name);
            SetupOutputVariable("Surface Inside Face Convection Reference Air Index",
                                OutputProcessor::Unit::None,
                                Surface(loop).TAirRef,
                                "Zone",
                                "Average",
                                Surface(loop).Name);
            if (Surface(loop).ExtBoundCond == ExternalEnvironment) {
                SetupOutputVariable("Surface Outside Face Convection Classification Index",
                                    OutputProcessor::Unit::None,
                                    Surface(loop).OutConvClassification,
                                    "Zone",
                                    "Average",
                                    Surface(loop).Name);
                SetupOutputVariable("Surface Outside Face Forced Convection Model Equation Index",
                                    OutputProcessor::Unit::None,
                                    Surface(loop).OutConvHfModelEq,
                                    "Zone",
                                    "Average",
                                    Surface(loop).Name);
                SetupOutputVariable("Surface Outside Face Natural Convection Model Equation Index",
                                    OutputProcessor::Unit::None,
                                    Surface(loop).OutConvHnModelEq,
                                    "Zone",
                                    "Average",
                                    Surface(loop).Name);
            }

            SetupOutputVariable("Surface Inside Face Heat Source Gain Rate per Area",
                                OutputProcessor::Unit::W_m2,
                                QAdditionalHeatSourceInside(loop),
                                "Zone",
                                "Average",
                                Surface(loop).Name);
            SetupOutputVariable("Surface Outside Face Heat Source Gain Rate per Area",
                                OutputProcessor::Unit::W_m2,
                                QAdditionalHeatSourceOutside(loop),
                                "Zone",
                                "Average",
                                Surface(loop).Name);

            //     ENDIF
            if (DisplayAdvancedReportVariables) {
                SetupOutputVariable(
                    "Surface Construction Index", OutputProcessor::Unit::None, Surface(loop).Construction, "Zone", "Average", Surface(loop).Name);
            }
        }

        // unused  ALLOCATE(QBV(NumOfZones))
        // unused  QBV=0.0
        QC.dimension(NumOfZones, 0.0);
        QD.dimension(NumOfZones, 0.0);
        QDforDaylight.dimension(NumOfZones, 0.0);
        QDV.dimension(NumOfZones, 0.0);
        QL.dimension(NumOfZones, 0.0);

        // UCSD
        MRT.dimension(NumOfZones, 0.0);

        // Allocate Reporting Variables and set up tracking
        ZoneMRT.dimension(NumOfZones, 0.0);

        for (loop = 1; loop <= NumOfZones; ++loop) {
            // CurrentModuleObject='Zone'
            SetupOutputVariable("Zone Mean Radiant Temperature", OutputProcessor::Unit::C, ZoneMRT(loop), "Zone", "State", Zone(loop).Name);
        }

        SetupOutputVariable(
            "Site Total Surface Heat Emission to Air", OutputProcessor::Unit::J, SumSurfaceHeatEmission, "Zone", "Sum", "Environment");
    }

    void InitThermalAndFluxHistories()
    {

        // SUBROUTINE INFORMATION:
        //       AUTHOR         George Walton
        //       DATE WRITTEN   March 1978
        //       MODIFIED       na
        //       RE-ENGINEERED  Feb98 (RKS)

        // PURPOSE OF THIS SUBROUTINE:
        // This subroutine sets the initial temperature and flux histories
        // needed for a stable and reasonable heat balance solution starting
        // point.

        // METHODOLOGY EMPLOYED:
        // This subroutine assumes that the simulation is at steady state at
        // the beginning and then begins to vary.  Thus, the temperatures, the
        // fluxes. and their histories can all be set to the same value.  Some
        // of the initializations depend on the surface characteristics.  This
        // requires a DO loop to perform the proper calculation.

        // REFERENCES:
        // (I)BLAST legacy routine INITTH

        // USE STATEMENTS:
        // na

        // Locals
        // SUBROUTINE PARAMETER DEFINITIONS:
        // na

        // INTERFACE BLOCK SPECIFICATIONS:
        // na

        // DERIVED TYPE DEFINITIONS:
        // na

        // SUBROUTINE LOCAL VARIABLE DECLARATIONS:
        int SurfNum; // DO loop counter for surfaces
        int OSCMnum; // DO loop counter for Other side conditions modeled (OSCM)
        // FLOW:

        // First do the "bulk" initializations of arrays sized to NumOfZones
        MRT = 23.0; // module level array
        MAT = 23.0; // DataHeatBalFanSys array
        ZT = 23.0;
        ZTAV = 23.0;
        XMAT = 23.0; // DataHeatBalFanSys array
        XM2T = 23.0; // DataHeatBalFanSys array
        XM3T = 23.0; // DataHeatBalFanSys array
        XM4T = 23.0;
        XMPT = 23.0;
        DSXMAT = 23.0; // DataHeatBalFanSys array
        DSXM2T = 23.0; // DataHeatBalFanSys array
        DSXM3T = 23.0; // DataHeatBalFanSys array
        DSXM4T = 23.0;
        ZoneTMX = 23.0; // DataHeatBalFanSys array
        ZoneTM2 = 23.0; // DataHeatBalFanSys array
        // Initialize the Zone Humidity Ratio here so that it is available for EMPD implementations
        ZoneAirHumRatAvg = OutHumRat;
        ZoneAirHumRat = OutHumRat;
        ZoneAirHumRatOld = OutHumRat;
        SumHmAW = 0.0;
        SumHmARa = 0.0;
        SumHmARaW = 0.0;

        // "Bulk" initializations of arrays sized to TotSurfaces
        SUMH = 0;             // module level array
        TempSurfIn = 23.0;    // module level array
        TempSurfInTmp = 23.0; // module level array
        HConvIn = 3.076;      // module level array
        HcExtSurf = 0.0;
        HAirExtSurf = 0.0;
        HSkyExtSurf = 0.0;
        HGrdExtSurf = 0.0;
        TempSurfOut = 0.0;
        TempSurfInRep = 0.0;
        TempSurfInMovInsRep = 0.0;
        QConvInReport = 0.0;
        QdotConvInRep = 0.0;
        QdotConvInRepPerArea = 0.0;
        QRadNetSurfInReport = 0.0;
        QdotRadNetSurfInRep = 0.0;
        QdotRadNetSurfInRepPerArea = 0.0;
        QRadSolarInReport = 0.0;
        QdotRadSolarInRep = 0.0;
        QdotRadSolarInRepPerArea = 0.0;
        QRadLightsInReport = 0.0;
        QdotRadLightsInRep = 0.0;
        QdotRadLightsInRepPerArea = 0.0;
        QRadIntGainsInReport = 0.0;
        QdotRadIntGainsInRep = 0.0;
        QdotRadIntGainsInRepPerArea = 0.0;
        QRadHVACInReport = 0.0;
        QdotRadHVACInRep = 0.0;
        QdotRadHVACInRepPerArea = 0.0;
        QConvOutReport = 0.0;
        QdotConvOutRep = 0.0;
        QdotConvOutRepPerArea = 0.0;
        QRadOutReport = 0.0;
        QdotRadOutRep = 0.0;
        QdotRadOutRepPerArea = 0.0;
        QAirExtReport = 0.0;
        QHeatEmiReport = 0.0;
        OpaqSurfInsFaceConduction = 0.0;
        OpaqSurfInsFaceConductionFlux = 0.0;
        OpaqSurfInsFaceConductionEnergy = 0.0;
        OpaqSurfInsFaceBeamSolAbsorbed = 0.0;
        TempEffBulkAir = 23.0;
        TempTstatAir = 23.0;

        // "Bulk" initializations of temperature arrays with dimensions (TotSurface,MaxCTFTerms,2)
        TH = 23.0;  // module level array
        THM = 23.0; // module level array
        QH = 0.0;
        QHM = 0.0;
        if (AnyConstructInternalSourceInInput) {
            TsrcHist = 23.0;
            TsrcHistM = 23.0;
            TuserHist = 23.0;
            TuserHistM = 23.0;
            QsrcHist = 0.0;
            QsrcHistM = 0.0;
        }
        CondFDRelaxFactor = CondFDRelaxFactorInput;
        for (auto &e : SurfaceWindow) {
            // Initialize window frame and divider temperatures
            e.FrameTempSurfIn = 23.0;
            e.FrameTempSurfInOld = 23.0;
            e.FrameTempSurfOut = 23.0;
            e.DividerTempSurfIn = 23.0;
            e.DividerTempSurfInOld = 23.0;
            e.DividerTempSurfOut = 23.0;

            // Initialize previous-timestep shading indicators
            e.ExtIntShadePrevTS = 0;
            e.ShadingFlag = NoShade;
        }

        // Perform other initializations that depend on the surface characteristics
        for (SurfNum = 1; SurfNum <= TotSurfaces; ++SurfNum) {

            if (!Surface(SurfNum).HeatTransSurf) continue; // Skip non-heat transfer surfaces

            // Reset outside boundary conditions if necessary
            if ((Surface(SurfNum).ExtBoundCond == ExternalEnvironment) || (Surface(SurfNum).ExtBoundCond == OtherSideCondModeledExt)) {

                THM(1, {1, dataConstruction.Construct(Surface(SurfNum).Construction).NumCTFTerms + 1}, SurfNum) = Surface(SurfNum).OutDryBulbTemp;
                TH(1, {1, dataConstruction.Construct(Surface(SurfNum).Construction).NumCTFTerms + 1}, SurfNum) = Surface(SurfNum).OutDryBulbTemp;

            } else if (Surface(SurfNum).ExtBoundCond == Ground) {

                THM(1, {1, dataConstruction.Construct(Surface(SurfNum).Construction).NumCTFTerms + 1}, SurfNum) = GroundTemp;
                TH(1, {1, dataConstruction.Construct(Surface(SurfNum).Construction).NumCTFTerms + 1}, SurfNum) = GroundTemp;

            } else if (Surface(SurfNum).ExtBoundCond == GroundFCfactorMethod) {

                THM(1, {1, dataConstruction.Construct(Surface(SurfNum).Construction).NumCTFTerms + 1}, SurfNum) = GroundTempFC;
                TH(1, {1, dataConstruction.Construct(Surface(SurfNum).Construction).NumCTFTerms + 1}, SurfNum) = GroundTempFC;
            }

            if (Surface(SurfNum).ExtCavityPresent) {
                ExtVentedCavity(Surface(SurfNum).ExtCavNum).TbaffleLast = 20.0;
                ExtVentedCavity(Surface(SurfNum).ExtCavNum).TairLast = 20.0;
            }

            // Initialize Kiva convection algorithms
            if (Surface(SurfNum).ExtBoundCond == DataSurfaces::KivaFoundation) {
                SurfaceGeometry::kivaManager.surfaceConvMap[SurfNum].in = KIVA_CONST_CONV(3.076);
                SurfaceGeometry::kivaManager.surfaceConvMap[SurfNum].f = KIVA_HF_DEF;
                SurfaceGeometry::kivaManager.surfaceConvMap[SurfNum].out = KIVA_CONST_CONV(0.0);
            }

            // Initialize the flux histories
            QH(1, {2, dataConstruction.Construct(Surface(SurfNum).Construction).NumCTFTerms + 1}, SurfNum) =
                dataConstruction.Construct(Surface(SurfNum).Construction).UValue * (TH(1, 1, SurfNum) - TH(2, 1, SurfNum));
            QH(2, {2, dataConstruction.Construct(Surface(SurfNum).Construction).NumCTFTerms + 1}, SurfNum) = QH(1, 2, SurfNum);
            QHM(1, {2, dataConstruction.Construct(Surface(SurfNum).Construction).NumCTFTerms + 1}, SurfNum) = QH(1, 2, SurfNum);
            QHM(2, {2, dataConstruction.Construct(Surface(SurfNum).Construction).NumCTFTerms + 1}, SurfNum) = QH(1, 2, SurfNum);
        }

        if (TotOSCM >= 1) {
            for (OSCMnum = 1; OSCMnum <= TotOSCM; ++OSCMnum) {
                OSCM(OSCMnum).TConv = 20.0;
                OSCM(OSCMnum).HConv = 4.0;
                OSCM(OSCMnum).TRad = 20.0;
                OSCM(OSCMnum).HRad = 4.0;
            }
        }
    }

    void InitSolarHeatGains()
    {

        // SUBROUTINE INFORMATION:
        //       AUTHOR         Anonymous
        //       DATE WRITTEN   July 1977
        //       MODIFIED       Mar99 (FW): handle movable interior shades and
        //                                  switchable glazing
        //                      Oct99 (FW): account for Window5 glass calculation approach
        //                      May01 (FW): handle interior and exterior blinds
        //                      Sep03 (FW): initialize SurfaceWindow%FrameQRadOutAbs
        //                      May06 (RR): handle exterior window screens
        //       RE-ENGINEERED  Feb98 (RKS)

        // PURPOSE OF THIS SUBROUTINE:
        // This subroutine initializes the arrays associated with solar heat
        // gains for both individual surfaces and for zones.  As a result,
        // this routine sets the following variable arrays:
        // QBV(unused), QDV, QC, QD; QRadSWOutAbs and QRadSWInAbs (for opaque surfaces);
        // QRadSWwinAbs (for windows)

        // METHODOLOGY EMPLOYED:
        // If the sun is down, all of the pertinent arrays are zeroed.  If the
        // sun is up, various calculations are made.

        // REFERENCES:
        // (I)BLAST legacy routine QSUN

        // Using/Aliasing
        using SolarShading::CalcInteriorSolarDistribution;
        using namespace HeatBalanceMovableInsulation;
        using General::BlindBeamBeamTrans;
        using General::InterpBlind;
        using General::InterpProfSlatAng;
        using General::InterpSlatAng;
        using General::InterpSw;
        using General::POLYF;
        using namespace DataDaylightingDevices;
        using DaylightingDevices::TransTDD;
        using namespace DataWindowEquivalentLayer;
        using SolarShading::SurfaceScheduledSolarInc;
        using SolarShading::WindowScheduledSolarAbs;

        Real64 AbsExt;                                  // Absorptivity of outer most layer (or movable insulation if present)
        int ConstrNum;                                  // Index for the Construct derived type
        int ConstrNumSh;                                // Shaded window construction
        Real64 HMovInsul;                               // Resistance or "h" value of movable insulation (from EvalOutsideMovableInsulation, not used)
        int RoughIndexMovInsul;                         // Roughness index of movable insulation
        int SurfNum2;                                   // TDD:DOME object number
        int PipeNum;                                    // TDD pipe object number
        int ShelfNum;                                   // Daylighting shelf object number
        int InShelfSurf;                                // Inside daylighting shelf surface number
        int OutShelfSurf;                               // Outside daylighting shelf surface number
        Real64 ShelfSolarRad;                           // Shelf diffuse solar radiation
        int ShadeFlag;                                  // Window shading flag
        Real64 SwitchFac;                               // Switching factor for switchable glazing
        Real64 BeamSolar;                               // Local variable for BeamSolarRad
        Real64 SkySolarInc;                             // Sky diffuse solar incident on a surface
        Real64 GndSolarInc;                             // Ground diffuse solar incident on a surface
        int TotGlassLay;                                // Number of glass layers
        int TotSolidLay;                                // Number of solid layers in fenestration system (glass + shading)
        int CurrentState;                               // Current state for Complex Fenestration
        static Array1D<Real64> AbsDiffWin(CFSMAXNL);    // Diffuse solar absorptance of glass layers //Tuned Made static
        static Array1D<Real64> AbsDiffWinGnd(CFSMAXNL); // Ground diffuse solar absorptance of glass layers //Tuned Made static
        static Array1D<Real64> AbsDiffWinSky(CFSMAXNL); // Sky diffuse solar absorptance of glass layers //Tuned Made static
        int Lay;                                        // Layer number
        Real64 DividerAbs;                              // Window divider solar absorptance
        Real64 DividerRefl;                             // Window divider solar reflectance
        int MatNumGl;                                   // Outer glass layer material number
        int MatNumGlSh;                                 // Outer glass layer material number, switched construction
        Real64 TransGl;                                 // Outer glass solar transmittance, reflectance, absorptance
        Real64 ReflGl;
        Real64 AbsGl;
        Real64 TransGlSh; // Outer glass solar trans, refl, absorptance if switched
        Real64 ReflGlSh;
        Real64 AbsGlSh;
        Real64 TransDiffGl;   // Diffuse solar transmittance
        Real64 TransDiffGlSh; // Diffuse solar transmittance, switched construction
        int FrDivNum;         // Frame/divider number
        Real64 FrArea;        // Frame, divider area (m2)
        Real64 DivArea;
        Real64 FrWidth; // Frame, divider width (m)
        Real64 DivWidth;
        Real64 FrProjOut; // Frame, divider outside projection (m)
        Real64 DivProjOut;
        Real64 FrProjIn; // Frame, divider outside projection (m)
        Real64 DivProjIn;
        Real64 PhiWin; // Altitude and azimuth angle of outward window normal (radians)
        Real64 ThWin;
        Real64 PhiSun; // Altitude and azimuth angle of sun (radians)
        Real64 ThSun;
        Real64 CosInc;           // Cosine of incidence angle of beam solar on glass
        Real64 CosIncAngHorProj; // Cosine of incidence angle of sun on horizontal faces of a frame or
        //   divider projection
        Real64 CosIncAngVertProj; // Cosine of incidence angle of sun on vertical faces of a frame or
        //   divider projection
        Real64 FracSunLit;      // Fraction of window sunlit this time step
        Real64 BeamFaceInc;     // Beam solar incident window plane this time step (W/m2)
        Real64 DifSolarFaceInc; // Diffuse solar incident on window plane this time step (W/m2)
        Real64 FrIncSolarOut;   // Total solar incident on outside offrame including solar
        //   on frame projection (W/m2)
        Real64 FrIncSolarIn; // Total solar incident on inside offrame including solar
        //   on frame projection (W/m2)

        Real64 DivIncSolarOutBm; // Beam solar incident on outside of divider including beam on divider
        //   projection (W/m2)
        Real64 DivIncSolarOutDif; // Diffuse solar incident on outside of divider including diffuse on divider
        //   projection (W/m2)
        Real64 DivIncSolarInBm; // Beam solar incident on inside of divider including beam on divider
        //   projection (W/m2)
        Real64 DivIncSolarInDif; // Diffuse solar incident on inside of divider including diffuse on divider
        //   projection (W/m2)
        Real64 BeamFrHorFaceInc;     // Beam solar on frame's horizontal projection faces (W/m2)
        Real64 BeamFrVertFaceInc;    // Beam solar on frame's vertical projection faces (W/m2)
        Real64 BeamDivHorFaceInc;    // Beam solar on divider's horizontal outside projection faces (W/m2)
        Real64 BeamDivVertFaceInc;   // Beam solar on divider's vertical outside projection faces (W/m2)
        Real64 BeamDivHorFaceIncIn;  // Beam solar on divider's horizontal inside projection faces (W/m2)
        Real64 BeamDivVertFaceIncIn; // Beam solar on divider's vertical inside projection faces (W/m2)
        int BlNum;                   // Blind number
        Real64 ProfAng;              // Solar profile angle (rad)
        Real64 SlatAng;              // Slat angle (rad)
        Real64 TBlBmBm;              // Blind beam-beam solar transmittance
        Real64 TBlBmDif;             // Blind diffuse-diffuse solar transmittance
        Real64 ACosTlt;              // Absolute value of cosine of surface tilt angle
        Real64 AbsDiffBlindGnd;      // System blind front ground diffuse solar absorptance at a particular slat angle
        Real64 AbsDiffBlindSky;      // System blind front sky diffuse solar absorptance at a particular slat angle
        Real64 AbsDiffGlassLayGnd;   // System glass layer ground diffuse solar absorptance with blind on
        Real64 AbsDiffGlassLaySky;   // System glass layer sky diffuse solar absorptance with blind on
        int SurfSolAbs;              // Pointer to scheduled surface gains object for fenestration systems
        int SurfSolIncPtr;           // Pointer to schedule surface gain object for interior side of the surface

        // Always initialize the shortwave quantities

        QRadSWOutAbs = 0.0;
        QRadSWInAbs = 0.0;
        QRadSWLightsInAbs = 0.0;
        QRadSWwinAbs = 0.0;
        InitialDifSolInAbs = 0.0;
        InitialDifSolInTrans = 0.0;
        InitialDifSolwinAbs = 0.0;
        InitialZoneDifSolReflW = 0.0;
        QRadSWwinAbsTot = 0.0;
        QRadSWwinAbsLayer = 0.0;
        SWwinAbsTotalReport = 0.0;
        InitialDifSolInAbsReport = 0.0;
        InitialDifSolInTransReport = 0.0;
        SWInAbsTotalReport = 0.0;
        SWOutAbsTotalReport = 0.0;
        SWOutAbsEnergyReport = 0.0;
        QRadSWOutIncident = 0.0;
        QRadSWOutIncidentBeam = 0.0;
        BmIncInsSurfIntensRep = 0.0;
        BmIncInsSurfAmountRep = 0.0;
        IntBmIncInsSurfIntensRep = 0.0;
        IntBmIncInsSurfAmountRep = 0.0;
        QRadSWOutIncidentSkyDiffuse = 0.0;
        QRadSWOutIncidentGndDiffuse = 0.0;
        QRadSWOutIncBmToDiffReflGnd = 0.0;
        QRadSWOutIncSkyDiffReflGnd = 0.0;
        QRadSWOutIncBmToBmReflObs = 0.0;
        QRadSWOutIncBmToDiffReflObs = 0.0;
        QRadSWOutIncSkyDiffReflObs = 0.0;
        CosIncidenceAngle = 0.0;
        BSDFBeamDirectionRep = 0;
        BSDFBeamThetaRep = 0.0;
        BSDFBeamPhiRep = 0.0;
        OpaqSurfInsFaceBeamSolAbsorbed = 0.0;

        for (int SurfNum = 1; SurfNum <= TotSurfaces; ++SurfNum) { // Faster "inline" than calling SurfaceWindow( SurfNum ).InitSolarHeatGains()
            auto &window(SurfaceWindow(SurfNum));
            window.FrameQRadOutAbs = 0.0;
            window.FrameQRadInAbs = 0.0;
            window.DividerQRadOutAbs = 0.0;
            window.DividerQRadInAbs = 0.0;
            window.ExtBeamAbsByShade = 0.0;
            window.ExtDiffAbsByShade = 0.0;
            window.IntBeamAbsByShade = 0.0;
            window.IntSWAbsByShade = 0.0;
            window.InitialDifSolAbsByShade = 0.0;
            window.IntLWAbsByShade = 0.0;
            window.ConvHeatFlowNatural = 0.0;
            window.ConvHeatGainToZoneAir = 0.0;
            window.RetHeatGainToZoneAir = 0.0;
            window.DividerHeatGain = 0.0;
            window.BlTsolBmBm = 0.0;
            window.BlTsolBmDif = 0.0;
            window.BlTsolDifDif = 0.0;
            window.BlGlSysTsolBmBm = 0.0;
            window.BlGlSysTsolDifDif = 0.0;
            window.ScTsolBmBm = 0.0;
            window.ScTsolBmDif = 0.0;
            window.ScTsolDifDif = 0.0;
            window.ScGlSysTsolBmBm = 0.0;
            window.ScGlSysTsolDifDif = 0.0;
            window.GlTsolBmBm = 0.0;
            window.GlTsolBmDif = 0.0;
            window.GlTsolDifDif = 0.0;
            window.BmSolTransThruIntWinRep = 0.0;
            window.BmSolAbsdOutsReveal = 0.0;
            window.BmSolRefldOutsRevealReport = 0.0;
            window.BmSolAbsdInsReveal = 0.0;
            window.BmSolRefldInsReveal = 0.0;
            window.BmSolRefldInsRevealReport = 0.0;
            window.OutsRevealDiffOntoGlazing = 0.0;
            window.InsRevealDiffOntoGlazing = 0.0;
            window.InsRevealDiffIntoZone = 0.0;
            window.OutsRevealDiffOntoFrame = 0.0;
            window.InsRevealDiffOntoFrame = 0.0;
            window.InsRevealDiffOntoGlazingReport = 0.0;
            window.InsRevealDiffIntoZoneReport = 0.0;
            window.InsRevealDiffOntoFrameReport = 0.0;
            window.BmSolAbsdInsRevealReport = 0.0;
            window.BmSolTransThruIntWinRepEnergy = 0.0;
            window.BmSolRefldOutsRevealRepEnergy = 0.0;
            window.BmSolRefldInsRevealRepEnergy = 0.0;
            window.ProfileAngHor = 0.0;
            window.ProfileAngVert = 0.0;
            window.SkySolarInc = 0.0;
            window.GndSolarInc = 0.0;
        }

        WinHeatGain = 0.0;
        WinHeatTransfer = 0.0;
        WinHeatGainRep = 0.0;
        WinHeatLossRep = 0.0;
        WinGainConvGlazToZoneRep = 0.0;
        WinGainIRGlazToZoneRep = 0.0;
        WinLossSWZoneToOutWinRep = 0.0;
        WinGainFrameDividerToZoneRep = 0.0;
        WinGainConvGlazShadGapToZoneRep = 0.0;
        WinGainConvShadeToZoneRep = 0.0;
        WinGainIRShadeToZoneRep = 0.0;
        OtherConvGainInsideFaceToZoneRep = 0.0;
        WinGapConvHtFlowRep = 0.0;
        OpaqSurfInsFaceCondGainRep = 0.0;
        OpaqSurfInsFaceCondLossRep = 0.0;
        ZoneWinHeatGain = 0.0;
        ZoneWinHeatGainRep = 0.0;
        ZoneWinHeatLossRep = 0.0;
        ZoneOpaqSurfInsFaceCond = 0.0;
        ZoneOpaqSurfInsFaceCondGainRep = 0.0;
        ZoneOpaqSurfInsFaceCondLossRep = 0.0;
        ZoneOpaqSurfExtFaceCond = 0.0;
        ZoneOpaqSurfExtFaceCondGainRep = 0.0;
        ZoneOpaqSurfExtFaceCondLossRep = 0.0;
        WinShadingAbsorbedSolar = 0.0;
        WinSysSolTransmittance = 0.0;
        WinSysSolReflectance = 0.0;
        WinSysSolAbsorptance = 0.0;
        if (NumOfTDDPipes > 0) {
            for (auto &e : TDDPipe) {
                e.HeatGain = 0.0;
                e.HeatLoss = 0.0;
            }
        }
        BmIncInsSurfIntensRep = 0.0;
        BmIncInsSurfAmountRep = 0.0;
        IntBmIncInsSurfIntensRep = 0.0;
        IntBmIncInsSurfAmountRep = 0.0;
        // energy
        QRadSWwinAbsTotEnergy = 0.0;
        BmIncInsSurfAmountRepEnergy = 0.0;
        IntBmIncInsSurfAmountRepEnergy = 0.0;
        WinHeatGainRepEnergy = 0.0;
        WinHeatLossRepEnergy = 0.0;
        WinGapConvHtFlowRepEnergy = 0.0;
        WinHeatTransferRepEnergy = 0.0;
        ZoneWinHeatGainRepEnergy = 0.0;
        ZoneWinHeatLossRepEnergy = 0.0;
        ZnOpqSurfInsFaceCondGnRepEnrg = 0.0;
        ZnOpqSurfInsFaceCondLsRepEnrg = 0.0;
        ZnOpqSurfExtFaceCondGnRepEnrg = 0.0;
        ZnOpqSurfExtFaceCondLsRepEnrg = 0.0;
        WinShadingAbsorbedSolarEnergy = 0.0;

        if (!SunIsUp || (BeamSolarRad + GndSolarRad + DifSolarRad <= 0.0)) { // Sun is down

            QD = 0.0;
            QDforDaylight = 0.0;
            QC = 0.0;
            QDV = 0.0;
            // unused    QBV = 0.0
            ZoneTransSolar = 0.0;
            ZoneBmSolFrExtWinsRep = 0.0;
            ZoneBmSolFrIntWinsRep = 0.0;
            ZoneDifSolFrExtWinsRep = 0.0;
            ZoneDifSolFrIntWinsRep = 0.0;
            WinTransSolar = 0.0;
            WinBmSolar = 0.0;
            WinBmBmSolar = 0.0;
            WinBmDifSolar = 0.0;

            WinDifSolar = 0.0;
            WinDirSolTransAtIncAngle = 0.0;
            // energy
            ZoneTransSolarEnergy = 0.0;
            ZoneBmSolFrExtWinsRepEnergy = 0.0;
            ZoneBmSolFrIntWinsRepEnergy = 0.0;
            ZoneDifSolFrExtWinsRepEnergy = 0.0;
            ZoneDifSolFrIntWinsRepEnergy = 0.0;
            WinTransSolarEnergy = 0.0;
            WinBmSolarEnergy = 0.0;
            WinBmBmSolarEnergy = 0.0;
            WinBmDifSolarEnergy = 0.0;

            WinDifSolarEnergy = 0.0;

            if (NumOfTDDPipes > 0) {
                for (auto &e : TDDPipe) {
                    e.TransSolBeam = 0.0;
                    e.TransSolDiff = 0.0;
                    e.TransVisBeam = 0.0;
                    e.TransVisDiff = 0.0;
                    e.TransmittedSolar = 0.0;
                }
            }

            if (CalcSolRefl) {
                BmToBmReflFacObs = 0.0;
                BmToDiffReflFacObs = 0.0;
                BmToDiffReflFacGnd = 0.0;
            }

        } else { // Sun is up, calculate solar quantities

            assert(equal_dimensions(ReflFacBmToBmSolObs, ReflFacBmToDiffSolObs)); // For linear indexing
            assert(equal_dimensions(ReflFacBmToBmSolObs, ReflFacBmToDiffSolGnd)); // For linear indexing
            Array2D<Real64>::size_type lSH(CalcSolRefl ? ReflFacBmToBmSolObs.index(HourOfDay, 1) : 0u);
            Array2D<Real64>::size_type lSP(CalcSolRefl ? ReflFacBmToBmSolObs.index(PreviousHour, 1) : 0u);
            for (int SurfNum = 1; SurfNum <= TotSurfaces; ++SurfNum) {
                SurfaceWindow(SurfNum).SkySolarInc = DifSolarRad * AnisoSkyMult(SurfNum);
                SurfaceWindow(SurfNum).GndSolarInc = GndSolarRad * Surface(SurfNum).ViewFactorGround;
                // For Complex Fenestrations:
                SurfaceWindow(SurfNum).SkyGndSolarInc = SurfaceWindow(SurfNum).GndSolarInc;
                SurfaceWindow(SurfNum).BmGndSolarInc = 0.0;
                if (CalcSolRefl) { // Tuned Linear indexing // [ lSH ] == ( HourOfDay, SurfNum ) // [ lSP ] == ( PreviousHour, SurfNum )

                    // For Complex Fenestrations:
                    SurfaceWindow(SurfNum).SkyGndSolarInc = DifSolarRad * GndReflectance * ReflFacSkySolGnd(SurfNum);
                    SurfaceWindow(SurfNum).BmGndSolarInc = BeamSolarRad * SOLCOS(3) * GndReflectance * BmToDiffReflFacGnd(SurfNum);
                    BmToBmReflFacObs(SurfNum) = WeightNow * ReflFacBmToBmSolObs[lSH] + WeightPreviousHour * ReflFacBmToBmSolObs[lSP];
                    BmToDiffReflFacObs(SurfNum) = WeightNow * ReflFacBmToDiffSolObs[lSH] + WeightPreviousHour * ReflFacBmToDiffSolObs[lSP];
                    BmToDiffReflFacGnd(SurfNum) = WeightNow * ReflFacBmToDiffSolGnd[lSH] + WeightPreviousHour * ReflFacBmToDiffSolGnd[lSP];

                    // TH2 CR 9056
                    SurfaceWindow(SurfNum).SkySolarInc +=
                        BeamSolarRad * (BmToBmReflFacObs(SurfNum) + BmToDiffReflFacObs(SurfNum)) + DifSolarRad * ReflFacSkySolObs(SurfNum);
                    SurfaceWindow(SurfNum).GndSolarInc = BeamSolarRad * SOLCOS(3) * GndReflectance * BmToDiffReflFacGnd(SurfNum) +
                                                         DifSolarRad * GndReflectance * ReflFacSkySolGnd(SurfNum);

                    ++lSH;
                    ++lSP;
                }
            }

            CalcWindowProfileAngles();

            if (CalcWindowRevealReflection) CalcBeamSolarOnWinRevealSurface();

            if (inExtWindowModel->isExternalLibraryModel() && winOpticalModel->isSimplifiedModel()) {
                CalcInteriorSolarDistributionWCE();
            } else {
                CalcInteriorSolarDistribution();
            }

            for (int ZoneNum = 1; ZoneNum <= DataViewFactorInformation::NumOfSolarEnclosures; ++ZoneNum) {

                // TH 3/24/2010 - QBV is not used!
                // unused      QBV(ZoneNum) = (CBZone(ZoneNum) + DBZone(ZoneNum))*BeamSolarRad

                // RJH 08/30/07 - QDV does not seem to ever be used. NOT USED!
                // QDV(ZoneNum) = DSZone(ZoneNum)*DifSolarRad &
                //                +DGZone(ZoneNum)*GndSolarRad

                // Original QD calc used only for QSDifSol and daylighting calcs
                // QDforDaylight(ZoneNum)  = DBZone(ZoneNum)*BeamSolarRad  &
                //                          +DSZone(ZoneNum)*DifSolarRad  &
                //                          +DGZone(ZoneNum)*GndSolarRad

                // TH 3/23/2010. CR 7869 and CR 7999. QDforDaylight in W
                //  Beam from interior windows (DBZoneIntWin) reflected from floor is counted in DayltgInterReflIllFrIntWins,
                //  DBZone needs to subtract this part since it is already counted in DBZone.
                //  Use InitialZoneDifSolReflW (Rob's previous work) as it better counts initial distribution of
                //   diffuse solar rather than using weighted area*absorptance
                QDforDaylight(ZoneNum) =
                    (DBZone(ZoneNum) - DBZoneIntWin(ZoneNum)) * BeamSolarRad + DBZoneSSG(ZoneNum) + InitialZoneDifSolReflW(ZoneNum);

                // RJH 08/30/07 - Substitute InitialZoneDifSolReflW(ZoneNum) for DSZone and DGZone here
                // to exclude diffuse solar now absorbed/transmitted in CalcWinTransDifSolInitialDistribution
                // DBZone(ZoneNum) is Diffuse Solar from beam reflected from interior surfaces
                // and transmitted through interior windows
                // DBZone is a factor that when multiplied by BeamSolarRad [W/m2] gives Watts
                // QD(ZoneNum)  = DBZone(ZoneNum)*BeamSolarRad  &
                //                +DSZone(ZoneNum)*DifSolarRad  &
                //                +DGZone(ZoneNum)*GndSolarRad
                QD(ZoneNum) = DBZone(ZoneNum) * BeamSolarRad + DBZoneSSG(ZoneNum) + InitialZoneDifSolReflW(ZoneNum);
            }

            // Flux of diffuse solar in each zone

            QSDifSol = 0.0;
            for (int enclNum = 1; enclNum <= DataViewFactorInformation::NumOfSolarEnclosures; ++enclNum) {
                QSDifSol(enclNum) = QDforDaylight(enclNum);
            }

            if (InterZoneWindow) {
                for (int enclNum = 1; enclNum <= DataViewFactorInformation::NumOfSolarEnclosures; ++enclNum) {
                    if (RecDifShortFromZ(enclNum)) {
                        Real64 QSDifSol_sum(0.0);                        // Accumulator
                        auto lZone(FractDifShortZtoZ.index(enclNum, 1)); // Tuned Linear indexing
                        for (int otherEnclNum = 1; otherEnclNum <= DataViewFactorInformation::NumOfSolarEnclosures; ++otherEnclNum, ++lZone) {
                            if ((otherEnclNum != enclNum) && (RecDifShortFromZ(otherEnclNum))) {
                                QSDifSol_sum += FractDifShortZtoZ[lZone] * QDforDaylight(otherEnclNum); // [ lZone ] == ( enclNum, otherEnclNum )
                            }
                        }
                        QSDifSol(enclNum) += QSDifSol_sum;
                    }
                }
            }

            for (int enclNum = 1; enclNum <= DataViewFactorInformation::NumOfSolarEnclosures; ++enclNum) {
                if (InterZoneWindow) QSDifSol(enclNum) *= FractDifShortZtoZ(enclNum, enclNum) * VMULT(enclNum);
                else QSDifSol(enclNum) *= VMULT(enclNum);
            }

            //    RJH - 09-12-07 commented out report varariable calcs here since they refer to old distribution method
            //    DO SurfNum = 1, TotSurfaces
            //      IF (.NOT. Surface(SurfNum)%HeatTransSurf) CYCLE
            //!!! Following may need to be removed or changed when shelves are considered in adjacent reflection calculations
            //      IF (Surface(SurfNum)%Class == SurfaceClass_Shading) CYCLE
            //      ZoneNum = Surface(SurfNum)%Zone
            // Diffuse solar entering zone through exterior windows is assumed to be uniformly
            // distributed on inside face of surfaces of zone
            //      DifIncInsSurfIntensRep(SurfNum) = (DSZone(ZoneNum)*DifSolarRad + DGZone(ZoneNum)*GndSolarRad) /  &
            //        Zone(ZoneNum)%TotalSurfArea
            //      DifIncInsSurfAmountRep(SurfNum) = (Surface(SurfNum)%Area + SurfaceWindow(SurfNum)%DividerArea) *  &
            //        DifIncInsSurfIntensRep(SurfNum)
            //      DifIncInsSurfAmountRepEnergy(SurfNum) = DifIncInsSurfAmountRep(SurfNum) * TimeStepZoneSec
            //    END DO

            for (int SurfNum = 1; SurfNum <= TotSurfaces; ++SurfNum) {
                if (Surface(SurfNum).HeatTransSurf) {
                    ConstrNum = Surface(SurfNum).Construction;
                    if (SurfaceWindow(SurfNum).StormWinFlag == 1) ConstrNum = Surface(SurfNum).StormWinConstruction;
                } else {
                    ConstrNum = 0;
                }
                ShelfNum = Surface(SurfNum).Shelf;
                if (ShelfNum > 0) {
                    InShelfSurf = Shelf(ShelfNum).InSurf;   // Inside daylighting shelf present if > 0
                    OutShelfSurf = Shelf(ShelfNum).OutSurf; // Outside daylighting shelf present if > 0
                } else {
                    InShelfSurf = 0;
                    OutShelfSurf = 0;
                }

                if (Surface(SurfNum).ExtSolar || SurfaceWindow(SurfNum).OriginalClass == SurfaceClass_TDD_Diffuser) {

                    if (SurfaceWindow(SurfNum).OriginalClass == SurfaceClass_TDD_Diffuser) {
                        PipeNum = SurfaceWindow(SurfNum).TDDPipeNum;
                        SurfNum2 = TDDPipe(PipeNum).Dome;

                        CosInc = CosIncAng(TimeStep, HourOfDay, SurfNum2);

                        // Reconstruct the beam, sky, and ground radiation transmittance of just the TDD:DOME and TDD pipe
                        // by dividing out diffuse solar transmittance of TDD:DIFFUSER
                        BeamSolar = BeamSolarRad * TransTDD(PipeNum, CosInc, SolarBeam) / dataConstruction.Construct(ConstrNum).TransDiff;

                        SkySolarInc = DifSolarRad * AnisoSkyMult(SurfNum2) * TransTDD(PipeNum, CosInc, SolarAniso) / dataConstruction.Construct(ConstrNum).TransDiff;

                        GndSolarInc =
                            GndSolarRad * Surface(SurfNum2).ViewFactorGround * TDDPipe(PipeNum).TransSolIso / dataConstruction.Construct(ConstrNum).TransDiff;

                    } else if (OutShelfSurf > 0) { // Outside daylighting shelf
                        SurfNum2 = SurfNum;

                        CosInc = CosIncAng(TimeStep, HourOfDay, SurfNum);

                        BeamSolar = BeamSolarRad;
                        SkySolarInc = DifSolarRad * AnisoSkyMult(SurfNum);

                        ShelfSolarRad = (BeamSolarRad * SunlitFrac(TimeStep, HourOfDay, OutShelfSurf) * CosIncAng(TimeStep, HourOfDay, OutShelfSurf) +
                                         DifSolarRad * AnisoSkyMult(OutShelfSurf)) *
                                        Shelf(ShelfNum).OutReflectSol;

                        // Add all reflected solar from the outside shelf to the ground solar
                        // NOTE:  If the shelf blocks part of the view to the ground, the user must reduce the ground view factor!!
                        GndSolarInc = GndSolarRad * Surface(SurfNum).ViewFactorGround + ShelfSolarRad * Shelf(ShelfNum).ViewFactor;

                    } else { // Regular surface
                        SurfNum2 = SurfNum;
                        CosInc = CosIncAng(TimeStep, HourOfDay, SurfNum);
                        BeamSolar = BeamSolarRad;
                        SkySolarInc = SurfaceWindow(SurfNum).SkySolarInc;
                        GndSolarInc = SurfaceWindow(SurfNum).GndSolarInc;
                    }

                    // Cosine of incidence angle and solar incident on outside of surface, for reporting
                    CosIncidenceAngle(SurfNum) = CosInc;

                    // Report variables for various incident solar quantities

                    // Incident direct (unreflected) beam
                    QRadSWOutIncidentBeam(SurfNum) = BeamSolar * SunlitFrac(TimeStep, HourOfDay, SurfNum2) * CosInc; // NOTE: SurfNum2

                    // Incident (unreflected) diffuse solar from sky -- TDD_Diffuser calculated differently
                    if (SurfaceWindow(SurfNum).OriginalClass == SurfaceClass_TDD_Diffuser) {
                        QRadSWOutIncidentSkyDiffuse(SurfNum) = SkySolarInc;
                    } else {
                        QRadSWOutIncidentSkyDiffuse(SurfNum) = DifSolarRad * AnisoSkyMult(SurfNum);
                    }
                    // Incident diffuse solar from sky diffuse reflected from ground plus beam reflected from ground
                    QRadSWOutIncidentGndDiffuse(SurfNum) = GndSolarInc;
                    // Incident diffuse solar from beam-to-diffuse reflection from ground
                    if (CalcSolRefl) {
                        QRadSWOutIncBmToDiffReflGnd(SurfNum) = BeamSolarRad * SOLCOS(3) * GndReflectance * BmToDiffReflFacGnd(SurfNum);
                    } else {
                        QRadSWOutIncBmToDiffReflGnd(SurfNum) = BeamSolarRad * SOLCOS(3) * GndReflectance * Surface(SurfNum).ViewFactorGround;
                    }
                    // Incident diffuse solar from sky diffuse reflection from ground
                    if (CalcSolRefl) {
                        QRadSWOutIncSkyDiffReflGnd(SurfNum) = DifSolarRad * GndReflectance * ReflFacSkySolGnd(SurfNum);
                    } else {
                        QRadSWOutIncSkyDiffReflGnd(SurfNum) = DifSolarRad * GndReflectance * Surface(SurfNum).ViewFactorGround;
                    }
                    // Total incident solar. Beam and sky reflection from obstructions, if calculated, is included
                    // in SkySolarInc.
                    // QRadSWOutIncident(SurfNum) = QRadSWOutIncidentBeam(SurfNum) + SkySolarInc + GndSolarInc

                    // TH2 CR 9056
                    QRadSWOutIncident(SurfNum) = QRadSWOutIncidentBeam(SurfNum) + QRadSWOutIncidentSkyDiffuse(SurfNum) +
                                                 QRadSWOutIncBmToDiffReflGnd(SurfNum) + QRadSWOutIncSkyDiffReflGnd(SurfNum);

                    if (CalcSolRefl) {
                        // Incident beam solar from beam-to-beam (specular) reflection from obstructions
                        QRadSWOutIncBmToBmReflObs(SurfNum) = BmToBmReflFacObs(SurfNum) * BeamSolarRad;
                        // Incident diffuse solar from beam-to-diffuse reflection from obstructions
                        QRadSWOutIncBmToDiffReflObs(SurfNum) = BmToDiffReflFacObs(SurfNum) * BeamSolarRad;
                        // Incident diffuse solar from sky diffuse reflection from obstructions
                        QRadSWOutIncSkyDiffReflObs(SurfNum) = DifSolarRad * ReflFacSkySolObs(SurfNum);
                        // TH2 CR 9056: Add reflections from obstructions to the total incident
                        QRadSWOutIncident(SurfNum) +=
                            QRadSWOutIncBmToBmReflObs(SurfNum) + QRadSWOutIncBmToDiffReflObs(SurfNum) + QRadSWOutIncSkyDiffReflObs(SurfNum);
                    }

                    if (Surface(SurfNum).HeatTransSurf) { // Exclude special shading surfaces which required QRadSWOut calculations above

                        RoughIndexMovInsul = 0;

                        if (Surface(SurfNum).MaterialMovInsulExt > 0) EvalOutsideMovableInsulation(SurfNum, HMovInsul, RoughIndexMovInsul, AbsExt);

                        if (RoughIndexMovInsul <= 0) { // No movable insulation present

                            if (dataConstruction.Construct(ConstrNum).TransDiff <= 0.0) { // Opaque surface

                                AbsExt = dataMaterial.Material(dataConstruction.Construct(ConstrNum).LayerPoint(1)).AbsorpSolar;

                            } else { // Exterior window

                                if (SurfaceWindow(SurfNum).WindowModelType != WindowBSDFModel &&
                                    SurfaceWindow(SurfNum).WindowModelType != WindowEQLModel && !inExtWindowModel->isExternalLibraryModel()) {
                                    TotGlassLay = dataConstruction.Construct(ConstrNum).TotGlassLayers;
                                    for (Lay = 1; Lay <= TotGlassLay; ++Lay) {
                                        AbsDiffWin(Lay) = dataConstruction.Construct(ConstrNum).AbsDiff(Lay);
                                    }

                                    ShadeFlag = SurfaceWindow(SurfNum).ShadingFlag;

                                    if (ShadeFlag > 0) { // Shaded window
                                        ConstrNumSh = Surface(SurfNum).ShadedConstruction;
                                        if (SurfaceWindow(SurfNum).StormWinFlag == 1) ConstrNumSh = Surface(SurfNum).StormWinShadedConstruction;

                                        if (ShadeFlag == IntShadeOn || ShadeFlag == ExtShadeOn || ShadeFlag == BGShadeOn ||
                                            ShadeFlag == ExtScreenOn) { // Shade/screen on

                                            for (Lay = 1; Lay <= TotGlassLay; ++Lay) {
                                                AbsDiffWin(Lay) = dataConstruction.Construct(ConstrNumSh).AbsDiff(Lay);
                                            }
                                            SurfaceWindow(SurfNum).ExtDiffAbsByShade =
                                                dataConstruction.Construct(ConstrNumSh).AbsDiffShade * (SkySolarInc + GndSolarInc);
                                        }

                                        if (ShadeFlag == IntBlindOn || ShadeFlag == ExtBlindOn || ShadeFlag == BGBlindOn) { // Blind on
                                            for (Lay = 1; Lay <= TotGlassLay; ++Lay) {
                                                AbsDiffWin(Lay) = InterpSlatAng(SurfaceWindow(SurfNum).SlatAngThisTS,
                                                                                SurfaceWindow(SurfNum).MovableSlats,
                                                                                dataConstruction.Construct(ConstrNumSh).BlAbsDiff({1, MaxSlatAngs}, Lay));
                                                AbsDiffWinGnd(Lay) = InterpSlatAng(SurfaceWindow(SurfNum).SlatAngThisTS,
                                                                                   SurfaceWindow(SurfNum).MovableSlats,
                                                                                   dataConstruction.Construct(ConstrNumSh).BlAbsDiffGnd({1, MaxSlatAngs}, Lay));
                                                AbsDiffWinSky(Lay) = InterpSlatAng(SurfaceWindow(SurfNum).SlatAngThisTS,
                                                                                   SurfaceWindow(SurfNum).MovableSlats,
                                                                                   dataConstruction.Construct(ConstrNumSh).BlAbsDiffSky({1, MaxSlatAngs}, Lay));
                                            }
                                            SurfaceWindow(SurfNum).ExtDiffAbsByShade = InterpSlatAng(SurfaceWindow(SurfNum).SlatAngThisTS,
                                                                                                     SurfaceWindow(SurfNum).MovableSlats,
                                                                                                     dataConstruction.Construct(ConstrNumSh).AbsDiffBlind) *
                                                                                       (SkySolarInc + GndSolarInc);
                                            if (Blind(SurfaceWindow(SurfNum).BlindNumber).SlatOrientation == Horizontal) {
                                                ACosTlt = std::abs(Surface(SurfNum).CosTilt);
                                                AbsDiffBlindGnd = InterpSlatAng(SurfaceWindow(SurfNum).SlatAngThisTS,
                                                                                SurfaceWindow(SurfNum).MovableSlats,
                                                                                dataConstruction.Construct(ConstrNumSh).AbsDiffBlindGnd);
                                                AbsDiffBlindSky = InterpSlatAng(SurfaceWindow(SurfNum).SlatAngThisTS,
                                                                                SurfaceWindow(SurfNum).MovableSlats,
                                                                                dataConstruction.Construct(ConstrNumSh).AbsDiffBlindSky);
                                                SurfaceWindow(SurfNum).ExtDiffAbsByShade =
                                                    SkySolarInc * (0.5 * ACosTlt * AbsDiffBlindGnd + (1.0 - 0.5 * ACosTlt) * AbsDiffBlindSky) +
                                                    GndSolarInc * ((1.0 - 0.5 * ACosTlt) * AbsDiffBlindGnd + 0.5 * ACosTlt * AbsDiffBlindSky);
                                            }
                                        }

                                        // Correct for shadowing of divider onto interior shading device (note that dividers are
                                        // not allowed in windows with between-glass shade/blind)

                                        if ((ShadeFlag == IntShadeOn || ShadeFlag == IntBlindOn) && SurfaceWindow(SurfNum).DividerArea > 0.0)
                                            SurfaceWindow(SurfNum).ExtDiffAbsByShade *= SurfaceWindow(SurfNum).GlazedFrac;

                                        if (ShadeFlag == SwitchableGlazing) { // Switchable glazing
                                            SwitchFac = SurfaceWindow(SurfNum).SwitchingFactor;
                                            for (Lay = 1; Lay <= TotGlassLay; ++Lay) {
                                                AbsDiffWin(Lay) = InterpSw(SwitchFac, AbsDiffWin(Lay), dataConstruction.Construct(ConstrNumSh).AbsDiff(Lay));
                                            }
                                        }

                                    } // End of check if window has shading device on

                                    QRadSWwinAbsTot(SurfNum) = 0.0;
                                    for (Lay = 1; Lay <= TotGlassLay; ++Lay) {
                                        QRadSWwinAbs(Lay, SurfNum) = AbsDiffWin(Lay) * (SkySolarInc + GndSolarInc) +
                                                                     AWinSurf(Lay, SurfNum) * BeamSolar; // AWinSurf is from InteriorSolarDistribution
                                        if (ShadeFlag == IntBlindOn || ShadeFlag == ExtBlindOn || ShadeFlag == BGBlindOn) {
                                            if (Blind(SurfaceWindow(SurfNum).BlindNumber).SlatOrientation == Horizontal) {
                                                AbsDiffGlassLayGnd = InterpSlatAng(SurfaceWindow(SurfNum).SlatAngThisTS,
                                                                                   SurfaceWindow(SurfNum).MovableSlats,
                                                                                   dataConstruction.Construct(ConstrNumSh).BlAbsDiffGnd({1, 19}, Lay));
                                                AbsDiffGlassLaySky = InterpSlatAng(SurfaceWindow(SurfNum).SlatAngThisTS,
                                                                                   SurfaceWindow(SurfNum).MovableSlats,
                                                                                   dataConstruction.Construct(ConstrNumSh).BlAbsDiffSky({1, 19}, Lay));
                                                QRadSWwinAbs(Lay, SurfNum) =
                                                    SkySolarInc * (0.5 * ACosTlt * AbsDiffGlassLayGnd + (1.0 - 0.5 * ACosTlt) * AbsDiffGlassLaySky) +
                                                    GndSolarInc * ((1.0 - 0.5 * ACosTlt) * AbsDiffGlassLayGnd + 0.5 * ACosTlt * AbsDiffGlassLaySky) +
                                                    AWinSurf(Lay, SurfNum) * BeamSolar;
                                            }
                                        }

                                        // Total solar absorbed in solid layer (W), for reporting
                                        QRadSWwinAbsLayer(Lay, SurfNum) = QRadSWwinAbs(Lay, SurfNum) * Surface(SurfNum).Area;

                                        // Total solar absorbed in all glass layers (W), for reporting
                                        QRadSWwinAbsTot(SurfNum) += QRadSWwinAbsLayer(Lay, SurfNum);
                                    }
                                    QRadSWwinAbsTotEnergy(SurfNum) = QRadSWwinAbsTot(SurfNum) * TimeStepZoneSec;
                                    // Need to do it this way for now beaucse of scheduled surface gains. They do work only with
                                    // BSDF windows and overwriting absorbtances will work only for ordinary windows
                                    // } else if ( SurfaceWindow( SurfNum ).WindowModelType != WindowBSDFModel &&
                                    //   SurfaceWindow( SurfNum ).WindowModelType != WindowEQLModel &&
                                    //   inExtWindowModel->isExternalLibraryModel() ) {
                                    //   TotSolidLay = Construct( ConstrNum ).TotSolidLayers;
                                    //   for ( Lay = 1; Lay <= TotSolidLay; ++Lay ) {
                                    //     QRadSWwinAbs( Lay, SurfNum ) = AWinSurf( Lay, SurfNum ) *
                                    //       ( QRadSWOutIncident( SurfNum ) + QS( Surface( SurfNum ).Zone ) );
                                    //   }
                                } else if (SurfaceWindow(SurfNum).WindowModelType == WindowBSDFModel) {
                                    TotSolidLay = dataConstruction.Construct(ConstrNum).TotSolidLayers;
                                    CurrentState = SurfaceWindow(SurfNum).ComplexFen.CurrentState;
                                    // Examine for schedule surface gain
                                    SurfSolAbs = WindowScheduledSolarAbs(SurfNum, ConstrNum);

                                    for (Lay = 1; Lay <= TotSolidLay; ++Lay) {
                                        if (SurfSolAbs != 0) {
                                            AWinSurf(Lay, SurfNum) = GetCurrentScheduleValue(FenLayAbsSSG(SurfSolAbs).SchedPtrs(Lay));
                                            // ABWin(Lay) = AWinSurf(SurfNum,Lay)
                                            QRadSWwinAbs(Lay, SurfNum) = AWinSurf(Lay, SurfNum);
                                        } else {
                                            // Several notes about this equation.  First part is accounting for duffuse solar radiation for the ground
                                            // and from the sky.  Second item (AWinSurf(SurfNum,Lay) * BeamSolar) is accounting for absorbed solar
                                            // radiation originating from beam on exterior side.  Third item (AWinCFOverlap(SurfNum,Lay)) is
                                            // accounting for absorptances from beam hitting back of the window which passes through rest of exterior
                                            // windows
                                            QRadSWwinAbs(Lay, SurfNum) =
                                                SurfaceWindow(SurfNum).ComplexFen.State(CurrentState).WinSkyFtAbs(Lay) * SkySolarInc +
                                                SurfaceWindow(SurfNum).ComplexFen.State(CurrentState).WinSkyGndAbs(Lay) * GndSolarInc +
                                                AWinSurf(Lay, SurfNum) * BeamSolar + AWinCFOverlap(Lay, SurfNum) * BeamSolar;
                                        }
                                        // Total solar absorbed in solid layer (W), for reporting
                                        QRadSWwinAbsLayer(Lay, SurfNum) = QRadSWwinAbs(Lay, SurfNum) * Surface(SurfNum).Area;

                                        // Total solar absorbed in all glass layers (W), for reporting
                                        QRadSWwinAbsTot(SurfNum) += QRadSWwinAbsLayer(Lay, SurfNum);
                                    }
                                    QRadSWwinAbsTotEnergy(SurfNum) = QRadSWwinAbsTot(SurfNum) * TimeStepZoneSec;

                                    ShadeFlag = SurfaceWindow(SurfNum).ShadingFlag;

                                } else if (SurfaceWindow(SurfNum).WindowModelType == WindowEQLModel) {
                                    QRadSWwinAbsTot(SurfNum) = 0.0;
                                    // EQLNum = Construct(Surface(SurfNum)%Construction)%EQLConsPtr
                                    TotSolidLay = CFS(dataConstruction.Construct(Surface(SurfNum).Construction).EQLConsPtr).NL;
                                    for (Lay = 1; Lay <= TotSolidLay; ++Lay) {
                                        // Absorbed window components include:
                                        // (1) beam solar radiation absorbed by all layers in the fenestration
                                        // (2) sky and ground reflected duffuse solar radiation absorbed by all layers
                                        // (3) diffuse short wave incident on the inside face of the fenestration.  The short wave internal sources
                                        //     include light, ...
                                        AbsDiffWin(Lay) = dataConstruction.Construct(ConstrNum).AbsDiffFrontEQL(Lay);
                                        QRadSWwinAbs(Lay, SurfNum) =
                                            AWinSurf(Lay, SurfNum) * BeamSolar + AbsDiffWin(Lay) * (SkySolarInc + GndSolarInc);

                                        // Total solar absorbed in solid layer (W), for reporting
                                        QRadSWwinAbsLayer(Lay, SurfNum) = QRadSWwinAbs(Lay, SurfNum) * Surface(SurfNum).Area;

                                        // Total solar absorbed in all glass layers (W), for reporting
                                        QRadSWwinAbsTot(SurfNum) += QRadSWwinAbsLayer(Lay, SurfNum);
                                    }
                                    QRadSWwinAbsTotEnergy(SurfNum) = QRadSWwinAbsTot(SurfNum) * TimeStepZoneSec;
                                } else if (inExtWindowModel->isExternalLibraryModel()) {
                                    std::pair<Real64, Real64> incomingAngle = getSunWCEAngles(SurfNum2, BSDFHemisphere::Incoming);
                                    Real64 Theta = incomingAngle.first;
                                    Real64 Phi = incomingAngle.second;

                                    std::shared_ptr<CMultiLayerScattered> aLayer =
                                        CWindowConstructionsSimplified::instance().getEquivalentLayer(WavelengthRange::Solar, ConstrNum);

                                    size_t totLayers = aLayer->getNumOfLayers();
                                    for (size_t Lay = 1; Lay <= totLayers; ++Lay) {

                                        Real64 AbWinDiff = aLayer->getAbsorptanceLayer(Lay, Side::Front, ScatteringSimple::Diffuse, Theta, Phi);

                                        QRadSWwinAbs(Lay, SurfNum) = AbWinDiff * (SkySolarInc + GndSolarInc) + AWinSurf(Lay, SurfNum) * BeamSolar;

                                        // Total solar absorbed in solid layer (W), for reporting
                                        QRadSWwinAbsLayer(Lay, SurfNum) = QRadSWwinAbs(Lay, SurfNum) * Surface(SurfNum).Area;

                                        // Total solar absorbed in all glass layers (W), for reporting
                                        QRadSWwinAbsTot(SurfNum) += QRadSWwinAbsLayer(Lay, SurfNum);
                                    }
                                }

                                // Solar absorbed by window frame and dividers
                                FrDivNum = Surface(SurfNum).FrameDivider;
                                FrArea = SurfaceWindow(SurfNum).FrameArea;
                                if (FrDivNum > 0) {
                                    FrWidth = FrameDivider(FrDivNum).FrameWidth;
                                    FrProjOut = FrameDivider(FrDivNum).FrameProjectionOut;
                                    FrProjIn = FrameDivider(FrDivNum).FrameProjectionIn;
                                    DivArea = SurfaceWindow(SurfNum).DividerArea;
                                    DivWidth = FrameDivider(FrDivNum).DividerWidth;
                                    DivProjOut = FrameDivider(FrDivNum).DividerProjectionOut;
                                    DivProjIn = FrameDivider(FrDivNum).DividerProjectionIn;
                                } else {
                                    FrWidth = 0.0;
                                    FrProjOut = 0.0;
                                    FrProjIn = 0.0;
                                    DivArea = 0.0;
                                    DivWidth = 0.0;
                                    DivProjOut = 0.0;
                                    DivProjIn = 0.0;
                                }
                                CosIncAngHorProj = 0.0;
                                CosIncAngVertProj = 0.0;
                                if (FrArea > 0.0 || DivArea > 0.0) {
                                    FracSunLit = SunlitFrac(TimeStep, HourOfDay, SurfNum);
                                    BeamFaceInc = BeamSolarRad * SunlitFrac(TimeStep, HourOfDay, SurfNum) * CosInc;
                                    DifSolarFaceInc = SkySolarInc + GndSolarInc;
                                } else {
                                    FracSunLit = 0.0;
                                }
                                if (FracSunLit > 0.0) {
                                    if ((FrArea > 0.0 && (FrProjOut > 0.0 || FrProjIn > 0.0)) ||
                                        (DivArea > 0.0 && (DivProjOut > 0.0 || DivProjIn > 0.0))) {
                                        // Dot products used to calculate beam solar incident on faces of
                                        // frame and divider perpendicular to the glass surface.
                                        // Note that SOLCOS is the current timestep's solar direction cosines.
                                        //                  PhiWin = ASIN(WALCOS(3,SurfNum))
                                        PhiWin = std::asin(Surface(SurfNum).OutNormVec(3));
                                        ThWin = std::atan2(Surface(SurfNum).OutNormVec(2), Surface(SurfNum).OutNormVec(1));
                                        PhiSun = std::asin(SOLCOS(3));
                                        ThSun = std::atan2(SOLCOS(2), SOLCOS(1));
                                        Real64 const cos_PhiWin(std::cos(PhiWin));
                                        Real64 const cos_PhiSun(std::cos(PhiSun));
                                        CosIncAngHorProj =
                                            std::abs(std::sin(PhiWin) * cos_PhiSun * std::cos(ThWin - ThSun) - cos_PhiWin * std::sin(PhiSun));
                                        CosIncAngVertProj = std::abs(cos_PhiWin * cos_PhiSun * std::sin(ThWin - ThSun));
                                    }
                                }

                                // Frame solar

                                // (A window shade or blind, if present, is assumed to not shade the frame, so no special
                                // treatment of frame solar needed if window has an exterior shade or blind.)
                                if (FrArea > 0.0) {
                                    FrIncSolarOut = BeamFaceInc;
                                    FrIncSolarIn = 0.0;
                                    TransDiffGl = 0.0;
                                    if (FrProjOut > 0.0 || FrProjIn > 0.0) {
                                        BeamFrHorFaceInc = BeamSolarRad * CosIncAngHorProj *
                                                           (Surface(SurfNum).Width - FrameDivider(FrDivNum).VertDividers * DivWidth) * FracSunLit /
                                                           FrArea;
                                        BeamFrVertFaceInc = BeamSolarRad * CosIncAngVertProj *
                                                            (Surface(SurfNum).Height - FrameDivider(FrDivNum).HorDividers * DivWidth) * FracSunLit /
                                                            FrArea;
                                        // Beam solar on outside of frame
                                        FrIncSolarOut += (BeamFrHorFaceInc + BeamFrVertFaceInc) * FrProjOut;
                                        if (FrProjIn > 0.0) {
                                            TransGl = POLYF(CosInc, dataConstruction.Construct(ConstrNum).TransSolBeamCoef);
                                            TransDiffGl = dataConstruction.Construct(ConstrNum).TransDiff;
                                            if (ShadeFlag == SwitchableGlazing) { // Switchable glazing
                                                TransGlSh = POLYF(CosInc, dataConstruction.Construct(ConstrNumSh).TransSolBeamCoef);
                                                TransGl = InterpSw(SwitchFac, TransGl, TransGlSh);
                                                TransDiffGlSh = dataConstruction.Construct(ConstrNumSh).TransDiff;
                                                TransDiffGl = InterpSw(SwitchFac, TransDiffGl, TransDiffGlSh);
                                            }
                                            // Beam solar on inside of frame
                                            FrIncSolarIn = (BeamFrHorFaceInc + BeamFrVertFaceInc) * FrProjIn * TransGl;
                                        }
                                    }
                                    // Beam plus diffuse solar on outside of frame
                                    FrIncSolarOut += DifSolarFaceInc * (1.0 + 0.5 * SurfaceWindow(SurfNum).ProjCorrFrOut);
                                    SurfaceWindow(SurfNum).FrameQRadOutAbs = FrIncSolarOut * SurfaceWindow(SurfNum).FrameSolAbsorp;
                                    // Add diffuse from beam reflected from window outside reveal surfaces
                                    SurfaceWindow(SurfNum).FrameQRadOutAbs +=
                                        BeamSolarRad * SurfaceWindow(SurfNum).OutsRevealDiffOntoFrame * SurfaceWindow(SurfNum).FrameSolAbsorp;

                                    // Beam plus diffuse solar on inside of frame
                                    FrIncSolarIn += DifSolarFaceInc * TransDiffGl * 0.5 * SurfaceWindow(SurfNum).ProjCorrFrIn;
                                    SurfaceWindow(SurfNum).FrameQRadInAbs = FrIncSolarIn * SurfaceWindow(SurfNum).FrameSolAbsorp;
                                    // Add diffuse from beam reflected from window inside reveal surfaces
                                    SurfaceWindow(SurfNum).FrameQRadInAbs +=
                                        BeamSolarRad * SurfaceWindow(SurfNum).InsRevealDiffOntoFrame * SurfaceWindow(SurfNum).FrameSolAbsorp;
                                }

                                // Divider solar

                                // (An exterior shade or blind, when in place, is assumed to completely cover the divider.
                                // Dividers are not allowed on windows with between-glass shade/blind so DivProjOut and
                                // DivProjIn will be zero in this case.)

                                if (DivArea > 0.0) { // Solar absorbed by window divider
                                    DividerAbs = SurfaceWindow(SurfNum).DividerSolAbsorp;
                                    if (SurfaceWindow(SurfNum).DividerType == Suspended) {
                                        // Suspended (between-glass) divider; account for effect glass on outside of divider
                                        // (note that outside and inside projection for this type of divider are both zero)
                                        MatNumGl = dataConstruction.Construct(ConstrNum).LayerPoint(1);
                                        TransGl = dataMaterial.Material(MatNumGl).Trans;
                                        ReflGl = dataMaterial.Material(MatNumGl).ReflectSolBeamFront;
                                        AbsGl = 1.0 - TransGl - ReflGl;
                                        if (ShadeFlag == SwitchableGlazing) { // Switchable glazing
                                            MatNumGlSh = dataConstruction.Construct(ConstrNumSh).LayerPoint(1);
                                            TransGlSh = dataMaterial.Material(MatNumGlSh).Trans;
                                            ReflGlSh = dataMaterial.Material(MatNumGlSh).ReflectSolBeamFront;
                                            AbsGlSh = 1.0 - TransGlSh - ReflGlSh;
                                            TransGl = InterpSw(SwitchFac, TransGl, TransGlSh);
                                            ReflGl = InterpSw(SwitchFac, ReflGl, ReflGlSh);
                                            AbsGl = InterpSw(SwitchFac, AbsGl, AbsGlSh);
                                        }
                                        DividerRefl = 1.0 - DividerAbs;
                                        DividerAbs = AbsGl + TransGl * (DividerAbs + DividerRefl * AbsGl) / (1.0 - DividerRefl * ReflGl);
                                    }

                                    BeamDivHorFaceInc = 0.0;
                                    BeamDivVertFaceInc = 0.0;
                                    // Beam incident on horizontal and vertical projection faces of divider if no exterior shading
                                    if (DivProjOut > 0.0 && ShadeFlag != ExtShadeOn && ShadeFlag != ExtBlindOn && ShadeFlag != ExtScreenOn) {
                                        BeamDivHorFaceInc = BeamSolarRad * CosIncAngHorProj * FrameDivider(FrDivNum).HorDividers * DivProjOut *
                                                            (Surface(SurfNum).Width - FrameDivider(FrDivNum).VertDividers * DivWidth) * FracSunLit /
                                                            DivArea;
                                        BeamDivVertFaceInc = BeamSolarRad * CosIncAngVertProj * FrameDivider(FrDivNum).VertDividers * DivProjOut *
                                                             (Surface(SurfNum).Height - FrameDivider(FrDivNum).HorDividers * DivWidth) * FracSunLit /
                                                             DivArea;
                                    }
                                    DivIncSolarOutBm = 0.0;
                                    DivIncSolarOutDif = 0.0;
                                    DivIncSolarInBm = 0.0;
                                    DivIncSolarInDif = 0.0;
                                    if (ShadeFlag != ExtShadeOn && ShadeFlag != ExtBlindOn && ShadeFlag != BGShadeOn && ShadeFlag != BGBlindOn &&
                                        ShadeFlag != ExtScreenOn) { // No exterior or between-glass shading
                                        DivIncSolarOutBm = BeamFaceInc + BeamDivHorFaceInc + BeamDivVertFaceInc;
                                        DivIncSolarOutDif = DifSolarFaceInc * (1.0 + SurfaceWindow(SurfNum).ProjCorrDivOut);
                                        if (DivProjIn > 0.0) {
                                            TransGl = POLYF(CosInc, dataConstruction.Construct(ConstrNum).TransSolBeamCoef);
                                            TransDiffGl = dataConstruction.Construct(ConstrNum).TransDiff;
                                            if (ShadeFlag == SwitchableGlazing) { // Switchable glazing
                                                TransGlSh = POLYF(CosInc, dataConstruction.Construct(ConstrNumSh).TransSolBeamCoef);
                                                TransGl = InterpSw(SwitchFac, TransGl, TransGlSh);
                                                TransDiffGlSh = dataConstruction.Construct(ConstrNumSh).TransDiff;
                                                TransDiffGl = InterpSw(SwitchFac, TransDiffGl, TransDiffGlSh);
                                            }
                                            // Beam plus diffuse solar on inside of divider
                                            BeamDivHorFaceIncIn = BeamSolarRad * CosIncAngHorProj * FrameDivider(FrDivNum).HorDividers * DivProjIn *
                                                                  (Surface(SurfNum).Width - FrameDivider(FrDivNum).VertDividers * DivWidth) *
                                                                  FracSunLit / DivArea;
                                            BeamDivVertFaceIncIn =
                                                BeamSolarRad * CosIncAngVertProj * FrameDivider(FrDivNum).VertDividers * DivProjIn *
                                                (Surface(SurfNum).Height - FrameDivider(FrDivNum).HorDividers * DivWidth) * FracSunLit / DivArea;
                                            DivIncSolarInBm = TransGl * (BeamDivHorFaceIncIn + BeamDivVertFaceIncIn);
                                            DivIncSolarInDif = TransDiffGl * DifSolarFaceInc * SurfaceWindow(SurfNum).ProjCorrDivIn;
                                        }
                                    } else { // Exterior shade, screen or blind present
                                        DivIncSolarOutBm = BeamFaceInc * (1.0 + SurfaceWindow(SurfNum).ProjCorrDivOut);
                                        DivIncSolarOutDif = DifSolarFaceInc * (1.0 + SurfaceWindow(SurfNum).ProjCorrDivOut);
                                        DivIncSolarInBm = BeamFaceInc * SurfaceWindow(SurfNum).ProjCorrDivIn * dataConstruction.Construct(ConstrNum).TransDiff;
                                        DivIncSolarInDif = DifSolarFaceInc * SurfaceWindow(SurfNum).ProjCorrDivIn * dataConstruction.Construct(ConstrNum).TransDiff;
                                    }

                                    if (ShadeFlag != ExtShadeOn && ShadeFlag != ExtBlindOn && ShadeFlag != ExtScreenOn && ShadeFlag != BGShadeOn &&
                                        ShadeFlag != BGBlindOn) { // No exterior or between-glass shade, screen or blind
                                        SurfaceWindow(SurfNum).DividerQRadOutAbs = DividerAbs * (DivIncSolarOutBm + DivIncSolarOutDif);
                                        SurfaceWindow(SurfNum).DividerQRadInAbs = DividerAbs * (DivIncSolarInBm + DivIncSolarInDif);
                                        // Exterior shade, screen or blind
                                    } else if (ShadeFlag == ExtShadeOn || ShadeFlag == ExtBlindOn || ShadeFlag == ExtScreenOn) {

                                        if (ShadeFlag == ExtBlindOn) { // Exterior blind
                                            BlNum = SurfaceWindow(SurfNum).BlindNumber;
                                            ProfileAngle(SurfNum, SOLCOS, Blind(BlNum).SlatOrientation, ProfAng);
                                            SlatAng = SurfaceWindow(SurfNum).SlatAngThisTS;
                                            TBlBmBm = BlindBeamBeamTrans(
                                                ProfAng, SlatAng, Blind(BlNum).SlatWidth, Blind(BlNum).SlatSeparation, Blind(BlNum).SlatThickness);
                                            TBlBmDif = InterpProfSlatAng(
                                                ProfAng, SlatAng, SurfaceWindow(SurfNum).MovableSlats, Blind(BlNum).SolFrontBeamDiffTrans);
                                            SurfaceWindow(SurfNum).DividerQRadOutAbs =
                                                DividerAbs *
                                                (DivIncSolarOutBm * (TBlBmBm + TBlBmDif) +
                                                 DivIncSolarOutDif *
                                                     InterpSlatAng(SlatAng, SurfaceWindow(SurfNum).MovableSlats, Blind(BlNum).SolFrontDiffDiffTrans));
                                            SurfaceWindow(SurfNum).DividerQRadInAbs =
                                                DividerAbs *
                                                (DivIncSolarInBm * (TBlBmBm + TBlBmDif) +
                                                 DivIncSolarInDif *
                                                     InterpSlatAng(SlatAng, SurfaceWindow(SurfNum).MovableSlats, Blind(BlNum).SolFrontDiffDiffTrans));

                                        } else if (ShadeFlag == ExtShadeOn) { // Exterior shade
                                            SurfaceWindow(SurfNum).DividerQRadOutAbs = DividerAbs *
                                                                                       dataMaterial.Material(dataConstruction.Construct(ConstrNumSh).LayerPoint(1)).Trans *
                                                                                       (DivIncSolarOutBm + DivIncSolarOutDif);
                                            SurfaceWindow(SurfNum).DividerQRadInAbs = DividerAbs *
                                                                                      dataMaterial.Material(dataConstruction.Construct(ConstrNumSh).LayerPoint(1)).Trans *
                                                                                      (DivIncSolarInBm + DivIncSolarInDif);
                                        } else if (ShadeFlag == ExtScreenOn) { // Exterior screen
                                            SurfaceWindow(SurfNum).DividerQRadOutAbs =
                                                DividerAbs *
                                                (SurfaceScreens(SurfaceWindow(SurfNum).ScreenNumber).BmBmTrans +
                                                 SurfaceScreens(SurfaceWindow(SurfNum).ScreenNumber).BmDifTrans) *
                                                (DivIncSolarOutBm + DivIncSolarOutDif);
                                            SurfaceWindow(SurfNum).DividerQRadInAbs =
                                                DividerAbs *
                                                (SurfaceScreens(SurfaceWindow(SurfNum).ScreenNumber).BmBmTrans +
                                                 SurfaceScreens(SurfaceWindow(SurfNum).ScreenNumber).BmDifTrans) *
                                                (DivIncSolarInBm + DivIncSolarInDif);
                                        }
                                    }
                                }
                            }

                        } // RoughIndexMovInsul <= 0, no movable insulation

                        if (Surface(SurfNum).HeatTransSurf && dataConstruction.Construct(ConstrNum).TransDiff <= 0.0) { // Opaque heat transfer surface
                            QRadSWOutAbs(SurfNum) = AOSurf(SurfNum) * BeamSolarRad + AbsExt * (SkySolarInc + GndSolarInc);
                            SWOutAbsTotalReport(SurfNum) = QRadSWOutAbs(SurfNum) * Surface(SurfNum).Area;
                            SWOutAbsEnergyReport(SurfNum) = SWOutAbsTotalReport(SurfNum) * TimeStepZoneSec;
                        }
                    } // Surface(SurfNum)%HeatTransSurf

                } // Surface(SurfNum)%ExtSolar

                if (Surface(SurfNum).HeatTransSurf && ConstrNum > 0) {
                    SurfSolIncPtr = SurfaceScheduledSolarInc(SurfNum, ConstrNum);
                    if (SurfSolIncPtr == 0) {
                        if (dataConstruction.Construct(ConstrNum).TransDiff <= 0.0) { // Opaque surface
                            QRadSWInAbs(SurfNum) += AISurf(SurfNum) * BeamSolarRad;
                            if (InShelfSurf > 0) { // Inside daylighting shelf
                                // Shelf surface area is divided by 2 because only one side sees beam (Area was multiplied by 2 during init)
                                OpaqSurfInsFaceBeamSolAbsorbed(SurfNum) = AISurf(SurfNum) * BeamSolarRad * (0.5 * Surface(SurfNum).Area);
                            } else { // Regular surface
                                OpaqSurfInsFaceBeamSolAbsorbed(SurfNum) = AISurf(SurfNum) * BeamSolarRad * Surface(SurfNum).Area;
                            }
                        }
                    } else {
                        QRadSWInAbs(SurfNum) += AISurf(SurfNum);
                    }
                }

            } // End of surface loop

        } // End of sun-up check
    }

    void InitIntSolarDistribution()
    {

        // SUBROUTINE INFORMATION:
        //       AUTHOR         Anonymous
        //       DATE WRITTEN   July 1977
        //       MODIFIED       Oct 1999 (FW) to handle movable shades
        //                      May 2000 (FW) to handle window frame and dividers
        //                      May 2001 (FW) to handle window blinds
        //                      Jan 2002 (FW) mods for between-glass shade/blind
        //                      May 2006 (RR) to handle exterior window screens
        //       RE-ENGINEERED  Mar98 (RKS)

        // PURPOSE OF THIS SUBROUTINE:
        // This subroutine initializes the arrays associated with solar heat
        // gains for both individual surfaces and for zones.

        // METHODOLOGY EMPLOYED:
        // If the sun is down, all of the pertinent arrays are zeroed.  If the
        // sun is up, various calculations are made.

        // REFERENCES:
        // (I)BLAST legacy routine QSUN

        // Using/Aliasing
        using General::InterpSlatAng;
        using General::InterpSw;
        using namespace HeatBalanceMovableInsulation;
        using DaylightingDevices::DistributeTDDAbsorbedSolar;
        using namespace DataWindowEquivalentLayer;

        // Locals
        // SUBROUTINE PARAMETER DEFINITIONS:
        // na

        // INTERFACE BLOCK SPECIFICATIONS:
        // na

        // DERIVED TYPE DEFINITIONS:
        // na

        // SUBROUTINE LOCAL VARIABLE DECLARATIONS:
        Real64 AbsExt;          // Solar absorptance of outermost layer (or movable insulation if present)
        Real64 AbsInt;          // Inside opaque surface solar absorptance
        Real64 AbsIntSurf;      // Inside opaque surface solar absorptance
        Real64 AbsIntSurfVis;   // Inside opaque surface visible absorptance
        Real64 HMovInsul;       // Resistance or "h" value of movable insulation (from EvalOutsideMovableInsulation, not used)
        int RoughIndexMovInsul; // Roughness index of movable insulation
        int ConstrNum;          // Construction number
        int SurfNum;            // Surface number
        int ConstrNumSh;        // Shaded construction number
        int SurfNumAdjZone;     // Surface number in adjacent zone for interzone surfaces
        int IGlass;             // Glass layer counter
        int ShadeFlag;          // Shading flag
        Real64 DividerThermAbs; // Window divider thermal absorptance
        Real64 DividerSolAbs;   // Window divider solar absorptance
        Real64 DividerSolRefl;  // Window divider solar reflectance
        int MatNumGl;           // Glass layer material number
        int MatNumSh;           // Shade layer material number
        Real64 TransGl;         // Glass layer solar transmittance, reflectance, absorptance
        Real64 ReflGl;
        Real64 AbsGl;
        int BlNum;                // Blind number
        int TotGlassLayers;       // Number of glass layers in a window construction
        Real64 BlAbsDiffBk;       // Glass layer back diffuse solar absorptance when blind in place
        Real64 AbsDiffBkBl;       // Blind diffuse back solar absorptance as part of glazing system
        Real64 EffBlEmiss;        // Blind emissivity (thermal absorptance) as part of glazing system
        Real64 pulseMultipler;    // use to create a pulse for the load component report computations
        static Real64 curQL(0.0); // radiant value prior to adjustment for pulse for load component report
        static Real64 adjQL(0.0); // radiant value including adjustment for pulse for load component report
        int EQLNum;               // equivalent layer fenestration index
        int Lay;                  // equivalent layer fenestration layer index

        // FLOW:

        if (!allocated(QS)) QS.allocate(DataViewFactorInformation::NumOfSolarEnclosures);
        if (!allocated(QSLights)) QSLights.allocate(DataViewFactorInformation::NumOfSolarEnclosures);

        QS = 0.0;
        QSLights = 0.0;

        // COMPUTE TOTAL SHORT-WAVE RADIATION ORIGINATING IN ZONE.
        // Note: If sun is not up, QS is only internal gains
        for (int enclosureNum = 1; enclosureNum <= DataViewFactorInformation::NumOfSolarEnclosures; ++enclosureNum) {
            Real64 sumZoneQLTSW = 0.0;
            for (int zoneNum : DataViewFactorInformation::ZoneSolarInfo(enclosureNum).ZoneNums) {
                sumZoneQLTSW += ZoneIntGain(zoneNum).QLTSW;
            }
            QS(enclosureNum) = QD(enclosureNum) + sumZoneQLTSW;
            QSLights(enclosureNum) = sumZoneQLTSW;
        }

        if (InterZoneWindow) { // DO INTERZONE DISTRIBUTION.

            for (int enclosureNum = 1; enclosureNum <= DataViewFactorInformation::NumOfSolarEnclosures; ++enclosureNum) {

                if (RecDifShortFromZ(enclosureNum)) {

                    for (int OtherenclosureNum = 1; OtherenclosureNum <= DataViewFactorInformation::NumOfSolarEnclosures; ++OtherenclosureNum) {

                        if ((OtherenclosureNum != enclosureNum) && (RecDifShortFromZ(OtherenclosureNum))) {
                            Real64 sumZoneQLTSW = 0.0;
                            for (int zoneNum : DataViewFactorInformation::ZoneSolarInfo(OtherenclosureNum).ZoneNums) {
                                sumZoneQLTSW += ZoneIntGain(zoneNum).QLTSW;
                            }
                            QS(enclosureNum) += FractDifShortZtoZ(enclosureNum, OtherenclosureNum) * (QD(OtherenclosureNum) + sumZoneQLTSW);
                            ZoneDifSolFrIntWinsRep(enclosureNum) += FractDifShortZtoZ(enclosureNum, OtherenclosureNum) * QD(OtherenclosureNum);
                            ZoneDifSolFrIntWinsRepEnergy(enclosureNum) = ZoneDifSolFrIntWinsRep(enclosureNum) * TimeStepZoneSec;
                        }
                    }
                }
            }
        }

        // Beam and diffuse solar on inside surfaces from interior windows (for reporting)

        for (SurfNum = 1; SurfNum <= TotSurfaces; ++SurfNum) {
            if (!Surface(SurfNum).HeatTransSurf) continue;
            //!!! Following may need to be removed or changed when shelves are considered in adjacent reflection calculations
            if (Surface(SurfNum).Class == SurfaceClass_Shading) continue;
            int const enclosureNum = Surface(SurfNum).SolarEnclIndex;
            IntBmIncInsSurfIntensRep(SurfNum) =
                ZoneBmSolFrIntWinsRep(enclosureNum) / DataViewFactorInformation::ZoneSolarInfo(enclosureNum).TotalSurfArea;
            IntBmIncInsSurfAmountRep(SurfNum) = IntBmIncInsSurfIntensRep(SurfNum) * (Surface(SurfNum).Area + SurfaceWindow(SurfNum).DividerArea);
            IntBmIncInsSurfAmountRepEnergy(SurfNum) = IntBmIncInsSurfAmountRep(SurfNum) * TimeStepZoneSec;
            //      IntDifIncInsSurfIntensRep(SurfNum) = ZoneDifSolFrIntWinsRep(ZoneNum)/Zone(ZoneNum)%TotalSurfArea
            //      IntDifIncInsSurfAmountRep(SurfNum) = IntDifIncInsSurfIntensRep(SurfNum) *  &
            //                                             (Surface(SurfNum)%Area + SurfaceWindow(SurfNum)%DividerArea)
            //      IntDifIncInsSurfAmountRepEnergy(SurfNum) = IntDifIncInsSurfAmountRep(SurfNum) * TimeStepZoneSec
        }

        // COMPUTE CONVECTIVE GAINS AND ZONE FLUX DENSITY.
        for (int enclosureNum = 1; enclosureNum <= DataViewFactorInformation::NumOfSolarEnclosures; ++enclosureNum) {
            if (InterZoneWindow) {
                QS(enclosureNum) *= FractDifShortZtoZ(enclosureNum, enclosureNum) * VMULT(enclosureNum);
                // CR 8695, VMULT not based on visible
                QSLights(enclosureNum) *= FractDifShortZtoZ(enclosureNum, enclosureNum) * VMULT(enclosureNum);
            } else {
                QS(enclosureNum) *= VMULT(enclosureNum);
                QSLights(enclosureNum) *= VMULT(enclosureNum);
            }

        }

        // COMPUTE RADIANT GAINS ON SURFACES
        for (SurfNum = 1; SurfNum <= TotSurfaces; ++SurfNum) {

            int const zoneNum = Surface(SurfNum).Zone;
            if (!Surface(SurfNum).HeatTransSurf || zoneNum == 0) continue; // Skip non-heat transfer surfaces
            if (Surface(SurfNum).Class == SurfaceClass_TDD_Dome) continue; // Skip tubular daylighting device domes
            int const radEnclosureNum = Zone(zoneNum).RadiantEnclosureNum;
            int const solEnclosureNum = Zone(zoneNum).SolarEnclosureNum;

            ConstrNum = Surface(SurfNum).Construction;

            if (dataConstruction.Construct(ConstrNum).TransDiff <= 0.0) { // Opaque surface
                AbsIntSurf = dataConstruction.Construct(ConstrNum).InsideAbsorpSolar;
                AbsIntSurfVis = dataConstruction.Construct(ConstrNum).InsideAbsorpSolar; // to fix CR 8695 change to this = Construct(ConstrNum)%InsideAbsorpVis
                HMovInsul = 0.0;
                if (Surface(SurfNum).MaterialMovInsulInt > 0) EvalInsideMovableInsulation(SurfNum, HMovInsul, AbsInt);
                if (HMovInsul > 0.0) AbsIntSurf = AbsInt;
                QRadSWInAbs(SurfNum) += QS(solEnclosureNum) * AbsIntSurf;
                QRadSWLightsInAbs(SurfNum) += QSLights(solEnclosureNum) * AbsIntSurfVis;
            } else { // Window

                if (SurfaceWindow(SurfNum).WindowModelType != WindowEQLModel) {
                    ConstrNumSh = Surface(SurfNum).ShadedConstruction;
                    if (SurfaceWindow(SurfNum).StormWinFlag == 1) {
                        ConstrNum = Surface(SurfNum).StormWinConstruction;
                        ConstrNumSh = Surface(SurfNum).StormWinShadedConstruction;
                    }
                    TotGlassLayers = dataConstruction.Construct(ConstrNum).TotGlassLayers;
                    ShadeFlag = SurfaceWindow(SurfNum).ShadingFlag;

                    // These calculations are repeated from InitInternalHeatGains for the Zone Component Loads Report
                    pulseMultipler = 0.01; // the W/sqft pulse for the zone
                    if (!doLoadComponentPulseNow) {
                        QRadThermInAbs(SurfNum) = QL(radEnclosureNum) * TMULT(radEnclosureNum) * ITABSF(SurfNum);
                    } else {
                        curQL = QL(radEnclosureNum);
                        // for the loads component report during the special sizing run increase the radiant portion
                        // a small amount to create a "pulse" of heat that is used for the
                        adjQL = curQL + DataViewFactorInformation::ZoneRadiantInfo(radEnclosureNum).FloorArea * pulseMultipler;
                        // ITABSF is the Inside Thermal Absorptance
                        // TMULT is a multiplier for each zone/enclosure
                        // QRadThermInAbs is the thermal radiation absorbed on inside surfaces
                        QRadThermInAbs(SurfNum) = adjQL * TMULT(radEnclosureNum) * ITABSF(SurfNum);
                    }

                    if (ShadeFlag <= 0) { // No window shading
                        for (IGlass = 1; IGlass <= TotGlassLayers; ++IGlass) {
                            QRadSWwinAbs(IGlass, SurfNum) += QS(solEnclosureNum) * dataConstruction.Construct(ConstrNum).AbsDiffBack(IGlass);
                        }
                    } else if (ConstrNumSh != 0 && (ShadeFlag == IntShadeOn || ShadeFlag >= 3)) {
                        // Interior, exterior or between-glass shade, screen or blind in place
                        for (IGlass = 1; IGlass <= dataConstruction.Construct(ConstrNumSh).TotGlassLayers; ++IGlass) {
                            if (ShadeFlag == IntShadeOn || ShadeFlag == ExtShadeOn || ShadeFlag == BGShadeOn || ShadeFlag == ExtScreenOn)
                                QRadSWwinAbs(IGlass, SurfNum) += QS(solEnclosureNum) * dataConstruction.Construct(ConstrNumSh).AbsDiffBack(IGlass);
                            if (ShadeFlag == IntBlindOn || ShadeFlag == ExtBlindOn) {
                                BlAbsDiffBk = InterpSlatAng(SurfaceWindow(SurfNum).SlatAngThisTS,
                                                            SurfaceWindow(SurfNum).MovableSlats,
                                                            dataConstruction.Construct(ConstrNumSh).BlAbsDiffBack(_, IGlass));
                                QRadSWwinAbs(IGlass, SurfNum) += QS(solEnclosureNum) * BlAbsDiffBk;
                            }
                        }
                        BlNum = SurfaceWindow(SurfNum).BlindNumber;
                        if (ShadeFlag == IntShadeOn)
                            SurfaceWindow(SurfNum).IntLWAbsByShade =
                                QL(radEnclosureNum) * dataConstruction.Construct(ConstrNumSh).ShadeAbsorpThermal * TMULT(radEnclosureNum);
                        if (ShadeFlag == IntBlindOn) {
                            EffBlEmiss = InterpSlatAng(
                                SurfaceWindow(SurfNum).SlatAngThisTS, SurfaceWindow(SurfNum).MovableSlats, SurfaceWindow(SurfNum).EffShBlindEmiss);
                            SurfaceWindow(SurfNum).IntLWAbsByShade = QL(radEnclosureNum) * EffBlEmiss * TMULT(radEnclosureNum);
                        }
                        if (ShadeFlag == IntShadeOn || ShadeFlag == ExtShadeOn || ShadeFlag == BGShadeOn || ShadeFlag == ExtScreenOn)
                            SurfaceWindow(SurfNum).IntSWAbsByShade = QS(solEnclosureNum) * dataConstruction.Construct(ConstrNumSh).AbsDiffBackShade;
                        if (ShadeFlag == IntBlindOn || ShadeFlag == ExtBlindOn || ShadeFlag == BGBlindOn) {
                            AbsDiffBkBl = InterpSlatAng(
                                SurfaceWindow(SurfNum).SlatAngThisTS, SurfaceWindow(SurfNum).MovableSlats, dataConstruction.Construct(ConstrNumSh).AbsDiffBackBlind);
                            SurfaceWindow(SurfNum).IntSWAbsByShade = QS(solEnclosureNum) * AbsDiffBkBl;
                        }
                        // Correct for divider shadowing
                        if (ShadeFlag == ExtShadeOn || ShadeFlag == ExtBlindOn || ShadeFlag == ExtScreenOn)
                            SurfaceWindow(SurfNum).IntSWAbsByShade *= SurfaceWindow(SurfNum).GlazedFrac;

                    } else if (ShadeFlag == SwitchableGlazing) { // Switchable glazing
                        for (IGlass = 1; IGlass <= TotGlassLayers; ++IGlass) {
                            QRadSWwinAbs(IGlass, SurfNum) += QS(solEnclosureNum) * InterpSw(SurfaceWindow(SurfNum).SwitchingFactor,
                                                                                            dataConstruction.Construct(ConstrNum).AbsDiffBack(IGlass),
                                                                                            dataConstruction.Construct(ConstrNumSh).AbsDiffBack(IGlass));
                        }

                    } // End of shading flag check

                    // Note that FrameQRadInAbs is initially calculated in InitSolarHeatGains
                    if (SurfaceWindow(SurfNum).FrameArea > 0.0)
                        SurfaceWindow(SurfNum).FrameQRadInAbs +=
                            (QS(solEnclosureNum) * SurfaceWindow(SurfNum).FrameSolAbsorp +
                             (QL(radEnclosureNum) * TMULT(radEnclosureNum) + QHTRadSysSurf(SurfNum) + QCoolingPanelSurf(SurfNum) +
                              QHWBaseboardSurf(SurfNum) + QSteamBaseboardSurf(SurfNum) + QElecBaseboardSurf(SurfNum)) *
                                 SurfaceWindow(SurfNum).FrameEmis) *
                            (1.0 + 0.5 * SurfaceWindow(SurfNum).ProjCorrFrIn); // Window has a frame
                    if (SurfaceWindow(SurfNum).DividerArea > 0.0) {            // Window has dividers
                        DividerThermAbs = SurfaceWindow(SurfNum).DividerEmis;
                        DividerSolAbs = SurfaceWindow(SurfNum).DividerSolAbsorp;
                        if (SurfaceWindow(SurfNum).DividerType == Suspended) { // Suspended divider; account for inside glass
                            MatNumGl = dataConstruction.Construct(ConstrNum).LayerPoint(dataConstruction.Construct(ConstrNum).TotLayers);
                            TransGl = dataMaterial.Material(MatNumGl).Trans;
                            ReflGl = dataMaterial.Material(MatNumGl).ReflectSolBeamBack;
                            AbsGl = 1.0 - TransGl - ReflGl;
                            DividerSolRefl = 1.0 - DividerSolAbs;
                            DividerSolAbs = AbsGl + TransGl * (DividerSolAbs + DividerSolRefl * AbsGl) / (1.0 - DividerSolRefl * ReflGl);
                            DividerThermAbs = dataMaterial.Material(MatNumGl).AbsorpThermalBack;
                        }
                        // Correct for interior shade transmittance
                        if (ShadeFlag == IntShadeOn) {
                            MatNumSh = dataConstruction.Construct(ConstrNumSh).LayerPoint(dataConstruction.Construct(ConstrNumSh).TotLayers);
                            DividerSolAbs *= dataMaterial.Material(MatNumSh).Trans;
                            DividerThermAbs *= dataMaterial.Material(MatNumSh).TransThermal;
                        } else if (ShadeFlag == IntBlindOn) {
                            DividerSolAbs *= InterpSlatAng(
                                SurfaceWindow(SurfNum).SlatAngThisTS, SurfaceWindow(SurfNum).MovableSlats, Blind(BlNum).SolBackDiffDiffTrans);
                            DividerThermAbs *=
                                InterpSlatAng(SurfaceWindow(SurfNum).SlatAngThisTS, SurfaceWindow(SurfNum).MovableSlats, Blind(BlNum).IRBackTrans);
                        }
                        // Note that DividerQRadInAbs is initially calculated in InitSolarHeatGains
                        SurfaceWindow(SurfNum).DividerQRadInAbs +=
                            (QS(solEnclosureNum) * DividerSolAbs +
                             (QL(radEnclosureNum) * TMULT(radEnclosureNum) + QHTRadSysSurf(SurfNum) + QCoolingPanelSurf(SurfNum) +
                              QHWBaseboardSurf(SurfNum) + QSteamBaseboardSurf(SurfNum) + QElecBaseboardSurf(SurfNum)) *
                                 DividerThermAbs) *
                            (1.0 + SurfaceWindow(SurfNum).ProjCorrDivIn);
                    }

                } else if (SurfaceWindow(SurfNum).WindowModelType == WindowEQLModel) {

                    // ConstrNumSh = Surface(SurfNum)%ShadedConstruction
                    ConstrNum = Surface(SurfNum).Construction;
                    // TotGlassLayers = Construct(ConstrNum)%TotGlassLayers

                    // These calculations are repeated from InitInternalHeatGains for the Zone Component Loads Report
                    pulseMultipler = 0.01; // the W/sqft pulse for the zone
                    if (!doLoadComponentPulseNow) {
                        QRadThermInAbs(SurfNum) = QL(radEnclosureNum) * TMULT(radEnclosureNum) * ITABSF(SurfNum);
                    } else {
                        curQL = QL(radEnclosureNum);
                        // for the loads component report during the special sizing run increase the radiant portion
                        // a small amount to create a "pulse" of heat that is used for the
                        adjQL = curQL + DataViewFactorInformation::ZoneRadiantInfo(radEnclosureNum).FloorArea * pulseMultipler;
                        // ITABSF is the Inside Thermal Absorptance
                        // TMULT is a multiplier for each zone/radiant enclosure
                        // QRadThermInAbs is the thermal radiation absorbed on inside surfaces
                        QRadThermInAbs(SurfNum) = adjQL * TMULT(radEnclosureNum) * ITABSF(SurfNum);
                    }
                    // Radiations absorbed by the window layers coming from zone side
                    EQLNum = dataConstruction.Construct(ConstrNum).EQLConsPtr;
                    for (Lay = 1; Lay <= CFS(EQLNum).NL; ++Lay) {
                        QRadSWwinAbs(Lay, SurfNum) += QS(solEnclosureNum) * dataConstruction.Construct(ConstrNum).AbsDiffBackEQL(Lay);
                    }
                    // Window frame has not been included for equivalent layer model yet

                } // end if for IF ( SurfaceWindow(SurfNum)%WindowModelType /= WindowEQLModel) THEN

            } // End of opaque surface vs. window check

            // OUTSIDE OF SURFACE CASES
            if (Surface(SurfNum).ExtBoundCond > 0) { // Interzone surface

                if (dataConstruction.Construct(ConstrNum).TransDiff > 0.0) { // Interzone window

                    // Short-wave radiation absorbed in panes of corresponding window in adjacent zone
                    SurfNumAdjZone = Surface(SurfNum).ExtBoundCond;

                    if (SurfaceWindow(SurfNumAdjZone).WindowModelType != WindowEQLModel) {
                        for (IGlass = 1; IGlass <= TotGlassLayers; ++IGlass) {
                            QRadSWwinAbs(IGlass, SurfNumAdjZone) +=
                                QS(solEnclosureNum) * dataConstruction.Construct(Surface(SurfNumAdjZone).Construction).AbsDiff(IGlass);
                            // Note that AbsDiff rather than AbsDiffBack is used in the above since the
                            // radiation from the current zone is incident on the outside of the adjacent
                            // zone's window.
                        }
                    } else { // IF (SurfaceWindow(SurfNumAdjZone)%WindowModelType == WindowEQLModel) THEN
                        ConstrNum = Surface(SurfNumAdjZone).Construction;
                        EQLNum = dataConstruction.Construct(ConstrNum).EQLConsPtr;
                        for (Lay = 1; Lay <= CFS(EQLNum).NL; ++Lay) {
                            QRadSWwinAbs(Lay, SurfNumAdjZone) += QS(solEnclosureNum) * dataConstruction.Construct(ConstrNum).AbsDiffFrontEQL(Lay);
                            // Note that AbsDiffFrontEQL rather than AbsDiffBackEQL is used in the above
                            // since the radiation from the current zone is incident on the outside of the
                            // adjacent zone's window.
                        }
                    }
                }

            } else if (dataConstruction.Construct(ConstrNum).TransDiff <= 0.0) { // Opaque exterior surface
                // Calculate absorbed solar on outside if movable exterior insulation in place
                HMovInsul = 0.0;
                if (Surface(SurfNum).MaterialMovInsulExt > 0) EvalOutsideMovableInsulation(SurfNum, HMovInsul, RoughIndexMovInsul, AbsExt);
                if (HMovInsul > 0) { // Movable outside insulation in place
                    QRadSWOutMvIns(SurfNum) = QRadSWOutAbs(SurfNum) * AbsExt / dataMaterial.Material(dataConstruction.Construct(ConstrNum).LayerPoint(1)).AbsorpSolar;
                    // For transparent insulation, allow some sunlight to get through the movable insulation.
                    // The equation below is derived by taking what is transmitted through the layer and applying
                    // the fraction that is absorbed plus the back reflected portion (first order reflection only)
                    // to the plane between the transparent insulation and the exterior surface face.
                    QRadSWOutAbs(SurfNum) = dataMaterial.Material(Surface(SurfNum).MaterialMovInsulExt).Trans * QRadSWOutMvIns(SurfNum) *
                                            ((dataMaterial.Material(dataConstruction.Construct(ConstrNum).LayerPoint(1)).AbsorpSolar / AbsExt) +
                                             (1 - dataMaterial.Material(dataConstruction.Construct(ConstrNum).LayerPoint(1)).AbsorpSolar));
                    SWOutAbsTotalReport(SurfNum) = QRadSWOutAbs(SurfNum) * Surface(SurfNum).Area;
                    SWOutAbsEnergyReport(SurfNum) = SWOutAbsTotalReport(SurfNum) * TimeStepZoneSec;
                }
            }
        }

        // RJH 08/30/07 - Add InitialDifSolInAbs, InitialDifSolwinAbs, and InitialDifSolAbsByShade
        // calced in CalcWinTransDifSolInitialDistribution to QRadSWInAbs, QRadSWwinAbs, and IntSWAbsByShade here
        for (SurfNum = 1; SurfNum <= TotSurfaces; ++SurfNum) {
            int const zoneNum = Surface(SurfNum).Zone;
            if (!Surface(SurfNum).HeatTransSurf || zoneNum == 0) continue; // Skip non-heat transfer surfaces
            if (Surface(SurfNum).Class == SurfaceClass_TDD_Dome) continue; // Skip tubular daylighting device domes
            ConstrNum = Surface(SurfNum).Construction;
            if (dataConstruction.Construct(ConstrNum).TransDiff <= 0.0) { // Opaque surface
                QRadSWInAbs(SurfNum) += InitialDifSolInAbs(SurfNum);
            } else { // Window
                if (SurfaceWindow(SurfNum).WindowModelType != WindowBSDFModel && SurfaceWindow(SurfNum).WindowModelType != WindowEQLModel) {
                    ConstrNumSh = Surface(SurfNum).ShadedConstruction;
                    if (SurfaceWindow(SurfNum).StormWinFlag == 1) {
                        ConstrNum = Surface(SurfNum).StormWinConstruction;
                        ConstrNumSh = Surface(SurfNum).StormWinShadedConstruction;
                    }
                    TotGlassLayers = dataConstruction.Construct(ConstrNum).TotGlassLayers;
                    ShadeFlag = SurfaceWindow(SurfNum).ShadingFlag;
                    if (ShadeFlag <= 0) { // No window shading
                        for (IGlass = 1; IGlass <= TotGlassLayers; ++IGlass) {
                            QRadSWwinAbs(IGlass, SurfNum) += InitialDifSolwinAbs(IGlass, SurfNum);
                        }
                    } else if (ShadeFlag == IntShadeOn || ShadeFlag >= 3) {
                        // Interior, exterior or between-glass shade, screen or blind in place
                        for (IGlass = 1; IGlass <= dataConstruction.Construct(ConstrNumSh).TotGlassLayers; ++IGlass) {
                            QRadSWwinAbs(IGlass, SurfNum) += InitialDifSolwinAbs(IGlass, SurfNum);
                        }
                        if (ShadeFlag == IntShadeOn || ShadeFlag == ExtShadeOn || ShadeFlag == BGShadeOn || ShadeFlag == ExtScreenOn)
                            SurfaceWindow(SurfNum).IntSWAbsByShade += SurfaceWindow(SurfNum).InitialDifSolAbsByShade;
                        if (ShadeFlag == IntBlindOn || ShadeFlag == ExtBlindOn || ShadeFlag == BGBlindOn) {
                            SurfaceWindow(SurfNum).IntSWAbsByShade += SurfaceWindow(SurfNum).InitialDifSolAbsByShade;
                        }
                    } else if (ShadeFlag == SwitchableGlazing) { // Switchable glazing
                        for (IGlass = 1; IGlass <= TotGlassLayers; ++IGlass) {
                            QRadSWwinAbs(IGlass, SurfNum) += InitialDifSolwinAbs(IGlass, SurfNum);
                        }
                    } // End of shading flag check
                } else if (SurfaceWindow(SurfNum).WindowModelType == WindowBSDFModel) {
                    TotGlassLayers = dataConstruction.Construct(ConstrNum).TotGlassLayers;
                    for (IGlass = 1; IGlass <= TotGlassLayers; ++IGlass) {
                        QRadSWwinAbs(IGlass, SurfNum) += InitialDifSolwinAbs(IGlass, SurfNum);
                    }
                } else if (SurfaceWindow(SurfNum).WindowModelType == WindowEQLModel) {

                    // ConstrNum   = Surface(SurfNum)%Construction
                    EQLNum = dataConstruction.Construct(ConstrNum).EQLConsPtr;

                    for (Lay = 1; Lay <= CFS(EQLNum).NL; ++Lay) {
                        QRadSWwinAbs(Lay, SurfNum) += InitialDifSolwinAbs(Lay, SurfNum);
                    }
                }
            } // End of Opaque surface vs. Window check
        }     // End of SurfNum loop to initialize SW Absorbed values with CalcWinTransDifSolInitialDistribution results

        // RJH 09/07/07 - report variables for surface absorbed short wave radiation
        for (SurfNum = 1; SurfNum <= TotSurfaces; ++SurfNum) {
            SWwinAbsTotalReport(SurfNum) = 0.0;
            SWInAbsTotalReport(SurfNum) = 0.0;
            InitialDifSolInAbsReport(SurfNum) = 0.0;
            InitialDifSolInTransReport(SurfNum) = 0.0;
            int const zoneNum = Surface(SurfNum).Zone;
            if (!Surface(SurfNum).HeatTransSurf || zoneNum == 0) continue; // Skip non-heat transfer surfaces
            if (Surface(SurfNum).Class == SurfaceClass_TDD_Dome) continue; // Skip tubular daylighting device domes
            ConstrNum = Surface(SurfNum).Construction;
            if (dataConstruction.Construct(ConstrNum).TransDiff <= 0.0) { // Opaque surface
                // Initial Transmitted Diffuse Solar Absorbed on Inside of Surface[W]
                InitialDifSolInAbsReport(SurfNum) = InitialDifSolInAbs(SurfNum) * Surface(SurfNum).Area;
                // Total Shortwave Radiation Absorbed on Inside of Surface[W]
                SWInAbsTotalReport(SurfNum) = QRadSWInAbs(SurfNum) * Surface(SurfNum).Area;
            } else { // Window
                // Initial Transmitted Diffuse Solar Transmitted Through Inside of Surface[W]
                InitialDifSolInTransReport(SurfNum) += InitialDifSolInTrans(SurfNum) * Surface(SurfNum).Area;
                if (SurfaceWindow(SurfNum).WindowModelType != WindowEQLModel) {
                    ConstrNumSh = Surface(SurfNum).ShadedConstruction;
                    if (SurfaceWindow(SurfNum).StormWinFlag == 1) {
                        ConstrNum = Surface(SurfNum).StormWinConstruction;
                        ConstrNumSh = Surface(SurfNum).StormWinShadedConstruction;
                    }
                    if (SurfaceWindow(SurfNum).WindowModelType == WindowBSDFModel) {
                        TotGlassLayers = dataConstruction.Construct(ConstrNum).TotSolidLayers;
                    } else {
                        TotGlassLayers = dataConstruction.Construct(ConstrNum).TotGlassLayers;
                    }
                    ShadeFlag = SurfaceWindow(SurfNum).ShadingFlag;
                    if (ShadeFlag <= 0 || SurfaceWindow(SurfNum).WindowModelType == WindowBSDFModel) { // No window shading
                        for (IGlass = 1; IGlass <= TotGlassLayers; ++IGlass) {
                            // Initial Transmitted Diffuse Solar Absorbed on Inside of Surface[W]
                            InitialDifSolInAbsReport(SurfNum) += InitialDifSolwinAbs(IGlass, SurfNum) * Surface(SurfNum).Area;
                            // Total Shortwave Radiation Absorbed on Inside of Surface[W]
                            SWInAbsTotalReport(SurfNum) += QRadSWwinAbs(IGlass, SurfNum) * Surface(SurfNum).Area;
                            // Total Shortwave Absorbed:All Glass Layers[W]
                            SWwinAbsTotalReport(SurfNum) += QRadSWwinAbs(IGlass, SurfNum) * Surface(SurfNum).Area;
                        }
                    } else if (ShadeFlag == IntShadeOn || ShadeFlag >= 3) {
                        // Interior, exterior or between-glass shade, screen or blind in place
                        for (IGlass = 1; IGlass <= dataConstruction.Construct(ConstrNumSh).TotGlassLayers; ++IGlass) {
                            // Initial Transmitted Diffuse Solar Absorbed on Inside of Surface[W]
                            InitialDifSolInAbsReport(SurfNum) += InitialDifSolwinAbs(IGlass, SurfNum) * Surface(SurfNum).Area;
                            // Total Shortwave Radiation Absorbed on Inside of Surface[W]
                            SWInAbsTotalReport(SurfNum) += QRadSWwinAbs(IGlass, SurfNum) * Surface(SurfNum).Area;
                            // Total Shortwave Absorbed:All Glass Layers[W]
                            SWwinAbsTotalReport(SurfNum) += QRadSWwinAbs(IGlass, SurfNum) * Surface(SurfNum).Area;
                        }
                    } else if (ShadeFlag == SwitchableGlazing) { // Switchable glazing
                        for (IGlass = 1; IGlass <= TotGlassLayers; ++IGlass) {
                            // Initial Transmitted Diffuse Solar Absorbed on Inside of Surface[W]
                            InitialDifSolInAbsReport(SurfNum) += InitialDifSolwinAbs(IGlass, SurfNum) * Surface(SurfNum).Area;
                            // Total Shortwave Radiation Absorbed on Inside of Surface[W]
                            SWInAbsTotalReport(SurfNum) += QRadSWwinAbs(IGlass, SurfNum) * Surface(SurfNum).Area;
                            // Total Shortwave Absorbed:All Glass Layers[W]
                            SWwinAbsTotalReport(SurfNum) += QRadSWwinAbs(IGlass, SurfNum) * Surface(SurfNum).Area;
                        }
                    }    // End of shading flag check
                } else { // IF (SurfaceWindow(SurfNum)%WindowModelType == WindowEQLModel) THEN
                    ConstrNum = Surface(SurfNum).Construction;
                    EQLNum = dataConstruction.Construct(ConstrNum).EQLConsPtr;
                    for (Lay = 1; Lay <= CFS(EQLNum).NL; ++Lay) {

                        // Initial Transmitted Diffuse Solar Absorbed on Inside of Surface[W]
                        InitialDifSolInAbsReport(SurfNum) += InitialDifSolwinAbs(Lay, SurfNum) * Surface(SurfNum).Area;
                        // Total Shortwave Radiation Absorbed on Inside of Surface[W]
                        SWInAbsTotalReport(SurfNum) += QRadSWwinAbs(Lay, SurfNum) * Surface(SurfNum).Area;
                        // Total Shortwave Absorbed:All solid Layers[W]
                        SWwinAbsTotalReport(SurfNum) += QRadSWwinAbs(Lay, SurfNum) * Surface(SurfNum).Area;
                    }
                }
            } // End of Opaque surface vs. Window check
        }     // End of SurfNum loop to report variables for surface total absorbed short wave radiation

        DistributeTDDAbsorbedSolar();
    }

    void ComputeIntThermalAbsorpFactors()
    {

        // SUBROUTINE INFORMATION:
        //       AUTHOR         Legacy Code (George Walton)
        //       DATE WRITTEN   Legacy: Dec 1976
        //       MODIFIED       Nov. 99, FCW: to take into account movable interior shades and switchable glazing
        //                      June 01, FCW: to take into account interior blinds.
        //       RE-ENGINEERED  na

        // PURPOSE OF THIS SUBROUTINE:
        // This routine computes the fractions of long-wave radiation from lights, equipment and people
        // that is absorbed by each zone surface.

        // METHODOLOGY EMPLOYED:
        // The fraction is assumed to be proportional to the product of the surface area times its thermal absorptivity.

        // REFERENCES:
        // BLAST Routine: CITAF - Compute Interior Thermal Absorption Factors

        using namespace HeatBalanceMovableInsulation;
        using General::InterpSlatAng;
        using General::InterpSw;
        using HeatBalanceMovableInsulation::EvalInsideMovableInsulation;

        int ConstrNum;          // Construction number
        int ConstrNumSh;        // Shaded construction number
        int ShadeFlag;          // Window shading flag
        Real64 HMovInsul;       // Conductance of movable insulation
        Real64 AbsInt;          // Solar absorptance of movable insulation
        Real64 DividerThermAbs; // Window divider thermal absorptance
        int MatNumSh;           // Shade layer material number
        Real64 TauShIR;         // Shade or blind IR transmittance
        Real64 EffShDevEmiss;   // Effective emissivity of shade or blind

        if (!allocated(ITABSF)) {
            ITABSF.dimension(TotSurfaces, 0.0);
            TMULT.dimension(NumOfZones, 0.0);
        }

        for (int SurfNum = 1; SurfNum <= TotSurfaces; ++SurfNum) {
            if (!Surface(SurfNum).HeatTransSurf) continue;
            ConstrNum = Surface(SurfNum).Construction;
            ShadeFlag = SurfaceWindow(SurfNum).ShadingFlag;
            ITABSF(SurfNum) = dataConstruction.Construct(ConstrNum).InsideAbsorpThermal;
            HMovInsul = 0.0;
            if (dataConstruction.Construct(ConstrNum).TransDiff <= 0.0) { // Opaque surface
                if (Surface(SurfNum).MaterialMovInsulInt > 0) EvalInsideMovableInsulation(SurfNum, HMovInsul, AbsInt);
                if (HMovInsul > 0.0)
                    ITABSF(SurfNum) = dataMaterial.Material(Surface(SurfNum).MaterialMovInsulInt).AbsorpThermal; // Movable inside insulation present
            }
            // For window with an interior shade or blind, emissivity is a combination of glass and shade/blind emissivity
            if (ShadeFlag == IntShadeOn || ShadeFlag == IntBlindOn)
                ITABSF(SurfNum) =
                    InterpSlatAng(SurfaceWindow(SurfNum).SlatAngThisTS, SurfaceWindow(SurfNum).MovableSlats, SurfaceWindow(SurfNum).EffShBlindEmiss) +
                    InterpSlatAng(
                        SurfaceWindow(SurfNum).SlatAngThisTS,
                        SurfaceWindow(SurfNum).MovableSlats,
                        SurfaceWindow(SurfNum).EffGlassEmiss); // For shades, following interpolation just returns value of first element in array
        }

        for (int radEnclosureNum = 1; radEnclosureNum <= DataViewFactorInformation::NumOfRadiantEnclosures; ++radEnclosureNum) {

            Real64 SUM1 = 0.0;
            auto &thisEnclosure(DataViewFactorInformation::ZoneRadiantInfo(radEnclosureNum));

            for (int const SurfNum : thisEnclosure.SurfacePtr) {

                if (!Surface(SurfNum).HeatTransSurf) continue;

                ConstrNum = Surface(SurfNum).Construction;
                ShadeFlag = SurfaceWindow(SurfNum).ShadingFlag;
                if (ShadeFlag != SwitchableGlazing) {
                    SUM1 += Surface(SurfNum).Area * ITABSF(SurfNum);
                } else { // Switchable glazing
                    SUM1 += Surface(SurfNum).Area * InterpSw(SurfaceWindow(SurfNum).SwitchingFactor,
                                                             dataConstruction.Construct(ConstrNum).InsideAbsorpThermal,
                                                             dataConstruction.Construct(SurfaceWindow(SurfNum).ShadedConstruction).InsideAbsorpThermal);
                }

                // Window frame and divider effects
                if (SurfaceWindow(SurfNum).FrameArea > 0.0)
                    SUM1 += SurfaceWindow(SurfNum).FrameArea * (1.0 + 0.5 * SurfaceWindow(SurfNum).ProjCorrFrIn) * SurfaceWindow(SurfNum).FrameEmis;
                if (SurfaceWindow(SurfNum).DividerArea > 0.0) {
                    DividerThermAbs = SurfaceWindow(SurfNum).DividerEmis;
                    // Suspended (between-glass) divider; relevant emissivity is inner glass emissivity
                    if (SurfaceWindow(SurfNum).DividerType == Suspended) DividerThermAbs = dataConstruction.Construct(ConstrNum).InsideAbsorpThermal;
                    if (ShadeFlag == IntShadeOn || ShadeFlag == IntBlindOn) {
                        // Interior shade or blind in place
                        ConstrNumSh = SurfaceWindow(SurfNum).ShadedConstruction;
                        if (SurfaceWindow(SurfNum).HasShadeOrBlindLayer) {
                            MatNumSh = dataConstruction.Construct(ConstrNumSh).LayerPoint(dataConstruction.Construct(ConstrNumSh).TotLayers);
                            TauShIR = dataMaterial.Material(MatNumSh).TransThermal;
                            EffShDevEmiss = SurfaceWindow(SurfNum).EffShBlindEmiss(1);
                            if (ShadeFlag == IntBlindOn) {
                                TauShIR = InterpSlatAng(SurfaceWindow(SurfNum).SlatAngThisTS,
                                                        SurfaceWindow(SurfNum).MovableSlats,
                                                        Blind(SurfaceWindow(SurfNum).BlindNumber).IRBackTrans);
                                EffShDevEmiss = InterpSlatAng(SurfaceWindow(SurfNum).SlatAngThisTS,
                                                              SurfaceWindow(SurfNum).MovableSlats,
                                                              SurfaceWindow(SurfNum).EffShBlindEmiss);
                            }
                            SUM1 += SurfaceWindow(SurfNum).DividerArea * (EffShDevEmiss + DividerThermAbs * TauShIR);
                        } else {
                            // this is for EMS activated shade/blind but the window construction has no shade/blind layer
                            SUM1 += SurfaceWindow(SurfNum).DividerArea * (1.0 + SurfaceWindow(SurfNum).ProjCorrDivIn) * DividerThermAbs;
                        }
                    } else {
                        SUM1 += SurfaceWindow(SurfNum).DividerArea * (1.0 + SurfaceWindow(SurfNum).ProjCorrDivIn) * DividerThermAbs;
                    }
                }

            } // End of loop over surfaces in zone/enclosure

            TMULT(radEnclosureNum) = 1.0 / SUM1;

        } // End of loop over zones
    }

    void ComputeIntSWAbsorpFactors()
    {

        // SUBROUTINE INFORMATION:
        //       AUTHOR         Legacy (George Walton)
        //       DATE WRITTEN   Legacy (December 1980)
        //       MODIFIED       Nov. 99, FW; now called every time step to account for movable
        //                      window shades and insulation
        //                      Mar. 00, FW; change name from ComputeVisLightingAbsorpFactors
        //                      to ComputeIntSWAbsorpFactors
        //                      May 00, FW; add window frame and divider effects
        //                      June 01, FW: account for window blinds
        //                      Nov 01, FW: account for absorptance of exterior shades and interior or exterior blinds
        //                      Jan 03, FW: add between-glass shade/blind
        //                      May 06, RR: account for exterior window screens

        //       RE-ENGINEERED  na

        // PURPOSE OF THIS SUBROUTINE:
        // Computes VMULT, the inverse of the sum of area*(short-wave absorptance+transmittance) for
        // the surfaces in a zone. VMULT is used to calculate the zone interior diffuse short-wave radiation
        // absorbed by the inside of opaque zone surfaces or by the glass and shade/blind layers of zone windows.

        // Sets VCONV to zero (VCONV was formerly used to calculate convective gain due to short-wave
        // radiation absorbed by interior window shades).

        // METHODOLOGY EMPLOYED:
        // <description>

        // REFERENCES:
        // BLAST Routine - CIVAF - Compute Surface Absorption Factors For Short Wave Radiation
        //                         From Zone Lights And Diffuse Solar.

        // Using/Aliasing
        using namespace HeatBalanceMovableInsulation;
        using General::InterpSlatAng;
        using General::InterpSw;
        using namespace DataWindowEquivalentLayer;

        Real64 const SmallestAreaAbsProductAllowed(0.01); // Avoid a division by zero of the user has entered a bunch
        // of surfaces with zero absorptivity on the inside

        int ConstrNum; // DO loop counter for constructions
        Real64 SUM1;   // Intermediate calculation value for solar absorbed and transmitted
        //   by windows (including shade, blind or insulation, if present)
        int ShadeFlag;        // Shading flag
        int ConstrNumSh;      // Shaded construction number
        Real64 SwitchFac;     // Switching factor
        int Lay;              // Layer number
        Real64 AbsDiffLayWin; // Window layer short-wave absorptance
        Real64 AbsDiffTotWin; // Sum of window layer short-wave absorptances
        Real64 TransDiffWin;  // Window diffuse short-wave transmittance
        Real64 DiffAbsShade;  // Diffuse short-wave shade or blind absorptance
        Real64 AbsIntSurf;    // Inside surface short-wave absorptance
        Real64 AbsInt;
        Real64 HMovInsul;  // Conductance of movable insulation
        Real64 DividerAbs; // Window divider solar absorptance
        int MatNumGl;      // Glass material number
        Real64 TransGl;    // Glass layer short-wave transmittance, reflectance, absorptance
        Real64 ReflGl;
        Real64 AbsGl;
        Real64 DividerRefl; // Window divider short-wave reflectance

        static Array1D_bool FirstCalcZone; // for error message

        // FLOW:

        if (!allocated(VMULT)) {
            VMULT.dimension(DataViewFactorInformation::NumOfSolarEnclosures, 0.0);
            VCONV.dimension(DataViewFactorInformation::NumOfSolarEnclosures, 0.0);
        }
        if (ComputeIntSWAbsorpFactorsfirstTime) {
            FirstCalcZone.dimension(NumOfZones, true);
            ComputeIntSWAbsorpFactorsfirstTime = false;
        }

        for (int enclosureNum = 1; enclosureNum <= DataViewFactorInformation::NumOfSolarEnclosures; ++enclosureNum) {

            SUM1 = 0.0;

            for (int const SurfNum : DataViewFactorInformation::ZoneSolarInfo(enclosureNum).SurfacePtr) {

                ConstrNum = Surface(SurfNum).Construction;

                if (dataConstruction.Construct(ConstrNum).TransDiff <= 0.0) {

                    // Opaque surface

                    AbsIntSurf = dataConstruction.Construct(ConstrNum).InsideAbsorpSolar;
                    HMovInsul = 0.0;
                    if (Surface(SurfNum).MaterialMovInsulInt > 0) EvalInsideMovableInsulation(SurfNum, HMovInsul, AbsInt);
                    if (HMovInsul > 0.0) AbsIntSurf = AbsInt;
                    SUM1 += Surface(SurfNum).Area * AbsIntSurf;

                } else {

                    // Window
                    if (!dataConstruction.Construct(Surface(SurfNum).Construction).WindowTypeEQL) {
                        ShadeFlag = SurfaceWindow(SurfNum).ShadingFlag;
                        AbsDiffTotWin = 0.0;
                        ConstrNumSh = Surface(SurfNum).ShadedConstruction;
                        if (SurfaceWindow(SurfNum).StormWinFlag == 1) {
                            ConstrNum = Surface(SurfNum).StormWinConstruction;
                            ConstrNumSh = Surface(SurfNum).StormWinShadedConstruction;
                        }
                        SwitchFac = SurfaceWindow(SurfNum).SwitchingFactor;

                        // Sum of absorptances of glass layers
                        for (Lay = 1; Lay <= dataConstruction.Construct(ConstrNum).TotGlassLayers; ++Lay) {
                            AbsDiffLayWin = dataConstruction.Construct(ConstrNum).AbsDiffBack(Lay);

                            // Window with shade, screen or blind
                            if (ConstrNumSh != 0) {
                                if (ShadeFlag == IntShadeOn || ShadeFlag == ExtShadeOn || ShadeFlag == BGShadeOn || ShadeFlag == ExtScreenOn) {
                                    AbsDiffLayWin = dataConstruction.Construct(ConstrNumSh).AbsDiffBack(Lay);
                                } else if (ShadeFlag == IntBlindOn || ShadeFlag == ExtBlindOn || ShadeFlag == BGBlindOn) {
                                    AbsDiffLayWin = InterpSlatAng(SurfaceWindow(SurfNum).SlatAngThisTS,
                                                                  SurfaceWindow(SurfNum).MovableSlats,
                                                                  dataConstruction.Construct(ConstrNumSh).BlAbsDiffBack(_, Lay));
                                }
                            }

                            // Switchable glazing
                            if (ShadeFlag == SwitchableGlazing)
                                AbsDiffLayWin = InterpSw(SwitchFac, AbsDiffLayWin, dataConstruction.Construct(ConstrNumSh).AbsDiffBack(Lay));

                            AbsDiffTotWin += AbsDiffLayWin;
                        }

                        TransDiffWin = dataConstruction.Construct(ConstrNum).TransDiff;
                        DiffAbsShade = 0.0;

                        // Window with shade, screen or blind

                        if (ConstrNumSh != 0) {
                            if (ShadeFlag == IntShadeOn || ShadeFlag == ExtShadeOn || ShadeFlag == BGShadeOn || ShadeFlag == ExtScreenOn) {
                                TransDiffWin = dataConstruction.Construct(ConstrNumSh).TransDiff;
                                DiffAbsShade = dataConstruction.Construct(ConstrNumSh).AbsDiffBackShade;
                            } else if (ShadeFlag == IntBlindOn || ShadeFlag == ExtBlindOn || ShadeFlag == BGBlindOn) {
                                TransDiffWin = InterpSlatAng(
                                    SurfaceWindow(SurfNum).SlatAngThisTS, SurfaceWindow(SurfNum).MovableSlats, dataConstruction.Construct(ConstrNumSh).BlTransDiff);
                                DiffAbsShade = InterpSlatAng(SurfaceWindow(SurfNum).SlatAngThisTS,
                                                             SurfaceWindow(SurfNum).MovableSlats,
                                                             dataConstruction.Construct(ConstrNumSh).AbsDiffBackBlind);
                            }
                        }

                        // Switchable glazing

                        if (ShadeFlag == SwitchableGlazing) TransDiffWin = InterpSw(SwitchFac, TransDiffWin, dataConstruction.Construct(ConstrNumSh).TransDiff);

                        SUM1 += Surface(SurfNum).Area * (TransDiffWin + AbsDiffTotWin + DiffAbsShade);

                        // Window frame and divider effects (shade area is glazed area plus divider area)

                        if (SurfaceWindow(SurfNum).FrameArea > 0.0)
                            SUM1 += SurfaceWindow(SurfNum).FrameArea * SurfaceWindow(SurfNum).FrameSolAbsorp *
                                    (1.0 + 0.5 * SurfaceWindow(SurfNum).ProjCorrFrIn);
                        if (SurfaceWindow(SurfNum).DividerArea > 0.0) {
                            DividerAbs = SurfaceWindow(SurfNum).DividerSolAbsorp;
                            if (SurfaceWindow(SurfNum).DividerType == Suspended) {
                                // Suspended (between-glass) divider: account for glass on inside of divider
                                MatNumGl = dataConstruction.Construct(ConstrNum).LayerPoint(dataConstruction.Construct(ConstrNum).TotLayers);
                                TransGl = dataMaterial.Material(MatNumGl).Trans;
                                ReflGl = dataMaterial.Material(MatNumGl).ReflectSolBeamBack;
                                AbsGl = 1.0 - TransGl - ReflGl;
                                DividerRefl = 1.0 - DividerAbs;
                                DividerAbs = AbsGl + TransGl * (DividerAbs + DividerRefl * AbsGl) / (1.0 - DividerRefl * ReflGl);
                            }
                            if (ShadeFlag == IntShadeOn || ShadeFlag == IntBlindOn) {
                                SUM1 += SurfaceWindow(SurfNum).DividerArea * (DividerAbs + DiffAbsShade);
                            } else {
                                SUM1 += SurfaceWindow(SurfNum).DividerArea * (1.0 + SurfaceWindow(SurfNum).ProjCorrDivIn) * DividerAbs;
                            }
                        }
                    } else { // equivalent layer window
                        // In equivalent layer window solid layers (Glazing and shades) are treated equally
                        // frames and dividers are not supported
                        AbsDiffTotWin = 0.0;
                        AbsDiffLayWin = 0.0;
                        TransDiffWin = dataConstruction.Construct(ConstrNum).TransDiff;
                        for (Lay = 1; Lay <= CFS(dataConstruction.Construct(ConstrNum).EQLConsPtr).NL; ++Lay) {
                            AbsDiffLayWin = dataConstruction.Construct(ConstrNum).AbsDiffBackEQL(Lay);
                            AbsDiffTotWin += AbsDiffLayWin;
                        }
                        SUM1 += Surface(SurfNum).Area * (TransDiffWin + AbsDiffTotWin);
                    }
                } // End of check if opaque surface or window
            }     // End of loop over surfaces in zone

            if (SUM1 > SmallestAreaAbsProductAllowed) { // Everything is okay, proceed with the regular calculation
                VMULT(enclosureNum) = 1.0 / SUM1;

            } else { // the sum of area*solar absorptance for all surfaces in the zone is zero--either the user screwed up
                // or they really want to disallow any solar from being absorbed on the inside surfaces.  Fire off a
                // nasty warning message and then assume that no solar is ever absorbed (basically everything goes
                // back out whatever window is there.  Note that this also assumes that the shade has no effect.
                // That's probably not correct, but how correct is it to assume that no solar is absorbed anywhere
                // in the zone?
                if (FirstCalcZone(enclosureNum)) {
                    ShowWarningError("ComputeIntSWAbsorbFactors: Sum of area times inside solar absorption for all surfaces is zero in Zone: " +
                                     DataViewFactorInformation::ZoneSolarInfo(enclosureNum).Name);
                    FirstCalcZone(enclosureNum) = false;
                }
                VMULT(enclosureNum) = 0.0;
            }
        } // End of zone/enclosure loop
    }

    void ComputeDifSolExcZonesWIZWindows(int const NumberOfEnclosures) // Number of solar enclosures
    {

        // SUBROUTINE INFORMATION:
        //       AUTHOR         Legacy Code
        //       DATE WRITTEN
        //       MODIFIED       Jun 2007 - Lawrie - Speed enhancements.
        //       RE-ENGINEERED  Winkelmann, Lawrie

        // PURPOSE OF THIS SUBROUTINE:
        // This subroutine computes the diffuse solar exchange factors between zones with
        // interzone windows.

        static Array2D<Real64> D;

        if (!allocated(FractDifShortZtoZ)) {
            FractDifShortZtoZ.allocate(NumberOfEnclosures, NumberOfEnclosures);
            RecDifShortFromZ.allocate(NumberOfEnclosures);
            D.allocate(NumberOfEnclosures, NumberOfEnclosures);
        }

        RecDifShortFromZ = false;
        FractDifShortZtoZ.to_identity();
        D.to_identity();

        //      IF (.not. ANY(Zone%HasInterZoneWindow)) RETURN  ! this caused massive diffs
        if (KickOffSimulation || KickOffSizing) return;
        //            Compute fraction transmitted in one pass.

        for (int SurfNum = 1; SurfNum <= TotSurfaces; ++SurfNum) {
            if (!Surface(SurfNum).HeatTransSurf) continue;
            if (Surface(SurfNum).ExtBoundCond <= 0) continue;
            if (Surface(SurfNum).ExtBoundCond == SurfNum) continue;
            if (dataConstruction.Construct(Surface(SurfNum).Construction).TransDiff <= 0.0) continue;

            int surfZoneNum = Surface(SurfNum).Zone;
            if (!Zone(surfZoneNum).HasInterZoneWindow) continue;
            int NZ = Surface(SurfNum).SolarEnclIndex;
            int MZ = Surface(Surface(SurfNum).ExtBoundCond).SolarEnclIndex;
            FractDifShortZtoZ(NZ, MZ) += dataConstruction.Construct(Surface(SurfNum).Construction).TransDiff * VMULT(NZ) * Surface(SurfNum).Area;
            if (VMULT(NZ) != 0.0) RecDifShortFromZ(NZ) = true;
        }
        //          Compute fractions for multiple passes.

        Array2D<Real64>::size_type l(0u), m(0u), d(0u);
        for (int NZ = 1; NZ <= NumberOfEnclosures; ++NZ, d += NumberOfEnclosures + 1) {
            m = NZ - 1;
            Real64 D_d(0.0); // Local accumulator
            for (int MZ = 1; MZ <= NumberOfEnclosures; ++MZ, ++l, m += NumberOfEnclosures) {
                if (MZ == NZ) continue;
                D[l] = FractDifShortZtoZ[l] / (1.0 - FractDifShortZtoZ[l] * FractDifShortZtoZ[m]); // [ l ] == ( MZ, NZ ), [ m ] == ( NZ, MZ )
                D_d += FractDifShortZtoZ[m] * D[l];
            }
            D[d] += D_d; // [ d ] == ( NZ, NZ )
        }

        FractDifShortZtoZ = D;
        // added for CR 7999 & 7869
        assert(FractDifShortZtoZ.isize1() == NumberOfEnclosures);
        assert(FractDifShortZtoZ.isize2() == NumberOfEnclosures);
        l = 0u;
        for (int NZ = 1; NZ <= NumberOfEnclosures; ++NZ) {
            for (int MZ = 1; MZ <= NumberOfEnclosures; ++MZ, ++l) {
                if (MZ == NZ) continue;
                if (FractDifShortZtoZ[l] > 0.0) { // [ l ] == ( MZ, NZ )
                    RecDifShortFromZ(NZ) = true;
                    break;
                }
            }
        }

        //           Compute fractions for multiple zones.

        for (int IZ = 1; IZ <= NumberOfEnclosures; ++IZ) {
            if (!RecDifShortFromZ(IZ)) continue;

            for (int JZ = 1; JZ <= NumberOfEnclosures; ++JZ) {
                if (!RecDifShortFromZ(JZ)) continue;
                if (IZ == JZ) continue;
                if (D(IZ, JZ) == 0.0) continue;

                for (int KZ = 1; KZ <= NumberOfEnclosures; ++KZ) {
                    if (!RecDifShortFromZ(KZ)) continue;
                    if (IZ == KZ) continue;
                    if (JZ == KZ) continue;
                    if (D(JZ, KZ) == 0.0) continue;
                    FractDifShortZtoZ(IZ, KZ) += D(JZ, KZ) * D(IZ, JZ);

                    for (int LZ = 1; LZ <= NumberOfEnclosures; ++LZ) {
                        if (!RecDifShortFromZ(LZ)) continue;
                        if (IZ == LZ) continue;
                        if (JZ == LZ) continue;
                        if (KZ == LZ) continue;
                        if (D(KZ, LZ) == 0.0) continue;
                        FractDifShortZtoZ(IZ, LZ) += D(KZ, LZ) * D(JZ, KZ) * D(IZ, JZ);

                        for (int MZ = 1; MZ <= NumberOfEnclosures; ++MZ) {
                            if (!RecDifShortFromZ(MZ)) continue;
                            if (IZ == MZ) continue;
                            if (JZ == MZ) continue;
                            if (KZ == MZ) continue;
                            if (LZ == MZ) continue;
                            if (D(LZ, MZ) == 0.0) continue;
                            FractDifShortZtoZ(IZ, MZ) += D(LZ, MZ) * D(KZ, LZ) * D(JZ, KZ) * D(IZ, JZ);
                        } // MZ Loop

                    } // LZ Loop

                } // KZ Loop

            } // JZ Loop

        } // IZ Loop
    }

    void InitEMSControlledSurfaceProperties()
    {

        // SUBROUTINE INFORMATION:
        //       AUTHOR         B. Griffith
        //       DATE WRITTEN   April 2011
        //       MODIFIED       na
        //       RE-ENGINEERED  na

        // PURPOSE OF THIS SUBROUTINE:
        // initialize material and construction surface properties if being overriden by EMS

        // METHODOLOGY EMPLOYED:
        // update solar, thermal and visible absorptance values when actuated by EMS

        // REFERENCES:
        // na

        // USE STATEMENTS:
        // na

        // Locals
        // SUBROUTINE ARGUMENT DEFINITIONS:
        // na

        // SUBROUTINE PARAMETER DEFINITIONS:
        // na

        // INTERFACE BLOCK SPECIFICATIONS:
        // na

        // DERIVED TYPE DEFINITIONS:
        // na

        // SUBROUTINE LOCAL VARIABLE DECLARATIONS:
        static bool SurfPropOverridesPresent(false); // detect if EMS ever used for this and inits need to execute
        int MaterNum;                                // do loop counter over materials
        int ConstrNum;                               // do loop counter over constructions
        int TotLayers;                               // count of material layers in a construction
        int InsideMaterNum;                          // integer pointer for inside face's material layer
        int OutsideMaterNum;                         // integer pointer for outside face's material layer

        // first determine if anything needs to be done, once yes, then always init
        for (auto const &mat : dataMaterial.Material) {
            if ((mat.AbsorpSolarEMSOverrideOn) || (mat.AbsorpThermalEMSOverrideOn) || (mat.AbsorpVisibleEMSOverrideOn)) {
                SurfPropOverridesPresent = true;
                break;
            }
        }

        if (!SurfPropOverridesPresent) return; // quick return if nothing has ever needed to be done

        // first, loop over materials
        for (MaterNum = 1; MaterNum <= TotMaterials; ++MaterNum) {
            if (dataMaterial.Material(MaterNum).AbsorpSolarEMSOverrideOn) {
                dataMaterial.Material(MaterNum).AbsorpSolar = max(min(dataMaterial.Material(MaterNum).AbsorpSolarEMSOverride, 0.9999), 0.0001);
            } else {
                dataMaterial.Material(MaterNum).AbsorpSolar = dataMaterial.Material(MaterNum).AbsorpSolarInput;
            }
            if (dataMaterial.Material(MaterNum).AbsorpThermalEMSOverrideOn) {
                dataMaterial.Material(MaterNum).AbsorpThermal = max(min(dataMaterial.Material(MaterNum).AbsorpThermalEMSOverride, 0.9999), 0.0001);
            } else {
                dataMaterial.Material(MaterNum).AbsorpThermal = dataMaterial.Material(MaterNum).AbsorpThermalInput;
            }
            if (dataMaterial.Material(MaterNum).AbsorpVisibleEMSOverrideOn) {
                dataMaterial.Material(MaterNum).AbsorpVisible = max(min(dataMaterial.Material(MaterNum).AbsorpVisibleEMSOverride, 0.9999), 0.0001);
            } else {
                dataMaterial.Material(MaterNum).AbsorpVisible = dataMaterial.Material(MaterNum).AbsorpVisibleInput;
            }
        } // loop over materials

        // second, loop over constructions
        for (ConstrNum = 1; ConstrNum <= TotConstructs; ++ConstrNum) {
            if (dataConstruction.Construct(ConstrNum).TypeIsWindow) continue; // only override opaque constructions
            TotLayers = dataConstruction.Construct(ConstrNum).TotLayers;
            if (TotLayers == 0) continue; // error condition
            InsideMaterNum = dataConstruction.Construct(ConstrNum).LayerPoint(TotLayers);
            if (InsideMaterNum != 0) {
                dataConstruction.Construct(ConstrNum).InsideAbsorpVis = dataMaterial.Material(InsideMaterNum).AbsorpVisible;
                dataConstruction.Construct(ConstrNum).InsideAbsorpSolar = dataMaterial.Material(InsideMaterNum).AbsorpSolar;
                dataConstruction.Construct(ConstrNum).InsideAbsorpThermal = dataMaterial.Material(InsideMaterNum).AbsorpThermal;
            }

            OutsideMaterNum = dataConstruction.Construct(ConstrNum).LayerPoint(1);
            if (OutsideMaterNum != 0) {
                dataConstruction.Construct(ConstrNum).OutsideAbsorpVis = dataMaterial.Material(OutsideMaterNum).AbsorpVisible;
                dataConstruction.Construct(ConstrNum).OutsideAbsorpSolar = dataMaterial.Material(OutsideMaterNum).AbsorpSolar;
                dataConstruction.Construct(ConstrNum).OutsideAbsorpThermal = dataMaterial.Material(OutsideMaterNum).AbsorpThermal;
            }
        }
    }

    void InitEMSControlledConstructions()
    {

        // SUBROUTINE INFORMATION:
        //       AUTHOR         B. Griffith
        //       DATE WRITTEN   Jan 2012
        //       MODIFIED       na
        //       RE-ENGINEERED  na

        // PURPOSE OF THIS SUBROUTINE:
        // change construction on surface if overriden by EMS

        // METHODOLOGY EMPLOYED:
        // na

        // REFERENCES:
        // na

        // Using/Aliasing
        using DataRuntimeLanguage::EMSConstructActuatorChecked;
        using DataRuntimeLanguage::EMSConstructActuatorIsOkay;
        using General::TrimSigDigits;
        using HeatBalFiniteDiffManager::ConstructFD;

        // Locals
        // SUBROUTINE ARGUMENT DEFINITIONS:
        // na

        // SUBROUTINE PARAMETER DEFINITIONS:
        // na

        // INTERFACE BLOCK SPECIFICATIONS:
        // na

        // DERIVED TYPE DEFINITIONS:
        // na

        // SUBROUTINE LOCAL VARIABLE DECLARATIONS:
        static bool SurfConstructOverridesPresent(false); // detect if EMS ever used for this and inits need to execute

        if (std::any_of(Surface.begin(), Surface.end(), [](DataSurfaces::SurfaceData const &e) { return e.EMSConstructionOverrideON; }))
            SurfConstructOverridesPresent = true;

        if (!SurfConstructOverridesPresent) return;

        for (int SurfNum = 1; SurfNum <= TotSurfaces; ++SurfNum) {

            if (Surface(SurfNum).EMSConstructionOverrideON && (Surface(SurfNum).EMSConstructionOverrideValue > 0)) {

                if (Construct(Surface(SurfNum).EMSConstructionOverrideValue).TypeIsWindow) { // okay, allways allow windows
                    EMSConstructActuatorChecked(Surface(SurfNum).EMSConstructionOverrideValue, SurfNum) = true;
                    EMSConstructActuatorIsOkay(Surface(SurfNum).EMSConstructionOverrideValue, SurfNum) = true;
                }

                if ((EMSConstructActuatorChecked(Surface(SurfNum).EMSConstructionOverrideValue, SurfNum)) &&
                    (EMSConstructActuatorIsOkay(Surface(SurfNum).EMSConstructionOverrideValue, SurfNum))) {

                    Surface(SurfNum).Construction = Surface(SurfNum).EMSConstructionOverrideValue;
                    dataConstruction.Construct(Surface(SurfNum).Construction).IsUsed = true;

                } else { // have not checked yet or is not okay, so see if we need to warn about incompatible
                    if (!EMSConstructActuatorChecked(Surface(SurfNum).EMSConstructionOverrideValue, SurfNum)) {
                        // check if constructions appear compatible

<<<<<<< HEAD
                        if (dataConstruction.Construct(Surface(SurfNum).EMSConstructionOverrideValue).TypeIsWindow) { // okay, allways allow windows
                            EMSConstructActuatorChecked(Surface(SurfNum).EMSConstructionOverrideValue, SurfNum) = true;
                            EMSConstructActuatorIsOkay(Surface(SurfNum).EMSConstructionOverrideValue, SurfNum) = true;

                        } else if (Surface(SurfNum).HeatTransferAlgorithm == HeatTransferModel_CTF ||
=======
                        if (Surface(SurfNum).HeatTransferAlgorithm == HeatTransferModel_CTF ||
>>>>>>> 09106050
                                   Surface(SurfNum).HeatTransferAlgorithm == HeatTransferModel_EMPD) {
                            // compare old construction to new construction and see if terms match
                            // set as okay and turn false if find a big problem
                            EMSConstructActuatorIsOkay(Surface(SurfNum).EMSConstructionOverrideValue, SurfNum) = true;
                            EMSConstructActuatorChecked(Surface(SurfNum).EMSConstructionOverrideValue, SurfNum) = true;
                            if (dataConstruction.Construct(Surface(SurfNum).Construction).NumHistories !=
                                dataConstruction.Construct(Surface(SurfNum).EMSConstructionOverrideValue).NumHistories) {
                                // thow warning, but allow
                                ShowWarningError("InitEMSControlledConstructions: EMS Construction State Actuator may be unrealistic, incompatible "
                                                 "CTF timescales are being used.");
                                ShowContinueError("Construction named = " + dataConstruction.Construct(Surface(SurfNum).Construction).Name +
                                                  " has CTF timesteps = " + TrimSigDigits(dataConstruction.Construct(Surface(SurfNum).Construction).NumHistories));
                                ShowContinueError(
                                    "While construction named = " + dataConstruction.Construct(Surface(SurfNum).EMSConstructionOverrideValue).Name +
                                    " has CTF timesteps = " + TrimSigDigits(dataConstruction.Construct(Surface(SurfNum).EMSConstructionOverrideValue).NumHistories));
                                ShowContinueError("Transient heat transfer modeling may not be valid for surface name = " + Surface(SurfNum).Name +
                                                  ", and the simulation continues");
                            }
                            if (dataConstruction.Construct(Surface(SurfNum).Construction).NumCTFTerms !=
                                dataConstruction.Construct(Surface(SurfNum).EMSConstructionOverrideValue).NumCTFTerms) {
                                // thow warning, but allow
                                ShowWarningError("InitEMSControlledConstructions: EMS Construction State Actuator may be unrealistic, incompatible "
                                                 "CTF terms are being used.");
                                ShowContinueError(
                                    "Construction named = " + dataConstruction.Construct(Surface(SurfNum).Construction).Name +
                                    " has number of CTF terms = " + TrimSigDigits(dataConstruction.Construct(Surface(SurfNum).Construction).NumCTFTerms));
                                ShowContinueError("While construction named = " + dataConstruction.Construct(Surface(SurfNum).EMSConstructionOverrideValue).Name +
                                                  " has number of CTF terms = " +
                                                  TrimSigDigits(dataConstruction.Construct(Surface(SurfNum).EMSConstructionOverrideValue).NumCTFTerms));
                                ShowContinueError(
                                    "The actuator is allowed but the transient heat transfer modeling may not be valid for surface name = " +
                                    Surface(SurfNum).Name + ", and the simulation continues");
                            }

                            if (dataConstruction.Construct(Surface(SurfNum).Construction).SourceSinkPresent) {
                                if (!dataConstruction.Construct(Surface(SurfNum).EMSConstructionOverrideValue).SourceSinkPresent) {
                                    // thow warning, and do not allow
                                    ShowSevereError("InitEMSControlledConstructions: EMS Construction State Actuator not valid.");
                                    ShowContinueError("Construction named = " + dataConstruction.Construct(Surface(SurfNum).Construction).Name +
                                                      " has internal source/sink");
                                    ShowContinueError("While construction named = " + dataConstruction.Construct(Surface(SurfNum).EMSConstructionOverrideValue).Name +
                                                      " is not an internal source/sink construction");
                                    ShowContinueError("This actuator is not allowed for surface name = " + Surface(SurfNum).Name +
                                                      ", and the simulation continues without the override");

                                    EMSConstructActuatorIsOkay(Surface(SurfNum).EMSConstructionOverrideValue, SurfNum) = false;
                                }
                            }

                            if (EMSConstructActuatorIsOkay(Surface(SurfNum).EMSConstructionOverrideValue, SurfNum)) {
                                Surface(SurfNum).Construction = Surface(SurfNum).EMSConstructionOverrideValue;
                            }

                        } else if (Surface(SurfNum).HeatTransferAlgorithm == HeatTransferModel_CondFD) {
                            EMSConstructActuatorIsOkay(Surface(SurfNum).EMSConstructionOverrideValue, SurfNum) = true;
                            EMSConstructActuatorChecked(Surface(SurfNum).EMSConstructionOverrideValue, SurfNum) = true;
                            if (ConstructFD(Surface(SurfNum).Construction).TotNodes !=
                                ConstructFD(Surface(SurfNum).EMSConstructionOverrideValue).TotNodes) {
                                // thow warning, and do not allow
                                ShowSevereError("InitEMSControlledConstructions: EMS Construction State Actuator not valid.");
                                ShowContinueError(
                                    "Construction named = " + dataConstruction.Construct(Surface(SurfNum).Construction).Name +
                                    " has number of finite difference nodes =" + TrimSigDigits(ConstructFD(Surface(SurfNum).Construction).TotNodes));
                                ShowContinueError("While construction named = " + dataConstruction.Construct(Surface(SurfNum).EMSConstructionOverrideValue).Name +
                                                  "has number of finite difference nodes =" +
                                                  TrimSigDigits(ConstructFD(Surface(SurfNum).EMSConstructionOverrideValue).TotNodes));
                                ShowContinueError("This actuator is not allowed for surface name = " + Surface(SurfNum).Name +
                                                  ", and the simulation continues without the override");

                                EMSConstructActuatorIsOkay(Surface(SurfNum).EMSConstructionOverrideValue, SurfNum) = false;
                            }

                            if (dataConstruction.Construct(Surface(SurfNum).Construction).SourceSinkPresent) {
                                if (!dataConstruction.Construct(Surface(SurfNum).EMSConstructionOverrideValue).SourceSinkPresent) {
                                    // thow warning, and do not allow
                                    ShowSevereError("InitEMSControlledConstructions: EMS Construction State Actuator not valid.");
                                    ShowContinueError("Construction named = " + dataConstruction.Construct(Surface(SurfNum).Construction).Name +
                                                      " has internal source/sink");
                                    ShowContinueError("While construction named = " + dataConstruction.Construct(Surface(SurfNum).EMSConstructionOverrideValue).Name +
                                                      " is not an internal source/sink construction");
                                    ShowContinueError("This actuator is not allowed for surface name = " + Surface(SurfNum).Name +
                                                      ", and the simulation continues without the override");

                                    EMSConstructActuatorIsOkay(Surface(SurfNum).EMSConstructionOverrideValue, SurfNum) = false;
                                }
                            }

                            if (EMSConstructActuatorIsOkay(Surface(SurfNum).EMSConstructionOverrideValue, SurfNum)) {
                                Surface(SurfNum).Construction = Surface(SurfNum).EMSConstructionOverrideValue;
                            }

                        } else if (Surface(SurfNum).HeatTransferAlgorithm == HeatTransferModel_HAMT) { // don't allow
                            ShowSevereError("InitEMSControlledConstructions: EMS Construction State Actuator not available with Heat transfer "
                                            "algorithm CombinedHeatAndMoistureFiniteElement.");
                            ShowContinueError("This actuator is not allowed for surface name = " + Surface(SurfNum).Name +
                                              ", and the simulation continues without the override");
                            EMSConstructActuatorChecked(Surface(SurfNum).EMSConstructionOverrideValue, SurfNum) = true;
                            EMSConstructActuatorIsOkay(Surface(SurfNum).EMSConstructionOverrideValue, SurfNum) = false;

                        } else if (Surface(SurfNum).HeatTransferAlgorithm == HeatTransferModel_Kiva) { // don't allow
                            ShowSevereError("InitEMSControlledConstructions: EMS Construction State Actuator not available for Surfaces with "
                                            "Foundation Outside Boundary Condition.");
                            ShowContinueError("This actuator is not allowed for surface name = " + Surface(SurfNum).Name +
                                              ", and the simulation continues without the override");
                            EMSConstructActuatorChecked(Surface(SurfNum).EMSConstructionOverrideValue, SurfNum) = true;
                            EMSConstructActuatorIsOkay(Surface(SurfNum).EMSConstructionOverrideValue, SurfNum) = false;
                        }

                    } else {
                        // do nothing, has been checked and is not okay with single warning already issued.
                    }
                }
            } else {
                Surface(SurfNum).Construction = Surface(SurfNum).ConstructionStoredInputValue;
            }
        }
    }

    // End Initialization Section of the Module
    //******************************************************************************

    // Begin Algorithm Section of the Module
    //******************************************************************************

    // Beginning of Record Keeping subroutines for the HB Module
    // *****************************************************************************

    void UpdateFinalSurfaceHeatBalance(ChilledCeilingPanelSimpleData &dataChilledCeilingPanelSimple,
                                       ZoneTempPredictorCorrectorData &dataZoneTempPredictorCorrector)
    {

        // SUBROUTINE INFORMATION:
        //       AUTHOR         Rick Strand
        //       DATE WRITTEN   December 2000
        //       MODIFIED       na
        //       RE-ENGINEERED  na

        // PURPOSE OF THIS SUBROUTINE:
        // If a radiant system is present and was on for part of the time step,
        // then we probably need to make yet another pass through the heat balance.
        // This is necessary because the heat source/sink to the surface that is
        // the radiant system may have varied during the system time steps.

        // METHODOLOGY EMPLOYED:
        // First, determine whether or not the radiant system was running.  If
        // any of the Qsource terms are non-zero, then it was running.  Then,
        // update the current source terms with the "average" value calculated
        // by the radiant system algorithm.  This requires the "USE" of the
        // radiant algorithm module.  Finally, using this source value, redo
        // the inside and outside heat balances.

        // REFERENCES:
        // na

        // Using/Aliasing
        using CoolingPanelSimple::UpdateCoolingPanelSourceValAvg;
        using ElectricBaseboardRadiator::UpdateBBElecRadSourceValAvg;
        using HighTempRadiantSystem::UpdateHTRadSourceValAvg;
        using HWBaseboardRadiator::UpdateBBRadSourceValAvg;
        using LowTempRadiantSystem::UpdateRadSysSourceValAvg;
        using SteamBaseboardRadiator::UpdateBBSteamRadSourceValAvg;
        using SwimmingPool::UpdatePoolSourceValAvg;

        // Locals
        // SUBROUTINE ARGUMENT DEFINITIONS:
        // na

        // SUBROUTINE PARAMETER DEFINITIONS:
        // na

        // INTERFACE BLOCK SPECIFICATIONS:
        // na

        // DERIVED TYPE DEFINITIONS:
        // na

        // SUBROUTINE LOCAL VARIABLE DECLARATIONS:
        bool LowTempRadSysOn;     // .TRUE. if a low temperature radiant system is running
        bool HighTempRadSysOn;    // .TRUE. if a high temperature radiant system is running
        bool HWBaseboardSysOn;    // .TRUE. if a water baseboard heater is running
        bool SteamBaseboardSysOn; // .TRUE. if a steam baseboard heater is running
        bool ElecBaseboardSysOn;  // .TRUE. if a steam baseboard heater is running
        bool CoolingPanelSysOn;   // true if a simple cooling panel is running
        bool SwimmingPoolOn;      // true if a pool is present (running)

        // FLOW:
        UpdateRadSysSourceValAvg(LowTempRadSysOn);
        UpdateHTRadSourceValAvg(HighTempRadSysOn);
        UpdateBBRadSourceValAvg(HWBaseboardSysOn);
        UpdateBBSteamRadSourceValAvg(SteamBaseboardSysOn);
        UpdateBBElecRadSourceValAvg(ElecBaseboardSysOn);
        UpdateCoolingPanelSourceValAvg(dataChilledCeilingPanelSimple, CoolingPanelSysOn);
        UpdatePoolSourceValAvg(SwimmingPoolOn);

        if (LowTempRadSysOn || HighTempRadSysOn || HWBaseboardSysOn || SteamBaseboardSysOn || ElecBaseboardSysOn || CoolingPanelSysOn ||
            SwimmingPoolOn) {
            // Solve the zone heat balance 'Detailed' solution
            // Call the outside and inside surface heat balances
            CalcHeatBalanceOutsideSurf();
            CalcHeatBalanceInsideSurf(dataZoneTempPredictorCorrector);
        }
    }

    void UpdateThermalHistories()
    {

        // SUBROUTINE INFORMATION:
        //       AUTHOR         Russ Taylor
        //       DATE WRITTEN   June 1990
        //       MODIFIED       na
        //       RE-ENGINEERED  Mar98 (RKS)

        // PURPOSE OF THIS SUBROUTINE:
        // This subroutine updates and shifts the thermal and flux histories.

        // METHODOLOGY EMPLOYED:
        // If a surface runs on the user selected subhourly time step, then the
        // history terms for the temperatures and fluxes must simply be updated
        // and shifted.  However, if the surface runs at a different (longer) time
        // step, then the "master" history series is used for the interpolated
        // update scheme.

        // REFERENCES:
        // (I)BLAST legacy routine UTHRMH
        // Taylor et.al., Impact of Simultaneous Simulation of Buildings and
        // Mechanical Systems in Heat Balance Based Energy Analysis Programs
        // on System Response and Control, Building Simulation '91, IBPSA, Nice, France.

        // USE STATEMENTS:
        // na

        // Locals
        // SUBROUTINE PARAMETER DEFINITIONS:
        // na

        // INTERFACE BLOCK SPECIFICATIONS:
        // na

        // DERIVED TYPE DEFINITIONS:
        // na

        // SUBROUTINE LOCAL VARIABLE DECLARATIONS:
        int HistTermNum; // DO loop counter for history terms
        int SideNum;     // DO loop counter for surfaces sides (inside, outside)
        int SurfNum;     // Surface number DO loop counter

        static Array1D<Real64> QExt1;    // Heat flux at the exterior surface during first time step/series
        static Array1D<Real64> QInt1;    // Heat flux at the interior surface during first time step/series
        static Array1D<Real64> TempInt1; // Temperature of interior surface during first time step/series
        static Array1D<Real64> TempExt1; // Temperature of exterior surface during first time step/series
        static Array1D<Real64> Qsrc1;    // Heat source/sink (during first time step/series)
        static Array1D<Real64> Tsrc1;    // Temperature at source/sink (during first time step/series)
        static Array1D<Real64> Tuser1;   // Temperature at the user specified location (during first time step/series)
        static Array1D<Real64> SumTime;  // Amount of time that has elapsed from start of master history to
        // the current time step

        // FLOW:

        // Tuned Assure safe to use shared linear indexing below
        assert(equal_dimensions(TH, THM));
        assert(equal_dimensions(TH, QH));
        assert(equal_dimensions(TH, QHM));
        if (AnyConstructInternalSourceInInput) {
            assert(equal_dimensions(TsrcHist, QsrcHist));
            assert(equal_dimensions(TsrcHist, TsrcHistM));
            assert(equal_dimensions(TsrcHistM, QsrcHistM));
            assert(equal_dimensions(TuserHist, QsrcHist));
            assert(equal_dimensions(TuserHist, TuserHistM));
            assert(equal_dimensions(TuserHistM, QsrcHistM));
        }

        if (UpdateThermalHistoriesFirstTimeFlag) {
            QExt1.dimension(TotSurfaces, 0.0);
            QInt1.dimension(TotSurfaces, 0.0);
            TempInt1.dimension(TotSurfaces, 0.0);
            TempExt1.dimension(TotSurfaces, 0.0);
            SumTime.dimension(TotSurfaces, 0.0);
            if (AnyConstructInternalSourceInInput) {
                Qsrc1.dimension(TotSurfaces, 0.0);
                Tsrc1.dimension(TotSurfaces, 0.0);
                Tuser1.dimension(TotSurfaces, 0.0);
            }
            UpdateThermalHistoriesFirstTimeFlag = false;
        }

        auto const l111(TH.index(1, 1, 1));
        auto const l211(TH.index(2, 1, 1));
        auto l11(l111);
        auto l21(l211);
        for (SurfNum = 1; SurfNum <= TotSurfaces;
             ++SurfNum, ++l11, ++l21) { // Loop through all (heat transfer) surfaces...  [ l11 ] = ( 1, 1, SurfNum ), [ l21 ] = ( 2, 1, SurfNum )
            auto const &surface(Surface(SurfNum));

            if (surface.Class == SurfaceClass_Window || !surface.HeatTransSurf) continue;

            if ((surface.HeatTransferAlgorithm != HeatTransferModel_CTF) && (surface.HeatTransferAlgorithm != HeatTransferModel_EMPD)) continue;

            int const ConstrNum(surface.Construction);
            auto const &construct(dataConstruction.Construct(ConstrNum));

            if (construct.NumCTFTerms == 0) continue; // Skip surfaces with no history terms

            // Sign convention for the various terms in the following two equations
            // is based on the form of the Conduction Transfer Function equation
            // given by:
            // Qin,now  = (Sum of)(Y Tout) - (Sum of)(Z Tin) + (Sum of)(F Qin,old) + (Sum of)(V Qsrc)
            // Qout,now = (Sum of)(X Tout) - (Sum of)(Y Tin) + (Sum of)(F Qout,old) + (Sum of)(W Qsrc)
            // In both equations, flux is positive from outside to inside.  The V and W terms are for radiant systems only.

            // Set current inside flux:
            Real64 const QH_12 = QH[l21] = TH[l11] * construct.CTFCross(0) - TempSurfIn(SurfNum) * construct.CTFInside(0) +
                                           CTFConstInPart(SurfNum); // Heat source/sink term for radiant systems
            if (surface.Class == SurfaceClass_Floor || surface.Class == SurfaceClass_Wall || surface.Class == SurfaceClass_IntMass ||
                surface.Class == SurfaceClass_Roof || surface.Class == SurfaceClass_Door) {
                if (construct.SourceSinkPresent) {
                    Real64 const QH_12s = QH[l21] = QH_12 + QsrcHist(SurfNum, 1) * construct.CTFSourceIn(0);
                    OpaqSurfInsFaceConduction(SurfNum) = surface.Area * QH_12s;
                    OpaqSurfInsFaceConductionFlux(SurfNum) = QH_12s;
                } else {
                    OpaqSurfInsFaceConduction(SurfNum) = surface.Area * QH_12;
                    OpaqSurfInsFaceConductionFlux(SurfNum) = QH_12; // CR 8901
                }
                //      IF (Surface(SurfNum)%Class/=SurfaceClass_IntMass)  &
                //      ZoneOpaqSurfInsFaceCond(Surface(SurfNum)%Zone) = ZoneOpaqSurfInsFaceCond(Surface(SurfNum)%Zone) + &
                //              OpaqSurfInsFaceConduction(SurfNum)
                OpaqSurfInsFaceCondGainRep(SurfNum) = 0.0;
                OpaqSurfInsFaceCondLossRep(SurfNum) = 0.0;
                if (OpaqSurfInsFaceConduction(SurfNum) >= 0.0) {
                    OpaqSurfInsFaceCondGainRep(SurfNum) = OpaqSurfInsFaceConduction(SurfNum);
                } else {
                    OpaqSurfInsFaceCondLossRep(SurfNum) = -OpaqSurfInsFaceConduction(SurfNum);
                }
            }

            // Update the temperature at the source/sink location (if one is present)
            if (construct.SourceSinkPresent) {
                TempSource(SurfNum) = TsrcHist(SurfNum, 1) = TH[l11] * construct.CTFTSourceOut(0) + TempSurfIn(SurfNum) * construct.CTFTSourceIn(0) +
                                                             QsrcHist(SurfNum, 1) * construct.CTFTSourceQ(0) + CTFTsrcConstPart(SurfNum);
                TempUserLoc(SurfNum) = TuserHist(SurfNum, 1) = TH[l11] * construct.CTFTUserOut(0) + TempSurfIn(SurfNum) * construct.CTFTUserIn(0) +
                                                               QsrcHist(SurfNum, 1) * construct.CTFTUserSource(0) + CTFTuserConstPart(SurfNum);
            }

            if (surface.ExtBoundCond > 0) continue; // Don't need to evaluate outside for partitions

            // Set current outside flux:
            if (construct.SourceSinkPresent) {
                QH[l11] = TH[l11] * construct.CTFOutside(0) - TempSurfIn(SurfNum) * construct.CTFCross(0) +
                          QsrcHist(SurfNum, 1) * construct.CTFSourceOut(0) + CTFConstOutPart(SurfNum); // Heat source/sink term for radiant systems
            } else {
                QH[l11] = TH[l11] * construct.CTFOutside(0) - TempSurfIn(SurfNum) * construct.CTFCross(0) + CTFConstOutPart(SurfNum);
            }
            if (surface.Class == SurfaceClass_Floor || surface.Class == SurfaceClass_Wall || surface.Class == SurfaceClass_IntMass ||
                surface.Class == SurfaceClass_Roof || surface.Class == SurfaceClass_Door) {
                OpaqSurfOutsideFaceConductionFlux(SurfNum) = -QH[l11]; // switch sign for balance at outside face
                OpaqSurfOutsideFaceConduction(SurfNum) = surface.Area * OpaqSurfOutsideFaceConductionFlux(SurfNum);
            }

        } // ...end of loop over all (heat transfer) surfaces...

        l11 = l111;
        l21 = l211;
        for (SurfNum = 1; SurfNum <= TotSurfaces;
             ++SurfNum, ++l11, ++l21) { // Loop through all (heat transfer) surfaces...  [ l11 ] = ( 1, 1, SurfNum ), [ l21 ] = ( 2, 1, SurfNum )
            auto const &surface(Surface(SurfNum));

            if (surface.Class == SurfaceClass_Window || !surface.HeatTransSurf) continue;
            if ((surface.HeatTransferAlgorithm != HeatTransferModel_CTF) && (surface.HeatTransferAlgorithm != HeatTransferModel_EMPD) &&
                (surface.HeatTransferAlgorithm != HeatTransferModel_TDD))
                continue;
            if (SUMH(SurfNum) == 0) { // First time step in a block for a surface, update arrays
                TempExt1(SurfNum) = TH[l11];
                TempInt1(SurfNum) = TempSurfIn(SurfNum);
                QExt1(SurfNum) = QH[l11];
                QInt1(SurfNum) = QH[l21];
                if (AnyConstructInternalSourceInInput) {
                    Tsrc1(SurfNum) = TsrcHist(SurfNum, 1);
                    Tuser1(SurfNum) = TuserHist(SurfNum, 1);
                    Qsrc1(SurfNum) = QsrcHist(SurfNum, 1);
                }
            }

        } // ...end of loop over all (heat transfer) surfaces...

        // SHIFT TEMPERATURE AND FLUX HISTORIES:
        // SHIFT AIR TEMP AND FLUX SHIFT VALUES WHEN AT BOTTOM OF ARRAY SPACE.
        for (SurfNum = 1; SurfNum <= TotSurfaces; ++SurfNum) { // Loop through all (heat transfer) surfaces...
            auto const &surface(Surface(SurfNum));

            if (surface.Class == SurfaceClass_Window || surface.Class == SurfaceClass_TDD_Dome || !surface.HeatTransSurf) continue;
            if ((surface.HeatTransferAlgorithm != HeatTransferModel_CTF) && (surface.HeatTransferAlgorithm != HeatTransferModel_EMPD) &&
                (surface.HeatTransferAlgorithm != HeatTransferModel_TDD))
                continue;

            int const ConstrNum(surface.Construction);
            auto const &construct(dataConstruction.Construct(ConstrNum));

            ++SUMH(SurfNum);
            SumTime(SurfNum) = double(SUMH(SurfNum)) * TimeStepZone;

            if (SUMH(SurfNum) == construct.NumHistories) {

                SUMH(SurfNum) = 0;

                if (construct.NumCTFTerms > 1) {
                    int const numCTFTerms(construct.NumCTFTerms);
                    for (SideNum = 1; SideNum <= 2; ++SideNum) { // Tuned Index order switched for cache friendliness
                        auto l(THM.index(SideNum, numCTFTerms, SurfNum));
                        auto const li(THM.size3());
                        auto l1(l + li);
                        for (HistTermNum = numCTFTerms + 1; HistTermNum >= 3; --HistTermNum, l1 = l, l -= li) { // Tuned Linear indexing
                            // TH( SideNum, HistTermNum, SurfNum ) = THM( SideNum, HistTermNum, SurfNum ) = THM( SideNum, HistTermNum - 1, SurfNum );
                            // QH( SideNum, HistTermNum, SurfNum ) = QHM( SideNum, HistTermNum, SurfNum ) = QHM( SideNum, HistTermNum - 1, SurfNum );
                            TH[l1] = THM[l1] = THM[l];
                            QH[l1] = QHM[l1] = QHM[l];
                        }
                    }
                    if (construct.SourceSinkPresent) {
                        auto m(TsrcHistM.index(SurfNum, numCTFTerms));
                        auto m1(m + 1);
                        for (HistTermNum = numCTFTerms + 1; HistTermNum >= 3; --HistTermNum, --m, --m1) { // Tuned Linear indexing
                            // TsrcHist( SurfNum, HistTerm ) = TsrcHistM( SurfNum, HHistTerm ) = TsrcHistM( SurfNum, HistTermNum - 1 );
                            // QsrcHist( SurfNum, HistTerm ) = QsrcHistM( SurfNum, HHistTerm ) = QsrcHistM( SurfNum, HistTermNum - 1 );
                            TsrcHist[m1] = TsrcHistM[m1] = TsrcHistM[m];
                            QsrcHist[m1] = QsrcHistM[m1] = QsrcHistM[m];
                            TuserHist[m1] = TuserHistM[m1] = TuserHistM[m];
                        }
                    }
                }

                // Tuned Linear indexing
                // THM( 1, 2, SurfNum ) = TempExt1( SurfNum );
                // THM( 2, 2, SurfNum ) = TempInt1( SurfNum );
                // TsrcHistM( SurfNum, 2 ) = Tsrc1( SurfNum );
                // QHM( 1, 2, SurfNum ) = QExt1( SurfNum );
                // QHM( 2, 2, SurfNum ) = QInt1( SurfNum );
                // QsrcHistM( SurfNum, 2 ) = Qsrc1( SurfNum );
                //
                // TH( 1, 2, SurfNum ) = THM( 1, 2, SurfNum );
                // TH( 2, 2, SurfNum ) = THM( 2, 2, SurfNum );
                // TsrcHist( SurfNum, 2 ) = TsrcHistM( SurfNum, 2 );
                // QH( 1, 2, SurfNum ) = QHM( 1, 2, SurfNum );
                // QH( 2, 2, SurfNum ) = QHM( 2, 2, SurfNum );
                // QsrcHist( SurfNum, 2 ) = QsrcHistM( SurfNum, 2 );

                auto const l21(TH.index(1, 2, SurfNum)); // Linear index
                auto const l22(TH.index(2, 2, SurfNum)); // Linear index
                THM[l21] = TempExt1(SurfNum);
                THM[l22] = TempInt1(SurfNum);
                QHM[l21] = QExt1(SurfNum);
                QHM[l22] = QInt1(SurfNum);

                TH[l21] = THM[l21];
                TH[l22] = THM(2, 2, SurfNum);
                QH[l21] = QHM[l21];
                QH[l22] = QHM(2, 2, SurfNum);

                if (construct.SourceSinkPresent) {
                    TsrcHistM(SurfNum, 2) = Tsrc1(SurfNum);
                    TuserHistM(SurfNum, 2) = Tuser1(SurfNum);
                    QsrcHistM(SurfNum, 2) = Qsrc1(SurfNum);
                    TsrcHist(SurfNum, 2) = TsrcHistM(SurfNum, 2);
                    TuserHist(SurfNum, 2) = TuserHistM(SurfNum, 2);
                    QsrcHist(SurfNum, 2) = QsrcHistM(SurfNum, 2);
                }

            } else {

                Real64 const sum_steps(SumTime(SurfNum) / construct.CTFTimeStep);
                if (construct.NumCTFTerms > 1) {
                    int const numCTFTerms(construct.NumCTFTerms);
                    for (SideNum = 1; SideNum <= 2; ++SideNum) { // Tuned Index order switched for cache friendliness
                        auto l(THM.index(SideNum, numCTFTerms, SurfNum));
                        auto const s3(THM.size3());
                        auto l1(l + s3);
                        for (HistTermNum = numCTFTerms + 1; HistTermNum >= 3; --HistTermNum, l1 = l, l -= s3) { // Tuned Linear indexing
                            // Real64 const THM_l1( THM( SideNum, HistTermNum, SurfNum ) );
                            // TH( SideNum, HistTermNum, SurfNum ) = THM_l1 - ( THM_l1 - THM( SideNum, HistTermNum - 1, SurfNum ) ) * sum_steps;
                            // Real64 const QHM_l1( QHM( SideNum, HistTermNum, SurfNum ) );
                            // QH( SideNum, HistTermNum, SurfNum ) = QHM_l1 - ( QHM_l1 - QHM( SideNum, HistTermNum - 1, SurfNum ) ) * sum_steps;
                            Real64 const THM_l1(THM[l1]);
                            TH[l1] = THM_l1 - (THM_l1 - THM[l]) * sum_steps;
                            Real64 const QHM_l1(QHM[l1]);
                            QH[l1] = QHM_l1 - (QHM_l1 - QHM[l]) * sum_steps;
                        }
                    }
                    if (construct.SourceSinkPresent) {
                        auto m(TsrcHistM.index(SurfNum, numCTFTerms));
                        auto m1(m + 1);
                        for (HistTermNum = numCTFTerms + 1; HistTermNum >= 3; --HistTermNum, --m, --m1) { // Tuned Linear indexing [ l ] == ()
                            // Real64 const TsrcHistM_elem( TsrcHistM( SurfNum, HistTermNum ) );
                            // TsrcHist( SurfNum, HistTermNum ) = TsrcHistM_elem - ( TsrcHistM_elem - TsrcHistM( SurfNum, HistTermNum - 1 ) ) *
                            // sum_steps;  Real64 const QsrcHistM_elem( QsrcHistM( SurfNum, HistTermNum ) );  QsrcHist( SurfNum, HistTermNum ) =
                            // QsrcHistM_elem - ( QsrcHistM_elem - QsrcHistM( SurfNum, HistTermNum - 1 ) ) * sum_steps;
                            Real64 const TsrcHistM_m1(TsrcHistM[m1]);
                            TsrcHist[m1] = TsrcHistM_m1 - (TsrcHistM_m1 - TsrcHistM[m]) * sum_steps;
                            Real64 const QsrcHistM_m1(QsrcHistM[m1]);
                            QsrcHist[m1] = QsrcHistM_m1 - (QsrcHistM_m1 - QsrcHistM[m]) * sum_steps;
                            Real64 const TuserHistM_m1(TuserHistM[m1]);
                            TuserHist[m1] = TuserHistM_m1 - (TuserHistM_m1 - TuserHistM[m]) * sum_steps;
                        }
                    }
                }

                // Tuned Linear indexing
                // TH( 1, 2, SurfNum ) = THM( 1, 2, SurfNum ) - ( THM( 1, 2, SurfNum ) - TempExt1( SurfNum ) ) * sum_steps;
                // TH( 2, 2, SurfNum ) = THM( 2, 2, SurfNum ) - ( THM( 2, 2, SurfNum ) - TempInt1( SurfNum ) ) * sum_steps;
                // QH( 1, 2, SurfNum ) = QHM( 1, 2, SurfNum ) - ( QHM( 1, 2, SurfNum ) - QExt1( SurfNum ) ) * sum_steps;
                // QH( 2, 2, SurfNum ) = QHM( 2, 2, SurfNum ) - ( QHM( 2, 2, SurfNum ) - QInt1( SurfNum ) ) * sum_steps;

                auto const l21(TH.index(1, 2, SurfNum)); // Linear index
                auto const l22(TH.index(2, 2, SurfNum)); // Linear index
                TH[l21] = THM[l21] - (THM[l21] - TempExt1(SurfNum)) * sum_steps;
                TH[l22] = THM[l22] - (THM[l22] - TempInt1(SurfNum)) * sum_steps;
                QH[l21] = QHM[l21] - (QHM[l21] - QExt1(SurfNum)) * sum_steps;
                QH[l22] = QHM[l22] - (QHM[l22] - QInt1(SurfNum)) * sum_steps;

                // Tuned Linear indexing
                // TsrcHist( SurfNum, 2 ) = TsrcHistM( SurfNum, 2 ) - ( TsrcHistM( SurfNum, 2 ) - Tsrc1( SurfNum ) ) * sum_steps;
                // QsrcHist( SurfNum, 2 ) = QsrcHistM( SurfNum, 2 ) - ( QsrcHistM( SurfNum, 2 ) - Qsrc1( SurfNum ) ) * sum_steps;

                if (construct.SourceSinkPresent) {
                    auto const l2(TsrcHist.index(SurfNum, 2));
                    TsrcHist[l2] = TsrcHistM[l2] - (TsrcHistM[l2] - Tsrc1(SurfNum)) * sum_steps;
                    QsrcHist[l2] = QsrcHistM[l2] - (QsrcHistM[l2] - Qsrc1(SurfNum)) * sum_steps;
                    TuserHist[l2] = TuserHistM[l2] - (TuserHistM[l2] - Tuser1(SurfNum)) * sum_steps;
                }
            }

        } // ...end of loop over all (heat transfer) surfaces
    }

    void CalculateZoneMRT(Optional_int_const ZoneToResimulate) // if passed in, then only calculate surfaces that have this zone
    {

        // SUBROUTINE INFORMATION:
        //       AUTHOR         Rick Strand
        //       DATE WRITTEN   November 2000
        //       MODIFIED       na
        //       RE-ENGINEERED  na

        // PURPOSE OF THIS SUBROUTINE:
        // Calculates the current zone MRT for thermal comfort and radiation
        // calculation purposes.

        // METHODOLOGY EMPLOYED:
        // If you have to ask...

        // REFERENCES:
        // na

        // USE STATEMENTS:
        // na

        // Locals
        // SUBROUTINE ARGUMENT DEFINITIONS:

        // SUBROUTINE PARAMETER DEFINITIONS:
        // na

        // INTERFACE BLOCK SPECIFICATIONS:
        // na

        // DERIVED TYPE DEFINITIONS:
        // na

        // SUBROUTINE LOCAL VARIABLE DECLARATIONS:

        Real64 SumAET;                    // Intermediate calculational variable (area*emissivity*T) sum
        static Array1D<Real64> SurfaceAE; // Product of area and emissivity for each surface
        int SurfNum;                      // Surface number
        static Array1D<Real64> ZoneAESum; // Sum of area times emissivity for all zone surfaces
        int ZoneNum;                      // Zone number

        // FLOW:
        if (CalculateZoneMRTfirstTime) {
            SurfaceAE.allocate(TotSurfaces);
            ZoneAESum.allocate(NumOfZones);
            SurfaceAE = 0.0;
            ZoneAESum = 0.0;
            for (SurfNum = 1; SurfNum <= TotSurfaces; ++SurfNum) {
                if (Surface(SurfNum).HeatTransSurf) {
                    SurfaceAE(SurfNum) = Surface(SurfNum).Area * dataConstruction.Construct(Surface(SurfNum).Construction).InsideAbsorpThermal;
                    ZoneNum = Surface(SurfNum).Zone;
                    if (ZoneNum > 0) ZoneAESum(ZoneNum) += SurfaceAE(SurfNum);
                }
            }
        }

        for (ZoneNum = 1; ZoneNum <= NumOfZones; ++ZoneNum) {
            if (present(ZoneToResimulate) && (ZoneNum != ZoneToResimulate)) continue;
            SumAET = 0.0;
            for (SurfNum = Zone(ZoneNum).SurfaceFirst; SurfNum <= Zone(ZoneNum).SurfaceLast; ++SurfNum) {
                if (Surface(SurfNum).HeatTransSurf) {
                    SumAET += SurfaceAE(SurfNum) * TempSurfIn(SurfNum);
                }
            }
            if (ZoneAESum(ZoneNum) > 0.01) {
                MRT(ZoneNum) = SumAET / ZoneAESum(ZoneNum);
            } else {
                if (CalculateZoneMRTfirstTime) {
                    ShowWarningError("Zone areas*inside surface emissivities are summing to zero, for Zone=\"" + Zone(ZoneNum).Name + "\"");
                    ShowContinueError("As a result, MRT will be set to MAT for that zone");
                }
                MRT(ZoneNum) = MAT(ZoneNum);
            }
        }

        CalculateZoneMRTfirstTime = false;
    }

    // End of Record Keeping subroutines for the HB Module
    // *****************************************************************************

    // Beginning of Reporting subroutines for the HB Module
    // *****************************************************************************

    void ReportSurfaceHeatBalance()
    {

        // SUBROUTINE INFORMATION:
        //       AUTHOR         Linda Lawrie
        //       DATE WRITTEN   Oct 2000
        //       MODIFIED       na
        //       RE-ENGINEERED  na

        // PURPOSE OF THIS SUBROUTINE:
        // This subroutine puts the reporting part of the HBSurface Module in one area.

        // METHODOLOGY EMPLOYED:
        // na

        // REFERENCES:
        // na

        // Using/Aliasing
        using DataGlobals::CompLoadReportIsReq;
        using DataGlobals::NumOfTimeStepInHour;
        using DataSizing::CurOverallSimDay;
        using OutputReportTabular::feneSolarRadSeq;
        using OutputReportTabular::lightSWRadSeq;
        using SolarShading::ReportSurfaceShading;

        // Locals
        // SUBROUTINE ARGUMENT DEFINITIONS:
        // na

        // SUBROUTINE PARAMETER DEFINITIONS:
        // na

        // INTERFACE BLOCK SPECIFICATIONS:
        // na

        // DERIVED TYPE DEFINITIONS:
        // na

        // SUBROUTINE LOCAL VARIABLE DECLARATIONS:
        int SurfNum;
        int ZoneNum;
        static int TimeStepInDay(0);

        SumSurfaceHeatEmission = 0.0;

        ZoneMRT({1, NumOfZones}) = MRT({1, NumOfZones});

        ReportSurfaceShading();

        // update inside face radiation reports
        for (SurfNum = 1; SurfNum <= TotSurfaces; ++SurfNum) {
            Real64 const surfaceArea(Surface(SurfNum).Area);
            // Tuned Replaced by one line form below for speed
            //			QdotRadNetSurfInRep( SurfNum ) = NetLWRadToSurf( SurfNum ) * surfaceArea;
            //			QdotRadNetSurfInRepPerArea( SurfNum ) = NetLWRadToSurf( SurfNum );
            QdotRadNetSurfInRep(SurfNum) = (QdotRadNetSurfInRepPerArea(SurfNum) = NetLWRadToSurf(SurfNum)) * surfaceArea;
            QRadNetSurfInReport(SurfNum) = QdotRadNetSurfInRep(SurfNum) * TimeStepZoneSec;

            if (Surface(SurfNum).Class != SurfaceClass_Window) { // not a window...
                QdotRadSolarInRepPerArea(SurfNum) = QRadSWInAbs(SurfNum) - QRadSWLightsInAbs(SurfNum);
                QdotRadSolarInRep(SurfNum) = QdotRadSolarInRepPerArea(SurfNum) * surfaceArea;
                QRadSolarInReport(SurfNum) = QdotRadSolarInRep(SurfNum) * TimeStepZoneSec;

                QdotRadLightsInRepPerArea(SurfNum) = QRadSWLightsInAbs(SurfNum);
                QdotRadLightsInRep(SurfNum) = QdotRadLightsInRepPerArea(SurfNum) * surfaceArea;
                QRadLightsInReport(SurfNum) = QdotRadLightsInRep(SurfNum) * TimeStepZoneSec;

                if (ZoneSizingCalc && CompLoadReportIsReq) {
                    TimeStepInDay = (HourOfDay - 1) * NumOfTimeStepInHour + TimeStep;
                    lightSWRadSeq(CurOverallSimDay, TimeStepInDay, SurfNum) = QdotRadLightsInRep(SurfNum);
                    feneSolarRadSeq(CurOverallSimDay, TimeStepInDay, SurfNum) = QdotRadSolarInRep(SurfNum);
                }
            } else { // can we fill these for windows?
            }

            // Tuned Replaced by one line form below for speed
            //			QdotRadIntGainsInRepPerArea( SurfNum ) = QRadThermInAbs( SurfNum );
            //			QdotRadIntGainsInRep( SurfNum ) = QdotRadIntGainsInRepPerArea( SurfNum ) * surfaceArea;
            QdotRadIntGainsInRep(SurfNum) = (QdotRadIntGainsInRepPerArea(SurfNum) = QRadThermInAbs(SurfNum)) * surfaceArea;
            QRadIntGainsInReport(SurfNum) = QdotRadIntGainsInRep(SurfNum) * TimeStepZoneSec;

            QdotRadHVACInRepPerArea(SurfNum) = QHTRadSysSurf(SurfNum) + QCoolingPanelSurf(SurfNum) + QHWBaseboardSurf(SurfNum) +
                                               QSteamBaseboardSurf(SurfNum) + QElecBaseboardSurf(SurfNum);
            QdotRadHVACInRep(SurfNum) = QdotRadHVACInRepPerArea(SurfNum) * Surface(SurfNum).Area;
            // Tuned Replaced by one line form below for speed
            //			QdotRadHVACInRepPerArea( SurfNum ) = QHTRadSysSurf( SurfNum ) + QHWBaseboardSurf( SurfNum ) + QSteamBaseboardSurf(
            // SurfNum
            //)
            //+  QElecBaseboardSurf( SurfNum ); 			QdotRadHVACInRep( SurfNum ) = QdotRadHVACInRepPerArea( SurfNum ) *
            // surfaceArea;
            QdotRadHVACInRep(SurfNum) =
                (QdotRadHVACInRepPerArea(SurfNum) = QHTRadSysSurf(SurfNum) + QCoolingPanelSurf(SurfNum) + QHWBaseboardSurf(SurfNum) +
                                                    QSteamBaseboardSurf(SurfNum) + QElecBaseboardSurf(SurfNum)) *
                surfaceArea;
            QRadHVACInReport(SurfNum) = QdotRadHVACInRep(SurfNum) * TimeStepZoneSec;

            if (Surface(SurfNum).Class == SurfaceClass_Floor || Surface(SurfNum).Class == SurfaceClass_Wall ||
                Surface(SurfNum).Class == SurfaceClass_IntMass || Surface(SurfNum).Class == SurfaceClass_Roof ||
                Surface(SurfNum).Class == SurfaceClass_Door) {

                // inside face conduction updates
                OpaqSurfInsFaceConductionEnergy(SurfNum) = OpaqSurfInsFaceConduction(SurfNum) * TimeStepZoneSec;
                ZoneOpaqSurfInsFaceCond(Surface(SurfNum).Zone) += OpaqSurfInsFaceConduction(SurfNum);
                OpaqSurfInsFaceCondGainRep(SurfNum) = 0.0;
                OpaqSurfInsFaceCondLossRep(SurfNum) = 0.0;
                if (OpaqSurfInsFaceConduction(SurfNum) >= 0.0) {
                    OpaqSurfInsFaceCondGainRep(SurfNum) = OpaqSurfInsFaceConduction(SurfNum);
                } else {
                    OpaqSurfInsFaceCondLossRep(SurfNum) = -OpaqSurfInsFaceConduction(SurfNum);
                }

                // outside face conduction updates
                OpaqSurfOutsideFaceConductionEnergy(SurfNum) = OpaqSurfOutsideFaceConduction(SurfNum) * TimeStepZoneSec;
                ZoneOpaqSurfExtFaceCond(Surface(SurfNum).Zone) += OpaqSurfOutsideFaceConduction(SurfNum);
                OpaqSurfExtFaceCondGainRep(SurfNum) = 0.0;
                OpaqSurfExtFaceCondLossRep(SurfNum) = 0.0;
                if (OpaqSurfOutsideFaceConduction(SurfNum) >= 0.0) {
                    OpaqSurfExtFaceCondGainRep(SurfNum) = OpaqSurfOutsideFaceConduction(SurfNum);
                } else {
                    OpaqSurfExtFaceCondLossRep(SurfNum) = -OpaqSurfOutsideFaceConduction(SurfNum);
                }

                // do average surface conduction updates

                OpaqSurfAvgFaceConduction(SurfNum) = (OpaqSurfInsFaceConduction(SurfNum) - OpaqSurfOutsideFaceConduction(SurfNum)) / 2.0;
                OpaqSurfAvgFaceConductionFlux(SurfNum) = (OpaqSurfInsFaceConductionFlux(SurfNum) - OpaqSurfOutsideFaceConductionFlux(SurfNum)) / 2.0;
                OpaqSurfAvgFaceConductionEnergy(SurfNum) = OpaqSurfAvgFaceConduction(SurfNum) * TimeStepZoneSec;
                OpaqSurfAvgFaceCondGainRep(SurfNum) = 0.0;
                OpaqSurfAvgFaceCondLossRep(SurfNum) = 0.0;
                if (OpaqSurfAvgFaceConduction(SurfNum) >= 0.0) {
                    OpaqSurfAvgFaceCondGainRep(SurfNum) = OpaqSurfAvgFaceConduction(SurfNum);
                } else {
                    OpaqSurfAvgFaceCondLossRep(SurfNum) = -OpaqSurfAvgFaceConduction(SurfNum);
                }

                // do surface storage rate updates
                OpaqSurfStorageConductionFlux(SurfNum) = -(OpaqSurfInsFaceConductionFlux(SurfNum) + OpaqSurfOutsideFaceConductionFlux(SurfNum));
                OpaqSurfStorageConduction(SurfNum) = -(OpaqSurfInsFaceConduction(SurfNum) + OpaqSurfOutsideFaceConduction(SurfNum));
                OpaqSurfStorageConductionEnergy(SurfNum) = OpaqSurfStorageConduction(SurfNum) * TimeStepZoneSec;
                OpaqSurfStorageGainRep(SurfNum) = 0.0;
                OpaqSurfStorageCondLossRep(SurfNum) = 0.0;
                if (OpaqSurfStorageConduction(SurfNum) >= 0.0) {
                    OpaqSurfStorageGainRep(SurfNum) = OpaqSurfStorageConduction(SurfNum);
                } else {
                    OpaqSurfStorageCondLossRep(SurfNum) = -OpaqSurfStorageConduction(SurfNum);
                }

            } // opaque heat transfer surfaces.
            if (Surface(SurfNum).ExtBoundCond == ExternalEnvironment) {
                SumSurfaceHeatEmission += QHeatEmiReport(SurfNum) * TimeStepZoneSec;
            }
        } // loop over surfaces
        for (ZoneNum = 1; ZoneNum <= NumOfZones; ++ZoneNum) {
            if (ZoneOpaqSurfInsFaceCond(ZoneNum) >= 0.0) {
                ZoneOpaqSurfInsFaceCondGainRep(ZoneNum) = ZoneOpaqSurfInsFaceCond(ZoneNum);
                ZnOpqSurfInsFaceCondGnRepEnrg(ZoneNum) = ZoneOpaqSurfInsFaceCondGainRep(ZoneNum) * TimeStepZoneSec;
            } else {
                ZoneOpaqSurfInsFaceCondLossRep(ZoneNum) = -ZoneOpaqSurfInsFaceCond(ZoneNum);
                ZnOpqSurfInsFaceCondLsRepEnrg(ZoneNum) = ZoneOpaqSurfInsFaceCondLossRep(ZoneNum) * TimeStepZoneSec;
            }

            if (ZoneOpaqSurfExtFaceCond(ZoneNum) >= 0.0) {
                ZoneOpaqSurfExtFaceCondGainRep(ZoneNum) = ZoneOpaqSurfExtFaceCond(ZoneNum);
                ZnOpqSurfExtFaceCondGnRepEnrg(ZoneNum) = ZoneOpaqSurfExtFaceCondGainRep(ZoneNum) * TimeStepZoneSec;
            } else {
                ZoneOpaqSurfExtFaceCondLossRep(ZoneNum) = -ZoneOpaqSurfExtFaceCond(ZoneNum);
                ZnOpqSurfExtFaceCondLsRepEnrg(ZoneNum) = ZoneOpaqSurfExtFaceCondLossRep(ZoneNum) * TimeStepZoneSec;
            }
        } // loop over zones
    }

    void ReportIntMovInsInsideSurfTemp()
    {
        int SurfNum;
        TempSurfInMovInsRep = TempSurfIn;
        for (SurfNum = 1; SurfNum <= TotSurfaces; ++SurfNum) {
            if (Surface(SurfNum).MaterialMovInsulInt > 0) {
                if (GetCurrentScheduleValue(Surface(SurfNum).SchedMovInsulInt) > 0.0) {
                    TempSurfInMovInsRep(SurfNum) = TempSurfInTmp(SurfNum);
                }
            }
        }
    }
    // End of Reporting subroutines for the HB Module
    // *****************************************************************************

    // *****************************************************************************
    // *****************************************************************************
    // *****************************************************************************
    // *****************************************************************************

    // Formerly EXTERNAL SUBROUTINES (heavily related to HeatBalanceSurfaceManager) now moved into namespace

    void CalcHeatBalanceOutsideSurf(Optional_int_const ZoneToResimulate) // if passed in, then only calculate surfaces that have this zone
    {

        // SUBROUTINE INFORMATION:
        //       AUTHOR         George Walton
        //       DATE WRITTEN   December 1979
        //       MODIFIED       Jun 1990 (RDT for new CTF arrays);
        //                      Aug 2000 (RJL for MTF moisture calculations)
        //                      Sep 2000 (RKS for new radiant exchange algorithm)
        //                      Dec 2000 (RKS for radiant system model addition)
        //                      Apr 2002 (COP removed denominator from OSC calculation
        //                      Jul 2008 (P.Biddulph include calls to HAMT)
        //                      Jul 2011, M.J. Witte and C.O. Pedersen, add new fields to OSC for last T, max and min
        //                      Sep 2011 LKL/BG - resimulate only zones needing it for Radiant systems
        //       RE-ENGINEERED  Mar 1998 (RKS)

        // PURPOSE OF THIS SUBROUTINE:
        // This subroutine performs a heat balance on the outside face of each
        // surface in the building.

        // METHODOLOGY EMPLOYED:
        // Various boundary conditions are set and additional parameters are set-
        // up.  Then, the proper heat balance equation is selected based on the
        // presence of movable insulation, thermal mass of the surface construction,
        // and convection model being used.

        // REFERENCES:
        // (I)BLAST legacy routine HBOUT
        // 1989 ASHRAE Handbook of Fundamentals (Figure 1 on p. 22.4, convection correlations)

        // Using/Aliasing
        using namespace DataGlobals;
        using namespace DataEnvironment;
        using namespace DataHeatBalFanSys;
        using namespace DataHeatBalance;
        using namespace DataHeatBalSurface;
        using namespace DataSurfaces;
        using ConvectionCoefficients::InitExteriorConvectionCoeff;
        using ConvectionCoefficients::SetExtConvectionCoeff;
        using ConvectionCoefficients::SetIntConvectionCoeff;
        using DataMoistureBalance::HAirFD;
        using DataMoistureBalance::HConvExtFD;
        using DataMoistureBalance::HConvInFD;
        using DataMoistureBalance::HGrndFD;
        using DataMoistureBalance::HMassConvExtFD;
        using DataMoistureBalance::HMassConvInFD;
        using DataMoistureBalance::HSkyFD;
        using DataMoistureBalance::RhoVaporAirIn;
        using DataMoistureBalance::RhoVaporAirOut;
        using DataMoistureBalance::RhoVaporSurfIn;
        using DataMoistureBalance::TempOutsideAirFD;
        using HeatBalanceIntRadExchange::CalcInteriorRadExchange;
        using HeatBalanceMovableInsulation::EvalOutsideMovableInsulation;
        using ScheduleManager::GetCurrentScheduleValue;
        using ScheduleManager::GetScheduleIndex;
        using namespace Psychrometrics;
        using EcoRoofManager::CalcEcoRoof;

        // Locals
        // SUBROUTINE ARGUMENT DEFINITIONS:

        // SUBROUTINE PARAMETER DEFINITIONS:
        static std::string const RoutineName("CalcHeatBalanceOutsideSurf");
        static std::string const RoutineNameGroundTemp("CalcHeatBalanceOutsideSurf:GroundTemp");
        static std::string const RoutineNameGroundTempFC("CalcHeatBalanceOutsideSurf:GroundTempFC");
        static std::string const RoutineNameOtherSideCoefNoCalcExt("CalcHeatBalanceOutsideSurf:OtherSideCoefNoCalcExt");
        static std::string const RoutineNameOtherSideCoefCalcExt("CalcHeatBalanceOutsideSurf:OtherSideCoefCalcExt");
        static std::string const RoutineNameOSCM("CalcHeatBalanceOutsideSurf:OSCM");
        static std::string const RoutineNameExtEnvWetSurf("CalcHeatBalanceOutsideSurf:extEnvWetSurf");
        static std::string const RoutineNameExtEnvDrySurf("CalcHeatBalanceOutsideSurf:extEnvDrySurf");
        static std::string const RoutineNameNoWind("CalcHeatBalanceOutsideSurf:nowind");
        static std::string const RoutineNameOther("CalcHeatBalanceOutsideSurf:interior/other");
        static std::string const RoutineNameIZPart("CalcHeatBalanceOutsideSurf:IZPart");
        static std::string const HBSurfManGroundHAMT("HBSurfMan:Ground:HAMT");
        static std::string const HBSurfManRainHAMT("HBSurfMan:Rain:HAMT");
        static std::string const HBSurfManDrySurfCondFD("HBSurfMan:DrySurf:CondFD");
        static std::string const Outside("Outside");
        static std::string const BlankString;

        // INTERFACE BLOCK SPECIFICATIONS:
        // na

        // DERIVED TYPE DEFINITIONS:
        // na

        // SUBROUTINE LOCAL VARIABLE DECLARATIONS:
        Real64 AbsThermSurf;     // Thermal absoptance of the exterior surface
        int ConstrNum;           // Construction index for the current surface
        Real64 HGround;          // "Convection" coefficient from ground to surface
        Real64 HMovInsul;        // "Convection" coefficient of movable insulation
        Real64 HSky;             // "Convection" coefficient from sky to surface
        Real64 HAir;             // "Convection" coefficient from air to surface (radiation)
        Real64 ConstantTempCoef; // Temperature Coefficient as input or modified using sine wave  COP mod
        int RoughSurf;           // Roughness index of the exterior surface
        int SurfNum;             // Surface number DO loop counter
        int SrdSurfsNum;         // Surrounding surfaces list number
        int SrdSurfNum;          // Surrounding surface number DO loop counter
        Real64 SrdSurfTempAbs;   // Absolute temperature of a surrounding surface
        Real64 SrdSurfViewFac;   // View factor of a surrounding surface
        Real64 TempExt;          // Exterior temperature boundary condition
        int ZoneNum;             // Zone number the current surface is attached to
        int OPtr;
        Real64 RhoVaporSat;     // Local temporary saturated vapor density for checking
        bool MovInsulErrorFlag; // Movable Insulation error flag
        Real64 TSurf;           // Absolute temperature of the outside surface of an exterior surface

        // FUNCTION DEFINITIONS:
        // na

        // FLOW:
        MovInsulErrorFlag = false;

        if (AnyConstructInternalSourceInInput) {
            for (SurfNum = 1; SurfNum <= TotSurfaces; ++SurfNum) {
                // Need to transfer any source/sink for a surface to the local array.  Note that
                // the local array is flux (W/m2) while the QRadSysSource is heat transfer (W).
                // This must be done at this location so that this is always updated correctly.
                if (Surface(SurfNum).Area > 0.0)
                    QsrcHist(SurfNum, 1) = QRadSysSource(SurfNum) / Surface(SurfNum).Area; // Make sure we don't divide by zero...

                // next we add source (actually a sink) from any integrated PV
                if (Surface(SurfNum).Area > 0.0)
                    QsrcHist(SurfNum, 1) += QPVSysSource(SurfNum) / Surface(SurfNum).Area; // Make sure we don't divide by zero...
            }
        }

        if (present(ZoneToResimulate)) {
            CalcInteriorRadExchange(TH(2, 1, _), 0, NetLWRadToSurf, ZoneToResimulate, Outside);
        } else {
            CalcInteriorRadExchange(TH(2, 1, _), 0, NetLWRadToSurf, _, Outside);
        }

        for (SurfNum = 1; SurfNum <= TotSurfaces; ++SurfNum) { // Loop through all surfaces...

            ZoneNum = Surface(SurfNum).Zone;

            if (present(ZoneToResimulate)) {
                if ((ZoneNum != ZoneToResimulate) && (AdjacentZoneToSurface(SurfNum) != ZoneToResimulate)) {
                    continue; // skip surfaces that are not associated with this zone
                }
            }

            if (!Surface(SurfNum).HeatTransSurf || ZoneNum == 0) continue; // Skip non-heat transfer surfaces

            if (Surface(SurfNum).Class == SurfaceClass_Window) continue;
            // Interior windows in partitions use "normal" heat balance calculations
            // For rest, Outside surface temp of windows not needed in Window5 calculation approach.
            // Window layer temperatures are calculated in CalcHeatBalanceInsideSurf

            // Initializations for this surface
            ConstrNum = Surface(SurfNum).Construction;
            HMovInsul = 0.0;
            HSky = 0.0;
            HGround = 0.0;
            HAir = 0.0;
            HcExtSurf(SurfNum) = 0.0;
            HAirExtSurf(SurfNum) = 0.0;
            HSkyExtSurf(SurfNum) = 0.0;
            HGrdExtSurf(SurfNum) = 0.0;
            QRadLWOutSrdSurfs(SurfNum) = 0.0;

            // Calculate heat extract due to additional heat flux source term as the surface boundary condition

            if (Surface(SurfNum).OutsideHeatSourceTermSchedule) {
                QAdditionalHeatSourceOutside(SurfNum) =
                    EnergyPlus::ScheduleManager::GetCurrentScheduleValue(Surface(SurfNum).OutsideHeatSourceTermSchedule);
            }

            // Calculate the current outside surface temperature TH(SurfNum,1,1) for the
            // various different boundary conditions
            {
                auto const SELECT_CASE_var(Surface(SurfNum).ExtBoundCond);

                if (SELECT_CASE_var == Ground) { // Surface in contact with ground

                    TH(1, 1, SurfNum) = GroundTemp;

                    // Set the only radiant system heat balance coefficient that is non-zero for this case
                    if (dataConstruction.Construct(ConstrNum).SourceSinkPresent) RadSysToHBConstCoef(SurfNum) = TH(1, 1, SurfNum);

                    // start HAMT
                    if (Surface(SurfNum).HeatTransferAlgorithm == HeatTransferModel_HAMT) {
                        // Set variables used in the HAMT moisture balance
                        TempOutsideAirFD(SurfNum) = GroundTemp;
                        RhoVaporAirOut(SurfNum) = PsyRhovFnTdbRh(GroundTemp, 1.0, HBSurfManGroundHAMT);
                        HConvExtFD(SurfNum) = HighHConvLimit;

                        HMassConvExtFD(SurfNum) =
                            HConvExtFD(SurfNum) /
                            ((PsyRhoAirFnPbTdbW(OutBaroPress, GroundTemp, PsyWFnTdbRhPb(GroundTemp, 1.0, OutBaroPress, RoutineNameGroundTemp)) +
                              RhoVaporAirOut(SurfNum)) *
                             PsyCpAirFnW(OutHumRat));

                        HSkyFD(SurfNum) = HSky;
                        HGrndFD(SurfNum) = HGround;
                        HAirFD(SurfNum) = HAir;
                    }
                    // end HAMT

                    if (Surface(SurfNum).HeatTransferAlgorithm == HeatTransferModel_CondFD) {
                        // Set variables used in the FD moisture balance
                        TempOutsideAirFD(SurfNum) = GroundTemp;
                        RhoVaporAirOut(SurfNum) = PsyRhovFnTdbRhLBnd0C(GroundTemp, 1.0);
                        HConvExtFD(SurfNum) = HighHConvLimit;
                        HMassConvExtFD(SurfNum) =
                            HConvExtFD(SurfNum) /
                            ((PsyRhoAirFnPbTdbW(OutBaroPress, GroundTemp, PsyWFnTdbRhPb(GroundTemp, 1.0, OutBaroPress, RoutineNameGroundTemp)) +
                              RhoVaporAirOut(SurfNum)) *
                             PsyCpAirFnW(OutHumRat));
                        HSkyFD(SurfNum) = HSky;
                        HGrndFD(SurfNum) = HGround;
                        HAirFD(SurfNum) = HAir;
                    }

                    // Added for FCfactor grounds
                } else if (SELECT_CASE_var == GroundFCfactorMethod) { // Surface in contact with ground

                    TH(1, 1, SurfNum) = GroundTempFC;

                    // Set the only radiant system heat balance coefficient that is non-zero for this case
                    if (dataConstruction.Construct(ConstrNum).SourceSinkPresent) RadSysToHBConstCoef(SurfNum) = TH(1, 1, SurfNum);

                    if (Surface(SurfNum).HeatTransferAlgorithm == HeatTransferModel_HAMT) {
                        // Set variables used in the HAMT moisture balance
                        TempOutsideAirFD(SurfNum) = GroundTempFC;
                        RhoVaporAirOut(SurfNum) = PsyRhovFnTdbRh(GroundTempFC, 1.0, HBSurfManGroundHAMT);
                        HConvExtFD(SurfNum) = HighHConvLimit;

                        HMassConvExtFD(SurfNum) =
                            HConvExtFD(SurfNum) /
                            ((PsyRhoAirFnPbTdbW(OutBaroPress, GroundTempFC, PsyWFnTdbRhPb(GroundTempFC, 1.0, OutBaroPress, RoutineNameGroundTempFC)) +
                              RhoVaporAirOut(SurfNum)) *
                             PsyCpAirFnW(OutHumRat));

                        HSkyFD(SurfNum) = HSky;
                        HGrndFD(SurfNum) = HGround;
                        HAirFD(SurfNum) = HAir;
                    }

                    if (Surface(SurfNum).HeatTransferAlgorithm == HeatTransferModel_CondFD) {
                        // Set variables used in the FD moisture balance
                        TempOutsideAirFD(SurfNum) = GroundTempFC;
                        RhoVaporAirOut(SurfNum) = PsyRhovFnTdbRhLBnd0C(GroundTempFC, 1.0);
                        HConvExtFD(SurfNum) = HighHConvLimit;
                        HMassConvExtFD(SurfNum) =
                            HConvExtFD(SurfNum) /
                            ((PsyRhoAirFnPbTdbW(OutBaroPress, GroundTempFC, PsyWFnTdbRhPb(GroundTempFC, 1.0, OutBaroPress, RoutineNameGroundTempFC)) +
                              RhoVaporAirOut(SurfNum)) *
                             PsyCpAirFnW(OutHumRat));
                        HSkyFD(SurfNum) = HSky;
                        HGrndFD(SurfNum) = HGround;
                        HAirFD(SurfNum) = HAir;
                    }

                } else if (SELECT_CASE_var == OtherSideCoefNoCalcExt) {
                    // Use Other Side Coefficients to determine the surface film coefficient and
                    // the exterior boundary condition temperature

                    OPtr = Surface(SurfNum).OSCPtr;
                    // Set surface temp from previous timestep
                    if (BeginTimeStepFlag) {
                        OSC(OPtr).TOutsideSurfPast = TH(1, 1, SurfNum);
                    }

                    if (OSC(OPtr).ConstTempScheduleIndex != 0) { // Determine outside temperature from schedule
                        OSC(OPtr).ConstTemp = GetCurrentScheduleValue(OSC(OPtr).ConstTempScheduleIndex);
                    }

                    //  Allow for modification of TemperatureCoefficient with unitary sine wave.
                    if (OSC(OPtr).SinusoidalConstTempCoef) { // Sine wave C4
                        ConstantTempCoef = std::sin(2 * Pi * CurrentTime / OSC(OPtr).SinusoidPeriod);
                    } else {
                        ConstantTempCoef = OSC(OPtr).ConstTempCoef;
                    }

                    OSC(OPtr).OSCTempCalc = (OSC(OPtr).ZoneAirTempCoef * MAT(ZoneNum) + OSC(OPtr).ExtDryBulbCoef * Surface(SurfNum).OutDryBulbTemp +
                                             ConstantTempCoef * OSC(OPtr).ConstTemp + OSC(OPtr).GroundTempCoef * GroundTemp +
                                             OSC(OPtr).WindSpeedCoef * Surface(SurfNum).WindSpeed * Surface(SurfNum).OutDryBulbTemp +
                                             OSC(OPtr).TPreviousCoef * OSC(OPtr).TOutsideSurfPast);

                    // Enforce max/min limits if applicable
                    if (OSC(OPtr).MinLimitPresent) OSC(OPtr).OSCTempCalc = max(OSC(OPtr).MinTempLimit, OSC(OPtr).OSCTempCalc);
                    if (OSC(OPtr).MaxLimitPresent) OSC(OPtr).OSCTempCalc = min(OSC(OPtr).MaxTempLimit, OSC(OPtr).OSCTempCalc);

                    TH(1, 1, SurfNum) = OSC(OPtr).OSCTempCalc;

                    // Set the only radiant system heat balance coefficient that is non-zero for this case
                    if (dataConstruction.Construct(ConstrNum).SourceSinkPresent) RadSysToHBConstCoef(SurfNum) = TH(1, 1, SurfNum);

                    if (Surface(SurfNum).HeatTransferAlgorithm == HeatTransferModel_CondFD ||
                        Surface(SurfNum).HeatTransferAlgorithm == HeatTransferModel_HAMT) {
                        // Set variables used in the FD moisture balance and HAMT
                        TempOutsideAirFD(SurfNum) = TH(1, 1, SurfNum);
                        RhoVaporAirOut(SurfNum) = PsyRhovFnTdbWPb(TempOutsideAirFD(SurfNum), OutHumRat, OutBaroPress);
                        HConvExtFD(SurfNum) = HighHConvLimit;
                        HMassConvExtFD(SurfNum) =
                            HConvExtFD(SurfNum) /
                            ((PsyRhoAirFnPbTdbW(OutBaroPress,
                                                TempOutsideAirFD(SurfNum),
                                                PsyWFnTdbRhPb(TempOutsideAirFD(SurfNum), 1.0, OutBaroPress, RoutineNameOtherSideCoefNoCalcExt)) +
                              RhoVaporAirOut(SurfNum)) *
                             PsyCpAirFnW(OutHumRat));
                        HSkyFD(SurfNum) = HSky;
                        HGrndFD(SurfNum) = HGround;
                        HAirFD(SurfNum) = HAir;
                    }

                    // This ends the calculations for this surface and goes on to the next SurfNum

                } else if (SELECT_CASE_var == OtherSideCoefCalcExt) { // A surface with other side coefficients that define the outside environment

                    // First, set up the outside convection coefficient and the exterior temperature
                    // boundary condition for the surface
                    OPtr = Surface(SurfNum).OSCPtr;
                    // Set surface temp from previous timestep
                    if (BeginTimeStepFlag) {
                        OSC(OPtr).TOutsideSurfPast = TH(1, 1, SurfNum);
                    }

                    if (OSC(OPtr).ConstTempScheduleIndex != 0) { // Determine outside temperature from schedule
                        OSC(OPtr).ConstTemp = GetCurrentScheduleValue(OSC(OPtr).ConstTempScheduleIndex);
                    }

                    HcExtSurf(SurfNum) = OSC(OPtr).SurfFilmCoef;

                    OSC(OPtr).OSCTempCalc = (OSC(OPtr).ZoneAirTempCoef * MAT(ZoneNum) + OSC(OPtr).ExtDryBulbCoef * Surface(SurfNum).OutDryBulbTemp +
                                             OSC(OPtr).ConstTempCoef * OSC(OPtr).ConstTemp + OSC(OPtr).GroundTempCoef * GroundTemp +
                                             OSC(OPtr).WindSpeedCoef * Surface(SurfNum).WindSpeed * Surface(SurfNum).OutDryBulbTemp +
                                             OSC(OPtr).TPreviousCoef * OSC(OPtr).TOutsideSurfPast);

                    // Enforce max/min limits if applicable
                    if (OSC(OPtr).MinLimitPresent) OSC(OPtr).OSCTempCalc = max(OSC(OPtr).MinTempLimit, OSC(OPtr).OSCTempCalc);
                    if (OSC(OPtr).MaxLimitPresent) OSC(OPtr).OSCTempCalc = min(OSC(OPtr).MaxTempLimit, OSC(OPtr).OSCTempCalc);

                    TempExt = OSC(OPtr).OSCTempCalc;

                    // Set the only radiant system heat balance coefficient that is non-zero for this case
                    if (dataConstruction.Construct(ConstrNum).SourceSinkPresent) RadSysToHBConstCoef(SurfNum) = TH(1, 1, SurfNum);

                    if (Surface(SurfNum).HeatTransferAlgorithm == HeatTransferModel_CondFD ||
                        Surface(SurfNum).HeatTransferAlgorithm == HeatTransferModel_HAMT) {
                        // Set variables used in the FD moisture balance and HAMT
                        TempOutsideAirFD(SurfNum) = TempExt;
                        RhoVaporAirOut(SurfNum) = PsyRhovFnTdbWPb(TempOutsideAirFD(SurfNum), OutHumRat, OutBaroPress);
                        HConvExtFD(SurfNum) = HcExtSurf(SurfNum);
                        HMassConvExtFD(SurfNum) =
                            HConvExtFD(SurfNum) /
                            ((PsyRhoAirFnPbTdbW(OutBaroPress,
                                                TempOutsideAirFD(SurfNum),
                                                PsyWFnTdbRhPb(TempOutsideAirFD(SurfNum), 1.0, OutBaroPress, RoutineNameOtherSideCoefCalcExt)) +
                              RhoVaporAirOut(SurfNum)) *
                             PsyCpAirFnW(OutHumRat));
                        HSkyFD(SurfNum) = HSkyExtSurf(SurfNum);
                        HGrndFD(SurfNum) = HGrdExtSurf(SurfNum);
                        HAirFD(SurfNum) = HAirExtSurf(SurfNum);
                    }

                    // Call the outside surface temp calculation and pass the necessary terms
                    if (Surface(SurfNum).HeatTransferAlgorithm == HeatTransferModel_CTF ||
                        Surface(SurfNum).HeatTransferAlgorithm == HeatTransferModel_EMPD) {
                        CalcOutsideSurfTemp(SurfNum, ZoneNum, ConstrNum, HMovInsul, TempExt, MovInsulErrorFlag);
                        if (MovInsulErrorFlag) ShowFatalError("CalcOutsideSurfTemp: Program terminates due to preceding conditions.");
                    }

                    // This ends the calculations for this surface and goes on to the next SurfNum

                } else if (SELECT_CASE_var ==
                           OtherSideCondModeledExt) { // A surface with other side conditions determined from seperate, dynamic component
                    //                               modeling that defines the "outside environment"

                    // First, set up the outside convection coefficient and the exterior temperature
                    // boundary condition for the surface
                    OPtr = Surface(SurfNum).OSCMPtr;
                    // EMS overrides
                    if (OSCM(OPtr).EMSOverrideOnTConv) OSCM(OPtr).TConv = OSCM(OPtr).EMSOverrideTConvValue;
                    if (OSCM(OPtr).EMSOverrideOnHConv) OSCM(OPtr).HConv = OSCM(OPtr).EMSOverrideHConvValue;
                    if (OSCM(OPtr).EMSOverrideOnTRad) OSCM(OPtr).TRad = OSCM(OPtr).EMSOverrideTRadValue;
                    if (OSCM(OPtr).EMSOverrideOnHrad) OSCM(OPtr).HRad = OSCM(OPtr).EMSOverrideHradValue;
                    HcExtSurf(SurfNum) = OSCM(OPtr).HConv;

                    TempExt = OSCM(OPtr).TConv;

                    // Set the only radiant system heat balance coefficient that is non-zero for this case
                    if (dataConstruction.Construct(ConstrNum).SourceSinkPresent) RadSysToHBConstCoef(SurfNum) = TH(1, 1, SurfNum);

                    if (Surface(SurfNum).HeatTransferAlgorithm == HeatTransferModel_CondFD ||
                        Surface(SurfNum).HeatTransferAlgorithm == HeatTransferModel_HAMT) {
                        // Set variables used in the FD moisture balance and HAMT
                        TempOutsideAirFD(SurfNum) = TempExt;
                        RhoVaporAirOut(SurfNum) = PsyRhovFnTdbWPb(TempOutsideAirFD(SurfNum), OutHumRat, OutBaroPress);
                        HConvExtFD(SurfNum) = HcExtSurf(SurfNum);
                        HMassConvExtFD(SurfNum) =
                            HConvExtFD(SurfNum) / ((PsyRhoAirFnPbTdbW(OutBaroPress,
                                                                      TempOutsideAirFD(SurfNum),
                                                                      PsyWFnTdbRhPb(TempOutsideAirFD(SurfNum), 1.0, OutBaroPress, RoutineNameOSCM)) +
                                                    RhoVaporAirOut(SurfNum)) *
                                                   PsyCpAirFnW(OutHumRat));
                        HSkyFD(SurfNum) = OSCM(OPtr).HRad; // CR 8046, use sky term for surface to baffle IR
                        HGrndFD(SurfNum) = 0.0;            // CR 8046, null out and use only sky term for surface to baffle IR
                        HAirFD(SurfNum) = 0.0;             // CR 8046, null out and use only sky term for surface to baffle IR
                    }

                    // Call the outside surface temp calculation and pass the necessary terms
                    if (Surface(SurfNum).HeatTransferAlgorithm == HeatTransferModel_CTF ||
                        Surface(SurfNum).HeatTransferAlgorithm == HeatTransferModel_EMPD) {

                        if (Surface(SurfNum).ExtCavityPresent) {
                            CalcExteriorVentedCavity(SurfNum);
                        }

                        CalcOutsideSurfTemp(SurfNum, ZoneNum, ConstrNum, HMovInsul, TempExt, MovInsulErrorFlag);
                        if (MovInsulErrorFlag) ShowFatalError("CalcOutsideSurfTemp: Program terminates due to preceding conditions.");

                    } else if (Surface(SurfNum).HeatTransferAlgorithm == HeatTransferModel_CondFD ||
                               Surface(SurfNum).HeatTransferAlgorithm == HeatTransferModel_HAMT) {
                        if (Surface(SurfNum).ExtCavityPresent) {
                            CalcExteriorVentedCavity(SurfNum);
                        }
                    }

                    // This ends the calculations for this surface and goes on to the next SurfNum
                } else if (SELECT_CASE_var == ExternalEnvironment) {

                    // checking the EcoRoof presented in the external environment
                    // recompute each load by calling ecoroof

                    if (Surface(SurfNum).ExtEcoRoof) {
                        CalcEcoRoof(SurfNum, ZoneNum, ConstrNum, TempExt);
                        continue;
                    }

                    if (SurfaceWindow(SurfNum).StormWinFlag == 1) ConstrNum = Surface(SurfNum).StormWinConstruction;
                    RoughSurf = dataMaterial.Material(dataConstruction.Construct(ConstrNum).LayerPoint(1)).Roughness;
                    AbsThermSurf = dataMaterial.Material(dataConstruction.Construct(ConstrNum).LayerPoint(1)).AbsorpThermal;

                    // Check for outside movable insulation
                    if (Surface(SurfNum).MaterialMovInsulExt > 0) {
                        EvalOutsideMovableInsulation(SurfNum, HMovInsul, RoughSurf, AbsThermSurf);
                        if (HMovInsul > 0)
                            AbsThermSurf = dataMaterial.Material(Surface(SurfNum).MaterialMovInsulExt).AbsorpThermal; // Movable outside insulation present
                    }

                    // Check for exposure to wind (exterior environment)
                    if (Surface(SurfNum).ExtWind) {

                        // Calculate exterior heat transfer coefficients with windspeed (windspeed is calculated internally in subroutine)
                        InitExteriorConvectionCoeff(SurfNum,
                                                    HMovInsul,
                                                    RoughSurf,
                                                    AbsThermSurf,
                                                    TH(1, 1, SurfNum),
                                                    HcExtSurf(SurfNum),
                                                    HSkyExtSurf(SurfNum),
                                                    HGrdExtSurf(SurfNum),
                                                    HAirExtSurf(SurfNum));

                        if (IsRain) { // Raining: since wind exposed, outside surface gets wet

                            if (Surface(SurfNum).ExtConvCoeff <= 0) { // Reset HcExtSurf because of wetness
                                HcExtSurf(SurfNum) = 1000.0;
                            } else { // User set
                                HcExtSurf(SurfNum) = SetExtConvectionCoeff(SurfNum);
                            }

                            TempExt = Surface(SurfNum).OutWetBulbTemp;

                            // start HAMT
                            if (Surface(SurfNum).HeatTransferAlgorithm == HeatTransferModel_HAMT) {
                                // Set variables used in the HAMT moisture balance
                                TempOutsideAirFD(SurfNum) = TempExt;
                                RhoVaporAirOut(SurfNum) = PsyRhovFnTdbRh(TempOutsideAirFD(SurfNum), 1.0, HBSurfManRainHAMT);
                                HConvExtFD(SurfNum) = HcExtSurf(SurfNum);
                                HMassConvExtFD(SurfNum) =
                                    HConvExtFD(SurfNum) /
                                    ((PsyRhoAirFnPbTdbW(OutBaroPress,
                                                        TempOutsideAirFD(SurfNum),
                                                        PsyWFnTdbRhPb(TempOutsideAirFD(SurfNum), 1.0, OutBaroPress, RoutineNameExtEnvWetSurf)) +
                                      RhoVaporAirOut(SurfNum)) *
                                     PsyCpAirFnW(OutHumRat));
                                HSkyFD(SurfNum) = HSkyExtSurf(SurfNum);
                                HGrndFD(SurfNum) = HGrdExtSurf(SurfNum);
                                HAirFD(SurfNum) = HAirExtSurf(SurfNum);
                            }
                            // end HAMT

                            if (Surface(SurfNum).HeatTransferAlgorithm == HeatTransferModel_CondFD) {
                                // Set variables used in the FD moisture balance
                                TempOutsideAirFD(SurfNum) = TempExt;
                                RhoVaporAirOut(SurfNum) = PsyRhovFnTdbRhLBnd0C(TempOutsideAirFD(SurfNum), 1.0);
                                HConvExtFD(SurfNum) = HcExtSurf(SurfNum);
                                HMassConvExtFD(SurfNum) =
                                    HConvExtFD(SurfNum) /
                                    ((PsyRhoAirFnPbTdbW(OutBaroPress,
                                                        TempOutsideAirFD(SurfNum),
                                                        PsyWFnTdbRhPb(TempOutsideAirFD(SurfNum), 1.0, OutBaroPress, RoutineNameExtEnvWetSurf)) +
                                      RhoVaporAirOut(SurfNum)) *
                                     PsyCpAirFnW(OutHumRat));
                                HSkyFD(SurfNum) = HSkyExtSurf(SurfNum);
                                HGrndFD(SurfNum) = HGrdExtSurf(SurfNum);
                                HAirFD(SurfNum) = HAirExtSurf(SurfNum);
                            }

                        } else { // Surface is dry, use the normal correlation

                            TempExt = Surface(SurfNum).OutDryBulbTemp;

                            if (Surface(SurfNum).HeatTransferAlgorithm == HeatTransferModel_CondFD ||
                                Surface(SurfNum).HeatTransferAlgorithm == HeatTransferModel_HAMT) {
                                // Set variables used in the FD moisture balance and HAMT
                                TempOutsideAirFD(SurfNum) = TempExt;
                                RhoVaporAirOut(SurfNum) = PsyRhovFnTdbWPb(TempOutsideAirFD(SurfNum), OutHumRat, OutBaroPress);
                                HConvExtFD(SurfNum) = HcExtSurf(SurfNum);
                                HMassConvExtFD(SurfNum) =
                                    HConvExtFD(SurfNum) /
                                    ((PsyRhoAirFnPbTdbW(OutBaroPress,
                                                        TempOutsideAirFD(SurfNum),
                                                        PsyWFnTdbRhPb(TempOutsideAirFD(SurfNum), 1.0, OutBaroPress, RoutineNameExtEnvDrySurf)) +
                                      RhoVaporAirOut(SurfNum)) *
                                     PsyCpAirFnW(OutHumRat));
                                //  check for saturation conditions of air
                                RhoVaporSat = PsyRhovFnTdbRh(TempOutsideAirFD(SurfNum), 1.0, HBSurfManDrySurfCondFD);
                                if (RhoVaporAirOut(SurfNum) > RhoVaporSat) RhoVaporAirOut(SurfNum) = RhoVaporSat;
                                HSkyFD(SurfNum) = HSkyExtSurf(SurfNum);
                                HGrndFD(SurfNum) = HGrdExtSurf(SurfNum);
                                HAirFD(SurfNum) = HAirExtSurf(SurfNum);
                            }
                        }

                    } else { // No wind

                        // Calculate exterior heat transfer coefficients for windspeed = 0
                        InitExteriorConvectionCoeff(SurfNum,
                                                    HMovInsul,
                                                    RoughSurf,
                                                    AbsThermSurf,
                                                    TH(1, 1, SurfNum),
                                                    HcExtSurf(SurfNum),
                                                    HSkyExtSurf(SurfNum),
                                                    HGrdExtSurf(SurfNum),
                                                    HAirExtSurf(SurfNum));

                        TempExt = Surface(SurfNum).OutDryBulbTemp;

                        if (Surface(SurfNum).HeatTransferAlgorithm == HeatTransferModel_CondFD ||
                            Surface(SurfNum).HeatTransferAlgorithm == HeatTransferModel_HAMT) {
                            // Set variables used in the FD moisture balance and HAMT
                            TempOutsideAirFD(SurfNum) = TempExt;
                            RhoVaporAirOut(SurfNum) = PsyRhovFnTdbWPb(TempOutsideAirFD(SurfNum), OutHumRat, OutBaroPress);
                            HConvExtFD(SurfNum) = HcExtSurf(SurfNum);
                            HMassConvExtFD(SurfNum) =
                                HConvExtFD(SurfNum) /
                                ((PsyRhoAirFnPbTdbW(OutBaroPress,
                                                    TempOutsideAirFD(SurfNum),
                                                    PsyWFnTdbRhPb(TempOutsideAirFD(SurfNum), 1.0, OutBaroPress, RoutineNameNoWind)) +
                                  RhoVaporAirOut(SurfNum)) *
                                 PsyCpAirFnW(OutHumRat));
                            HSkyFD(SurfNum) = HSkyExtSurf(SurfNum);
                            HGrndFD(SurfNum) = HGrdExtSurf(SurfNum);
                            HAirFD(SurfNum) = HAirExtSurf(SurfNum);
                        }
                    }
                    // Calculate LWR from surrounding surfaces if defined for an exterior surface
                    QRadLWOutSrdSurfs(SurfNum) = 0;
                    if (Surface(SurfNum).HasSurroundingSurfProperties) {
                        SrdSurfsNum = Surface(SurfNum).SurroundingSurfacesNum;
                        TSurf = TH(1, 1, SurfNum) + KelvinConv;
                        for (SrdSurfNum = 1; SrdSurfNum <= SurroundingSurfsProperty(SrdSurfsNum).TotSurroundingSurface; SrdSurfNum++) {
                            SrdSurfViewFac = SurroundingSurfsProperty(SrdSurfsNum).SurroundingSurfs(SrdSurfNum).ViewFactor;
                            SrdSurfTempAbs =
                                GetCurrentScheduleValue(SurroundingSurfsProperty(SrdSurfsNum).SurroundingSurfs(SrdSurfNum).TempSchNum) + KelvinConv;
                            QRadLWOutSrdSurfs(SurfNum) += StefanBoltzmann * AbsThermSurf * SrdSurfViewFac * (pow_4(SrdSurfTempAbs) - pow_4(TSurf));
                        }
                    }

                    if (Surface(SurfNum).HeatTransferAlgorithm == HeatTransferModel_CTF ||
                        Surface(SurfNum).HeatTransferAlgorithm == HeatTransferModel_EMPD) {

                        CalcOutsideSurfTemp(SurfNum, ZoneNum, ConstrNum, HMovInsul, TempExt, MovInsulErrorFlag);
                        if (MovInsulErrorFlag) ShowFatalError("CalcOutsideSurfTemp: Program terminates due to preceding conditions.");
                    }

                } else if (SELECT_CASE_var == KivaFoundation) {
                    RoughSurf = dataMaterial.Material(dataConstruction.Construct(ConstrNum).LayerPoint(1)).Roughness;
                    AbsThermSurf = dataMaterial.Material(dataConstruction.Construct(ConstrNum).LayerPoint(1)).AbsorpThermal;

                    // Set Kiva exterior convection algorithms
                    InitExteriorConvectionCoeff(SurfNum,
                                                HMovInsul,
                                                RoughSurf,
                                                AbsThermSurf,
                                                TH(1, 1, SurfNum),
                                                HcExtSurf(SurfNum),
                                                HSkyExtSurf(SurfNum),
                                                HGrdExtSurf(SurfNum),
                                                HAirExtSurf(SurfNum));

                } else { // for interior or other zone surfaces

                    if (Surface(SurfNum).ExtBoundCond == SurfNum) { // Regular partition/internal mass

                        TH(1, 1, SurfNum) = TempSurfIn(SurfNum);

                        // No need to set any radiant system heat balance coefficients here--will be done during inside heat balance

                        if (Surface(SurfNum).HeatTransferAlgorithm == HeatTransferModel_CondFD ||
                            Surface(SurfNum).HeatTransferAlgorithm == HeatTransferModel_HAMT) {
                            // Set variables used in the FD moisture balance HAMT
                            TempOutsideAirFD(SurfNum) = TempSurfIn(SurfNum);
                            RhoVaporAirOut(SurfNum) = RhoVaporAirIn(SurfNum);
                            HConvExtFD(SurfNum) = HConvIn(SurfNum);
                            HMassConvExtFD(SurfNum) =
                                HConvExtFD(SurfNum) /
                                ((PsyRhoAirFnPbTdbW(OutBaroPress,
                                                    TempOutsideAirFD(SurfNum),
                                                    PsyWFnTdbRhPb(TempOutsideAirFD(SurfNum), 1.0, OutBaroPress, RoutineNameOther)) +
                                  RhoVaporAirOut(SurfNum)) *
                                 PsyCpAirFnW(OutHumRat));
                            HSkyFD(SurfNum) = 0.0;
                            HGrndFD(SurfNum) = 0.0;
                            HAirFD(SurfNum) = 0.0;
                        }

                    } else { // Interzone partition

                        TH(1, 1, SurfNum) = TH(2, 1, Surface(SurfNum).ExtBoundCond);

                        // No need to set any radiant system heat balance coefficients here--will be done during inside heat balance

                        if (Surface(SurfNum).HeatTransferAlgorithm == HeatTransferModel_CondFD ||
                            Surface(SurfNum).HeatTransferAlgorithm == HeatTransferModel_HAMT) {
                            // Set variables used in the FD moisture balance and HAMT
                            TempOutsideAirFD(SurfNum) = TH(2, 1, Surface(SurfNum).ExtBoundCond);
                            RhoVaporAirOut(SurfNum) = RhoVaporAirIn(Surface(SurfNum).ExtBoundCond);
                            HConvExtFD(SurfNum) = HConvIn(Surface(SurfNum).ExtBoundCond);
                            HMassConvExtFD(SurfNum) =
                                HConvExtFD(SurfNum) /
                                ((PsyRhoAirFnPbTdbW(OutBaroPress,
                                                    TempOutsideAirFD(SurfNum),
                                                    PsyWFnTdbRhPb(TempOutsideAirFD(SurfNum), 1.0, OutBaroPress, RoutineNameIZPart)) +
                                  RhoVaporAirOut(SurfNum)) *
                                 PsyCpAirFnW(OutHumRat));
                            HSkyFD(SurfNum) = 0.0;
                            HGrndFD(SurfNum) = 0.0;
                            HAirFD(SurfNum) = 0.0;
                        }
                    }

                    // This ends the calculations for this surface and goes on to the next SurfNum
                }
            }

            // fill in reporting values for outside face

            QdotConvOutRepPerArea(SurfNum) = GetQdotConvOutRepPerArea(SurfNum);

            QdotConvOutRep(SurfNum) = QdotConvOutRepPerArea(SurfNum) * Surface(SurfNum).Area;

            QConvOutReport(SurfNum) = QdotConvOutRep(SurfNum) * TimeStepZoneSec;

            QHeatEmiReport(SurfNum) = QAirExtReport(SurfNum) - QdotConvOutRep(SurfNum);

        } // ...end of DO loop over all surface (actually heat transfer surfaces)
    }

    Real64 GetQdotConvOutRepPerArea(int const SurfNum)
    {
        int OPtr = Surface(SurfNum).OSCMPtr;
        if (Surface(SurfNum).OSCMPtr > 0) { // Optr is set above in this case, use OSCM boundary data
            return -OSCM(OPtr).HConv * (TH(1, 1, SurfNum) - OSCM(OPtr).TConv);
        } else {
            if (IsRain) {
                return -HcExtSurf(SurfNum) * (TH(1, 1, SurfNum) - Surface(SurfNum).OutWetBulbTemp);
            } else {
                return -HcExtSurf(SurfNum) * (TH(1, 1, SurfNum) - Surface(SurfNum).OutDryBulbTemp);
            }
        }
    }

    void CalcHeatBalanceInsideSurf(ZoneTempPredictorCorrectorData &dataZoneTempPredictorCorrector, Optional_int_const ZoneToResimulate) // if passed in, then only calculate surfaces that have this zone
    {
        // Pass correct list of surfaces to CalcHeatBalanceInsideSurf2
        bool const PartialResimulate(present(ZoneToResimulate));

        if (!PartialResimulate) {
            // Zero window heat gains for all zones
            ZoneWinHeatGain = 0.0;
            ZoneWinHeatGainRep = 0.0;
            ZoneWinHeatGainRepEnergy = 0.0;
            ZoneWinHeatLossRep = 0.0;
            ZoneWinHeatLossRepEnergy = 0.0;

            CalcHeatBalanceInsideSurf2(dataZoneTempPredictorCorrector, DataSurfaces::AllHTSurfaceList,
                                       DataSurfaces::AllIZSurfaceList,
                                       DataSurfaces::AllHTNonWindowSurfaceList,
                                       DataSurfaces::AllHTWindowSurfaceList);

            // Sort window heat gain/loss
            for (int zoneNum = 1; zoneNum <= NumOfZones; ++zoneNum) {
                if (ZoneWinHeatGain(zoneNum) >= 0.0) {
                    ZoneWinHeatGainRep(zoneNum) = ZoneWinHeatGain(zoneNum);
                    ZoneWinHeatGainRepEnergy(zoneNum) = ZoneWinHeatGainRep(zoneNum) * DataGlobals::TimeStepZoneSec;
                } else {
                    ZoneWinHeatLossRep(zoneNum) = -ZoneWinHeatGain(zoneNum);
                    ZoneWinHeatLossRepEnergy(zoneNum) = ZoneWinHeatLossRep(zoneNum) * DataGlobals::TimeStepZoneSec;
                }
            }
        } else {
            // Zero window heat gains for resimulate zone
            ZoneWinHeatGain(ZoneToResimulate) = 0.0;
            ZoneWinHeatGainRep(ZoneToResimulate) = 0.0;
            ZoneWinHeatGainRepEnergy(ZoneToResimulate) = 0.0;
            ZoneWinHeatLossRep(ZoneToResimulate) = 0.0;
            ZoneWinHeatLossRepEnergy(ZoneToResimulate) = 0.0;

            auto const &zoneHTSurfList(Zone(ZoneToResimulate).ZoneHTSurfaceList);
            auto const &zoneIZSurfList(Zone(ZoneToResimulate).ZoneIZSurfaceList);
            auto const &zoneHTNonWindowSurfList(Zone(ZoneToResimulate).ZoneHTNonWindowSurfaceList);
            auto const &zoneHTWindowSurfList(Zone(ZoneToResimulate).ZoneHTWindowSurfaceList);
            CalcHeatBalanceInsideSurf2(dataZoneTempPredictorCorrector, zoneHTSurfList, zoneIZSurfList, zoneHTNonWindowSurfList, zoneHTWindowSurfList, ZoneToResimulate);

            // Sort window heat gain/loss
            if (ZoneWinHeatGain(ZoneToResimulate) >= 0.0) {
                ZoneWinHeatGainRep(ZoneToResimulate) = ZoneWinHeatGain(ZoneToResimulate);
                ZoneWinHeatGainRepEnergy(ZoneToResimulate) = ZoneWinHeatGainRep(ZoneToResimulate) * DataGlobals::TimeStepZoneSec;
            } else {
                ZoneWinHeatLossRep(ZoneToResimulate) = -ZoneWinHeatGain(ZoneToResimulate);
                ZoneWinHeatLossRepEnergy(ZoneToResimulate) = ZoneWinHeatLossRep(ZoneToResimulate) * DataGlobals::TimeStepZoneSec;
            }
        }
    }

    void CalcHeatBalanceInsideSurf2(ZoneTempPredictorCorrectorData &dataZoneTempPredictorCorrector, const std::vector<int> &HTSurfs,          // Heat transfer surfaces to simulate (opaque and windows)
                                    const std::vector<int> &IZSurfs,          // Interzone heat transfer surfaces to simulate
                                    const std::vector<int> &HTNonWindowSurfs, // Non-window heat transfer surfaces to simulate
                                    const std::vector<int> &HTWindowSurfs,    // Window heat transfer surfaces to simulate
                                    Optional_int_const ZoneToResimulate)
    {
        // SUBROUTINE INFORMATION:
        //       AUTHOR         George Walton
        //       DATE WRITTEN   December 1979
        //       MODIFIED       Jun 1990 (RDT for new CTF arrays)
        //                      Dec 1999 (FCW for window calculation)
        //                      May 2000 (FCW for window frame and dividers)
        //                      Aug 2000 (RJL for MTF moisture calculations)
        //                      Sep 2000 (RKS for new radiant exchange algorithm)
        //                      Dec 2000 (RKS for radiant system model addition)
        //                      Jul 2003 (CC) set the reference temperatures for inside surface heat balance
        //                                    depending on convection algorithms and/or air models used
        //                      May 2006 (RR  account for exterior window screen)
        //                      Jul 2008 (P. Biddulph include calls to HAMT)
        //                      Sep 2011 LKL/BG - resimulate only zones needing it for Radiant systems
        //       RE-ENGINEERED  Mar 1998 (RKS)

        // PURPOSE OF THIS SUBROUTINE:
        // This subroutine performs a heat balance on the inside face of each
        // surface in the building.

        // METHODOLOGY EMPLOYED:
        // Various boundary conditions are set and additional parameters are set-
        // up.  Then, the proper heat balance equation is selected based on whether
        // the surface is a partition or not and on whether or not movable
        // insulation is present on the inside face.

        // REFERENCES:
        // (I)BLAST legacy routine HBSRF

        using namespace DataGlobals;
        using namespace DataEnvironment;
        using ConvectionCoefficients::InitExteriorConvectionCoeff;
        using ConvectionCoefficients::InitInteriorConvectionCoeffs;
        using ConvectionCoefficients::SetExtConvectionCoeff;
        using DataLoopNode::Node;
        using DataZoneEquipment::ZoneEquipConfig;
        using General::RoundSigDigits;
        using namespace Psychrometrics;
        using DataSizing::CurOverallSimDay;

        Real64 const Sigma(5.6697e-08);              // Stefan-Boltzmann constant
        Real64 const IterDampConst(5.0);             // Damping constant for inside surface temperature iterations
        int const ItersReevalConvCoeff(30);          // Number of iterations between inside convection coefficient reevaluations
        Real64 const MaxAllowedDelTemp(0.002);       // Convergence criteria for inside surface temperatures
        int const MaxIterations(500);                // Maximum number of iterations allowed for inside surface temps
        int const IterationsForCondFDRelaxChange(5); // number of iterations for inside temps that triggers a change
        Real64 const SmallNumber(0.0001);            // avoid numerical junk causing problems?
        // in the CondFD relaxation factor.
        int const MinEMPDIterations(4); // Minimum number of iterations required for EMPD solution
        static std::string const rhoAirZone("RhoAirZone");
        static std::string const wsurf("Wsurf");
        static std::string const HBSurfManInsideSurf("HB,SurfMan:InsideSurf");
        static std::string const Inside("Inside");
        static std::string const BlankString;

        Real64 AbsInt;     // Solar absorptance of inside movable insulation
        bool Converged;    // .TRUE. if inside heat balance has converged
        Real64 F1;         // Intermediate calculation value
        Real64 HMovInsul;  // "Convection" coefficient of movable insulation
        Real64 MaxDelTemp; // Maximum change in surface temperature for any
        //  opaque surface from one iteration to the next
        static Array1D<Real64> TempInsOld; // Holds previous iteration's value for convergence check
        Real64 TempSurfOutTmp;             // Local Temporary Surface temperature for the outside surface face
        Real64 TempSurfInSat;              // Local temporary surface dew point temperature

        int OtherSideSurfNum;     // Surface number index for other side of an interzone partition
        static int MinIterations; // Minimum number of iterations for the inside heat balance
        static int ErrCount(0);
        Real64 Ueff; // 1 / effective R value between TDD:DOME and TDD:DIFFUSER

        int ZoneEquipConfigNum;
        int NodeNum;
        Real64 SumSysMCp;  // Zone sum of air system MassFlowRate*Cp
        Real64 SumSysMCpT; // Zone sum of air system MassFlowRate*Cp*T
        Real64 MassFlowRate;
        Real64 NodeTemp;
        Real64 CpAir;
        static Array1D<Real64> RefAirTemp; // reference air temperatures
        static bool MyEnvrnFlag(true);
        static int InsideSurfErrCount(0);
        Real64 Wsurf;         // Moisture ratio for HAMT
        Real64 RhoAirZone;    // Zone moisture density for HAMT
        int OtherSideZoneNum; // Zone Number index for other side of an interzone partition HAMT
        static int WarmupSurfTemp;
        static int TimeStepInDay(0); // time step number

        if (calcHeatBalanceInsideSurfFirstTime) {
            TempInsOld.allocate(TotSurfaces);
            RefAirTemp.allocate(TotSurfaces);
            if (DataHeatBalance::AnyEMPD) {
                MinIterations = MinEMPDIterations;
            } else {
                MinIterations = 1;
            }
            if (DisplayAdvancedReportVariables) {
                SetupOutputVariable("Surface Inside Face Heat Balance Calculation Iteration Count",
                                    OutputProcessor::Unit::None,
                                    InsideSurfIterations,
                                    "ZONE",
                                    "Sum",
                                    "Simulation");
            }
            // Precompute whether CTF temperature limits will be needed
            DataHeatBalSurface::Zone_has_mixed_HT_models.resize(NumOfZones + 1, false);
            for (int iZone = 1; iZone <= NumOfZones; ++iZone) {
                auto const &zone(Zone(iZone));
                for (int iSurf = zone.SurfaceFirst, eSurf = zone.SurfaceLast; iSurf <= eSurf; ++iSurf) {
                    auto const alg(Surface(iSurf).HeatTransferAlgorithm);
                    if ((alg == HeatTransferModel_CondFD) || (alg == HeatTransferModel_HAMT) || (alg == HeatTransferModel_Kiva)) {
                        DataHeatBalSurface::Zone_has_mixed_HT_models[iZone] = true;
                        break;
                    }
                }
            }
            calcHeatBalanceInsideSurfFirstTime = false;
        }
        if (BeginEnvrnFlag && MyEnvrnFlag) {
            TempInsOld = 23.0;
            RefAirTemp = 23.0;
            TempEffBulkAir = 23.0;
            WarmupSurfTemp = 0;
            MyEnvrnFlag = false;

            // Initialize Kiva instances ground temperatures
            if (DataHeatBalance::AnyKiva) {
                SurfaceGeometry::kivaManager.initKivaInstances(dataZoneTempPredictorCorrector);
            }
        }
        if (!BeginEnvrnFlag) {
            MyEnvrnFlag = true;
        }

        // determine reference air temperatures
        for (int SurfNum : HTSurfs) {
            int ZoneNum = Surface(SurfNum).Zone;

            // These conditions are not used in every SurfNum loop here so we don't use them to skip surfaces
            if (Surface(SurfNum).Class == SurfaceClass_TDD_Dome) continue; // Skip TDD:DOME objects.  Inside temp is handled by TDD:DIFFUSER.

            {
                auto const SELECT_CASE_var(Surface(SurfNum).TAirRef);
                if (SELECT_CASE_var == ZoneMeanAirTemp) {
                    RefAirTemp(SurfNum) = MAT(ZoneNum);
                    TempEffBulkAir(SurfNum) = MAT(ZoneNum); // for reporting surf adjacent air temp
                } else if (SELECT_CASE_var == AdjacentAirTemp) {
                    RefAirTemp(SurfNum) = TempEffBulkAir(SurfNum);
                } else if (SELECT_CASE_var == ZoneSupplyAirTemp) {
                    // determine ZoneEquipConfigNum for this zone
                    ZoneEquipConfigNum = ZoneNum;
                    // check whether this zone is a controlled zone or not
                    if (!Zone(ZoneNum).IsControlled) {
                        ShowFatalError("Zones must be controlled for Ceiling-Diffuser Convection model. No system serves zone " + Zone(ZoneNum).Name);
                        return;
                    }
                    // determine supply air conditions
                    SumSysMCp = 0.0;
                    SumSysMCpT = 0.0;
                    for (NodeNum = 1; NodeNum <= ZoneEquipConfig(ZoneEquipConfigNum).NumInletNodes; ++NodeNum) {
                        NodeTemp = Node(ZoneEquipConfig(ZoneEquipConfigNum).InletNode(NodeNum)).Temp;
                        MassFlowRate = Node(ZoneEquipConfig(ZoneEquipConfigNum).InletNode(NodeNum)).MassFlowRate;
                        CpAir = PsyCpAirFnW(ZoneAirHumRat(ZoneNum));
                        // Real64 CpAir2 = PsyCpAirFnW(ZoneAirHumRat(ZoneNum), NodeTemp);
                        SumSysMCp += MassFlowRate * CpAir;
                        SumSysMCpT += MassFlowRate * CpAir * NodeTemp;
                    }
                    // a weighted average of the inlet temperatures.
                    if (SumSysMCp > 0.0) {                            // protect div by zero
                        RefAirTemp(SurfNum) = SumSysMCpT / SumSysMCp; // BG changed 02-16-2005 to add index (SurfNum)
                    } else {
                        RefAirTemp(SurfNum) = MAT(ZoneNum);
                    }
                    TempEffBulkAir(SurfNum) = RefAirTemp(SurfNum); // for reporting surf adjacent air temp
                } else {
                    // currently set to mean air temp but should add error warning here
                    RefAirTemp(SurfNum) = MAT(ZoneNum);
                    TempEffBulkAir(SurfNum) = MAT(ZoneNum); // for reporting surf adjacent air temp
                }
            }
        }

        // Following variables must be reset due to possible recall of this routine by radiant and Resimulate routines.
        // CalcWindowHeatBalance is called, then, multiple times and these need to be initialized before each call to
        // CalcWindowHeatBalance.
        // Only for Surface(SurfNum).Class == DataSurfaces::SurfaceClass_Window
        for (int surfNum : HTWindowSurfs) {
            WinHeatGain(surfNum) = 0.0;
            WinHeatTransfer(surfNum) = 0.0;
            WinHeatGainRep(surfNum) = 0.0;
            WinHeatLossRep(surfNum) = 0.0;
            WinGainConvGlazToZoneRep(surfNum) = 0.0;
            WinGainIRGlazToZoneRep(surfNum) = 0.0;
            WinLossSWZoneToOutWinRep(surfNum) = 0.0;
            WinGainFrameDividerToZoneRep(surfNum) = 0.0;
            WinGainConvGlazShadGapToZoneRep(surfNum) = 0.0;
            WinGainConvShadeToZoneRep(surfNum) = 0.0;
            OtherConvGainInsideFaceToZoneRep(surfNum) = 0.0;
            WinGainIRShadeToZoneRep(surfNum) = 0.0;
            SurfaceWindow(surfNum).FrameQRadOutAbs = 0.0;
            SurfaceWindow(surfNum).FrameQRadInAbs = 0.0;
            SurfaceWindow(surfNum).DividerQRadOutAbs = 0.0;
            SurfaceWindow(surfNum).DividerQRadInAbs = 0.0;
        }

        InsideSurfIterations = 0;

        // Calculate heat extract due to additional heat flux source term as the surface boundary condition
        if (DataSurfaces::AnyHeatBalanceInsideSourceTerm) {
            for (int SurfNum : HTSurfs) {
                if (Surface(SurfNum).InsideHeatSourceTermSchedule) {
                    QAdditionalHeatSourceInside(SurfNum) =
                        EnergyPlus::ScheduleManager::GetCurrentScheduleValue(Surface(SurfNum).InsideHeatSourceTermSchedule);
                }
            }
        }

        // Calculate Kiva instances
        if (DataHeatBalance::AnyKiva) {
            if (((SurfaceGeometry::kivaManager.settings.timestepType == HeatBalanceKivaManager::KivaManager::Settings::HOURLY && TimeStep == 1) ||
                 SurfaceGeometry::kivaManager.settings.timestepType == HeatBalanceKivaManager::KivaManager::Settings::TIMESTEP) &&
                !WarmupFlag) {
                SurfaceGeometry::kivaManager.calcKivaInstances();
            }
        }

        Converged = false;
        while (!Converged) { // Start of main inside heat balance DO loop...

            TempInsOld = TempSurfIn; // Keep track of last iteration's temperature values

            if (DataHeatBalance::AnyKiva) {
                for (auto &kivaSurf : SurfaceGeometry::kivaManager.surfaceMap) {
                    TempSurfIn(kivaSurf.first) = kivaSurf.second.results.Tavg - DataGlobals::KelvinConv; // TODO: Use average radiant temp? Trad?
                }
            }

            HeatBalanceIntRadExchange::CalcInteriorRadExchange(
                TempSurfIn, InsideSurfIterations, NetLWRadToSurf, ZoneToResimulate, Inside); // Update the radiation balance

            if (DataHeatBalance::AnyKiva) {
                for (auto &kivaSurf : SurfaceGeometry::kivaManager.surfaceMap) {
                    TempSurfIn(kivaSurf.first) = TempInsOld(kivaSurf.first);
                }
            }

            // Every 30 iterations, recalculate the inside convection coefficients in case
            // there has been a significant drift in the surface temperatures predicted.
            // This is not fool-proof and it basically means that the outside surface
            // heat balance is in error (potentially) once HConvIn is re-evaluated.
            // The choice of 30 is not significant--just want to do this a couple of
            // times before the iteration limit is hit.
            if ((InsideSurfIterations > 0) && (mod(InsideSurfIterations, ItersReevalConvCoeff) == 0)) {
                InitInteriorConvectionCoeffs(TempSurfIn, ZoneToResimulate);
            }

            if (DataHeatBalance::AnyEMPD || DataHeatBalance::AnyHAMT) {
                for (int SurfNum : HTSurfs) {
                    auto &surface(Surface(SurfNum));
                    if (surface.Class == SurfaceClass_TDD_Dome) continue; // Skip TDD:DOME objects.  Inside temp is handled by TDD:DIFFUSER.

                    // Calculate the inside surface moisture quantities
                    // calculate the inside surface moisture transfer conditions
                    // check for saturation conditions of air
                    if ((surface.HeatTransferAlgorithm == HeatTransferModel_EMPD) || (surface.HeatTransferAlgorithm == HeatTransferModel_HAMT)) {
                        int ZoneNum = Surface(SurfNum).Zone;
                        Real64 const MAT_zone(MAT(ZoneNum));
                        Real64 const ZoneAirHumRat_zone(max(ZoneAirHumRat(ZoneNum), 1.0e-5));
                        Real64 const HConvIn_surf(HConvInFD(SurfNum) = HConvIn(SurfNum));

                        RhoVaporAirIn(SurfNum) =
                            min(PsyRhovFnTdbWPb_fast(MAT_zone, ZoneAirHumRat_zone, OutBaroPress), PsyRhovFnTdbRh(MAT_zone, 1.0, HBSurfManInsideSurf));
                        HMassConvInFD(SurfNum) = HConvIn_surf / (PsyRhoAirFnPbTdbW_fast(OutBaroPress, MAT_zone, ZoneAirHumRat_zone) *
                                                                 PsyCpAirFnW_fast(ZoneAirHumRat_zone));
                    }
                }
            }

            for (int SurfNum : HTNonWindowSurfs) {
                // Perform heat balance on the inside face of the surface ...
                // The following are possibilities here:
                //   (a) the surface is a pool (no movable insulation, no source/sink, only CTF solution algorithm)
                //   (b) the surface is a partition, in which case the temperature of both sides are the same
                //   (c) standard (or interzone) opaque surface with no movable insulation, normal heat balance equation
                //   (d) standard (or interzone) window: call to CalcWindowHeatBalance to get window layer temperatures
                //   (e) standard opaque surface with movable insulation, special two-part equation
                // In the surface calculation there are the following Algorithm types for opaque surfaces that
                // do not have movable insulation:
                //   (a) the regular CTF calc (SolutionAlgo = UseCTF)
                //   (b) the EMPD calc (Solutionalgo = UseEMPD)
                //   (c) the CondFD calc (SolutionAlgo = UseCondFD)
                //   (d) the HAMT calc (solutionalgo = UseHAMT).

                int const ZoneNum = Surface(SurfNum).Zone;
                auto &surface(Surface(SurfNum));
                Real64 &TH11(TH(1, 1, SurfNum));
                int const ConstrNum = surface.Construction;
                auto const &construct(dataConstruction.Construct(ConstrNum));
                Real64 const MAT_zone(MAT(ZoneNum));
                Real64 const HConvIn_surf(HConvInFD(SurfNum) = HConvIn(SurfNum));

                if (surface.ExtBoundCond == SurfNum) {
                    // CR6869 -- let Window HB take care of it      IF (Surface(SurfNum)%ExtBoundCond == SurfNum) THEN
                    // Surface is adiabatic
                    if (surface.HeatTransferAlgorithm == HeatTransferModel_CTF ||
                        surface.HeatTransferAlgorithm == HeatTransferModel_EMPD) { // Regular CTF Surface and/or EMPD surface

                        if (surface.HeatTransferAlgorithm == HeatTransferModel_EMPD) {
                            MoistureBalanceEMPDManager::CalcMoistureBalanceEMPD(SurfNum, TempSurfInTmp(SurfNum), MAT_zone, TempSurfInSat);
                        }
                        // Pre-calculate a few terms
                        //
                        Real64 const TempTerm(CTFConstInPart(SurfNum) + QRadThermInAbs(SurfNum) + QRadSWInAbs(SurfNum) +
                                              QAdditionalHeatSourceInside(SurfNum) + HConvIn_surf * RefAirTemp(SurfNum) + QHTRadSysSurf(SurfNum) +
                                              QCoolingPanelSurf(SurfNum) + QHWBaseboardSurf(SurfNum) + QSteamBaseboardSurf(SurfNum) +
                                              QElecBaseboardSurf(SurfNum) + NetLWRadToSurf(SurfNum) + (QRadSurfAFNDuct(SurfNum) / TimeStepZoneSec));
                        Real64 const TempDiv(1.0 / (construct.CTFInside(0) - construct.CTFCross(0) + HConvIn_surf + IterDampConst));
                        // Calculate the current inside surface temperature
                        if ((!surface.IsPool) || ((surface.IsPool) && (std::abs(QPoolSurfNumerator(SurfNum)) < SmallNumber) &&
                                                  (std::abs(PoolHeatTransCoefs(SurfNum)) < SmallNumber))) {
                            if (construct.SourceSinkPresent) {
                                TempSurfInTmp(SurfNum) =
                                    (TempTerm + construct.CTFSourceIn(0) * QsrcHist(SurfNum, 1) + IterDampConst * TempInsOld(SurfNum)) *
                                    TempDiv; // Constant portion of conduction eq (history terms) | LW radiation from internal sources | SW radiation
                                             // from internal sources | Convection from surface to zone air | Net radiant exchange with other zone
                                             // surfaces | Heat source/sink term for radiant systems | (if there is one present) | Radiant flux from a
                                             // high temperature radiant heater | Radiant flux from a hot water baseboard heater | Radiant flux from a
                                             // steam baseboard heater | Radiant flux from an electric baseboard heater | Iterative damping term (for
                                             // stability) | Conduction term (both partition sides same temp) | Conduction term (both partition sides
                                             // same temp) | Convection and damping term | Radiation from AFN ducts
                            } else {
                                TempSurfInTmp(SurfNum) =
                                    (TempTerm + IterDampConst * TempInsOld(SurfNum)) *
                                    TempDiv; // Constant portion of conduction eq (history terms) | LW radiation from internal sources | SW radiation
                                             // from internal sources | Convection from surface to zone air | Net radiant exchange with other zone
                                             // surfaces | Heat source/sink term for radiant systems | (if there is one present) | Radiant flux from a
                                             // high temperature radiant heater | Radiant flux from a hot water baseboard heater | Radiant flux from a
                                             // steam baseboard heater | Radiant flux from an electric baseboard heater | Iterative damping term (for
                                             // stability) | Conduction term (both partition sides same temp) | Conduction term (both partition sides
                                             // same temp) | Convection and damping term | Radiation from AFN ducts
                            }
                        } else { // this is a pool and it has been simulated this time step
                            TempSurfInTmp(SurfNum) = (CTFConstInPart(SurfNum) + QPoolSurfNumerator(SurfNum) + IterDampConst * TempInsOld(SurfNum)) /
                                                     (construct.CTFInside(0) - construct.CTFCross(0) + PoolHeatTransCoefs(SurfNum) +
                                                      IterDampConst); // Constant part of conduction eq (history terms) | Pool modified terms (see
                                                                      // non-pool equation for details) | Iterative damping term (for stability) |
                                                                      // Conduction term (both partition sides same temp) | Pool and damping term
                        }
                        if (surface.HeatTransferAlgorithm == HeatTransferModel_EMPD) {
                            TempSurfInTmp(SurfNum) -=
                                DataMoistureBalanceEMPD::HeatFluxLatent(SurfNum) * TempDiv; // Conduction term (both partition sides same temp) |
                                                                                            // Conduction term (both partition sides same temp) |
                                                                                            // Convection and damping term
                            if (TempSurfInSat > TempSurfInTmp(SurfNum)) {
                                TempSurfInTmp(SurfNum) = TempSurfInSat; // Surface temp cannot be below dew point
                            }
                        }
                        // if any mixed heat transfer models in zone, apply limits to CTF result
                        if (DataHeatBalSurface::Zone_has_mixed_HT_models[ZoneNum])
                            TempSurfInTmp(SurfNum) =
                                max(MinSurfaceTempLimit,
                                    min(MaxSurfaceTempLimit, TempSurfInTmp(SurfNum))); // Limit Check //Tuned Precomputed condition to eliminate loop

                        if (construct.SourceSinkPresent) { // Set the appropriate parameters for the radiant system

                            // Radiant system does not need the damping coefficient terms (hopefully) // Partitions are assumed to be symmetric
                            Real64 const RadSysDiv(1.0 / (construct.CTFInside(0) - construct.CTFCross(0) + HConvIn_surf));
                            RadSysToHBConstCoef(SurfNum) = RadSysTiHBConstCoef(SurfNum) =
                                TempTerm * RadSysDiv; // Constant portion of conduction eq (history terms) | LW radiation from internal sources | SW
                                                      // radiation from internal sources | Convection from surface to zone air | Radiant flux from
                                                      // high temperature radiant heater | Radiant flux from a hot water baseboard heater | Radiant
                                                      // flux from a steam baseboard heater | Radiant flux from an electric baseboard heater | Net
                                                      // radiant exchange with other zone surfaces | Cond term (both partition sides same temp) | Cond
                                                      // term (both partition sides same temp) | Convection and damping term
                            RadSysToHBTinCoef(SurfNum) = RadSysTiHBToutCoef(SurfNum) =
                                0.0; // The outside temp is assumed to be equal to the inside temp for a partition
                            RadSysToHBQsrcCoef(SurfNum) = RadSysTiHBQsrcCoef(SurfNum) =
                                construct.CTFSourceIn(0) * RadSysDiv; // QTF term for the source | Cond term (both partition sides same temp) | Cond
                                                                      // term (both partition sides same temp) | Convection and damping term
                        }

                    } else if (surface.HeatTransferAlgorithm == HeatTransferModel_CondFD || surface.HeatTransferAlgorithm == HeatTransferModel_HAMT) {

                        if (surface.HeatTransferAlgorithm == HeatTransferModel_HAMT)
                            HeatBalanceHAMTManager::ManageHeatBalHAMT(SurfNum, TempSurfInTmp(SurfNum), TempSurfOutTmp); // HAMT

                        if (surface.HeatTransferAlgorithm == HeatTransferModel_CondFD) {
                            HeatBalFiniteDiffManager::ManageHeatBalFiniteDiff(SurfNum, TempSurfInTmp(SurfNum), TempSurfOutTmp);
                        }

                        TH11 = TempSurfOutTmp;
                    }

                    TempSurfIn(SurfNum) = TempSurfInTmp(SurfNum);

                } else { // Standard surface or interzone surface

                    HMovInsul = 0.0;
                    if (surface.MaterialMovInsulInt > 0) HeatBalanceMovableInsulation::EvalInsideMovableInsulation(SurfNum, HMovInsul, AbsInt);

                    if (HMovInsul <= 0.0) { // No movable insulation present, normal heat balance equation

                        if (surface.HeatTransferAlgorithm == HeatTransferModel_CTF ||
                            surface.HeatTransferAlgorithm == HeatTransferModel_EMPD) { // Regular CTF Surface and/or EMPD surface

                            if (surface.HeatTransferAlgorithm == HeatTransferModel_EMPD) {
                                MoistureBalanceEMPDManager::CalcMoistureBalanceEMPD(SurfNum, TempSurfInTmp(SurfNum), MAT_zone, TempSurfInSat);
                            }
                            // Pre-calculate a few terms
                            Real64 const TempTerm(CTFConstInPart(SurfNum) + QRadThermInAbs(SurfNum) + QRadSWInAbs(SurfNum) +
                                                  QAdditionalHeatSourceInside(SurfNum) + HConvIn_surf * RefAirTemp(SurfNum) + QHTRadSysSurf(SurfNum) +
                                                  QCoolingPanelSurf(SurfNum) + QHWBaseboardSurf(SurfNum) + QSteamBaseboardSurf(SurfNum) +
                                                  QElecBaseboardSurf(SurfNum) + NetLWRadToSurf(SurfNum) +
                                                  (QRadSurfAFNDuct(SurfNum) / TimeStepZoneSec));
                            Real64 const TempDiv(1.0 / (construct.CTFInside(0) + HConvIn_surf + IterDampConst));
                            // Calculate the current inside surface temperature
                            if ((!surface.IsPool) || ((surface.IsPool) && (std::abs(QPoolSurfNumerator(SurfNum)) < SmallNumber) &&
                                                      (std::abs(PoolHeatTransCoefs(SurfNum)) < SmallNumber))) {
                                if (construct.SourceSinkPresent) {
                                    TempSurfInTmp(SurfNum) =
                                        (TempTerm + construct.CTFSourceIn(0) * QsrcHist(SurfNum, 1) + IterDampConst * TempInsOld(SurfNum) +
                                         construct.CTFCross(0) * TH11) *
                                        TempDiv; // Constant part of conduction eq (history terms) | LW radiation from internal sources | SW
                                                 // radiation from internal sources | Convection from surface to zone air | Net radiant exchange
                                                 // with other zone surfaces | Heat source/sink term for radiant systems | (if there is one
                                                 // present) | Radiant flux from high temp radiant heater | Radiant flux from a hot water
                                                 // baseboard heater | Radiant flux from a steam baseboard heater | Radiant flux from an electric
                                                 // baseboard heater | Iterative damping term (for stability) | Current conduction from | the
                                                 // outside surface | Coefficient for conduction (current time) | Convection and damping term |
                                                 // Radiation from AFN ducts
                                } else {
                                    TempSurfInTmp(SurfNum) =
                                        (TempTerm + IterDampConst * TempInsOld(SurfNum) + construct.CTFCross(0) * TH11) *
                                        TempDiv; // Constant part of conduction eq (history terms) | LW radiation from internal sources | SW
                                                 // radiation from internal sources | Convection from surface to zone air | Net radiant exchange
                                                 // with other zone surfaces | Heat source/sink term for radiant systems | (if there is one
                                                 // present) | Radiant flux from high temp radiant heater | Radiant flux from a hot water
                                                 // baseboard heater | Radiant flux from a steam baseboard heater | Radiant flux from an electric
                                                 // baseboard heater | Iterative damping term (for stability) | Current conduction from | the
                                                 // outside surface | Coefficient for conduction (current time) | Convection and damping term |
                                                 // Radiation from AFN ducts
                                }
                            } else { // surface is a pool and the pool has been simulated this time step
                                TempSurfInTmp(SurfNum) = (CTFConstInPart(SurfNum) + QPoolSurfNumerator(SurfNum) +
                                                          IterDampConst * TempInsOld(SurfNum) + construct.CTFCross(0) * TH11) /
                                                         (construct.CTFInside(0) + PoolHeatTransCoefs(SurfNum) +
                                                          IterDampConst); // Constant part of conduction eq (history terms) | Pool modified terms
                                                                          // (see non-pool equation for details) | Iterative damping term (for
                                                                          // stability) | Current conduction from | the outside surface |
                                                                          // Coefficient for conduction (current time) | Pool and damping term
                            }
                            if (surface.HeatTransferAlgorithm == HeatTransferModel_EMPD) {
                                TempSurfInTmp(SurfNum) -= DataMoistureBalanceEMPD::HeatFluxLatent(SurfNum) *
                                                          TempDiv; // Coefficient for conduction (current time) | Convection and damping term
                                if (TempSurfInSat > TempSurfInTmp(SurfNum)) {
                                    TempSurfInTmp(SurfNum) = TempSurfInSat; // Surface temp cannot be below dew point
                                }
                            }
                            // if any mixed heat transfer models in zone, apply limits to CTF result
                            if (DataHeatBalSurface::Zone_has_mixed_HT_models[ZoneNum])
                                TempSurfInTmp(SurfNum) =
                                    max(MinSurfaceTempLimit,
                                        min(MaxSurfaceTempLimit,
                                            TempSurfInTmp(SurfNum))); // Limit Check //Tuned Precomputed condition to eliminate loop

                            if (construct.SourceSinkPresent) { // Set the appropriate parameters for the radiant system

                                // Radiant system does not need the damping coefficient terms (hopefully)
                                Real64 const RadSysDiv(1.0 / (construct.CTFInside(0) + HConvIn_surf));
                                RadSysTiHBConstCoef(SurfNum) =
                                    TempTerm * RadSysDiv; // Constant portion of cond eq (history terms) | LW radiation from internal sources | SW
                                                          // radiation from internal sources | Convection from surface to zone air | Radiant flux
                                                          // from high temp radiant heater | Radiant flux from a hot water baseboard heater |
                                                          // Radiant flux from a steam baseboard heater | Radiant flux from an electric baseboard
                                                          // heater | Net radiant exchange with other zone surfaces | Cond term (both partition
                                                          // sides same temp) | Convection and damping term
                                RadSysTiHBToutCoef(SurfNum) = construct.CTFCross(0) * RadSysDiv;    // Outside temp=inside temp for a partition |
                                                                                                    // Cond term (both partition sides same temp) |
                                                                                                    // Convection and damping term
                                RadSysTiHBQsrcCoef(SurfNum) = construct.CTFSourceIn(0) * RadSysDiv; // QTF term for the source | Cond term (both
                                                                                                    // partition sides same temp) | Convection and
                                                                                                    // damping term

                                if (surface.ExtBoundCond > 0) { // This is an interzone partition and we need to set outside params
                                    // The inside coefficients of one side are equal to the outside coefficients of the other side.  But,
                                    // the inside coefficients are set up once the heat balance equation for that side has been calculated.
                                    // For both sides to actually have been set, we have to wait until we get to the second side in the surface
                                    // derived type.  At that point, both inside coefficient sets have been evaluated.
                                    if (surface.ExtBoundCond < SurfNum) { // Both of the inside coefficients have now been set
                                        OtherSideSurfNum = surface.ExtBoundCond;
                                        RadSysToHBConstCoef(OtherSideSurfNum) = RadSysTiHBConstCoef(SurfNum);
                                        RadSysToHBTinCoef(OtherSideSurfNum) = RadSysTiHBToutCoef(SurfNum);
                                        RadSysToHBQsrcCoef(OtherSideSurfNum) = RadSysTiHBQsrcCoef(SurfNum);
                                        RadSysToHBConstCoef(SurfNum) = RadSysTiHBConstCoef(OtherSideSurfNum);
                                        RadSysToHBTinCoef(SurfNum) = RadSysTiHBToutCoef(OtherSideSurfNum);
                                        RadSysToHBQsrcCoef(SurfNum) = RadSysTiHBQsrcCoef(OtherSideSurfNum);
                                    }
                                }
                            }

                        } else if (surface.HeatTransferAlgorithm == HeatTransferModel_CondFD ||
                                   surface.HeatTransferAlgorithm == HeatTransferModel_HAMT) {

                            if (surface.HeatTransferAlgorithm == HeatTransferModel_HAMT) {
                                if (surface.ExtBoundCond > 0) {
                                    // HAMT get the correct other side zone zone air temperature --
                                    OtherSideSurfNum = surface.ExtBoundCond;
                                    // ZoneNum = surface.Zone;
                                    OtherSideZoneNum = Surface(OtherSideSurfNum).Zone;
                                    TempOutsideAirFD(SurfNum) = MAT(OtherSideZoneNum);
                                }
                                HeatBalanceHAMTManager::ManageHeatBalHAMT(SurfNum, TempSurfInTmp(SurfNum), TempSurfOutTmp);
                            }

                            if (surface.HeatTransferAlgorithm == HeatTransferModel_CondFD)
                                HeatBalFiniteDiffManager::ManageHeatBalFiniteDiff(SurfNum, TempSurfInTmp(SurfNum), TempSurfOutTmp);

                            TH11 = TempSurfOutTmp;

                        } else if (surface.HeatTransferAlgorithm == HeatTransferModel_Kiva) {
                            // Read Kiva results for each surface
                            TempSurfInTmp(SurfNum) = SurfaceGeometry::kivaManager.surfaceMap[SurfNum].results.Tconv - DataGlobals::KelvinConv;
                            OpaqSurfInsFaceConductionFlux(SurfNum) = SurfaceGeometry::kivaManager.surfaceMap[SurfNum].results.qtot;
                            OpaqSurfInsFaceConduction(SurfNum) = OpaqSurfInsFaceConductionFlux(SurfNum) * DataSurfaces::Surface(SurfNum).Area;

                            TH11 = 0.0;
                        }

                        TempSurfIn(SurfNum) = TempSurfInTmp(SurfNum);

                    } else { // Movable insulation present

                        if (construct.SourceSinkPresent) {

                            ShowSevereError("Interior movable insulation is not valid with embedded sources/sinks");
                            ShowContinueError("Construction " + construct.Name + " contains an internal source or sink but also uses");
                            ShowContinueError("interior movable insulation " + dataMaterial.Material(Surface(SurfNum).MaterialMovInsulInt).Name +
                                              " for a surface with that construction.");
                            ShowContinueError("This is not currently allowed because the heat balance equations do not currently accommodate "
                                              "this combination.");
                            ShowFatalError("CalcHeatBalanceInsideSurf: Program terminates due to preceding conditions.");
                        }

                        F1 = HMovInsul / (HMovInsul + HConvIn_surf + IterDampConst);

                        TempSurfIn(SurfNum) =
                            (CTFConstInPart(SurfNum) + QRadSWInAbs(SurfNum) + construct.CTFCross(0) * TH11 +
                             F1 * (QRadThermInAbs(SurfNum) + HConvIn_surf * RefAirTemp(SurfNum) + NetLWRadToSurf(SurfNum) + QHTRadSysSurf(SurfNum) +
                                   QCoolingPanelSurf(SurfNum) + QHWBaseboardSurf(SurfNum) + QSteamBaseboardSurf(SurfNum) +
                                   QElecBaseboardSurf(SurfNum) + QAdditionalHeatSourceInside(SurfNum) + IterDampConst * TempInsOld(SurfNum))) /
                            (construct.CTFInside(0) + HMovInsul - F1 * HMovInsul); // Convection from surface to zone air

                        TempSurfInTmp(SurfNum) = (construct.CTFInside(0) * TempSurfIn(SurfNum) + HMovInsul * TempSurfIn(SurfNum) -
                                                  QRadSWInAbs(SurfNum) - CTFConstInPart(SurfNum) - construct.CTFCross(0) * TH11) /
                                                 (HMovInsul);
                        // if any mixed heat transfer models in zone, apply limits to CTF result
                        if (DataHeatBalSurface::Zone_has_mixed_HT_models[ZoneNum])
                            TempSurfInTmp(SurfNum) =
                                max(MinSurfaceTempLimit,
                                    min(MaxSurfaceTempLimit, TempSurfInTmp(SurfNum))); // Limit Check //Tuned Precomputed condition to eliminate loop
                    }
                }
            }
            for (int SurfNum : HTWindowSurfs) {
                auto &surface(Surface(SurfNum));
                Real64 &TH11(TH(1, 1, SurfNum));
                int ConstrNum = surface.Construction; // Not const, because storm window may change this
                auto const &construct(dataConstruction.Construct(ConstrNum));
                if (SurfaceWindow(SurfNum).OriginalClass == SurfaceClass_TDD_Diffuser) { // Tubular daylighting device
                    // Lookup up the TDD:DOME object
                    int const pipeNum = SurfaceWindow(SurfNum).TDDPipeNum;
                    int const domeNum = DataDaylightingDevices::TDDPipe(pipeNum).Dome;
                    Ueff = 1.0 / DataDaylightingDevices::TDDPipe(pipeNum).Reff;

                    // Similar to opaque surface but outside surface temp of TDD:DOME is used, and no embedded sources/sinks.
                    // Absorbed shortwave radiation is treated similar to a regular window, but only 1 glass layer is allowed.
                    //   = QRadSWwinAbs(SurfNum,1)/2.0
                    Real64 const HConvIn_surf(HConvInFD(SurfNum) = HConvIn(SurfNum));
                    TempSurfIn(SurfNum) = TempSurfInTmp(SurfNum) =
                        (QRadThermInAbs(SurfNum) + QRadSWwinAbs(1, SurfNum) / 2.0 + QAdditionalHeatSourceInside(SurfNum) +
                         HConvIn_surf * RefAirTemp(SurfNum) + NetLWRadToSurf(SurfNum) + IterDampConst * TempInsOld(SurfNum) +
                         Ueff * TH(1, 1, domeNum)) /
                        (Ueff + HConvIn_surf + IterDampConst); // LW radiation from internal sources | SW radiation from internal sources and
                                                               // solar | Convection from surface to zone air | Net radiant exchange with
                                                               // other zone surfaces | Iterative damping term (for stability) | Current
                                                               // conduction from the outside surface | Coefficient for conduction (current
                                                               // time) | Convection and damping term

                    Real64 const Sigma_Temp_4(Sigma * pow_4(TempSurfIn(SurfNum)));

                    // Calculate window heat gain for TDD:DIFFUSER since this calculation is usually done in WindowManager
                    WinHeatGain(SurfNum) =
                        WinTransSolar(SurfNum) + HConvIn_surf * surface.Area * (TempSurfIn(SurfNum) - RefAirTemp(SurfNum)) +
                        dataConstruction.Construct(surface.Construction).InsideAbsorpThermal * surface.Area *
                            (Sigma_Temp_4 - (SurfaceWindow(SurfNum).IRfromParentZone + QHTRadSysSurf(SurfNum) + QCoolingPanelSurf(SurfNum) +
                                             QHWBaseboardSurf(SurfNum) + QSteamBaseboardSurf(SurfNum) + QElecBaseboardSurf(SurfNum))) -
                        QS(surface.SolarEnclIndex) * surface.Area *
                            dataConstruction.Construct(surface.Construction).TransDiff; // Transmitted solar | Convection | IR exchange | IR
                    // Zone diffuse interior shortwave reflected back into the TDD
                    WinHeatTransfer(SurfNum) = WinHeatGain(SurfNum);

                    // fill out report vars for components of Window Heat Gain
                    WinGainConvGlazToZoneRep(SurfNum) = HConvIn_surf * surface.Area * (TempSurfIn(SurfNum) - RefAirTemp(SurfNum));
                    WinGainIRGlazToZoneRep(SurfNum) =
                        dataConstruction.Construct(surface.Construction).InsideAbsorpThermal * surface.Area *
                        (Sigma_Temp_4 - (SurfaceWindow(SurfNum).IRfromParentZone + QHTRadSysSurf(SurfNum) + QCoolingPanelSurf(SurfNum) +
                                         QHWBaseboardSurf(SurfNum) + QSteamBaseboardSurf(SurfNum) + QElecBaseboardSurf(SurfNum)));
                    WinLossSWZoneToOutWinRep(SurfNum) = QS(surface.SolarEnclIndex) * surface.Area * dataConstruction.Construct(surface.Construction).TransDiff;
                } else {                             // Regular window
                    if (InsideSurfIterations == 0) { // Do windows only once
                        if (SurfaceWindow(SurfNum).StormWinFlag == 1) ConstrNum = surface.StormWinConstruction;
                        // Get outside convection coeff for exterior window here to avoid calling
                        // InitExteriorConvectionCoeff from CalcWindowHeatBalance, which avoids circular reference
                        // (HeatBalanceSurfaceManager USEing and WindowManager and
                        // WindowManager USEing HeatBalanceSurfaceManager)
                        if (surface.ExtBoundCond == ExternalEnvironment) {
                            int RoughSurf = dataMaterial.Material(construct.LayerPoint(1)).Roughness;           // Outside surface roughness
                            Real64 EmisOut = dataMaterial.Material(construct.LayerPoint(1)).AbsorpThermalFront; // Glass outside surface emissivity
                            auto const shading_flag(SurfaceWindow(SurfNum).ShadingFlag);
                            if (shading_flag == ExtShadeOn || shading_flag == ExtBlindOn || shading_flag == ExtScreenOn) {
                                // Exterior shade in place
                                int ConstrNumSh = SurfaceWindow(SurfNum).ShadedConstruction;
                                if (ConstrNumSh != 0) {
                                    RoughSurf = dataMaterial.Material(dataConstruction.Construct(ConstrNumSh).LayerPoint(1)).Roughness;
                                    EmisOut = dataMaterial.Material(dataConstruction.Construct(ConstrNumSh).LayerPoint(1)).AbsorpThermal;
                                }
                            }

                            // Get the outside effective emissivity for Equivalent layer model
                            if (construct.WindowTypeEQL) {
                                EmisOut = WindowEquivalentLayer::EQLWindowOutsideEffectiveEmiss(ConstrNum);
                            }
                            // Set Exterior Convection Coefficient...
                            if (surface.ExtConvCoeff > 0) {

                                HcExtSurf(SurfNum) = SetExtConvectionCoeff(SurfNum);

                            } else if (surface.ExtWind) { // Window is exposed to wind (and possibly rain)

                                // Calculate exterior heat transfer coefficients with windspeed (windspeed is calculated internally in
                                // subroutine)
                                InitExteriorConvectionCoeff(SurfNum,
                                                            0.0,
                                                            RoughSurf,
                                                            EmisOut,
                                                            TH11,
                                                            HcExtSurf(SurfNum),
                                                            HSkyExtSurf(SurfNum),
                                                            HGrdExtSurf(SurfNum),
                                                            HAirExtSurf(SurfNum));

                                if (IsRain) {                    // Raining: since wind exposed, outside window surface gets wet
                                    HcExtSurf(SurfNum) = 1000.0; // Reset HcExtSurf because of wetness
                                }

                            } else { // Not Wind exposed

                                // Calculate exterior heat transfer coefficients for windspeed = 0
                                InitExteriorConvectionCoeff(SurfNum,
                                                            0.0,
                                                            RoughSurf,
                                                            EmisOut,
                                                            TH11,
                                                            HcExtSurf(SurfNum),
                                                            HSkyExtSurf(SurfNum),
                                                            HGrdExtSurf(SurfNum),
                                                            HAirExtSurf(SurfNum));
                            }
                        } else { // Interior Surface

                            if (surface.ExtConvCoeff > 0) {
                                HcExtSurf(SurfNum) = SetExtConvectionCoeff(SurfNum);
                            } else {
                                // Exterior Convection Coefficient for the Interior or Interzone Window is the Interior Convection Coeff of
                                // same
                                HcExtSurf(SurfNum) = HConvIn(surface.ExtBoundCond);
                            }
                        }

                        // Following call determines inside surface temperature of glazing, and of
                        // frame and/or divider, if present
                        CalcWindowHeatBalance(SurfNum, HcExtSurf(SurfNum), TempSurfInTmp(SurfNum), TH11);

                        TempSurfIn(SurfNum) = TempSurfInTmp(SurfNum);
                    }
                }
            } // ...end of inside surface heat balance equation selection

            for (int SurfNum : HTSurfs) {
                int const ZoneNum = Surface(SurfNum).Zone;
                auto &surface(Surface(SurfNum));
                auto &zone(Zone(ZoneNum));
                Real64 &TH11(TH(1, 1, SurfNum));
                Real64 &TH12(TH(2, 1, SurfNum));
                TH12 = TempSurfInRep(SurfNum) = TempSurfIn(SurfNum);
                TempSurfOut(SurfNum) = TH11; // For reporting

                if (SurfaceWindow(SurfNum).OriginalClass == SurfaceClass_TDD_Diffuser) { // Tubular daylighting device
                    // Tubular daylighting devices are treated as one big object with an effective R value.
                    // The outside face temperature of the TDD:DOME and the inside face temperature of the
                    // TDD:DIFFUSER are calculated with the outside and inside heat balances respectively.
                    // Below, the resulting temperatures are copied to the inside face of the TDD:DOME
                    // and the outside face of the TDD:DIFFUSER for reporting.

                    // Set inside temp variables of TDD:DOME equal to inside temp of TDD:DIFFUSER
                    int domeNum = DataDaylightingDevices::TDDPipe(SurfaceWindow(SurfNum).TDDPipeNum).Dome;
                    TH(2, 1, domeNum) = TempSurfIn(domeNum) = TempSurfInTmp(domeNum) = TempSurfInRep(domeNum) = TempSurfIn(SurfNum);

                    // Set outside temp reporting variable of TDD:DOME (since it gets skipped otherwise)
                    // Reset outside temp variables of TDD:DIFFUSER equal to outside temp of TDD:DOME
                    TH11 = TempSurfOut(SurfNum) = TempSurfOut(domeNum) = TH(1, 1, domeNum);
                }

                if ((TH12 > MaxSurfaceTempLimit) || (TH12 < MinSurfaceTempLimit)) {
                    TestSurfTempCalcHeatBalanceInsideSurf(TH12, surface, zone, WarmupSurfTemp);
                }

            } // ...end of main loops over all surfaces for inside heat balances

            // Interzone surface updating: interzone surfaces have other side temperatures
            // which can vary as the simulation iterates through the inside heat
            // balance.  This block is intended to "lock" the opposite side (outside)
            // temperatures to the correct value, namely the value calculated by the
            // inside surface heat balance for the other side.
            assert(TH.index(1, 1, 1) == 0u); // Assumed for linear indexing below
            auto const l211(TH.index(2, 1, 1) - 1);
            for (int SurfNum : IZSurfs) {
                int const surfExtBoundCond(Surface(SurfNum).ExtBoundCond);
                // Set the outside surface temperature to the inside surface temperature of the interzone pair.
                // By going through all of the surfaces, this should pick up the other side as well as affect the next iteration.
                // [ SurfNum - 1 ] == ( 1, 1, SurfNum )
                // [ l211 + surfExtBoundCond ] == ( 2, 1, surfExtBoundCond )
                TempSurfOut(SurfNum) = TH[SurfNum - 1] = TH[l211 + surfExtBoundCond];
            }

            ++InsideSurfIterations;

            // Convergence check - Loop through all relevant non-window surfaces to check for convergence...
            MaxDelTemp = 0.0;
            for (int SurfNum : HTNonWindowSurfs) {
                MaxDelTemp = max(std::abs(TempSurfIn(SurfNum) - TempInsOld(SurfNum)), MaxDelTemp);
                if (Surface(SurfNum).HeatTransferAlgorithm == HeatTransferModel_CondFD) {
                    // also check all internal nodes as well as surface faces
                    MaxDelTemp = max(MaxDelTemp, HeatBalFiniteDiffManager::SurfaceFD(SurfNum).MaxNodeDelTemp);
                }
            } // ...end of loop to check for convergence

            if (!DataHeatBalance::AnyCondFD) {
                if (MaxDelTemp <= MaxAllowedDelTemp) Converged = true;
            } else {
                if (MaxDelTemp <= MaxAllowedDelTempCondFD) Converged = true;

                // resets relaxation factor to speed up iterations when under-relaxation is not needed.
                if (InsideSurfIterations <= 1) {
                    CondFDRelaxFactor = CondFDRelaxFactorInput;
                }
                if ((InsideSurfIterations > IterationsForCondFDRelaxChange) && !Converged) {
                    // adjust relaxation factor down, assume large number of iterations is result of instability
                    CondFDRelaxFactor *= 0.9;
                    if (CondFDRelaxFactor < 0.1) CondFDRelaxFactor = 0.1;
                }
            }

#ifdef EP_Count_Calls
            NumMaxInsideSurfIterations = max(NumMaxInsideSurfIterations, InsideSurfIterations);
#endif

            if (InsideSurfIterations < MinIterations) Converged = false;

            if (InsideSurfIterations > MaxIterations) {
                if (!WarmupFlag) {
                    ++ErrCount;
                    if (ErrCount < 16) {
                        if (!DataHeatBalance::AnyCondFD) {
                            ShowWarningError(
                                "Inside surface heat balance did not converge with Max Temp Difference [C] =" + RoundSigDigits(MaxDelTemp, 3) +
                                " vs Max Allowed Temp Diff [C] =" + RoundSigDigits(MaxAllowedDelTemp, 3));
                            ShowContinueErrorTimeStamp("");
                        } else {
                            ShowWarningError(
                                "Inside surface heat balance did not converge with Max Temp Difference [C] =" + RoundSigDigits(MaxDelTemp, 3) +
                                " vs Max Allowed Temp Diff [C] =" + RoundSigDigits(MaxAllowedDelTempCondFD, 6));
                            ShowContinueErrorTimeStamp("");
                        }
                    } else {
                        ShowRecurringWarningErrorAtEnd(
                            "Inside surface heat balance convergence problem continues", InsideSurfErrCount, MaxDelTemp, MaxDelTemp, _, "[C]", "[C]");
                    }
                }
                break; // iteration loop
            }

        } // ...end of main inside heat balance DO loop (ends when Converged)

        // Set various surface output variables and other record keeping - after iterations are complete
        for (int surfNum : HTSurfs) {
            if (Surface(surfNum).Class == SurfaceClass_TDD_Dome) continue; // Skip TDD:DOME objects.  Inside temp is handled by TDD:DIFFUSER.

            // Inside Face Convection - sign convention is positive means energy going into inside face from the air.
            auto const HConvInTemp_fac(-HConvIn(surfNum) * (TempSurfIn(surfNum) - RefAirTemp(surfNum)));
            QdotConvInRep(surfNum) = Surface(surfNum).Area * HConvInTemp_fac;
            QdotConvInRepPerArea(surfNum) = HConvInTemp_fac;
            QConvInReport(surfNum) = QdotConvInRep(surfNum) * TimeStepZoneSec;

            // The QdotConvInRep which is called "Surface Inside Face Convection Heat Gain" is stored during
            // sizing for both the normal and pulse cases so that load components can be derived later.
            if (ZoneSizingCalc && CompLoadReportIsReq) {
                if (!WarmupFlag) {
                    TimeStepInDay = (HourOfDay - 1) * NumOfTimeStepInHour + TimeStep;
                    if (isPulseZoneSizing) {
                        OutputReportTabular::loadConvectedWithPulse(CurOverallSimDay, TimeStepInDay, surfNum) = QdotConvInRep(surfNum);
                    } else {
                        OutputReportTabular::loadConvectedNormal(CurOverallSimDay, TimeStepInDay, surfNum) = QdotConvInRep(surfNum);
                        OutputReportTabular::netSurfRadSeq(CurOverallSimDay, TimeStepInDay, surfNum) =
                            NetLWRadToSurf(surfNum) * Surface(surfNum).Area;
                    }
                }
            }

            // Window heat gain/loss
            if (DataSurfaces::Surface(surfNum).Class == DataSurfaces::SurfaceClass_Window) {
                if (DataSurfaces::WinHeatGain(surfNum) >= 0.0) {
                    DataSurfaces::WinHeatGainRep(surfNum) = DataSurfaces::WinHeatGain(surfNum);
                    DataSurfaces::WinHeatGainRepEnergy(surfNum) = DataSurfaces::WinHeatGainRep(surfNum) * DataGlobals::TimeStepZoneSec;
                } else {
                    DataSurfaces::WinHeatLossRep(surfNum) = -DataSurfaces::WinHeatGain(surfNum);
                    DataSurfaces::WinHeatLossRepEnergy(surfNum) = DataSurfaces::WinHeatLossRep(surfNum) * DataGlobals::TimeStepZoneSec;
                }

                DataSurfaces::WinHeatTransferRepEnergy(surfNum) = DataSurfaces::WinHeatGain(surfNum) * DataGlobals::TimeStepZoneSec;
                if (DataSurfaces::SurfaceWindow(surfNum).OriginalClass == DataSurfaces::SurfaceClass_TDD_Diffuser) { // Tubular daylighting device
                    int pipeNum = DataSurfaces::SurfaceWindow(surfNum).TDDPipeNum;
                    DataDaylightingDevices::TDDPipe(pipeNum).HeatGain = DataSurfaces::WinHeatGainRep(surfNum);
                    DataDaylightingDevices::TDDPipe(pipeNum).HeatLoss = DataSurfaces::WinHeatLossRep(surfNum);
                }
                if (DataSurfaces::Surface(surfNum).ExtSolar) { // WindowManager's definition of ZoneWinHeatGain/Loss
                    int zoneNum = DataSurfaces::Surface(surfNum).Zone;
                    DataHeatBalance::ZoneWinHeatGain(zoneNum) += DataSurfaces::WinHeatGain(surfNum);
                }
            }
        }

        // Update SumHmXXXX for non-window EMPD or HAMT surfaces
        if (DataHeatBalance::AnyEMPD || DataHeatBalance::AnyHAMT) {
            for (int SurfNum : HTNonWindowSurfs) {
                auto const &surface(Surface(SurfNum));
                int ZoneNum = surface.Zone;

                if (surface.HeatTransferAlgorithm == HeatTransferModel_HAMT) {
                    HeatBalanceHAMTManager::UpdateHeatBalHAMT(SurfNum);

                    Real64 const FD_Area_fac(HMassConvInFD(SurfNum) * surface.Area);

                    SumHmAW(ZoneNum) += FD_Area_fac * (RhoVaporSurfIn(SurfNum) - RhoVaporAirIn(SurfNum));

                    Real64 const MAT_zone(MAT(surface.Zone));
                    RhoAirZone = PsyRhoAirFnPbTdbW(
                        OutBaroPress, MAT_zone, PsyWFnTdbRhPb(MAT_zone, PsyRhFnTdbRhov(MAT_zone, RhoVaporAirIn(SurfNum), rhoAirZone), OutBaroPress));

                    Real64 const surfInTemp(TempSurfInTmp(SurfNum));
                    Wsurf = PsyWFnTdbRhPb(surfInTemp, PsyRhFnTdbRhov(surfInTemp, RhoVaporSurfIn(SurfNum), wsurf), OutBaroPress);

                    SumHmARa(ZoneNum) += FD_Area_fac * RhoAirZone;

                    SumHmARaW(ZoneNum) += FD_Area_fac * RhoVaporSurfIn(SurfNum); // old eq'n: FD_Area_fac * RhoAirZone * Wsurf;

                } else if (surface.HeatTransferAlgorithm == HeatTransferModel_EMPD) {
                    // need to calculate the amount of moisture that is entering or
                    // leaving the zone  Qm [kg/sec] = hmi * Area * (Del Rhov)
                    // {Hmi [m/sec];     Area [m2];    Rhov [kg moist/m3]  }
                    // Positive values are into the zone and negative values are
                    // leaving the zone.  SumHmAw is the sum of the moisture entering or
                    // leaving the zone from all of the surfaces and is a rate.  Multiply
                    // by time to get the actual amount affecting the zone volume of air.

                    MoistureBalanceEMPDManager::UpdateMoistureBalanceEMPD(SurfNum);
                    RhoVaporSurfIn(SurfNum) = DataMoistureBalanceEMPD::RVSurface(SurfNum);
                    Real64 const FD_Area_fac(HMassConvInFD(SurfNum) * surface.Area);
                    SumHmAW(ZoneNum) += FD_Area_fac * (RhoVaporSurfIn(SurfNum) - RhoVaporAirIn(SurfNum));
                    Real64 const MAT_zone(MAT(ZoneNum));
                    SumHmARa(ZoneNum) +=
                        FD_Area_fac * PsyRhoAirFnPbTdbW(OutBaroPress,
                                                        MAT_zone,
                                                        PsyWFnTdbRhPb(MAT_zone,
                                                                      PsyRhFnTdbRhovLBnd0C(MAT_zone, RhoVaporAirIn(SurfNum)),
                                                                      OutBaroPress)); // surfInTemp, PsyWFnTdbRhPb( surfInTemp, PsyRhFnTdbRhovLBnd0C(
                                                                                      // surfInTemp, RhoVaporAirIn( SurfNum ) ), OutBaroPress ) );
                    SumHmARaW(ZoneNum) += FD_Area_fac * RhoVaporSurfIn(SurfNum);
                }
            }
        }

        ReportIntMovInsInsideSurfTemp();

        CalculateZoneMRT(ZoneToResimulate); // Update here so that the proper value of MRT is available to radiant systems
    }

    void TestSurfTempCalcHeatBalanceInsideSurf(Real64 TH12, SurfaceData &surface, ZoneData &zone, int WarmupSurfTemp)
    {
        using General::RoundSigDigits;

        if ((TH12 > MaxSurfaceTempLimit) || (TH12 < MinSurfaceTempLimit)) {
            if (WarmupFlag) ++WarmupSurfTemp;
            if (!WarmupFlag || WarmupSurfTemp > 10 || DisplayExtraWarnings) {
                if (TH12 < MinSurfaceTempLimit) {
                    if (surface.LowTempErrCount == 0) {
                        ShowSevereMessage("Temperature (low) out of bounds [" + RoundSigDigits(TH12, 2) + "] for zone=\"" + zone.Name +
                                          "\", for surface=\"" + surface.Name + "\"");
                        ShowContinueErrorTimeStamp("");
                        if (!zone.TempOutOfBoundsReported) {
                            ShowContinueError("Zone=\"" + zone.Name + "\", Diagnostic Details:");
                            if (zone.FloorArea > 0.0) {
                                ShowContinueError("...Internal Heat Gain [" + RoundSigDigits(zone.InternalHeatGains / zone.FloorArea, 3) + "] W/m2");
                            } else {
                                ShowContinueError("...Internal Heat Gain (no floor) [" + RoundSigDigits(zone.InternalHeatGains, 3) + "] W");
                            }
                            if (AirflowNetwork::SimulateAirflowNetwork <= AirflowNetwork::AirflowNetworkControlSimple) {
                                ShowContinueError("...Infiltration/Ventilation [" + RoundSigDigits(zone.NominalInfilVent, 3) + "] m3/s");
                                ShowContinueError("...Mixing/Cross Mixing [" + RoundSigDigits(zone.NominalMixing, 3) + "] m3/s");
                            } else {
                                ShowContinueError("...Airflow Network Simulation: Nominal Infiltration/Ventilation/Mixing not available.");
                            }
                            if (zone.IsControlled) {
                                ShowContinueError("...Zone is part of HVAC controlled system.");
                            } else {
                                ShowContinueError("...Zone is not part of HVAC controlled system.");
                            }
                            zone.TempOutOfBoundsReported = true;
                        }
                        ShowRecurringSevereErrorAtEnd("Temperature (low) out of bounds for zone=" + zone.Name + " for surface=" + surface.Name,
                                                      surface.LowTempErrCount,
                                                      TH12,
                                                      TH12,
                                                      _,
                                                      "C",
                                                      "C");
                    } else {
                        ShowRecurringSevereErrorAtEnd("Temperature (low) out of bounds for zone=" + zone.Name + " for surface=" + surface.Name,
                                                      surface.LowTempErrCount,
                                                      TH12,
                                                      TH12,
                                                      _,
                                                      "C",
                                                      "C");
                    }
                } else {
                    if (surface.HighTempErrCount == 0) {
                        ShowSevereMessage("Temperature (high) out of bounds (" + RoundSigDigits(TH12, 2) + "] for zone=\"" + zone.Name +
                                          "\", for surface=\"" + surface.Name + "\"");
                        ShowContinueErrorTimeStamp("");
                        if (!zone.TempOutOfBoundsReported) {
                            ShowContinueError("Zone=\"" + zone.Name + "\", Diagnostic Details:");
                            if (zone.FloorArea > 0.0) {
                                ShowContinueError("...Internal Heat Gain [" + RoundSigDigits(zone.InternalHeatGains / zone.FloorArea, 3) + "] W/m2");
                            } else {
                                ShowContinueError("...Internal Heat Gain (no floor) [" + RoundSigDigits(zone.InternalHeatGains, 3) + "] W");
                            }
                            if (AirflowNetwork::SimulateAirflowNetwork <= AirflowNetwork::AirflowNetworkControlSimple) {
                                ShowContinueError("...Infiltration/Ventilation [" + RoundSigDigits(zone.NominalInfilVent, 3) + "] m3/s");
                                ShowContinueError("...Mixing/Cross Mixing [" + RoundSigDigits(zone.NominalMixing, 3) + "] m3/s");
                            } else {
                                ShowContinueError("...Airflow Network Simulation: Nominal Infiltration/Ventilation/Mixing not available.");
                            }
                            if (zone.IsControlled) {
                                ShowContinueError("...Zone is part of HVAC controlled system.");
                            } else {
                                ShowContinueError("...Zone is not part of HVAC controlled system.");
                            }
                            zone.TempOutOfBoundsReported = true;
                        }
                        ShowRecurringSevereErrorAtEnd("Temperature (high) out of bounds for zone=" + zone.Name + " for surface=" + surface.Name,
                                                      surface.HighTempErrCount,
                                                      TH12,
                                                      TH12,
                                                      _,
                                                      "C",
                                                      "C");
                    } else {
                        ShowRecurringSevereErrorAtEnd("Temperature (high) out of bounds for zone=" + zone.Name + " for surface=" + surface.Name,
                                                      surface.HighTempErrCount,
                                                      TH12,
                                                      TH12,
                                                      _,
                                                      "C",
                                                      "C");
                    }
                }
                if (zone.EnforcedReciprocity) {
                    if (WarmupSurfTemp > 3) {
                        ShowSevereError("CalcHeatBalanceInsideSurf: Zone=\"" + zone.Name + "\" has view factor enforced reciprocity");
                        ShowContinueError(" and is having temperature out of bounds errors. Please correct zone geometry and rerun.");
                        ShowFatalError("CalcHeatBalanceInsideSurf: Program terminates due to preceding conditions.");
                    }
                } else if (WarmupSurfTemp > 10) {
                    ShowFatalError("CalcHeatBalanceInsideSurf: Program terminates due to preceding conditions.");
                }
            }
        }
        if ((TH12 > MaxSurfaceTempLimitBeforeFatal) || (TH12 < MinSurfaceTempLimitBeforeFatal)) {
            if (!WarmupFlag) {
                if (TH12 < MinSurfaceTempLimitBeforeFatal) {
                    ShowSevereError("Temperature (low) out of bounds [" + RoundSigDigits(TH12, 2) + "] for zone=\"" + zone.Name +
                                    "\", for surface=\"" + surface.Name + "\"");
                    ShowContinueErrorTimeStamp("");
                    if (!zone.TempOutOfBoundsReported) {
                        ShowContinueError("Zone=\"" + zone.Name + "\", Diagnostic Details:");
                        if (zone.FloorArea > 0.0) {
                            ShowContinueError("...Internal Heat Gain [" + RoundSigDigits(zone.InternalHeatGains / zone.FloorArea, 3) + "] W/m2");
                        } else {
                            ShowContinueError("...Internal Heat Gain (no floor) [" + RoundSigDigits(zone.InternalHeatGains / zone.FloorArea, 3) +
                                              "] W");
                        }
                        if (AirflowNetwork::SimulateAirflowNetwork <= AirflowNetwork::AirflowNetworkControlSimple) {
                            ShowContinueError("...Infiltration/Ventilation [" + RoundSigDigits(zone.NominalInfilVent, 3) + "] m3/s");
                            ShowContinueError("...Mixing/Cross Mixing [" + RoundSigDigits(zone.NominalMixing, 3) + "] m3/s");
                        } else {
                            ShowContinueError("...Airflow Network Simulation: Nominal Infiltration/Ventilation/Mixing not available.");
                        }
                        if (zone.IsControlled) {
                            ShowContinueError("...Zone is part of HVAC controlled system.");
                        } else {
                            ShowContinueError("...Zone is not part of HVAC controlled system.");
                        }
                        zone.TempOutOfBoundsReported = true;
                    }
                    ShowFatalError("Program terminates due to preceding condition.");
                } else {
                    ShowSevereError("Temperature (high) out of bounds [" + RoundSigDigits(TH12, 2) + "] for zone=\"" + zone.Name +
                                    "\", for surface=\"" + surface.Name + "\"");
                    ShowContinueErrorTimeStamp("");
                    if (!zone.TempOutOfBoundsReported) {
                        ShowContinueError("Zone=\"" + zone.Name + "\", Diagnostic Details:");
                        if (zone.FloorArea > 0.0) {
                            ShowContinueError("...Internal Heat Gain [" + RoundSigDigits(zone.InternalHeatGains / zone.FloorArea, 3) + "] W/m2");
                        } else {
                            ShowContinueError("...Internal Heat Gain (no floor) [" + RoundSigDigits(zone.InternalHeatGains / zone.FloorArea, 3) +
                                              "] W");
                        }
                        if (AirflowNetwork::SimulateAirflowNetwork <= AirflowNetwork::AirflowNetworkControlSimple) {
                            ShowContinueError("...Infiltration/Ventilation [" + RoundSigDigits(zone.NominalInfilVent, 3) + "] m3/s");
                            ShowContinueError("...Mixing/Cross Mixing [" + RoundSigDigits(zone.NominalMixing, 3) + "] m3/s");
                        } else {
                            ShowContinueError("...Airflow Network Simulation: Nominal Infiltration/Ventilation/Mixing not available.");
                        }
                        if (zone.IsControlled) {
                            ShowContinueError("...Zone is part of HVAC controlled system.");
                        } else {
                            ShowContinueError("...Zone is not part of HVAC controlled system.");
                        }
                        zone.TempOutOfBoundsReported = true;
                    }
                    ShowFatalError("Program terminates due to preceding condition.");
                }
            } else {
                if (TH12 < -10000. || TH12 > 10000.) {
                    ShowSevereError("CalcHeatBalanceInsideSurf: The temperature of " + RoundSigDigits(TH12, 2) + " C for zone=\"" + zone.Name +
                                    "\", for surface=\"" + surface.Name + "\"");
                    ShowContinueError("..is very far out of bounds during warmup. This may be an indication of a malformed zone.");
                    ShowContinueErrorTimeStamp("");
                    ShowFatalError("Program terminates due to preceding condition.");
                }
            }
        }
    }

    void CalcOutsideSurfTemp(int const SurfNum,      // Surface number DO loop counter
                             int const ZoneNum,      // Zone number the current surface is attached to
                             int const ConstrNum,    // Construction index for the current surface
                             Real64 const HMovInsul, // "Convection" coefficient of movable insulation
                             Real64 const TempExt,   // Exterior temperature boundary condition
                             bool &ErrorFlag         // Error flag for movable insulation problem
    )
    {

        // SUBROUTINE INFORMATION:
        //       AUTHOR         George Walton
        //       DATE WRITTEN   December 1979
        //       MODIFIED       Jun 1990 (RDT for new CTF arrays)
        //                      Jul 2000 (RJL for Moisture algorithms)
        //                      Sep 2000 (RKS for new radiant exchange algorithm)
        //                      Dec 2000 (RKS for radiant system model addition)
        //                      Aug 2010 (BG added radiant heat flow rate reporting)
        //       RE-ENGINEERED  Mar 1998 (RKS)

        // PURPOSE OF THIS SUBROUTINE:
        // This subroutine performs a heat balance on the outside face of each
        // surface in the building.  NOTE that this also sets some coefficients
        // that are needed for radiant system modeling.  Thus, it is extremely
        // important that if someone makes changes to the heat balance equations
        // at a later date that they must also make changes to the coefficient
        // setting portion of this subroutine as well.

        // METHODOLOGY EMPLOYED:
        // Various boundary conditions are set and additional parameters are set-
        // up.  Then, the proper heat balance equation is selected based on the
        // presence of movable insulation, thermal mass of the surface construction,
        // and convection model being used.

        // REFERENCES:
        // (I)BLAST legacy routine HBOUT
        // 1989 ASHRAE Handbook of Fundamentals (Figure 1 on p. 22.4, convection correlations)

        // Using/Aliasing
        using namespace DataGlobals;
        using namespace DataEnvironment;
        using namespace DataHeatBalFanSys;
        using namespace DataHeatBalance;
        using namespace DataHeatBalSurface;
        using namespace DataSurfaces;
        using DataMoistureBalance::HAirFD;
        using DataMoistureBalance::HConvExtFD;
        using DataMoistureBalance::HConvInFD;
        using DataMoistureBalance::HGrndFD;
        using DataMoistureBalance::HMassConvExtFD;
        using DataMoistureBalance::HMassConvInFD;
        using DataMoistureBalance::HSkyFD;
        using DataMoistureBalance::RhoVaporAirIn;
        using DataMoistureBalance::RhoVaporAirOut;
        using DataMoistureBalance::RhoVaporSurfIn;
        using DataMoistureBalance::TempOutsideAirFD;
        using namespace DataDaylightingDevices;
        using namespace Psychrometrics;

        // Locals
        // SUBROUTINE PARAMETER DEFINITIONS:

        // INTERFACE BLOCK SPECIFICATIONS
        // FUNCTION DEFINITIONS:
        // na

        // DERIVED TYPE DEFINITIONS:
        // na

        // SUBROUTINE LOCAL VARIABLE DECLARATIONS:

        Real64 F1;                // Intermediate calculation variable
        Real64 F2;                // Intermediate calculation variable
        bool MovInsulPresent;     // .TRUE. if movable insulation is currently present for surface
        bool QuickConductionSurf; // .TRUE. if the cross CTF term is relatively large
        int PipeNum;              // TDD pipe object number
        int SurfNum2;             // TDD:DIFFUSER object number
        int ZoneNum2;             // TDD:DIFFUSER zone number
        int SrdSurfsNum;          // Counter
        int SrdSurfNum;           // Surrounding surface number DO loop counter
        Real64 SrdSurfTempAbs;    // Absolute temperature of a surrounding surface
        Real64 SrdSurfViewFac;    // View factor of a surrounding surface

        Real64 Ueff;    // 1 / effective R value between TDD:DOME and TDD:DIFFUSER
        Real64 RadTemp; // local value for Effective radiation temperature for OtherSideConditions model
        Real64 HRad;    // local value for effective (linearized) radiation coefficient
        Real64 TSky;
        Real64 TGround;
        // FLOW:

        // Determine whether or not movable insulation is present
        MovInsulPresent = (HMovInsul > 0.0);

        // Determine whether this surface is a "slow conductive" or "quick conductive"
        // surface.  Designates are inherited from BLAST.  Basically, a "quick" surface
        // requires the inside heat balance to be accounted for in the heat balance
        // while a "slow" surface can used the last time step's value for inside
        // surface temperature.
        auto const &construct(dataConstruction.Construct(ConstrNum));
        if (construct.CTFCross(0) > 0.01) {
            QuickConductionSurf = true;
            F1 = construct.CTFCross(0) / (construct.CTFInside(0) + HConvIn(SurfNum));
        } else {
            QuickConductionSurf = false;
        }

        TSky = SkyTemp;
        TGround = OutDryBulbTemp;

        if (Surface(SurfNum).HasSurroundingSurfProperties) {
            SrdSurfsNum = Surface(SurfNum).SurroundingSurfacesNum;
            if (SurroundingSurfsProperty(SrdSurfsNum).SkyTempSchNum != 0) {
                TSky = GetCurrentScheduleValue(SurroundingSurfsProperty(SrdSurfsNum).SkyTempSchNum);
            }
            if (SurroundingSurfsProperty(SrdSurfsNum).GroundTempSchNum != 0) {
                TGround = GetCurrentScheduleValue(SurroundingSurfsProperty(SrdSurfsNum).GroundTempSchNum);
            }
        }

        // Now, calculate the outside surface temperature using the proper heat balance equation.
        // Each case has been separated out into its own IF-THEN block for clarity.  Additional
        // cases can simply be added anywhere in the following section.  This is the last step
        // in the main loop.  Once the proper heat balance is done, the simulation goes on to
        // the next SurfNum.

        // Outside heat balance case: Tubular daylighting device
        Real64 &TH11(TH(1, 1, SurfNum));
        if (Surface(SurfNum).Class == SurfaceClass_TDD_Dome) {

            // Lookup up the TDD:DIFFUSER object
            PipeNum = SurfaceWindow(SurfNum).TDDPipeNum;
            SurfNum2 = TDDPipe(PipeNum).Diffuser;
            ZoneNum2 = Surface(SurfNum2).Zone;
            Ueff = 1.0 / TDDPipe(PipeNum).Reff;
            F1 = Ueff / (Ueff + HConvIn(SurfNum2));

            // Similar to opaque surface but inside conditions of TDD:DIFFUSER are used, and no embedded sources/sinks.
            // Absorbed shortwave radiation is treated similar to a regular window, but only 1 glass layer is allowed.
            //   QRadSWOutAbs(SurfNum) does not apply for TDD:DOME, must use QRadSWwinAbs(SurfNum,1)/2.0 instead.
            //+Construct(ConstrNum)%CTFSourceOut(0)     &   TDDs cannot be radiant systems
            // *QsrcHist(1,SurfNum)                     &
            //+Construct(ConstrNum)%CTFSourceIn(0) &   TDDs cannot be radiant systems
            // *QsrcHist(1,SurfNum)                &
            TH11 =
                (QRadSWwinAbs(1, SurfNum) / 2.0 + QRadLWOutSrdSurfs(SurfNum) + (HcExtSurf(SurfNum) + HAirExtSurf(SurfNum)) * TempExt +
                 QAdditionalHeatSourceOutside(SurfNum) + HSkyExtSurf(SurfNum) * TSky + HGrdExtSurf(SurfNum) * TGround +
                 F1 * (QRadSWwinAbs(1, SurfNum2) / 2.0 + QRadThermInAbs(SurfNum2) + HConvIn(SurfNum2) * MAT(ZoneNum2) + NetLWRadToSurf(SurfNum2))) /
                (Ueff + HcExtSurf(SurfNum) + HAirExtSurf(SurfNum) + HSkyExtSurf(SurfNum) + HGrdExtSurf(SurfNum) -
                 F1 * Ueff); // Instead of QRadSWOutAbs(SurfNum) | ODB used to approx ground surface temp | Use TDD:DIFFUSER surface | Use
                             // TDD:DIFFUSER surface | Use TDD:DIFFUSER surface and zone | Use TDD:DIFFUSER surface

            // Outside heat balance case: No movable insulation, slow conduction
        } else if ((!MovInsulPresent) && (!QuickConductionSurf)) {
            // Add LWR from surrounding surfaces
            if (Surface(SurfNum).OSCMPtr == 0) {
                if (construct.SourceSinkPresent) {
                    TH11 = (-CTFConstOutPart(SurfNum) + QRadSWOutAbs(SurfNum) + QRadLWOutSrdSurfs(SurfNum) +
                            (HcExtSurf(SurfNum) + HAirExtSurf(SurfNum)) * TempExt + QAdditionalHeatSourceOutside(SurfNum) +
                            HSkyExtSurf(SurfNum) * TSky + HGrdExtSurf(SurfNum) * TGround + construct.CTFCross(0) * TempSurfIn(SurfNum) +
                            construct.CTFSourceOut(0) * QsrcHist(SurfNum, 1)) /
                           (construct.CTFOutside(0) + HcExtSurf(SurfNum) + HAirExtSurf(SurfNum) + HSkyExtSurf(SurfNum) +
                            HGrdExtSurf(SurfNum)); // ODB used to approx ground surface temp
                } else {
                    TH11 = (-CTFConstOutPart(SurfNum) + QRadSWOutAbs(SurfNum) + QRadLWOutSrdSurfs(SurfNum) +
                            (HcExtSurf(SurfNum) + HAirExtSurf(SurfNum)) * TempExt + QAdditionalHeatSourceOutside(SurfNum) +
                            HSkyExtSurf(SurfNum) * TSky + HGrdExtSurf(SurfNum) * TGround + construct.CTFCross(0) * TempSurfIn(SurfNum)) /
                           (construct.CTFOutside(0) + HcExtSurf(SurfNum) + HAirExtSurf(SurfNum) + HSkyExtSurf(SurfNum) +
                            HGrdExtSurf(SurfNum)); // ODB used to approx ground surface temp
                }
                // Outside Heat Balance case: Other Side Conditions Model
            } else { //( Surface(SurfNum)%OSCMPtr > 0 ) THEN
                // local copies of variables for clarity in radiation terms
                // TODO: - int OSCMPtr; // "Pointer" to OSCM data structure (other side conditions from a model)
                RadTemp = OSCM(Surface(SurfNum).OSCMPtr).TRad;
                HRad = OSCM(Surface(SurfNum).OSCMPtr).HRad;

                // patterned after "No movable insulation, slow conduction," but with new radiation terms and no sun,
                if (construct.SourceSinkPresent) {
                    TH11 = (-CTFConstOutPart(SurfNum) + HcExtSurf(SurfNum) * TempExt + QAdditionalHeatSourceOutside(SurfNum) + HRad * RadTemp +
                            construct.CTFCross(0) * TempSurfIn(SurfNum) + construct.CTFSourceOut(0) * QsrcHist(SurfNum, 1)) /
                           (construct.CTFOutside(0) + HcExtSurf(SurfNum) + HRad);
                } else {
                    TH11 = (-CTFConstOutPart(SurfNum) + HcExtSurf(SurfNum) * TempExt + QAdditionalHeatSourceOutside(SurfNum) + HRad * RadTemp +
                            construct.CTFCross(0) * TempSurfIn(SurfNum)) /
                           (construct.CTFOutside(0) + HcExtSurf(SurfNum) + HRad);
                }
            }
            // Outside heat balance case: No movable insulation, quick conduction
        } else if ((!MovInsulPresent) && (QuickConductionSurf)) {
            if (Surface(SurfNum).OSCMPtr == 0) {
                if (construct.SourceSinkPresent) {
                    TH11 = (-CTFConstOutPart(SurfNum) + QRadSWOutAbs(SurfNum) + QRadLWOutSrdSurfs(SurfNum) +
                            (HcExtSurf(SurfNum) + HAirExtSurf(SurfNum)) * TempExt + QAdditionalHeatSourceOutside(SurfNum) +
                            HSkyExtSurf(SurfNum) * TSky + HGrdExtSurf(SurfNum) * TGround + construct.CTFSourceOut(0) * QsrcHist(SurfNum, 1) +
                            F1 * (CTFConstInPart(SurfNum) + QRadSWInAbs(SurfNum) + QRadThermInAbs(SurfNum) + HConvIn(SurfNum) * MAT(ZoneNum) +
                                  NetLWRadToSurf(SurfNum))) /
                           (construct.CTFOutside(0) + HcExtSurf(SurfNum) + HAirExtSurf(SurfNum) + HSkyExtSurf(SurfNum) + HGrdExtSurf(SurfNum) -
                            F1 * construct.CTFCross(0)); // ODB used to approx ground surface temp | MAT use here is problem for room air models
                } else {
                    TH11 = (-CTFConstOutPart(SurfNum) + QRadSWOutAbs(SurfNum) + QRadLWOutSrdSurfs(SurfNum) +
                            (HcExtSurf(SurfNum) + HAirExtSurf(SurfNum)) * TempExt + QAdditionalHeatSourceOutside(SurfNum) +
                            HSkyExtSurf(SurfNum) * TSky + HGrdExtSurf(SurfNum) * TGround +
                            F1 * (CTFConstInPart(SurfNum) + QRadSWInAbs(SurfNum) + QRadThermInAbs(SurfNum) + HConvIn(SurfNum) * MAT(ZoneNum) +
                                  NetLWRadToSurf(SurfNum))) /
                           (construct.CTFOutside(0) + HcExtSurf(SurfNum) + HAirExtSurf(SurfNum) + HSkyExtSurf(SurfNum) + HGrdExtSurf(SurfNum) -
                            F1 * construct.CTFCross(0)); // ODB used to approx ground surface temp | MAT use here is problem for room air models
                }
                // Outside Heat Balance case: Other Side Conditions Model
            } else { //( Surface(SurfNum)%OSCMPtr > 0 ) THEN
                // local copies of variables for clarity in radiation terms
                RadTemp = OSCM(Surface(SurfNum).OSCMPtr).TRad;
                HRad = OSCM(Surface(SurfNum).OSCMPtr).HRad;
                // patterned after "No movable insulation, quick conduction," but with new radiation terms and no sun,
                if (construct.SourceSinkPresent) {
                    TH11 = (-CTFConstOutPart(SurfNum) + HcExtSurf(SurfNum) * TempExt + QAdditionalHeatSourceOutside(SurfNum) + HRad * RadTemp +
                            construct.CTFSourceOut(0) * QsrcHist(SurfNum, 1) +
                            F1 * (CTFConstInPart(SurfNum) + QRadSWInAbs(SurfNum) + QRadThermInAbs(SurfNum) +
                                  construct.CTFSourceIn(0) * QsrcHist(SurfNum, 1) + HConvIn(SurfNum) * MAT(ZoneNum) + NetLWRadToSurf(SurfNum))) /
                           (construct.CTFOutside(0) + HcExtSurf(SurfNum) + HRad -
                            F1 * construct.CTFCross(0)); // MAT use here is problem for room air models
                } else {
                    TH11 = (-CTFConstOutPart(SurfNum) + HcExtSurf(SurfNum) * TempExt + QAdditionalHeatSourceOutside(SurfNum) + HRad * RadTemp +
                            F1 * (CTFConstInPart(SurfNum) + QRadSWInAbs(SurfNum) + QRadThermInAbs(SurfNum) + HConvIn(SurfNum) * MAT(ZoneNum) +
                                  NetLWRadToSurf(SurfNum))) /
                           (construct.CTFOutside(0) + HcExtSurf(SurfNum) + HRad -
                            F1 * construct.CTFCross(0)); // MAT use here is problem for room air models
                }
            }
            // Outside heat balance case: Movable insulation, slow conduction
        } else if ((MovInsulPresent) && (!QuickConductionSurf)) {

            F2 = HMovInsul / (HMovInsul + HcExtSurf(SurfNum) + HAirExtSurf(SurfNum) + HSkyExtSurf(SurfNum) + HGrdExtSurf(SurfNum));

            TH11 = (-CTFConstOutPart(SurfNum) + QRadSWOutAbs(SurfNum) + QRadLWOutSrdSurfs(SurfNum) + construct.CTFCross(0) * TempSurfIn(SurfNum) +
                    F2 * (QRadSWOutMvIns(SurfNum) + (HcExtSurf(SurfNum) + HAirExtSurf(SurfNum)) * TempExt + QAdditionalHeatSourceOutside(SurfNum) +
                          HSkyExtSurf(SurfNum) * TSky + HGrdExtSurf(SurfNum) * TGround)) /
                   (construct.CTFOutside(0) + HMovInsul - F2 * HMovInsul); // ODB used to approx ground surface temp

            // Outside heat balance case: Movable insulation, quick conduction
        } else if ((MovInsulPresent) && (QuickConductionSurf)) {

            F2 = HMovInsul / (HMovInsul + HcExtSurf(SurfNum) + HAirExtSurf(SurfNum) + HSkyExtSurf(SurfNum) + HGrdExtSurf(SurfNum));

            TH11 = (-CTFConstOutPart(SurfNum) + QRadSWOutAbs(SurfNum) + QRadLWOutSrdSurfs(SurfNum) +
                    F1 * (CTFConstInPart(SurfNum) + QRadSWInAbs(SurfNum) + QRadThermInAbs(SurfNum) + HConvIn(SurfNum) * MAT(ZoneNum) +
                          NetLWRadToSurf(SurfNum)) +
                    F2 * (QRadSWOutMvIns(SurfNum) + (HcExtSurf(SurfNum) + HAirExtSurf(SurfNum)) * TempExt + QAdditionalHeatSourceOutside(SurfNum) +
                          HSkyExtSurf(SurfNum) * TSky + HGrdExtSurf(SurfNum) * TGround)) /
                   (construct.CTFOutside(0) + HMovInsul - F2 * HMovInsul - F1 * construct.CTFCross(0)); // ODB used to approx ground surface temp

        } // ...end of outside heat balance cases IF-THEN block

        // multiply out linearized radiation coeffs for reporting
        Real64 const HExtSurf_fac(
            -(HSkyExtSurf(SurfNum) * (TH11 - TSky) + HAirExtSurf(SurfNum) * (TH11 - TempExt) + HGrdExtSurf(SurfNum) * (TH11 - TGround)));
        Real64 QRadLWOutSrdSurfsRep;
        QRadLWOutSrdSurfsRep = 0;
        // Report LWR from surrounding surfaces for current exterior surf temp
        // Current exterior surf temp would be used for the next step LWR calculation.
        if (Surface(SurfNum).HasSurroundingSurfProperties) {
            SrdSurfsNum = Surface(SurfNum).SurroundingSurfacesNum;
            for (SrdSurfNum = 1; SrdSurfNum <= SurroundingSurfsProperty(SrdSurfsNum).TotSurroundingSurface; SrdSurfNum++) {
                SrdSurfViewFac = SurroundingSurfsProperty(SrdSurfsNum).SurroundingSurfs(SrdSurfNum).ViewFactor;
                SrdSurfTempAbs = GetCurrentScheduleValue(SurroundingSurfsProperty(SrdSurfsNum).SurroundingSurfs(SrdSurfNum).TempSchNum) + KelvinConv;
                QRadLWOutSrdSurfsRep += StefanBoltzmann * dataMaterial.Material(dataConstruction.Construct(ConstrNum).LayerPoint(1)).AbsorpThermal * SrdSurfViewFac *
                                        (pow_4(SrdSurfTempAbs) - pow_4(TH11 + KelvinConv));
            }
        }
        QdotRadOutRep(SurfNum) = Surface(SurfNum).Area * HExtSurf_fac + Surface(SurfNum).Area * QRadLWOutSrdSurfsRep;
        QdotRadOutRepPerArea(SurfNum) = QdotRadOutRep(SurfNum) / Surface(SurfNum).Area;

        QRadOutReport(SurfNum) = QdotRadOutRep(SurfNum) * TimeStepZoneSec;

        // Calculate surface heat emission to the air, positive values indicates heat transfer from surface to the outside
        QAirExtReport(SurfNum) = Surface(SurfNum).Area * HAirExtSurf(SurfNum) * (TH(1, 1, SurfNum) - Surface(SurfNum).OutDryBulbTemp);

        // Set the radiant system heat balance coefficients if this surface is also a radiant system
        if (construct.SourceSinkPresent) {

            if (MovInsulPresent) {
                // Note: if movable insulation is ever added back in correctly, the heat balance equations above must be fixed
                ShowSevereError("Exterior movable insulation is not valid with embedded sources/sinks");
                ShowContinueError("Construction " + construct.Name + " contains an internal source or sink but also uses");
                ShowContinueError("exterior movable insulation " + dataMaterial.Material(Surface(SurfNum).MaterialMovInsulExt).Name +
                                  " for a surface with that construction.");
                ShowContinueError("This is not currently allowed because the heat balance equations do not currently accommodate this combination.");
                ErrorFlag = true;
                return;

            } else {
                Real64 const RadSysDiv(
                    1.0 / (construct.CTFOutside(0) + HcExtSurf(SurfNum) + HAirExtSurf(SurfNum) + HSkyExtSurf(SurfNum) + HGrdExtSurf(SurfNum)));

                RadSysToHBConstCoef(SurfNum) =
                    (-CTFConstOutPart(SurfNum) + QRadSWOutAbs(SurfNum) + QRadLWOutSrdSurfs(SurfNum) +
                     (HcExtSurf(SurfNum) + HAirExtSurf(SurfNum)) * TempExt + HSkyExtSurf(SurfNum) * TSky + HGrdExtSurf(SurfNum) * TGround) *
                    RadSysDiv; // ODB used to approx ground surface temp

                RadSysToHBTinCoef(SurfNum) = construct.CTFCross(0) * RadSysDiv;

                RadSysToHBQsrcCoef(SurfNum) = construct.CTFSourceOut(0) * RadSysDiv;
            }
        }
    }

    void CalcExteriorVentedCavity(int const SurfNum) // index of surface
    {

        // SUBROUTINE INFORMATION:
        //       AUTHOR         B Griffith
        //       DATE WRITTEN   January 2005
        //       MODIFIED       na
        //       RE-ENGINEERED  na

        // PURPOSE OF THIS SUBROUTINE:
        // manages calculating the temperatures of baffle and air cavity for
        // multi-skin configuration.

        // METHODOLOGY EMPLOYED:
        // derived from CalcPassiveTranspiredCollector

        // REFERENCES:
        // na

        // Using/Aliasing
        using DataEnvironment::IsRain;
        using DataEnvironment::OutBaroPress;
        using DataEnvironment::SkyTemp;
        using DataEnvironment::SunIsUp;
        using DataGlobals::SecInHour;
        using DataSurfaces::ExtVentedCavity;
        using DataSurfaces::OSCM;
        using DataSurfaces::Surface;
        using Psychrometrics::PsyCpAirFnW;
        using Psychrometrics::PsyRhoAirFnPbTdbW;
        using Psychrometrics::PsyWFnTdbTwbPb;
        // unused0909  USE DataHVACGlobals , ONLY: TimeStepSys
        using ConvectionCoefficients::InitExteriorConvectionCoeff;

        // Locals
        // SUBROUTINE ARGUMENT DEFINITIONS:

        // SUBROUTINE PARAMETER DEFINITIONS:
        static std::string const BlankString;

        // INTERFACE BLOCK SPECIFICATIONS:
        // DERIVED TYPE DEFINITIONS:

        // SUBROUTINE LOCAL VARIABLE DECLARATIONS:

        // local working variables
        Real64 AspRat; // Aspect Ratio of gap
        Real64 TmpTscoll;
        Real64 TmpTaPlen;
        Real64 RhoAir;
        Real64 holeArea;
        Real64 HrPlen;
        Real64 HcPlen;
        Real64 Isc;
        Real64 MdotVent;
        Real64 VdotWind;
        Real64 VdotThermal;
        int CavNum; // do loop counter
        int iter;   // do loop counter
        int thisOSCM;
        Real64 TempExt;
        Real64 OutHumRatExt;

        CavNum = Surface(SurfNum).ExtCavNum;

        TempExt = Surface(SurfNum).OutDryBulbTemp;

        OutHumRatExt = PsyWFnTdbTwbPb(Surface(SurfNum).OutDryBulbTemp, Surface(SurfNum).OutWetBulbTemp, OutBaroPress);

        RhoAir = PsyRhoAirFnPbTdbW(OutBaroPress, TempExt, OutHumRatExt);

        holeArea = ExtVentedCavity(CavNum).ActualArea * ExtVentedCavity(CavNum).Porosity;

        AspRat = ExtVentedCavity(CavNum).HdeltaNPL * 2.0 / ExtVentedCavity(CavNum).PlenGapThick;
        TmpTscoll = ExtVentedCavity(CavNum).TbaffleLast;
        TmpTaPlen = ExtVentedCavity(CavNum).TairLast;

        // all the work is done in this routine located in GeneralRoutines.cc

        for (iter = 1; iter <= 3; ++iter) { // this is a sequential solution approach.

            CalcPassiveExteriorBaffleGap(ExtVentedCavity(CavNum).SurfPtrs,
                                         holeArea,
                                         ExtVentedCavity(CavNum).Cv,
                                         ExtVentedCavity(CavNum).Cd,
                                         ExtVentedCavity(CavNum).HdeltaNPL,
                                         ExtVentedCavity(CavNum).SolAbsorp,
                                         ExtVentedCavity(CavNum).LWEmitt,
                                         ExtVentedCavity(CavNum).Tilt,
                                         AspRat,
                                         ExtVentedCavity(CavNum).PlenGapThick,
                                         ExtVentedCavity(CavNum).BaffleRoughness,
                                         ExtVentedCavity(CavNum).QdotSource,
                                         TmpTscoll,
                                         TmpTaPlen,
                                         HcPlen,
                                         HrPlen,
                                         Isc,
                                         MdotVent,
                                         VdotWind,
                                         VdotThermal);

        } // sequential solution
        // now fill results into derived types
        ExtVentedCavity(CavNum).Isc = Isc;
        ExtVentedCavity(CavNum).TAirCav = TmpTaPlen;
        ExtVentedCavity(CavNum).Tbaffle = TmpTscoll;
        ExtVentedCavity(CavNum).HrPlen = HrPlen;
        ExtVentedCavity(CavNum).HcPlen = HcPlen;
        ExtVentedCavity(CavNum).PassiveACH =
            (MdotVent / RhoAir) * (1.0 / (ExtVentedCavity(CavNum).ProjArea * ExtVentedCavity(CavNum).PlenGapThick)) * SecInHour;
        ExtVentedCavity(CavNum).PassiveMdotVent = MdotVent;
        ExtVentedCavity(CavNum).PassiveMdotWind = VdotWind * RhoAir;
        ExtVentedCavity(CavNum).PassiveMdotTherm = VdotThermal * RhoAir;

        // now do some updates
        ExtVentedCavity(CavNum).TairLast = ExtVentedCavity(CavNum).TAirCav;
        ExtVentedCavity(CavNum).TbaffleLast = ExtVentedCavity(CavNum).Tbaffle;

        // update the OtherSideConditionsModel coefficients.
        thisOSCM = ExtVentedCavity(CavNum).OSCMPtr;

        OSCM(thisOSCM).TConv = ExtVentedCavity(CavNum).TAirCav;
        OSCM(thisOSCM).HConv = ExtVentedCavity(CavNum).HcPlen;
        OSCM(thisOSCM).TRad = ExtVentedCavity(CavNum).Tbaffle;
        OSCM(thisOSCM).HRad = ExtVentedCavity(CavNum).HrPlen;
    }

    void GatherComponentLoadsSurfAbsFact()
    {
        // SUBROUTINE INFORMATION:
        //       AUTHOR         Jason Glazer
        //       DATE WRITTEN   September 2012
        //       MODIFIED       na
        //       RE-ENGINEERED  na

        // PURPOSE OF THIS SUBROUTINE:
        //   Gather values during sizing used for surface absorption factors

        // METHODOLOGY EMPLOYED:
        //   Save sequence of values for report during sizing.

        using DataGlobals::CompLoadReportIsReq;
        using DataGlobals::HourOfDay;
        using DataGlobals::isPulseZoneSizing;
        using DataGlobals::NumOfTimeStepInHour;
        using DataGlobals::NumOfZones;
        using DataGlobals::TimeStep;
        using DataHeatBalance::ITABSF;
        using DataHeatBalance::TMULT;
        using DataSizing::CurOverallSimDay;
        using DataSurfaces::Surface;
        using DataSurfaces::SurfaceClass_TDD_Dome;
        using DataSurfaces::TotSurfaces;
        using OutputReportTabular::ITABSFseq;
        using OutputReportTabular::TMULTseq;

        static int jSurf(0);
        static int TimeStepInDay(0);

        if (CompLoadReportIsReq && !isPulseZoneSizing) {
            TimeStepInDay = (HourOfDay - 1) * NumOfTimeStepInHour + TimeStep;
            for (int enclosureNum = 1; enclosureNum <= DataViewFactorInformation::NumOfRadiantEnclosures; ++enclosureNum) {
                TMULTseq(CurOverallSimDay, TimeStepInDay, enclosureNum) = TMULT(enclosureNum);
            }
            for (jSurf = 1; jSurf <= TotSurfaces; ++jSurf) {
                if (!Surface(jSurf).HeatTransSurf || Surface(jSurf).Zone == 0) continue; // Skip non-heat transfer surfaces
                if (Surface(jSurf).Class == SurfaceClass_TDD_Dome) continue;             // Skip tubular daylighting device domes
                ITABSFseq(CurOverallSimDay, TimeStepInDay, jSurf) = ITABSF(jSurf);
            }
        }
    }

} // namespace HeatBalanceSurfaceManager

} // namespace EnergyPlus<|MERGE_RESOLUTION|>--- conflicted
+++ resolved
@@ -4244,7 +4244,7 @@
 
             if (Surface(SurfNum).EMSConstructionOverrideON && (Surface(SurfNum).EMSConstructionOverrideValue > 0)) {
 
-                if (Construct(Surface(SurfNum).EMSConstructionOverrideValue).TypeIsWindow) { // okay, allways allow windows
+                if (dataConstruction.Construct(Surface(SurfNum).EMSConstructionOverrideValue).TypeIsWindow) { // okay, allways allow windows
                     EMSConstructActuatorChecked(Surface(SurfNum).EMSConstructionOverrideValue, SurfNum) = true;
                     EMSConstructActuatorIsOkay(Surface(SurfNum).EMSConstructionOverrideValue, SurfNum) = true;
                 }
@@ -4259,15 +4259,7 @@
                     if (!EMSConstructActuatorChecked(Surface(SurfNum).EMSConstructionOverrideValue, SurfNum)) {
                         // check if constructions appear compatible
 
-<<<<<<< HEAD
-                        if (dataConstruction.Construct(Surface(SurfNum).EMSConstructionOverrideValue).TypeIsWindow) { // okay, allways allow windows
-                            EMSConstructActuatorChecked(Surface(SurfNum).EMSConstructionOverrideValue, SurfNum) = true;
-                            EMSConstructActuatorIsOkay(Surface(SurfNum).EMSConstructionOverrideValue, SurfNum) = true;
-
-                        } else if (Surface(SurfNum).HeatTransferAlgorithm == HeatTransferModel_CTF ||
-=======
                         if (Surface(SurfNum).HeatTransferAlgorithm == HeatTransferModel_CTF ||
->>>>>>> 09106050
                                    Surface(SurfNum).HeatTransferAlgorithm == HeatTransferModel_EMPD) {
                             // compare old construction to new construction and see if terms match
                             // set as okay and turn false if find a big problem
