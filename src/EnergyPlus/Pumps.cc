--- conflicted
+++ resolved
@@ -775,13 +775,8 @@
             thisPump.NomVolFlowRateWasAutoSized = true;
         } else {
             // Calc Condensate Pump Water Volume Flow Rate
-<<<<<<< HEAD
-            SteamDensity = GetSatDensityRefrig(state, fluidNameSteam, StartTemp, 1.0, thisPump.FluidIndex, routineName);
-            TempWaterDensity = GetDensityGlycol(state, fluidNameWater, Constant::InitConvTemp, DummyWaterIndex, RoutineName);
-=======
-            SteamDensity = Fluid::GetSteam(state)->getSatDensity(state, StartTemp, 1.0, RoutineNameNoColon);
-            TempWaterDensity = Fluid::GetWater(state)->getDensity(state, Constant::InitConvTemp, RoutineName);
->>>>>>> b3ae9b9f
+            SteamDensity = Fluid::GetSteam(state)->getSatDensity(state, StartTemp, 1.0, routineName);
+            TempWaterDensity = Fluid::GetWater(state)->getDensity(state, Constant::InitConvTemp, routineName);
             thisPump.NomVolFlowRate = (thisPump.NomSteamVolFlowRate * SteamDensity) / TempWaterDensity;
         }
 
