--- conflicted
+++ resolved
@@ -5273,25 +5273,12 @@
     SrdSurfsNum = state->dataSurface->Surface(3).SurfSurroundingSurfacesNum;
     auto &SrdSurfsProperty_3 = state->dataSurface->SurroundingSurfsProperty(SrdSurfsNum);
 
-<<<<<<< HEAD
-    int GndSurfsNum = state->dataSurface->GroundSurfsPropertyNum(1);
-    auto &GndSurfsProperty_1 = state->dataSurface->GroundSurfsProperty(GndSurfsNum);
-    GndSurfsNum = state->dataSurface->GroundSurfsPropertyNum(2);
-    auto &GndSurfsProperty_2 = state->dataSurface->GroundSurfsProperty(GndSurfsNum);
-    GndSurfsNum = state->dataSurface->GroundSurfsPropertyNum(3);
-    auto &GndSurfsProperty_3 = state->dataSurface->GroundSurfsProperty(GndSurfsNum);
-
-    auto &Surface_1 = state->dataSurface->Surface(1);
-    auto &Surface_2 = state->dataSurface->Surface(2);
-    auto &Surface_3 = state->dataSurface->Surface(3);
-=======
     int GndSurfsNum = Surface_1.SurfPropertyGndSurfIndex;
     auto &GndSurfsProperty_1 = state->dataSurface->GroundSurfsProperty(GndSurfsNum);
     GndSurfsNum = Surface_2.SurfPropertyGndSurfIndex;
     auto &GndSurfsProperty_2 = state->dataSurface->GroundSurfsProperty(GndSurfsNum);
     GndSurfsNum = Surface_3.SurfPropertyGndSurfIndex;
     auto &GndSurfsProperty_3 = state->dataSurface->GroundSurfsProperty(GndSurfsNum);
->>>>>>> 1e71c296
 
     // check surface property view factors get inputs
     EXPECT_DOUBLE_EQ(0.3, SrdSurfsProperty_1.SkyViewFactor);
@@ -6204,15 +6191,9 @@
     EXPECT_EQ(1, state->dataSurface->SurfLocalEnvironment(GndSurfsNum).GroundSurfsPtr);
     // set local derived data vars
     int SurfNum = UtilityRoutines::FindItemInList("FENESTRATIONSURFACE", state->dataSurface->Surface);
-<<<<<<< HEAD
-    SrdSurfsNum = state->dataSurface->SurfSurroundingSurfacesNum(SurfNum);
-    auto &SrdSurfsProperty = state->dataSurface->SurroundingSurfsProperty(SrdSurfsNum);
-    GndSurfsNum = state->dataSurface->IsSurfPropertyGndSurfacesDefined(SurfNum);
-=======
     SrdSurfsNum = state->dataSurface->Surface(SurfNum).SurfSurroundingSurfacesNum;
     auto &SrdSurfsProperty = state->dataSurface->SurroundingSurfsProperty(SrdSurfsNum);
     GndSurfsNum = state->dataSurface->Surface(SurfNum).SurfPropertyGndSurfIndex;
->>>>>>> 1e71c296
     auto &GndSurfsProperty = state->dataSurface->GroundSurfsProperty(GndSurfsNum);
     // check sky view factors
     EXPECT_DOUBLE_EQ(0.5, SrdSurfsProperty.SkyViewFactor);
@@ -6531,15 +6512,9 @@
     EXPECT_EQ(1, state->dataSurface->SurfLocalEnvironment(GndSurfsNum).GroundSurfsPtr);
     // set local derived data vars
     int SurfNum = UtilityRoutines::FindItemInList("FENESTRATIONSURFACE", state->dataSurface->Surface);
-<<<<<<< HEAD
-    SrdSurfsNum = state->dataSurface->SurfSurroundingSurfacesNum(SurfNum);
-    auto &SrdSurfsProperty = state->dataSurface->SurroundingSurfsProperty(SrdSurfsNum);
-    GndSurfsNum = state->dataSurface->IsSurfPropertyGndSurfacesDefined(SurfNum);
-=======
     SrdSurfsNum = state->dataSurface->Surface(SurfNum).SurfSurroundingSurfacesNum;
     auto &SrdSurfsProperty = state->dataSurface->SurroundingSurfsProperty(SrdSurfsNum);
     GndSurfsNum = state->dataSurface->Surface(SurfNum).SurfPropertyGndSurfIndex;
->>>>>>> 1e71c296
     auto &GndSurfsProperty = state->dataSurface->GroundSurfsProperty(GndSurfsNum);
     // check sky view factors
     EXPECT_DOUBLE_EQ(0.5, SrdSurfsProperty.SkyViewFactor);
@@ -7192,21 +7167,6 @@
 
     // set local derived data vars
     SurfNum = UtilityRoutines::FindItemInList("LIVING:NORTH", state->dataSurface->Surface);
-<<<<<<< HEAD
-    int SrdSurfsNum = state->dataSurface->SurfSurroundingSurfacesNum(SurfNum);
-    auto &SrdSurfsProperty_1 = state->dataSurface->SurroundingSurfsProperty(SrdSurfsNum);
-    int GndSurfsNum = state->dataSurface->GroundSurfsPropertyNum(SurfNum);
-    auto &GndSurfsProperty_1 = state->dataSurface->GroundSurfsProperty(GndSurfsNum);
-    SurfNum = UtilityRoutines::FindItemInList("LIVING:EAST", state->dataSurface->Surface);
-    SrdSurfsNum = state->dataSurface->SurfSurroundingSurfacesNum(SurfNum);
-    auto &SrdSurfsProperty_2 = state->dataSurface->SurroundingSurfsProperty(SrdSurfsNum);
-    GndSurfsNum = state->dataSurface->GroundSurfsPropertyNum(SurfNum);
-    auto &GndSurfsProperty_2 = state->dataSurface->GroundSurfsProperty(GndSurfsNum);
-    SurfNum = UtilityRoutines::FindItemInList("LIVING:SOUTH", state->dataSurface->Surface);
-    SrdSurfsNum = state->dataSurface->SurfSurroundingSurfacesNum(SurfNum);
-    auto &SrdSurfsProperty_3 = state->dataSurface->SurroundingSurfsProperty(SrdSurfsNum);
-    GndSurfsNum = state->dataSurface->GroundSurfsPropertyNum(SurfNum);
-=======
     int SrdSurfsNum = state->dataSurface->Surface(SurfNum).SurfSurroundingSurfacesNum;
     auto &SrdSurfsProperty_1 = state->dataSurface->SurroundingSurfsProperty(SrdSurfsNum);
     int GndSurfsNum = state->dataSurface->Surface(SurfNum).SurfPropertyGndSurfIndex;
@@ -7220,7 +7180,6 @@
     SrdSurfsNum = state->dataSurface->Surface(SurfNum).SurfSurroundingSurfacesNum;
     auto &SrdSurfsProperty_3 = state->dataSurface->SurroundingSurfsProperty(SrdSurfsNum);
     GndSurfsNum = state->dataSurface->Surface(SurfNum).SurfPropertyGndSurfIndex;
->>>>>>> 1e71c296
     auto &GndSurfsProperty_3 = state->dataSurface->GroundSurfsProperty(GndSurfsNum);
 
     // check user input sky view factor is blank
