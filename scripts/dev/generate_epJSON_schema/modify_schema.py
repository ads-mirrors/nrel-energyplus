--- conflicted
+++ resolved
@@ -121,11 +121,8 @@
     'AirLoopHVAC:Mixer': 'nodes',
     'AirLoopHVAC:Splitter': 'nodes',
     'AirLoopHVAC:DedicatedOutdoorAirSystem': 'airloophvacs',
-<<<<<<< HEAD
+    'PythonPlugin:Variables': 'global_py_vars'
     'Output:Diagnostics': 'diagnostics',
-=======
-    'PythonPlugin:Variables': 'global_py_vars'
->>>>>>> 10608024
 }
 remaining_objects = [
     'Site:SpectrumData',
