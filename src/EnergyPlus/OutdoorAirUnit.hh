// EnergyPlus, Copyright (c) 1996-2024, The Board of Trustees of the University of Illinois,
// The Regents of the University of California, through Lawrence Berkeley National Laboratory
// (subject to receipt of any required approvals from the U.S. Dept. of Energy), Oak Ridge
// National Laboratory, managed by UT-Battelle, Alliance for Sustainable Energy, LLC, and other
// contributors. All rights reserved.
//
// NOTICE: This Software was developed under funding from the U.S. Department of Energy and the
// U.S. Government consequently retains certain rights. As such, the U.S. Government has been
// granted for itself and others acting on its behalf a paid-up, nonexclusive, irrevocable,
// worldwide license in the Software to reproduce, distribute copies to the public, prepare
// derivative works, and perform publicly and display publicly, and to permit others to do so.
//
// Redistribution and use in source and binary forms, with or without modification, are permitted
// provided that the following conditions are met:
//
// (1) Redistributions of source code must retain the above copyright notice, this list of
//     conditions and the following disclaimer.
//
// (2) Redistributions in binary form must reproduce the above copyright notice, this list of
//     conditions and the following disclaimer in the documentation and/or other materials
//     provided with the distribution.
//
// (3) Neither the name of the University of California, Lawrence Berkeley National Laboratory,
//     the University of Illinois, U.S. Dept. of Energy nor the names of its contributors may be
//     used to endorse or promote products derived from this software without specific prior
//     written permission.
//
// (4) Use of EnergyPlus(TM) Name. If Licensee (i) distributes the software in stand-alone form
//     without changes from the version obtained under this License, or (ii) Licensee makes a
//     reference solely to the software portion of its product, Licensee must refer to the
//     software as "EnergyPlus version X" software, where "X" is the version number Licensee
//     obtained under this License and may not use a different name for the software. Except as
//     specifically required in this Section (4), Licensee shall not use in a company name, a
//     product name, in advertising, publicity, or other promotional activities any name, trade
//     name, trademark, logo, or other designation of "EnergyPlus", "E+", "e+" or confusingly
//     similar designation, without the U.S. Department of Energy's prior written consent.
//
// THIS SOFTWARE IS PROVIDED BY THE COPYRIGHT HOLDERS AND CONTRIBUTORS "AS IS" AND ANY EXPRESS OR
// IMPLIED WARRANTIES, INCLUDING, BUT NOT LIMITED TO, THE IMPLIED WARRANTIES OF MERCHANTABILITY
// AND FITNESS FOR A PARTICULAR PURPOSE ARE DISCLAIMED. IN NO EVENT SHALL THE COPYRIGHT OWNER OR
// CONTRIBUTORS BE LIABLE FOR ANY DIRECT, INDIRECT, INCIDENTAL, SPECIAL, EXEMPLARY, OR
// CONSEQUENTIAL DAMAGES (INCLUDING, BUT NOT LIMITED TO, PROCUREMENT OF SUBSTITUTE GOODS OR
// SERVICES; LOSS OF USE, DATA, OR PROFITS; OR BUSINESS INTERRUPTION) HOWEVER CAUSED AND ON ANY
// THEORY OF LIABILITY, WHETHER IN CONTRACT, STRICT LIABILITY, OR TORT (INCLUDING NEGLIGENCE OR
// OTHERWISE) ARISING IN ANY WAY OUT OF THE USE OF THIS SOFTWARE, EVEN IF ADVISED OF THE
// POSSIBILITY OF SUCH DAMAGE.

#ifndef OutdoorAirUnit_hh_INCLUDED
#define OutdoorAirUnit_hh_INCLUDED

#include <unordered_set>

// ObjexxFCL Headers
#include <ObjexxFCL/Array1D.hh>

// EnergyPlus Headers
#include <EnergyPlus/Data/BaseData.hh>
#include <EnergyPlus/DataGlobals.hh>
#include <EnergyPlus/DataHVACSystems.hh>
#include <EnergyPlus/EnergyPlus.hh>
#include <EnergyPlus/Plant/Enums.hh>

namespace EnergyPlus {

// Forward declarations
struct EnergyPlusData;

namespace OutdoorAirUnit {

    enum class CompType : int
    {
        Invalid = -1,
        WaterCoil_Cooling,       // "COIL:COOLING:WATER",
        WaterCoil_SimpleHeat,    // "COIL:HEATING:WATER",
        SteamCoil_AirHeat,       // "COIL:HEATING:STEAM",
        Coil_ElectricHeat,       // "COIL:HEATING:ELECTRIC",
        WaterCoil_DetailedCool,  // "COIL:COOLING:WATER:DETAILEDGEOMETRY",
        WaterCoil_CoolingHXAsst, // "COILSYSTEM:COOLING:WATER:HEATEXCHANGERASSISTED",
        Coil_GasHeat,            // "COIL:HEATING:FUEL",
        DXSystem,                // "COILSYSTEM:COOLING:DX",
        HeatXchngrFP,            // "HEATEXCHANGER:AIRTOAIR:FLATPLATE",
        HeatXchngrSL,            // "HEATEXCHANGER:AIRTOAIR:SENSIBLEANDLATENT",
        Desiccant,               // "DEHUMIDIFIER:DESICCANT:NOFANS",
        DXHeatPumpSystem,        // "COILSYSTEM:HEATING:DX",
        UnitarySystemModel,      // "AIRLOOPHVAC:UNITARYSYSTEM",
        Num
    };

    static constexpr std::array<std::string_view, static_cast<int>(CompType::Num)> CompTypeNames{
        "Coil:Cooling:Water",
        "Coil:Heating:Water",
        "Coil:Heating:Steam",
        "Coil:Heating:Electric",
        "Coil:Cooling:Water:DetailedGeometry",
        "CoilSystem:Cooling:Water:HeatExchangerAssisted",
        "Coil:Heating:Fuel",
        "CoilSystem:Cooling:DX",
        "HeatExchanger:AirToAir:FlatPlate",
        "HeatExchanger:AirToAir:SensibleAndLatent",
        "Dehumidifier:Desiccant:NoFans",
        "CoilSystem:Heating:DX",
        "AirLoopHVAC:UnitarySystem",
    };

    static constexpr std::array<std::string_view, static_cast<int>(CompType::Num)> CompTypeNamesUC{

        "COIL:COOLING:WATER",
        "COIL:HEATING:WATER",
        "COIL:HEATING:STEAM",
        "COIL:HEATING:ELECTRIC",
        "COIL:COOLING:WATER:DETAILEDGEOMETRY",
        "COILSYSTEM:COOLING:WATER:HEATEXCHANGERASSISTED",
        "COIL:HEATING:FUEL",
        "COILSYSTEM:COOLING:DX",
        "HEATEXCHANGER:AIRTOAIR:FLATPLATE",
        "HEATEXCHANGER:AIRTOAIR:SENSIBLEANDLATENT",
        "DEHUMIDIFIER:DESICCANT:NOFANS",
        "COILSYSTEM:HEATING:DX",
        "AIRLOOPHVAC:UNITARYSYSTEM",
    };

    enum class OAUnitCtrlType
    {
        Invalid = -1,
        Neutral,
        Unconditioned,
        Temperature,
        Num
    };

    enum class Operation
    {
        Invalid = -1,
        HeatingMode, // normal heating coil operation
        CoolingMode, // normal cooling coil operation
        NeutralMode, // signal coil shouldn't run
        Num
    };

    struct OAEquipList
    {
        // Members
        // Equipment List Data
        std::string ComponentName;
        CompType Type;      // Parameterized Component Types this module can address
        int ComponentIndex; // Which one in list -- updated by routines called from here
        HVACSystemData *compPointer = nullptr;
        int CoilAirInletNode;
        int CoilAirOutletNode;
        int CoilWaterInletNode;
        int CoilWaterOutletNode;
        DataPlant::PlantEquipmentType CoilType;
        PlantLocation plantLoc;
        int FluidIndex; // used in Steam...
        Real64 MaxVolWaterFlow;
        Real64 MaxWaterMassFlow;
        Real64 MinVolWaterFlow;
        Real64 MinWaterMassFlow;
        bool FirstPass;
        // End Of Equipment list data

        // Default Constructor
        OAEquipList()
            : Type(CompType::Invalid), ComponentIndex(0), CoilAirInletNode(0), CoilAirOutletNode(0), CoilWaterInletNode(0), CoilWaterOutletNode(0),
              CoilType(DataPlant::PlantEquipmentType::Invalid), plantLoc{}, FluidIndex(0), MaxVolWaterFlow(0.0), MaxWaterMassFlow(0.0),
              MinVolWaterFlow(0.0), MinWaterMassFlow(0.0), FirstPass(true)
        {
        }
    };

    struct OAUnitData
    {
        // Members
        // Input data
        std::string Name;            // name of unit
        std::string SchedName;       // availability schedule
        int SchedPtr;                // index to schedule
        std::string ZoneName;        // Name of zone the system is serving
        int ZonePtr;                 // Point to this zone in the Zone derived type
        int ZoneNodeNum;             // index of zone air node in node structure
        std::string UnitControlType; // Control type for the system
        // (Neutral and setpoint temperatrue)
<<<<<<< HEAD
        OAUnitCtrlType controlType;            // Unit Control type indicator
        int AirInletNode;                      // inlet air node number
        int AirOutletNode;                     // outlet air node number
        std::string SFanName;                  // name of supply fan
        int SFan_Index;                        // index in fan structure
        DataHVACGlobals::FanType supFanType;   // type of fan in fanTypeNames
        int SFanAvailSchedPtr;                 // supply fan availability sched from fan object
        DataHVACGlobals::FanPlace supFanPlace; // fan placement; blow through and draw through
        Real64 FanCorTemp;                     // correction temperature
        bool FanEffect;                        // .TRUE. if unit has a fan type of draw through
        int SFanOutletNode;                    // supply fan outlet node number
        std::string ExtFanName;                // name of exhaust fan
        int ExtFan_Index;                      // index in fan structure
        DataHVACGlobals::FanType extFanType;   // type of fan in fanTypeNames
        int ExtFanAvailSchedPtr;               // exhaust fan availability sched from fan object
        bool ExtFan;                           // true if there is an exhaust fan
        std::string OutAirSchedName;           // schedule of fraction for outside air (all controls)
        int OutAirSchedPtr;                    // index to schedule
        int OutsideAirNode;                    // outside air node number
        Real64 OutAirVolFlow;                  // m3/s
        Real64 OutAirMassFlow;                 // kg/s
        Real64 ExtAirVolFlow;                  // m3/s
        Real64 ExtAirMassFlow;                 // kg/s
        std::string ExtAirSchedName;           // schedule of fraction for exhaust air
        int ExtOutAirSchedPtr;                 // index to schedule
        Real64 SMaxAirMassFlow;                // kg/s
        Real64 EMaxAirMassFlow;                // kg/s
        Real64 SFanMaxAirVolFlow;              // m3/s
        Real64 EFanMaxAirVolFlow;              // m3/s
        std::string HiCtrlTempSched;           // Schedule name for the High Control Air temperature
        int HiCtrlTempSchedPtr;                // Schedule index for the High Control Air temperature
        std::string LoCtrlTempSched;           // Schedule name for the Low Control Air temperature
        int LoCtrlTempSchedPtr;                // Schedule index for the Low Control Air temperature
        Operation OperatingMode;               // operating condition( NeutralMode, HeatingMode, CoolingMode)
=======
        OAUnitCtrlType controlType;  // Unit Control type indicator
        int AirInletNode;            // inlet air node number
        int AirOutletNode;           // outlet air node number
        std::string SFanName;        // name of supply fan
        int SFan_Index;              // index in fan structure
        HVAC::FanType supFanType;    // type of fan in cFanTypes
        int SFanAvailSchedPtr;       // supply fan availability sched from fan object
        HVAC::FanPlace supFanPlace;  // fan placement; blow through and draw through
        Real64 FanCorTemp;           // correction temperature
        bool FanEffect;              // .TRUE. if unit has a fan type of draw through
        int SFanOutletNode;          // supply fan outlet node number
        std::string ExtFanName;      // name of exhaust fan
        int ExtFan_Index;            // index in fan structure
        HVAC::FanType extFanType;    // type of fan in cFanTypes
        int ExtFanAvailSchedPtr;     // exhaust fan availability sched from fan object
        bool ExtFan;                 // true if there is an exhaust fan
        std::string OutAirSchedName; // schedule of fraction for outside air (all controls)
        int OutAirSchedPtr;          // index to schedule
        int OutsideAirNode;          // outside air node number
        Real64 OutAirVolFlow;        // m3/s
        Real64 OutAirMassFlow;       // kg/s
        Real64 ExtAirVolFlow;        // m3/s
        Real64 ExtAirMassFlow;       // kg/s
        std::string ExtAirSchedName; // schedule of fraction for exhaust air
        int ExtOutAirSchedPtr;       // index to schedule
        Real64 SMaxAirMassFlow;      // kg/s
        Real64 EMaxAirMassFlow;      // kg/s
        Real64 SFanMaxAirVolFlow;    // m3/s
        Real64 EFanMaxAirVolFlow;    // m3/s
        std::string HiCtrlTempSched; // Schedule name for the High Control Air temperature
        int HiCtrlTempSchedPtr;      // Schedule index for the High Control Air temperature
        std::string LoCtrlTempSched; // Schedule name for the Low Control Air temperature
        int LoCtrlTempSchedPtr;      // Schedule index for the Low Control Air temperature
        Operation OperatingMode;     // operating condition( NeutralMode, HeatingMode, CoolingMode)
>>>>>>> 4ad5c351
        int ControlCompTypeNum;
        int CompErrIndex;
        Real64 AirMassFlow; // kg/s
        bool FlowError;     // flow error flag
        int NumComponents;
        std::string ComponentListName;
        Real64 CompOutSetTemp; // component outlet setpoint temperature
        int AvailStatus;
        std::string AvailManagerListName; // Name of an availability manager list object
        Array1D<OAEquipList> OAEquip;
        // Report data
        Real64 TotCoolingRate;    // Rate of total cooling delivered to the zone [W]
        Real64 TotCoolingEnergy;  // Total cooling energy delivered by the OAU supply air to the zone [J]
        Real64 SensCoolingRate;   // Rate of sensible cooling delivered to the zone [W]
        Real64 SensCoolingEnergy; // Sensible cooling energy delivered by the OAU supply air to the zone [J]
        Real64 LatCoolingRate;    // Rate of latent cooling delivered to the zone [W]
        Real64 LatCoolingEnergy;  // Latent cooling energy delivered by the OAU supply air to the zone [J]
        Real64 ElecFanRate;       // Total electric use rate (power) for supply/exhaust fans [W]
        Real64 ElecFanEnergy;     // Electric energy use for supply fan and exhaust fan [J]
        Real64 SensHeatingEnergy; // sensible heating energy delivered by the ERV supply air to the zone [J]
        Real64 SensHeatingRate;   // rate of sensible heating delivered to the zone [W]
        Real64 LatHeatingEnergy;  // latent heating energy delivered by the ERV supply air to the zone [J]
        Real64 LatHeatingRate;    // rate of latent heating delivered to the zone [W]
        Real64 TotHeatingEnergy;  // total heating energy delivered by the ERV supply air to the zone [J]
        Real64 TotHeatingRate;    // rate of total heating delivered to the zone [W]
        bool FirstPass;           // detects first time through for resetting sizing data

        // Default Constructor
        OAUnitData()
            : SchedPtr(0), ZonePtr(0), ZoneNodeNum(0), controlType(OAUnitCtrlType::Invalid), AirInletNode(0), AirOutletNode(0), SFan_Index(0),
              supFanType(HVAC::FanType::Invalid), SFanAvailSchedPtr(0), supFanPlace(HVAC::FanPlace::Invalid), FanCorTemp(0.0), FanEffect(false),
              SFanOutletNode(0), ExtFan_Index(0), extFanType(HVAC::FanType::Invalid), ExtFanAvailSchedPtr(0), ExtFan(false), OutAirSchedPtr(0),
              OutsideAirNode(0), OutAirVolFlow(0.0), OutAirMassFlow(0.0), ExtAirVolFlow(0.0), ExtAirMassFlow(0.0), ExtOutAirSchedPtr(0),
              SMaxAirMassFlow(0.0), EMaxAirMassFlow(0.0), SFanMaxAirVolFlow(0.0), EFanMaxAirVolFlow(0.0), HiCtrlTempSchedPtr(0),
              LoCtrlTempSchedPtr(0), OperatingMode(Operation::Invalid), ControlCompTypeNum(0), CompErrIndex(0), AirMassFlow(0.0), FlowError(false),
              NumComponents(0), CompOutSetTemp(0.0), AvailStatus(0), TotCoolingRate(0.0), TotCoolingEnergy(0.0), SensCoolingRate(0.0),
              SensCoolingEnergy(0.0), LatCoolingRate(0.0), LatCoolingEnergy(0.0), ElecFanRate(0.0), ElecFanEnergy(0.0), SensHeatingEnergy(0.0),
              SensHeatingRate(0.0), LatHeatingEnergy(0.0), LatHeatingRate(0.0), TotHeatingEnergy(0.0), TotHeatingRate(0.0), FirstPass(true)
        {
        }
    };

    void SimOutdoorAirUnit(EnergyPlusData &state,
                           std::string_view CompName, // name of the outdoor air unit
                           int ZoneNum,               // number of zone being served
                           bool FirstHVACIteration,   // TRUE if 1st HVAC simulation of system timestep
                           Real64 &PowerMet,          // Sensible power supplied (W)
                           Real64 &LatOutputProvided, // Latent add/removal supplied by window AC (kg/s), dehumid = negative
                           int &CompIndex);

    void GetOutdoorAirUnitInputs(EnergyPlusData &state);

    void InitOutdoorAirUnit(EnergyPlusData &state,
                            int OAUnitNum,          // index for the current outdoor air unit
                            int ZoneNum,            // number of zone being served
                            bool FirstHVACIteration // TRUE if 1st HVAC simulation of system timestep
    );

    void SizeOutdoorAirUnit(EnergyPlusData &state, int OAUnitNum);

    void CalcOutdoorAirUnit(EnergyPlusData &state,
                            int &OAUnitNum,           // number of the current unit being simulated
                            int ZoneNum,              // number of zone being served
                            bool FirstHVACIteration,  // TRUE if 1st HVAC simulation of system timestep
                            Real64 &PowerMet,         // power supplied
                            Real64 &LatOutputProvided // Latent power supplied (kg/s), negative = dehumidification
    );

    void SimZoneOutAirUnitComps(EnergyPlusData &state, int OAUnitNum, bool FirstHVACIteration);

    void SimOutdoorAirEquipComps(EnergyPlusData &state,
                                 int OAUnitNum,                // actual outdoor air unit num
                                 std::string_view EquipType,   // the component type
                                 std::string const &EquipName, // the component Name
                                 int EquipNum,
                                 CompType CompTypeNum, // Component Type -- Integerized for this module
                                 bool FirstHVACIteration,
                                 int &CompIndex,
                                 bool Sim // if TRUE, simulate component
    );

    void CalcOAUnitCoilComps(EnergyPlusData &state,
                             int CompNum, // actual outdoor air unit num
                             bool FirstHVACIteration,
                             int EquipIndex, // Component Type -- Integerized for this module
                             Real64 &LoadMet);

    void ReportOutdoorAirUnit(EnergyPlusData &state,
                              int OAUnitNum); // Index for the outdoor air unit under consideration within the derived types

    int GetOutdoorAirUnitOutAirNode(EnergyPlusData &state, int OAUnitNum);

    int GetOutdoorAirUnitZoneInletNode(EnergyPlusData &state, int OAUnitNum);

    int GetOutdoorAirUnitReturnAirNode(EnergyPlusData &state, int OAUnitNum);
} // namespace OutdoorAirUnit

struct OutdoorAirUnitData : BaseGlobalStruct
{
    int NumOfOAUnits = 0;        // Number of outdoor air unit in the input file
    Real64 OAMassFlowRate = 0.0; // Outside air mass flow rate for the zone outdoor air unit
    Array1D_bool MyOneTimeErrorFlag;
    bool GetOutdoorAirUnitInputFlag = true; // Flag set to make sure you get input once
    Array1D_bool MySizeFlag;
    Array1D_bool CheckEquipName;
    Array1D<OutdoorAirUnit::OAUnitData> OutAirUnit;
    bool MyOneTimeFlag = true;
    bool ZoneEquipmentListChecked = false;
    std::unordered_set<std::string> SupplyFanUniqueNames;
    std::unordered_set<std::string> ExhaustFanUniqueNames;
    std::unordered_set<std::string> ComponentListUniqueNames;
    Array1D_bool MyEnvrnFlag;
    Array1D_bool MyPlantScanFlag;
    Array1D_bool MyZoneEqFlag; // used to set up zone equipment availability managers
    bool HeatActive = false;
    bool CoolActive = false;

    void clear_state() override
    {
        *this = OutdoorAirUnitData();
    }
};

} // namespace EnergyPlus

// namespace EnergyPlus

#endif<|MERGE_RESOLUTION|>--- conflicted
+++ resolved
@@ -180,21 +180,20 @@
         int ZoneNodeNum;             // index of zone air node in node structure
         std::string UnitControlType; // Control type for the system
         // (Neutral and setpoint temperatrue)
-<<<<<<< HEAD
         OAUnitCtrlType controlType;            // Unit Control type indicator
         int AirInletNode;                      // inlet air node number
         int AirOutletNode;                     // outlet air node number
         std::string SFanName;                  // name of supply fan
         int SFan_Index;                        // index in fan structure
-        DataHVACGlobals::FanType supFanType;   // type of fan in fanTypeNames
+        HVAC::FanType supFanType;    // type of fan in cFanTypes
         int SFanAvailSchedPtr;                 // supply fan availability sched from fan object
-        DataHVACGlobals::FanPlace supFanPlace; // fan placement; blow through and draw through
+        HVAC::FanPlace supFanPlace;  // fan placement; blow through and draw through
         Real64 FanCorTemp;                     // correction temperature
         bool FanEffect;                        // .TRUE. if unit has a fan type of draw through
         int SFanOutletNode;                    // supply fan outlet node number
         std::string ExtFanName;                // name of exhaust fan
         int ExtFan_Index;                      // index in fan structure
-        DataHVACGlobals::FanType extFanType;   // type of fan in fanTypeNames
+        HVAC::FanType extFanType;    // type of fan in cFanTypes
         int ExtFanAvailSchedPtr;               // exhaust fan availability sched from fan object
         bool ExtFan;                           // true if there is an exhaust fan
         std::string OutAirSchedName;           // schedule of fraction for outside air (all controls)
@@ -215,42 +214,6 @@
         std::string LoCtrlTempSched;           // Schedule name for the Low Control Air temperature
         int LoCtrlTempSchedPtr;                // Schedule index for the Low Control Air temperature
         Operation OperatingMode;               // operating condition( NeutralMode, HeatingMode, CoolingMode)
-=======
-        OAUnitCtrlType controlType;  // Unit Control type indicator
-        int AirInletNode;            // inlet air node number
-        int AirOutletNode;           // outlet air node number
-        std::string SFanName;        // name of supply fan
-        int SFan_Index;              // index in fan structure
-        HVAC::FanType supFanType;    // type of fan in cFanTypes
-        int SFanAvailSchedPtr;       // supply fan availability sched from fan object
-        HVAC::FanPlace supFanPlace;  // fan placement; blow through and draw through
-        Real64 FanCorTemp;           // correction temperature
-        bool FanEffect;              // .TRUE. if unit has a fan type of draw through
-        int SFanOutletNode;          // supply fan outlet node number
-        std::string ExtFanName;      // name of exhaust fan
-        int ExtFan_Index;            // index in fan structure
-        HVAC::FanType extFanType;    // type of fan in cFanTypes
-        int ExtFanAvailSchedPtr;     // exhaust fan availability sched from fan object
-        bool ExtFan;                 // true if there is an exhaust fan
-        std::string OutAirSchedName; // schedule of fraction for outside air (all controls)
-        int OutAirSchedPtr;          // index to schedule
-        int OutsideAirNode;          // outside air node number
-        Real64 OutAirVolFlow;        // m3/s
-        Real64 OutAirMassFlow;       // kg/s
-        Real64 ExtAirVolFlow;        // m3/s
-        Real64 ExtAirMassFlow;       // kg/s
-        std::string ExtAirSchedName; // schedule of fraction for exhaust air
-        int ExtOutAirSchedPtr;       // index to schedule
-        Real64 SMaxAirMassFlow;      // kg/s
-        Real64 EMaxAirMassFlow;      // kg/s
-        Real64 SFanMaxAirVolFlow;    // m3/s
-        Real64 EFanMaxAirVolFlow;    // m3/s
-        std::string HiCtrlTempSched; // Schedule name for the High Control Air temperature
-        int HiCtrlTempSchedPtr;      // Schedule index for the High Control Air temperature
-        std::string LoCtrlTempSched; // Schedule name for the Low Control Air temperature
-        int LoCtrlTempSchedPtr;      // Schedule index for the Low Control Air temperature
-        Operation OperatingMode;     // operating condition( NeutralMode, HeatingMode, CoolingMode)
->>>>>>> 4ad5c351
         int ControlCompTypeNum;
         int CompErrIndex;
         Real64 AirMassFlow; // kg/s
