--- conflicted
+++ resolved
@@ -2287,13 +2287,8 @@
     // Search all return paths to match return nodes with the airloop they are connected to and find the corresponding zone inlet node
     // (same zone, same airloop)
 
-<<<<<<< HEAD
     auto &AirToZoneNodeInfo = state.dataAirLoop->AirToZoneNodeInfo;
-    auto &NumPrimaryAirSys = state.dataHVACGlobal->NumPrimaryAirSys;
-=======
-    auto &AirToZoneNodeInfo(state.dataAirLoop->AirToZoneNodeInfo);
-    auto NumPrimaryAirSys = state.dataHVACGlobal->NumPrimaryAirSys;
->>>>>>> 36782c20
+    int NumPrimaryAirSys = state.dataHVACGlobal->NumPrimaryAirSys;
 
     if (!state.dataZoneEquip->ZoneEquipInputsFilled) return;
 
