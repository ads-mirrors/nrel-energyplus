--- conflicted
+++ resolved
@@ -91,19 +91,17 @@
 TEST_F(EnergyPlusFixture, TestRegulateCondenserCompFlowReqOp)
 {
     // test consecutive call to fluid properties getInput
-<<<<<<< HEAD
-    state->init_state(*state);
-    EXPECT_EQ(1, state->dataFluidProps->refrigs.isize());
-    EXPECT_EQ(1, state->dataFluidProps->glycols.isize());
-=======
     Fluid::GetFluidPropertiesData(*state);
     EXPECT_EQ(1, state->dataFluid->refrigs.isize());
     EXPECT_EQ(1, state->dataFluid->glycols.isize());
 
-    Fluid::GetFluidPropertiesData(*state); // should never happen but if it does it's safe
+    // should never happen but if it does it's safe
+
+    // This is the second unit test that does this, when really we
+    // should just ensure that it never happens.
+    Fluid::GetFluidPropertiesData(*state); 
     EXPECT_EQ(1, state->dataFluid->refrigs.isize());
     EXPECT_EQ(1, state->dataFluid->glycols.isize());
->>>>>>> b3ae9b9f
 
     // This test captures all code paths through the RegulateCondenserCompFlowReqOp function
     // We only need a single component to check here
