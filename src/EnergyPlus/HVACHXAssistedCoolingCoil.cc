--- conflicted
+++ resolved
@@ -1170,14 +1170,12 @@
 
                 if (state.dataHVACAssistedCC->HXAssistedCoil(WhichCoil).CoolingCoilType_Num == HVAC::CoilDX_Cooling) {
                     int coolingCoilDXIndex = state.dataHVACAssistedCC->HXAssistedCoil(WhichCoil).CoolingCoilIndex;
-<<<<<<< HEAD
                     CoilCapacity = state.dataCoilCooingDX->coilCoolingDXs[coolingCoilDXIndex].performance->RatedGrossTotalCap();
-                } else if (state.dataHVACAssistedCC->HXAssistedCoil(WhichCoil).CoolingCoilType_Num == DataHVACGlobals::CoilDX_CoolingSingleSpeed) {
-=======
-                    CoilCapacity = state.dataCoilCooingDX->coilCoolingDXs[coolingCoilDXIndex].performance.normalMode.ratedGrossTotalCap;
-                } else if (state.dataHVACAssistedCC->HXAssistedCoil(WhichCoil).CoolingCoilType_Num == HVAC::CoilDX_CoolingSingleSpeed) {
->>>>>>> 4a83d3d5
-                    CoilCapacity = DXCoils::GetCoilCapacity(state,
+                } else if (state.dataHVACAssistedCC->HXAssistedCoil(WhichCoil)
+                               .CoolingCoilType_Num ==
+                           HVAC::CoilDX_CoolingSingleSpeed) {
+                    CoilCapacity = DXCoils::GetCoilCapacity(
+                        state,
                                                             state.dataHVACAssistedCC->HXAssistedCoil(WhichCoil).CoolingCoilType,
                                                             state.dataHVACAssistedCC->HXAssistedCoil(WhichCoil).CoolingCoilName,
                                                             errFlag);
