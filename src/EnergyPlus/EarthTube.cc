--- conflicted
+++ resolved
@@ -554,14 +554,10 @@
                                     OutputProcessor::SOVStoreType::NonState,
                                     zone.Name,
                                     {},
-<<<<<<< HEAD
                                     Constant::eResource::Electricity,
-=======
-                                    eResourceSOV::Electricity,
->>>>>>> ffff6167
                                     {},
                                     {},
-                                    GroupSOV::Building);
+                                    OutputProcessor::SOVGroup::Building);
                 SetupOutputVariable(state,
                                     "Earth Tube Fan Electricity Rate",
                                     Constant::Units::W,
