// EnergyPlus, Copyright (c) 1996-2020, The Board of Trustees of the University of Illinois,
// The Regents of the University of California, through Lawrence Berkeley National Laboratory
// (subject to receipt of any required approvals from the U.S. Dept. of Energy), Oak Ridge
// National Laboratory, managed by UT-Battelle, Alliance for Sustainable Energy, LLC, and other
// contributors. All rights reserved.
//
// NOTICE: This Software was developed under funding from the U.S. Department of Energy and the
// U.S. Government consequently retains certain rights. As such, the U.S. Government has been
// granted for itself and others acting on its behalf a paid-up, nonexclusive, irrevocable,
// worldwide license in the Software to reproduce, distribute copies to the public, prepare
// derivative works, and perform publicly and display publicly, and to permit others to do so.
//
// Redistribution and use in source and binary forms, with or without modification, are permitted
// provided that the following conditions are met:
//
// (1) Redistributions of source code must retain the above copyright notice, this list of
//     conditions and the following disclaimer.
//
// (2) Redistributions in binary form must reproduce the above copyright notice, this list of
//     conditions and the following disclaimer in the documentation and/or other materials
//     provided with the distribution.
//
// (3) Neither the name of the University of California, Lawrence Berkeley National Laboratory,
//     the University of Illinois, U.S. Dept. of Energy nor the names of its contributors may be
//     used to endorse or promote products derived from this software without specific prior
//     written permission.
//
// (4) Use of EnergyPlus(TM) Name. If Licensee (i) distributes the software in stand-alone form
//     without changes from the version obtained under this License, or (ii) Licensee makes a
//     reference solely to the software portion of its product, Licensee must refer to the
//     software as "EnergyPlus version X" software, where "X" is the version number Licensee
//     obtained under this License and may not use a different name for the software. Except as
//     specifically required in this Section (4), Licensee shall not use in a company name, a
//     product name, in advertising, publicity, or other promotional activities any name, trade
//     name, trademark, logo, or other designation of "EnergyPlus", "E+", "e+" or confusingly
//     similar designation, without the U.S. Department of Energy's prior written consent.
//
// THIS SOFTWARE IS PROVIDED BY THE COPYRIGHT HOLDERS AND CONTRIBUTORS "AS IS" AND ANY EXPRESS OR
// IMPLIED WARRANTIES, INCLUDING, BUT NOT LIMITED TO, THE IMPLIED WARRANTIES OF MERCHANTABILITY
// AND FITNESS FOR A PARTICULAR PURPOSE ARE DISCLAIMED. IN NO EVENT SHALL THE COPYRIGHT OWNER OR
// CONTRIBUTORS BE LIABLE FOR ANY DIRECT, INDIRECT, INCIDENTAL, SPECIAL, EXEMPLARY, OR
// CONSEQUENTIAL DAMAGES (INCLUDING, BUT NOT LIMITED TO, PROCUREMENT OF SUBSTITUTE GOODS OR
// SERVICES; LOSS OF USE, DATA, OR PROFITS; OR BUSINESS INTERRUPTION) HOWEVER CAUSED AND ON ANY
// THEORY OF LIABILITY, WHETHER IN CONTRACT, STRICT LIABILITY, OR TORT (INCLUDING NEGLIGENCE OR
// OTHERWISE) ARISING IN ANY WAY OUT OF THE USE OF THIS SOFTWARE, EVEN IF ADVISED OF THE
// POSSIBILITY OF SUCH DAMAGE.

// C++ Headers
#include <algorithm>
#include <cassert>
#include <cmath>

// ObjexxFCL Headers
#include <ObjexxFCL/Array.functions.hh>
#include <ObjexxFCL/Array1D.hh>
#include <ObjexxFCL/Array2D.hh>
#include <ObjexxFCL/Fmath.hh>
#include <ObjexxFCL/gio.hh>
#include <ObjexxFCL/string.functions.hh>

// EnergyPlus Headers
#include <AirflowNetwork/Elements.hpp>
#include <EnergyPlus/ChilledCeilingPanelSimple.hh>
#include <EnergyPlus/CommandLineInterface.hh>
#include <EnergyPlus/ConvectionCoefficients.hh>
#include <EnergyPlus/DElightManagerF.hh>
#include <EnergyPlus/Data/EnergyPlusData.hh>
#include <EnergyPlus/DataDElight.hh>
#include <EnergyPlus/DataDaylighting.hh>
#include <EnergyPlus/DataDaylightingDevices.hh>
#include <EnergyPlus/DataEnvironment.hh>
#include <EnergyPlus/DataGlobals.hh>
#include <EnergyPlus/DataHeatBalFanSys.hh>
#include <EnergyPlus/DataHeatBalSurface.hh>
#include <EnergyPlus/DataHeatBalance.hh>
#include <EnergyPlus/DataLoopNode.hh>
#include <EnergyPlus/DataMoistureBalance.hh>
#include <EnergyPlus/DataMoistureBalanceEMPD.hh>
#include <EnergyPlus/DataPrecisionGlobals.hh>
#include <EnergyPlus/DataRoomAirModel.hh>
#include <EnergyPlus/DataRuntimeLanguage.hh>
#include <EnergyPlus/DataSizing.hh>
#include <EnergyPlus/DataStringGlobals.hh>
#include <EnergyPlus/DataSurfaces.hh>
#include <EnergyPlus/DataSystemVariables.hh>
#include <EnergyPlus/DataTimings.hh>
#include <EnergyPlus/DataViewFactorInformation.hh>
#include <EnergyPlus/DataWindowEquivalentLayer.hh>
#include <EnergyPlus/DataZoneEquipment.hh>
#include <EnergyPlus/DaylightingDevices.hh>
#include <EnergyPlus/DaylightingManager.hh>
#include <EnergyPlus/DisplayRoutines.hh>
#include <EnergyPlus/EcoRoofManager.hh>
#include <EnergyPlus/ElectricBaseboardRadiator.hh>
#include <EnergyPlus/General.hh>
#include <EnergyPlus/GeneralRoutines.hh>
#include <EnergyPlus/HWBaseboardRadiator.hh>
#include <EnergyPlus/HeatBalFiniteDiffManager.hh>
#include <EnergyPlus/HeatBalanceAirManager.hh>
#include <EnergyPlus/HeatBalanceHAMTManager.hh>
#include <EnergyPlus/HeatBalanceIntRadExchange.hh>
#include <EnergyPlus/HeatBalanceKivaManager.hh>
#include <EnergyPlus/HeatBalanceMovableInsulation.hh>
#include <EnergyPlus/HeatBalanceSurfaceManager.hh>
#include <EnergyPlus/HighTempRadiantSystem.hh>
#include <EnergyPlus/InputProcessing/InputProcessor.hh>
#include <EnergyPlus/InternalHeatGains.hh>
#include <EnergyPlus/LowTempRadiantSystem.hh>
#include <EnergyPlus/MoistureBalanceEMPDManager.hh>
#include <EnergyPlus/OutputFiles.hh>
#include <EnergyPlus/OutputProcessor.hh>
#include <EnergyPlus/OutputReportPredefined.hh>
#include <EnergyPlus/OutputReportTabular.hh>
#include <EnergyPlus/Psychrometrics.hh>
#include <EnergyPlus/ScheduleManager.hh>
#include <EnergyPlus/SolarShading.hh>
#include <EnergyPlus/SteamBaseboardRadiator.hh>
#include <EnergyPlus/SurfaceGeometry.hh>
#include <EnergyPlus/SwimmingPool.hh>
#include <EnergyPlus/ThermalComfort.hh>
#include <EnergyPlus/UtilityRoutines.hh>
#include <EnergyPlus/WindowEquivalentLayer.hh>
#include <EnergyPlus/WindowManager.hh>
#include <EnergyPlus/WindowManagerExteriorData.hh>
#include <EnergyPlus/WindowModel.hh>
#include <WCECommon.hpp>
#include <WCEMultiLayerOptics.hpp>
#include <WCESingleLayerOptics.hpp>

namespace EnergyPlus {

namespace HeatBalanceSurfaceManager {

    // Module containing the routines dealing with the Heat Balance of the surfaces

    // MODULE INFORMATION:
    //       AUTHOR
    //       DATE WRITTEN
    //       MODIFIED       DJS (PSU Dec 2006) to add ecoroof
    //       RE-ENGINEERED  na

    // PURPOSE OF THIS MODULE:
    // To encapsulate the data and algorithms required to
    // manage the simluation of the surface heat balance for the building.

    // METHODOLOGY EMPLOYED:
    // na

    // REFERENCES:
    // The heat balance method is outlined in the "TARP Reference Manual", NIST, NBSIR 83-2655, Feb 1983.
    // The methods are also summarized in many BSO Theses and papers.

    // OTHER NOTES:
    // This module was created from IBLAST subroutines

    // USE STATEMENTS:
    // Use statements for data only modules
    // Using/Aliasing
    using namespace DataPrecisionGlobals;
    using namespace DataGlobals;
    using namespace DataEnvironment;
    using namespace DataHeatBalFanSys;
    using namespace DataHeatBalance;
    using namespace DataHeatBalSurface;
    using namespace DataSurfaces;
    using DataMoistureBalance::HAirFD;
    using DataMoistureBalance::HConvExtFD;
    using DataMoistureBalance::HConvInFD;
    using DataMoistureBalance::HGrndFD;
    using DataMoistureBalance::HMassConvExtFD;
    using DataMoistureBalance::HMassConvInFD;
    using DataMoistureBalance::HSkyFD;
    using DataMoistureBalance::RhoVaporAirIn;
    using DataMoistureBalance::RhoVaporAirOut;
    using DataMoistureBalance::RhoVaporSurfIn;
    using DataMoistureBalance::TempOutsideAirFD;

    // Use statements for access to subroutines in other modules
    using namespace ScheduleManager;
    using namespace SolarShading;
    using namespace DaylightingManager;
    using namespace WindowManager;
    using namespace FenestrationCommon;
    using namespace SingleLayerOptics;
    using namespace MultiLayerOptics;

    // Data
    // MODULE PARAMETER DEFINITIONS:
    static std::string const BlankString;

    namespace {
        bool ManageSurfaceHeatBalancefirstTime(true);
        bool InitSurfaceHeatBalancefirstTime(true);
        bool ComputeIntSWAbsorpFactorsfirstTime(true); // First time through routine
        bool UpdateThermalHistoriesFirstTimeFlag(true);
        bool CalculateZoneMRTfirstTime(true); // Flag for first time calculations
        bool calcHeatBalanceInsideSurfFirstTime(true);
        bool calcHeatBalanceInsideSurfCTFOnlyFirstTime(true);
    } // namespace

    // These are now external subroutines
    // PUBLIC  CalcHeatBalanceOutsideSurf  ! The heat balance routines are now public because the
    // PUBLIC  CalcHeatBalanceInsideSurf   ! radiant systems need access to them in order to simulate

    void clear_state()
    {
        ManageSurfaceHeatBalancefirstTime = true;
        InitSurfaceHeatBalancefirstTime = true;
        ComputeIntSWAbsorpFactorsfirstTime = true;
        UpdateThermalHistoriesFirstTimeFlag = true;
        CalculateZoneMRTfirstTime = true;
        calcHeatBalanceInsideSurfFirstTime = true;
        calcHeatBalanceInsideSurfCTFOnlyFirstTime = true;
    }

    void ManageSurfaceHeatBalance(EnergyPlusData &state)
    {

        // SUBROUTINE INFORMATION:
        //       AUTHOR         Richard Liesen
        //       DATE WRITTEN   January 1998
        //       MODIFIED       na
        //       RE-ENGINEERED  na

        // PURPOSE OF THIS SUBROUTINE:
        // This subroutine manages the heat surface balance method of calculating
        // building thermal loads.  It is called from the HeatBalanceManager
        // at the time step level.  This driver manages the calls to all of
        // the other drivers and simulation algorithms.

        using HeatBalanceAirManager::ManageAirHeatBalance;
        using HeatBalFiniteDiffManager::SurfaceFD;
        using OutputReportTabular::GatherComponentLoadsSurface; // for writing tabular component loads output reports
        using ThermalComfort::ManageThermalComfort;

        int SurfNum;
        int ConstrNum;

        if (ManageSurfaceHeatBalancefirstTime) DisplayString("Initializing Surfaces");
        InitSurfaceHeatBalance(state); // Initialize all heat balance related parameters

        // Solve the zone heat balance 'Detailed' solution
        // Call the outside and inside surface heat balances
        if (ManageSurfaceHeatBalancefirstTime) DisplayString("Calculate Outside Surface Heat Balance");
        CalcHeatBalanceOutsideSurf();
        if (ManageSurfaceHeatBalancefirstTime) DisplayString("Calculate Inside Surface Heat Balance");
        CalcHeatBalanceInsideSurf(state.dataZoneTempPredictorCorrector);

        // The air heat balance must be called before the temperature history
        // updates because there may be a radiant system in the building
        if (ManageSurfaceHeatBalancefirstTime) DisplayString("Calculate Air Heat Balance");
        ManageAirHeatBalance(state);

        // IF NECESSARY, do one final "average" heat balance pass.  This is only
        // necessary if a radiant system is present and it was actually on for
        // part or all of the time step.
        UpdateFinalSurfaceHeatBalance(state);

        // Before we leave the Surface Manager the thermal histories need to be updated
        if (DataHeatBalance::AnyCTF || DataHeatBalance::AnyEMPD) {
            UpdateThermalHistories(); // Update the thermal histories
        }

        if (DataHeatBalance::AnyCondFD) {
            for (SurfNum = 1; SurfNum <= TotSurfaces; ++SurfNum) {
                if (Surface(SurfNum).Construction <= 0) continue; // Shading surface, not really a heat transfer surface
                ConstrNum = Surface(SurfNum).Construction;
                if (Construct(ConstrNum).TypeIsWindow) continue; //  Windows simulated in Window module
                if (Surface(SurfNum).HeatTransferAlgorithm != HeatTransferModel_CondFD) continue;
                SurfaceFD(SurfNum).UpdateMoistureBalance();
            }
        }

        ManageThermalComfort(state.dataZoneTempPredictorCorrector, false); // "Record keeping" for the zone

        ReportSurfaceHeatBalance();
        if (ZoneSizingCalc) GatherComponentLoadsSurface();

        ManageSurfaceHeatBalancefirstTime = false;
    }

    // Beginning Initialization Section of the Module
    //******************************************************************************

    void InitSurfaceHeatBalance(EnergyPlusData &state)
    {

        // SUBROUTINE INFORMATION:
        //       AUTHOR         Richard J. Liesen
        //       DATE WRITTEN   January 1998
        //       MODIFIED       Nov. 1999, FCW,
        //                      Move ComputeIntThermalAbsorpFactors
        //                      so called every timestep
        //                      Jan 2004, RJH
        //                      Added calls to alternative daylighting analysis using DElight
        //                      All modifications demarked with RJH (Rob Hitchcock)
        //                      RJH, Jul 2004: add error handling for DElight calls
        //       MODIFIED       Aug. 2017
        //                      Add initializations of surface data to linked air node value if defined
        //       RE-ENGINEERED  na

        // PURPOSE OF THIS SUBROUTINE:
        // This subroutine is for surface initializations within the
        // heat balance.

        // METHODOLOGY EMPLOYED:
        // Uses the status flags to trigger record keeping events.

        // REFERENCES:
        // na

        // Using/Aliasing
        using DataDaylighting::mapResultsToReport;
        using DataDaylighting::NoDaylighting;
        using DataDaylighting::TotIllumMaps;
        using DataDaylighting::ZoneDaylight;
        using DataDaylightingDevices::NumOfTDDPipes;
        using DataDElight::LUX2FC;
        using namespace SolarShading;
        using ConvectionCoefficients::InitInteriorConvectionCoeffs;
        using DataGlobals::AnyEnergyManagementSystemInModel;
        using DataLoopNode::Node;
        using DataRoomAirModel::IsZoneCV;
        using DataRoomAirModel::IsZoneDV;
        using DataRoomAirModel::IsZoneUI;
        using DataSystemVariables::GoodIOStatValue;
        using HeatBalanceIntRadExchange::CalcInteriorRadExchange;
        using HeatBalFiniteDiffManager::InitHeatBalFiniteDiff;
        using InternalHeatGains::ManageInternalHeatGains;
        // RJH DElight Modification Begin
        using namespace DElightManagerF;
        // RJH DElight Modification End

        // Locals
        // SUBROUTINE PARAMETER DEFINITIONS:
        static ObjexxFCL::gio::Fmt fmtA("(A)");
        static ObjexxFCL::gio::Fmt fmtLD("*");

        // INTERFACE BLOCK SPECIFICATIONS:
        // na

        // DERIVED TYPE DEFINITIONS:
        // na

        // SUBROUTINE LOCAL VARIABLE DECLARATIONS:
        int ConstrNum;   // Construction index
        int NZ;          // DO loop counter for zones
        Real64 QIC;      // Intermediate calculation variable
        Real64 QOC;      // Intermediate calculation variable
        int SurfNum;     // DO loop counter for surfaces
        int SrdSurfsNum; // DO loop counter for srd surfaces
        int SrdSurfNum;
        Real64 SrdSurfsViewFactor;

        int Term;   // DO loop counter for conduction equation terms
        Real64 TSC; // Intermediate calculation variable (temperature at source location)
        Real64 TUC; // Intermediate calculation variable (temperature at user specified location)

        // RJH DElight Modification Begin
        Real64 dPowerReducFac;  // Return value Electric Lighting Power Reduction Factor for current Zone and Timestep
        Real64 dHISKFFC;        // double value for argument passing
        Real64 dHISUNFFC;       // double value for argument passing
        Real64 dSOLCOS1;        // double value for argument passing
        Real64 dSOLCOS2;        // double value for argument passing
        Real64 dSOLCOS3;        // double value for argument passing
        Real64 dLatitude;       // double value for argument passing
        Real64 dCloudFraction;  // double value for argument passing
        int iErrorFlag;         // Error Flag for warning/errors returned from DElight
        int iDElightErrorFile;  // Unit number for reading DElight Error File (eplusout.delightdfdmp)
        int iReadStatus;        // Error File Read Status
        std::string cErrorLine; // Each DElight Error line can be up to 210 characters long
        std::string cErrorMsg;  // Each DElight Error Message can be up to 200 characters long
        bool bEndofErrFile;     // End of Error File flag
        int iDElightRefPt;      // Reference Point number for reading DElight Dump File (eplusout.delighteldmp)
        Real64 dRefPtIllum;     // tmp var for reading RefPt illuminance
        // RJH DElight Modification End

        int MapNum;
        int iwriteStatus;
        bool errFlag;
        bool elOpened;
        //  LOGICAL :: ShadowingSurf

        // FLOW:

        assert(equal_dimensions(TH, QH));

        if (InitSurfaceHeatBalancefirstTime) DisplayString("Initializing Outdoor environment for Surfaces");

        // set zone level wind dir to global value
        // Initialize zone outdoor environmental variables
        // Bulk Initialization for Temperatures & WindSpeed
        // using the zone, modify the zone  Dry/Wet BulbTemps

        //  DO ZoneNum = 1, NumOfZones
        //    Zone(ZoneNum)%WindSpeed = WindSpeedAt(Zone(ZoneNum)%Centroid%z)
        //  END DO

        // Initialize surface outdoor environmental variables
        // Bulk Initialization for Temperatures & WindSpeed
        // using the surface centroids, modify the surface Dry/Wet BulbTemps
        SetSurfaceOutBulbTempAt();
        CheckSurfaceOutBulbTempAt();

        SetSurfaceWindSpeedAt();
        SetSurfaceWindDirAt();
        //  DO SurfNum = 1, TotSurfaces
        //    IF (Surface(SurfNum)%ExtWind) Surface(SurfNum)%WindSpeed = WindSpeedAt(Surface(SurfNum)%Centroid%z)
        //  END DO
        if (AnyLocalEnvironmentsInModel) {
            for (SurfNum = 1; SurfNum <= TotSurfaces; ++SurfNum) {
                if (Surface(SurfNum).HasLinkedOutAirNode) {
                    Surface(SurfNum).OutDryBulbTemp = Node(Surface(SurfNum).LinkedOutAirNode).OutAirDryBulb;
                    Surface(SurfNum).OutWetBulbTemp = Node(Surface(SurfNum).LinkedOutAirNode).OutAirWetBulb;
                    Surface(SurfNum).WindSpeed = Node(Surface(SurfNum).LinkedOutAirNode).OutAirWindSpeed;
                    Surface(SurfNum).WindDir = Node(Surface(SurfNum).LinkedOutAirNode).OutAirWindDir;
                }

                if (InitSurfaceHeatBalancefirstTime && Surface(SurfNum).HasSurroundingSurfProperties) {
                    SrdSurfsNum = Surface(SurfNum).SurroundingSurfacesNum;
                    SrdSurfsViewFactor = 0;
                    if (SurroundingSurfsProperty(SrdSurfsNum).SkyViewFactor >= 0) {
                        SrdSurfsViewFactor += SurroundingSurfsProperty(SrdSurfsNum).SkyViewFactor;
                    }
                    if (SurroundingSurfsProperty(SrdSurfsNum).GroundViewFactor >= 0) {
                        SrdSurfsViewFactor += SurroundingSurfsProperty(SrdSurfsNum).GroundViewFactor;
                    }
                    for (SrdSurfNum = 1; SrdSurfNum <= SurroundingSurfsProperty(SrdSurfsNum).TotSurroundingSurface; SrdSurfNum++) {
                        SrdSurfsViewFactor += SurroundingSurfsProperty(SrdSurfsNum).SurroundingSurfs(SrdSurfNum).ViewFactor;
                    }
                    // Check if the sum of all defined view factors > 1.0
                    if (SrdSurfsViewFactor > 1.0) {
                        ShowSevereError("Illegal surrounding surfaces view factors for " + Surface(SurfNum).Name + ".");
                        ShowContinueError(" The sum of sky, ground, and all surrounding surfaces view factors should be less than 1.0.");
                    }
                    if (SurroundingSurfsProperty(SrdSurfsNum).SkyViewFactor >= 0 && SurroundingSurfsProperty(SrdSurfsNum).GroundViewFactor >= 0) {
                        // If both surface sky and ground view factor defined, overwrite with the defined value
                        Surface(SurfNum).ViewFactorSkyIR = SurroundingSurfsProperty(SrdSurfsNum).SkyViewFactor;
                        Surface(SurfNum).ViewFactorGroundIR = SurroundingSurfsProperty(SrdSurfsNum).GroundViewFactor;
                    } else if (SurroundingSurfsProperty(SrdSurfsNum).SkyViewFactor >= 0 &&
                               SurroundingSurfsProperty(SrdSurfsNum).GroundViewFactor < 0) {
                        // If only sky view factor defined, gound view factor = 1 - all other defined view factors.
                        Surface(SurfNum).ViewFactorSkyIR = SurroundingSurfsProperty(SrdSurfsNum).SkyViewFactor;
                        Surface(SurfNum).ViewFactorGroundIR = 1 - SrdSurfsViewFactor;
                    } else if (SurroundingSurfsProperty(SrdSurfsNum).SkyViewFactor < 0 &&
                               SurroundingSurfsProperty(SrdSurfsNum).GroundViewFactor >= 0) {
                        // If only ground view factor defined, sky view factor = 1 - all other defined view factors.
                        Surface(SurfNum).ViewFactorGroundIR = SurroundingSurfsProperty(SrdSurfsNum).GroundViewFactor;
                        Surface(SurfNum).ViewFactorSkyIR = 1 - SrdSurfsViewFactor;
                    } else {
                        // If neither ground or sky view factor define, continue to use the original proportion.
                        Surface(SurfNum).ViewFactorSkyIR *= 1 - SrdSurfsViewFactor;
                        Surface(SurfNum).ViewFactorGroundIR *= 1 - SrdSurfsViewFactor;
                    }
                }
            }
        }
        // Overwriting surface and zone level environmental data with EMS override value
        if (AnyEnergyManagementSystemInModel) {
            for (SurfNum = 1; SurfNum <= TotSurfaces; ++SurfNum) {
                if (Surface(SurfNum).OutDryBulbTempEMSOverrideOn) {
                    Surface(SurfNum).OutDryBulbTemp = Surface(SurfNum).OutDryBulbTempEMSOverrideValue;
                }
                if (Surface(SurfNum).OutWetBulbTempEMSOverrideOn) {
                    Surface(SurfNum).OutWetBulbTemp = Surface(SurfNum).OutWetBulbTempEMSOverrideValue;
                }
                if (Surface(SurfNum).WindSpeedEMSOverrideOn) {
                    Surface(SurfNum).WindSpeed = Surface(SurfNum).WindSpeedEMSOverrideValue;
                }
                if (Surface(SurfNum).WindDirEMSOverrideOn) {
                    Surface(SurfNum).WindDir = Surface(SurfNum).WindDirEMSOverrideValue;
                }
            }
        }

        // Do the Begin Simulation initializations
        if (BeginSimFlag) {
            AllocateSurfaceHeatBalArrays(); // Allocate the Module Arrays before any inits take place
            InterZoneWindow = std::any_of(Zone.begin(), Zone.end(), [](DataHeatBalance::ZoneData const &e) { return e.HasInterZoneWindow; });
            IsZoneDV.dimension(NumOfZones, false);
            IsZoneCV.dimension(NumOfZones, false);
            IsZoneUI.dimension(NumOfZones, false);
        }

        // Do the Begin Environment initializations
        if (BeginEnvrnFlag) {
            if (InitSurfaceHeatBalancefirstTime) DisplayString("Initializing Temperature and Flux Histories");
            InitThermalAndFluxHistories(); // Set initial temperature and flux histories
        }

        // There are no daily initializations done in this portion of the surface heat balance

        // There are no hourly initializations done in this portion of the surface heat balance

        // Need to be called each timestep in order to check if surface points to new construction (EMS) and if does then
        // complex fenestration needs to be initialized for additional states
        TimestepInitComplexFenestration();

        // Calculate exterior-surface multipliers that account for anisotropy of
        // sky radiance
        if (SunIsUp && DifSolarRad > 0.0) {
            AnisoSkyViewFactors();
        } else {
            AnisoSkyMult = 0.0;
        }

        // Set shading flag for exterior windows (except flags related to daylighting) and
        // window construction (unshaded or shaded) to be used in heat balance calculation
        if (InitSurfaceHeatBalancefirstTime) DisplayString("Initializing Window Shading");
        WindowShadingManager();

        // Calculate factors that are used to determine how much long-wave radiation from internal
        // gains is absorbed by interior surfaces
        if (InitSurfaceHeatBalancefirstTime) DisplayString("Computing Interior Absorption Factors");
        if (InitSurfaceHeatBalancefirstTime) HeatBalanceIntRadExchange::InitInteriorRadExchange(state.outputFiles);
        ComputeIntThermalAbsorpFactors();

        // Calculate factors for diffuse solar absorbed by room surfaces and interior shades
        if (InitSurfaceHeatBalancefirstTime) DisplayString("Computing Interior Diffuse Solar Absorption Factors");
        ComputeIntSWAbsorpFactors();

        if (InterZoneWindow) {
            if (InitSurfaceHeatBalancefirstTime)  {
                DisplayString("Computing Interior Diffuse Solar Exchange through Interzone Windows");
            }
            ComputeDifSolExcZonesWIZWindows(NumOfZones);
        }

        // For daylit zones, calculate interior daylight illuminance at reference points and
        // simulate lighting control system to get overhead electric lighting reduction
        // factor due to daylighting.

        for (SurfNum = 1; SurfNum <= TotSurfaces; ++SurfNum) {
            if (Surface(SurfNum).Class == SurfaceClass_Window && Surface(SurfNum).ExtSolar) {
                SurfaceWindow(SurfNum).IllumFromWinAtRefPtRep = 0.0;
                SurfaceWindow(SurfNum).LumWinFromRefPtRep = 0.0;
            }
        }

        for (NZ = 1; NZ <= NumOfZones; ++NZ) {
            if (ZoneDaylight(NZ).DaylightMethod == NoDaylighting) continue;
            ZoneDaylight(NZ).DaylIllumAtRefPt = 0.0;
            ZoneDaylight(NZ).GlareIndexAtRefPt = 0.0;
            ZoneDaylight(NZ).ZonePowerReductionFactor = 1.0;
            ZoneDaylight(NZ).InterReflIllFrIntWins = 0.0; // inter-reflected illuminance from interior windows
            if (ZoneDaylight(NZ).TotalDaylRefPoints != 0) {
                ZoneDaylight(NZ).TimeExceedingGlareIndexSPAtRefPt = 0.0;
                ZoneDaylight(NZ).TimeExceedingDaylightIlluminanceSPAtRefPt = 0.0;
            }

            if (SunIsUp && ZoneDaylight(NZ).TotalDaylRefPoints != 0) {
                if (InitSurfaceHeatBalancefirstTime) DisplayString("Computing Interior Daylighting Illumination");
                DayltgInteriorIllum(NZ);
                if (!DoingSizing) DayltgInteriorMapIllum(NZ);
            }

            if (SunIsUp && NumOfTDDPipes > 0 && NZ == 1) {
                if (InitSurfaceHeatBalancefirstTime) DisplayString("Computing Interior Daylighting Illumination for TDD pipes");
                DayltgInteriorTDDIllum();
            }

            // RJH DElight Modification Begin - Call to DElight electric lighting control subroutine
            // Check if the sun is up and the current Thermal Zone hosts a Daylighting:DElight object
            if (SunIsUp && ZoneDaylight(NZ).TotalDaylRefPoints != 0 && (ZoneDaylight(NZ).DaylightMethod == DataDaylighting::DElightDaylighting)) {
                // Call DElight interior illuminance and electric lighting control subroutine
                dPowerReducFac = 1.0;
                dHISKFFC = HISKF * LUX2FC;
                dHISUNFFC = HISUNF * LUX2FC;
                dSOLCOS1 = SOLCOS(1);
                dSOLCOS2 = SOLCOS(2);
                dSOLCOS3 = SOLCOS(3);
                dLatitude = Latitude;
                dCloudFraction = CloudFraction;
                // Init Error Flag to 0 (no Warnings or Errors)
                iErrorFlag = 0;
                DElightElecLtgCtrl(len(Zone(NZ).Name),
                                   Zone(NZ).Name,
                                   dLatitude,
                                   dHISKFFC,
                                   dHISUNFFC,
                                   dCloudFraction,
                                   dSOLCOS1,
                                   dSOLCOS2,
                                   dSOLCOS3,
                                   dPowerReducFac,
                                   iErrorFlag);
                // Check Error Flag for Warnings or Errors returning from DElight
                // RJH 2008-03-07: If no warnings/errors then read refpt illuminances for standard output reporting
                if (iErrorFlag != 0) {
                    // Open DElight Electric Lighting Error File for reading
                    iDElightErrorFile = GetNewUnitNumber();
                    // RJH 2008-03-07: open file with READWRITE
                    {
                        IOFlags flags;
                        flags.ACTION("READWRITE");
                        ObjexxFCL::gio::open(iDElightErrorFile, DataStringGlobals::outputDelightDfdmpFileName, flags);
                        iwriteStatus = flags.ios();
                    }
                    if (iwriteStatus == 0) {
                        elOpened = true;
                    } else {
                        elOpened = false;
                    }
                    //            IF (iwriteStatus /= 0) THEN
                    //              CALL ShowFatalError('InitSurfaceHeatBalance: Could not open file "eplusout.delighteldmp" for output (readwrite).')
                    //            ENDIF
                    //            Open(unit=iDElightErrorFile, file='eplusout.delighteldmp', action='READ')

                    // Sequentially read lines in DElight Electric Lighting Error File
                    // and process them using standard EPlus warning/error handling calls
                    bEndofErrFile = false;
                    iReadStatus = 0;
                    while (!bEndofErrFile && iwriteStatus == 0 && iReadStatus == 0) {
                        {
                            IOFlags flags;
                            ObjexxFCL::gio::read(iDElightErrorFile, fmtA, flags) >> cErrorLine;
                            iReadStatus = flags.ios();
                        }
                        if (iReadStatus < GoodIOStatValue) {
                            bEndofErrFile = true;
                            continue;
                        }
                        // Is the current line a Warning message?
                        if (has_prefix(cErrorLine, "WARNING: ")) {
                            cErrorMsg = cErrorLine.substr(9);
                            ShowWarningError(cErrorMsg);
                        }
                        // Is the current line an Error message?
                        if (has_prefix(cErrorLine, "ERROR: ")) {
                            cErrorMsg = cErrorLine.substr(7);
                            ShowSevereError(cErrorMsg);
                            iErrorFlag = 1;
                        }
                    }

                    // Close DElight Error File and delete
                    if (elOpened) {
                        IOFlags flags;
                        flags.DISPOSE("DELETE");
                        ObjexxFCL::gio::close(iDElightErrorFile, flags);
                    };
                    // If any DElight Error occurred then ShowFatalError to terminate
                    if (iErrorFlag > 0) {
                        ShowFatalError("End of DElight Error Messages");
                    }
                } else { // RJH 2008-03-07: No errors
                    // extract reference point illuminance values from DElight Electric Lighting dump file for reporting
                    // Open DElight Electric Lighting Dump File for reading
                    iDElightErrorFile = GetNewUnitNumber();
                    {
                        IOFlags flags;
                        flags.ACTION("READWRITE");
                        ObjexxFCL::gio::open(iDElightErrorFile, DataStringGlobals::outputDelightEldmpFileName, flags);
                        iwriteStatus = flags.ios();
                    }
                    //            IF (iwriteStatus /= 0) THEN
                    //              CALL ShowFatalError('InitSurfaceHeatBalance: Could not open file "eplusout.delighteldmp" for output (readwrite).')
                    //            ENDIF
                    if (iwriteStatus == 0) {
                        elOpened = true;
                    } else {
                        elOpened = false;
                    }

                    // Sequentially read lines in DElight Electric Lighting Dump File
                    // and extract refpt illuminances for standard EPlus output handling
                    bEndofErrFile = false;
                    iDElightRefPt = 0;
                    iReadStatus = 0;
                    while (!bEndofErrFile && iwriteStatus == 0 && iReadStatus == 0) {
                        {
                            IOFlags flags;
                            ObjexxFCL::gio::read(iDElightErrorFile, fmtLD, flags) >> dRefPtIllum;
                            iReadStatus = flags.ios();
                        }
                        if (iReadStatus < GoodIOStatValue) {
                            bEndofErrFile = true;
                            continue;
                        }
                        // Increment refpt counter
                        ++iDElightRefPt;
                        // Assure refpt index does not exceed number of refpts in this zone
                        if (iDElightRefPt <= ZoneDaylight(NZ).TotalDaylRefPoints) {
                            ZoneDaylight(NZ).DaylIllumAtRefPt(iDElightRefPt) = dRefPtIllum;
                        }
                    }

                    // Close DElight Electric Lighting Dump File and delete
                    if (elOpened) {
                        IOFlags flags;
                        flags.DISPOSE("DELETE");
                        ObjexxFCL::gio::close(iDElightErrorFile, flags);
                    };
                }
                // Store the calculated total zone Power Reduction Factor due to DElight daylighting
                // in the ZoneDaylight structure for later use
                ZoneDaylight(NZ).ZonePowerReductionFactor = dPowerReducFac;
            }
            // RJH DElight Modification End - Call to DElight electric lighting control subroutine
        }

        errFlag = false;
        for (SurfNum = 1; SurfNum <= TotSurfaces; ++SurfNum) {
            if (Surface(SurfNum).Class != SurfaceClass_Window) continue;
            SurfaceWindow(SurfNum).FracTimeShadingDeviceOn = 0.0;
            if (SurfaceWindow(SurfNum).ShadingFlag > 0) {
                SurfaceWindow(SurfNum).FracTimeShadingDeviceOn = 1.0;
            } else {
                SurfaceWindow(SurfNum).FracTimeShadingDeviceOn = 0.0;
            }
        }

        CalcInteriorRadExchange(TH(2, 1, _), 0, NetLWRadToSurf, _, "Main");

        if (AirflowWindows) WindowGapAirflowControl();

        // The order of these initializations is important currently.  Over time we hope to
        //  take the appropriate parts of these inits to the other heat balance managers
        if (InitSurfaceHeatBalancefirstTime) DisplayString("Initializing Solar Heat Gains");
        InitSolarHeatGains();
        if (SunIsUp && (BeamSolarRad + GndSolarRad + DifSolarRad > 0.0)) {
            for (NZ = 1; NZ <= NumOfZones; ++NZ) {
                if (ZoneDaylight(NZ).TotalDaylRefPoints > 0) {
                    if (Zone(NZ).HasInterZoneWindow) {
                        DayltgInterReflIllFrIntWins(NZ);
                        DayltgGlareWithIntWins(ZoneDaylight(NZ).GlareIndexAtRefPt, NZ);
                    }
                    DayltgElecLightingControl(state.outputFiles, NZ);
                }
            }
        } else if (mapResultsToReport && TimeStep == NumOfTimeStepInHour) {
            for (MapNum = 1; MapNum <= TotIllumMaps; ++MapNum) {
                ReportIllumMap(state.outputFiles, MapNum);
            }
            mapResultsToReport = false;
        }

        if (InitSurfaceHeatBalancefirstTime) DisplayString("Initializing Internal Heat Gains");
        ManageInternalHeatGains(state, false);
        if (InitSurfaceHeatBalancefirstTime) DisplayString("Initializing Interior Solar Distribution");
        InitIntSolarDistribution();

        if (InitSurfaceHeatBalancefirstTime) DisplayString("Initializing Interior Convection Coefficients");
        InitInteriorConvectionCoeffs(TempSurfInTmp);

        if (BeginSimFlag) { // Now's the time to report surfaces, if desired
            //    if (firstTime) CALL DisplayString('Reporting Surfaces')
            //    CALL ReportSurfaces
            if (InitSurfaceHeatBalancefirstTime) DisplayString("Gathering Information for Predefined Reporting");
            GatherForPredefinedReport();
        }

        // Initialize the temperature history terms for conduction through the surfaces
        if (DataHeatBalance::AnyCondFD) {
            InitHeatBalFiniteDiff();
        }

        CTFConstOutPart = 0.0;
        CTFConstInPart = 0.0;
        if (AnyConstructInternalSourceInInput) {
            CTFTsrcConstPart = 0.0;
            CTFTuserConstPart = 0.0;
        }
        for (SurfNum = 1; SurfNum <= TotSurfaces; ++SurfNum) { // Loop through all surfaces...
            auto const &surface(Surface(SurfNum));

            if (!surface.HeatTransSurf) continue; // Skip non-heat transfer surfaces
            if (surface.HeatTransferAlgorithm != HeatTransferModel_CTF && surface.HeatTransferAlgorithm != HeatTransferModel_EMPD) continue;
            if (surface.Class == SurfaceClass_Window) continue;
            // Outside surface temp of "normal" windows not needed in Window5 calculation approach
            // Window layer temperatures are calculated in CalcHeatBalanceInsideSurf

            ConstrNum = surface.Construction;
            auto const &construct(Construct(ConstrNum));
            if (construct.NumCTFTerms > 1) { // COMPUTE CONSTANT PORTION OF CONDUCTIVE FLUXES.

                QIC = 0.0;
                QOC = 0.0;
                if (construct.SourceSinkPresent) {
                    TSC = 0.0;
                    TUC = 0.0;
                }
                auto l11(TH.index(1, 2, SurfNum));
                auto l12(TH.index(2, 2, SurfNum));
                auto const s3(TH.size3());
                for (Term = 1; Term <= construct.NumCTFTerms;
                     ++Term, l11 += s3, l12 += s3) { // [ l11 ] == ( 1, Term + 1, SurfNum ), [ l12 ] == ( 1, Term + 1, SurfNum )

                    // Sign convention for the various terms in the following two equations
                    // is based on the form of the Conduction Transfer Function equation
                    // given by:
                    // Qin,now  = (Sum of)(Y Tout) - (Sum of)(Z Tin) + (Sum of)(F Qin,old)
                    // Qout,now = (Sum of)(X Tout) - (Sum of)(Y Tin) + (Sum of)(F Qout,old)
                    // In both equations, flux is positive from outside to inside.

                    // Tuned Aliases and linear indexing
                    Real64 const ctf_cross(construct.CTFCross(Term));
                    Real64 const TH11(TH[l11]);
                    Real64 const TH12(TH[l12]);

                    QIC += ctf_cross * TH11 - construct.CTFInside(Term) * TH12 + construct.CTFFlux(Term) * QH[l12];

                    QOC += construct.CTFOutside(Term) * TH11 - ctf_cross * TH12 + construct.CTFFlux(Term) * QH[l11];

                    if (construct.SourceSinkPresent) {
                        Real64 const QsrcHist1(QsrcHist(SurfNum, Term + 1));

                        QIC += construct.CTFSourceIn(Term) * QsrcHist1;

                        QOC += construct.CTFSourceOut(Term) * QsrcHist1;

                        TSC += construct.CTFTSourceOut(Term) * TH11 + construct.CTFTSourceIn(Term) * TH12 + construct.CTFTSourceQ(Term) * QsrcHist1 +
                               construct.CTFFlux(Term) * TsrcHist(SurfNum, Term + 1);

                        TUC += construct.CTFTUserOut(Term) * TH11 + construct.CTFTUserIn(Term) * TH12 + construct.CTFTUserSource(Term) * QsrcHist1 +
                               construct.CTFFlux(Term) * TuserHist(SurfNum, Term + 1);
                    }
                }

                CTFConstOutPart(SurfNum) = QOC;
                CTFConstInPart(SurfNum) = QIC;
                if (construct.SourceSinkPresent) {
                    CTFTsrcConstPart(SurfNum) = TSC;
                    CTFTuserConstPart(SurfNum) = TUC;
                }
            } else { // Number of CTF Terms = 1-->Resistance only constructions have no history terms.

                CTFConstOutPart(SurfNum) = 0.0;
                CTFConstInPart(SurfNum) = 0.0;
                if (construct.SourceSinkPresent) {
                    CTFTsrcConstPart(SurfNum) = 0.0;
                    CTFTuserConstPart(SurfNum) = 0.0;
                }
            }

        } // ...end of surfaces DO loop for initializing temperature history terms for the surface heat balances

        // Zero out all of the radiant system heat balance coefficient arrays
        RadSysTiHBConstCoef = 0.0;
        RadSysTiHBToutCoef = 0.0;
        RadSysTiHBQsrcCoef = 0.0;
        RadSysToHBConstCoef = 0.0;
        RadSysToHBTinCoef = 0.0;
        RadSysToHBQsrcCoef = 0.0;

        QRadSysSource = 0.0;
        QPVSysSource = 0.0;
        QHTRadSysSurf = 0.0;
        QHWBaseboardSurf = 0.0;
        QSteamBaseboardSurf = 0.0;
        QElecBaseboardSurf = 0.0;
        QCoolingPanelSurf = 0.0;
        QPoolSurfNumerator = 0.0;
        PoolHeatTransCoefs = 0.0;

        if (ZoneSizingCalc) GatherComponentLoadsSurfAbsFact();

        if (InitSurfaceHeatBalancefirstTime) DisplayString("Completed Initializing Surface Heat Balance");
        InitSurfaceHeatBalancefirstTime = false;
    }

    void GatherForPredefinedReport()
    {

        // SUBROUTINE INFORMATION:
        //       AUTHOR         Jason Glazer
        //       DATE WRITTEN   August 2006
        //       MODIFIED       na
        //       RE-ENGINEERED  na

        // PURPOSE OF THIS SUBROUTINE:
        // This subroutine reports the information for the predefined reports
        // related to envelope components.

        // METHODOLOGY EMPLOYED:
        // na

        // REFERENCES:
        // na

        // Using/Aliasing
        using namespace OutputReportPredefined;
        using WindowManager::CalcNominalWindowCond;

        // Locals
        // SUBROUTINE ARGUMENT DEFINITIONS:
        // na

        // SUBROUTINE PARAMETER DEFINITIONS:
        // na

        // INTERFACE BLOCK SPECIFICATIONS:
        // na

        // DERIVED TYPE DEFINITIONS:
        // na

        // SUBROUTINE LOCAL VARIABLE DECLARATIONS:
        std::string surfName;
        int curCons;
        int zonePt;
        Real64 mult;
        Real64 curAzimuth;
        Real64 curTilt;
        Real64 windowArea;
        Real64 frameWidth;
        Real64 frameArea;
        Real64 dividerArea;
        // counts for object count report
        Array1D_int numSurfaces(20);
        Array1D_int numExtSurfaces(20);
        int frameDivNum;
        bool isExterior;
        Array1D<Real64> computedNetArea; // holds the gross wall area minus the window and door areas

        // the following variables are for the CalcNominalWindowCond call but only SHGCSummer is needed
        Real64 nomCond;
        Real64 SHGCSummer;
        Real64 TransSolNorm;
        Real64 TransVisNorm;
        Real64 nomUfact;
        int errFlag;
        int curWSC;
        // following variables are totals for fenestration table
        static Real64 windowAreaWMult(0.0);
        static Real64 fenTotArea(0.0);
        static Real64 fenTotAreaNorth(0.0);
        static Real64 fenTotAreaNonNorth(0.0);
        static Real64 ufactArea(0.0);
        static Real64 ufactAreaNorth(0.0);
        static Real64 ufactAreaNonNorth(0.0);
        static Real64 shgcArea(0.0);
        static Real64 shgcAreaNorth(0.0);
        static Real64 shgcAreaNonNorth(0.0);
        static Real64 vistranArea(0.0);
        static Real64 vistranAreaNorth(0.0);
        static Real64 vistranAreaNonNorth(0.0);
        static Real64 intFenTotArea(0.0);
        static Real64 intUfactArea(0.0);
        static Real64 intShgcArea(0.0);
        static Real64 intVistranArea(0.0);
        bool isNorth;

        numSurfaces = 0;
        numExtSurfaces = 0;

        computedNetArea.allocate(TotSurfaces);
        computedNetArea = 0.0; // start at zero, add wall area and subtract window and door area

        for (int iSurf : DataSurfaces::AllSurfaceListReportOrder) {
            zonePt = Surface(iSurf).Zone;
            // only exterior surfaces including underground
            if ((Surface(iSurf).ExtBoundCond == ExternalEnvironment) || (Surface(iSurf).ExtBoundCond == Ground) ||
                (Surface(iSurf).ExtBoundCond == GroundFCfactorMethod) || (Surface(iSurf).ExtBoundCond == KivaFoundation)) {
                isExterior = true;
                {
                    auto const SELECT_CASE_var(Surface(iSurf).Class);
                    if ((SELECT_CASE_var == SurfaceClass_Wall) || (SELECT_CASE_var == SurfaceClass_Floor) || (SELECT_CASE_var == SurfaceClass_Roof)) {
                        surfName = Surface(iSurf).Name;
                        curCons = Surface(iSurf).Construction;
                        PreDefTableEntry(pdchOpCons, surfName, Construct(curCons).Name);
                        PreDefTableEntry(pdchOpRefl, surfName, 1 - Construct(curCons).OutsideAbsorpSolar);
                        PreDefTableEntry(pdchOpUfactNoFilm, surfName, NominalU(Surface(iSurf).Construction), 3);
                        mult = Zone(zonePt).Multiplier * Zone(zonePt).ListMultiplier;
                        PreDefTableEntry(pdchOpGrArea, surfName, Surface(iSurf).GrossArea * mult);
                        computedNetArea(iSurf) += Surface(iSurf).GrossArea * mult;
                        curAzimuth = Surface(iSurf).Azimuth;
                        // Round to two decimals, like the display in tables
                        // (PreDefTableEntry uses a fortran style write, that rounds rather than trim)
                        curAzimuth = round(curAzimuth * 100.0) / 100.0;
                        PreDefTableEntry(pdchOpAzimuth, surfName, curAzimuth);
                        curTilt = Surface(iSurf).Tilt;
                        PreDefTableEntry(pdchOpTilt, surfName, curTilt);
                        if ((curTilt >= 60.0) && (curTilt < 180.0)) {
                            if ((curAzimuth >= 315.0) || (curAzimuth < 45.0)) {
                                PreDefTableEntry(pdchOpDir, surfName, "N");
                            } else if ((curAzimuth >= 45.0) && (curAzimuth < 135.0)) {
                                PreDefTableEntry(pdchOpDir, surfName, "E");
                            } else if ((curAzimuth >= 135.0) && (curAzimuth < 225.0)) {
                                PreDefTableEntry(pdchOpDir, surfName, "S");
                            } else if ((curAzimuth >= 225.0) && (curAzimuth < 315.0)) {
                                PreDefTableEntry(pdchOpDir, surfName, "W");
                            }
                        }
                    } else if ((SELECT_CASE_var == SurfaceClass_Window) || (SELECT_CASE_var == SurfaceClass_TDD_Dome)) {
                        surfName = Surface(iSurf).Name;
                        curCons = Surface(iSurf).Construction;
                        PreDefTableEntry(pdchFenCons, surfName, Construct(curCons).Name);
                        zonePt = Surface(iSurf).Zone;
                        mult = Zone(zonePt).Multiplier * Zone(zonePt).ListMultiplier * Surface(iSurf).Multiplier;
                        // include the frame area if present
                        windowArea = Surface(iSurf).GrossArea;
                        frameArea = 0.0;
                        dividerArea = 0.0;
                        frameDivNum = Surface(iSurf).FrameDivider;
                        if (frameDivNum != 0) {
                            frameWidth = FrameDivider(frameDivNum).FrameWidth;
                            frameArea = (Surface(iSurf).Height + 2.0 * frameWidth) * (Surface(iSurf).Width + 2.0 * frameWidth) -
                                        (Surface(iSurf).Height * Surface(iSurf).Width);
                            windowArea += frameArea;
                            dividerArea = FrameDivider(frameDivNum).DividerWidth *
                                          (FrameDivider(frameDivNum).HorDividers * Surface(iSurf).Width +
                                           FrameDivider(frameDivNum).VertDividers * Surface(iSurf).Height -
                                           FrameDivider(frameDivNum).HorDividers * FrameDivider(frameDivNum).VertDividers *
                                               FrameDivider(frameDivNum).DividerWidth);
                            PreDefTableEntry(pdchFenFrameConductance, surfName, FrameDivider(frameDivNum).FrameConductance, 3);
                            PreDefTableEntry(pdchFenDividerConductance, surfName, FrameDivider(frameDivNum).DividerConductance, 3);
                        }
                        windowAreaWMult = windowArea * mult;
                        PreDefTableEntry(pdchFenAreaOf1, surfName, windowArea);
                        PreDefTableEntry(pdchFenFrameAreaOf1, surfName, frameArea);
                        PreDefTableEntry(pdchFenDividerAreaOf1, surfName, dividerArea);
                        PreDefTableEntry(pdchFenGlassAreaOf1, surfName, windowArea - (frameArea + dividerArea));
                        PreDefTableEntry(pdchFenArea, surfName, windowAreaWMult);
                        computedNetArea(Surface(iSurf).BaseSurf) -= windowAreaWMult;
                        nomUfact = NominalU(Surface(iSurf).Construction);
                        PreDefTableEntry(pdchFenUfact, surfName, nomUfact, 3);
                        // if the construction report is requested the SummerSHGC is already calculated
                        if (Construct(curCons).SummerSHGC != 0) {
                            SHGCSummer = Construct(curCons).SummerSHGC;
                            TransVisNorm = Construct(curCons).VisTransNorm;
                        } else {
                            // must calculate Summer SHGC
                            if (!Construct(curCons).WindowTypeEQL) {
                                CalcNominalWindowCond(curCons, 2, nomCond, SHGCSummer, TransSolNorm, TransVisNorm, errFlag);
                            }
                        }
                        PreDefTableEntry(pdchFenSHGC, surfName, SHGCSummer, 3);
                        PreDefTableEntry(pdchFenVisTr, surfName, TransVisNorm, 3);
                        PreDefTableEntry(pdchFenParent, surfName, Surface(iSurf).BaseSurfName);
                        curAzimuth = Surface(iSurf).Azimuth;
                        // Round to two decimals, like the display in tables
                        curAzimuth = round(curAzimuth * 100.0) / 100.0;
                        PreDefTableEntry(pdchFenAzimuth, surfName, curAzimuth);
                        isNorth = false;
                        curTilt = Surface(iSurf).Tilt;
                        PreDefTableEntry(pdchFenTilt, surfName, curTilt);
                        if ((curTilt >= 60.0) && (curTilt < 180.0)) {
                            if ((curAzimuth >= 315.0) || (curAzimuth < 45.0)) {
                                PreDefTableEntry(pdchFenDir, surfName, "N");
                                isNorth = true;
                            } else if ((curAzimuth >= 45.0) && (curAzimuth < 135.0)) {
                                PreDefTableEntry(pdchFenDir, surfName, "E");
                            } else if ((curAzimuth >= 135.0) && (curAzimuth < 225.0)) {
                                PreDefTableEntry(pdchFenDir, surfName, "S");
                            } else if ((curAzimuth >= 225.0) && (curAzimuth < 315.0)) {
                                PreDefTableEntry(pdchFenDir, surfName, "W");
                            }
                        }
                        curWSC = Surface(iSurf).WindowShadingControlPtr;
                        // compute totals for area weighted averages
                        fenTotArea += windowAreaWMult;
                        ufactArea += nomUfact * windowAreaWMult;
                        shgcArea += SHGCSummer * windowAreaWMult;
                        vistranArea += TransVisNorm * windowAreaWMult;
                        if (isNorth) {
                            fenTotAreaNorth += windowAreaWMult;
                            ufactAreaNorth += nomUfact * windowAreaWMult;
                            shgcAreaNorth += SHGCSummer * windowAreaWMult;
                            vistranAreaNorth += TransVisNorm * windowAreaWMult;
                        } else {
                            fenTotAreaNonNorth += windowAreaWMult;
                            ufactAreaNonNorth += nomUfact * windowAreaWMult;
                            shgcAreaNonNorth += SHGCSummer * windowAreaWMult;
                            vistranAreaNonNorth += TransVisNorm * windowAreaWMult;
                        }
                        // shading
                        if (Surface(iSurf).HasShadeControl) {
                            PreDefTableEntry(pdchFenSwitchable, surfName, "Yes");
                            // shading report
                            PreDefTableEntry(pdchWscName, surfName, WindowShadingControl(curWSC).Name);
                            {
                                auto const SELECT_CASE_var1(WindowShadingControl(curWSC).ShadingType);
                                if (SELECT_CASE_var1 == WSC_ST_NoShade) {
                                    PreDefTableEntry(pdchWscShading, surfName, "No Shade");
                                } else if (SELECT_CASE_var1 == WSC_ST_InteriorShade) {
                                    PreDefTableEntry(pdchWscShading, surfName, "Interior Shade");
                                } else if (SELECT_CASE_var1 == WSC_ST_SwitchableGlazing) {
                                    PreDefTableEntry(pdchWscShading, surfName, "Switchable Glazing");
                                } else if (SELECT_CASE_var1 == WSC_ST_ExteriorShade) {
                                    PreDefTableEntry(pdchWscShading, surfName, "Exterior Shade");
                                } else if (SELECT_CASE_var1 == WSC_ST_InteriorBlind) {
                                    PreDefTableEntry(pdchWscShading, surfName, "Interior Blind");
                                } else if (SELECT_CASE_var1 == WSC_ST_ExteriorBlind) {
                                    PreDefTableEntry(pdchWscShading, surfName, "Exterior Blind");
                                } else if (SELECT_CASE_var1 == WSC_ST_BetweenGlassShade) {
                                    PreDefTableEntry(pdchWscShading, surfName, "Between Glass Shade");
                                } else if (SELECT_CASE_var1 == WSC_ST_BetweenGlassBlind) {
                                    PreDefTableEntry(pdchWscShading, surfName, "Between Glass Blind");
                                } else if (SELECT_CASE_var1 == WSC_ST_ExteriorScreen) {
                                    PreDefTableEntry(pdchWscShading, surfName, "Exterior Screen");
                                }
                            }
                            {
                                auto const SELECT_CASE_var1(WindowShadingControl(curWSC).ShadingControlType);
                                if (SELECT_CASE_var1 == WSCT_AlwaysOn) {
                                    PreDefTableEntry(pdchWscControl, surfName, "AlwaysOn");
                                } else if (SELECT_CASE_var1 == WSCT_AlwaysOff) {
                                    PreDefTableEntry(pdchWscControl, surfName, "AlwaysOff");
                                } else if (SELECT_CASE_var1 == WSCT_OnIfScheduled) {
                                    PreDefTableEntry(pdchWscControl, surfName, "OnIfScheduleAllows");
                                } else if (SELECT_CASE_var1 == WSCT_HiSolar) {
                                    PreDefTableEntry(pdchWscControl, surfName, "OnIfHighSolarOnWindow");
                                } else if (SELECT_CASE_var1 == WSCT_HiHorzSolar) {
                                    PreDefTableEntry(pdchWscControl, surfName, "OnIfHighHorizontalSolar");
                                } else if (SELECT_CASE_var1 == WSCT_HiOutAirTemp) {
                                    PreDefTableEntry(pdchWscControl, surfName, "OnIfHighOutdoorAirTemperature");
                                } else if (SELECT_CASE_var1 == WSCT_HiZoneAirTemp) {
                                    PreDefTableEntry(pdchWscControl, surfName, "OnIfHighZoneAirTemperature");
                                } else if (SELECT_CASE_var1 == WSCT_HiZoneCooling) {
                                    PreDefTableEntry(pdchWscControl, surfName, "OnIfHighZoneCooling");
                                } else if (SELECT_CASE_var1 == WSCT_HiGlare) {
                                    PreDefTableEntry(pdchWscControl, surfName, "OnIfHighGlare");
                                } else if (SELECT_CASE_var1 == WSCT_MeetDaylIlumSetp) {
                                    PreDefTableEntry(pdchWscControl, surfName, "MeetDaylightIlluminanceSetpoint");
                                } else if (SELECT_CASE_var1 == WSCT_OnNightLoOutTemp_OffDay) {
                                    PreDefTableEntry(pdchWscControl, surfName, "OnNightIfLowOutdoorTempAndOffDay");
                                } else if (SELECT_CASE_var1 == WSCT_OnNightLoInTemp_OffDay) {
                                    PreDefTableEntry(pdchWscControl, surfName, "OnNightIfLowInsideTempAndOffDay");
                                } else if (SELECT_CASE_var1 == WSCT_OnNightIfHeating_OffDay) {
                                    PreDefTableEntry(pdchWscControl, surfName, "OnNightIfHeatingAndOffDay");
                                } else if (SELECT_CASE_var1 == WSCT_OnNightLoOutTemp_OnDayCooling) {
                                    PreDefTableEntry(pdchWscControl, surfName, "OnNightIfLowOutdoorTempAndOnDayIfCooling");
                                } else if (SELECT_CASE_var1 == WSCT_OnNightIfHeating_OnDayCooling) {
                                    PreDefTableEntry(pdchWscControl, surfName, "OnNightIfHeatingAndOnDayIfCooling");
                                } else if (SELECT_CASE_var1 == WSCT_OffNight_OnDay_HiSolarWindow) {
                                    PreDefTableEntry(pdchWscControl, surfName, "OffNightAndOnDayIfCoolingAndHighSolarOnWindow");
                                } else if (SELECT_CASE_var1 == WSCT_OnNight_OnDay_HiSolarWindow) {
                                    PreDefTableEntry(pdchWscControl, surfName, "OnNightAndOnDayIfCoolingAndHighSolarOnWindow");
                                } else if (SELECT_CASE_var1 == WSCT_OnHiOutTemp_HiSolarWindow) {
                                    PreDefTableEntry(pdchWscControl, surfName, "OnIfHighOutdoorAirTempAndHighSolarOnWindow");
                                } else if (SELECT_CASE_var1 == WSCT_OnHiOutTemp_HiHorzSolar) {
                                    PreDefTableEntry(pdchWscControl, surfName, "OnIfHighOutdoorAirTempAndHighHorizontalSolar");
                                } else if (SELECT_CASE_var1 == WSCT_OnHiZoneTemp_HiSolarWindow) {
                                    PreDefTableEntry(pdchWscControl, surfName, "OnIfHighZoneAirTempAndHighSolarOnWindow");
                                } else if (SELECT_CASE_var1 == WSCT_OnHiZoneTemp_HiHorzSolar) {
                                    PreDefTableEntry(pdchWscControl, surfName, "OnIfHighZoneAirTempAndHighHorizontalSolar");
                                }
                            }
                            if (WindowShadingControl(curWSC).ShadedConstruction != 0) {
                                PreDefTableEntry(pdchWscShadCons, surfName, Construct(WindowShadingControl(curWSC).ShadedConstruction).Name);
                            }
                            if (WindowShadingControl(curWSC).GlareControlIsActive) {
                                PreDefTableEntry(pdchWscGlare, surfName, "Yes");
                            } else {
                                PreDefTableEntry(pdchWscGlare, surfName, "No");
                            }
                        } else {
                            PreDefTableEntry(pdchFenSwitchable, surfName, "No");
                        }
                    } else if (SELECT_CASE_var == SurfaceClass_Door) {
                        surfName = Surface(iSurf).Name;
                        curCons = Surface(iSurf).Construction;
                        PreDefTableEntry(pdchDrCons, surfName, Construct(curCons).Name);
                        PreDefTableEntry(pdchDrUfactNoFilm, surfName, NominalU(Surface(iSurf).Construction), 3);
                        mult = Zone(zonePt).Multiplier * Zone(zonePt).ListMultiplier;
                        PreDefTableEntry(pdchDrGrArea, surfName, Surface(iSurf).GrossArea * mult);
                        PreDefTableEntry(pdchDrParent, surfName, Surface(iSurf).BaseSurfName);
                        computedNetArea(Surface(iSurf).BaseSurf) -= Surface(iSurf).GrossArea * mult;
                    }
                }
            } else {
                isExterior = false;
                // interior window report
                if (Surface(iSurf).Class == SurfaceClass_Window && !Construct(Surface(iSurf).Construction).TypeIsAirBoundaryInteriorWindow) {
                    if (!has_prefix(Surface(iSurf).Name, "iz-")) { // don't count created interzone surfaces that are mirrors of other surfaces
                        surfName = Surface(iSurf).Name;
                        curCons = Surface(iSurf).Construction;
                        PreDefTableEntry(pdchIntFenCons, surfName, Construct(curCons).Name);
                        zonePt = Surface(iSurf).Zone;
                        mult = Zone(zonePt).Multiplier * Zone(zonePt).ListMultiplier * Surface(iSurf).Multiplier;
                        // include the frame area if present
                        windowArea = Surface(iSurf).GrossArea;
                        if (Surface(iSurf).FrameDivider != 0) {
                            frameWidth = FrameDivider(Surface(iSurf).FrameDivider).FrameWidth;
                            frameArea = (Surface(iSurf).Height + 2 * frameWidth) * (Surface(iSurf).Width + 2 * frameWidth) -
                                        (Surface(iSurf).Height * Surface(iSurf).Width);
                            windowArea += frameArea;
                        }
                        windowAreaWMult = windowArea * mult;
                        PreDefTableEntry(pdchIntFenAreaOf1, surfName, windowArea);
                        PreDefTableEntry(pdchIntFenArea, surfName, windowAreaWMult);
                        nomUfact = NominalU(Surface(iSurf).Construction);
                        PreDefTableEntry(pdchIntFenUfact, surfName, nomUfact, 3);
                        // if the construction report is requested the SummerSHGC is already calculated
                        if (Construct(curCons).SummerSHGC != 0) {
                            SHGCSummer = Construct(curCons).SummerSHGC;
                            TransVisNorm = Construct(curCons).VisTransNorm;
                        } else {
                            // must calculate Summer SHGC
                            if (!Construct(curCons).WindowTypeEQL) {
                                CalcNominalWindowCond(curCons, 2, nomCond, SHGCSummer, TransSolNorm, TransVisNorm, errFlag);
                            }
                        }
                        PreDefTableEntry(pdchIntFenSHGC, surfName, SHGCSummer, 3);
                        PreDefTableEntry(pdchIntFenVisTr, surfName, TransVisNorm, 3);
                        PreDefTableEntry(pdchIntFenParent, surfName, Surface(iSurf).BaseSurfName);
                        // compute totals for area weighted averages
                        intFenTotArea += windowAreaWMult;
                        intUfactArea += nomUfact * windowAreaWMult;
                        intShgcArea += SHGCSummer * windowAreaWMult;
                        intVistranArea += TransVisNorm * windowAreaWMult;
                    }
                }
            }
            if ((Surface(iSurf).Class <= 20) && (Surface(iSurf).Class >= 1)) {
                ++numSurfaces(Surface(iSurf).Class);
                if (isExterior) {
                    ++numExtSurfaces(Surface(iSurf).Class);
                }
                if (Surface(iSurf).Class == SurfaceClass_Window) {
                    if (SurfaceWindow(iSurf).OriginalClass == SurfaceClass_GlassDoor ||
                        SurfaceWindow(iSurf).OriginalClass == SurfaceClass_TDD_Diffuser) {
                        ++numSurfaces(SurfaceWindow(iSurf).OriginalClass);
                        if (isExterior) {
                            ++numExtSurfaces(SurfaceWindow(iSurf).OriginalClass);
                        }
                    }
                }
            }
        }
        // for fins and overhangs just add them explicitly since not otherwise classified
        int totOverhangs = inputProcessor->getNumObjectsFound("Shading:Overhang") + inputProcessor->getNumObjectsFound("Shading:Overhang:Projection");
        numSurfaces(SurfaceClass_Overhang) = totOverhangs;
        numExtSurfaces(SurfaceClass_Overhang) = totOverhangs;
        int totFins = inputProcessor->getNumObjectsFound("Shading:Fin") + inputProcessor->getNumObjectsFound("Shading:Fin:Projection");
        numSurfaces(SurfaceClass_Fin) = totFins;
        numExtSurfaces(SurfaceClass_Fin) = totFins;
        // go through all the surfaces again and this time insert the net area results
        for (int iSurf : DataSurfaces::AllSurfaceListReportOrder) {
            zonePt = Surface(iSurf).Zone;
            // only exterior surfaces including underground
            if ((Surface(iSurf).ExtBoundCond == ExternalEnvironment) || (Surface(iSurf).ExtBoundCond == Ground) ||
                (Surface(iSurf).ExtBoundCond == GroundFCfactorMethod) || (Surface(iSurf).ExtBoundCond == KivaFoundation)) {
                isExterior = true;
                {
                    auto const SELECT_CASE_var(Surface(iSurf).Class);
                    if ((SELECT_CASE_var == SurfaceClass_Wall) || (SELECT_CASE_var == SurfaceClass_Floor) || (SELECT_CASE_var == SurfaceClass_Roof)) {
                        surfName = Surface(iSurf).Name;
                        PreDefTableEntry(pdchOpNetArea, surfName, computedNetArea(iSurf));
                    }
                }
            }
        }
        // total
        PreDefTableEntry(pdchFenArea, "Total or Average", fenTotArea);
        if (fenTotArea > 0.0) {
            PreDefTableEntry(pdchFenUfact, "Total or Average", ufactArea / fenTotArea, 3);
            PreDefTableEntry(pdchFenSHGC, "Total or Average", shgcArea / fenTotArea, 3);
            PreDefTableEntry(pdchFenVisTr, "Total or Average", vistranArea / fenTotArea, 3);
        } else {
            PreDefTableEntry(pdchFenUfact, "Total or Average", "-");
            PreDefTableEntry(pdchFenSHGC, "Total or Average", "-");
            PreDefTableEntry(pdchFenVisTr, "Total or Average", "-");
        }
        // north
        PreDefTableEntry(pdchFenArea, "North Total or Average", fenTotAreaNorth);
        if (fenTotAreaNorth > 0.0) {
            PreDefTableEntry(pdchFenUfact, "North Total or Average", ufactAreaNorth / fenTotAreaNorth, 3);
            PreDefTableEntry(pdchFenSHGC, "North Total or Average", shgcAreaNorth / fenTotAreaNorth, 3);
            PreDefTableEntry(pdchFenVisTr, "North Total or Average", vistranAreaNorth / fenTotAreaNorth, 3);
        } else {
            PreDefTableEntry(pdchFenUfact, "North Total or Average", "-");
            PreDefTableEntry(pdchFenSHGC, "North Total or Average", "-");
            PreDefTableEntry(pdchFenVisTr, "North Total or Average", "-");
        }
        // non-north
        PreDefTableEntry(pdchFenArea, "Non-North Total or Average", fenTotAreaNonNorth);
        if (fenTotAreaNonNorth > 0.0) {
            PreDefTableEntry(pdchFenUfact, "Non-North Total or Average", ufactAreaNonNorth / fenTotAreaNonNorth, 3);
            PreDefTableEntry(pdchFenSHGC, "Non-North Total or Average", shgcAreaNonNorth / fenTotAreaNonNorth, 3);
            PreDefTableEntry(pdchFenVisTr, "Non-North Total or Average", vistranAreaNonNorth / fenTotAreaNonNorth, 3);
        } else {
            PreDefTableEntry(pdchFenUfact, "Non-North Total or Average", "-");
            PreDefTableEntry(pdchFenSHGC, "Non-North Total or Average", "-");
            PreDefTableEntry(pdchFenVisTr, "Non-North Total or Average", "-");
        }
        // interior fenestration totals
        PreDefTableEntry(pdchIntFenArea, "Total or Average", intFenTotArea);
        if (intFenTotArea > 0.0) {
            PreDefTableEntry(pdchIntFenUfact, "Total or Average", intUfactArea / intFenTotArea, 3);
            PreDefTableEntry(pdchIntFenSHGC, "Total or Average", intShgcArea / intFenTotArea, 3);
            PreDefTableEntry(pdchIntFenVisTr, "Total or Average", intVistranArea / intFenTotArea, 3);
        } else {
            PreDefTableEntry(pdchIntFenUfact, "Total or Average", "-");
            PreDefTableEntry(pdchIntFenSHGC, "Total or Average", "-");
            PreDefTableEntry(pdchIntFenVisTr, "Total or Average", "-");
        }
        // counts
        PreDefTableEntry(pdchSurfCntTot, "Wall", numSurfaces(SurfaceClass_Wall));
        PreDefTableEntry(pdchSurfCntExt, "Wall", numExtSurfaces(SurfaceClass_Wall));
        PreDefTableEntry(pdchSurfCntTot, "Floor", numSurfaces(SurfaceClass_Floor));
        PreDefTableEntry(pdchSurfCntExt, "Floor", numExtSurfaces(SurfaceClass_Floor));
        PreDefTableEntry(pdchSurfCntTot, "Roof", numSurfaces(SurfaceClass_Roof));
        PreDefTableEntry(pdchSurfCntExt, "Roof", numExtSurfaces(SurfaceClass_Roof));
        PreDefTableEntry(pdchSurfCntTot, "Internal Mass", numSurfaces(SurfaceClass_IntMass));
        PreDefTableEntry(pdchSurfCntExt, "Internal Mass", numExtSurfaces(SurfaceClass_IntMass));
        PreDefTableEntry(pdchSurfCntTot, "Building Detached Shading", numSurfaces(SurfaceClass_Detached_B));
        PreDefTableEntry(pdchSurfCntExt, "Building Detached Shading", numExtSurfaces(SurfaceClass_Detached_B));
        PreDefTableEntry(pdchSurfCntTot, "Fixed Detached Shading", numSurfaces(SurfaceClass_Detached_F));
        PreDefTableEntry(pdchSurfCntExt, "Fixed Detached Shading", numExtSurfaces(SurfaceClass_Detached_F));
        PreDefTableEntry(pdchSurfCntTot, "Window", numSurfaces(SurfaceClass_Window));
        PreDefTableEntry(pdchSurfCntExt, "Window", numExtSurfaces(SurfaceClass_Window));
        PreDefTableEntry(pdchSurfCntTot, "Door", numSurfaces(SurfaceClass_Door));
        PreDefTableEntry(pdchSurfCntExt, "Door", numExtSurfaces(SurfaceClass_Door));
        PreDefTableEntry(pdchSurfCntTot, "Glass Door", numSurfaces(SurfaceClass_GlassDoor));
        PreDefTableEntry(pdchSurfCntExt, "Glass Door", numExtSurfaces(SurfaceClass_GlassDoor));
        PreDefTableEntry(pdchSurfCntTot, "Shading", numSurfaces(SurfaceClass_Shading));
        PreDefTableEntry(pdchSurfCntExt, "Shading", numExtSurfaces(SurfaceClass_Shading));
        PreDefTableEntry(pdchSurfCntTot, "Overhang", numSurfaces(SurfaceClass_Overhang));
        PreDefTableEntry(pdchSurfCntExt, "Overhang", numExtSurfaces(SurfaceClass_Overhang));
        PreDefTableEntry(pdchSurfCntTot, "Fin", numSurfaces(SurfaceClass_Fin));
        PreDefTableEntry(pdchSurfCntExt, "Fin", numExtSurfaces(SurfaceClass_Fin));
        PreDefTableEntry(pdchSurfCntTot, "Tubular Daylighting Device Dome", numSurfaces(SurfaceClass_TDD_Dome));
        PreDefTableEntry(pdchSurfCntExt, "Tubular Daylighting Device Dome", numExtSurfaces(SurfaceClass_TDD_Dome));
        PreDefTableEntry(pdchSurfCntTot, "Tubular Daylighting Device Diffuser", numSurfaces(SurfaceClass_TDD_Diffuser));
        PreDefTableEntry(pdchSurfCntExt, "Tubular Daylighting Device Diffuser", numExtSurfaces(SurfaceClass_TDD_Diffuser));
    }

    void AllocateSurfaceHeatBalArrays()
    {

        // SUBROUTINE INFORMATION:
        //       AUTHOR         Richard Liesen
        //       DATE WRITTEN   February 1998
        //       MODIFIED       na
        //       RE-ENGINEERED  na

        // PURPOSE OF THIS SUBROUTINE:
        // This subroutine

        // METHODOLOGY EMPLOYED:
        // Uses the status flags to trigger variable allocation.

        // REFERENCES:
        // na

        // USE STATEMENTS:
        //  USE DataRoomAirModel, ONLY: IsZoneDV,IsZoneCV,HVACMassFlow, ZoneDVMixedFlag

        // Locals
        // SUBROUTINE PARAMETER DEFINITIONS:
        // na

        // INTERFACE BLOCK SPECIFICATIONS:
        // na

        // DERIVED TYPE DEFINITIONS:
        // na

        // SUBROUTINE LOCAL VARIABLE DECLARATIONS:
        int loop;

        // FLOW:

        // Use the total number of surfaces to allocate variables to avoid a surface number limit
        CTFConstInPart.dimension(TotSurfaces, 0.0);
        CTFConstOutPart.dimension(TotSurfaces, 0.0);
        CTFCross0.dimension(TotSurfaces, 0.0);
        CTFInside0.dimension(TotSurfaces, 0.0);
        TH11Surf.dimension(TotSurfaces, 0.0);
        CTFSourceIn0.dimension(TotSurfaces, 0.0);
        QsrcHistSurf1.dimension(TotSurfaces, 0.0);
        IsAdiabatic.dimension(TotSurfaces, 0);
        IsNotAdiabatic.dimension(TotSurfaces, 0);
        IsSource.dimension(TotSurfaces, 0);
        IsNotSource.dimension(TotSurfaces, 0);
        IsPoolSurf.dimension(TotSurfaces, 0);
        IsNotPoolSurf.dimension(TotSurfaces, 0);
        TempTermSurf.dimension(TotSurfaces, 0);
        TempDivSurf.dimension(TotSurfaces, 0);
        if (AnyConstructInternalSourceInInput) {
            CTFTsrcConstPart.dimension(TotSurfaces, 0.0);
            CTFTuserConstPart.dimension(TotSurfaces, 0.0);
        }
        TempEffBulkAir.dimension(TotSurfaces, 23.0);
        HConvIn.dimension(TotSurfaces, 0.0);
        HcExtSurf.dimension(TotSurfaces, 0.0);
        HAirExtSurf.dimension(TotSurfaces, 0.0);
        HSkyExtSurf.dimension(TotSurfaces, 0.0);
        HGrdExtSurf.dimension(TotSurfaces, 0.0);
        QRadLWOutSrdSurfs.dimension(TotSurfaces, 0.0);
        TempSurfIn.dimension(TotSurfaces, 0.0);
        TempSurfInTmp.dimension(TotSurfaces, 0.0);
        QRadSWOutAbs.dimension(TotSurfaces, 0.0);
        QRadSWInAbs.dimension(TotSurfaces, 0.0);
        InitialDifSolInAbs.dimension(TotSurfaces, 0.0);
        InitialDifSolInTrans.dimension(TotSurfaces, 0.0);
        QRadSWwinAbs.dimension(CFSMAXNL + 1, TotSurfaces, 0.0);
        InitialDifSolwinAbs.dimension(CFSMAXNL, TotSurfaces, 0.0);
        QRadSWOutMvIns.dimension(TotSurfaces, 0.0);
        QRadThermInAbs.dimension(TotSurfaces, 0.0);
        QAdditionalHeatSourceOutside.dimension(TotSurfaces, 0.0);
        QAdditionalHeatSourceInside.dimension(TotSurfaces, 0.0);
        SUMH.dimension(TotSurfaces, 0);

        TH.dimension(2, MaxCTFTerms, TotSurfaces, 0.0);
        TempSurfOut.dimension(TotSurfaces, 0.0);
        TempSurfInRep.dimension(TotSurfaces, 0.0);
        TempSurfInMovInsRep.dimension(TotSurfaces, 0.0);
        QConvInReport.dimension(TotSurfaces, 0.0);
        QdotConvInRepPerArea.dimension(TotSurfaces, 0.0);
        QdotConvInRep.dimension(TotSurfaces, 0.0);

        QRadNetSurfInReport.dimension(TotSurfaces, 0.0);
        QdotRadNetSurfInRep.dimension(TotSurfaces, 0.0);
        QdotRadNetSurfInRepPerArea.dimension(TotSurfaces, 0.0);

        QRadSolarInReport.dimension(TotSurfaces, 0.0);
        QdotRadSolarInRep.dimension(TotSurfaces, 0.0);
        QdotRadSolarInRepPerArea.dimension(TotSurfaces, 0.0);

        QRadLightsInReport.dimension(TotSurfaces, 0.0);
        QdotRadLightsInRep.dimension(TotSurfaces, 0.0);
        QdotRadLightsInRepPerArea.dimension(TotSurfaces, 0.0);

        QRadIntGainsInReport.dimension(TotSurfaces, 0.0);
        QdotRadIntGainsInRep.dimension(TotSurfaces, 0.0);
        QdotRadIntGainsInRepPerArea.dimension(TotSurfaces, 0.0);

        QRadHVACInReport.dimension(TotSurfaces, 0.0);
        QdotRadHVACInRep.dimension(TotSurfaces, 0.0);
        QdotRadHVACInRepPerArea.dimension(TotSurfaces, 0.0);

        QConvOutReport.dimension(TotSurfaces, 0.0);
        QdotConvOutRepPerArea.dimension(TotSurfaces, 0.0);
        QdotConvOutRep.dimension(TotSurfaces, 0.0);

        QdotRadOutRep.dimension(TotSurfaces, 0.0);
        QdotRadOutRepPerArea.dimension(TotSurfaces, 0.0);
        QRadOutReport.dimension(TotSurfaces, 0.0);

        QAirExtReport.dimension(TotSurfaces, 0.0);
        QHeatEmiReport.dimension(TotSurfaces, 0.0);

        OpaqSurfInsFaceConduction.dimension(TotSurfaces, 0.0);
        OpaqSurfInsFaceConductionFlux.dimension(TotSurfaces, 0.0);
        OpaqSurfInsFaceCondGainRep.dimension(TotSurfaces, 0.0);
        OpaqSurfInsFaceCondLossRep.dimension(TotSurfaces, 0.0);
        OpaqSurfInsFaceConductionEnergy.dimension(TotSurfaces, 0.0);

        SWOutAbsTotalReport.dimension(TotSurfaces, 0.0);
        SWOutAbsEnergyReport.dimension(TotSurfaces, 0.0);

        OpaqSurfOutsideFaceConduction.dimension(TotSurfaces, 0.0);
        OpaqSurfOutsideFaceConductionFlux.dimension(TotSurfaces, 0.0);
        OpaqSurfExtFaceCondGainRep.dimension(TotSurfaces, 0.0);
        OpaqSurfExtFaceCondLossRep.dimension(TotSurfaces, 0.0);
        OpaqSurfOutsideFaceConductionEnergy.dimension(TotSurfaces, 0.0);

        OpaqSurfAvgFaceCondGainRep.dimension(TotSurfaces, 0.0);
        OpaqSurfAvgFaceCondLossRep.dimension(TotSurfaces, 0.0);
        OpaqSurfAvgFaceConduction.dimension(TotSurfaces, 0.0);
        OpaqSurfAvgFaceConductionFlux.dimension(TotSurfaces, 0.0);
        OpaqSurfAvgFaceConductionEnergy.dimension(TotSurfaces, 0.0);

        OpaqSurfStorageGainRep.dimension(TotSurfaces, 0.0);
        OpaqSurfStorageCondLossRep.dimension(TotSurfaces, 0.0);
        OpaqSurfStorageConduction.dimension(TotSurfaces, 0.0);
        OpaqSurfStorageConductionFlux.dimension(TotSurfaces, 0.0);
        OpaqSurfStorageConductionEnergy.dimension(TotSurfaces, 0.0);

        OpaqSurfInsFaceBeamSolAbsorbed.dimension(TotSurfaces, 0.0);
        QH.dimension(2, MaxCTFTerms, TotSurfaces, 0.0);
        THM.dimension(2, MaxCTFTerms, TotSurfaces, 0.0);
        QHM.dimension(2, MaxCTFTerms, TotSurfaces, 0.0);
        if (AnyConstructInternalSourceInInput) {
            TempSource.dimension(TotSurfaces, 0.0);
            TempUserLoc.dimension(TotSurfaces, 0.0);
            TsrcHist.dimension(TotSurfaces, MaxCTFTerms, 0.0);
            TuserHist.dimension(TotSurfaces, MaxCTFTerms, 0.0);
            QsrcHist.dimension(TotSurfaces, MaxCTFTerms, 0.0);
            TsrcHistM.dimension(TotSurfaces, MaxCTFTerms, 0.0);
            TuserHistM.dimension(TotSurfaces, MaxCTFTerms, 0.0);
            QsrcHistM.dimension(TotSurfaces, MaxCTFTerms, 0.0);
        }

        NetLWRadToSurf.dimension(TotSurfaces, 0.0);
        QRadSWLightsInAbs.dimension(TotSurfaces, 0.0);

        RadSysTiHBConstCoef.dimension(TotSurfaces, 0.0);
        RadSysTiHBToutCoef.dimension(TotSurfaces, 0.0);
        RadSysTiHBQsrcCoef.dimension(TotSurfaces, 0.0);
        RadSysToHBConstCoef.dimension(TotSurfaces, 0.0);
        RadSysToHBTinCoef.dimension(TotSurfaces, 0.0);
        RadSysToHBQsrcCoef.dimension(TotSurfaces, 0.0);
        QRadSysSource.dimension(TotSurfaces, 0.0);
        TCondFDSourceNode.dimension(TotSurfaces, 15.0);
        QHTRadSysSurf.dimension(TotSurfaces, 0.0);
        QHWBaseboardSurf.dimension(TotSurfaces, 0.0);
        QSteamBaseboardSurf.dimension(TotSurfaces, 0.0);
        QElecBaseboardSurf.dimension(TotSurfaces, 0.0);
        QCoolingPanelSurf.dimension(TotSurfaces, 0.0);
        QRadSurfAFNDuct.dimension(TotSurfaces, 0.0);

        // allocate terms used for pool surface heat balance
        QPoolSurfNumerator.dimension(TotSurfaces, 0.0);
        PoolHeatTransCoefs.dimension(TotSurfaces, 0.0);

        // allocate term used as sink for PV electricity
        QPVSysSource.dimension(TotSurfaces, 0.0);

        // Allocate the moisture balance arrays
        TempOutsideAirFD.dimension(TotSurfaces, 0.0);
        RhoVaporAirOut.dimension(TotSurfaces, 0.0);
        RhoVaporSurfIn.dimension(TotSurfaces, 0.0);
        RhoVaporAirIn.dimension(TotSurfaces, 0.0);
        HConvExtFD.dimension(TotSurfaces, 0.0);
        HMassConvExtFD.dimension(TotSurfaces, 0.0);
        HConvInFD.dimension(TotSurfaces, 0.0);
        HMassConvInFD.dimension(TotSurfaces, 0.0);
        HSkyFD.dimension(TotSurfaces, 0.0);
        HGrndFD.dimension(TotSurfaces, 0.0);
        HAirFD.dimension(TotSurfaces, 0.0);

        DisplayString("Setting up Surface Reporting Variables");

        // Setup surface report variables CurrentModuleObject='Opaque Surfaces'
        for (loop = 1; loop <= TotSurfaces; ++loop) {
            if (!Surface(loop).HeatTransSurf) continue;
            SetupOutputVariable(
                "Surface Inside Face Temperature", OutputProcessor::Unit::C, TempSurfInRep(loop), "Zone", "State", Surface(loop).Name);
            SetupOutputVariable("Surface Inside Face Interior Movable Insulation Temperature",
                                OutputProcessor::Unit::C,
                                TempSurfInMovInsRep(loop),
                                "Zone",
                                "State",
                                Surface(loop).Name);

            if (Surface(loop).ExtBoundCond != KivaFoundation) {
                SetupOutputVariable(
                    "Surface Outside Face Temperature", OutputProcessor::Unit::C, TempSurfOut(loop), "Zone", "State", Surface(loop).Name);
            }

            SetupOutputVariable(
                "Surface Inside Face Adjacent Air Temperature", OutputProcessor::Unit::C, TempEffBulkAir(loop), "Zone", "State", Surface(loop).Name);
            SetupOutputVariable("Surface Inside Face Convection Heat Transfer Coefficient",
                                OutputProcessor::Unit::W_m2K,
                                HConvIn(loop),
                                "Zone",
                                "State",
                                Surface(loop).Name);
            SetupOutputVariable(
                "Surface Inside Face Convection Heat Gain Rate", OutputProcessor::Unit::W, QdotConvInRep(loop), "Zone", "State", Surface(loop).Name);
            SetupOutputVariable("Surface Inside Face Convection Heat Gain Rate per Area",
                                OutputProcessor::Unit::W_m2,
                                QdotConvInRepPerArea(loop),
                                "Zone",
                                "State",
                                Surface(loop).Name);
            SetupOutputVariable(
                "Surface Inside Face Convection Heat Gain Energy", OutputProcessor::Unit::J, QConvInReport(loop), "Zone", "Sum", Surface(loop).Name);

            SetupOutputVariable("Surface Inside Face Net Surface Thermal Radiation Heat Gain Rate",
                                OutputProcessor::Unit::W,
                                QdotRadNetSurfInRep(loop),
                                "Zone",
                                "State",
                                Surface(loop).Name);
            SetupOutputVariable("Surface Inside Face Net Surface Thermal Radiation Heat Gain Rate per Area",
                                OutputProcessor::Unit::W_m2,
                                QdotRadNetSurfInRepPerArea(loop),
                                "Zone",
                                "State",
                                Surface(loop).Name);
            SetupOutputVariable("Surface Inside Face Net Surface Thermal Radiation Heat Gain Energy",
                                OutputProcessor::Unit::J,
                                QRadNetSurfInReport(loop),
                                "Zone",
                                "Sum",
                                Surface(loop).Name);

            if (Surface(loop).Class != SurfaceClass_Window) {
                SetupOutputVariable("Surface Inside Face Solar Radiation Heat Gain Rate",
                                    OutputProcessor::Unit::W,
                                    QdotRadSolarInRep(loop),
                                    "Zone",
                                    "State",
                                    Surface(loop).Name);
                SetupOutputVariable("Surface Inside Face Solar Radiation Heat Gain Rate per Area",
                                    OutputProcessor::Unit::W_m2,
                                    QdotRadSolarInRepPerArea(loop),
                                    "Zone",
                                    "State",
                                    Surface(loop).Name);
                SetupOutputVariable("Surface Inside Face Solar Radiation Heat Gain Energy",
                                    OutputProcessor::Unit::J,
                                    QRadSolarInReport(loop),
                                    "Zone",
                                    "Sum",
                                    Surface(loop).Name);

                SetupOutputVariable("Surface Inside Face Lights Radiation Heat Gain Rate",
                                    OutputProcessor::Unit::W,
                                    QdotRadLightsInRep(loop),
                                    "Zone",
                                    "State",
                                    Surface(loop).Name);
                SetupOutputVariable("Surface Inside Face Lights Radiation Heat Gain Rate per Area",
                                    OutputProcessor::Unit::W_m2,
                                    QdotRadLightsInRepPerArea(loop),
                                    "Zone",
                                    "State",
                                    Surface(loop).Name);
                SetupOutputVariable("Surface Inside Face Lights Radiation Heat Gain Energy",
                                    OutputProcessor::Unit::J,
                                    QRadLightsInReport(loop),
                                    "Zone",
                                    "Sum",
                                    Surface(loop).Name);
            }

            SetupOutputVariable("Surface Inside Face Internal Gains Radiation Heat Gain Rate",
                                OutputProcessor::Unit::W,
                                QdotRadIntGainsInRep(loop),
                                "Zone",
                                "State",
                                Surface(loop).Name);
            SetupOutputVariable("Surface Inside Face Internal Gains Radiation Heat Gain Rate per Area",
                                OutputProcessor::Unit::W_m2,
                                QdotRadIntGainsInRepPerArea(loop),
                                "Zone",
                                "State",
                                Surface(loop).Name);
            SetupOutputVariable("Surface Inside Face Internal Gains Radiation Heat Gain Energy",
                                OutputProcessor::Unit::J,
                                QRadIntGainsInReport(loop),
                                "Zone",
                                "Sum",
                                Surface(loop).Name);

            SetupOutputVariable("Surface Inside Face System Radiation Heat Gain Rate",
                                OutputProcessor::Unit::W,
                                QdotRadHVACInRep(loop),
                                "Zone",
                                "State",
                                Surface(loop).Name);
            SetupOutputVariable("Surface Inside Face System Radiation Heat Gain Rate per Area",
                                OutputProcessor::Unit::W_m2,
                                QdotRadHVACInRepPerArea(loop),
                                "Zone",
                                "State",
                                Surface(loop).Name);
            SetupOutputVariable("Surface Inside Face System Radiation Heat Gain Energy",
                                OutputProcessor::Unit::J,
                                QRadHVACInReport(loop),
                                "Zone",
                                "Sum",
                                Surface(loop).Name);

            if (Surface(loop).ExtBoundCond == ExternalEnvironment || DisplayAdvancedReportVariables) {
                SetupOutputVariable("Surface Outside Face Outdoor Air Drybulb Temperature",
                                    OutputProcessor::Unit::C,
                                    Surface(loop).OutDryBulbTemp,
                                    "Zone",
                                    "State",
                                    Surface(loop).Name);
                SetupOutputVariable("Surface Outside Face Outdoor Air Wetbulb Temperature",
                                    OutputProcessor::Unit::C,
                                    Surface(loop).OutWetBulbTemp,
                                    "Zone",
                                    "State",
                                    Surface(loop).Name);
                SetupOutputVariable("Surface Outside Face Outdoor Air Wind Speed",
                                    OutputProcessor::Unit::m_s,
                                    Surface(loop).WindSpeed,
                                    "Zone",
                                    "State",
                                    Surface(loop).Name);
                SetupOutputVariable("Surface Outside Face Outdoor Air Wind Direction",
                                    OutputProcessor::Unit::deg,
                                    Surface(loop).WindDir,
                                    "Zone",
                                    "State",
                                    Surface(loop).Name);
                SetupOutputVariable("Surface Outside Face Convection Heat Gain Rate",
                                    OutputProcessor::Unit::W,
                                    QdotConvOutRep(loop),
                                    "Zone",
                                    "State",
                                    Surface(loop).Name);
                SetupOutputVariable("Surface Outside Face Convection Heat Gain Rate per Area",
                                    OutputProcessor::Unit::W_m2,
                                    QdotConvOutRepPerArea(loop),
                                    "Zone",
                                    "State",
                                    Surface(loop).Name);
                SetupOutputVariable("Surface Outside Face Convection Heat Gain Energy",
                                    OutputProcessor::Unit::J,
                                    QConvOutReport(loop),
                                    "Zone",
                                    "Sum",
                                    Surface(loop).Name);
                SetupOutputVariable("Surface Outside Face Convection Heat Transfer Coefficient",
                                    OutputProcessor::Unit::W_m2K,
                                    HcExtSurf(loop),
                                    "Zone",
                                    "State",
                                    Surface(loop).Name);
                SetupOutputVariable("Surface Outside Face Net Thermal Radiation Heat Gain Rate",
                                    OutputProcessor::Unit::W,
                                    QdotRadOutRep(loop),
                                    "Zone",
                                    "State",
                                    Surface(loop).Name);
                SetupOutputVariable("Surface Outside Face Net Thermal Radiation Heat Gain Rate per Area",
                                    OutputProcessor::Unit::W_m2,
                                    QdotRadOutRepPerArea(loop),
                                    "Zone",
                                    "State",
                                    Surface(loop).Name);
                SetupOutputVariable("Surface Outside Face Net Thermal Radiation Heat Gain Energy",
                                    OutputProcessor::Unit::J,
                                    QRadOutReport(loop),
                                    "Zone",
                                    "Sum",
                                    Surface(loop).Name);
                SetupOutputVariable("Surface Outside Face Thermal Radiation to Air Heat Transfer Coefficient",
                                    OutputProcessor::Unit::W_m2K,
                                    HAirExtSurf(loop),
                                    "Zone",
                                    "State",
                                    Surface(loop).Name);
                SetupOutputVariable("Surface Outside Face Thermal Radiation to Sky Heat Transfer Coefficient",
                                    OutputProcessor::Unit::W_m2K,
                                    HSkyExtSurf(loop),
                                    "Zone",
                                    "State",
                                    Surface(loop).Name);
                SetupOutputVariable("Surface Outside Face Thermal Radiation to Ground Heat Transfer Coefficient",
                                    OutputProcessor::Unit::W_m2K,
                                    HGrdExtSurf(loop),
                                    "Zone",
                                    "State",
                                    Surface(loop).Name);
                SetupOutputVariable("Surface Outside Face Thermal Radiation to Air Heat Transfer Rate",
                                    OutputProcessor::Unit::W,
                                    QAirExtReport(loop),
                                    "Zone",
                                    "State",
                                    Surface(loop).Name);
                SetupOutputVariable("Surface Outside Face Heat Emission to Air Rate",
                                    OutputProcessor::Unit::W,
                                    QHeatEmiReport(loop),
                                    "Zone",
                                    "State",
                                    Surface(loop).Name);
                if (Surface(loop).Class != SurfaceClass_Window) {
                    SetupOutputVariable("Surface Outside Face Solar Radiation Heat Gain Rate",
                                        OutputProcessor::Unit::W,
                                        SWOutAbsTotalReport(loop),
                                        "Zone",
                                        "Average",
                                        Surface(loop).Name);
                    SetupOutputVariable("Surface Outside Face Solar Radiation Heat Gain Rate per Area",
                                        OutputProcessor::Unit::W_m2,
                                        QRadSWOutAbs(loop),
                                        "Zone",
                                        "Average",
                                        Surface(loop).Name);
                    SetupOutputVariable("Surface Outside Face Solar Radiation Heat Gain Energy",
                                        OutputProcessor::Unit::J,
                                        SWOutAbsEnergyReport(loop),
                                        "Zone",
                                        "Sum",
                                        Surface(loop).Name);
                }
            }
            if (Surface(loop).Class == SurfaceClass_Floor || Surface(loop).Class == SurfaceClass_Wall ||
                Surface(loop).Class == SurfaceClass_IntMass || Surface(loop).Class == SurfaceClass_Roof || Surface(loop).Class == SurfaceClass_Door) {
                //      IF (DisplayAdvancedReportVariables) THEN  !CurrentModuleObject='Opaque Surfaces(Advanced)'
                SetupOutputVariable("Surface Inside Face Conduction Heat Transfer Rate",
                                    OutputProcessor::Unit::W,
                                    OpaqSurfInsFaceConduction(loop),
                                    "Zone",
                                    "State",
                                    Surface(loop).Name);
                SetupOutputVariable("Surface Inside Face Conduction Heat Gain Rate",
                                    OutputProcessor::Unit::W,
                                    OpaqSurfInsFaceCondGainRep(loop),
                                    "Zone",
                                    "State",
                                    Surface(loop).Name);
                SetupOutputVariable("Surface Inside Face Conduction Heat Loss Rate",
                                    OutputProcessor::Unit::W,
                                    OpaqSurfInsFaceCondLossRep(loop),
                                    "Zone",
                                    "State",
                                    Surface(loop).Name);
                SetupOutputVariable("Surface Inside Face Conduction Heat Transfer Rate per Area",
                                    OutputProcessor::Unit::W_m2,
                                    OpaqSurfInsFaceConductionFlux(loop),
                                    "Zone",
                                    "State",
                                    Surface(loop).Name);
                SetupOutputVariable("Surface Inside Face Conduction Heat Transfer Energy",
                                    OutputProcessor::Unit::J,
                                    OpaqSurfInsFaceConductionEnergy(loop),
                                    "Zone",
                                    "Sum",
                                    Surface(loop).Name);

                if (Surface(loop).ExtBoundCond != KivaFoundation) {
                    SetupOutputVariable("Surface Outside Face Conduction Heat Transfer Rate",
                                        OutputProcessor::Unit::W,
                                        OpaqSurfOutsideFaceConduction(loop),
                                        "Zone",
                                        "State",
                                        Surface(loop).Name);
                    SetupOutputVariable("Surface Outside Face Conduction Heat Gain Rate",
                                        OutputProcessor::Unit::W,
                                        OpaqSurfExtFaceCondGainRep(loop),
                                        "Zone",
                                        "State",
                                        Surface(loop).Name);
                    SetupOutputVariable("Surface Outside Face Conduction Heat Loss Rate",
                                        OutputProcessor::Unit::W,
                                        OpaqSurfExtFaceCondLossRep(loop),
                                        "Zone",
                                        "State",
                                        Surface(loop).Name);
                    SetupOutputVariable("Surface Outside Face Conduction Heat Transfer Rate per Area",
                                        OutputProcessor::Unit::W_m2,
                                        OpaqSurfOutsideFaceConductionFlux(loop),
                                        "Zone",
                                        "State",
                                        Surface(loop).Name);
                    SetupOutputVariable("Surface Outside Face Conduction Heat Transfer Energy",
                                        OutputProcessor::Unit::J,
                                        OpaqSurfOutsideFaceConductionEnergy(loop),
                                        "Zone",
                                        "Sum",
                                        Surface(loop).Name);

                    SetupOutputVariable("Surface Average Face Conduction Heat Transfer Rate",
                                        OutputProcessor::Unit::W,
                                        OpaqSurfAvgFaceConduction(loop),
                                        "Zone",
                                        "State",
                                        Surface(loop).Name);
                    SetupOutputVariable("Surface Average Face Conduction Heat Gain Rate",
                                        OutputProcessor::Unit::W,
                                        OpaqSurfAvgFaceCondGainRep(loop),
                                        "Zone",
                                        "State",
                                        Surface(loop).Name);
                    SetupOutputVariable("Surface Average Face Conduction Heat Loss Rate",
                                        OutputProcessor::Unit::W,
                                        OpaqSurfAvgFaceCondLossRep(loop),
                                        "Zone",
                                        "State",
                                        Surface(loop).Name);
                    SetupOutputVariable("Surface Average Face Conduction Heat Transfer Rate per Area",
                                        OutputProcessor::Unit::W_m2,
                                        OpaqSurfAvgFaceConductionFlux(loop),
                                        "Zone",
                                        "State",
                                        Surface(loop).Name);
                    SetupOutputVariable("Surface Average Face Conduction Heat Transfer Energy",
                                        OutputProcessor::Unit::J,
                                        OpaqSurfAvgFaceConductionEnergy(loop),
                                        "Zone",
                                        "Sum",
                                        Surface(loop).Name);

                    SetupOutputVariable(
                        "Surface Heat Storage Rate", OutputProcessor::Unit::W, OpaqSurfStorageConduction(loop), "Zone", "State", Surface(loop).Name);
                    SetupOutputVariable("Surface Heat Storage Gain Rate",
                                        OutputProcessor::Unit::W,
                                        OpaqSurfStorageGainRep(loop),
                                        "Zone",
                                        "State",
                                        Surface(loop).Name);
                    SetupOutputVariable("Surface Heat Storage Loss Rate",
                                        OutputProcessor::Unit::W,
                                        OpaqSurfStorageCondLossRep(loop),
                                        "Zone",
                                        "State",
                                        Surface(loop).Name);
                    SetupOutputVariable("Surface Heat Storage Rate per Area",
                                        OutputProcessor::Unit::W_m2,
                                        OpaqSurfStorageConductionFlux(loop),
                                        "Zone",
                                        "State",
                                        Surface(loop).Name);
                    SetupOutputVariable("Surface Heat Storage Energy",
                                        OutputProcessor::Unit::J,
                                        OpaqSurfStorageConductionEnergy(loop),
                                        "Zone",
                                        "Sum",
                                        Surface(loop).Name);
                }

                //      ENDIF
                // CurrentModuleObject='Opaque Surfaces'

                SetupOutputVariable("Surface Inside Face Beam Solar Radiation Heat Gain Rate",
                                    OutputProcessor::Unit::W,
                                    OpaqSurfInsFaceBeamSolAbsorbed(loop),
                                    "Zone",
                                    "State",
                                    Surface(loop).Name);
            }
            if (Construct(Surface(loop).Construction).SourceSinkPresent) {
                SetupOutputVariable(
                    "Surface Internal Source Location Temperature", OutputProcessor::Unit::C, TempSource(loop), "Zone", "State", Surface(loop).Name);
                SetupOutputVariable("Surface Internal User Specified Location Temperature",
                                    OutputProcessor::Unit::C,
                                    TempUserLoc(loop),
                                    "Zone",
                                    "State",
                                    Surface(loop).Name);
            }
            if (Surface(loop).Class == SurfaceClass_Window) { // CurrentModuleObject='Windows'
                SetupOutputVariable("Surface Shading Device Is On Time Fraction",
                                    OutputProcessor::Unit::None,
                                    SurfaceWindow(loop).FracTimeShadingDeviceOn,
                                    "Zone",
                                    "Average",
                                    Surface(loop).Name);
                SetupOutputVariable("Surface Storm Window On Off Status",
                                    OutputProcessor::Unit::None,
                                    SurfaceWindow(loop).StormWinFlag,
                                    "Zone",
                                    "State",
                                    Surface(loop).Name);
                SetupOutputVariable("Surface Window Blind Slat Angle",
                                    OutputProcessor::Unit::deg,
                                    SurfaceWindow(loop).SlatAngThisTSDeg,
                                    "Zone",
                                    "State",
                                    Surface(loop).Name);
            }
            //    IF (DisplayAdvancedReportVariables) THEN  !CurrentModuleObject='Opaque Surfaces(Advanced)'
            SetupOutputVariable("Surface Inside Face Convection Classification Index",
                                OutputProcessor::Unit::None,
                                Surface(loop).IntConvClassification,
                                "Zone",
                                "Average",
                                Surface(loop).Name);
            SetupOutputVariable("Surface Inside Face Convection Model Equation Index",
                                OutputProcessor::Unit::None,
                                Surface(loop).IntConvHcModelEq,
                                "Zone",
                                "Average",
                                Surface(loop).Name);
            SetupOutputVariable("Surface Inside Face Convection Reference Air Index",
                                OutputProcessor::Unit::None,
                                Surface(loop).TAirRef,
                                "Zone",
                                "Average",
                                Surface(loop).Name);
            if (Surface(loop).ExtBoundCond == ExternalEnvironment) {
                SetupOutputVariable("Surface Outside Face Convection Classification Index",
                                    OutputProcessor::Unit::None,
                                    Surface(loop).OutConvClassification,
                                    "Zone",
                                    "Average",
                                    Surface(loop).Name);
                SetupOutputVariable("Surface Outside Face Forced Convection Model Equation Index",
                                    OutputProcessor::Unit::None,
                                    Surface(loop).OutConvHfModelEq,
                                    "Zone",
                                    "Average",
                                    Surface(loop).Name);
                SetupOutputVariable("Surface Outside Face Natural Convection Model Equation Index",
                                    OutputProcessor::Unit::None,
                                    Surface(loop).OutConvHnModelEq,
                                    "Zone",
                                    "Average",
                                    Surface(loop).Name);
            }

            SetupOutputVariable("Surface Inside Face Heat Source Gain Rate per Area",
                                OutputProcessor::Unit::W_m2,
                                QAdditionalHeatSourceInside(loop),
                                "Zone",
                                "Average",
                                Surface(loop).Name);
            SetupOutputVariable("Surface Outside Face Heat Source Gain Rate per Area",
                                OutputProcessor::Unit::W_m2,
                                QAdditionalHeatSourceOutside(loop),
                                "Zone",
                                "Average",
                                Surface(loop).Name);

            //     ENDIF
            if (DisplayAdvancedReportVariables) {
                SetupOutputVariable(
                    "Surface Construction Index", OutputProcessor::Unit::None, Surface(loop).Construction, "Zone", "Average", Surface(loop).Name);
            }
        }

        // unused  ALLOCATE(QBV(NumOfZones))
        // unused  QBV=0.0
        QC.dimension(NumOfZones, 0.0);
        QD.dimension(NumOfZones, 0.0);
        QDforDaylight.dimension(NumOfZones, 0.0);
        QDV.dimension(NumOfZones, 0.0);
        QL.dimension(NumOfZones, 0.0);

        // UCSD
        MRT.dimension(NumOfZones, 0.0);

        // Allocate Reporting Variables and set up tracking
        ZoneMRT.dimension(NumOfZones, 0.0);

        for (loop = 1; loop <= NumOfZones; ++loop) {
            // CurrentModuleObject='Zone'
            SetupOutputVariable("Zone Mean Radiant Temperature", OutputProcessor::Unit::C, ZoneMRT(loop), "Zone", "State", Zone(loop).Name);
        }

        SetupOutputVariable(
            "Site Total Surface Heat Emission to Air", OutputProcessor::Unit::J, SumSurfaceHeatEmission, "Zone", "Sum", "Environment");
    }

    void InitThermalAndFluxHistories()
    {

        // SUBROUTINE INFORMATION:
        //       AUTHOR         George Walton
        //       DATE WRITTEN   March 1978
        //       MODIFIED       na
        //       RE-ENGINEERED  Feb98 (RKS)

        // PURPOSE OF THIS SUBROUTINE:
        // This subroutine sets the initial temperature and flux histories
        // needed for a stable and reasonable heat balance solution starting
        // point.

        // METHODOLOGY EMPLOYED:
        // This subroutine assumes that the simulation is at steady state at
        // the beginning and then begins to vary.  Thus, the temperatures, the
        // fluxes. and their histories can all be set to the same value.  Some
        // of the initializations depend on the surface characteristics.  This
        // requires a DO loop to perform the proper calculation.

        // REFERENCES:
        // (I)BLAST legacy routine INITTH

        // USE STATEMENTS:
        // na

        // Locals
        // SUBROUTINE PARAMETER DEFINITIONS:
        // na

        // INTERFACE BLOCK SPECIFICATIONS:
        // na

        // DERIVED TYPE DEFINITIONS:
        // na

        // SUBROUTINE LOCAL VARIABLE DECLARATIONS:
        int SurfNum; // DO loop counter for surfaces
        int OSCMnum; // DO loop counter for Other side conditions modeled (OSCM)
        // FLOW:

        // First do the "bulk" initializations of arrays sized to NumOfZones
        MRT = 23.0; // module level array
        MAT = 23.0; // DataHeatBalFanSys array
        ZT = 23.0;
        ZTAV = 23.0;
        XMAT = 23.0; // DataHeatBalFanSys array
        XM2T = 23.0; // DataHeatBalFanSys array
        XM3T = 23.0; // DataHeatBalFanSys array
        XM4T = 23.0;
        XMPT = 23.0;
        DSXMAT = 23.0; // DataHeatBalFanSys array
        DSXM2T = 23.0; // DataHeatBalFanSys array
        DSXM3T = 23.0; // DataHeatBalFanSys array
        DSXM4T = 23.0;
        ZoneTMX = 23.0; // DataHeatBalFanSys array
        ZoneTM2 = 23.0; // DataHeatBalFanSys array
        // Initialize the Zone Humidity Ratio here so that it is available for EMPD implementations
        ZoneAirHumRatAvg = OutHumRat;
        ZoneAirHumRat = OutHumRat;
        ZoneAirHumRatOld = OutHumRat;
        SumHmAW = 0.0;
        SumHmARa = 0.0;
        SumHmARaW = 0.0;

        // "Bulk" initializations of arrays sized to TotSurfaces
        SUMH = 0;             // module level array
        TempSurfIn = 23.0;    // module level array
        TempSurfInTmp = 23.0; // module level array
        HConvIn = 3.076;      // module level array
        HcExtSurf = 0.0;
        HAirExtSurf = 0.0;
        HSkyExtSurf = 0.0;
        HGrdExtSurf = 0.0;
        TempSurfOut = 0.0;
        TempSurfInRep = 0.0;
        TempSurfInMovInsRep = 0.0;
        QConvInReport = 0.0;
        QdotConvInRep = 0.0;
        QdotConvInRepPerArea = 0.0;
        QRadNetSurfInReport = 0.0;
        QdotRadNetSurfInRep = 0.0;
        QdotRadNetSurfInRepPerArea = 0.0;
        QRadSolarInReport = 0.0;
        QdotRadSolarInRep = 0.0;
        QdotRadSolarInRepPerArea = 0.0;
        QRadLightsInReport = 0.0;
        QdotRadLightsInRep = 0.0;
        QdotRadLightsInRepPerArea = 0.0;
        QRadIntGainsInReport = 0.0;
        QdotRadIntGainsInRep = 0.0;
        QdotRadIntGainsInRepPerArea = 0.0;
        QRadHVACInReport = 0.0;
        QdotRadHVACInRep = 0.0;
        QdotRadHVACInRepPerArea = 0.0;
        QConvOutReport = 0.0;
        QdotConvOutRep = 0.0;
        QdotConvOutRepPerArea = 0.0;
        QRadOutReport = 0.0;
        QdotRadOutRep = 0.0;
        QdotRadOutRepPerArea = 0.0;
        QAirExtReport = 0.0;
        QHeatEmiReport = 0.0;
        OpaqSurfInsFaceConduction = 0.0;
        OpaqSurfInsFaceConductionFlux = 0.0;
        OpaqSurfInsFaceConductionEnergy = 0.0;
        OpaqSurfInsFaceBeamSolAbsorbed = 0.0;
        TempEffBulkAir = 23.0;
        TempTstatAir = 23.0;

        // "Bulk" initializations of temperature arrays with dimensions (TotSurface,MaxCTFTerms,2)
        TH = 23.0;  // module level array
        THM = 23.0; // module level array
        QH = 0.0;
        QHM = 0.0;
        if (AnyConstructInternalSourceInInput) {
            TsrcHist = 23.0;
            TsrcHistM = 23.0;
            TuserHist = 23.0;
            TuserHistM = 23.0;
            QsrcHist = 0.0;
            QsrcHistM = 0.0;
        }
        CondFDRelaxFactor = CondFDRelaxFactorInput;
        for (auto &e : SurfaceWindow) {
            // Initialize window frame and divider temperatures
            e.FrameTempSurfIn = 23.0;
            e.FrameTempSurfInOld = 23.0;
            e.FrameTempSurfOut = 23.0;
            e.DividerTempSurfIn = 23.0;
            e.DividerTempSurfInOld = 23.0;
            e.DividerTempSurfOut = 23.0;

            // Initialize previous-timestep shading indicators
            e.ExtIntShadePrevTS = 0;
            e.ShadingFlag = NoShade;
        }

        // Perform other initializations that depend on the surface characteristics
        for (SurfNum = 1; SurfNum <= TotSurfaces; ++SurfNum) {

            if (!Surface(SurfNum).HeatTransSurf) continue; // Skip non-heat transfer surfaces

            // Reset outside boundary conditions if necessary
            if ((Surface(SurfNum).ExtBoundCond == ExternalEnvironment) || (Surface(SurfNum).ExtBoundCond == OtherSideCondModeledExt)) {

                THM(1, {1, Construct(Surface(SurfNum).Construction).NumCTFTerms + 1}, SurfNum) = Surface(SurfNum).OutDryBulbTemp;
                TH(1, {1, Construct(Surface(SurfNum).Construction).NumCTFTerms + 1}, SurfNum) = Surface(SurfNum).OutDryBulbTemp;

            } else if (Surface(SurfNum).ExtBoundCond == Ground) {

                THM(1, {1, Construct(Surface(SurfNum).Construction).NumCTFTerms + 1}, SurfNum) = GroundTemp;
                TH(1, {1, Construct(Surface(SurfNum).Construction).NumCTFTerms + 1}, SurfNum) = GroundTemp;

            } else if (Surface(SurfNum).ExtBoundCond == GroundFCfactorMethod) {

                THM(1, {1, Construct(Surface(SurfNum).Construction).NumCTFTerms + 1}, SurfNum) = GroundTempFC;
                TH(1, {1, Construct(Surface(SurfNum).Construction).NumCTFTerms + 1}, SurfNum) = GroundTempFC;
            }

            if (Surface(SurfNum).ExtCavityPresent) {
                ExtVentedCavity(Surface(SurfNum).ExtCavNum).TbaffleLast = 20.0;
                ExtVentedCavity(Surface(SurfNum).ExtCavNum).TairLast = 20.0;
            }

            // Initialize Kiva convection algorithms
            if (Surface(SurfNum).ExtBoundCond == DataSurfaces::KivaFoundation) {
                SurfaceGeometry::kivaManager.surfaceConvMap[SurfNum].in = KIVA_CONST_CONV(3.076);
                SurfaceGeometry::kivaManager.surfaceConvMap[SurfNum].f = KIVA_HF_DEF;
                SurfaceGeometry::kivaManager.surfaceConvMap[SurfNum].out = KIVA_CONST_CONV(0.0);
            }

            // Initialize the flux histories
            QH(1, {2, Construct(Surface(SurfNum).Construction).NumCTFTerms + 1}, SurfNum) =
                Construct(Surface(SurfNum).Construction).UValue * (TH(1, 1, SurfNum) - TH(2, 1, SurfNum));
            QH(2, {2, Construct(Surface(SurfNum).Construction).NumCTFTerms + 1}, SurfNum) = QH(1, 2, SurfNum);
            QHM(1, {2, Construct(Surface(SurfNum).Construction).NumCTFTerms + 1}, SurfNum) = QH(1, 2, SurfNum);
            QHM(2, {2, Construct(Surface(SurfNum).Construction).NumCTFTerms + 1}, SurfNum) = QH(1, 2, SurfNum);
        }

        if (TotOSCM >= 1) {
            for (OSCMnum = 1; OSCMnum <= TotOSCM; ++OSCMnum) {
                OSCM(OSCMnum).TConv = 20.0;
                OSCM(OSCMnum).HConv = 4.0;
                OSCM(OSCMnum).TRad = 20.0;
                OSCM(OSCMnum).HRad = 4.0;
            }
        }
    }

    void InitSolarHeatGains()
    {

        // SUBROUTINE INFORMATION:
        //       AUTHOR         Anonymous
        //       DATE WRITTEN   July 1977
        //       MODIFIED       Mar99 (FW): handle movable interior shades and
        //                                  switchable glazing
        //                      Oct99 (FW): account for Window5 glass calculation approach
        //                      May01 (FW): handle interior and exterior blinds
        //                      Sep03 (FW): initialize SurfaceWindow%FrameQRadOutAbs
        //                      May06 (RR): handle exterior window screens
        //       RE-ENGINEERED  Feb98 (RKS)

        // PURPOSE OF THIS SUBROUTINE:
        // This subroutine initializes the arrays associated with solar heat
        // gains for both individual surfaces and for zones.  As a result,
        // this routine sets the following variable arrays:
        // QBV(unused), QDV, QC, QD; QRadSWOutAbs and QRadSWInAbs (for opaque surfaces);
        // QRadSWwinAbs (for windows)

        // METHODOLOGY EMPLOYED:
        // If the sun is down, all of the pertinent arrays are zeroed.  If the
        // sun is up, various calculations are made.

        // REFERENCES:
        // (I)BLAST legacy routine QSUN

        // Using/Aliasing
        using SolarShading::CalcInteriorSolarDistribution;
        using namespace HeatBalanceMovableInsulation;
        using General::BlindBeamBeamTrans;
        using General::InterpBlind;
        using General::InterpProfSlatAng;
        using General::InterpSlatAng;
        using General::InterpSw;
        using General::POLYF;
        using namespace DataDaylightingDevices;
        using DaylightingDevices::TransTDD;
        using namespace DataWindowEquivalentLayer;
        using SolarShading::SurfaceScheduledSolarInc;
        using SolarShading::WindowScheduledSolarAbs;

        Real64 AbsExt;                                  // Absorptivity of outer most layer (or movable insulation if present)
        int ConstrNum;                                  // Index for the Construct derived type
        int ConstrNumSh;                                // Shaded window construction
        Real64 HMovInsul;                               // Resistance or "h" value of movable insulation (from EvalOutsideMovableInsulation, not used)
        int RoughIndexMovInsul;                         // Roughness index of movable insulation
        int SurfNum2;                                   // TDD:DOME object number
        int PipeNum;                                    // TDD pipe object number
        int ShelfNum;                                   // Daylighting shelf object number
        int InShelfSurf;                                // Inside daylighting shelf surface number
        int OutShelfSurf;                               // Outside daylighting shelf surface number
        Real64 ShelfSolarRad;                           // Shelf diffuse solar radiation
        int ShadeFlag;                                  // Window shading flag
        Real64 SwitchFac;                               // Switching factor for switchable glazing
        Real64 BeamSolar;                               // Local variable for BeamSolarRad
        Real64 SkySolarInc;                             // Sky diffuse solar incident on a surface
        Real64 GndSolarInc;                             // Ground diffuse solar incident on a surface
        int TotGlassLay;                                // Number of glass layers
        int TotSolidLay;                                // Number of solid layers in fenestration system (glass + shading)
        int CurrentState;                               // Current state for Complex Fenestration
        static Array1D<Real64> AbsDiffWin(CFSMAXNL);    // Diffuse solar absorptance of glass layers //Tuned Made static
        static Array1D<Real64> AbsDiffWinGnd(CFSMAXNL); // Ground diffuse solar absorptance of glass layers //Tuned Made static
        static Array1D<Real64> AbsDiffWinSky(CFSMAXNL); // Sky diffuse solar absorptance of glass layers //Tuned Made static
        int Lay;                                        // Layer number
        Real64 DividerAbs;                              // Window divider solar absorptance
        Real64 DividerRefl;                             // Window divider solar reflectance
        int MatNumGl;                                   // Outer glass layer material number
        int MatNumGlSh;                                 // Outer glass layer material number, switched construction
        Real64 TransGl;                                 // Outer glass solar transmittance, reflectance, absorptance
        Real64 ReflGl;
        Real64 AbsGl;
        Real64 TransGlSh; // Outer glass solar trans, refl, absorptance if switched
        Real64 ReflGlSh;
        Real64 AbsGlSh;
        Real64 TransDiffGl;   // Diffuse solar transmittance
        Real64 TransDiffGlSh; // Diffuse solar transmittance, switched construction
        int FrDivNum;         // Frame/divider number
        Real64 FrArea;        // Frame, divider area (m2)
        Real64 DivArea;
        Real64 FrWidth; // Frame, divider width (m)
        Real64 DivWidth;
        Real64 FrProjOut; // Frame, divider outside projection (m)
        Real64 DivProjOut;
        Real64 FrProjIn; // Frame, divider outside projection (m)
        Real64 DivProjIn;
        Real64 PhiWin; // Altitude and azimuth angle of outward window normal (radians)
        Real64 ThWin;
        Real64 PhiSun; // Altitude and azimuth angle of sun (radians)
        Real64 ThSun;
        Real64 CosInc;           // Cosine of incidence angle of beam solar on glass
        Real64 CosIncAngHorProj; // Cosine of incidence angle of sun on horizontal faces of a frame or
        //   divider projection
        Real64 CosIncAngVertProj; // Cosine of incidence angle of sun on vertical faces of a frame or
        //   divider projection
        Real64 FracSunLit;      // Fraction of window sunlit this time step
        Real64 BeamFaceInc;     // Beam solar incident window plane this time step (W/m2)
        Real64 DifSolarFaceInc; // Diffuse solar incident on window plane this time step (W/m2)
        Real64 FrIncSolarOut;   // Total solar incident on outside offrame including solar
        //   on frame projection (W/m2)
        Real64 FrIncSolarIn; // Total solar incident on inside offrame including solar
        //   on frame projection (W/m2)

        Real64 DivIncSolarOutBm; // Beam solar incident on outside of divider including beam on divider
        //   projection (W/m2)
        Real64 DivIncSolarOutDif; // Diffuse solar incident on outside of divider including diffuse on divider
        //   projection (W/m2)
        Real64 DivIncSolarInBm; // Beam solar incident on inside of divider including beam on divider
        //   projection (W/m2)
        Real64 DivIncSolarInDif; // Diffuse solar incident on inside of divider including diffuse on divider
        //   projection (W/m2)
        Real64 BeamFrHorFaceInc;     // Beam solar on frame's horizontal projection faces (W/m2)
        Real64 BeamFrVertFaceInc;    // Beam solar on frame's vertical projection faces (W/m2)
        Real64 BeamDivHorFaceInc;    // Beam solar on divider's horizontal outside projection faces (W/m2)
        Real64 BeamDivVertFaceInc;   // Beam solar on divider's vertical outside projection faces (W/m2)
        Real64 BeamDivHorFaceIncIn;  // Beam solar on divider's horizontal inside projection faces (W/m2)
        Real64 BeamDivVertFaceIncIn; // Beam solar on divider's vertical inside projection faces (W/m2)
        int BlNum;                   // Blind number
        Real64 ProfAng;              // Solar profile angle (rad)
        Real64 SlatAng;              // Slat angle (rad)
        Real64 TBlBmBm;              // Blind beam-beam solar transmittance
        Real64 TBlBmDif;             // Blind diffuse-diffuse solar transmittance
        Real64 ACosTlt;              // Absolute value of cosine of surface tilt angle
        Real64 AbsDiffBlindGnd;      // System blind front ground diffuse solar absorptance at a particular slat angle
        Real64 AbsDiffBlindSky;      // System blind front sky diffuse solar absorptance at a particular slat angle
        Real64 AbsDiffGlassLayGnd;   // System glass layer ground diffuse solar absorptance with blind on
        Real64 AbsDiffGlassLaySky;   // System glass layer sky diffuse solar absorptance with blind on
        int SurfSolAbs;              // Pointer to scheduled surface gains object for fenestration systems
        int SurfSolIncPtr;           // Pointer to schedule surface gain object for interior side of the surface

        // Always initialize the shortwave quantities

        QRadSWOutAbs = 0.0;
        QRadSWInAbs = 0.0;
        QRadSWLightsInAbs = 0.0;
        QRadSWwinAbs = 0.0;
        InitialDifSolInAbs = 0.0;
        InitialDifSolInTrans = 0.0;
        InitialDifSolwinAbs = 0.0;
        InitialZoneDifSolReflW = 0.0;
        QRadSWwinAbsTot = 0.0;
        QRadSWwinAbsLayer = 0.0;
        SWwinAbsTotalReport = 0.0;
        InitialDifSolInAbsReport = 0.0;
        InitialDifSolInTransReport = 0.0;
        SWInAbsTotalReport = 0.0;
        SWOutAbsTotalReport = 0.0;
        SWOutAbsEnergyReport = 0.0;
        QRadSWOutIncident = 0.0;
        QRadSWOutIncidentBeam = 0.0;
        BmIncInsSurfIntensRep = 0.0;
        BmIncInsSurfAmountRep = 0.0;
        IntBmIncInsSurfIntensRep = 0.0;
        IntBmIncInsSurfAmountRep = 0.0;
        QRadSWOutIncidentSkyDiffuse = 0.0;
        QRadSWOutIncidentGndDiffuse = 0.0;
        QRadSWOutIncBmToDiffReflGnd = 0.0;
        QRadSWOutIncSkyDiffReflGnd = 0.0;
        QRadSWOutIncBmToBmReflObs = 0.0;
        QRadSWOutIncBmToDiffReflObs = 0.0;
        QRadSWOutIncSkyDiffReflObs = 0.0;
        CosIncidenceAngle = 0.0;
        BSDFBeamDirectionRep = 0;
        BSDFBeamThetaRep = 0.0;
        BSDFBeamPhiRep = 0.0;
        OpaqSurfInsFaceBeamSolAbsorbed = 0.0;

        for (int SurfNum = 1; SurfNum <= TotSurfaces; ++SurfNum) { // Faster "inline" than calling SurfaceWindow( SurfNum ).InitSolarHeatGains()
            auto &window(SurfaceWindow(SurfNum));
            window.FrameQRadOutAbs = 0.0;
            window.FrameQRadInAbs = 0.0;
            window.DividerQRadOutAbs = 0.0;
            window.DividerQRadInAbs = 0.0;
            window.ExtBeamAbsByShade = 0.0;
            window.ExtDiffAbsByShade = 0.0;
            window.IntBeamAbsByShade = 0.0;
            window.IntSWAbsByShade = 0.0;
            window.InitialDifSolAbsByShade = 0.0;
            window.IntLWAbsByShade = 0.0;
            window.ConvHeatFlowNatural = 0.0;
            window.ConvHeatGainToZoneAir = 0.0;
            window.RetHeatGainToZoneAir = 0.0;
            window.DividerHeatGain = 0.0;
            window.BlTsolBmBm = 0.0;
            window.BlTsolBmDif = 0.0;
            window.BlTsolDifDif = 0.0;
            window.BlGlSysTsolBmBm = 0.0;
            window.BlGlSysTsolDifDif = 0.0;
            window.ScTsolBmBm = 0.0;
            window.ScTsolBmDif = 0.0;
            window.ScTsolDifDif = 0.0;
            window.ScGlSysTsolBmBm = 0.0;
            window.ScGlSysTsolDifDif = 0.0;
            window.GlTsolBmBm = 0.0;
            window.GlTsolBmDif = 0.0;
            window.GlTsolDifDif = 0.0;
            window.BmSolTransThruIntWinRep = 0.0;
            window.BmSolAbsdOutsReveal = 0.0;
            window.BmSolRefldOutsRevealReport = 0.0;
            window.BmSolAbsdInsReveal = 0.0;
            window.BmSolRefldInsReveal = 0.0;
            window.BmSolRefldInsRevealReport = 0.0;
            window.OutsRevealDiffOntoGlazing = 0.0;
            window.InsRevealDiffOntoGlazing = 0.0;
            window.InsRevealDiffIntoZone = 0.0;
            window.OutsRevealDiffOntoFrame = 0.0;
            window.InsRevealDiffOntoFrame = 0.0;
            window.InsRevealDiffOntoGlazingReport = 0.0;
            window.InsRevealDiffIntoZoneReport = 0.0;
            window.InsRevealDiffOntoFrameReport = 0.0;
            window.BmSolAbsdInsRevealReport = 0.0;
            window.BmSolTransThruIntWinRepEnergy = 0.0;
            window.BmSolRefldOutsRevealRepEnergy = 0.0;
            window.BmSolRefldInsRevealRepEnergy = 0.0;
            window.ProfileAngHor = 0.0;
            window.ProfileAngVert = 0.0;
            window.SkySolarInc = 0.0;
            window.GndSolarInc = 0.0;
        }

        WinHeatGain = 0.0;
        WinHeatTransfer = 0.0;
        WinHeatGainRep = 0.0;
        WinHeatLossRep = 0.0;
        WinGainConvGlazToZoneRep = 0.0;
        WinGainIRGlazToZoneRep = 0.0;
        WinLossSWZoneToOutWinRep = 0.0;
        WinGainFrameDividerToZoneRep = 0.0;
        WinGainConvGlazShadGapToZoneRep = 0.0;
        WinGainConvShadeToZoneRep = 0.0;
        WinGainIRShadeToZoneRep = 0.0;
        OtherConvGainInsideFaceToZoneRep = 0.0;
        WinGapConvHtFlowRep = 0.0;
        OpaqSurfInsFaceCondGainRep = 0.0;
        OpaqSurfInsFaceCondLossRep = 0.0;
        ZoneWinHeatGain = 0.0;
        ZoneWinHeatGainRep = 0.0;
        ZoneWinHeatLossRep = 0.0;
        ZoneOpaqSurfInsFaceCond = 0.0;
        ZoneOpaqSurfInsFaceCondGainRep = 0.0;
        ZoneOpaqSurfInsFaceCondLossRep = 0.0;
        ZoneOpaqSurfExtFaceCond = 0.0;
        ZoneOpaqSurfExtFaceCondGainRep = 0.0;
        ZoneOpaqSurfExtFaceCondLossRep = 0.0;
        WinShadingAbsorbedSolar = 0.0;
        WinSysSolTransmittance = 0.0;
        WinSysSolReflectance = 0.0;
        WinSysSolAbsorptance = 0.0;
        if (NumOfTDDPipes > 0) {
            for (auto &e : TDDPipe) {
                e.HeatGain = 0.0;
                e.HeatLoss = 0.0;
            }
        }
        BmIncInsSurfIntensRep = 0.0;
        BmIncInsSurfAmountRep = 0.0;
        IntBmIncInsSurfIntensRep = 0.0;
        IntBmIncInsSurfAmountRep = 0.0;
        // energy
        QRadSWwinAbsTotEnergy = 0.0;
        BmIncInsSurfAmountRepEnergy = 0.0;
        IntBmIncInsSurfAmountRepEnergy = 0.0;
        WinHeatGainRepEnergy = 0.0;
        WinHeatLossRepEnergy = 0.0;
        WinGapConvHtFlowRepEnergy = 0.0;
        WinHeatTransferRepEnergy = 0.0;
        ZoneWinHeatGainRepEnergy = 0.0;
        ZoneWinHeatLossRepEnergy = 0.0;
        ZnOpqSurfInsFaceCondGnRepEnrg = 0.0;
        ZnOpqSurfInsFaceCondLsRepEnrg = 0.0;
        ZnOpqSurfExtFaceCondGnRepEnrg = 0.0;
        ZnOpqSurfExtFaceCondLsRepEnrg = 0.0;
        WinShadingAbsorbedSolarEnergy = 0.0;

        if (!SunIsUp || (BeamSolarRad + GndSolarRad + DifSolarRad <= 0.0)) { // Sun is down

            QD = 0.0;
            QDforDaylight = 0.0;
            QC = 0.0;
            QDV = 0.0;
            // unused    QBV = 0.0
            ZoneTransSolar = 0.0;
            ZoneBmSolFrExtWinsRep = 0.0;
            ZoneBmSolFrIntWinsRep = 0.0;
            ZoneDifSolFrExtWinsRep = 0.0;
            ZoneDifSolFrIntWinsRep = 0.0;
            WinTransSolar = 0.0;
            WinBmSolar = 0.0;
            WinBmBmSolar = 0.0;
            WinBmDifSolar = 0.0;

            WinDifSolar = 0.0;
            WinDirSolTransAtIncAngle = 0.0;
            // energy
            ZoneTransSolarEnergy = 0.0;
            ZoneBmSolFrExtWinsRepEnergy = 0.0;
            ZoneBmSolFrIntWinsRepEnergy = 0.0;
            ZoneDifSolFrExtWinsRepEnergy = 0.0;
            ZoneDifSolFrIntWinsRepEnergy = 0.0;
            WinTransSolarEnergy = 0.0;
            WinBmSolarEnergy = 0.0;
            WinBmBmSolarEnergy = 0.0;
            WinBmDifSolarEnergy = 0.0;

            WinDifSolarEnergy = 0.0;

            if (NumOfTDDPipes > 0) {
                for (auto &e : TDDPipe) {
                    e.TransSolBeam = 0.0;
                    e.TransSolDiff = 0.0;
                    e.TransVisBeam = 0.0;
                    e.TransVisDiff = 0.0;
                    e.TransmittedSolar = 0.0;
                }
            }

            if (CalcSolRefl) {
                BmToBmReflFacObs = 0.0;
                BmToDiffReflFacObs = 0.0;
                BmToDiffReflFacGnd = 0.0;
            }

        } else { // Sun is up, calculate solar quantities

            assert(equal_dimensions(ReflFacBmToBmSolObs, ReflFacBmToDiffSolObs)); // For linear indexing
            assert(equal_dimensions(ReflFacBmToBmSolObs, ReflFacBmToDiffSolGnd)); // For linear indexing
            Array2D<Real64>::size_type lSH(CalcSolRefl ? ReflFacBmToBmSolObs.index(HourOfDay, 1) : 0u);
            Array2D<Real64>::size_type lSP(CalcSolRefl ? ReflFacBmToBmSolObs.index(PreviousHour, 1) : 0u);
            for (int SurfNum = 1; SurfNum <= TotSurfaces; ++SurfNum) {
                SurfaceWindow(SurfNum).SkySolarInc = DifSolarRad * AnisoSkyMult(SurfNum);
                SurfaceWindow(SurfNum).GndSolarInc = GndSolarRad * Surface(SurfNum).ViewFactorGround;
                // For Complex Fenestrations:
                SurfaceWindow(SurfNum).SkyGndSolarInc = SurfaceWindow(SurfNum).GndSolarInc;
                SurfaceWindow(SurfNum).BmGndSolarInc = 0.0;
                if (CalcSolRefl) { // Tuned Linear indexing // [ lSH ] == ( HourOfDay, SurfNum ) // [ lSP ] == ( PreviousHour, SurfNum )

                    // For Complex Fenestrations:
                    SurfaceWindow(SurfNum).SkyGndSolarInc = DifSolarRad * GndReflectance * ReflFacSkySolGnd(SurfNum);
                    SurfaceWindow(SurfNum).BmGndSolarInc = BeamSolarRad * SOLCOS(3) * GndReflectance * BmToDiffReflFacGnd(SurfNum);
                    BmToBmReflFacObs(SurfNum) = WeightNow * ReflFacBmToBmSolObs[lSH] + WeightPreviousHour * ReflFacBmToBmSolObs[lSP];
                    BmToDiffReflFacObs(SurfNum) = WeightNow * ReflFacBmToDiffSolObs[lSH] + WeightPreviousHour * ReflFacBmToDiffSolObs[lSP];
                    BmToDiffReflFacGnd(SurfNum) = WeightNow * ReflFacBmToDiffSolGnd[lSH] + WeightPreviousHour * ReflFacBmToDiffSolGnd[lSP];

                    // TH2 CR 9056
                    SurfaceWindow(SurfNum).SkySolarInc +=
                        BeamSolarRad * (BmToBmReflFacObs(SurfNum) + BmToDiffReflFacObs(SurfNum)) + DifSolarRad * ReflFacSkySolObs(SurfNum);
                    SurfaceWindow(SurfNum).GndSolarInc = BeamSolarRad * SOLCOS(3) * GndReflectance * BmToDiffReflFacGnd(SurfNum) +
                                                         DifSolarRad * GndReflectance * ReflFacSkySolGnd(SurfNum);

                    ++lSH;
                    ++lSP;
                }
            }

            CalcWindowProfileAngles();

            if (CalcWindowRevealReflection) CalcBeamSolarOnWinRevealSurface();

            if (inExtWindowModel->isExternalLibraryModel() && winOpticalModel->isSimplifiedModel()) {
                CalcInteriorSolarDistributionWCE();
            } else {
                CalcInteriorSolarDistribution();
            }

            for (int ZoneNum = 1; ZoneNum <= DataViewFactorInformation::NumOfSolarEnclosures; ++ZoneNum) {

                // TH 3/24/2010 - QBV is not used!
                // unused      QBV(ZoneNum) = (CBZone(ZoneNum) + DBZone(ZoneNum))*BeamSolarRad

                // RJH 08/30/07 - QDV does not seem to ever be used. NOT USED!
                // QDV(ZoneNum) = DSZone(ZoneNum)*DifSolarRad &
                //                +DGZone(ZoneNum)*GndSolarRad

                // Original QD calc used only for QSDifSol and daylighting calcs
                // QDforDaylight(ZoneNum)  = DBZone(ZoneNum)*BeamSolarRad  &
                //                          +DSZone(ZoneNum)*DifSolarRad  &
                //                          +DGZone(ZoneNum)*GndSolarRad

                // TH 3/23/2010. CR 7869 and CR 7999. QDforDaylight in W
                //  Beam from interior windows (DBZoneIntWin) reflected from floor is counted in DayltgInterReflIllFrIntWins,
                //  DBZone needs to subtract this part since it is already counted in DBZone.
                //  Use InitialZoneDifSolReflW (Rob's previous work) as it better counts initial distribution of
                //   diffuse solar rather than using weighted area*absorptance
                QDforDaylight(ZoneNum) =
                    (DBZone(ZoneNum) - DBZoneIntWin(ZoneNum)) * BeamSolarRad + DBZoneSSG(ZoneNum) + InitialZoneDifSolReflW(ZoneNum);

                // RJH 08/30/07 - Substitute InitialZoneDifSolReflW(ZoneNum) for DSZone and DGZone here
                // to exclude diffuse solar now absorbed/transmitted in CalcWinTransDifSolInitialDistribution
                // DBZone(ZoneNum) is Diffuse Solar from beam reflected from interior surfaces
                // and transmitted through interior windows
                // DBZone is a factor that when multiplied by BeamSolarRad [W/m2] gives Watts
                // QD(ZoneNum)  = DBZone(ZoneNum)*BeamSolarRad  &
                //                +DSZone(ZoneNum)*DifSolarRad  &
                //                +DGZone(ZoneNum)*GndSolarRad
                QD(ZoneNum) = DBZone(ZoneNum) * BeamSolarRad + DBZoneSSG(ZoneNum) + InitialZoneDifSolReflW(ZoneNum);
            }

            // Flux of diffuse solar in each zone

            QSDifSol = 0.0;
            for (int enclNum = 1; enclNum <= DataViewFactorInformation::NumOfSolarEnclosures; ++enclNum) {
                QSDifSol(enclNum) = QDforDaylight(enclNum);
            }

            if (InterZoneWindow) {
                for (int enclNum = 1; enclNum <= DataViewFactorInformation::NumOfSolarEnclosures; ++enclNum) {
                    if (RecDifShortFromZ(enclNum)) {
                        Real64 QSDifSol_sum(0.0);                        // Accumulator
                        auto lZone(FractDifShortZtoZ.index(enclNum, 1)); // Tuned Linear indexing
                        for (int otherEnclNum = 1; otherEnclNum <= DataViewFactorInformation::NumOfSolarEnclosures; ++otherEnclNum, ++lZone) {
                            if ((otherEnclNum != enclNum) && (RecDifShortFromZ(otherEnclNum))) {
                                QSDifSol_sum += FractDifShortZtoZ[lZone] * QDforDaylight(otherEnclNum); // [ lZone ] == ( enclNum, otherEnclNum )
                            }
                        }
                        QSDifSol(enclNum) += QSDifSol_sum;
                    }
                }
            }

            for (int enclNum = 1; enclNum <= DataViewFactorInformation::NumOfSolarEnclosures; ++enclNum) {
                if (InterZoneWindow) QSDifSol(enclNum) *= FractDifShortZtoZ(enclNum, enclNum) * VMULT(enclNum);
                else QSDifSol(enclNum) *= VMULT(enclNum);
            }

            //    RJH - 09-12-07 commented out report varariable calcs here since they refer to old distribution method
            //    DO SurfNum = 1, TotSurfaces
            //      IF (.NOT. Surface(SurfNum)%HeatTransSurf) CYCLE
            //!!! Following may need to be removed or changed when shelves are considered in adjacent reflection calculations
            //      IF (Surface(SurfNum)%Class == SurfaceClass_Shading) CYCLE
            //      ZoneNum = Surface(SurfNum)%Zone
            // Diffuse solar entering zone through exterior windows is assumed to be uniformly
            // distributed on inside face of surfaces of zone
            //      DifIncInsSurfIntensRep(SurfNum) = (DSZone(ZoneNum)*DifSolarRad + DGZone(ZoneNum)*GndSolarRad) /  &
            //        Zone(ZoneNum)%TotalSurfArea
            //      DifIncInsSurfAmountRep(SurfNum) = (Surface(SurfNum)%Area + SurfaceWindow(SurfNum)%DividerArea) *  &
            //        DifIncInsSurfIntensRep(SurfNum)
            //      DifIncInsSurfAmountRepEnergy(SurfNum) = DifIncInsSurfAmountRep(SurfNum) * TimeStepZoneSec
            //    END DO

            for (int SurfNum = 1; SurfNum <= TotSurfaces; ++SurfNum) {
                if (Surface(SurfNum).HeatTransSurf) {
                    ConstrNum = Surface(SurfNum).Construction;
                    if (SurfaceWindow(SurfNum).StormWinFlag == 1) ConstrNum = Surface(SurfNum).StormWinConstruction;
                } else {
                    ConstrNum = 0;
                }
                ShelfNum = Surface(SurfNum).Shelf;
                if (ShelfNum > 0) {
                    InShelfSurf = Shelf(ShelfNum).InSurf;   // Inside daylighting shelf present if > 0
                    OutShelfSurf = Shelf(ShelfNum).OutSurf; // Outside daylighting shelf present if > 0
                } else {
                    InShelfSurf = 0;
                    OutShelfSurf = 0;
                }

                if (Surface(SurfNum).ExtSolar || SurfaceWindow(SurfNum).OriginalClass == SurfaceClass_TDD_Diffuser) {

                    if (SurfaceWindow(SurfNum).OriginalClass == SurfaceClass_TDD_Diffuser) {
                        PipeNum = SurfaceWindow(SurfNum).TDDPipeNum;
                        SurfNum2 = TDDPipe(PipeNum).Dome;

                        CosInc = CosIncAng(TimeStep, HourOfDay, SurfNum2);

                        // Reconstruct the beam, sky, and ground radiation transmittance of just the TDD:DOME and TDD pipe
                        // by dividing out diffuse solar transmittance of TDD:DIFFUSER
                        BeamSolar = BeamSolarRad * TransTDD(PipeNum, CosInc, SolarBeam) / Construct(ConstrNum).TransDiff;

                        SkySolarInc = DifSolarRad * AnisoSkyMult(SurfNum2) * TransTDD(PipeNum, CosInc, SolarAniso) / Construct(ConstrNum).TransDiff;

                        GndSolarInc =
                            GndSolarRad * Surface(SurfNum2).ViewFactorGround * TDDPipe(PipeNum).TransSolIso / Construct(ConstrNum).TransDiff;

                    } else if (OutShelfSurf > 0) { // Outside daylighting shelf
                        SurfNum2 = SurfNum;

                        CosInc = CosIncAng(TimeStep, HourOfDay, SurfNum);

                        BeamSolar = BeamSolarRad;
                        SkySolarInc = DifSolarRad * AnisoSkyMult(SurfNum);

                        ShelfSolarRad = (BeamSolarRad * SunlitFrac(TimeStep, HourOfDay, OutShelfSurf) * CosIncAng(TimeStep, HourOfDay, OutShelfSurf) +
                                         DifSolarRad * AnisoSkyMult(OutShelfSurf)) *
                                        Shelf(ShelfNum).OutReflectSol;

                        // Add all reflected solar from the outside shelf to the ground solar
                        // NOTE:  If the shelf blocks part of the view to the ground, the user must reduce the ground view factor!!
                        GndSolarInc = GndSolarRad * Surface(SurfNum).ViewFactorGround + ShelfSolarRad * Shelf(ShelfNum).ViewFactor;

                    } else { // Regular surface
                        SurfNum2 = SurfNum;
                        CosInc = CosIncAng(TimeStep, HourOfDay, SurfNum);
                        BeamSolar = BeamSolarRad;
                        SkySolarInc = SurfaceWindow(SurfNum).SkySolarInc;
                        GndSolarInc = SurfaceWindow(SurfNum).GndSolarInc;
                    }

                    // Cosine of incidence angle and solar incident on outside of surface, for reporting
                    CosIncidenceAngle(SurfNum) = CosInc;

                    // Report variables for various incident solar quantities

                    // Incident direct (unreflected) beam
                    QRadSWOutIncidentBeam(SurfNum) = BeamSolar * SunlitFrac(TimeStep, HourOfDay, SurfNum2) * CosInc; // NOTE: SurfNum2

                    // Incident (unreflected) diffuse solar from sky -- TDD_Diffuser calculated differently
                    if (SurfaceWindow(SurfNum).OriginalClass == SurfaceClass_TDD_Diffuser) {
                        QRadSWOutIncidentSkyDiffuse(SurfNum) = SkySolarInc;
                    } else {
                        QRadSWOutIncidentSkyDiffuse(SurfNum) = DifSolarRad * AnisoSkyMult(SurfNum);
                    }
                    // Incident diffuse solar from sky diffuse reflected from ground plus beam reflected from ground
                    QRadSWOutIncidentGndDiffuse(SurfNum) = GndSolarInc;
                    // Incident diffuse solar from beam-to-diffuse reflection from ground
                    if (CalcSolRefl) {
                        QRadSWOutIncBmToDiffReflGnd(SurfNum) = BeamSolarRad * SOLCOS(3) * GndReflectance * BmToDiffReflFacGnd(SurfNum);
                    } else {
                        QRadSWOutIncBmToDiffReflGnd(SurfNum) = BeamSolarRad * SOLCOS(3) * GndReflectance * Surface(SurfNum).ViewFactorGround;
                    }
                    // Incident diffuse solar from sky diffuse reflection from ground
                    if (CalcSolRefl) {
                        QRadSWOutIncSkyDiffReflGnd(SurfNum) = DifSolarRad * GndReflectance * ReflFacSkySolGnd(SurfNum);
                    } else {
                        QRadSWOutIncSkyDiffReflGnd(SurfNum) = DifSolarRad * GndReflectance * Surface(SurfNum).ViewFactorGround;
                    }
                    // Total incident solar. Beam and sky reflection from obstructions, if calculated, is included
                    // in SkySolarInc.
                    // QRadSWOutIncident(SurfNum) = QRadSWOutIncidentBeam(SurfNum) + SkySolarInc + GndSolarInc

                    // TH2 CR 9056
                    QRadSWOutIncident(SurfNum) = QRadSWOutIncidentBeam(SurfNum) + QRadSWOutIncidentSkyDiffuse(SurfNum) +
                                                 QRadSWOutIncBmToDiffReflGnd(SurfNum) + QRadSWOutIncSkyDiffReflGnd(SurfNum);

                    if (CalcSolRefl) {
                        // Incident beam solar from beam-to-beam (specular) reflection from obstructions
                        QRadSWOutIncBmToBmReflObs(SurfNum) = BmToBmReflFacObs(SurfNum) * BeamSolarRad;
                        // Incident diffuse solar from beam-to-diffuse reflection from obstructions
                        QRadSWOutIncBmToDiffReflObs(SurfNum) = BmToDiffReflFacObs(SurfNum) * BeamSolarRad;
                        // Incident diffuse solar from sky diffuse reflection from obstructions
                        QRadSWOutIncSkyDiffReflObs(SurfNum) = DifSolarRad * ReflFacSkySolObs(SurfNum);
                        // TH2 CR 9056: Add reflections from obstructions to the total incident
                        QRadSWOutIncident(SurfNum) +=
                            QRadSWOutIncBmToBmReflObs(SurfNum) + QRadSWOutIncBmToDiffReflObs(SurfNum) + QRadSWOutIncSkyDiffReflObs(SurfNum);
                    }

                    if (Surface(SurfNum).HeatTransSurf) { // Exclude special shading surfaces which required QRadSWOut calculations above

                        RoughIndexMovInsul = 0;

                        if (Surface(SurfNum).MaterialMovInsulExt > 0) EvalOutsideMovableInsulation(SurfNum, HMovInsul, RoughIndexMovInsul, AbsExt);

                        if (RoughIndexMovInsul <= 0) { // No movable insulation present

                            if (Construct(ConstrNum).TransDiff <= 0.0) { // Opaque surface

                                AbsExt = Material(Construct(ConstrNum).LayerPoint(1)).AbsorpSolar;

                            } else { // Exterior window

                                if (SurfaceWindow(SurfNum).WindowModelType != WindowBSDFModel &&
                                    SurfaceWindow(SurfNum).WindowModelType != WindowEQLModel && !inExtWindowModel->isExternalLibraryModel()) {
                                    TotGlassLay = Construct(ConstrNum).TotGlassLayers;
                                    for (Lay = 1; Lay <= TotGlassLay; ++Lay) {
                                        AbsDiffWin(Lay) = Construct(ConstrNum).AbsDiff(Lay);
                                    }

                                    ShadeFlag = SurfaceWindow(SurfNum).ShadingFlag;

                                    if (ShadeFlag > 0) { // Shaded window
                                        ConstrNumSh = Surface(SurfNum).ShadedConstruction;
                                        if (SurfaceWindow(SurfNum).StormWinFlag == 1) ConstrNumSh = Surface(SurfNum).StormWinShadedConstruction;

                                        if (ShadeFlag == IntShadeOn || ShadeFlag == ExtShadeOn || ShadeFlag == BGShadeOn ||
                                            ShadeFlag == ExtScreenOn) { // Shade/screen on

                                            for (Lay = 1; Lay <= TotGlassLay; ++Lay) {
                                                AbsDiffWin(Lay) = Construct(ConstrNumSh).AbsDiff(Lay);
                                            }
                                            SurfaceWindow(SurfNum).ExtDiffAbsByShade =
                                                Construct(ConstrNumSh).AbsDiffShade * (SkySolarInc + GndSolarInc);
                                        }

                                        if (ShadeFlag == IntBlindOn || ShadeFlag == ExtBlindOn || ShadeFlag == BGBlindOn) { // Blind on
                                            for (Lay = 1; Lay <= TotGlassLay; ++Lay) {
                                                AbsDiffWin(Lay) = InterpSlatAng(SurfaceWindow(SurfNum).SlatAngThisTS,
                                                                                SurfaceWindow(SurfNum).MovableSlats,
                                                                                Construct(ConstrNumSh).BlAbsDiff({1, MaxSlatAngs}, Lay));
                                                AbsDiffWinGnd(Lay) = InterpSlatAng(SurfaceWindow(SurfNum).SlatAngThisTS,
                                                                                   SurfaceWindow(SurfNum).MovableSlats,
                                                                                   Construct(ConstrNumSh).BlAbsDiffGnd({1, MaxSlatAngs}, Lay));
                                                AbsDiffWinSky(Lay) = InterpSlatAng(SurfaceWindow(SurfNum).SlatAngThisTS,
                                                                                   SurfaceWindow(SurfNum).MovableSlats,
                                                                                   Construct(ConstrNumSh).BlAbsDiffSky({1, MaxSlatAngs}, Lay));
                                            }
                                            SurfaceWindow(SurfNum).ExtDiffAbsByShade = InterpSlatAng(SurfaceWindow(SurfNum).SlatAngThisTS,
                                                                                                     SurfaceWindow(SurfNum).MovableSlats,
                                                                                                     Construct(ConstrNumSh).AbsDiffBlind) *
                                                                                       (SkySolarInc + GndSolarInc);
                                            if (Blind(SurfaceWindow(SurfNum).BlindNumber).SlatOrientation == Horizontal) {
                                                ACosTlt = std::abs(Surface(SurfNum).CosTilt);
                                                AbsDiffBlindGnd = InterpSlatAng(SurfaceWindow(SurfNum).SlatAngThisTS,
                                                                                SurfaceWindow(SurfNum).MovableSlats,
                                                                                Construct(ConstrNumSh).AbsDiffBlindGnd);
                                                AbsDiffBlindSky = InterpSlatAng(SurfaceWindow(SurfNum).SlatAngThisTS,
                                                                                SurfaceWindow(SurfNum).MovableSlats,
                                                                                Construct(ConstrNumSh).AbsDiffBlindSky);
                                                SurfaceWindow(SurfNum).ExtDiffAbsByShade =
                                                    SkySolarInc * (0.5 * ACosTlt * AbsDiffBlindGnd + (1.0 - 0.5 * ACosTlt) * AbsDiffBlindSky) +
                                                    GndSolarInc * ((1.0 - 0.5 * ACosTlt) * AbsDiffBlindGnd + 0.5 * ACosTlt * AbsDiffBlindSky);
                                            }
                                        }

                                        // Correct for shadowing of divider onto interior shading device (note that dividers are
                                        // not allowed in windows with between-glass shade/blind)

                                        if ((ShadeFlag == IntShadeOn || ShadeFlag == IntBlindOn) && SurfaceWindow(SurfNum).DividerArea > 0.0)
                                            SurfaceWindow(SurfNum).ExtDiffAbsByShade *= SurfaceWindow(SurfNum).GlazedFrac;

                                        if (ShadeFlag == SwitchableGlazing) { // Switchable glazing
                                            SwitchFac = SurfaceWindow(SurfNum).SwitchingFactor;
                                            for (Lay = 1; Lay <= TotGlassLay; ++Lay) {
                                                AbsDiffWin(Lay) = InterpSw(SwitchFac, AbsDiffWin(Lay), Construct(ConstrNumSh).AbsDiff(Lay));
                                            }
                                        }

                                    } // End of check if window has shading device on

                                    QRadSWwinAbsTot(SurfNum) = 0.0;
                                    for (Lay = 1; Lay <= TotGlassLay; ++Lay) {
                                        QRadSWwinAbs(Lay, SurfNum) = AbsDiffWin(Lay) * (SkySolarInc + GndSolarInc) +
                                                                     AWinSurf(Lay, SurfNum) * BeamSolar; // AWinSurf is from InteriorSolarDistribution
                                        if (ShadeFlag == IntBlindOn || ShadeFlag == ExtBlindOn || ShadeFlag == BGBlindOn) {
                                            if (Blind(SurfaceWindow(SurfNum).BlindNumber).SlatOrientation == Horizontal) {
                                                AbsDiffGlassLayGnd = InterpSlatAng(SurfaceWindow(SurfNum).SlatAngThisTS,
                                                                                   SurfaceWindow(SurfNum).MovableSlats,
                                                                                   Construct(ConstrNumSh).BlAbsDiffGnd({1, 19}, Lay));
                                                AbsDiffGlassLaySky = InterpSlatAng(SurfaceWindow(SurfNum).SlatAngThisTS,
                                                                                   SurfaceWindow(SurfNum).MovableSlats,
                                                                                   Construct(ConstrNumSh).BlAbsDiffSky({1, 19}, Lay));
                                                QRadSWwinAbs(Lay, SurfNum) =
                                                    SkySolarInc * (0.5 * ACosTlt * AbsDiffGlassLayGnd + (1.0 - 0.5 * ACosTlt) * AbsDiffGlassLaySky) +
                                                    GndSolarInc * ((1.0 - 0.5 * ACosTlt) * AbsDiffGlassLayGnd + 0.5 * ACosTlt * AbsDiffGlassLaySky) +
                                                    AWinSurf(Lay, SurfNum) * BeamSolar;
                                            }
                                        }

                                        // Total solar absorbed in solid layer (W), for reporting
                                        QRadSWwinAbsLayer(Lay, SurfNum) = QRadSWwinAbs(Lay, SurfNum) * Surface(SurfNum).Area;

                                        // Total solar absorbed in all glass layers (W), for reporting
                                        QRadSWwinAbsTot(SurfNum) += QRadSWwinAbsLayer(Lay, SurfNum);
                                    }
                                    QRadSWwinAbsTotEnergy(SurfNum) = QRadSWwinAbsTot(SurfNum) * TimeStepZoneSec;
                                    // Need to do it this way for now beaucse of scheduled surface gains. They do work only with
                                    // BSDF windows and overwriting absorbtances will work only for ordinary windows
                                    // } else if ( SurfaceWindow( SurfNum ).WindowModelType != WindowBSDFModel &&
                                    //   SurfaceWindow( SurfNum ).WindowModelType != WindowEQLModel &&
                                    //   inExtWindowModel->isExternalLibraryModel() ) {
                                    //   TotSolidLay = Construct( ConstrNum ).TotSolidLayers;
                                    //   for ( Lay = 1; Lay <= TotSolidLay; ++Lay ) {
                                    //     QRadSWwinAbs( Lay, SurfNum ) = AWinSurf( Lay, SurfNum ) *
                                    //       ( QRadSWOutIncident( SurfNum ) + QS( Surface( SurfNum ).Zone ) );
                                    //   }
                                } else if (SurfaceWindow(SurfNum).WindowModelType == WindowBSDFModel) {
                                    TotSolidLay = Construct(ConstrNum).TotSolidLayers;
                                    CurrentState = SurfaceWindow(SurfNum).ComplexFen.CurrentState;
                                    // Examine for schedule surface gain
                                    SurfSolAbs = WindowScheduledSolarAbs(SurfNum, ConstrNum);

                                    for (Lay = 1; Lay <= TotSolidLay; ++Lay) {
                                        if (SurfSolAbs != 0) {
                                            AWinSurf(Lay, SurfNum) = GetCurrentScheduleValue(FenLayAbsSSG(SurfSolAbs).SchedPtrs(Lay));
                                            // ABWin(Lay) = AWinSurf(SurfNum,Lay)
                                            QRadSWwinAbs(Lay, SurfNum) = AWinSurf(Lay, SurfNum);
                                        } else {
                                            // Several notes about this equation.  First part is accounting for duffuse solar radiation for the ground
                                            // and from the sky.  Second item (AWinSurf(SurfNum,Lay) * BeamSolar) is accounting for absorbed solar
                                            // radiation originating from beam on exterior side.  Third item (AWinCFOverlap(SurfNum,Lay)) is
                                            // accounting for absorptances from beam hitting back of the window which passes through rest of exterior
                                            // windows
                                            //auto& thisState(SurfaceWindow(SurfNum).ComplexFen.State(CurrentState));
                                            QRadSWwinAbs(Lay, SurfNum) =
                                                SurfaceWindow(SurfNum).ComplexFen.State(CurrentState).WinSkyFtAbs(Lay) * SkySolarInc +
                                                SurfaceWindow(SurfNum).ComplexFen.State(CurrentState).WinSkyGndAbs(Lay) * GndSolarInc +
                                                AWinSurf(Lay, SurfNum) * BeamSolar + AWinCFOverlap(Lay, SurfNum) * BeamSolar;
                                        }
                                        // Total solar absorbed in solid layer (W), for reporting
                                        QRadSWwinAbsLayer(Lay, SurfNum) = QRadSWwinAbs(Lay, SurfNum) * Surface(SurfNum).Area;

                                        // Total solar absorbed in all glass layers (W), for reporting
                                        QRadSWwinAbsTot(SurfNum) += QRadSWwinAbsLayer(Lay, SurfNum);
                                    }
                                    QRadSWwinAbsTotEnergy(SurfNum) = QRadSWwinAbsTot(SurfNum) * TimeStepZoneSec;

                                    ShadeFlag = SurfaceWindow(SurfNum).ShadingFlag;

                                } else if (SurfaceWindow(SurfNum).WindowModelType == WindowEQLModel) {
                                    QRadSWwinAbsTot(SurfNum) = 0.0;
                                    // EQLNum = Construct(Surface(SurfNum)%Construction)%EQLConsPtr
                                    TotSolidLay = CFS(Construct(Surface(SurfNum).Construction).EQLConsPtr).NL;
                                    for (Lay = 1; Lay <= TotSolidLay; ++Lay) {
                                        // Absorbed window components include:
                                        // (1) beam solar radiation absorbed by all layers in the fenestration
                                        // (2) sky and ground reflected duffuse solar radiation absorbed by all layers
                                        // (3) diffuse short wave incident on the inside face of the fenestration.  The short wave internal sources
                                        //     include light, ...
                                        AbsDiffWin(Lay) = Construct(ConstrNum).AbsDiffFrontEQL(Lay);
                                        QRadSWwinAbs(Lay, SurfNum) =
                                            AWinSurf(Lay, SurfNum) * BeamSolar + AbsDiffWin(Lay) * (SkySolarInc + GndSolarInc);

                                        // Total solar absorbed in solid layer (W), for reporting
                                        QRadSWwinAbsLayer(Lay, SurfNum) = QRadSWwinAbs(Lay, SurfNum) * Surface(SurfNum).Area;

                                        // Total solar absorbed in all glass layers (W), for reporting
                                        QRadSWwinAbsTot(SurfNum) += QRadSWwinAbsLayer(Lay, SurfNum);
                                    }
                                    QRadSWwinAbsTotEnergy(SurfNum) = QRadSWwinAbsTot(SurfNum) * TimeStepZoneSec;
                                } else if (inExtWindowModel->isExternalLibraryModel()) {
                                    std::pair<Real64, Real64> incomingAngle = getSunWCEAngles(SurfNum2, BSDFHemisphere::Incoming);
                                    Real64 Theta = incomingAngle.first;
                                    Real64 Phi = incomingAngle.second;

                                    std::shared_ptr<CMultiLayerScattered> aLayer =
                                        CWindowConstructionsSimplified::instance().getEquivalentLayer(WavelengthRange::Solar, ConstrNum);

                                    size_t totLayers = aLayer->getNumOfLayers();
                                    for (size_t Lay = 1; Lay <= totLayers; ++Lay) {

                                        Real64 AbWinDiff = aLayer->getAbsorptanceLayer(Lay, Side::Front, ScatteringSimple::Diffuse, Theta, Phi);

                                        QRadSWwinAbs(Lay, SurfNum) = AbWinDiff * (SkySolarInc + GndSolarInc) + AWinSurf(Lay, SurfNum) * BeamSolar;

                                        // Total solar absorbed in solid layer (W), for reporting
                                        QRadSWwinAbsLayer(Lay, SurfNum) = QRadSWwinAbs(Lay, SurfNum) * Surface(SurfNum).Area;

                                        // Total solar absorbed in all glass layers (W), for reporting
                                        QRadSWwinAbsTot(SurfNum) += QRadSWwinAbsLayer(Lay, SurfNum);
                                    }
                                }

                                // Solar absorbed by window frame and dividers
                                FrDivNum = Surface(SurfNum).FrameDivider;
                                FrArea = SurfaceWindow(SurfNum).FrameArea;
                                if (FrDivNum > 0) {
                                    FrWidth = FrameDivider(FrDivNum).FrameWidth;
                                    FrProjOut = FrameDivider(FrDivNum).FrameProjectionOut;
                                    FrProjIn = FrameDivider(FrDivNum).FrameProjectionIn;
                                    DivArea = SurfaceWindow(SurfNum).DividerArea;
                                    DivWidth = FrameDivider(FrDivNum).DividerWidth;
                                    DivProjOut = FrameDivider(FrDivNum).DividerProjectionOut;
                                    DivProjIn = FrameDivider(FrDivNum).DividerProjectionIn;
                                } else {
                                    FrWidth = 0.0;
                                    FrProjOut = 0.0;
                                    FrProjIn = 0.0;
                                    DivArea = 0.0;
                                    DivWidth = 0.0;
                                    DivProjOut = 0.0;
                                    DivProjIn = 0.0;
                                }
                                CosIncAngHorProj = 0.0;
                                CosIncAngVertProj = 0.0;
                                if (FrArea > 0.0 || DivArea > 0.0) {
                                    FracSunLit = SunlitFrac(TimeStep, HourOfDay, SurfNum);
                                    BeamFaceInc = BeamSolarRad * SunlitFrac(TimeStep, HourOfDay, SurfNum) * CosInc;
                                    DifSolarFaceInc = SkySolarInc + GndSolarInc;
                                } else {
                                    FracSunLit = 0.0;
                                }
                                if (FracSunLit > 0.0) {
                                    if ((FrArea > 0.0 && (FrProjOut > 0.0 || FrProjIn > 0.0)) ||
                                        (DivArea > 0.0 && (DivProjOut > 0.0 || DivProjIn > 0.0))) {
                                        // Dot products used to calculate beam solar incident on faces of
                                        // frame and divider perpendicular to the glass surface.
                                        // Note that SOLCOS is the current timestep's solar direction cosines.
                                        //                  PhiWin = ASIN(WALCOS(3,SurfNum))
                                        PhiWin = std::asin(Surface(SurfNum).OutNormVec(3));
                                        ThWin = std::atan2(Surface(SurfNum).OutNormVec(2), Surface(SurfNum).OutNormVec(1));
                                        PhiSun = std::asin(SOLCOS(3));
                                        ThSun = std::atan2(SOLCOS(2), SOLCOS(1));
                                        Real64 const cos_PhiWin(std::cos(PhiWin));
                                        Real64 const cos_PhiSun(std::cos(PhiSun));
                                        CosIncAngHorProj =
                                            std::abs(std::sin(PhiWin) * cos_PhiSun * std::cos(ThWin - ThSun) - cos_PhiWin * std::sin(PhiSun));
                                        CosIncAngVertProj = std::abs(cos_PhiWin * cos_PhiSun * std::sin(ThWin - ThSun));
                                    }
                                }

                                // Frame solar

                                // (A window shade or blind, if present, is assumed to not shade the frame, so no special
                                // treatment of frame solar needed if window has an exterior shade or blind.)
                                if (FrArea > 0.0) {
                                    FrIncSolarOut = BeamFaceInc;
                                    FrIncSolarIn = 0.0;
                                    TransDiffGl = 0.0;
                                    if (FrProjOut > 0.0 || FrProjIn > 0.0) {
                                        BeamFrHorFaceInc = BeamSolarRad * CosIncAngHorProj *
                                                           (Surface(SurfNum).Width - FrameDivider(FrDivNum).VertDividers * DivWidth) * FracSunLit /
                                                           FrArea;
                                        BeamFrVertFaceInc = BeamSolarRad * CosIncAngVertProj *
                                                            (Surface(SurfNum).Height - FrameDivider(FrDivNum).HorDividers * DivWidth) * FracSunLit /
                                                            FrArea;
                                        // Beam solar on outside of frame
                                        FrIncSolarOut += (BeamFrHorFaceInc + BeamFrVertFaceInc) * FrProjOut;
                                        if (FrProjIn > 0.0) {
                                            TransGl = POLYF(CosInc, Construct(ConstrNum).TransSolBeamCoef);
                                            TransDiffGl = Construct(ConstrNum).TransDiff;
                                            if (ShadeFlag == SwitchableGlazing) { // Switchable glazing
                                                TransGlSh = POLYF(CosInc, Construct(ConstrNumSh).TransSolBeamCoef);
                                                TransGl = InterpSw(SwitchFac, TransGl, TransGlSh);
                                                TransDiffGlSh = Construct(ConstrNumSh).TransDiff;
                                                TransDiffGl = InterpSw(SwitchFac, TransDiffGl, TransDiffGlSh);
                                            }
                                            // Beam solar on inside of frame
                                            FrIncSolarIn = (BeamFrHorFaceInc + BeamFrVertFaceInc) * FrProjIn * TransGl;
                                        }
                                    }
                                    // Beam plus diffuse solar on outside of frame
                                    FrIncSolarOut += DifSolarFaceInc * (1.0 + 0.5 * SurfaceWindow(SurfNum).ProjCorrFrOut);
                                    SurfaceWindow(SurfNum).FrameQRadOutAbs = FrIncSolarOut * SurfaceWindow(SurfNum).FrameSolAbsorp;
                                    // Add diffuse from beam reflected from window outside reveal surfaces
                                    SurfaceWindow(SurfNum).FrameQRadOutAbs +=
                                        BeamSolarRad * SurfaceWindow(SurfNum).OutsRevealDiffOntoFrame * SurfaceWindow(SurfNum).FrameSolAbsorp;

                                    // Beam plus diffuse solar on inside of frame
                                    FrIncSolarIn += DifSolarFaceInc * TransDiffGl * 0.5 * SurfaceWindow(SurfNum).ProjCorrFrIn;
                                    SurfaceWindow(SurfNum).FrameQRadInAbs = FrIncSolarIn * SurfaceWindow(SurfNum).FrameSolAbsorp;
                                    // Add diffuse from beam reflected from window inside reveal surfaces
                                    SurfaceWindow(SurfNum).FrameQRadInAbs +=
                                        BeamSolarRad * SurfaceWindow(SurfNum).InsRevealDiffOntoFrame * SurfaceWindow(SurfNum).FrameSolAbsorp;
                                }

                                // Divider solar

                                // (An exterior shade or blind, when in place, is assumed to completely cover the divider.
                                // Dividers are not allowed on windows with between-glass shade/blind so DivProjOut and
                                // DivProjIn will be zero in this case.)

                                if (DivArea > 0.0) { // Solar absorbed by window divider
                                    DividerAbs = SurfaceWindow(SurfNum).DividerSolAbsorp;
                                    if (SurfaceWindow(SurfNum).DividerType == Suspended) {
                                        // Suspended (between-glass) divider; account for effect glass on outside of divider
                                        // (note that outside and inside projection for this type of divider are both zero)
                                        MatNumGl = Construct(ConstrNum).LayerPoint(1);
                                        TransGl = Material(MatNumGl).Trans;
                                        ReflGl = Material(MatNumGl).ReflectSolBeamFront;
                                        AbsGl = 1.0 - TransGl - ReflGl;
                                        if (ShadeFlag == SwitchableGlazing) { // Switchable glazing
                                            MatNumGlSh = Construct(ConstrNumSh).LayerPoint(1);
                                            TransGlSh = Material(MatNumGlSh).Trans;
                                            ReflGlSh = Material(MatNumGlSh).ReflectSolBeamFront;
                                            AbsGlSh = 1.0 - TransGlSh - ReflGlSh;
                                            TransGl = InterpSw(SwitchFac, TransGl, TransGlSh);
                                            ReflGl = InterpSw(SwitchFac, ReflGl, ReflGlSh);
                                            AbsGl = InterpSw(SwitchFac, AbsGl, AbsGlSh);
                                        }
                                        DividerRefl = 1.0 - DividerAbs;
                                        DividerAbs = AbsGl + TransGl * (DividerAbs + DividerRefl * AbsGl) / (1.0 - DividerRefl * ReflGl);
                                    }

                                    BeamDivHorFaceInc = 0.0;
                                    BeamDivVertFaceInc = 0.0;
                                    // Beam incident on horizontal and vertical projection faces of divider if no exterior shading
                                    if (DivProjOut > 0.0 && ShadeFlag != ExtShadeOn && ShadeFlag != ExtBlindOn && ShadeFlag != ExtScreenOn) {
                                        BeamDivHorFaceInc = BeamSolarRad * CosIncAngHorProj * FrameDivider(FrDivNum).HorDividers * DivProjOut *
                                                            (Surface(SurfNum).Width - FrameDivider(FrDivNum).VertDividers * DivWidth) * FracSunLit /
                                                            DivArea;
                                        BeamDivVertFaceInc = BeamSolarRad * CosIncAngVertProj * FrameDivider(FrDivNum).VertDividers * DivProjOut *
                                                             (Surface(SurfNum).Height - FrameDivider(FrDivNum).HorDividers * DivWidth) * FracSunLit /
                                                             DivArea;
                                    }
                                    DivIncSolarOutBm = 0.0;
                                    DivIncSolarOutDif = 0.0;
                                    DivIncSolarInBm = 0.0;
                                    DivIncSolarInDif = 0.0;
                                    if (ShadeFlag != ExtShadeOn && ShadeFlag != ExtBlindOn && ShadeFlag != BGShadeOn && ShadeFlag != BGBlindOn &&
                                        ShadeFlag != ExtScreenOn) { // No exterior or between-glass shading
                                        DivIncSolarOutBm = BeamFaceInc + BeamDivHorFaceInc + BeamDivVertFaceInc;
                                        DivIncSolarOutDif = DifSolarFaceInc * (1.0 + SurfaceWindow(SurfNum).ProjCorrDivOut);
                                        if (DivProjIn > 0.0) {
                                            TransGl = POLYF(CosInc, Construct(ConstrNum).TransSolBeamCoef);
                                            TransDiffGl = Construct(ConstrNum).TransDiff;
                                            if (ShadeFlag == SwitchableGlazing) { // Switchable glazing
                                                TransGlSh = POLYF(CosInc, Construct(ConstrNumSh).TransSolBeamCoef);
                                                TransGl = InterpSw(SwitchFac, TransGl, TransGlSh);
                                                TransDiffGlSh = Construct(ConstrNumSh).TransDiff;
                                                TransDiffGl = InterpSw(SwitchFac, TransDiffGl, TransDiffGlSh);
                                            }
                                            // Beam plus diffuse solar on inside of divider
                                            BeamDivHorFaceIncIn = BeamSolarRad * CosIncAngHorProj * FrameDivider(FrDivNum).HorDividers * DivProjIn *
                                                                  (Surface(SurfNum).Width - FrameDivider(FrDivNum).VertDividers * DivWidth) *
                                                                  FracSunLit / DivArea;
                                            BeamDivVertFaceIncIn =
                                                BeamSolarRad * CosIncAngVertProj * FrameDivider(FrDivNum).VertDividers * DivProjIn *
                                                (Surface(SurfNum).Height - FrameDivider(FrDivNum).HorDividers * DivWidth) * FracSunLit / DivArea;
                                            DivIncSolarInBm = TransGl * (BeamDivHorFaceIncIn + BeamDivVertFaceIncIn);
                                            DivIncSolarInDif = TransDiffGl * DifSolarFaceInc * SurfaceWindow(SurfNum).ProjCorrDivIn;
                                        }
                                    } else { // Exterior shade, screen or blind present
                                        DivIncSolarOutBm = BeamFaceInc * (1.0 + SurfaceWindow(SurfNum).ProjCorrDivOut);
                                        DivIncSolarOutDif = DifSolarFaceInc * (1.0 + SurfaceWindow(SurfNum).ProjCorrDivOut);
                                        DivIncSolarInBm = BeamFaceInc * SurfaceWindow(SurfNum).ProjCorrDivIn * Construct(ConstrNum).TransDiff;
                                        DivIncSolarInDif = DifSolarFaceInc * SurfaceWindow(SurfNum).ProjCorrDivIn * Construct(ConstrNum).TransDiff;
                                    }

                                    if (ShadeFlag != ExtShadeOn && ShadeFlag != ExtBlindOn && ShadeFlag != ExtScreenOn && ShadeFlag != BGShadeOn &&
                                        ShadeFlag != BGBlindOn) { // No exterior or between-glass shade, screen or blind
                                        SurfaceWindow(SurfNum).DividerQRadOutAbs = DividerAbs * (DivIncSolarOutBm + DivIncSolarOutDif);
                                        SurfaceWindow(SurfNum).DividerQRadInAbs = DividerAbs * (DivIncSolarInBm + DivIncSolarInDif);
                                        // Exterior shade, screen or blind
                                    } else if (ShadeFlag == ExtShadeOn || ShadeFlag == ExtBlindOn || ShadeFlag == ExtScreenOn) {

                                        if (ShadeFlag == ExtBlindOn) { // Exterior blind
                                            BlNum = SurfaceWindow(SurfNum).BlindNumber;
                                            ProfileAngle(SurfNum, SOLCOS, Blind(BlNum).SlatOrientation, ProfAng);
                                            SlatAng = SurfaceWindow(SurfNum).SlatAngThisTS;
                                            TBlBmBm = BlindBeamBeamTrans(
                                                ProfAng, SlatAng, Blind(BlNum).SlatWidth, Blind(BlNum).SlatSeparation, Blind(BlNum).SlatThickness);
                                            TBlBmDif = InterpProfSlatAng(
                                                ProfAng, SlatAng, SurfaceWindow(SurfNum).MovableSlats, Blind(BlNum).SolFrontBeamDiffTrans);
                                            SurfaceWindow(SurfNum).DividerQRadOutAbs =
                                                DividerAbs *
                                                (DivIncSolarOutBm * (TBlBmBm + TBlBmDif) +
                                                 DivIncSolarOutDif *
                                                     InterpSlatAng(SlatAng, SurfaceWindow(SurfNum).MovableSlats, Blind(BlNum).SolFrontDiffDiffTrans));
                                            SurfaceWindow(SurfNum).DividerQRadInAbs =
                                                DividerAbs *
                                                (DivIncSolarInBm * (TBlBmBm + TBlBmDif) +
                                                 DivIncSolarInDif *
                                                     InterpSlatAng(SlatAng, SurfaceWindow(SurfNum).MovableSlats, Blind(BlNum).SolFrontDiffDiffTrans));

                                        } else if (ShadeFlag == ExtShadeOn) { // Exterior shade
                                            SurfaceWindow(SurfNum).DividerQRadOutAbs = DividerAbs *
                                                                                       Material(Construct(ConstrNumSh).LayerPoint(1)).Trans *
                                                                                       (DivIncSolarOutBm + DivIncSolarOutDif);
                                            SurfaceWindow(SurfNum).DividerQRadInAbs = DividerAbs *
                                                                                      Material(Construct(ConstrNumSh).LayerPoint(1)).Trans *
                                                                                      (DivIncSolarInBm + DivIncSolarInDif);
                                        } else if (ShadeFlag == ExtScreenOn) { // Exterior screen
                                            SurfaceWindow(SurfNum).DividerQRadOutAbs =
                                                DividerAbs *
                                                (SurfaceScreens(SurfaceWindow(SurfNum).ScreenNumber).BmBmTrans +
                                                 SurfaceScreens(SurfaceWindow(SurfNum).ScreenNumber).BmDifTrans) *
                                                (DivIncSolarOutBm + DivIncSolarOutDif);
                                            SurfaceWindow(SurfNum).DividerQRadInAbs =
                                                DividerAbs *
                                                (SurfaceScreens(SurfaceWindow(SurfNum).ScreenNumber).BmBmTrans +
                                                 SurfaceScreens(SurfaceWindow(SurfNum).ScreenNumber).BmDifTrans) *
                                                (DivIncSolarInBm + DivIncSolarInDif);
                                        }
                                    }
                                }
                            }

                        } // RoughIndexMovInsul <= 0, no movable insulation

                        if (Surface(SurfNum).HeatTransSurf && Construct(ConstrNum).TransDiff <= 0.0) { // Opaque heat transfer surface
                            QRadSWOutAbs(SurfNum) = AOSurf(SurfNum) * BeamSolarRad + AbsExt * (SkySolarInc + GndSolarInc);
                            SWOutAbsTotalReport(SurfNum) = QRadSWOutAbs(SurfNum) * Surface(SurfNum).Area;
                            SWOutAbsEnergyReport(SurfNum) = SWOutAbsTotalReport(SurfNum) * TimeStepZoneSec;
                        }
                    } // Surface(SurfNum)%HeatTransSurf

                } // Surface(SurfNum)%ExtSolar

                if (Surface(SurfNum).HeatTransSurf && ConstrNum > 0) {
                    SurfSolIncPtr = SurfaceScheduledSolarInc(SurfNum, ConstrNum);
                    if (SurfSolIncPtr == 0) {
                        if (Construct(ConstrNum).TransDiff <= 0.0) { // Opaque surface
                            QRadSWInAbs(SurfNum) += AISurf(SurfNum) * BeamSolarRad;
                            if (InShelfSurf > 0) { // Inside daylighting shelf
                                // Shelf surface area is divided by 2 because only one side sees beam (Area was multiplied by 2 during init)
                                OpaqSurfInsFaceBeamSolAbsorbed(SurfNum) = AISurf(SurfNum) * BeamSolarRad * (0.5 * Surface(SurfNum).Area);
                            } else { // Regular surface
                                OpaqSurfInsFaceBeamSolAbsorbed(SurfNum) = AISurf(SurfNum) * BeamSolarRad * Surface(SurfNum).Area;
                            }
                        }
                    } else {
                        QRadSWInAbs(SurfNum) += AISurf(SurfNum);
                    }
                }

            } // End of surface loop

        } // End of sun-up check
    }

    void InitIntSolarDistribution()
    {

        // SUBROUTINE INFORMATION:
        //       AUTHOR         Anonymous
        //       DATE WRITTEN   July 1977
        //       MODIFIED       Oct 1999 (FW) to handle movable shades
        //                      May 2000 (FW) to handle window frame and dividers
        //                      May 2001 (FW) to handle window blinds
        //                      Jan 2002 (FW) mods for between-glass shade/blind
        //                      May 2006 (RR) to handle exterior window screens
        //       RE-ENGINEERED  Mar98 (RKS)

        // PURPOSE OF THIS SUBROUTINE:
        // This subroutine initializes the arrays associated with solar heat
        // gains for both individual surfaces and for zones.

        // METHODOLOGY EMPLOYED:
        // If the sun is down, all of the pertinent arrays are zeroed.  If the
        // sun is up, various calculations are made.

        // REFERENCES:
        // (I)BLAST legacy routine QSUN

        // Using/Aliasing
        using General::InterpSlatAng;
        using General::InterpSw;
        using namespace HeatBalanceMovableInsulation;
        using DaylightingDevices::DistributeTDDAbsorbedSolar;
        using namespace DataWindowEquivalentLayer;

        // Locals
        // SUBROUTINE PARAMETER DEFINITIONS:
        // na

        // INTERFACE BLOCK SPECIFICATIONS:
        // na

        // DERIVED TYPE DEFINITIONS:
        // na

        // SUBROUTINE LOCAL VARIABLE DECLARATIONS:
        Real64 AbsExt;          // Solar absorptance of outermost layer (or movable insulation if present)
        Real64 AbsInt;          // Inside opaque surface solar absorptance
        Real64 AbsIntSurf;      // Inside opaque surface solar absorptance
        Real64 AbsIntSurfVis;   // Inside opaque surface visible absorptance
        Real64 HMovInsul;       // Resistance or "h" value of movable insulation (from EvalOutsideMovableInsulation, not used)
        int RoughIndexMovInsul; // Roughness index of movable insulation
        int ConstrNum;          // Construction number
        int SurfNum;            // Surface number
        int ConstrNumSh;        // Shaded construction number
        int SurfNumAdjZone;     // Surface number in adjacent zone for interzone surfaces
        int IGlass;             // Glass layer counter
        int ShadeFlag;          // Shading flag
        Real64 DividerThermAbs; // Window divider thermal absorptance
        Real64 DividerSolAbs;   // Window divider solar absorptance
        Real64 DividerSolRefl;  // Window divider solar reflectance
        int MatNumGl;           // Glass layer material number
        int MatNumSh;           // Shade layer material number
        Real64 TransGl;         // Glass layer solar transmittance, reflectance, absorptance
        Real64 ReflGl;
        Real64 AbsGl;
        int BlNum;                // Blind number
        int TotGlassLayers;       // Number of glass layers in a window construction
        Real64 BlAbsDiffBk;       // Glass layer back diffuse solar absorptance when blind in place
        Real64 AbsDiffBkBl;       // Blind diffuse back solar absorptance as part of glazing system
        Real64 EffBlEmiss;        // Blind emissivity (thermal absorptance) as part of glazing system
        Real64 pulseMultipler;    // use to create a pulse for the load component report computations
        static Real64 curQL(0.0); // radiant value prior to adjustment for pulse for load component report
        static Real64 adjQL(0.0); // radiant value including adjustment for pulse for load component report
        int EQLNum;               // equivalent layer fenestration index
        int Lay;                  // equivalent layer fenestration layer index

        // FLOW:

        if (!allocated(QS)) QS.allocate(DataViewFactorInformation::NumOfSolarEnclosures);
        if (!allocated(QSLights)) QSLights.allocate(DataViewFactorInformation::NumOfSolarEnclosures);

        QS = 0.0;
        QSLights = 0.0;

        // COMPUTE TOTAL SHORT-WAVE RADIATION ORIGINATING IN ZONE.
        // Note: If sun is not up, QS is only internal gains
        for (int enclosureNum = 1; enclosureNum <= DataViewFactorInformation::NumOfSolarEnclosures; ++enclosureNum) {
            Real64 sumZoneQLTSW = 0.0;
            for (int zoneNum : DataViewFactorInformation::ZoneSolarInfo(enclosureNum).ZoneNums) {
                sumZoneQLTSW += ZoneIntGain(zoneNum).QLTSW;
            }
            QS(enclosureNum) = QD(enclosureNum) + sumZoneQLTSW;
            QSLights(enclosureNum) = sumZoneQLTSW;
        }

        if (InterZoneWindow) { // DO INTERZONE DISTRIBUTION.

            for (int enclosureNum = 1; enclosureNum <= DataViewFactorInformation::NumOfSolarEnclosures; ++enclosureNum) {

                if (RecDifShortFromZ(enclosureNum)) {

                    for (int OtherenclosureNum = 1; OtherenclosureNum <= DataViewFactorInformation::NumOfSolarEnclosures; ++OtherenclosureNum) {

                        if ((OtherenclosureNum != enclosureNum) && (RecDifShortFromZ(OtherenclosureNum))) {
                            Real64 sumZoneQLTSW = 0.0;
                            for (int zoneNum : DataViewFactorInformation::ZoneSolarInfo(OtherenclosureNum).ZoneNums) {
                                sumZoneQLTSW += ZoneIntGain(zoneNum).QLTSW;
                            }
                            QS(enclosureNum) += FractDifShortZtoZ(enclosureNum, OtherenclosureNum) * (QD(OtherenclosureNum) + sumZoneQLTSW);
                            ZoneDifSolFrIntWinsRep(enclosureNum) += FractDifShortZtoZ(enclosureNum, OtherenclosureNum) * QD(OtherenclosureNum);
                            ZoneDifSolFrIntWinsRepEnergy(enclosureNum) = ZoneDifSolFrIntWinsRep(enclosureNum) * TimeStepZoneSec;
                        }
                    }
                }
            }
        }

        // Beam and diffuse solar on inside surfaces from interior windows (for reporting)

        for (SurfNum = 1; SurfNum <= TotSurfaces; ++SurfNum) {
            if (!Surface(SurfNum).HeatTransSurf) continue;
            //!!! Following may need to be removed or changed when shelves are considered in adjacent reflection calculations
            if (Surface(SurfNum).Class == SurfaceClass_Shading) continue;
            int const enclosureNum = Surface(SurfNum).SolarEnclIndex;
            IntBmIncInsSurfIntensRep(SurfNum) =
                ZoneBmSolFrIntWinsRep(enclosureNum) / DataViewFactorInformation::ZoneSolarInfo(enclosureNum).TotalSurfArea;
            IntBmIncInsSurfAmountRep(SurfNum) = IntBmIncInsSurfIntensRep(SurfNum) * (Surface(SurfNum).Area + SurfaceWindow(SurfNum).DividerArea);
            IntBmIncInsSurfAmountRepEnergy(SurfNum) = IntBmIncInsSurfAmountRep(SurfNum) * TimeStepZoneSec;
            //      IntDifIncInsSurfIntensRep(SurfNum) = ZoneDifSolFrIntWinsRep(ZoneNum)/Zone(ZoneNum)%TotalSurfArea
            //      IntDifIncInsSurfAmountRep(SurfNum) = IntDifIncInsSurfIntensRep(SurfNum) *  &
            //                                             (Surface(SurfNum)%Area + SurfaceWindow(SurfNum)%DividerArea)
            //      IntDifIncInsSurfAmountRepEnergy(SurfNum) = IntDifIncInsSurfAmountRep(SurfNum) * TimeStepZoneSec
        }

        // COMPUTE CONVECTIVE GAINS AND ZONE FLUX DENSITY.
        for (int enclosureNum = 1; enclosureNum <= DataViewFactorInformation::NumOfSolarEnclosures; ++enclosureNum) {
            if (InterZoneWindow) {
                QS(enclosureNum) *= FractDifShortZtoZ(enclosureNum, enclosureNum) * VMULT(enclosureNum);
                // CR 8695, VMULT not based on visible
                QSLights(enclosureNum) *= FractDifShortZtoZ(enclosureNum, enclosureNum) * VMULT(enclosureNum);
            } else {
                QS(enclosureNum) *= VMULT(enclosureNum);
                QSLights(enclosureNum) *= VMULT(enclosureNum);
            }

        }

        // COMPUTE RADIANT GAINS ON SURFACES
        for (SurfNum = 1; SurfNum <= TotSurfaces; ++SurfNum) {

            int const zoneNum = Surface(SurfNum).Zone;
            if (!Surface(SurfNum).HeatTransSurf || zoneNum == 0) continue; // Skip non-heat transfer surfaces
            if (Surface(SurfNum).Class == SurfaceClass_TDD_Dome) continue; // Skip tubular daylighting device domes
            int const radEnclosureNum = Zone(zoneNum).RadiantEnclosureNum;
            int const solEnclosureNum = Zone(zoneNum).SolarEnclosureNum;

            ConstrNum = Surface(SurfNum).Construction;

            if (Construct(ConstrNum).TransDiff <= 0.0) { // Opaque surface
                AbsIntSurf = Construct(ConstrNum).InsideAbsorpSolar;
                AbsIntSurfVis = Construct(ConstrNum).InsideAbsorpSolar; // to fix CR 8695 change to this = Construct(ConstrNum)%InsideAbsorpVis
                HMovInsul = 0.0;
                if (Surface(SurfNum).MaterialMovInsulInt > 0) EvalInsideMovableInsulation(SurfNum, HMovInsul, AbsInt);
                if (HMovInsul > 0.0) AbsIntSurf = AbsInt;
                QRadSWInAbs(SurfNum) += QS(solEnclosureNum) * AbsIntSurf;
                QRadSWLightsInAbs(SurfNum) += QSLights(solEnclosureNum) * AbsIntSurfVis;
            } else { // Window

                if (SurfaceWindow(SurfNum).WindowModelType != WindowEQLModel) {
                    ConstrNumSh = Surface(SurfNum).ShadedConstruction;
                    if (SurfaceWindow(SurfNum).StormWinFlag == 1) {
                        ConstrNum = Surface(SurfNum).StormWinConstruction;
                        ConstrNumSh = Surface(SurfNum).StormWinShadedConstruction;
                    }
                    TotGlassLayers = Construct(ConstrNum).TotGlassLayers;
                    ShadeFlag = SurfaceWindow(SurfNum).ShadingFlag;

                    // These calculations are repeated from InitInternalHeatGains for the Zone Component Loads Report
                    pulseMultipler = 0.01; // the W/sqft pulse for the zone
                    if (!doLoadComponentPulseNow) {
                        QRadThermInAbs(SurfNum) = QL(radEnclosureNum) * TMULT(radEnclosureNum) * ITABSF(SurfNum);
                    } else {
                        curQL = QL(radEnclosureNum);
                        // for the loads component report during the special sizing run increase the radiant portion
                        // a small amount to create a "pulse" of heat that is used for the
                        adjQL = curQL + DataViewFactorInformation::ZoneRadiantInfo(radEnclosureNum).FloorArea * pulseMultipler;
                        // ITABSF is the Inside Thermal Absorptance
                        // TMULT is a multiplier for each zone/enclosure
                        // QRadThermInAbs is the thermal radiation absorbed on inside surfaces
                        QRadThermInAbs(SurfNum) = adjQL * TMULT(radEnclosureNum) * ITABSF(SurfNum);
                    }

                    if (ShadeFlag <= 0) { // No window shading
                        for (IGlass = 1; IGlass <= TotGlassLayers; ++IGlass) {
                            QRadSWwinAbs(IGlass, SurfNum) += QS(solEnclosureNum) * Construct(ConstrNum).AbsDiffBack(IGlass);
                        }
                    } else if (ConstrNumSh != 0 && (ShadeFlag == IntShadeOn || ShadeFlag >= 3)) {
                        // Interior, exterior or between-glass shade, screen or blind in place
                        for (IGlass = 1; IGlass <= Construct(ConstrNumSh).TotGlassLayers; ++IGlass) {
                            if (ShadeFlag == IntShadeOn || ShadeFlag == ExtShadeOn || ShadeFlag == BGShadeOn || ShadeFlag == ExtScreenOn)
                                QRadSWwinAbs(IGlass, SurfNum) += QS(solEnclosureNum) * Construct(ConstrNumSh).AbsDiffBack(IGlass);
                            if (ShadeFlag == IntBlindOn || ShadeFlag == ExtBlindOn) {
                                BlAbsDiffBk = InterpSlatAng(SurfaceWindow(SurfNum).SlatAngThisTS,
                                                            SurfaceWindow(SurfNum).MovableSlats,
                                                            Construct(ConstrNumSh).BlAbsDiffBack(_, IGlass));
                                QRadSWwinAbs(IGlass, SurfNum) += QS(solEnclosureNum) * BlAbsDiffBk;
                            }
                        }
                        BlNum = SurfaceWindow(SurfNum).BlindNumber;
                        if (ShadeFlag == IntShadeOn)
                            SurfaceWindow(SurfNum).IntLWAbsByShade =
                                QL(radEnclosureNum) * Construct(ConstrNumSh).ShadeAbsorpThermal * TMULT(radEnclosureNum);
                        if (ShadeFlag == IntBlindOn) {
                            EffBlEmiss = InterpSlatAng(
                                SurfaceWindow(SurfNum).SlatAngThisTS, SurfaceWindow(SurfNum).MovableSlats, SurfaceWindow(SurfNum).EffShBlindEmiss);
                            SurfaceWindow(SurfNum).IntLWAbsByShade = QL(radEnclosureNum) * EffBlEmiss * TMULT(radEnclosureNum);
                        }
                        if (ShadeFlag == IntShadeOn || ShadeFlag == ExtShadeOn || ShadeFlag == BGShadeOn || ShadeFlag == ExtScreenOn)
                            SurfaceWindow(SurfNum).IntSWAbsByShade = QS(solEnclosureNum) * Construct(ConstrNumSh).AbsDiffBackShade;
                        if (ShadeFlag == IntBlindOn || ShadeFlag == ExtBlindOn || ShadeFlag == BGBlindOn) {
                            AbsDiffBkBl = InterpSlatAng(
                                SurfaceWindow(SurfNum).SlatAngThisTS, SurfaceWindow(SurfNum).MovableSlats, Construct(ConstrNumSh).AbsDiffBackBlind);
                            SurfaceWindow(SurfNum).IntSWAbsByShade = QS(solEnclosureNum) * AbsDiffBkBl;
                        }
                        // Correct for divider shadowing
                        if (ShadeFlag == ExtShadeOn || ShadeFlag == ExtBlindOn || ShadeFlag == ExtScreenOn)
                            SurfaceWindow(SurfNum).IntSWAbsByShade *= SurfaceWindow(SurfNum).GlazedFrac;

                    } else if (ShadeFlag == SwitchableGlazing) { // Switchable glazing
                        for (IGlass = 1; IGlass <= TotGlassLayers; ++IGlass) {
                            QRadSWwinAbs(IGlass, SurfNum) += QS(solEnclosureNum) * InterpSw(SurfaceWindow(SurfNum).SwitchingFactor,
                                                                                            Construct(ConstrNum).AbsDiffBack(IGlass),
                                                                                            Construct(ConstrNumSh).AbsDiffBack(IGlass));
                        }

                    } // End of shading flag check

                    // Note that FrameQRadInAbs is initially calculated in InitSolarHeatGains
                    if (SurfaceWindow(SurfNum).FrameArea > 0.0)
                        SurfaceWindow(SurfNum).FrameQRadInAbs +=
                            (QS(solEnclosureNum) * SurfaceWindow(SurfNum).FrameSolAbsorp +
                             (QL(radEnclosureNum) * TMULT(radEnclosureNum) + QHTRadSysSurf(SurfNum) + QCoolingPanelSurf(SurfNum) +
                              QHWBaseboardSurf(SurfNum) + QSteamBaseboardSurf(SurfNum) + QElecBaseboardSurf(SurfNum)) *
                                 SurfaceWindow(SurfNum).FrameEmis) *
                            (1.0 + 0.5 * SurfaceWindow(SurfNum).ProjCorrFrIn); // Window has a frame
                    if (SurfaceWindow(SurfNum).DividerArea > 0.0) {            // Window has dividers
                        DividerThermAbs = SurfaceWindow(SurfNum).DividerEmis;
                        DividerSolAbs = SurfaceWindow(SurfNum).DividerSolAbsorp;
                        if (SurfaceWindow(SurfNum).DividerType == Suspended) { // Suspended divider; account for inside glass
                            MatNumGl = Construct(ConstrNum).LayerPoint(Construct(ConstrNum).TotLayers);
                            TransGl = Material(MatNumGl).Trans;
                            ReflGl = Material(MatNumGl).ReflectSolBeamBack;
                            AbsGl = 1.0 - TransGl - ReflGl;
                            DividerSolRefl = 1.0 - DividerSolAbs;
                            DividerSolAbs = AbsGl + TransGl * (DividerSolAbs + DividerSolRefl * AbsGl) / (1.0 - DividerSolRefl * ReflGl);
                            DividerThermAbs = Material(MatNumGl).AbsorpThermalBack;
                        }
                        // Correct for interior shade transmittance
                        if (ShadeFlag == IntShadeOn) {
                            MatNumSh = Construct(ConstrNumSh).LayerPoint(Construct(ConstrNumSh).TotLayers);
                            DividerSolAbs *= Material(MatNumSh).Trans;
                            DividerThermAbs *= Material(MatNumSh).TransThermal;
                        } else if (ShadeFlag == IntBlindOn) {
                            DividerSolAbs *= InterpSlatAng(
                                SurfaceWindow(SurfNum).SlatAngThisTS, SurfaceWindow(SurfNum).MovableSlats, Blind(BlNum).SolBackDiffDiffTrans);
                            DividerThermAbs *=
                                InterpSlatAng(SurfaceWindow(SurfNum).SlatAngThisTS, SurfaceWindow(SurfNum).MovableSlats, Blind(BlNum).IRBackTrans);
                        }
                        // Note that DividerQRadInAbs is initially calculated in InitSolarHeatGains
                        SurfaceWindow(SurfNum).DividerQRadInAbs +=
                            (QS(solEnclosureNum) * DividerSolAbs +
                             (QL(radEnclosureNum) * TMULT(radEnclosureNum) + QHTRadSysSurf(SurfNum) + QCoolingPanelSurf(SurfNum) +
                              QHWBaseboardSurf(SurfNum) + QSteamBaseboardSurf(SurfNum) + QElecBaseboardSurf(SurfNum)) *
                                 DividerThermAbs) *
                            (1.0 + SurfaceWindow(SurfNum).ProjCorrDivIn);
                    }

                } else if (SurfaceWindow(SurfNum).WindowModelType == WindowEQLModel) {

                    // ConstrNumSh = Surface(SurfNum)%ShadedConstruction
                    ConstrNum = Surface(SurfNum).Construction;
                    // TotGlassLayers = Construct(ConstrNum)%TotGlassLayers

                    // These calculations are repeated from InitInternalHeatGains for the Zone Component Loads Report
                    pulseMultipler = 0.01; // the W/sqft pulse for the zone
                    if (!doLoadComponentPulseNow) {
                        QRadThermInAbs(SurfNum) = QL(radEnclosureNum) * TMULT(radEnclosureNum) * ITABSF(SurfNum);
                    } else {
                        curQL = QL(radEnclosureNum);
                        // for the loads component report during the special sizing run increase the radiant portion
                        // a small amount to create a "pulse" of heat that is used for the
                        adjQL = curQL + DataViewFactorInformation::ZoneRadiantInfo(radEnclosureNum).FloorArea * pulseMultipler;
                        // ITABSF is the Inside Thermal Absorptance
                        // TMULT is a multiplier for each zone/radiant enclosure
                        // QRadThermInAbs is the thermal radiation absorbed on inside surfaces
                        QRadThermInAbs(SurfNum) = adjQL * TMULT(radEnclosureNum) * ITABSF(SurfNum);
                    }
                    // Radiations absorbed by the window layers coming from zone side
                    EQLNum = Construct(ConstrNum).EQLConsPtr;
                    for (Lay = 1; Lay <= CFS(EQLNum).NL; ++Lay) {
                        QRadSWwinAbs(Lay, SurfNum) += QS(solEnclosureNum) * Construct(ConstrNum).AbsDiffBackEQL(Lay);
                    }
                    // Window frame has not been included for equivalent layer model yet

                } // end if for IF ( SurfaceWindow(SurfNum)%WindowModelType /= WindowEQLModel) THEN

            } // End of opaque surface vs. window check

            // OUTSIDE OF SURFACE CASES
            if (Surface(SurfNum).ExtBoundCond > 0) { // Interzone surface

                if (Construct(ConstrNum).TransDiff > 0.0) { // Interzone window

                    // Short-wave radiation absorbed in panes of corresponding window in adjacent zone
                    SurfNumAdjZone = Surface(SurfNum).ExtBoundCond;

                    if (SurfaceWindow(SurfNumAdjZone).WindowModelType != WindowEQLModel) {
                        for (IGlass = 1; IGlass <= TotGlassLayers; ++IGlass) {
                            QRadSWwinAbs(IGlass, SurfNumAdjZone) +=
                                QS(solEnclosureNum) * Construct(Surface(SurfNumAdjZone).Construction).AbsDiff(IGlass);
                            // Note that AbsDiff rather than AbsDiffBack is used in the above since the
                            // radiation from the current zone is incident on the outside of the adjacent
                            // zone's window.
                        }
                    } else { // IF (SurfaceWindow(SurfNumAdjZone)%WindowModelType == WindowEQLModel) THEN
                        ConstrNum = Surface(SurfNumAdjZone).Construction;
                        EQLNum = Construct(ConstrNum).EQLConsPtr;
                        for (Lay = 1; Lay <= CFS(EQLNum).NL; ++Lay) {
                            QRadSWwinAbs(Lay, SurfNumAdjZone) += QS(solEnclosureNum) * Construct(ConstrNum).AbsDiffFrontEQL(Lay);
                            // Note that AbsDiffFrontEQL rather than AbsDiffBackEQL is used in the above
                            // since the radiation from the current zone is incident on the outside of the
                            // adjacent zone's window.
                        }
                    }
                }

            } else if (Construct(ConstrNum).TransDiff <= 0.0) { // Opaque exterior surface
                // Calculate absorbed solar on outside if movable exterior insulation in place
                HMovInsul = 0.0;
                if (Surface(SurfNum).MaterialMovInsulExt > 0) EvalOutsideMovableInsulation(SurfNum, HMovInsul, RoughIndexMovInsul, AbsExt);
                if (HMovInsul > 0) { // Movable outside insulation in place
                    QRadSWOutMvIns(SurfNum) = QRadSWOutAbs(SurfNum) * AbsExt / Material(Construct(ConstrNum).LayerPoint(1)).AbsorpSolar;
                    // For transparent insulation, allow some sunlight to get through the movable insulation.
                    // The equation below is derived by taking what is transmitted through the layer and applying
                    // the fraction that is absorbed plus the back reflected portion (first order reflection only)
                    // to the plane between the transparent insulation and the exterior surface face.
                    QRadSWOutAbs(SurfNum) = Material(Surface(SurfNum).MaterialMovInsulExt).Trans * QRadSWOutMvIns(SurfNum) *
                                            ((Material(Construct(ConstrNum).LayerPoint(1)).AbsorpSolar / AbsExt) +
                                             (1 - Material(Construct(ConstrNum).LayerPoint(1)).AbsorpSolar));
                    SWOutAbsTotalReport(SurfNum) = QRadSWOutAbs(SurfNum) * Surface(SurfNum).Area;
                    SWOutAbsEnergyReport(SurfNum) = SWOutAbsTotalReport(SurfNum) * TimeStepZoneSec;
                }
            }
        }

        // RJH 08/30/07 - Add InitialDifSolInAbs, InitialDifSolwinAbs, and InitialDifSolAbsByShade
        // calced in CalcWinTransDifSolInitialDistribution to QRadSWInAbs, QRadSWwinAbs, and IntSWAbsByShade here
        for (SurfNum = 1; SurfNum <= TotSurfaces; ++SurfNum) {
            int const zoneNum = Surface(SurfNum).Zone;
            if (!Surface(SurfNum).HeatTransSurf || zoneNum == 0) continue; // Skip non-heat transfer surfaces
            if (Surface(SurfNum).Class == SurfaceClass_TDD_Dome) continue; // Skip tubular daylighting device domes
            ConstrNum = Surface(SurfNum).Construction;
            if (Construct(ConstrNum).TransDiff <= 0.0) { // Opaque surface
                QRadSWInAbs(SurfNum) += InitialDifSolInAbs(SurfNum);
            } else { // Window
                if (SurfaceWindow(SurfNum).WindowModelType != WindowBSDFModel && SurfaceWindow(SurfNum).WindowModelType != WindowEQLModel) {
                    ConstrNumSh = Surface(SurfNum).ShadedConstruction;
                    if (SurfaceWindow(SurfNum).StormWinFlag == 1) {
                        ConstrNum = Surface(SurfNum).StormWinConstruction;
                        ConstrNumSh = Surface(SurfNum).StormWinShadedConstruction;
                    }
                    TotGlassLayers = Construct(ConstrNum).TotGlassLayers;
                    ShadeFlag = SurfaceWindow(SurfNum).ShadingFlag;
                    if (ShadeFlag <= 0) { // No window shading
                        for (IGlass = 1; IGlass <= TotGlassLayers; ++IGlass) {
                            QRadSWwinAbs(IGlass, SurfNum) += InitialDifSolwinAbs(IGlass, SurfNum);
                        }
                    } else if (ShadeFlag == IntShadeOn || ShadeFlag >= 3) {
                        // Interior, exterior or between-glass shade, screen or blind in place
                        for (IGlass = 1; IGlass <= Construct(ConstrNumSh).TotGlassLayers; ++IGlass) {
                            QRadSWwinAbs(IGlass, SurfNum) += InitialDifSolwinAbs(IGlass, SurfNum);
                        }
                        if (ShadeFlag == IntShadeOn || ShadeFlag == ExtShadeOn || ShadeFlag == BGShadeOn || ShadeFlag == ExtScreenOn)
                            SurfaceWindow(SurfNum).IntSWAbsByShade += SurfaceWindow(SurfNum).InitialDifSolAbsByShade;
                        if (ShadeFlag == IntBlindOn || ShadeFlag == ExtBlindOn || ShadeFlag == BGBlindOn) {
                            SurfaceWindow(SurfNum).IntSWAbsByShade += SurfaceWindow(SurfNum).InitialDifSolAbsByShade;
                        }
                    } else if (ShadeFlag == SwitchableGlazing) { // Switchable glazing
                        for (IGlass = 1; IGlass <= TotGlassLayers; ++IGlass) {
                            QRadSWwinAbs(IGlass, SurfNum) += InitialDifSolwinAbs(IGlass, SurfNum);
                        }
                    } // End of shading flag check
                } else if (SurfaceWindow(SurfNum).WindowModelType == WindowBSDFModel) {
                    TotGlassLayers = Construct(ConstrNum).TotGlassLayers;
                    for (IGlass = 1; IGlass <= TotGlassLayers; ++IGlass) {
                        QRadSWwinAbs(IGlass, SurfNum) += InitialDifSolwinAbs(IGlass, SurfNum);
                    }
                } else if (SurfaceWindow(SurfNum).WindowModelType == WindowEQLModel) {

                    // ConstrNum   = Surface(SurfNum)%Construction
                    EQLNum = Construct(ConstrNum).EQLConsPtr;

                    for (Lay = 1; Lay <= CFS(EQLNum).NL; ++Lay) {
                        QRadSWwinAbs(Lay, SurfNum) += InitialDifSolwinAbs(Lay, SurfNum);
                    }
                }
            } // End of Opaque surface vs. Window check
        }     // End of SurfNum loop to initialize SW Absorbed values with CalcWinTransDifSolInitialDistribution results

        // RJH 09/07/07 - report variables for surface absorbed short wave radiation
        for (SurfNum = 1; SurfNum <= TotSurfaces; ++SurfNum) {
            SWwinAbsTotalReport(SurfNum) = 0.0;
            SWInAbsTotalReport(SurfNum) = 0.0;
            InitialDifSolInAbsReport(SurfNum) = 0.0;
            InitialDifSolInTransReport(SurfNum) = 0.0;
            int const zoneNum = Surface(SurfNum).Zone;
            if (!Surface(SurfNum).HeatTransSurf || zoneNum == 0) continue; // Skip non-heat transfer surfaces
            if (Surface(SurfNum).Class == SurfaceClass_TDD_Dome) continue; // Skip tubular daylighting device domes
            ConstrNum = Surface(SurfNum).Construction;
            if (Construct(ConstrNum).TransDiff <= 0.0) { // Opaque surface
                // Initial Transmitted Diffuse Solar Absorbed on Inside of Surface[W]
                InitialDifSolInAbsReport(SurfNum) = InitialDifSolInAbs(SurfNum) * Surface(SurfNum).Area;
                // Total Shortwave Radiation Absorbed on Inside of Surface[W]
                SWInAbsTotalReport(SurfNum) = QRadSWInAbs(SurfNum) * Surface(SurfNum).Area;
            } else { // Window
                // Initial Transmitted Diffuse Solar Transmitted Through Inside of Surface[W]
                InitialDifSolInTransReport(SurfNum) += InitialDifSolInTrans(SurfNum) * Surface(SurfNum).Area;
                if (SurfaceWindow(SurfNum).WindowModelType != WindowEQLModel) {
                    ConstrNumSh = Surface(SurfNum).ShadedConstruction;
                    if (SurfaceWindow(SurfNum).StormWinFlag == 1) {
                        ConstrNum = Surface(SurfNum).StormWinConstruction;
                        ConstrNumSh = Surface(SurfNum).StormWinShadedConstruction;
                    }
                    if (SurfaceWindow(SurfNum).WindowModelType == WindowBSDFModel) {
                        TotGlassLayers = Construct(ConstrNum).TotSolidLayers;
                    } else {
                        TotGlassLayers = Construct(ConstrNum).TotGlassLayers;
                    }
                    ShadeFlag = SurfaceWindow(SurfNum).ShadingFlag;
                    if (ShadeFlag <= 0 || SurfaceWindow(SurfNum).WindowModelType == WindowBSDFModel) { // No window shading
                        for (IGlass = 1; IGlass <= TotGlassLayers; ++IGlass) {
                            // Initial Transmitted Diffuse Solar Absorbed on Inside of Surface[W]
                            InitialDifSolInAbsReport(SurfNum) += InitialDifSolwinAbs(IGlass, SurfNum) * Surface(SurfNum).Area;
                            // Total Shortwave Radiation Absorbed on Inside of Surface[W]
                            SWInAbsTotalReport(SurfNum) += QRadSWwinAbs(IGlass, SurfNum) * Surface(SurfNum).Area;
                            // Total Shortwave Absorbed:All Glass Layers[W]
                            //Real64 qRadSW = QRadSWwinAbs(IGlass, SurfNum);
                            //Real64 area = Surface(SurfNum).Area;
                            //std::string name = Surface(SurfNum).Name;
                            SWwinAbsTotalReport(SurfNum) += QRadSWwinAbs(IGlass, SurfNum) * Surface(SurfNum).Area;
                        }
                    } else if (ShadeFlag == IntShadeOn || ShadeFlag >= 3) {
                        // Interior, exterior or between-glass shade, screen or blind in place
                        for (IGlass = 1; IGlass <= Construct(ConstrNumSh).TotGlassLayers; ++IGlass) {
                            // Initial Transmitted Diffuse Solar Absorbed on Inside of Surface[W]
                            InitialDifSolInAbsReport(SurfNum) += InitialDifSolwinAbs(IGlass, SurfNum) * Surface(SurfNum).Area;
                            // Total Shortwave Radiation Absorbed on Inside of Surface[W]
                            SWInAbsTotalReport(SurfNum) += QRadSWwinAbs(IGlass, SurfNum) * Surface(SurfNum).Area;
                            // Total Shortwave Absorbed:All Glass Layers[W]
                            SWwinAbsTotalReport(SurfNum) += QRadSWwinAbs(IGlass, SurfNum) * Surface(SurfNum).Area;
                        }
                    } else if (ShadeFlag == SwitchableGlazing) { // Switchable glazing
                        for (IGlass = 1; IGlass <= TotGlassLayers; ++IGlass) {
                            // Initial Transmitted Diffuse Solar Absorbed on Inside of Surface[W]
                            InitialDifSolInAbsReport(SurfNum) += InitialDifSolwinAbs(IGlass, SurfNum) * Surface(SurfNum).Area;
                            // Total Shortwave Radiation Absorbed on Inside of Surface[W]
                            SWInAbsTotalReport(SurfNum) += QRadSWwinAbs(IGlass, SurfNum) * Surface(SurfNum).Area;
                            // Total Shortwave Absorbed:All Glass Layers[W]
                            SWwinAbsTotalReport(SurfNum) += QRadSWwinAbs(IGlass, SurfNum) * Surface(SurfNum).Area;
                        }
                    }    // End of shading flag check
                } else { // IF (SurfaceWindow(SurfNum)%WindowModelType == WindowEQLModel) THEN
                    ConstrNum = Surface(SurfNum).Construction;
                    EQLNum = Construct(ConstrNum).EQLConsPtr;
                    for (Lay = 1; Lay <= CFS(EQLNum).NL; ++Lay) {

                        // Initial Transmitted Diffuse Solar Absorbed on Inside of Surface[W]
                        InitialDifSolInAbsReport(SurfNum) += InitialDifSolwinAbs(Lay, SurfNum) * Surface(SurfNum).Area;
                        // Total Shortwave Radiation Absorbed on Inside of Surface[W]
                        SWInAbsTotalReport(SurfNum) += QRadSWwinAbs(Lay, SurfNum) * Surface(SurfNum).Area;
                        // Total Shortwave Absorbed:All solid Layers[W]
                        SWwinAbsTotalReport(SurfNum) += QRadSWwinAbs(Lay, SurfNum) * Surface(SurfNum).Area;
                    }
                }
            } // End of Opaque surface vs. Window check
        }     // End of SurfNum loop to report variables for surface total absorbed short wave radiation

        DistributeTDDAbsorbedSolar();
    }

    void ComputeIntThermalAbsorpFactors()
    {

        // SUBROUTINE INFORMATION:
        //       AUTHOR         Legacy Code (George Walton)
        //       DATE WRITTEN   Legacy: Dec 1976
        //       MODIFIED       Nov. 99, FCW: to take into account movable interior shades and switchable glazing
        //                      June 01, FCW: to take into account interior blinds.
        //       RE-ENGINEERED  na

        // PURPOSE OF THIS SUBROUTINE:
        // This routine computes the fractions of long-wave radiation from lights, equipment and people
        // that is absorbed by each zone surface.

        // METHODOLOGY EMPLOYED:
        // The fraction is assumed to be proportional to the product of the surface area times its thermal absorptivity.

        // REFERENCES:
        // BLAST Routine: CITAF - Compute Interior Thermal Absorption Factors

        using namespace HeatBalanceMovableInsulation;
        using General::InterpSlatAng;
        using General::InterpSw;
        using HeatBalanceMovableInsulation::EvalInsideMovableInsulation;

        int ConstrNum;          // Construction number
        int ConstrNumSh;        // Shaded construction number
        int ShadeFlag;          // Window shading flag
        Real64 HMovInsul;       // Conductance of movable insulation
        Real64 AbsInt;          // Solar absorptance of movable insulation
        Real64 DividerThermAbs; // Window divider thermal absorptance
        int MatNumSh;           // Shade layer material number
        Real64 TauShIR;         // Shade or blind IR transmittance
        Real64 EffShDevEmiss;   // Effective emissivity of shade or blind

        if (!allocated(ITABSF)) {
            ITABSF.dimension(TotSurfaces, 0.0);
            TMULT.dimension(NumOfZones, 0.0);
        }

        for (int SurfNum = 1; SurfNum <= TotSurfaces; ++SurfNum) {
            if (!Surface(SurfNum).HeatTransSurf) continue;
            ConstrNum = Surface(SurfNum).Construction;
            ShadeFlag = SurfaceWindow(SurfNum).ShadingFlag;
            ITABSF(SurfNum) = Construct(ConstrNum).InsideAbsorpThermal;
            HMovInsul = 0.0;
            if (Construct(ConstrNum).TransDiff <= 0.0) { // Opaque surface
                if (Surface(SurfNum).MaterialMovInsulInt > 0) EvalInsideMovableInsulation(SurfNum, HMovInsul, AbsInt);
                if (HMovInsul > 0.0)
                    ITABSF(SurfNum) = Material(Surface(SurfNum).MaterialMovInsulInt).AbsorpThermal; // Movable inside insulation present
            }
            // For window with an interior shade or blind, emissivity is a combination of glass and shade/blind emissivity
            if (ShadeFlag == IntShadeOn || ShadeFlag == IntBlindOn)
                ITABSF(SurfNum) =
                    InterpSlatAng(SurfaceWindow(SurfNum).SlatAngThisTS, SurfaceWindow(SurfNum).MovableSlats, SurfaceWindow(SurfNum).EffShBlindEmiss) +
                    InterpSlatAng(
                        SurfaceWindow(SurfNum).SlatAngThisTS,
                        SurfaceWindow(SurfNum).MovableSlats,
                        SurfaceWindow(SurfNum).EffGlassEmiss); // For shades, following interpolation just returns value of first element in array
        }

        for (int radEnclosureNum = 1; radEnclosureNum <= DataViewFactorInformation::NumOfRadiantEnclosures; ++radEnclosureNum) {

            Real64 SUM1 = 0.0;
            auto &thisEnclosure(DataViewFactorInformation::ZoneRadiantInfo(radEnclosureNum));

            for (int const SurfNum : thisEnclosure.SurfacePtr) {

                if (!Surface(SurfNum).HeatTransSurf) continue;

                ConstrNum = Surface(SurfNum).Construction;
                ShadeFlag = SurfaceWindow(SurfNum).ShadingFlag;
                if (ShadeFlag != SwitchableGlazing) {
                    SUM1 += Surface(SurfNum).Area * ITABSF(SurfNum);
                } else { // Switchable glazing
                    SUM1 += Surface(SurfNum).Area * InterpSw(SurfaceWindow(SurfNum).SwitchingFactor,
                                                             Construct(ConstrNum).InsideAbsorpThermal,
                                                             Construct(SurfaceWindow(SurfNum).ShadedConstruction).InsideAbsorpThermal);
                }

                // Window frame and divider effects
                if (SurfaceWindow(SurfNum).FrameArea > 0.0)
                    SUM1 += SurfaceWindow(SurfNum).FrameArea * (1.0 + 0.5 * SurfaceWindow(SurfNum).ProjCorrFrIn) * SurfaceWindow(SurfNum).FrameEmis;
                if (SurfaceWindow(SurfNum).DividerArea > 0.0) {
                    DividerThermAbs = SurfaceWindow(SurfNum).DividerEmis;
                    // Suspended (between-glass) divider; relevant emissivity is inner glass emissivity
                    if (SurfaceWindow(SurfNum).DividerType == Suspended) DividerThermAbs = Construct(ConstrNum).InsideAbsorpThermal;
                    if (ShadeFlag == IntShadeOn || ShadeFlag == IntBlindOn) {
                        // Interior shade or blind in place
                        ConstrNumSh = SurfaceWindow(SurfNum).ShadedConstruction;
                        if (SurfaceWindow(SurfNum).HasShadeOrBlindLayer) {
                            MatNumSh = Construct(ConstrNumSh).LayerPoint(Construct(ConstrNumSh).TotLayers);
                            TauShIR = Material(MatNumSh).TransThermal;
                            EffShDevEmiss = SurfaceWindow(SurfNum).EffShBlindEmiss(1);
                            if (ShadeFlag == IntBlindOn) {
                                TauShIR = InterpSlatAng(SurfaceWindow(SurfNum).SlatAngThisTS,
                                                        SurfaceWindow(SurfNum).MovableSlats,
                                                        Blind(SurfaceWindow(SurfNum).BlindNumber).IRBackTrans);
                                EffShDevEmiss = InterpSlatAng(SurfaceWindow(SurfNum).SlatAngThisTS,
                                                              SurfaceWindow(SurfNum).MovableSlats,
                                                              SurfaceWindow(SurfNum).EffShBlindEmiss);
                            }
                            SUM1 += SurfaceWindow(SurfNum).DividerArea * (EffShDevEmiss + DividerThermAbs * TauShIR);
                        } else {
                            // this is for EMS activated shade/blind but the window construction has no shade/blind layer
                            SUM1 += SurfaceWindow(SurfNum).DividerArea * (1.0 + SurfaceWindow(SurfNum).ProjCorrDivIn) * DividerThermAbs;
                        }
                    } else {
                        SUM1 += SurfaceWindow(SurfNum).DividerArea * (1.0 + SurfaceWindow(SurfNum).ProjCorrDivIn) * DividerThermAbs;
                    }
                }

            } // End of loop over surfaces in zone/enclosure

            TMULT(radEnclosureNum) = 1.0 / SUM1;

        } // End of loop over zones
    }

    void ComputeIntSWAbsorpFactors()
    {

        // SUBROUTINE INFORMATION:
        //       AUTHOR         Legacy (George Walton)
        //       DATE WRITTEN   Legacy (December 1980)
        //       MODIFIED       Nov. 99, FW; now called every time step to account for movable
        //                      window shades and insulation
        //                      Mar. 00, FW; change name from ComputeVisLightingAbsorpFactors
        //                      to ComputeIntSWAbsorpFactors
        //                      May 00, FW; add window frame and divider effects
        //                      June 01, FW: account for window blinds
        //                      Nov 01, FW: account for absorptance of exterior shades and interior or exterior blinds
        //                      Jan 03, FW: add between-glass shade/blind
        //                      May 06, RR: account for exterior window screens

        //       RE-ENGINEERED  na

        // PURPOSE OF THIS SUBROUTINE:
        // Computes VMULT, the inverse of the sum of area*(short-wave absorptance+transmittance) for
        // the surfaces in a zone. VMULT is used to calculate the zone interior diffuse short-wave radiation
        // absorbed by the inside of opaque zone surfaces or by the glass and shade/blind layers of zone windows.

        // Sets VCONV to zero (VCONV was formerly used to calculate convective gain due to short-wave
        // radiation absorbed by interior window shades).

        // METHODOLOGY EMPLOYED:
        // <description>

        // REFERENCES:
        // BLAST Routine - CIVAF - Compute Surface Absorption Factors For Short Wave Radiation
        //                         From Zone Lights And Diffuse Solar.

        // Using/Aliasing
        using namespace HeatBalanceMovableInsulation;
        using General::InterpSlatAng;
        using General::InterpSw;
        using namespace DataWindowEquivalentLayer;

        Real64 const SmallestAreaAbsProductAllowed(0.01); // Avoid a division by zero of the user has entered a bunch
        // of surfaces with zero absorptivity on the inside

        int ConstrNum; // DO loop counter for constructions
        Real64 SUM1;   // Intermediate calculation value for solar absorbed and transmitted
        //   by windows (including shade, blind or insulation, if present)
        int ShadeFlag;        // Shading flag
        int ConstrNumSh;      // Shaded construction number
        Real64 SwitchFac;     // Switching factor
        int Lay;              // Layer number
        Real64 AbsDiffLayWin; // Window layer short-wave absorptance
        Real64 AbsDiffTotWin; // Sum of window layer short-wave absorptances
        Real64 TransDiffWin;  // Window diffuse short-wave transmittance
        Real64 DiffAbsShade;  // Diffuse short-wave shade or blind absorptance
        Real64 AbsIntSurf;    // Inside surface short-wave absorptance
        Real64 AbsInt;
        Real64 HMovInsul;  // Conductance of movable insulation
        Real64 DividerAbs; // Window divider solar absorptance
        int MatNumGl;      // Glass material number
        Real64 TransGl;    // Glass layer short-wave transmittance, reflectance, absorptance
        Real64 ReflGl;
        Real64 AbsGl;
        Real64 DividerRefl; // Window divider short-wave reflectance

        static Array1D_bool FirstCalcZone; // for error message

        // FLOW:

        if (!allocated(VMULT)) {
            VMULT.dimension(DataViewFactorInformation::NumOfSolarEnclosures, 0.0);
            VCONV.dimension(DataViewFactorInformation::NumOfSolarEnclosures, 0.0);
        }
        if (ComputeIntSWAbsorpFactorsfirstTime) {
            FirstCalcZone.dimension(NumOfZones, true);
            ComputeIntSWAbsorpFactorsfirstTime = false;
        }

        for (int enclosureNum = 1; enclosureNum <= DataViewFactorInformation::NumOfSolarEnclosures; ++enclosureNum) {

            SUM1 = 0.0;

            for (int const SurfNum : DataViewFactorInformation::ZoneSolarInfo(enclosureNum).SurfacePtr) {

                ConstrNum = Surface(SurfNum).Construction;

                if (Construct(ConstrNum).TransDiff <= 0.0) {

                    // Opaque surface

                    AbsIntSurf = Construct(ConstrNum).InsideAbsorpSolar;
                    HMovInsul = 0.0;
                    if (Surface(SurfNum).MaterialMovInsulInt > 0) EvalInsideMovableInsulation(SurfNum, HMovInsul, AbsInt);
                    if (HMovInsul > 0.0) AbsIntSurf = AbsInt;
                    SUM1 += Surface(SurfNum).Area * AbsIntSurf;

                } else {

                    // Window
                    if (!Construct(Surface(SurfNum).Construction).WindowTypeEQL) {
                        ShadeFlag = SurfaceWindow(SurfNum).ShadingFlag;
                        AbsDiffTotWin = 0.0;
                        ConstrNumSh = Surface(SurfNum).ShadedConstruction;
                        if (SurfaceWindow(SurfNum).StormWinFlag == 1) {
                            ConstrNum = Surface(SurfNum).StormWinConstruction;
                            ConstrNumSh = Surface(SurfNum).StormWinShadedConstruction;
                        }
                        SwitchFac = SurfaceWindow(SurfNum).SwitchingFactor;

                        // Sum of absorptances of glass layers
                        for (Lay = 1; Lay <= Construct(ConstrNum).TotGlassLayers; ++Lay) {
                            AbsDiffLayWin = Construct(ConstrNum).AbsDiffBack(Lay);

                            // Window with shade, screen or blind
                            if (ConstrNumSh != 0) {
                                if (ShadeFlag == IntShadeOn || ShadeFlag == ExtShadeOn || ShadeFlag == BGShadeOn || ShadeFlag == ExtScreenOn) {
                                    AbsDiffLayWin = Construct(ConstrNumSh).AbsDiffBack(Lay);
                                } else if (ShadeFlag == IntBlindOn || ShadeFlag == ExtBlindOn || ShadeFlag == BGBlindOn) {
                                    AbsDiffLayWin = InterpSlatAng(SurfaceWindow(SurfNum).SlatAngThisTS,
                                                                  SurfaceWindow(SurfNum).MovableSlats,
                                                                  Construct(ConstrNumSh).BlAbsDiffBack(_, Lay));
                                }
                            }

                            // Switchable glazing
                            if (ShadeFlag == SwitchableGlazing)
                                AbsDiffLayWin = InterpSw(SwitchFac, AbsDiffLayWin, Construct(ConstrNumSh).AbsDiffBack(Lay));

                            AbsDiffTotWin += AbsDiffLayWin;
                        }

                        TransDiffWin = Construct(ConstrNum).TransDiff;
                        DiffAbsShade = 0.0;

                        // Window with shade, screen or blind

                        if (ConstrNumSh != 0) {
                            if (ShadeFlag == IntShadeOn || ShadeFlag == ExtShadeOn || ShadeFlag == BGShadeOn || ShadeFlag == ExtScreenOn) {
                                TransDiffWin = Construct(ConstrNumSh).TransDiff;
                                DiffAbsShade = Construct(ConstrNumSh).AbsDiffBackShade;
                            } else if (ShadeFlag == IntBlindOn || ShadeFlag == ExtBlindOn || ShadeFlag == BGBlindOn) {
                                TransDiffWin = InterpSlatAng(
                                    SurfaceWindow(SurfNum).SlatAngThisTS, SurfaceWindow(SurfNum).MovableSlats, Construct(ConstrNumSh).BlTransDiff);
                                DiffAbsShade = InterpSlatAng(SurfaceWindow(SurfNum).SlatAngThisTS,
                                                             SurfaceWindow(SurfNum).MovableSlats,
                                                             Construct(ConstrNumSh).AbsDiffBackBlind);
                            }
                        }

                        // Switchable glazing

                        if (ShadeFlag == SwitchableGlazing) TransDiffWin = InterpSw(SwitchFac, TransDiffWin, Construct(ConstrNumSh).TransDiff);

                        SUM1 += Surface(SurfNum).Area * (TransDiffWin + AbsDiffTotWin + DiffAbsShade);

                        // Window frame and divider effects (shade area is glazed area plus divider area)

                        if (SurfaceWindow(SurfNum).FrameArea > 0.0)
                            SUM1 += SurfaceWindow(SurfNum).FrameArea * SurfaceWindow(SurfNum).FrameSolAbsorp *
                                    (1.0 + 0.5 * SurfaceWindow(SurfNum).ProjCorrFrIn);
                        if (SurfaceWindow(SurfNum).DividerArea > 0.0) {
                            DividerAbs = SurfaceWindow(SurfNum).DividerSolAbsorp;
                            if (SurfaceWindow(SurfNum).DividerType == Suspended) {
                                // Suspended (between-glass) divider: account for glass on inside of divider
                                MatNumGl = Construct(ConstrNum).LayerPoint(Construct(ConstrNum).TotLayers);
                                TransGl = Material(MatNumGl).Trans;
                                ReflGl = Material(MatNumGl).ReflectSolBeamBack;
                                AbsGl = 1.0 - TransGl - ReflGl;
                                DividerRefl = 1.0 - DividerAbs;
                                DividerAbs = AbsGl + TransGl * (DividerAbs + DividerRefl * AbsGl) / (1.0 - DividerRefl * ReflGl);
                            }
                            if (ShadeFlag == IntShadeOn || ShadeFlag == IntBlindOn) {
                                SUM1 += SurfaceWindow(SurfNum).DividerArea * (DividerAbs + DiffAbsShade);
                            } else {
                                SUM1 += SurfaceWindow(SurfNum).DividerArea * (1.0 + SurfaceWindow(SurfNum).ProjCorrDivIn) * DividerAbs;
                            }
                        }
                    } else { // equivalent layer window
                        // In equivalent layer window solid layers (Glazing and shades) are treated equally
                        // frames and dividers are not supported
                        AbsDiffTotWin = 0.0;
                        AbsDiffLayWin = 0.0;
                        TransDiffWin = Construct(ConstrNum).TransDiff;
                        for (Lay = 1; Lay <= CFS(Construct(ConstrNum).EQLConsPtr).NL; ++Lay) {
                            AbsDiffLayWin = Construct(ConstrNum).AbsDiffBackEQL(Lay);
                            AbsDiffTotWin += AbsDiffLayWin;
                        }
                        SUM1 += Surface(SurfNum).Area * (TransDiffWin + AbsDiffTotWin);
                    }
                } // End of check if opaque surface or window
            }     // End of loop over surfaces in zone

            if (SUM1 > SmallestAreaAbsProductAllowed) { // Everything is okay, proceed with the regular calculation
                VMULT(enclosureNum) = 1.0 / SUM1;

            } else { // the sum of area*solar absorptance for all surfaces in the zone is zero--either the user screwed up
                // or they really want to disallow any solar from being absorbed on the inside surfaces.  Fire off a
                // nasty warning message and then assume that no solar is ever absorbed (basically everything goes
                // back out whatever window is there.  Note that this also assumes that the shade has no effect.
                // That's probably not correct, but how correct is it to assume that no solar is absorbed anywhere
                // in the zone?
                if (FirstCalcZone(enclosureNum)) {
                    ShowWarningError("ComputeIntSWAbsorbFactors: Sum of area times inside solar absorption for all surfaces is zero in Zone: " +
                                     DataViewFactorInformation::ZoneSolarInfo(enclosureNum).Name);
                    FirstCalcZone(enclosureNum) = false;
                }
                VMULT(enclosureNum) = 0.0;
            }
        } // End of zone/enclosure loop
    }

    void ComputeDifSolExcZonesWIZWindows(int const NumberOfEnclosures) // Number of solar enclosures
    {

        // SUBROUTINE INFORMATION:
        //       AUTHOR         Legacy Code
        //       DATE WRITTEN
        //       MODIFIED       Jun 2007 - Lawrie - Speed enhancements.
        //       RE-ENGINEERED  Winkelmann, Lawrie

        // PURPOSE OF THIS SUBROUTINE:
        // This subroutine computes the diffuse solar exchange factors between zones with
        // interzone windows.

        static Array2D<Real64> D;

        if (!allocated(FractDifShortZtoZ)) {
            FractDifShortZtoZ.allocate(NumberOfEnclosures, NumberOfEnclosures);
            RecDifShortFromZ.allocate(NumberOfEnclosures);
            D.allocate(NumberOfEnclosures, NumberOfEnclosures);
        }

        RecDifShortFromZ = false;
        FractDifShortZtoZ.to_identity();
        D.to_identity();

        //      IF (.not. ANY(Zone%HasInterZoneWindow)) RETURN  ! this caused massive diffs
        if (KickOffSimulation || KickOffSizing) return;
        //            Compute fraction transmitted in one pass.

        for (int SurfNum = 1; SurfNum <= TotSurfaces; ++SurfNum) {
            if (!Surface(SurfNum).HeatTransSurf) continue;
            if (Surface(SurfNum).ExtBoundCond <= 0) continue;
            if (Surface(SurfNum).ExtBoundCond == SurfNum) continue;
            if (Construct(Surface(SurfNum).Construction).TransDiff <= 0.0) continue;

            int surfZoneNum = Surface(SurfNum).Zone;
            if (!Zone(surfZoneNum).HasInterZoneWindow) continue;
            int NZ = Surface(SurfNum).SolarEnclIndex;
            int MZ = Surface(Surface(SurfNum).ExtBoundCond).SolarEnclIndex;
            FractDifShortZtoZ(NZ, MZ) += Construct(Surface(SurfNum).Construction).TransDiff * VMULT(NZ) * Surface(SurfNum).Area;
            if (VMULT(NZ) != 0.0) RecDifShortFromZ(NZ) = true;
        }
        //          Compute fractions for multiple passes.

        Array2D<Real64>::size_type l(0u), m(0u), d(0u);
        for (int NZ = 1; NZ <= NumberOfEnclosures; ++NZ, d += NumberOfEnclosures + 1) {
            m = NZ - 1;
            Real64 D_d(0.0); // Local accumulator
            for (int MZ = 1; MZ <= NumberOfEnclosures; ++MZ, ++l, m += NumberOfEnclosures) {
                if (MZ == NZ) continue;
                D[l] = FractDifShortZtoZ[l] / (1.0 - FractDifShortZtoZ[l] * FractDifShortZtoZ[m]); // [ l ] == ( MZ, NZ ), [ m ] == ( NZ, MZ )
                D_d += FractDifShortZtoZ[m] * D[l];
            }
            D[d] += D_d; // [ d ] == ( NZ, NZ )
        }

        FractDifShortZtoZ = D;
        // added for CR 7999 & 7869
        assert(FractDifShortZtoZ.isize1() == NumberOfEnclosures);
        assert(FractDifShortZtoZ.isize2() == NumberOfEnclosures);
        l = 0u;
        for (int NZ = 1; NZ <= NumberOfEnclosures; ++NZ) {
            for (int MZ = 1; MZ <= NumberOfEnclosures; ++MZ, ++l) {
                if (MZ == NZ) continue;
                if (FractDifShortZtoZ[l] > 0.0) { // [ l ] == ( MZ, NZ )
                    RecDifShortFromZ(NZ) = true;
                    break;
                }
            }
        }

        //           Compute fractions for multiple zones.

        for (int IZ = 1; IZ <= NumberOfEnclosures; ++IZ) {
            if (!RecDifShortFromZ(IZ)) continue;

            for (int JZ = 1; JZ <= NumberOfEnclosures; ++JZ) {
                if (!RecDifShortFromZ(JZ)) continue;
                if (IZ == JZ) continue;
                if (D(IZ, JZ) == 0.0) continue;

                for (int KZ = 1; KZ <= NumberOfEnclosures; ++KZ) {
                    if (!RecDifShortFromZ(KZ)) continue;
                    if (IZ == KZ) continue;
                    if (JZ == KZ) continue;
                    if (D(JZ, KZ) == 0.0) continue;
                    FractDifShortZtoZ(IZ, KZ) += D(JZ, KZ) * D(IZ, JZ);

                    for (int LZ = 1; LZ <= NumberOfEnclosures; ++LZ) {
                        if (!RecDifShortFromZ(LZ)) continue;
                        if (IZ == LZ) continue;
                        if (JZ == LZ) continue;
                        if (KZ == LZ) continue;
                        if (D(KZ, LZ) == 0.0) continue;
                        FractDifShortZtoZ(IZ, LZ) += D(KZ, LZ) * D(JZ, KZ) * D(IZ, JZ);

                        for (int MZ = 1; MZ <= NumberOfEnclosures; ++MZ) {
                            if (!RecDifShortFromZ(MZ)) continue;
                            if (IZ == MZ) continue;
                            if (JZ == MZ) continue;
                            if (KZ == MZ) continue;
                            if (LZ == MZ) continue;
                            if (D(LZ, MZ) == 0.0) continue;
                            FractDifShortZtoZ(IZ, MZ) += D(LZ, MZ) * D(KZ, LZ) * D(JZ, KZ) * D(IZ, JZ);
                        } // MZ Loop

                    } // LZ Loop

                } // KZ Loop

            } // JZ Loop

        } // IZ Loop
    }

    void InitEMSControlledSurfaceProperties()
    {

        // SUBROUTINE INFORMATION:
        //       AUTHOR         B. Griffith
        //       DATE WRITTEN   April 2011
        //       MODIFIED       na
        //       RE-ENGINEERED  na

        // PURPOSE OF THIS SUBROUTINE:
        // initialize material and construction surface properties if being overriden by EMS

        // METHODOLOGY EMPLOYED:
        // update solar, thermal and visible absorptance values when actuated by EMS

        // REFERENCES:
        // na

        // USE STATEMENTS:
        // na

        // Locals
        // SUBROUTINE ARGUMENT DEFINITIONS:
        // na

        // SUBROUTINE PARAMETER DEFINITIONS:
        // na

        // INTERFACE BLOCK SPECIFICATIONS:
        // na

        // DERIVED TYPE DEFINITIONS:
        // na

        // SUBROUTINE LOCAL VARIABLE DECLARATIONS:
        static bool SurfPropOverridesPresent(false); // detect if EMS ever used for this and inits need to execute
        int MaterNum;                                // do loop counter over materials
        int ConstrNum;                               // do loop counter over constructions
        int TotLayers;                               // count of material layers in a construction
        int InsideMaterNum;                          // integer pointer for inside face's material layer
        int OutsideMaterNum;                         // integer pointer for outside face's material layer

        // first determine if anything needs to be done, once yes, then always init
        for (auto const &mat : Material) {
            if ((mat.AbsorpSolarEMSOverrideOn) || (mat.AbsorpThermalEMSOverrideOn) || (mat.AbsorpVisibleEMSOverrideOn)) {
                SurfPropOverridesPresent = true;
                break;
            }
        }

        if (!SurfPropOverridesPresent) return; // quick return if nothing has ever needed to be done

        // first, loop over materials
        for (MaterNum = 1; MaterNum <= TotMaterials; ++MaterNum) {
            if (Material(MaterNum).AbsorpSolarEMSOverrideOn) {
                Material(MaterNum).AbsorpSolar = max(min(Material(MaterNum).AbsorpSolarEMSOverride, 0.9999), 0.0001);
            } else {
                Material(MaterNum).AbsorpSolar = Material(MaterNum).AbsorpSolarInput;
            }
            if (Material(MaterNum).AbsorpThermalEMSOverrideOn) {
                Material(MaterNum).AbsorpThermal = max(min(Material(MaterNum).AbsorpThermalEMSOverride, 0.9999), 0.0001);
            } else {
                Material(MaterNum).AbsorpThermal = Material(MaterNum).AbsorpThermalInput;
            }
            if (Material(MaterNum).AbsorpVisibleEMSOverrideOn) {
                Material(MaterNum).AbsorpVisible = max(min(Material(MaterNum).AbsorpVisibleEMSOverride, 0.9999), 0.0001);
            } else {
                Material(MaterNum).AbsorpVisible = Material(MaterNum).AbsorpVisibleInput;
            }
        } // loop over materials

        // second, loop over constructions
        for (ConstrNum = 1; ConstrNum <= TotConstructs; ++ConstrNum) {
            if (Construct(ConstrNum).TypeIsWindow) continue; // only override opaque constructions
            TotLayers = Construct(ConstrNum).TotLayers;
            if (TotLayers == 0) continue; // error condition
            InsideMaterNum = Construct(ConstrNum).LayerPoint(TotLayers);
            if (InsideMaterNum != 0) {
                Construct(ConstrNum).InsideAbsorpVis = Material(InsideMaterNum).AbsorpVisible;
                Construct(ConstrNum).InsideAbsorpSolar = Material(InsideMaterNum).AbsorpSolar;
                Construct(ConstrNum).InsideAbsorpThermal = Material(InsideMaterNum).AbsorpThermal;
            }

            OutsideMaterNum = Construct(ConstrNum).LayerPoint(1);
            if (OutsideMaterNum != 0) {
                Construct(ConstrNum).OutsideAbsorpVis = Material(OutsideMaterNum).AbsorpVisible;
                Construct(ConstrNum).OutsideAbsorpSolar = Material(OutsideMaterNum).AbsorpSolar;
                Construct(ConstrNum).OutsideAbsorpThermal = Material(OutsideMaterNum).AbsorpThermal;
            }
        }
    }

    void InitEMSControlledConstructions()
    {

        // SUBROUTINE INFORMATION:
        //       AUTHOR         B. Griffith
        //       DATE WRITTEN   Jan 2012
        //       MODIFIED       na
        //       RE-ENGINEERED  na

        // PURPOSE OF THIS SUBROUTINE:
        // change construction on surface if overriden by EMS

        // METHODOLOGY EMPLOYED:
        // na

        // REFERENCES:
        // na

        // Using/Aliasing
        using DataRuntimeLanguage::EMSConstructActuatorChecked;
        using DataRuntimeLanguage::EMSConstructActuatorIsOkay;
        using General::TrimSigDigits;
        using HeatBalFiniteDiffManager::ConstructFD;

        // Locals
        // SUBROUTINE ARGUMENT DEFINITIONS:
        // na

        // SUBROUTINE PARAMETER DEFINITIONS:
        // na

        // INTERFACE BLOCK SPECIFICATIONS:
        // na

        // DERIVED TYPE DEFINITIONS:
        // na

        // SUBROUTINE LOCAL VARIABLE DECLARATIONS:
        static bool SurfConstructOverridesPresent(false); // detect if EMS ever used for this and inits need to execute

        if (std::any_of(Surface.begin(), Surface.end(), [](DataSurfaces::SurfaceData const &e) { return e.EMSConstructionOverrideON; }))
            SurfConstructOverridesPresent = true;

        if (!SurfConstructOverridesPresent) return;

        for (int SurfNum = 1; SurfNum <= TotSurfaces; ++SurfNum) {

            if (Surface(SurfNum).EMSConstructionOverrideON && (Surface(SurfNum).EMSConstructionOverrideValue > 0)) {

                if (Construct(Surface(SurfNum).EMSConstructionOverrideValue).TypeIsWindow) { // okay, allways allow windows
                    EMSConstructActuatorChecked(Surface(SurfNum).EMSConstructionOverrideValue, SurfNum) = true;
                    EMSConstructActuatorIsOkay(Surface(SurfNum).EMSConstructionOverrideValue, SurfNum) = true;
                }

                if ((EMSConstructActuatorChecked(Surface(SurfNum).EMSConstructionOverrideValue, SurfNum)) &&
                    (EMSConstructActuatorIsOkay(Surface(SurfNum).EMSConstructionOverrideValue, SurfNum))) {

                    Surface(SurfNum).Construction = Surface(SurfNum).EMSConstructionOverrideValue;
                    Construct(Surface(SurfNum).Construction).IsUsed = true;

                } else { // have not checked yet or is not okay, so see if we need to warn about incompatible
                    if (!EMSConstructActuatorChecked(Surface(SurfNum).EMSConstructionOverrideValue, SurfNum)) {
                        // check if constructions appear compatible

                        if (Surface(SurfNum).HeatTransferAlgorithm == HeatTransferModel_CTF ||
                                   Surface(SurfNum).HeatTransferAlgorithm == HeatTransferModel_EMPD) {
                            // compare old construction to new construction and see if terms match
                            // set as okay and turn false if find a big problem
                            EMSConstructActuatorIsOkay(Surface(SurfNum).EMSConstructionOverrideValue, SurfNum) = true;
                            EMSConstructActuatorChecked(Surface(SurfNum).EMSConstructionOverrideValue, SurfNum) = true;
                            if (Construct(Surface(SurfNum).Construction).NumHistories !=
                                Construct(Surface(SurfNum).EMSConstructionOverrideValue).NumHistories) {
                                // thow warning, but allow
                                ShowWarningError("InitEMSControlledConstructions: EMS Construction State Actuator may be unrealistic, incompatible "
                                                 "CTF timescales are being used.");
                                ShowContinueError("Construction named = " + Construct(Surface(SurfNum).Construction).Name +
                                                  " has CTF timesteps = " + TrimSigDigits(Construct(Surface(SurfNum).Construction).NumHistories));
                                ShowContinueError(
                                    "While construction named = " + Construct(Surface(SurfNum).EMSConstructionOverrideValue).Name +
                                    " has CTF timesteps = " + TrimSigDigits(Construct(Surface(SurfNum).EMSConstructionOverrideValue).NumHistories));
                                ShowContinueError("Transient heat transfer modeling may not be valid for surface name = " + Surface(SurfNum).Name +
                                                  ", and the simulation continues");
                            }
                            if (Construct(Surface(SurfNum).Construction).NumCTFTerms !=
                                Construct(Surface(SurfNum).EMSConstructionOverrideValue).NumCTFTerms) {
                                // thow warning, but allow
                                ShowWarningError("InitEMSControlledConstructions: EMS Construction State Actuator may be unrealistic, incompatible "
                                                 "CTF terms are being used.");
                                ShowContinueError(
                                    "Construction named = " + Construct(Surface(SurfNum).Construction).Name +
                                    " has number of CTF terms = " + TrimSigDigits(Construct(Surface(SurfNum).Construction).NumCTFTerms));
                                ShowContinueError("While construction named = " + Construct(Surface(SurfNum).EMSConstructionOverrideValue).Name +
                                                  " has number of CTF terms = " +
                                                  TrimSigDigits(Construct(Surface(SurfNum).EMSConstructionOverrideValue).NumCTFTerms));
                                ShowContinueError(
                                    "The actuator is allowed but the transient heat transfer modeling may not be valid for surface name = " +
                                    Surface(SurfNum).Name + ", and the simulation continues");
                            }

                            if (Construct(Surface(SurfNum).Construction).SourceSinkPresent) {
                                if (!Construct(Surface(SurfNum).EMSConstructionOverrideValue).SourceSinkPresent) {
                                    // thow warning, and do not allow
                                    ShowSevereError("InitEMSControlledConstructions: EMS Construction State Actuator not valid.");
                                    ShowContinueError("Construction named = " + Construct(Surface(SurfNum).Construction).Name +
                                                      " has internal source/sink");
                                    ShowContinueError("While construction named = " + Construct(Surface(SurfNum).EMSConstructionOverrideValue).Name +
                                                      " is not an internal source/sink construction");
                                    ShowContinueError("This actuator is not allowed for surface name = " + Surface(SurfNum).Name +
                                                      ", and the simulation continues without the override");

                                    EMSConstructActuatorIsOkay(Surface(SurfNum).EMSConstructionOverrideValue, SurfNum) = false;
                                }
                            }

                            if (EMSConstructActuatorIsOkay(Surface(SurfNum).EMSConstructionOverrideValue, SurfNum)) {
                                Surface(SurfNum).Construction = Surface(SurfNum).EMSConstructionOverrideValue;
                            }

                        } else if (Surface(SurfNum).HeatTransferAlgorithm == HeatTransferModel_CondFD) {
                            EMSConstructActuatorIsOkay(Surface(SurfNum).EMSConstructionOverrideValue, SurfNum) = true;
                            EMSConstructActuatorChecked(Surface(SurfNum).EMSConstructionOverrideValue, SurfNum) = true;
                            if (ConstructFD(Surface(SurfNum).Construction).TotNodes !=
                                ConstructFD(Surface(SurfNum).EMSConstructionOverrideValue).TotNodes) {
                                // thow warning, and do not allow
                                ShowSevereError("InitEMSControlledConstructions: EMS Construction State Actuator not valid.");
                                ShowContinueError(
                                    "Construction named = " + Construct(Surface(SurfNum).Construction).Name +
                                    " has number of finite difference nodes =" + TrimSigDigits(ConstructFD(Surface(SurfNum).Construction).TotNodes));
                                ShowContinueError("While construction named = " + Construct(Surface(SurfNum).EMSConstructionOverrideValue).Name +
                                                  "has number of finite difference nodes =" +
                                                  TrimSigDigits(ConstructFD(Surface(SurfNum).EMSConstructionOverrideValue).TotNodes));
                                ShowContinueError("This actuator is not allowed for surface name = " + Surface(SurfNum).Name +
                                                  ", and the simulation continues without the override");

                                EMSConstructActuatorIsOkay(Surface(SurfNum).EMSConstructionOverrideValue, SurfNum) = false;
                            }

                            if (Construct(Surface(SurfNum).Construction).SourceSinkPresent) {
                                if (!Construct(Surface(SurfNum).EMSConstructionOverrideValue).SourceSinkPresent) {
                                    // thow warning, and do not allow
                                    ShowSevereError("InitEMSControlledConstructions: EMS Construction State Actuator not valid.");
                                    ShowContinueError("Construction named = " + Construct(Surface(SurfNum).Construction).Name +
                                                      " has internal source/sink");
                                    ShowContinueError("While construction named = " + Construct(Surface(SurfNum).EMSConstructionOverrideValue).Name +
                                                      " is not an internal source/sink construction");
                                    ShowContinueError("This actuator is not allowed for surface name = " + Surface(SurfNum).Name +
                                                      ", and the simulation continues without the override");

                                    EMSConstructActuatorIsOkay(Surface(SurfNum).EMSConstructionOverrideValue, SurfNum) = false;
                                }
                            }

                            if (EMSConstructActuatorIsOkay(Surface(SurfNum).EMSConstructionOverrideValue, SurfNum)) {
                                Surface(SurfNum).Construction = Surface(SurfNum).EMSConstructionOverrideValue;
                            }

                        } else if (Surface(SurfNum).HeatTransferAlgorithm == HeatTransferModel_HAMT) { // don't allow
                            ShowSevereError("InitEMSControlledConstructions: EMS Construction State Actuator not available with Heat transfer "
                                            "algorithm CombinedHeatAndMoistureFiniteElement.");
                            ShowContinueError("This actuator is not allowed for surface name = " + Surface(SurfNum).Name +
                                              ", and the simulation continues without the override");
                            EMSConstructActuatorChecked(Surface(SurfNum).EMSConstructionOverrideValue, SurfNum) = true;
                            EMSConstructActuatorIsOkay(Surface(SurfNum).EMSConstructionOverrideValue, SurfNum) = false;

                        } else if (Surface(SurfNum).HeatTransferAlgorithm == HeatTransferModel_Kiva) { // don't allow
                            ShowSevereError("InitEMSControlledConstructions: EMS Construction State Actuator not available for Surfaces with "
                                            "Foundation Outside Boundary Condition.");
                            ShowContinueError("This actuator is not allowed for surface name = " + Surface(SurfNum).Name +
                                              ", and the simulation continues without the override");
                            EMSConstructActuatorChecked(Surface(SurfNum).EMSConstructionOverrideValue, SurfNum) = true;
                            EMSConstructActuatorIsOkay(Surface(SurfNum).EMSConstructionOverrideValue, SurfNum) = false;
                        }

                    } else {
                        // do nothing, has been checked and is not okay with single warning already issued.
                    }
                }
            } else {
                Surface(SurfNum).Construction = Surface(SurfNum).ConstructionStoredInputValue;
            }
        }
    }

    // End Initialization Section of the Module
    //******************************************************************************

    // Begin Algorithm Section of the Module
    //******************************************************************************

    // Beginning of Record Keeping subroutines for the HB Module
    // *****************************************************************************

    void UpdateFinalSurfaceHeatBalance(EnergyPlusData &state)
    {

        // SUBROUTINE INFORMATION:
        //       AUTHOR         Rick Strand
        //       DATE WRITTEN   December 2000
        //       MODIFIED       na
        //       RE-ENGINEERED  na

        // PURPOSE OF THIS SUBROUTINE:
        // If a radiant system is present and was on for part of the time step,
        // then we probably need to make yet another pass through the heat balance.
        // This is necessary because the heat source/sink to the surface that is
        // the radiant system may have varied during the system time steps.

        // METHODOLOGY EMPLOYED:
        // First, determine whether or not the radiant system was running.  If
        // any of the Qsource terms are non-zero, then it was running.  Then,
        // update the current source terms with the "average" value calculated
        // by the radiant system algorithm.  This requires the "USE" of the
        // radiant algorithm module.  Finally, using this source value, redo
        // the inside and outside heat balances.

        // REFERENCES:
        // na

        // Using/Aliasing
        using CoolingPanelSimple::UpdateCoolingPanelSourceValAvg;
        using ElectricBaseboardRadiator::UpdateBBElecRadSourceValAvg;
        using HighTempRadiantSystem::UpdateHTRadSourceValAvg;
        using HWBaseboardRadiator::UpdateBBRadSourceValAvg;
        using LowTempRadiantSystem::UpdateRadSysSourceValAvg;
        using SteamBaseboardRadiator::UpdateBBSteamRadSourceValAvg;
        using SwimmingPool::UpdatePoolSourceValAvg;

        // Locals
        // SUBROUTINE ARGUMENT DEFINITIONS:
        // na

        // SUBROUTINE PARAMETER DEFINITIONS:
        // na

        // INTERFACE BLOCK SPECIFICATIONS:
        // na

        // DERIVED TYPE DEFINITIONS:
        // na

        // SUBROUTINE LOCAL VARIABLE DECLARATIONS:
        bool LowTempRadSysOn;     // .TRUE. if a low temperature radiant system is running
        bool HighTempRadSysOn;    // .TRUE. if a high temperature radiant system is running
        bool HWBaseboardSysOn;    // .TRUE. if a water baseboard heater is running
        bool SteamBaseboardSysOn; // .TRUE. if a steam baseboard heater is running
        bool ElecBaseboardSysOn;  // .TRUE. if a steam baseboard heater is running
        bool CoolingPanelSysOn;   // true if a simple cooling panel is running
        bool SwimmingPoolOn;      // true if a pool is present (running)

        // FLOW:
        UpdateRadSysSourceValAvg(LowTempRadSysOn);
        UpdateHTRadSourceValAvg(HighTempRadSysOn);
        UpdateBBRadSourceValAvg(HWBaseboardSysOn);
        UpdateBBSteamRadSourceValAvg(SteamBaseboardSysOn);
        UpdateBBElecRadSourceValAvg(ElecBaseboardSysOn);
        UpdateCoolingPanelSourceValAvg(state.dataChilledCeilingPanelSimple, CoolingPanelSysOn);
        UpdatePoolSourceValAvg(SwimmingPoolOn);

        if (LowTempRadSysOn || HighTempRadSysOn || HWBaseboardSysOn || SteamBaseboardSysOn || ElecBaseboardSysOn || CoolingPanelSysOn ||
            SwimmingPoolOn) {
            // Solve the zone heat balance 'Detailed' solution
            // Call the outside and inside surface heat balances
            CalcHeatBalanceOutsideSurf();
            CalcHeatBalanceInsideSurf(state.dataZoneTempPredictorCorrector);
        }
    }

    void UpdateThermalHistories()
    {

        // SUBROUTINE INFORMATION:
        //       AUTHOR         Russ Taylor
        //       DATE WRITTEN   June 1990
        //       MODIFIED       na
        //       RE-ENGINEERED  Mar98 (RKS)

        // PURPOSE OF THIS SUBROUTINE:
        // This subroutine updates and shifts the thermal and flux histories.

        // METHODOLOGY EMPLOYED:
        // If a surface runs on the user selected subhourly time step, then the
        // history terms for the temperatures and fluxes must simply be updated
        // and shifted.  However, if the surface runs at a different (longer) time
        // step, then the "master" history series is used for the interpolated
        // update scheme.

        // REFERENCES:
        // (I)BLAST legacy routine UTHRMH
        // Taylor et.al., Impact of Simultaneous Simulation of Buildings and
        // Mechanical Systems in Heat Balance Based Energy Analysis Programs
        // on System Response and Control, Building Simulation '91, IBPSA, Nice, France.

        // USE STATEMENTS:
        // na

        // Locals
        // SUBROUTINE PARAMETER DEFINITIONS:
        // na

        // INTERFACE BLOCK SPECIFICATIONS:
        // na

        // DERIVED TYPE DEFINITIONS:
        // na

        // SUBROUTINE LOCAL VARIABLE DECLARATIONS:
        int HistTermNum; // DO loop counter for history terms
        int SideNum;     // DO loop counter for surfaces sides (inside, outside)
        int SurfNum;     // Surface number DO loop counter

        static Array1D<Real64> QExt1;    // Heat flux at the exterior surface during first time step/series
        static Array1D<Real64> QInt1;    // Heat flux at the interior surface during first time step/series
        static Array1D<Real64> TempInt1; // Temperature of interior surface during first time step/series
        static Array1D<Real64> TempExt1; // Temperature of exterior surface during first time step/series
        static Array1D<Real64> Qsrc1;    // Heat source/sink (during first time step/series)
        static Array1D<Real64> Tsrc1;    // Temperature at source/sink (during first time step/series)
        static Array1D<Real64> Tuser1;   // Temperature at the user specified location (during first time step/series)
        static Array1D<Real64> SumTime;  // Amount of time that has elapsed from start of master history to
        // the current time step

        // FLOW:

        // Tuned Assure safe to use shared linear indexing below
        assert(equal_dimensions(TH, THM));
        assert(equal_dimensions(TH, QH));
        assert(equal_dimensions(TH, QHM));
        if (AnyConstructInternalSourceInInput) {
            assert(equal_dimensions(TsrcHist, QsrcHist));
            assert(equal_dimensions(TsrcHist, TsrcHistM));
            assert(equal_dimensions(TsrcHistM, QsrcHistM));
            assert(equal_dimensions(TuserHist, QsrcHist));
            assert(equal_dimensions(TuserHist, TuserHistM));
            assert(equal_dimensions(TuserHistM, QsrcHistM));
        }

        if (UpdateThermalHistoriesFirstTimeFlag) {
            QExt1.dimension(TotSurfaces, 0.0);
            QInt1.dimension(TotSurfaces, 0.0);
            TempInt1.dimension(TotSurfaces, 0.0);
            TempExt1.dimension(TotSurfaces, 0.0);
            SumTime.dimension(TotSurfaces, 0.0);
            if (AnyConstructInternalSourceInInput) {
                Qsrc1.dimension(TotSurfaces, 0.0);
                Tsrc1.dimension(TotSurfaces, 0.0);
                Tuser1.dimension(TotSurfaces, 0.0);
            }
            UpdateThermalHistoriesFirstTimeFlag = false;
        }

        auto const l111(TH.index(1, 1, 1));
        auto const l211(TH.index(2, 1, 1));
        auto l11(l111);
        auto l21(l211);
        for (SurfNum = 1; SurfNum <= TotSurfaces;
             ++SurfNum, ++l11, ++l21) { // Loop through all (heat transfer) surfaces...  [ l11 ] = ( 1, 1, SurfNum ), [ l21 ] = ( 2, 1, SurfNum )
            auto const &surface(Surface(SurfNum));

            if (surface.Class == SurfaceClass_Window || !surface.HeatTransSurf) continue;

            if ((surface.HeatTransferAlgorithm != HeatTransferModel_CTF) && (surface.HeatTransferAlgorithm != HeatTransferModel_EMPD)) continue;

            int const ConstrNum(surface.Construction);
            auto const &construct(Construct(ConstrNum));

            if (construct.NumCTFTerms == 0) continue; // Skip surfaces with no history terms

            // Sign convention for the various terms in the following two equations
            // is based on the form of the Conduction Transfer Function equation
            // given by:
            // Qin,now  = (Sum of)(Y Tout) - (Sum of)(Z Tin) + (Sum of)(F Qin,old) + (Sum of)(V Qsrc)
            // Qout,now = (Sum of)(X Tout) - (Sum of)(Y Tin) + (Sum of)(F Qout,old) + (Sum of)(W Qsrc)
            // In both equations, flux is positive from outside to inside.  The V and W terms are for radiant systems only.

            // Set current inside flux:
            Real64 const QH_12 = QH[l21] = TH[l11] * construct.CTFCross(0) - TempSurfIn(SurfNum) * construct.CTFInside(0) +
                                           CTFConstInPart(SurfNum); // Heat source/sink term for radiant systems
            if (surface.Class == SurfaceClass_Floor || surface.Class == SurfaceClass_Wall || surface.Class == SurfaceClass_IntMass ||
                surface.Class == SurfaceClass_Roof || surface.Class == SurfaceClass_Door) {
                if (construct.SourceSinkPresent) {
                    Real64 const QH_12s = QH[l21] = QH_12 + QsrcHist(SurfNum, 1) * construct.CTFSourceIn(0);
                    OpaqSurfInsFaceConduction(SurfNum) = surface.Area * QH_12s;
                    OpaqSurfInsFaceConductionFlux(SurfNum) = QH_12s;
                } else {
                    OpaqSurfInsFaceConduction(SurfNum) = surface.Area * QH_12;
                    OpaqSurfInsFaceConductionFlux(SurfNum) = QH_12; // CR 8901
                }
                //      IF (Surface(SurfNum)%Class/=SurfaceClass_IntMass)  &
                //      ZoneOpaqSurfInsFaceCond(Surface(SurfNum)%Zone) = ZoneOpaqSurfInsFaceCond(Surface(SurfNum)%Zone) + &
                //              OpaqSurfInsFaceConduction(SurfNum)
                OpaqSurfInsFaceCondGainRep(SurfNum) = 0.0;
                OpaqSurfInsFaceCondLossRep(SurfNum) = 0.0;
                if (OpaqSurfInsFaceConduction(SurfNum) >= 0.0) {
                    OpaqSurfInsFaceCondGainRep(SurfNum) = OpaqSurfInsFaceConduction(SurfNum);
                } else {
                    OpaqSurfInsFaceCondLossRep(SurfNum) = -OpaqSurfInsFaceConduction(SurfNum);
                }
            }

            // Update the temperature at the source/sink location (if one is present)
            if (construct.SourceSinkPresent) {
                TempSource(SurfNum) = TsrcHist(SurfNum, 1) = TH[l11] * construct.CTFTSourceOut(0) + TempSurfIn(SurfNum) * construct.CTFTSourceIn(0) +
                                                             QsrcHist(SurfNum, 1) * construct.CTFTSourceQ(0) + CTFTsrcConstPart(SurfNum);
                TempUserLoc(SurfNum) = TuserHist(SurfNum, 1) = TH[l11] * construct.CTFTUserOut(0) + TempSurfIn(SurfNum) * construct.CTFTUserIn(0) +
                                                               QsrcHist(SurfNum, 1) * construct.CTFTUserSource(0) + CTFTuserConstPart(SurfNum);
            }

            if (surface.ExtBoundCond > 0) continue; // Don't need to evaluate outside for partitions

            // Set current outside flux:
            if (construct.SourceSinkPresent) {
                QH[l11] = TH[l11] * construct.CTFOutside(0) - TempSurfIn(SurfNum) * construct.CTFCross(0) +
                          QsrcHist(SurfNum, 1) * construct.CTFSourceOut(0) + CTFConstOutPart(SurfNum); // Heat source/sink term for radiant systems
            } else {
                QH[l11] = TH[l11] * construct.CTFOutside(0) - TempSurfIn(SurfNum) * construct.CTFCross(0) + CTFConstOutPart(SurfNum);
            }
            if (surface.Class == SurfaceClass_Floor || surface.Class == SurfaceClass_Wall || surface.Class == SurfaceClass_IntMass ||
                surface.Class == SurfaceClass_Roof || surface.Class == SurfaceClass_Door) {
                OpaqSurfOutsideFaceConductionFlux(SurfNum) = -QH[l11]; // switch sign for balance at outside face
                OpaqSurfOutsideFaceConduction(SurfNum) = surface.Area * OpaqSurfOutsideFaceConductionFlux(SurfNum);
            }

        } // ...end of loop over all (heat transfer) surfaces...

        l11 = l111;
        l21 = l211;
        for (SurfNum = 1; SurfNum <= TotSurfaces;
             ++SurfNum, ++l11, ++l21) { // Loop through all (heat transfer) surfaces...  [ l11 ] = ( 1, 1, SurfNum ), [ l21 ] = ( 2, 1, SurfNum )
            auto const &surface(Surface(SurfNum));

            if (surface.Class == SurfaceClass_Window || !surface.HeatTransSurf) continue;
            if ((surface.HeatTransferAlgorithm != HeatTransferModel_CTF) && (surface.HeatTransferAlgorithm != HeatTransferModel_EMPD) &&
                (surface.HeatTransferAlgorithm != HeatTransferModel_TDD))
                continue;
            if (SUMH(SurfNum) == 0) { // First time step in a block for a surface, update arrays
                TempExt1(SurfNum) = TH[l11];
                TempInt1(SurfNum) = TempSurfIn(SurfNum);
                QExt1(SurfNum) = QH[l11];
                QInt1(SurfNum) = QH[l21];
                if (AnyConstructInternalSourceInInput) {
                    Tsrc1(SurfNum) = TsrcHist(SurfNum, 1);
                    Tuser1(SurfNum) = TuserHist(SurfNum, 1);
                    Qsrc1(SurfNum) = QsrcHist(SurfNum, 1);
                }
            }

        } // ...end of loop over all (heat transfer) surfaces...

        // SHIFT TEMPERATURE AND FLUX HISTORIES:
        // SHIFT AIR TEMP AND FLUX SHIFT VALUES WHEN AT BOTTOM OF ARRAY SPACE.
        for (SurfNum = 1; SurfNum <= TotSurfaces; ++SurfNum) { // Loop through all (heat transfer) surfaces...
            auto const &surface(Surface(SurfNum));

            if (surface.Class == SurfaceClass_Window || surface.Class == SurfaceClass_TDD_Dome || !surface.HeatTransSurf) continue;
            if ((surface.HeatTransferAlgorithm != HeatTransferModel_CTF) && (surface.HeatTransferAlgorithm != HeatTransferModel_EMPD) &&
                (surface.HeatTransferAlgorithm != HeatTransferModel_TDD))
                continue;

            int const ConstrNum(surface.Construction);
            auto const &construct(Construct(ConstrNum));

            ++SUMH(SurfNum);
            SumTime(SurfNum) = double(SUMH(SurfNum)) * TimeStepZone;

            if (SUMH(SurfNum) == construct.NumHistories) {

                SUMH(SurfNum) = 0;

                if (construct.NumCTFTerms > 1) {
                    int const numCTFTerms(construct.NumCTFTerms);
                    for (SideNum = 1; SideNum <= 2; ++SideNum) { // Tuned Index order switched for cache friendliness
                        auto l(THM.index(SideNum, numCTFTerms, SurfNum));
                        auto const li(THM.size3());
                        auto l1(l + li);
                        for (HistTermNum = numCTFTerms + 1; HistTermNum >= 3; --HistTermNum, l1 = l, l -= li) { // Tuned Linear indexing
                            // TH( SideNum, HistTermNum, SurfNum ) = THM( SideNum, HistTermNum, SurfNum ) = THM( SideNum, HistTermNum - 1, SurfNum );
                            // QH( SideNum, HistTermNum, SurfNum ) = QHM( SideNum, HistTermNum, SurfNum ) = QHM( SideNum, HistTermNum - 1, SurfNum );
                            TH[l1] = THM[l1] = THM[l];
                            QH[l1] = QHM[l1] = QHM[l];
                        }
                    }
                    if (construct.SourceSinkPresent) {
                        auto m(TsrcHistM.index(SurfNum, numCTFTerms));
                        auto m1(m + 1);
                        for (HistTermNum = numCTFTerms + 1; HistTermNum >= 3; --HistTermNum, --m, --m1) { // Tuned Linear indexing
                            // TsrcHist( SurfNum, HistTerm ) = TsrcHistM( SurfNum, HHistTerm ) = TsrcHistM( SurfNum, HistTermNum - 1 );
                            // QsrcHist( SurfNum, HistTerm ) = QsrcHistM( SurfNum, HHistTerm ) = QsrcHistM( SurfNum, HistTermNum - 1 );
                            TsrcHist[m1] = TsrcHistM[m1] = TsrcHistM[m];
                            QsrcHist[m1] = QsrcHistM[m1] = QsrcHistM[m];
                            TuserHist[m1] = TuserHistM[m1] = TuserHistM[m];
                        }
                    }
                }

                // Tuned Linear indexing
                // THM( 1, 2, SurfNum ) = TempExt1( SurfNum );
                // THM( 2, 2, SurfNum ) = TempInt1( SurfNum );
                // TsrcHistM( SurfNum, 2 ) = Tsrc1( SurfNum );
                // QHM( 1, 2, SurfNum ) = QExt1( SurfNum );
                // QHM( 2, 2, SurfNum ) = QInt1( SurfNum );
                // QsrcHistM( SurfNum, 2 ) = Qsrc1( SurfNum );
                //
                // TH( 1, 2, SurfNum ) = THM( 1, 2, SurfNum );
                // TH( 2, 2, SurfNum ) = THM( 2, 2, SurfNum );
                // TsrcHist( SurfNum, 2 ) = TsrcHistM( SurfNum, 2 );
                // QH( 1, 2, SurfNum ) = QHM( 1, 2, SurfNum );
                // QH( 2, 2, SurfNum ) = QHM( 2, 2, SurfNum );
                // QsrcHist( SurfNum, 2 ) = QsrcHistM( SurfNum, 2 );

                auto const l21(TH.index(1, 2, SurfNum)); // Linear index
                auto const l22(TH.index(2, 2, SurfNum)); // Linear index
                THM[l21] = TempExt1(SurfNum);
                THM[l22] = TempInt1(SurfNum);
                QHM[l21] = QExt1(SurfNum);
                QHM[l22] = QInt1(SurfNum);

                TH[l21] = THM[l21];
                TH[l22] = THM(2, 2, SurfNum);
                QH[l21] = QHM[l21];
                QH[l22] = QHM(2, 2, SurfNum);

                if (construct.SourceSinkPresent) {
                    TsrcHistM(SurfNum, 2) = Tsrc1(SurfNum);
                    TuserHistM(SurfNum, 2) = Tuser1(SurfNum);
                    QsrcHistM(SurfNum, 2) = Qsrc1(SurfNum);
                    TsrcHist(SurfNum, 2) = TsrcHistM(SurfNum, 2);
                    TuserHist(SurfNum, 2) = TuserHistM(SurfNum, 2);
                    QsrcHist(SurfNum, 2) = QsrcHistM(SurfNum, 2);
                }

            } else {

                Real64 const sum_steps(SumTime(SurfNum) / construct.CTFTimeStep);
                if (construct.NumCTFTerms > 1) {
                    int const numCTFTerms(construct.NumCTFTerms);
                    for (SideNum = 1; SideNum <= 2; ++SideNum) { // Tuned Index order switched for cache friendliness
                        auto l(THM.index(SideNum, numCTFTerms, SurfNum));
                        auto const s3(THM.size3());
                        auto l1(l + s3);
                        for (HistTermNum = numCTFTerms + 1; HistTermNum >= 3; --HistTermNum, l1 = l, l -= s3) { // Tuned Linear indexing
                            // Real64 const THM_l1( THM( SideNum, HistTermNum, SurfNum ) );
                            // TH( SideNum, HistTermNum, SurfNum ) = THM_l1 - ( THM_l1 - THM( SideNum, HistTermNum - 1, SurfNum ) ) * sum_steps;
                            // Real64 const QHM_l1( QHM( SideNum, HistTermNum, SurfNum ) );
                            // QH( SideNum, HistTermNum, SurfNum ) = QHM_l1 - ( QHM_l1 - QHM( SideNum, HistTermNum - 1, SurfNum ) ) * sum_steps;
                            Real64 const THM_l1(THM[l1]);
                            TH[l1] = THM_l1 - (THM_l1 - THM[l]) * sum_steps;
                            Real64 const QHM_l1(QHM[l1]);
                            QH[l1] = QHM_l1 - (QHM_l1 - QHM[l]) * sum_steps;
                        }
                    }
                    if (construct.SourceSinkPresent) {
                        auto m(TsrcHistM.index(SurfNum, numCTFTerms));
                        auto m1(m + 1);
                        for (HistTermNum = numCTFTerms + 1; HistTermNum >= 3; --HistTermNum, --m, --m1) { // Tuned Linear indexing [ l ] == ()
                            // Real64 const TsrcHistM_elem( TsrcHistM( SurfNum, HistTermNum ) );
                            // TsrcHist( SurfNum, HistTermNum ) = TsrcHistM_elem - ( TsrcHistM_elem - TsrcHistM( SurfNum, HistTermNum - 1 ) ) *
                            // sum_steps;  Real64 const QsrcHistM_elem( QsrcHistM( SurfNum, HistTermNum ) );  QsrcHist( SurfNum, HistTermNum ) =
                            // QsrcHistM_elem - ( QsrcHistM_elem - QsrcHistM( SurfNum, HistTermNum - 1 ) ) * sum_steps;
                            Real64 const TsrcHistM_m1(TsrcHistM[m1]);
                            TsrcHist[m1] = TsrcHistM_m1 - (TsrcHistM_m1 - TsrcHistM[m]) * sum_steps;
                            Real64 const QsrcHistM_m1(QsrcHistM[m1]);
                            QsrcHist[m1] = QsrcHistM_m1 - (QsrcHistM_m1 - QsrcHistM[m]) * sum_steps;
                            Real64 const TuserHistM_m1(TuserHistM[m1]);
                            TuserHist[m1] = TuserHistM_m1 - (TuserHistM_m1 - TuserHistM[m]) * sum_steps;
                        }
                    }
                }

                // Tuned Linear indexing
                // TH( 1, 2, SurfNum ) = THM( 1, 2, SurfNum ) - ( THM( 1, 2, SurfNum ) - TempExt1( SurfNum ) ) * sum_steps;
                // TH( 2, 2, SurfNum ) = THM( 2, 2, SurfNum ) - ( THM( 2, 2, SurfNum ) - TempInt1( SurfNum ) ) * sum_steps;
                // QH( 1, 2, SurfNum ) = QHM( 1, 2, SurfNum ) - ( QHM( 1, 2, SurfNum ) - QExt1( SurfNum ) ) * sum_steps;
                // QH( 2, 2, SurfNum ) = QHM( 2, 2, SurfNum ) - ( QHM( 2, 2, SurfNum ) - QInt1( SurfNum ) ) * sum_steps;

                auto const l21(TH.index(1, 2, SurfNum)); // Linear index
                auto const l22(TH.index(2, 2, SurfNum)); // Linear index
                TH[l21] = THM[l21] - (THM[l21] - TempExt1(SurfNum)) * sum_steps;
                TH[l22] = THM[l22] - (THM[l22] - TempInt1(SurfNum)) * sum_steps;
                QH[l21] = QHM[l21] - (QHM[l21] - QExt1(SurfNum)) * sum_steps;
                QH[l22] = QHM[l22] - (QHM[l22] - QInt1(SurfNum)) * sum_steps;

                // Tuned Linear indexing
                // TsrcHist( SurfNum, 2 ) = TsrcHistM( SurfNum, 2 ) - ( TsrcHistM( SurfNum, 2 ) - Tsrc1( SurfNum ) ) * sum_steps;
                // QsrcHist( SurfNum, 2 ) = QsrcHistM( SurfNum, 2 ) - ( QsrcHistM( SurfNum, 2 ) - Qsrc1( SurfNum ) ) * sum_steps;

                if (construct.SourceSinkPresent) {
                    auto const l2(TsrcHist.index(SurfNum, 2));
                    TsrcHist[l2] = TsrcHistM[l2] - (TsrcHistM[l2] - Tsrc1(SurfNum)) * sum_steps;
                    QsrcHist[l2] = QsrcHistM[l2] - (QsrcHistM[l2] - Qsrc1(SurfNum)) * sum_steps;
                    TuserHist[l2] = TuserHistM[l2] - (TuserHistM[l2] - Tuser1(SurfNum)) * sum_steps;
                }
            }

        } // ...end of loop over all (heat transfer) surfaces
    }

    void CalculateZoneMRT(Optional_int_const ZoneToResimulate) // if passed in, then only calculate surfaces that have this zone
    {

        // SUBROUTINE INFORMATION:
        //       AUTHOR         Rick Strand
        //       DATE WRITTEN   November 2000
        //       MODIFIED       na
        //       RE-ENGINEERED  na

        // PURPOSE OF THIS SUBROUTINE:
        // Calculates the current zone MRT for thermal comfort and radiation
        // calculation purposes.

        // METHODOLOGY EMPLOYED:
        // If you have to ask...

        // REFERENCES:
        // na

        // USE STATEMENTS:
        // na

        // Locals
        // SUBROUTINE ARGUMENT DEFINITIONS:

        // SUBROUTINE PARAMETER DEFINITIONS:
        // na

        // INTERFACE BLOCK SPECIFICATIONS:
        // na

        // DERIVED TYPE DEFINITIONS:
        // na

        // SUBROUTINE LOCAL VARIABLE DECLARATIONS:

        Real64 SumAET;                    // Intermediate calculational variable (area*emissivity*T) sum
        static Array1D<Real64> SurfaceAE; // Product of area and emissivity for each surface
        int SurfNum;                      // Surface number
        static Array1D<Real64> ZoneAESum; // Sum of area times emissivity for all zone surfaces
        int ZoneNum;                      // Zone number

        // FLOW:
        if (CalculateZoneMRTfirstTime) {
            SurfaceAE.allocate(TotSurfaces);
            ZoneAESum.allocate(NumOfZones);
            SurfaceAE = 0.0;
            ZoneAESum = 0.0;
            for (SurfNum = 1; SurfNum <= TotSurfaces; ++SurfNum) {
                if (Surface(SurfNum).HeatTransSurf) {
                    SurfaceAE(SurfNum) = Surface(SurfNum).Area * Construct(Surface(SurfNum).Construction).InsideAbsorpThermal;
                    ZoneNum = Surface(SurfNum).Zone;
                    if (ZoneNum > 0) ZoneAESum(ZoneNum) += SurfaceAE(SurfNum);
                }
            }
        }

        for (ZoneNum = 1; ZoneNum <= NumOfZones; ++ZoneNum) {
            if (present(ZoneToResimulate) && (ZoneNum != ZoneToResimulate)) continue;
            SumAET = 0.0;
            for (SurfNum = Zone(ZoneNum).SurfaceFirst; SurfNum <= Zone(ZoneNum).SurfaceLast; ++SurfNum) {
                if (Surface(SurfNum).HeatTransSurf) {
                    SumAET += SurfaceAE(SurfNum) * TempSurfIn(SurfNum);
                }
            }
            if (ZoneAESum(ZoneNum) > 0.01) {
                MRT(ZoneNum) = SumAET / ZoneAESum(ZoneNum);
            } else {
                if (CalculateZoneMRTfirstTime) {
                    ShowWarningError("Zone areas*inside surface emissivities are summing to zero, for Zone=\"" + Zone(ZoneNum).Name + "\"");
                    ShowContinueError("As a result, MRT will be set to MAT for that zone");
                }
                MRT(ZoneNum) = MAT(ZoneNum);
            }
        }

        CalculateZoneMRTfirstTime = false;
    }

    // End of Record Keeping subroutines for the HB Module
    // *****************************************************************************

    // Beginning of Reporting subroutines for the HB Module
    // *****************************************************************************

    void ReportSurfaceHeatBalance()
    {

        // SUBROUTINE INFORMATION:
        //       AUTHOR         Linda Lawrie
        //       DATE WRITTEN   Oct 2000
        //       MODIFIED       na
        //       RE-ENGINEERED  na

        // PURPOSE OF THIS SUBROUTINE:
        // This subroutine puts the reporting part of the HBSurface Module in one area.

        // METHODOLOGY EMPLOYED:
        // na

        // REFERENCES:
        // na

        // Using/Aliasing
        using DataGlobals::CompLoadReportIsReq;
        using DataGlobals::NumOfTimeStepInHour;
        using DataSizing::CurOverallSimDay;
        using OutputReportTabular::feneSolarRadSeq;
        using OutputReportTabular::lightSWRadSeq;
        using SolarShading::ReportSurfaceShading;

        // Locals
        // SUBROUTINE ARGUMENT DEFINITIONS:
        // na

        // SUBROUTINE PARAMETER DEFINITIONS:
        // na

        // INTERFACE BLOCK SPECIFICATIONS:
        // na

        // DERIVED TYPE DEFINITIONS:
        // na

        // SUBROUTINE LOCAL VARIABLE DECLARATIONS:
        int SurfNum;
        int ZoneNum;
        static int TimeStepInDay(0);

        SumSurfaceHeatEmission = 0.0;

        ZoneMRT({1, NumOfZones}) = MRT({1, NumOfZones});

        ReportSurfaceShading();

        // update inside face radiation reports
        for (SurfNum = 1; SurfNum <= TotSurfaces; ++SurfNum) {
            Real64 const surfaceArea(Surface(SurfNum).Area);
            // Tuned Replaced by one line form below for speed
            //			QdotRadNetSurfInRep( SurfNum ) = NetLWRadToSurf( SurfNum ) * surfaceArea;
            //			QdotRadNetSurfInRepPerArea( SurfNum ) = NetLWRadToSurf( SurfNum );
            QdotRadNetSurfInRep(SurfNum) = (QdotRadNetSurfInRepPerArea(SurfNum) = NetLWRadToSurf(SurfNum)) * surfaceArea;
            QRadNetSurfInReport(SurfNum) = QdotRadNetSurfInRep(SurfNum) * TimeStepZoneSec;

            if (Surface(SurfNum).Class != SurfaceClass_Window) { // not a window...
                QdotRadSolarInRepPerArea(SurfNum) = QRadSWInAbs(SurfNum) - QRadSWLightsInAbs(SurfNum);
                QdotRadSolarInRep(SurfNum) = QdotRadSolarInRepPerArea(SurfNum) * surfaceArea;
                QRadSolarInReport(SurfNum) = QdotRadSolarInRep(SurfNum) * TimeStepZoneSec;

                QdotRadLightsInRepPerArea(SurfNum) = QRadSWLightsInAbs(SurfNum);
                QdotRadLightsInRep(SurfNum) = QdotRadLightsInRepPerArea(SurfNum) * surfaceArea;
                QRadLightsInReport(SurfNum) = QdotRadLightsInRep(SurfNum) * TimeStepZoneSec;

                if (ZoneSizingCalc && CompLoadReportIsReq) {
                    TimeStepInDay = (HourOfDay - 1) * NumOfTimeStepInHour + TimeStep;
                    lightSWRadSeq(CurOverallSimDay, TimeStepInDay, SurfNum) = QdotRadLightsInRep(SurfNum);
                    feneSolarRadSeq(CurOverallSimDay, TimeStepInDay, SurfNum) = QdotRadSolarInRep(SurfNum);
                }
            } else { // can we fill these for windows?
            }

            // Tuned Replaced by one line form below for speed
            //			QdotRadIntGainsInRepPerArea( SurfNum ) = QRadThermInAbs( SurfNum );
            //			QdotRadIntGainsInRep( SurfNum ) = QdotRadIntGainsInRepPerArea( SurfNum ) * surfaceArea;
            QdotRadIntGainsInRep(SurfNum) = (QdotRadIntGainsInRepPerArea(SurfNum) = QRadThermInAbs(SurfNum)) * surfaceArea;
            QRadIntGainsInReport(SurfNum) = QdotRadIntGainsInRep(SurfNum) * TimeStepZoneSec;

            QdotRadHVACInRepPerArea(SurfNum) = QHTRadSysSurf(SurfNum) + QCoolingPanelSurf(SurfNum) + QHWBaseboardSurf(SurfNum) +
                                               QSteamBaseboardSurf(SurfNum) + QElecBaseboardSurf(SurfNum);
            QdotRadHVACInRep(SurfNum) = QdotRadHVACInRepPerArea(SurfNum) * Surface(SurfNum).Area;
            // Tuned Replaced by one line form below for speed
            //			QdotRadHVACInRepPerArea( SurfNum ) = QHTRadSysSurf( SurfNum ) + QHWBaseboardSurf( SurfNum ) + QSteamBaseboardSurf(
            // SurfNum
            //)
            //+  QElecBaseboardSurf( SurfNum ); 			QdotRadHVACInRep( SurfNum ) = QdotRadHVACInRepPerArea( SurfNum ) *
            // surfaceArea;
            QdotRadHVACInRep(SurfNum) =
                (QdotRadHVACInRepPerArea(SurfNum) = QHTRadSysSurf(SurfNum) + QCoolingPanelSurf(SurfNum) + QHWBaseboardSurf(SurfNum) +
                                                    QSteamBaseboardSurf(SurfNum) + QElecBaseboardSurf(SurfNum)) *
                surfaceArea;
            QRadHVACInReport(SurfNum) = QdotRadHVACInRep(SurfNum) * TimeStepZoneSec;

            if (Surface(SurfNum).Class == SurfaceClass_Floor || Surface(SurfNum).Class == SurfaceClass_Wall ||
                Surface(SurfNum).Class == SurfaceClass_IntMass || Surface(SurfNum).Class == SurfaceClass_Roof ||
                Surface(SurfNum).Class == SurfaceClass_Door) {

                // inside face conduction updates
                OpaqSurfInsFaceConductionEnergy(SurfNum) = OpaqSurfInsFaceConduction(SurfNum) * TimeStepZoneSec;
                ZoneOpaqSurfInsFaceCond(Surface(SurfNum).Zone) += OpaqSurfInsFaceConduction(SurfNum);
                OpaqSurfInsFaceCondGainRep(SurfNum) = 0.0;
                OpaqSurfInsFaceCondLossRep(SurfNum) = 0.0;
                if (OpaqSurfInsFaceConduction(SurfNum) >= 0.0) {
                    OpaqSurfInsFaceCondGainRep(SurfNum) = OpaqSurfInsFaceConduction(SurfNum);
                } else {
                    OpaqSurfInsFaceCondLossRep(SurfNum) = -OpaqSurfInsFaceConduction(SurfNum);
                }

                // outside face conduction updates
                OpaqSurfOutsideFaceConductionEnergy(SurfNum) = OpaqSurfOutsideFaceConduction(SurfNum) * TimeStepZoneSec;
                ZoneOpaqSurfExtFaceCond(Surface(SurfNum).Zone) += OpaqSurfOutsideFaceConduction(SurfNum);
                OpaqSurfExtFaceCondGainRep(SurfNum) = 0.0;
                OpaqSurfExtFaceCondLossRep(SurfNum) = 0.0;
                if (OpaqSurfOutsideFaceConduction(SurfNum) >= 0.0) {
                    OpaqSurfExtFaceCondGainRep(SurfNum) = OpaqSurfOutsideFaceConduction(SurfNum);
                } else {
                    OpaqSurfExtFaceCondLossRep(SurfNum) = -OpaqSurfOutsideFaceConduction(SurfNum);
                }

                // do average surface conduction updates

                OpaqSurfAvgFaceConduction(SurfNum) = (OpaqSurfInsFaceConduction(SurfNum) - OpaqSurfOutsideFaceConduction(SurfNum)) / 2.0;
                OpaqSurfAvgFaceConductionFlux(SurfNum) = (OpaqSurfInsFaceConductionFlux(SurfNum) - OpaqSurfOutsideFaceConductionFlux(SurfNum)) / 2.0;
                OpaqSurfAvgFaceConductionEnergy(SurfNum) = OpaqSurfAvgFaceConduction(SurfNum) * TimeStepZoneSec;
                OpaqSurfAvgFaceCondGainRep(SurfNum) = 0.0;
                OpaqSurfAvgFaceCondLossRep(SurfNum) = 0.0;
                if (OpaqSurfAvgFaceConduction(SurfNum) >= 0.0) {
                    OpaqSurfAvgFaceCondGainRep(SurfNum) = OpaqSurfAvgFaceConduction(SurfNum);
                } else {
                    OpaqSurfAvgFaceCondLossRep(SurfNum) = -OpaqSurfAvgFaceConduction(SurfNum);
                }

                // do surface storage rate updates
                OpaqSurfStorageConductionFlux(SurfNum) = -(OpaqSurfInsFaceConductionFlux(SurfNum) + OpaqSurfOutsideFaceConductionFlux(SurfNum));
                OpaqSurfStorageConduction(SurfNum) = -(OpaqSurfInsFaceConduction(SurfNum) + OpaqSurfOutsideFaceConduction(SurfNum));
                OpaqSurfStorageConductionEnergy(SurfNum) = OpaqSurfStorageConduction(SurfNum) * TimeStepZoneSec;
                OpaqSurfStorageGainRep(SurfNum) = 0.0;
                OpaqSurfStorageCondLossRep(SurfNum) = 0.0;
                if (OpaqSurfStorageConduction(SurfNum) >= 0.0) {
                    OpaqSurfStorageGainRep(SurfNum) = OpaqSurfStorageConduction(SurfNum);
                } else {
                    OpaqSurfStorageCondLossRep(SurfNum) = -OpaqSurfStorageConduction(SurfNum);
                }

            } // opaque heat transfer surfaces.
            if (Surface(SurfNum).ExtBoundCond == ExternalEnvironment) {
                SumSurfaceHeatEmission += QHeatEmiReport(SurfNum) * TimeStepZoneSec;
            }
        } // loop over surfaces
        for (ZoneNum = 1; ZoneNum <= NumOfZones; ++ZoneNum) {
            if (ZoneOpaqSurfInsFaceCond(ZoneNum) >= 0.0) {
                ZoneOpaqSurfInsFaceCondGainRep(ZoneNum) = ZoneOpaqSurfInsFaceCond(ZoneNum);
                ZnOpqSurfInsFaceCondGnRepEnrg(ZoneNum) = ZoneOpaqSurfInsFaceCondGainRep(ZoneNum) * TimeStepZoneSec;
            } else {
                ZoneOpaqSurfInsFaceCondLossRep(ZoneNum) = -ZoneOpaqSurfInsFaceCond(ZoneNum);
                ZnOpqSurfInsFaceCondLsRepEnrg(ZoneNum) = ZoneOpaqSurfInsFaceCondLossRep(ZoneNum) * TimeStepZoneSec;
            }

            if (ZoneOpaqSurfExtFaceCond(ZoneNum) >= 0.0) {
                ZoneOpaqSurfExtFaceCondGainRep(ZoneNum) = ZoneOpaqSurfExtFaceCond(ZoneNum);
                ZnOpqSurfExtFaceCondGnRepEnrg(ZoneNum) = ZoneOpaqSurfExtFaceCondGainRep(ZoneNum) * TimeStepZoneSec;
            } else {
                ZoneOpaqSurfExtFaceCondLossRep(ZoneNum) = -ZoneOpaqSurfExtFaceCond(ZoneNum);
                ZnOpqSurfExtFaceCondLsRepEnrg(ZoneNum) = ZoneOpaqSurfExtFaceCondLossRep(ZoneNum) * TimeStepZoneSec;
            }
        } // loop over zones
    }

    void ReportIntMovInsInsideSurfTemp()
    {
        int SurfNum;
        TempSurfInMovInsRep = TempSurfIn;
        for (SurfNum = 1; SurfNum <= TotSurfaces; ++SurfNum) {
            if (Surface(SurfNum).MaterialMovInsulInt > 0) {
                if (GetCurrentScheduleValue(Surface(SurfNum).SchedMovInsulInt) > 0.0) {
                    TempSurfInMovInsRep(SurfNum) = TempSurfInTmp(SurfNum);
                }
            }
        }
    }
    // End of Reporting subroutines for the HB Module
    // *****************************************************************************

    // *****************************************************************************
    // *****************************************************************************
    // *****************************************************************************
    // *****************************************************************************

    // Formerly EXTERNAL SUBROUTINES (heavily related to HeatBalanceSurfaceManager) now moved into namespace

    void CalcHeatBalanceOutsideSurf(Optional_int_const ZoneToResimulate) // if passed in, then only calculate surfaces that have this zone
    {

        // SUBROUTINE INFORMATION:
        //       AUTHOR         George Walton
        //       DATE WRITTEN   December 1979
        //       MODIFIED       Jun 1990 (RDT for new CTF arrays);
        //                      Aug 2000 (RJL for MTF moisture calculations)
        //                      Sep 2000 (RKS for new radiant exchange algorithm)
        //                      Dec 2000 (RKS for radiant system model addition)
        //                      Apr 2002 (COP removed denominator from OSC calculation
        //                      Jul 2008 (P.Biddulph include calls to HAMT)
        //                      Jul 2011, M.J. Witte and C.O. Pedersen, add new fields to OSC for last T, max and min
        //                      Sep 2011 LKL/BG - resimulate only zones needing it for Radiant systems
        //       RE-ENGINEERED  Mar 1998 (RKS)

        // PURPOSE OF THIS SUBROUTINE:
        // This subroutine performs a heat balance on the outside face of each
        // surface in the building.

        // METHODOLOGY EMPLOYED:
        // Various boundary conditions are set and additional parameters are set-
        // up.  Then, the proper heat balance equation is selected based on the
        // presence of movable insulation, thermal mass of the surface construction,
        // and convection model being used.

        // REFERENCES:
        // (I)BLAST legacy routine HBOUT
        // 1989 ASHRAE Handbook of Fundamentals (Figure 1 on p. 22.4, convection correlations)

        // Using/Aliasing
        using namespace DataPrecisionGlobals;
        using namespace DataGlobals;
        using namespace DataEnvironment;
        using namespace DataHeatBalFanSys;
        using namespace DataHeatBalance;
        using namespace DataHeatBalSurface;
        using namespace DataSurfaces;
        using ConvectionCoefficients::InitExteriorConvectionCoeff;
        using ConvectionCoefficients::SetExtConvectionCoeff;
        using ConvectionCoefficients::SetIntConvectionCoeff;
        using DataMoistureBalance::HAirFD;
        using DataMoistureBalance::HConvExtFD;
        using DataMoistureBalance::HConvInFD;
        using DataMoistureBalance::HGrndFD;
        using DataMoistureBalance::HMassConvExtFD;
        using DataMoistureBalance::HMassConvInFD;
        using DataMoistureBalance::HSkyFD;
        using DataMoistureBalance::RhoVaporAirIn;
        using DataMoistureBalance::RhoVaporAirOut;
        using DataMoistureBalance::RhoVaporSurfIn;
        using DataMoistureBalance::TempOutsideAirFD;
        using HeatBalanceIntRadExchange::CalcInteriorRadExchange;
        using HeatBalanceMovableInsulation::EvalOutsideMovableInsulation;
        using ScheduleManager::GetCurrentScheduleValue;
        using ScheduleManager::GetScheduleIndex;
        using namespace Psychrometrics;
        using EcoRoofManager::CalcEcoRoof;

        // Locals
        // SUBROUTINE ARGUMENT DEFINITIONS:

        // SUBROUTINE PARAMETER DEFINITIONS:
        static std::string const RoutineName("CalcHeatBalanceOutsideSurf");
        static std::string const RoutineNameGroundTemp("CalcHeatBalanceOutsideSurf:GroundTemp");
        static std::string const RoutineNameGroundTempFC("CalcHeatBalanceOutsideSurf:GroundTempFC");
        static std::string const RoutineNameOtherSideCoefNoCalcExt("CalcHeatBalanceOutsideSurf:OtherSideCoefNoCalcExt");
        static std::string const RoutineNameOtherSideCoefCalcExt("CalcHeatBalanceOutsideSurf:OtherSideCoefCalcExt");
        static std::string const RoutineNameOSCM("CalcHeatBalanceOutsideSurf:OSCM");
        static std::string const RoutineNameExtEnvWetSurf("CalcHeatBalanceOutsideSurf:extEnvWetSurf");
        static std::string const RoutineNameExtEnvDrySurf("CalcHeatBalanceOutsideSurf:extEnvDrySurf");
        static std::string const RoutineNameNoWind("CalcHeatBalanceOutsideSurf:nowind");
        static std::string const RoutineNameOther("CalcHeatBalanceOutsideSurf:interior/other");
        static std::string const RoutineNameIZPart("CalcHeatBalanceOutsideSurf:IZPart");
        static std::string const HBSurfManGroundHAMT("HBSurfMan:Ground:HAMT");
        static std::string const HBSurfManRainHAMT("HBSurfMan:Rain:HAMT");
        static std::string const HBSurfManDrySurfCondFD("HBSurfMan:DrySurf:CondFD");
        static std::string const Outside("Outside");
        static std::string const BlankString;

        // INTERFACE BLOCK SPECIFICATIONS:
        // na

        // DERIVED TYPE DEFINITIONS:
        // na

        // SUBROUTINE LOCAL VARIABLE DECLARATIONS:
        Real64 AbsThermSurf;     // Thermal absoptance of the exterior surface
        int ConstrNum;           // Construction index for the current surface
        Real64 HGround;          // "Convection" coefficient from ground to surface
        Real64 HMovInsul;        // "Convection" coefficient of movable insulation
        Real64 HSky;             // "Convection" coefficient from sky to surface
        Real64 HAir;             // "Convection" coefficient from air to surface (radiation)
        Real64 ConstantTempCoef; // Temperature Coefficient as input or modified using sine wave  COP mod
        int RoughSurf;           // Roughness index of the exterior surface
        int SurfNum;             // Surface number DO loop counter
        int SrdSurfsNum;         // Surrounding surfaces list number
        int SrdSurfNum;          // Surrounding surface number DO loop counter
        Real64 SrdSurfTempAbs;   // Absolute temperature of a surrounding surface
        Real64 SrdSurfViewFac;   // View factor of a surrounding surface
        Real64 TempExt;          // Exterior temperature boundary condition
        int ZoneNum;             // Zone number the current surface is attached to
        int OPtr;
        Real64 RhoVaporSat;     // Local temporary saturated vapor density for checking
        bool MovInsulErrorFlag; // Movable Insulation error flag
        Real64 TSurf;           // Absolute temperature of the outside surface of an exterior surface

        // FUNCTION DEFINITIONS:
        // na

        // FLOW:
        MovInsulErrorFlag = false;

        if (AnyConstructInternalSourceInInput) {
            for (SurfNum = 1; SurfNum <= TotSurfaces; ++SurfNum) {
                // Need to transfer any source/sink for a surface to the local array.  Note that
                // the local array is flux (W/m2) while the QRadSysSource is heat transfer (W).
                // This must be done at this location so that this is always updated correctly.
                if (Surface(SurfNum).Area > 0.0)
                    QsrcHist(SurfNum, 1) = QRadSysSource(SurfNum) / Surface(SurfNum).Area; // Make sure we don't divide by zero...

                // next we add source (actually a sink) from any integrated PV
                if (Surface(SurfNum).Area > 0.0)
                    QsrcHist(SurfNum, 1) += QPVSysSource(SurfNum) / Surface(SurfNum).Area; // Make sure we don't divide by zero...
            }
        }

        if (present(ZoneToResimulate)) {
            CalcInteriorRadExchange(TH(2, 1, _), 0, NetLWRadToSurf, ZoneToResimulate, Outside);
        } else {
            CalcInteriorRadExchange(TH(2, 1, _), 0, NetLWRadToSurf, _, Outside);
        }

        for (SurfNum = 1; SurfNum <= TotSurfaces; ++SurfNum) { // Loop through all surfaces...

            ZoneNum = Surface(SurfNum).Zone;

            if (present(ZoneToResimulate)) {
                if ((ZoneNum != ZoneToResimulate) && (AdjacentZoneToSurface(SurfNum) != ZoneToResimulate)) {
                    continue; // skip surfaces that are not associated with this zone
                }
            }

            if (!Surface(SurfNum).HeatTransSurf || ZoneNum == 0) continue; // Skip non-heat transfer surfaces

            if (Surface(SurfNum).Class == SurfaceClass_Window) continue;
            // Interior windows in partitions use "normal" heat balance calculations
            // For rest, Outside surface temp of windows not needed in Window5 calculation approach.
            // Window layer temperatures are calculated in CalcHeatBalanceInsideSurf

            // Initializations for this surface
            ConstrNum = Surface(SurfNum).Construction;
            HMovInsul = 0.0;
            HSky = 0.0;
            HGround = 0.0;
            HAir = 0.0;
            HcExtSurf(SurfNum) = 0.0;
            HAirExtSurf(SurfNum) = 0.0;
            HSkyExtSurf(SurfNum) = 0.0;
            HGrdExtSurf(SurfNum) = 0.0;
            QRadLWOutSrdSurfs(SurfNum) = 0.0;

            // Calculate heat extract due to additional heat flux source term as the surface boundary condition

            if (Surface(SurfNum).OutsideHeatSourceTermSchedule) {
                QAdditionalHeatSourceOutside(SurfNum) =
                    EnergyPlus::ScheduleManager::GetCurrentScheduleValue(Surface(SurfNum).OutsideHeatSourceTermSchedule);
            }

            // Calculate the current outside surface temperature TH(SurfNum,1,1) for the
            // various different boundary conditions
            {
                auto const SELECT_CASE_var(Surface(SurfNum).ExtBoundCond);

                if (SELECT_CASE_var == Ground) { // Surface in contact with ground

                    TH(1, 1, SurfNum) = GroundTemp;

                    // Set the only radiant system heat balance coefficient that is non-zero for this case
                    if (Construct(ConstrNum).SourceSinkPresent) RadSysToHBConstCoef(SurfNum) = TH(1, 1, SurfNum);

                    // start HAMT
                    if (Surface(SurfNum).HeatTransferAlgorithm == HeatTransferModel_HAMT) {
                        // Set variables used in the HAMT moisture balance
                        TempOutsideAirFD(SurfNum) = GroundTemp;
                        RhoVaporAirOut(SurfNum) = PsyRhovFnTdbRh(GroundTemp, 1.0, HBSurfManGroundHAMT);
                        HConvExtFD(SurfNum) = HighHConvLimit;

                        HMassConvExtFD(SurfNum) =
                            HConvExtFD(SurfNum) /
                            ((PsyRhoAirFnPbTdbW(OutBaroPress, GroundTemp, PsyWFnTdbRhPb(GroundTemp, 1.0, OutBaroPress, RoutineNameGroundTemp)) +
                              RhoVaporAirOut(SurfNum)) *
                             PsyCpAirFnW(OutHumRat));

                        HSkyFD(SurfNum) = HSky;
                        HGrndFD(SurfNum) = HGround;
                        HAirFD(SurfNum) = HAir;
                    }
                    // end HAMT

                    if (Surface(SurfNum).HeatTransferAlgorithm == HeatTransferModel_CondFD) {
                        // Set variables used in the FD moisture balance
                        TempOutsideAirFD(SurfNum) = GroundTemp;
                        RhoVaporAirOut(SurfNum) = PsyRhovFnTdbRhLBnd0C(GroundTemp, 1.0);
                        HConvExtFD(SurfNum) = HighHConvLimit;
                        HMassConvExtFD(SurfNum) =
                            HConvExtFD(SurfNum) /
                            ((PsyRhoAirFnPbTdbW(OutBaroPress, GroundTemp, PsyWFnTdbRhPb(GroundTemp, 1.0, OutBaroPress, RoutineNameGroundTemp)) +
                              RhoVaporAirOut(SurfNum)) *
                             PsyCpAirFnW(OutHumRat));
                        HSkyFD(SurfNum) = HSky;
                        HGrndFD(SurfNum) = HGround;
                        HAirFD(SurfNum) = HAir;
                    }

                    // Added for FCfactor grounds
                } else if (SELECT_CASE_var == GroundFCfactorMethod) { // Surface in contact with ground

                    TH(1, 1, SurfNum) = GroundTempFC;

                    // Set the only radiant system heat balance coefficient that is non-zero for this case
                    if (Construct(ConstrNum).SourceSinkPresent) RadSysToHBConstCoef(SurfNum) = TH(1, 1, SurfNum);

                    if (Surface(SurfNum).HeatTransferAlgorithm == HeatTransferModel_HAMT) {
                        // Set variables used in the HAMT moisture balance
                        TempOutsideAirFD(SurfNum) = GroundTempFC;
                        RhoVaporAirOut(SurfNum) = PsyRhovFnTdbRh(GroundTempFC, 1.0, HBSurfManGroundHAMT);
                        HConvExtFD(SurfNum) = HighHConvLimit;

                        HMassConvExtFD(SurfNum) =
                            HConvExtFD(SurfNum) /
                            ((PsyRhoAirFnPbTdbW(OutBaroPress, GroundTempFC, PsyWFnTdbRhPb(GroundTempFC, 1.0, OutBaroPress, RoutineNameGroundTempFC)) +
                              RhoVaporAirOut(SurfNum)) *
                             PsyCpAirFnW(OutHumRat));

                        HSkyFD(SurfNum) = HSky;
                        HGrndFD(SurfNum) = HGround;
                        HAirFD(SurfNum) = HAir;
                    }

                    if (Surface(SurfNum).HeatTransferAlgorithm == HeatTransferModel_CondFD) {
                        // Set variables used in the FD moisture balance
                        TempOutsideAirFD(SurfNum) = GroundTempFC;
                        RhoVaporAirOut(SurfNum) = PsyRhovFnTdbRhLBnd0C(GroundTempFC, 1.0);
                        HConvExtFD(SurfNum) = HighHConvLimit;
                        HMassConvExtFD(SurfNum) =
                            HConvExtFD(SurfNum) /
                            ((PsyRhoAirFnPbTdbW(OutBaroPress, GroundTempFC, PsyWFnTdbRhPb(GroundTempFC, 1.0, OutBaroPress, RoutineNameGroundTempFC)) +
                              RhoVaporAirOut(SurfNum)) *
                             PsyCpAirFnW(OutHumRat));
                        HSkyFD(SurfNum) = HSky;
                        HGrndFD(SurfNum) = HGround;
                        HAirFD(SurfNum) = HAir;
                    }

                } else if (SELECT_CASE_var == OtherSideCoefNoCalcExt) {
                    // Use Other Side Coefficients to determine the surface film coefficient and
                    // the exterior boundary condition temperature

                    OPtr = Surface(SurfNum).OSCPtr;
                    // Set surface temp from previous timestep
                    if (BeginTimeStepFlag) {
                        OSC(OPtr).TOutsideSurfPast = TH(1, 1, SurfNum);
                    }

                    if (OSC(OPtr).ConstTempScheduleIndex != 0) { // Determine outside temperature from schedule
                        OSC(OPtr).ConstTemp = GetCurrentScheduleValue(OSC(OPtr).ConstTempScheduleIndex);
                    }

                    //  Allow for modification of TemperatureCoefficient with unitary sine wave.
                    if (OSC(OPtr).SinusoidalConstTempCoef) { // Sine wave C4
                        ConstantTempCoef = std::sin(2 * Pi * CurrentTime / OSC(OPtr).SinusoidPeriod);
                    } else {
                        ConstantTempCoef = OSC(OPtr).ConstTempCoef;
                    }

                    OSC(OPtr).OSCTempCalc = (OSC(OPtr).ZoneAirTempCoef * MAT(ZoneNum) + OSC(OPtr).ExtDryBulbCoef * Surface(SurfNum).OutDryBulbTemp +
                                             ConstantTempCoef * OSC(OPtr).ConstTemp + OSC(OPtr).GroundTempCoef * GroundTemp +
                                             OSC(OPtr).WindSpeedCoef * Surface(SurfNum).WindSpeed * Surface(SurfNum).OutDryBulbTemp +
                                             OSC(OPtr).TPreviousCoef * OSC(OPtr).TOutsideSurfPast);

                    // Enforce max/min limits if applicable
                    if (OSC(OPtr).MinLimitPresent) OSC(OPtr).OSCTempCalc = max(OSC(OPtr).MinTempLimit, OSC(OPtr).OSCTempCalc);
                    if (OSC(OPtr).MaxLimitPresent) OSC(OPtr).OSCTempCalc = min(OSC(OPtr).MaxTempLimit, OSC(OPtr).OSCTempCalc);

                    TH(1, 1, SurfNum) = OSC(OPtr).OSCTempCalc;

                    // Set the only radiant system heat balance coefficient that is non-zero for this case
                    if (Construct(ConstrNum).SourceSinkPresent) RadSysToHBConstCoef(SurfNum) = TH(1, 1, SurfNum);

                    if (Surface(SurfNum).HeatTransferAlgorithm == HeatTransferModel_CondFD ||
                        Surface(SurfNum).HeatTransferAlgorithm == HeatTransferModel_HAMT) {
                        // Set variables used in the FD moisture balance and HAMT
                        TempOutsideAirFD(SurfNum) = TH(1, 1, SurfNum);
                        RhoVaporAirOut(SurfNum) = PsyRhovFnTdbWPb(TempOutsideAirFD(SurfNum), OutHumRat, OutBaroPress);
                        HConvExtFD(SurfNum) = HighHConvLimit;
                        HMassConvExtFD(SurfNum) =
                            HConvExtFD(SurfNum) /
                            ((PsyRhoAirFnPbTdbW(OutBaroPress,
                                                TempOutsideAirFD(SurfNum),
                                                PsyWFnTdbRhPb(TempOutsideAirFD(SurfNum), 1.0, OutBaroPress, RoutineNameOtherSideCoefNoCalcExt)) +
                              RhoVaporAirOut(SurfNum)) *
                             PsyCpAirFnW(OutHumRat));
                        HSkyFD(SurfNum) = HSky;
                        HGrndFD(SurfNum) = HGround;
                        HAirFD(SurfNum) = HAir;
                    }

                    // This ends the calculations for this surface and goes on to the next SurfNum

                } else if (SELECT_CASE_var == OtherSideCoefCalcExt) { // A surface with other side coefficients that define the outside environment

                    // First, set up the outside convection coefficient and the exterior temperature
                    // boundary condition for the surface
                    OPtr = Surface(SurfNum).OSCPtr;
                    // Set surface temp from previous timestep
                    if (BeginTimeStepFlag) {
                        OSC(OPtr).TOutsideSurfPast = TH(1, 1, SurfNum);
                    }

                    if (OSC(OPtr).ConstTempScheduleIndex != 0) { // Determine outside temperature from schedule
                        OSC(OPtr).ConstTemp = GetCurrentScheduleValue(OSC(OPtr).ConstTempScheduleIndex);
                    }

                    HcExtSurf(SurfNum) = OSC(OPtr).SurfFilmCoef;

                    OSC(OPtr).OSCTempCalc = (OSC(OPtr).ZoneAirTempCoef * MAT(ZoneNum) + OSC(OPtr).ExtDryBulbCoef * Surface(SurfNum).OutDryBulbTemp +
                                             OSC(OPtr).ConstTempCoef * OSC(OPtr).ConstTemp + OSC(OPtr).GroundTempCoef * GroundTemp +
                                             OSC(OPtr).WindSpeedCoef * Surface(SurfNum).WindSpeed * Surface(SurfNum).OutDryBulbTemp +
                                             OSC(OPtr).TPreviousCoef * OSC(OPtr).TOutsideSurfPast);

                    // Enforce max/min limits if applicable
                    if (OSC(OPtr).MinLimitPresent) OSC(OPtr).OSCTempCalc = max(OSC(OPtr).MinTempLimit, OSC(OPtr).OSCTempCalc);
                    if (OSC(OPtr).MaxLimitPresent) OSC(OPtr).OSCTempCalc = min(OSC(OPtr).MaxTempLimit, OSC(OPtr).OSCTempCalc);

                    TempExt = OSC(OPtr).OSCTempCalc;

                    // Set the only radiant system heat balance coefficient that is non-zero for this case
                    if (Construct(ConstrNum).SourceSinkPresent) RadSysToHBConstCoef(SurfNum) = TH(1, 1, SurfNum);

                    if (Surface(SurfNum).HeatTransferAlgorithm == HeatTransferModel_CondFD ||
                        Surface(SurfNum).HeatTransferAlgorithm == HeatTransferModel_HAMT) {
                        // Set variables used in the FD moisture balance and HAMT
                        TempOutsideAirFD(SurfNum) = TempExt;
                        RhoVaporAirOut(SurfNum) = PsyRhovFnTdbWPb(TempOutsideAirFD(SurfNum), OutHumRat, OutBaroPress);
                        HConvExtFD(SurfNum) = HcExtSurf(SurfNum);
                        HMassConvExtFD(SurfNum) =
                            HConvExtFD(SurfNum) /
                            ((PsyRhoAirFnPbTdbW(OutBaroPress,
                                                TempOutsideAirFD(SurfNum),
                                                PsyWFnTdbRhPb(TempOutsideAirFD(SurfNum), 1.0, OutBaroPress, RoutineNameOtherSideCoefCalcExt)) +
                              RhoVaporAirOut(SurfNum)) *
                             PsyCpAirFnW(OutHumRat));
                        HSkyFD(SurfNum) = HSkyExtSurf(SurfNum);
                        HGrndFD(SurfNum) = HGrdExtSurf(SurfNum);
                        HAirFD(SurfNum) = HAirExtSurf(SurfNum);
                    }

                    // Call the outside surface temp calculation and pass the necessary terms
                    if (Surface(SurfNum).HeatTransferAlgorithm == HeatTransferModel_CTF ||
                        Surface(SurfNum).HeatTransferAlgorithm == HeatTransferModel_EMPD) {
                        CalcOutsideSurfTemp(SurfNum, ZoneNum, ConstrNum, HMovInsul, TempExt, MovInsulErrorFlag);
                        if (MovInsulErrorFlag) ShowFatalError("CalcOutsideSurfTemp: Program terminates due to preceding conditions.");
                    }

                    // This ends the calculations for this surface and goes on to the next SurfNum

                } else if (SELECT_CASE_var ==
                           OtherSideCondModeledExt) { // A surface with other side conditions determined from seperate, dynamic component
                    //                               modeling that defines the "outside environment"

                    // First, set up the outside convection coefficient and the exterior temperature
                    // boundary condition for the surface
                    OPtr = Surface(SurfNum).OSCMPtr;
                    // EMS overrides
                    if (OSCM(OPtr).EMSOverrideOnTConv) OSCM(OPtr).TConv = OSCM(OPtr).EMSOverrideTConvValue;
                    if (OSCM(OPtr).EMSOverrideOnHConv) OSCM(OPtr).HConv = OSCM(OPtr).EMSOverrideHConvValue;
                    if (OSCM(OPtr).EMSOverrideOnTRad) OSCM(OPtr).TRad = OSCM(OPtr).EMSOverrideTRadValue;
                    if (OSCM(OPtr).EMSOverrideOnHrad) OSCM(OPtr).HRad = OSCM(OPtr).EMSOverrideHradValue;
                    HcExtSurf(SurfNum) = OSCM(OPtr).HConv;

                    TempExt = OSCM(OPtr).TConv;

                    // Set the only radiant system heat balance coefficient that is non-zero for this case
                    if (Construct(ConstrNum).SourceSinkPresent) RadSysToHBConstCoef(SurfNum) = TH(1, 1, SurfNum);

                    if (Surface(SurfNum).HeatTransferAlgorithm == HeatTransferModel_CondFD ||
                        Surface(SurfNum).HeatTransferAlgorithm == HeatTransferModel_HAMT) {
                        // Set variables used in the FD moisture balance and HAMT
                        TempOutsideAirFD(SurfNum) = TempExt;
                        RhoVaporAirOut(SurfNum) = PsyRhovFnTdbWPb(TempOutsideAirFD(SurfNum), OutHumRat, OutBaroPress);
                        HConvExtFD(SurfNum) = HcExtSurf(SurfNum);
                        HMassConvExtFD(SurfNum) =
                            HConvExtFD(SurfNum) / ((PsyRhoAirFnPbTdbW(OutBaroPress,
                                                                      TempOutsideAirFD(SurfNum),
                                                                      PsyWFnTdbRhPb(TempOutsideAirFD(SurfNum), 1.0, OutBaroPress, RoutineNameOSCM)) +
                                                    RhoVaporAirOut(SurfNum)) *
                                                   PsyCpAirFnW(OutHumRat));
                        HSkyFD(SurfNum) = OSCM(OPtr).HRad; // CR 8046, use sky term for surface to baffle IR
                        HGrndFD(SurfNum) = 0.0;            // CR 8046, null out and use only sky term for surface to baffle IR
                        HAirFD(SurfNum) = 0.0;             // CR 8046, null out and use only sky term for surface to baffle IR
                    }

                    // Call the outside surface temp calculation and pass the necessary terms
                    if (Surface(SurfNum).HeatTransferAlgorithm == HeatTransferModel_CTF ||
                        Surface(SurfNum).HeatTransferAlgorithm == HeatTransferModel_EMPD) {

                        if (Surface(SurfNum).ExtCavityPresent) {
                            CalcExteriorVentedCavity(SurfNum);
                        }

                        CalcOutsideSurfTemp(SurfNum, ZoneNum, ConstrNum, HMovInsul, TempExt, MovInsulErrorFlag);
                        if (MovInsulErrorFlag) ShowFatalError("CalcOutsideSurfTemp: Program terminates due to preceding conditions.");

                    } else if (Surface(SurfNum).HeatTransferAlgorithm == HeatTransferModel_CondFD ||
                               Surface(SurfNum).HeatTransferAlgorithm == HeatTransferModel_HAMT) {
                        if (Surface(SurfNum).ExtCavityPresent) {
                            CalcExteriorVentedCavity(SurfNum);
                        }
                    }

                    // This ends the calculations for this surface and goes on to the next SurfNum
                } else if (SELECT_CASE_var == ExternalEnvironment) {

                    // checking the EcoRoof presented in the external environment
                    // recompute each load by calling ecoroof

                    if (Surface(SurfNum).ExtEcoRoof) {
                        CalcEcoRoof(SurfNum, ZoneNum, ConstrNum, TempExt);
                        continue;
                    }

                    if (SurfaceWindow(SurfNum).StormWinFlag == 1) ConstrNum = Surface(SurfNum).StormWinConstruction;
                    RoughSurf = Material(Construct(ConstrNum).LayerPoint(1)).Roughness;
                    AbsThermSurf = Material(Construct(ConstrNum).LayerPoint(1)).AbsorpThermal;

                    // Check for outside movable insulation
                    if (Surface(SurfNum).MaterialMovInsulExt > 0) {
                        EvalOutsideMovableInsulation(SurfNum, HMovInsul, RoughSurf, AbsThermSurf);
                        if (HMovInsul > 0)
                            AbsThermSurf = Material(Surface(SurfNum).MaterialMovInsulExt).AbsorpThermal; // Movable outside insulation present
                    }

                    // Check for exposure to wind (exterior environment)
                    if (Surface(SurfNum).ExtWind) {

                        // Calculate exterior heat transfer coefficients with windspeed (windspeed is calculated internally in subroutine)
                        InitExteriorConvectionCoeff(SurfNum,
                                                    HMovInsul,
                                                    RoughSurf,
                                                    AbsThermSurf,
                                                    TH(1, 1, SurfNum),
                                                    HcExtSurf(SurfNum),
                                                    HSkyExtSurf(SurfNum),
                                                    HGrdExtSurf(SurfNum),
                                                    HAirExtSurf(SurfNum));

                        if (IsRain) { // Raining: since wind exposed, outside surface gets wet

                            if (Surface(SurfNum).ExtConvCoeff <= 0) { // Reset HcExtSurf because of wetness
                                HcExtSurf(SurfNum) = 1000.0;
                            } else { // User set
                                HcExtSurf(SurfNum) = SetExtConvectionCoeff(SurfNum);
                            }

                            TempExt = Surface(SurfNum).OutWetBulbTemp;

                            // start HAMT
                            if (Surface(SurfNum).HeatTransferAlgorithm == HeatTransferModel_HAMT) {
                                // Set variables used in the HAMT moisture balance
                                TempOutsideAirFD(SurfNum) = TempExt;
                                RhoVaporAirOut(SurfNum) = PsyRhovFnTdbRh(TempOutsideAirFD(SurfNum), 1.0, HBSurfManRainHAMT);
                                HConvExtFD(SurfNum) = HcExtSurf(SurfNum);
                                HMassConvExtFD(SurfNum) =
                                    HConvExtFD(SurfNum) /
                                    ((PsyRhoAirFnPbTdbW(OutBaroPress,
                                                        TempOutsideAirFD(SurfNum),
                                                        PsyWFnTdbRhPb(TempOutsideAirFD(SurfNum), 1.0, OutBaroPress, RoutineNameExtEnvWetSurf)) +
                                      RhoVaporAirOut(SurfNum)) *
                                     PsyCpAirFnW(OutHumRat));
                                HSkyFD(SurfNum) = HSkyExtSurf(SurfNum);
                                HGrndFD(SurfNum) = HGrdExtSurf(SurfNum);
                                HAirFD(SurfNum) = HAirExtSurf(SurfNum);
                            }
                            // end HAMT

                            if (Surface(SurfNum).HeatTransferAlgorithm == HeatTransferModel_CondFD) {
                                // Set variables used in the FD moisture balance
                                TempOutsideAirFD(SurfNum) = TempExt;
                                RhoVaporAirOut(SurfNum) = PsyRhovFnTdbRhLBnd0C(TempOutsideAirFD(SurfNum), 1.0);
                                HConvExtFD(SurfNum) = HcExtSurf(SurfNum);
                                HMassConvExtFD(SurfNum) =
                                    HConvExtFD(SurfNum) /
                                    ((PsyRhoAirFnPbTdbW(OutBaroPress,
                                                        TempOutsideAirFD(SurfNum),
                                                        PsyWFnTdbRhPb(TempOutsideAirFD(SurfNum), 1.0, OutBaroPress, RoutineNameExtEnvWetSurf)) +
                                      RhoVaporAirOut(SurfNum)) *
                                     PsyCpAirFnW(OutHumRat));
                                HSkyFD(SurfNum) = HSkyExtSurf(SurfNum);
                                HGrndFD(SurfNum) = HGrdExtSurf(SurfNum);
                                HAirFD(SurfNum) = HAirExtSurf(SurfNum);
                            }

                        } else { // Surface is dry, use the normal correlation

                            TempExt = Surface(SurfNum).OutDryBulbTemp;

                            if (Surface(SurfNum).HeatTransferAlgorithm == HeatTransferModel_CondFD ||
                                Surface(SurfNum).HeatTransferAlgorithm == HeatTransferModel_HAMT) {
                                // Set variables used in the FD moisture balance and HAMT
                                TempOutsideAirFD(SurfNum) = TempExt;
                                RhoVaporAirOut(SurfNum) = PsyRhovFnTdbWPb(TempOutsideAirFD(SurfNum), OutHumRat, OutBaroPress);
                                HConvExtFD(SurfNum) = HcExtSurf(SurfNum);
                                HMassConvExtFD(SurfNum) =
                                    HConvExtFD(SurfNum) /
                                    ((PsyRhoAirFnPbTdbW(OutBaroPress,
                                                        TempOutsideAirFD(SurfNum),
                                                        PsyWFnTdbRhPb(TempOutsideAirFD(SurfNum), 1.0, OutBaroPress, RoutineNameExtEnvDrySurf)) +
                                      RhoVaporAirOut(SurfNum)) *
                                     PsyCpAirFnW(OutHumRat));
                                //  check for saturation conditions of air
                                RhoVaporSat = PsyRhovFnTdbRh(TempOutsideAirFD(SurfNum), 1.0, HBSurfManDrySurfCondFD);
                                if (RhoVaporAirOut(SurfNum) > RhoVaporSat) RhoVaporAirOut(SurfNum) = RhoVaporSat;
                                HSkyFD(SurfNum) = HSkyExtSurf(SurfNum);
                                HGrndFD(SurfNum) = HGrdExtSurf(SurfNum);
                                HAirFD(SurfNum) = HAirExtSurf(SurfNum);
                            }
                        }

                    } else { // No wind

                        // Calculate exterior heat transfer coefficients for windspeed = 0
                        InitExteriorConvectionCoeff(SurfNum,
                                                    HMovInsul,
                                                    RoughSurf,
                                                    AbsThermSurf,
                                                    TH(1, 1, SurfNum),
                                                    HcExtSurf(SurfNum),
                                                    HSkyExtSurf(SurfNum),
                                                    HGrdExtSurf(SurfNum),
                                                    HAirExtSurf(SurfNum));

                        TempExt = Surface(SurfNum).OutDryBulbTemp;

                        if (Surface(SurfNum).HeatTransferAlgorithm == HeatTransferModel_CondFD ||
                            Surface(SurfNum).HeatTransferAlgorithm == HeatTransferModel_HAMT) {
                            // Set variables used in the FD moisture balance and HAMT
                            TempOutsideAirFD(SurfNum) = TempExt;
                            RhoVaporAirOut(SurfNum) = PsyRhovFnTdbWPb(TempOutsideAirFD(SurfNum), OutHumRat, OutBaroPress);
                            HConvExtFD(SurfNum) = HcExtSurf(SurfNum);
                            HMassConvExtFD(SurfNum) =
                                HConvExtFD(SurfNum) /
                                ((PsyRhoAirFnPbTdbW(OutBaroPress,
                                                    TempOutsideAirFD(SurfNum),
                                                    PsyWFnTdbRhPb(TempOutsideAirFD(SurfNum), 1.0, OutBaroPress, RoutineNameNoWind)) +
                                  RhoVaporAirOut(SurfNum)) *
                                 PsyCpAirFnW(OutHumRat));
                            HSkyFD(SurfNum) = HSkyExtSurf(SurfNum);
                            HGrndFD(SurfNum) = HGrdExtSurf(SurfNum);
                            HAirFD(SurfNum) = HAirExtSurf(SurfNum);
                        }
                    }
                    // Calculate LWR from surrounding surfaces if defined for an exterior surface
                    QRadLWOutSrdSurfs(SurfNum) = 0;
                    if (Surface(SurfNum).HasSurroundingSurfProperties) {
                        SrdSurfsNum = Surface(SurfNum).SurroundingSurfacesNum;
                        TSurf = TH(1, 1, SurfNum) + KelvinConv;
                        for (SrdSurfNum = 1; SrdSurfNum <= SurroundingSurfsProperty(SrdSurfsNum).TotSurroundingSurface; SrdSurfNum++) {
                            SrdSurfViewFac = SurroundingSurfsProperty(SrdSurfsNum).SurroundingSurfs(SrdSurfNum).ViewFactor;
                            SrdSurfTempAbs =
                                GetCurrentScheduleValue(SurroundingSurfsProperty(SrdSurfsNum).SurroundingSurfs(SrdSurfNum).TempSchNum) + KelvinConv;
                            QRadLWOutSrdSurfs(SurfNum) += StefanBoltzmann * AbsThermSurf * SrdSurfViewFac * (pow_4(SrdSurfTempAbs) - pow_4(TSurf));
                        }
                    }

                    if (Surface(SurfNum).HeatTransferAlgorithm == HeatTransferModel_CTF ||
                        Surface(SurfNum).HeatTransferAlgorithm == HeatTransferModel_EMPD) {

                        CalcOutsideSurfTemp(SurfNum, ZoneNum, ConstrNum, HMovInsul, TempExt, MovInsulErrorFlag);
                        if (MovInsulErrorFlag) ShowFatalError("CalcOutsideSurfTemp: Program terminates due to preceding conditions.");
                    }

                } else if (SELECT_CASE_var == KivaFoundation) {
                    RoughSurf = Material(Construct(ConstrNum).LayerPoint(1)).Roughness;
                    AbsThermSurf = Material(Construct(ConstrNum).LayerPoint(1)).AbsorpThermal;

                    // Set Kiva exterior convection algorithms
                    InitExteriorConvectionCoeff(SurfNum,
                                                HMovInsul,
                                                RoughSurf,
                                                AbsThermSurf,
                                                TH(1, 1, SurfNum),
                                                HcExtSurf(SurfNum),
                                                HSkyExtSurf(SurfNum),
                                                HGrdExtSurf(SurfNum),
                                                HAirExtSurf(SurfNum));

                } else { // for interior or other zone surfaces

                    if (Surface(SurfNum).ExtBoundCond == SurfNum) { // Regular partition/internal mass

                        TH(1, 1, SurfNum) = TempSurfIn(SurfNum);

                        // No need to set any radiant system heat balance coefficients here--will be done during inside heat balance

                        if (Surface(SurfNum).HeatTransferAlgorithm == HeatTransferModel_CondFD ||
                            Surface(SurfNum).HeatTransferAlgorithm == HeatTransferModel_HAMT) {
                            // Set variables used in the FD moisture balance HAMT
                            TempOutsideAirFD(SurfNum) = TempSurfIn(SurfNum);
                            RhoVaporAirOut(SurfNum) = RhoVaporAirIn(SurfNum);
                            HConvExtFD(SurfNum) = HConvIn(SurfNum);
                            HMassConvExtFD(SurfNum) =
                                HConvExtFD(SurfNum) /
                                ((PsyRhoAirFnPbTdbW(OutBaroPress,
                                                    TempOutsideAirFD(SurfNum),
                                                    PsyWFnTdbRhPb(TempOutsideAirFD(SurfNum), 1.0, OutBaroPress, RoutineNameOther)) +
                                  RhoVaporAirOut(SurfNum)) *
                                 PsyCpAirFnW(OutHumRat));
                            HSkyFD(SurfNum) = 0.0;
                            HGrndFD(SurfNum) = 0.0;
                            HAirFD(SurfNum) = 0.0;
                        }

                    } else { // Interzone partition

                        TH(1, 1, SurfNum) = TH(2, 1, Surface(SurfNum).ExtBoundCond);

                        // No need to set any radiant system heat balance coefficients here--will be done during inside heat balance

                        if (Surface(SurfNum).HeatTransferAlgorithm == HeatTransferModel_CondFD ||
                            Surface(SurfNum).HeatTransferAlgorithm == HeatTransferModel_HAMT) {
                            // Set variables used in the FD moisture balance and HAMT
                            TempOutsideAirFD(SurfNum) = TH(2, 1, Surface(SurfNum).ExtBoundCond);
                            RhoVaporAirOut(SurfNum) = RhoVaporAirIn(Surface(SurfNum).ExtBoundCond);
                            HConvExtFD(SurfNum) = HConvIn(Surface(SurfNum).ExtBoundCond);
                            HMassConvExtFD(SurfNum) =
                                HConvExtFD(SurfNum) /
                                ((PsyRhoAirFnPbTdbW(OutBaroPress,
                                                    TempOutsideAirFD(SurfNum),
                                                    PsyWFnTdbRhPb(TempOutsideAirFD(SurfNum), 1.0, OutBaroPress, RoutineNameIZPart)) +
                                  RhoVaporAirOut(SurfNum)) *
                                 PsyCpAirFnW(OutHumRat));
                            HSkyFD(SurfNum) = 0.0;
                            HGrndFD(SurfNum) = 0.0;
                            HAirFD(SurfNum) = 0.0;
                        }
                    }

                    // This ends the calculations for this surface and goes on to the next SurfNum
                }
            }

            // fill in reporting values for outside face

            QdotConvOutRepPerArea(SurfNum) = GetQdotConvOutRepPerArea(SurfNum);

            QdotConvOutRep(SurfNum) = QdotConvOutRepPerArea(SurfNum) * Surface(SurfNum).Area;

            QConvOutReport(SurfNum) = QdotConvOutRep(SurfNum) * TimeStepZoneSec;

            QHeatEmiReport(SurfNum) = QAirExtReport(SurfNum) - QdotConvOutRep(SurfNum);

        } // ...end of DO loop over all surface (actually heat transfer surfaces)
    }

    Real64 GetQdotConvOutRepPerArea(int const SurfNum)
    {
        int OPtr = Surface(SurfNum).OSCMPtr;
        if (Surface(SurfNum).OSCMPtr > 0) { // Optr is set above in this case, use OSCM boundary data
            return -OSCM(OPtr).HConv * (TH(1, 1, SurfNum) - OSCM(OPtr).TConv);
        } else {
            if (IsRain) {
                return -HcExtSurf(SurfNum) * (TH(1, 1, SurfNum) - Surface(SurfNum).OutWetBulbTemp);
            } else {
                return -HcExtSurf(SurfNum) * (TH(1, 1, SurfNum) - Surface(SurfNum).OutDryBulbTemp);
            }
        }
    }

    void CalcHeatBalanceInsideSurf(ZoneTempPredictorCorrectorData &dataZoneTempPredictorCorrector, Optional_int_const ZoneToResimulate) // if passed in, then only calculate surfaces that have this zone
    {
        // Pass correct list of surfaces to CalcHeatBalanceInsideSurf2
        bool const PartialResimulate(present(ZoneToResimulate));

        if (!PartialResimulate) {
            // Zero window heat gains for all zones
            ZoneWinHeatGain = 0.0;
            ZoneWinHeatGainRep = 0.0;
            ZoneWinHeatGainRepEnergy = 0.0;
            ZoneWinHeatLossRep = 0.0;
            ZoneWinHeatLossRepEnergy = 0.0;

<<<<<<< HEAD
            if (AllCTF) {
                CalcHeatBalanceInsideSurf2CTFOnly(1, NumOfZones, DataSurfaces::AllIZSurfaceList);
            } else {
                CalcHeatBalanceInsideSurf2(DataSurfaces::AllHTSurfaceList,
                                           DataSurfaces::AllIZSurfaceList,
                                           DataSurfaces::AllHTNonWindowSurfaceList,
                                           DataSurfaces::AllHTWindowSurfaceList);
            }
=======
            CalcHeatBalanceInsideSurf2(dataZoneTempPredictorCorrector, DataSurfaces::AllHTSurfaceList,
                                       DataSurfaces::AllIZSurfaceList,
                                       DataSurfaces::AllHTNonWindowSurfaceList,
                                       DataSurfaces::AllHTWindowSurfaceList);

>>>>>>> 95a2323b
            // Sort window heat gain/loss
            for (int zoneNum = 1; zoneNum <= NumOfZones; ++zoneNum) {
                if (ZoneWinHeatGain(zoneNum) >= 0.0) {
                    ZoneWinHeatGainRep(zoneNum) = ZoneWinHeatGain(zoneNum);
                    ZoneWinHeatGainRepEnergy(zoneNum) = ZoneWinHeatGainRep(zoneNum) * DataGlobals::TimeStepZoneSec;
                } else {
                    ZoneWinHeatLossRep(zoneNum) = -ZoneWinHeatGain(zoneNum);
                    ZoneWinHeatLossRepEnergy(zoneNum) = ZoneWinHeatLossRep(zoneNum) * DataGlobals::TimeStepZoneSec;
                }
            }
        } else {
            // Zero window heat gains for resimulate zone
            ZoneWinHeatGain(ZoneToResimulate) = 0.0;
            ZoneWinHeatGainRep(ZoneToResimulate) = 0.0;
            ZoneWinHeatGainRepEnergy(ZoneToResimulate) = 0.0;
            ZoneWinHeatLossRep(ZoneToResimulate) = 0.0;
            ZoneWinHeatLossRepEnergy(ZoneToResimulate) = 0.0;

            auto const &zoneHTSurfList(Zone(ZoneToResimulate).ZoneHTSurfaceList);
            auto const &zoneIZSurfList(Zone(ZoneToResimulate).ZoneIZSurfaceList);
            auto const &zoneHTNonWindowSurfList(Zone(ZoneToResimulate).ZoneHTNonWindowSurfaceList);
            auto const &zoneHTWindowSurfList(Zone(ZoneToResimulate).ZoneHTWindowSurfaceList);
<<<<<<< HEAD
            //if (AllCTF) {
            //    CalcHeatBalanceInsideSurf2CTFOnly(ZoneToResimulate, ZoneToResimulate, zoneIZSurfList, ZoneToResimulate);
            //} else {
                CalcHeatBalanceInsideSurf2(zoneHTSurfList, zoneIZSurfList, zoneHTNonWindowSurfList, zoneHTWindowSurfList, ZoneToResimulate);
            //}
=======
            CalcHeatBalanceInsideSurf2(dataZoneTempPredictorCorrector, zoneHTSurfList, zoneIZSurfList, zoneHTNonWindowSurfList, zoneHTWindowSurfList, ZoneToResimulate);

>>>>>>> 95a2323b
            // Sort window heat gain/loss
            if (ZoneWinHeatGain(ZoneToResimulate) >= 0.0) {
                ZoneWinHeatGainRep(ZoneToResimulate) = ZoneWinHeatGain(ZoneToResimulate);
                ZoneWinHeatGainRepEnergy(ZoneToResimulate) = ZoneWinHeatGainRep(ZoneToResimulate) * DataGlobals::TimeStepZoneSec;
            } else {
                ZoneWinHeatLossRep(ZoneToResimulate) = -ZoneWinHeatGain(ZoneToResimulate);
                ZoneWinHeatLossRepEnergy(ZoneToResimulate) = ZoneWinHeatLossRep(ZoneToResimulate) * DataGlobals::TimeStepZoneSec;
            }
        }
    }

    void CalcHeatBalanceInsideSurf2(ZoneTempPredictorCorrectorData &dataZoneTempPredictorCorrector, const std::vector<int> &HTSurfs,          // Heat transfer surfaces to simulate (opaque and windows)
                                    const std::vector<int> &IZSurfs,          // Interzone heat transfer surfaces to simulate
                                    const std::vector<int> &HTNonWindowSurfs, // Non-window heat transfer surfaces to simulate
                                    const std::vector<int> &HTWindowSurfs,    // Window heat transfer surfaces to simulate
                                    Optional_int_const ZoneToResimulate)
    {
        // SUBROUTINE INFORMATION:
        //       AUTHOR         George Walton
        //       DATE WRITTEN   December 1979
        //       MODIFIED       Jun 1990 (RDT for new CTF arrays)
        //                      Dec 1999 (FCW for window calculation)
        //                      May 2000 (FCW for window frame and dividers)
        //                      Aug 2000 (RJL for MTF moisture calculations)
        //                      Sep 2000 (RKS for new radiant exchange algorithm)
        //                      Dec 2000 (RKS for radiant system model addition)
        //                      Jul 2003 (CC) set the reference temperatures for inside surface heat balance
        //                                    depending on convection algorithms and/or air models used
        //                      May 2006 (RR  account for exterior window screen)
        //                      Jul 2008 (P. Biddulph include calls to HAMT)
        //                      Sep 2011 LKL/BG - resimulate only zones needing it for Radiant systems
        //       RE-ENGINEERED  Mar 1998 (RKS)

        // PURPOSE OF THIS SUBROUTINE:
        // This subroutine performs a heat balance on the inside face of each
        // surface in the building.

        // METHODOLOGY EMPLOYED:
        // Various boundary conditions are set and additional parameters are set-
        // up.  Then, the proper heat balance equation is selected based on whether
        // the surface is a partition or not and on whether or not movable
        // insulation is present on the inside face.

        // REFERENCES:
        // (I)BLAST legacy routine HBSRF

        using namespace DataGlobals;
        using namespace DataEnvironment;
        using ConvectionCoefficients::InitExteriorConvectionCoeff;
        using ConvectionCoefficients::InitInteriorConvectionCoeffs;
        using ConvectionCoefficients::SetExtConvectionCoeff;
        using DataLoopNode::Node;
        using DataZoneEquipment::ZoneEquipConfig;
        using General::RoundSigDigits;
        using namespace Psychrometrics;
        using DataSizing::CurOverallSimDay;

        Real64 const IterDampConst(5.0);             // Damping constant for inside surface temperature iterations
        int const ItersReevalConvCoeff(30);          // Number of iterations between inside convection coefficient reevaluations
        Real64 const MaxAllowedDelTemp(0.002);       // Convergence criteria for inside surface temperatures
        int const MaxIterations(500);                // Maximum number of iterations allowed for inside surface temps
        int const IterationsForCondFDRelaxChange(5); // number of iterations for inside temps that triggers a change
        Real64 const SmallNumber(0.0001);            // avoid numerical junk causing problems?
        // in the CondFD relaxation factor.
        int const MinEMPDIterations(4); // Minimum number of iterations required for EMPD solution
        static std::string const rhoAirZone("RhoAirZone");
        static std::string const wsurf("Wsurf");
        static std::string const HBSurfManInsideSurf("HB,SurfMan:InsideSurf");
        static std::string const Inside("Inside");
        static std::string const BlankString;

        Real64 AbsInt;     // Solar absorptance of inside movable insulation
        bool Converged;    // .TRUE. if inside heat balance has converged
        Real64 F1;         // Intermediate calculation value
        Real64 HMovInsul;  // "Convection" coefficient of movable insulation
        Real64 MaxDelTemp; // Maximum change in surface temperature for any
        //  opaque surface from one iteration to the next
        static Array1D<Real64> TempInsOld; // Holds previous iteration's value for convergence check
        Real64 TempSurfOutTmp;             // Local Temporary Surface temperature for the outside surface face
        Real64 TempSurfInSat;              // Local temporary surface dew point temperature

        int OtherSideSurfNum;     // Surface number index for other side of an interzone partition
        static int MinIterations; // Minimum number of iterations for the inside heat balance
        static int ErrCount(0);
        Real64 Ueff; // 1 / effective R value between TDD:DOME and TDD:DIFFUSER

        int ZoneEquipConfigNum;
        int NodeNum;
        Real64 SumSysMCp;  // Zone sum of air system MassFlowRate*Cp
        Real64 SumSysMCpT; // Zone sum of air system MassFlowRate*Cp*T
        Real64 MassFlowRate;
        Real64 NodeTemp;
        Real64 CpAir;
        static Array1D<Real64> RefAirTemp; // reference air temperatures
        static bool MyEnvrnFlag(true);
        static int InsideSurfErrCount(0);
        Real64 Wsurf;         // Moisture ratio for HAMT
        Real64 RhoAirZone;    // Zone moisture density for HAMT
        int OtherSideZoneNum; // Zone Number index for other side of an interzone partition HAMT
        static int WarmupSurfTemp;
        static int TimeStepInDay(0); // time step number

        if (calcHeatBalanceInsideSurfFirstTime) {
            TempInsOld.allocate(TotSurfaces);
            RefAirTemp.allocate(TotSurfaces);
            if (DataHeatBalance::AnyEMPD) {
                MinIterations = MinEMPDIterations;
            } else {
                MinIterations = 1;
            }
            if (DisplayAdvancedReportVariables) {
                SetupOutputVariable("Surface Inside Face Heat Balance Calculation Iteration Count",
                                    OutputProcessor::Unit::None,
                                    InsideSurfIterations,
                                    "ZONE",
                                    "Sum",
                                    "Simulation");
            }
            // Precompute whether CTF temperature limits will be needed
            DataHeatBalSurface::Zone_has_mixed_HT_models.resize(NumOfZones + 1, false);
            for (int iZone = 1; iZone <= NumOfZones; ++iZone) {
                auto const &zone(Zone(iZone));
                for (int iSurf = zone.SurfaceFirst, eSurf = zone.SurfaceLast; iSurf <= eSurf; ++iSurf) {
                    auto const alg(Surface(iSurf).HeatTransferAlgorithm);
                    if ((alg == HeatTransferModel_CondFD) || (alg == HeatTransferModel_HAMT) || (alg == HeatTransferModel_Kiva)) {
                        DataHeatBalSurface::Zone_has_mixed_HT_models[iZone] = true;
                        break;
                    }
                }
            }
            calcHeatBalanceInsideSurfFirstTime = false;
        }
        if (BeginEnvrnFlag && MyEnvrnFlag) {
            TempInsOld = 23.0;
            RefAirTemp = 23.0;
            TempEffBulkAir = 23.0;
            WarmupSurfTemp = 0;
            MyEnvrnFlag = false;

            // Initialize Kiva instances ground temperatures
            if (DataHeatBalance::AnyKiva) {
                SurfaceGeometry::kivaManager.initKivaInstances(dataZoneTempPredictorCorrector);
            }
        }
        if (!BeginEnvrnFlag) {
            MyEnvrnFlag = true;
        }

        // determine reference air temperatures
        for (int SurfNum : HTSurfs) {
            int ZoneNum = Surface(SurfNum).Zone;

            // These conditions are not used in every SurfNum loop here so we don't use them to skip surfaces
            if (Surface(SurfNum).Class == SurfaceClass_TDD_Dome) continue; // Skip TDD:DOME objects.  Inside temp is handled by TDD:DIFFUSER.

            {
                auto const SELECT_CASE_var(Surface(SurfNum).TAirRef);
                if (SELECT_CASE_var == ZoneMeanAirTemp) {
                    RefAirTemp(SurfNum) = MAT(ZoneNum);
                    TempEffBulkAir(SurfNum) = MAT(ZoneNum); // for reporting surf adjacent air temp
                } else if (SELECT_CASE_var == AdjacentAirTemp) {
                    RefAirTemp(SurfNum) = TempEffBulkAir(SurfNum);
                } else if (SELECT_CASE_var == ZoneSupplyAirTemp) {
                    // determine ZoneEquipConfigNum for this zone
                    ZoneEquipConfigNum = ZoneNum;
                    // check whether this zone is a controlled zone or not
                    if (!Zone(ZoneNum).IsControlled) {
                        ShowFatalError("Zones must be controlled for Ceiling-Diffuser Convection model. No system serves zone " + Zone(ZoneNum).Name);
                        return;
                    }
                    // determine supply air conditions
                    SumSysMCp = 0.0;
                    SumSysMCpT = 0.0;
                    for (NodeNum = 1; NodeNum <= ZoneEquipConfig(ZoneEquipConfigNum).NumInletNodes; ++NodeNum) {
                        NodeTemp = Node(ZoneEquipConfig(ZoneEquipConfigNum).InletNode(NodeNum)).Temp;
                        MassFlowRate = Node(ZoneEquipConfig(ZoneEquipConfigNum).InletNode(NodeNum)).MassFlowRate;
                        CpAir = PsyCpAirFnW(ZoneAirHumRat(ZoneNum));
                        // Real64 CpAir2 = PsyCpAirFnW(ZoneAirHumRat(ZoneNum), NodeTemp);
                        SumSysMCp += MassFlowRate * CpAir;
                        SumSysMCpT += MassFlowRate * CpAir * NodeTemp;
                    }
                    // a weighted average of the inlet temperatures.
                    if (SumSysMCp > 0.0) {                            // protect div by zero
                        RefAirTemp(SurfNum) = SumSysMCpT / SumSysMCp; // BG changed 02-16-2005 to add index (SurfNum)
                    } else {
                        RefAirTemp(SurfNum) = MAT(ZoneNum);
                    }
                    TempEffBulkAir(SurfNum) = RefAirTemp(SurfNum); // for reporting surf adjacent air temp
                } else {
                    // currently set to mean air temp but should add error warning here
                    RefAirTemp(SurfNum) = MAT(ZoneNum);
                    TempEffBulkAir(SurfNum) = MAT(ZoneNum); // for reporting surf adjacent air temp
                }
            }
        }

        // Following variables must be reset due to possible recall of this routine by radiant and Resimulate routines.
        // CalcWindowHeatBalance is called, then, multiple times and these need to be initialized before each call to
        // CalcWindowHeatBalance.
        // Only for Surface(SurfNum).Class == DataSurfaces::SurfaceClass_Window
        for (int surfNum : HTWindowSurfs) {
            WinHeatGain(surfNum) = 0.0;
            WinHeatTransfer(surfNum) = 0.0;
            WinHeatGainRep(surfNum) = 0.0;
            WinHeatLossRep(surfNum) = 0.0;
            WinGainConvGlazToZoneRep(surfNum) = 0.0;
            WinGainIRGlazToZoneRep(surfNum) = 0.0;
            WinLossSWZoneToOutWinRep(surfNum) = 0.0;
            WinGainFrameDividerToZoneRep(surfNum) = 0.0;
            WinGainConvGlazShadGapToZoneRep(surfNum) = 0.0;
            WinGainConvShadeToZoneRep(surfNum) = 0.0;
            OtherConvGainInsideFaceToZoneRep(surfNum) = 0.0;
            WinGainIRShadeToZoneRep(surfNum) = 0.0;
            SurfaceWindow(surfNum).FrameQRadOutAbs = 0.0;
            SurfaceWindow(surfNum).FrameQRadInAbs = 0.0;
            SurfaceWindow(surfNum).DividerQRadOutAbs = 0.0;
            SurfaceWindow(surfNum).DividerQRadInAbs = 0.0;
        }

        InsideSurfIterations = 0;

        // Calculate heat extract due to additional heat flux source term as the surface boundary condition
        if (DataSurfaces::AnyHeatBalanceInsideSourceTerm) {
            for (int SurfNum : HTSurfs) {
                if (Surface(SurfNum).InsideHeatSourceTermSchedule) {
                    QAdditionalHeatSourceInside(SurfNum) =
                        EnergyPlus::ScheduleManager::GetCurrentScheduleValue(Surface(SurfNum).InsideHeatSourceTermSchedule);
                }
            }
        }

        // Calculate Kiva instances
        if (DataHeatBalance::AnyKiva) {
            if (((SurfaceGeometry::kivaManager.settings.timestepType == HeatBalanceKivaManager::KivaManager::Settings::HOURLY && TimeStep == 1) ||
                 SurfaceGeometry::kivaManager.settings.timestepType == HeatBalanceKivaManager::KivaManager::Settings::TIMESTEP) &&
                !WarmupFlag) {
                SurfaceGeometry::kivaManager.calcKivaInstances();
            }
        }

        Converged = false;
        while (!Converged) { // Start of main inside heat balance DO loop...

            TempInsOld = TempSurfIn; // Keep track of last iteration's temperature values

            if (DataHeatBalance::AnyKiva) {
                for (auto &kivaSurf : SurfaceGeometry::kivaManager.surfaceMap) {
                    TempSurfIn(kivaSurf.first) = kivaSurf.second.results.Tavg - DataGlobals::KelvinConv; // TODO: Use average radiant temp? Trad?
                }
            }

            HeatBalanceIntRadExchange::CalcInteriorRadExchange(
                TempSurfIn, InsideSurfIterations, NetLWRadToSurf, ZoneToResimulate, Inside); // Update the radiation balance

            if (DataHeatBalance::AnyKiva) {
                for (auto &kivaSurf : SurfaceGeometry::kivaManager.surfaceMap) {
                    TempSurfIn(kivaSurf.first) = TempInsOld(kivaSurf.first);
                }
            }

            // Every 30 iterations, recalculate the inside convection coefficients in case
            // there has been a significant drift in the surface temperatures predicted.
            // This is not fool-proof and it basically means that the outside surface
            // heat balance is in error (potentially) once HConvIn is re-evaluated.
            // The choice of 30 is not significant--just want to do this a couple of
            // times before the iteration limit is hit.
            if ((InsideSurfIterations > 0) && (mod(InsideSurfIterations, ItersReevalConvCoeff) == 0)) {
                InitInteriorConvectionCoeffs(TempSurfIn, ZoneToResimulate);
            }

            if (DataHeatBalance::AnyEMPD || DataHeatBalance::AnyHAMT) {
                for (int SurfNum : HTSurfs) {
                    auto &surface(Surface(SurfNum));
                    if (surface.Class == SurfaceClass_TDD_Dome) continue; // Skip TDD:DOME objects.  Inside temp is handled by TDD:DIFFUSER.

                    // Calculate the inside surface moisture quantities
                    // calculate the inside surface moisture transfer conditions
                    // check for saturation conditions of air
                    if ((surface.HeatTransferAlgorithm == HeatTransferModel_EMPD) || (surface.HeatTransferAlgorithm == HeatTransferModel_HAMT)) {
                        int ZoneNum = Surface(SurfNum).Zone;
                        Real64 const MAT_zone(MAT(ZoneNum));
                        Real64 const ZoneAirHumRat_zone(max(ZoneAirHumRat(ZoneNum), 1.0e-5));
                        Real64 const HConvIn_surf(HConvInFD(SurfNum) = HConvIn(SurfNum));

                        RhoVaporAirIn(SurfNum) =
                            min(PsyRhovFnTdbWPb_fast(MAT_zone, ZoneAirHumRat_zone, OutBaroPress), PsyRhovFnTdbRh(MAT_zone, 1.0, HBSurfManInsideSurf));
                        HMassConvInFD(SurfNum) = HConvIn_surf / (PsyRhoAirFnPbTdbW_fast(OutBaroPress, MAT_zone, ZoneAirHumRat_zone) *
                                                                 PsyCpAirFnW_fast(ZoneAirHumRat_zone));
                    }
                }
            }

            for (int SurfNum : HTNonWindowSurfs) {
                // Perform heat balance on the inside face of the surface ...
                // The following are possibilities here:
                //   (a) the surface is a pool (no movable insulation, no source/sink, only CTF solution algorithm)
                //   (b) the surface is a partition, in which case the temperature of both sides are the same
                //   (c) standard (or interzone) opaque surface with no movable insulation, normal heat balance equation
                //   (d) standard (or interzone) window: call to CalcWindowHeatBalance to get window layer temperatures
                //   (e) standard opaque surface with movable insulation, special two-part equation
                // In the surface calculation there are the following Algorithm types for opaque surfaces that
                // do not have movable insulation:
                //   (a) the regular CTF calc (SolutionAlgo = UseCTF)
                //   (b) the EMPD calc (Solutionalgo = UseEMPD)
                //   (c) the CondFD calc (SolutionAlgo = UseCondFD)
                //   (d) the HAMT calc (solutionalgo = UseHAMT).

                int const ZoneNum = Surface(SurfNum).Zone;
                auto &surface(Surface(SurfNum));
                Real64 &TH11(TH(1, 1, SurfNum));
                int const ConstrNum = surface.Construction;
                auto const &construct(Construct(ConstrNum));
                Real64 const MAT_zone(MAT(ZoneNum));
                Real64 const HConvIn_surf(HConvInFD(SurfNum) = HConvIn(SurfNum));

                if (surface.ExtBoundCond == SurfNum) {
                    // CR6869 -- let Window HB take care of it      IF (Surface(SurfNum)%ExtBoundCond == SurfNum) THEN
                    // Surface is adiabatic
                    if (surface.HeatTransferAlgorithm == HeatTransferModel_CTF ||
                        surface.HeatTransferAlgorithm == HeatTransferModel_EMPD) { // Regular CTF Surface and/or EMPD surface

                        if (surface.HeatTransferAlgorithm == HeatTransferModel_EMPD) {
                            MoistureBalanceEMPDManager::CalcMoistureBalanceEMPD(SurfNum, TempSurfInTmp(SurfNum), MAT_zone, TempSurfInSat);
                        }
                        // Pre-calculate a few terms
                        //
                        Real64 const TempTerm(CTFConstInPart(SurfNum) + QRadThermInAbs(SurfNum) + QRadSWInAbs(SurfNum) +
                                              QAdditionalHeatSourceInside(SurfNum) + HConvIn_surf * RefAirTemp(SurfNum) + QHTRadSysSurf(SurfNum) +
                                              QCoolingPanelSurf(SurfNum) + QHWBaseboardSurf(SurfNum) + QSteamBaseboardSurf(SurfNum) +
                                              QElecBaseboardSurf(SurfNum) + NetLWRadToSurf(SurfNum) + (QRadSurfAFNDuct(SurfNum) / TimeStepZoneSec));
                        Real64 const TempDiv(1.0 / (construct.CTFInside(0) - construct.CTFCross(0) + HConvIn_surf + IterDampConst));
                        // Calculate the current inside surface temperature
                        if ((!surface.IsPool) || ((surface.IsPool) && (std::abs(QPoolSurfNumerator(SurfNum)) < SmallNumber) &&
                                                  (std::abs(PoolHeatTransCoefs(SurfNum)) < SmallNumber))) {
                            if (construct.SourceSinkPresent) {
                                TempSurfInTmp(SurfNum) =
                                    (TempTerm + construct.CTFSourceIn(0) * QsrcHist(SurfNum, 1) + IterDampConst * TempInsOld(SurfNum)) *
                                    TempDiv; // Constant portion of conduction eq (history terms) | LW radiation from internal sources | SW radiation
                                             // from internal sources | Convection from surface to zone air | Net radiant exchange with other zone
                                             // surfaces | Heat source/sink term for radiant systems | (if there is one present) | Radiant flux from a
                                             // high temperature radiant heater | Radiant flux from a hot water baseboard heater | Radiant flux from a
                                             // steam baseboard heater | Radiant flux from an electric baseboard heater | Iterative damping term (for
                                             // stability) | Conduction term (both partition sides same temp) | Conduction term (both partition sides
                                             // same temp) | Convection and damping term | Radiation from AFN ducts
                            } else {
                                TempSurfInTmp(SurfNum) =
                                    (TempTerm + IterDampConst * TempInsOld(SurfNum)) *
                                    TempDiv; // Constant portion of conduction eq (history terms) | LW radiation from internal sources | SW radiation
                                             // from internal sources | Convection from surface to zone air | Net radiant exchange with other zone
                                             // surfaces | Heat source/sink term for radiant systems | (if there is one present) | Radiant flux from a
                                             // high temperature radiant heater | Radiant flux from a hot water baseboard heater | Radiant flux from a
                                             // steam baseboard heater | Radiant flux from an electric baseboard heater | Iterative damping term (for
                                             // stability) | Conduction term (both partition sides same temp) | Conduction term (both partition sides
                                             // same temp) | Convection and damping term | Radiation from AFN ducts
                            }
                        } else { // this is a pool and it has been simulated this time step
                            TempSurfInTmp(SurfNum) = (CTFConstInPart(SurfNum) + QPoolSurfNumerator(SurfNum) + IterDampConst * TempInsOld(SurfNum)) /
                                                     (construct.CTFInside(0) - construct.CTFCross(0) + PoolHeatTransCoefs(SurfNum) +
                                                      IterDampConst); // Constant part of conduction eq (history terms) | Pool modified terms (see
                                                                      // non-pool equation for details) | Iterative damping term (for stability) |
                                                                      // Conduction term (both partition sides same temp) | Pool and damping term
                        }
                        if (surface.HeatTransferAlgorithm == HeatTransferModel_EMPD) {
                            TempSurfInTmp(SurfNum) -=
                                DataMoistureBalanceEMPD::HeatFluxLatent(SurfNum) * TempDiv; // Conduction term (both partition sides same temp) |
                                                                                            // Conduction term (both partition sides same temp) |
                                                                                            // Convection and damping term
                            if (TempSurfInSat > TempSurfInTmp(SurfNum)) {
                                TempSurfInTmp(SurfNum) = TempSurfInSat; // Surface temp cannot be below dew point
                            }
                        }
                        // if any mixed heat transfer models in zone, apply limits to CTF result
                        if (DataHeatBalSurface::Zone_has_mixed_HT_models[ZoneNum])
                            TempSurfInTmp(SurfNum) =
                                max(MinSurfaceTempLimit,
                                    min(MaxSurfaceTempLimit, TempSurfInTmp(SurfNum))); // Limit Check //Tuned Precomputed condition to eliminate loop

                        if (construct.SourceSinkPresent) { // Set the appropriate parameters for the radiant system

                            // Radiant system does not need the damping coefficient terms (hopefully) // Partitions are assumed to be symmetric
                            Real64 const RadSysDiv(1.0 / (construct.CTFInside(0) - construct.CTFCross(0) + HConvIn_surf));
                            RadSysToHBConstCoef(SurfNum) = RadSysTiHBConstCoef(SurfNum) =
                                TempTerm * RadSysDiv; // Constant portion of conduction eq (history terms) | LW radiation from internal sources | SW
                                                      // radiation from internal sources | Convection from surface to zone air | Radiant flux from
                                                      // high temperature radiant heater | Radiant flux from a hot water baseboard heater | Radiant
                                                      // flux from a steam baseboard heater | Radiant flux from an electric baseboard heater | Net
                                                      // radiant exchange with other zone surfaces | Cond term (both partition sides same temp) | Cond
                                                      // term (both partition sides same temp) | Convection and damping term
                            RadSysToHBTinCoef(SurfNum) = RadSysTiHBToutCoef(SurfNum) =
                                0.0; // The outside temp is assumed to be equal to the inside temp for a partition
                            RadSysToHBQsrcCoef(SurfNum) = RadSysTiHBQsrcCoef(SurfNum) =
                                construct.CTFSourceIn(0) * RadSysDiv; // QTF term for the source | Cond term (both partition sides same temp) | Cond
                                                                      // term (both partition sides same temp) | Convection and damping term
                        }

                    } else if (surface.HeatTransferAlgorithm == HeatTransferModel_CondFD || surface.HeatTransferAlgorithm == HeatTransferModel_HAMT) {

                        if (surface.HeatTransferAlgorithm == HeatTransferModel_HAMT)
                            HeatBalanceHAMTManager::ManageHeatBalHAMT(SurfNum, TempSurfInTmp(SurfNum), TempSurfOutTmp); // HAMT

                        if (surface.HeatTransferAlgorithm == HeatTransferModel_CondFD) {
                            HeatBalFiniteDiffManager::ManageHeatBalFiniteDiff(SurfNum, TempSurfInTmp(SurfNum), TempSurfOutTmp);
                        }

                        TH11 = TempSurfOutTmp;
                    }

                    TempSurfIn(SurfNum) = TempSurfInTmp(SurfNum);

                } else { // Standard surface or interzone surface

                    HMovInsul = 0.0;
                    if (surface.MaterialMovInsulInt > 0) HeatBalanceMovableInsulation::EvalInsideMovableInsulation(SurfNum, HMovInsul, AbsInt);

                    if (HMovInsul <= 0.0) { // No movable insulation present, normal heat balance equation

                        if (surface.HeatTransferAlgorithm == HeatTransferModel_CTF ||
                            surface.HeatTransferAlgorithm == HeatTransferModel_EMPD) { // Regular CTF Surface and/or EMPD surface

                            if (surface.HeatTransferAlgorithm == HeatTransferModel_EMPD) {
                                MoistureBalanceEMPDManager::CalcMoistureBalanceEMPD(SurfNum, TempSurfInTmp(SurfNum), MAT_zone, TempSurfInSat);
                            }
                            // Pre-calculate a few terms
                            Real64 const TempTerm(CTFConstInPart(SurfNum) + QRadThermInAbs(SurfNum) + QRadSWInAbs(SurfNum) +
                                                  QAdditionalHeatSourceInside(SurfNum) + HConvIn_surf * RefAirTemp(SurfNum) + QHTRadSysSurf(SurfNum) +
                                                  QCoolingPanelSurf(SurfNum) + QHWBaseboardSurf(SurfNum) + QSteamBaseboardSurf(SurfNum) +
                                                  QElecBaseboardSurf(SurfNum) + NetLWRadToSurf(SurfNum) +
                                                  (QRadSurfAFNDuct(SurfNum) / TimeStepZoneSec));
                            Real64 const TempDiv(1.0 / (construct.CTFInside(0) + HConvIn_surf + IterDampConst));
                            // Calculate the current inside surface temperature
                            if ((!surface.IsPool) || ((surface.IsPool) && (std::abs(QPoolSurfNumerator(SurfNum)) < SmallNumber) &&
                                                      (std::abs(PoolHeatTransCoefs(SurfNum)) < SmallNumber))) {
                                if (construct.SourceSinkPresent) {
                                    TempSurfInTmp(SurfNum) =
                                        (TempTerm + construct.CTFSourceIn(0) * QsrcHist(SurfNum, 1) + IterDampConst * TempInsOld(SurfNum) +
                                         construct.CTFCross(0) * TH11) *
                                        TempDiv; // Constant part of conduction eq (history terms) | LW radiation from internal sources | SW
                                                 // radiation from internal sources | Convection from surface to zone air | Net radiant exchange
                                                 // with other zone surfaces | Heat source/sink term for radiant systems | (if there is one
                                                 // present) | Radiant flux from high temp radiant heater | Radiant flux from a hot water
                                                 // baseboard heater | Radiant flux from a steam baseboard heater | Radiant flux from an electric
                                                 // baseboard heater | Iterative damping term (for stability) | Current conduction from | the
                                                 // outside surface | Coefficient for conduction (current time) | Convection and damping term |
                                                 // Radiation from AFN ducts
                                } else {
                                    TempSurfInTmp(SurfNum) =
                                        (TempTerm + IterDampConst * TempInsOld(SurfNum) + construct.CTFCross(0) * TH11) *
                                        TempDiv; // Constant part of conduction eq (history terms) | LW radiation from internal sources | SW
                                                 // radiation from internal sources | Convection from surface to zone air | Net radiant exchange
                                                 // with other zone surfaces | Heat source/sink term for radiant systems | (if there is one
                                                 // present) | Radiant flux from high temp radiant heater | Radiant flux from a hot water
                                                 // baseboard heater | Radiant flux from a steam baseboard heater | Radiant flux from an electric
                                                 // baseboard heater | Iterative damping term (for stability) | Current conduction from | the
                                                 // outside surface | Coefficient for conduction (current time) | Convection and damping term |
                                                 // Radiation from AFN ducts
                                }
                            } else { // surface is a pool and the pool has been simulated this time step
                                TempSurfInTmp(SurfNum) = (CTFConstInPart(SurfNum) + QPoolSurfNumerator(SurfNum) +
                                                          IterDampConst * TempInsOld(SurfNum) + construct.CTFCross(0) * TH11) /
                                                         (construct.CTFInside(0) + PoolHeatTransCoefs(SurfNum) +
                                                          IterDampConst); // Constant part of conduction eq (history terms) | Pool modified terms
                                                                          // (see non-pool equation for details) | Iterative damping term (for
                                                                          // stability) | Current conduction from | the outside surface |
                                                                          // Coefficient for conduction (current time) | Pool and damping term
                            }
                            if (surface.HeatTransferAlgorithm == HeatTransferModel_EMPD) {
                                TempSurfInTmp(SurfNum) -= DataMoistureBalanceEMPD::HeatFluxLatent(SurfNum) *
                                                          TempDiv; // Coefficient for conduction (current time) | Convection and damping term
                                if (TempSurfInSat > TempSurfInTmp(SurfNum)) {
                                    TempSurfInTmp(SurfNum) = TempSurfInSat; // Surface temp cannot be below dew point
                                }
                            }
                            // if any mixed heat transfer models in zone, apply limits to CTF result
                            if (DataHeatBalSurface::Zone_has_mixed_HT_models[ZoneNum])
                                TempSurfInTmp(SurfNum) =
                                    max(MinSurfaceTempLimit,
                                        min(MaxSurfaceTempLimit,
                                            TempSurfInTmp(SurfNum))); // Limit Check //Tuned Precomputed condition to eliminate loop

                            if (construct.SourceSinkPresent) { // Set the appropriate parameters for the radiant system

                                // Radiant system does not need the damping coefficient terms (hopefully)
                                Real64 const RadSysDiv(1.0 / (construct.CTFInside(0) + HConvIn_surf));
                                RadSysTiHBConstCoef(SurfNum) =
                                    TempTerm * RadSysDiv; // Constant portion of cond eq (history terms) | LW radiation from internal sources | SW
                                                          // radiation from internal sources | Convection from surface to zone air | Radiant flux
                                                          // from high temp radiant heater | Radiant flux from a hot water baseboard heater |
                                                          // Radiant flux from a steam baseboard heater | Radiant flux from an electric baseboard
                                                          // heater | Net radiant exchange with other zone surfaces | Cond term (both partition
                                                          // sides same temp) | Convection and damping term
                                RadSysTiHBToutCoef(SurfNum) = construct.CTFCross(0) * RadSysDiv;    // Outside temp=inside temp for a partition |
                                                                                                    // Cond term (both partition sides same temp) |
                                                                                                    // Convection and damping term
                                RadSysTiHBQsrcCoef(SurfNum) = construct.CTFSourceIn(0) * RadSysDiv; // QTF term for the source | Cond term (both
                                                                                                    // partition sides same temp) | Convection and
                                                                                                    // damping term

                                if (surface.ExtBoundCond > 0) { // This is an interzone partition and we need to set outside params
                                    // The inside coefficients of one side are equal to the outside coefficients of the other side.  But,
                                    // the inside coefficients are set up once the heat balance equation for that side has been calculated.
                                    // For both sides to actually have been set, we have to wait until we get to the second side in the surface
                                    // derived type.  At that point, both inside coefficient sets have been evaluated.
                                    if (surface.ExtBoundCond < SurfNum) { // Both of the inside coefficients have now been set
                                        OtherSideSurfNum = surface.ExtBoundCond;
                                        RadSysToHBConstCoef(OtherSideSurfNum) = RadSysTiHBConstCoef(SurfNum);
                                        RadSysToHBTinCoef(OtherSideSurfNum) = RadSysTiHBToutCoef(SurfNum);
                                        RadSysToHBQsrcCoef(OtherSideSurfNum) = RadSysTiHBQsrcCoef(SurfNum);
                                        RadSysToHBConstCoef(SurfNum) = RadSysTiHBConstCoef(OtherSideSurfNum);
                                        RadSysToHBTinCoef(SurfNum) = RadSysTiHBToutCoef(OtherSideSurfNum);
                                        RadSysToHBQsrcCoef(SurfNum) = RadSysTiHBQsrcCoef(OtherSideSurfNum);
                                    }
                                }
                            }

                        } else if (surface.HeatTransferAlgorithm == HeatTransferModel_CondFD ||
                                   surface.HeatTransferAlgorithm == HeatTransferModel_HAMT) {

                            if (surface.HeatTransferAlgorithm == HeatTransferModel_HAMT) {
                                if (surface.ExtBoundCond > 0) {
                                    // HAMT get the correct other side zone zone air temperature --
                                    OtherSideSurfNum = surface.ExtBoundCond;
                                    // ZoneNum = surface.Zone;
                                    OtherSideZoneNum = Surface(OtherSideSurfNum).Zone;
                                    TempOutsideAirFD(SurfNum) = MAT(OtherSideZoneNum);
                                }
                                HeatBalanceHAMTManager::ManageHeatBalHAMT(SurfNum, TempSurfInTmp(SurfNum), TempSurfOutTmp);
                            }

                            if (surface.HeatTransferAlgorithm == HeatTransferModel_CondFD)
                                HeatBalFiniteDiffManager::ManageHeatBalFiniteDiff(SurfNum, TempSurfInTmp(SurfNum), TempSurfOutTmp);

                            TH11 = TempSurfOutTmp;

                        } else if (surface.HeatTransferAlgorithm == HeatTransferModel_Kiva) {
                            // Read Kiva results for each surface
                            TempSurfInTmp(SurfNum) = SurfaceGeometry::kivaManager.surfaceMap[SurfNum].results.Tconv - DataGlobals::KelvinConv;
                            OpaqSurfInsFaceConductionFlux(SurfNum) = SurfaceGeometry::kivaManager.surfaceMap[SurfNum].results.qtot;
                            OpaqSurfInsFaceConduction(SurfNum) = OpaqSurfInsFaceConductionFlux(SurfNum) * DataSurfaces::Surface(SurfNum).Area;

                            TH11 = 0.0;
                        }

                        TempSurfIn(SurfNum) = TempSurfInTmp(SurfNum);

                    } else { // Movable insulation present

                        if (construct.SourceSinkPresent) {

                            ShowSevereError("Interior movable insulation is not valid with embedded sources/sinks");
                            ShowContinueError("Construction " + construct.Name + " contains an internal source or sink but also uses");
                            ShowContinueError("interior movable insulation " + Material(Surface(SurfNum).MaterialMovInsulInt).Name +
                                              " for a surface with that construction.");
                            ShowContinueError("This is not currently allowed because the heat balance equations do not currently accommodate "
                                              "this combination.");
                            ShowFatalError("CalcHeatBalanceInsideSurf: Program terminates due to preceding conditions.");
                        }

                        F1 = HMovInsul / (HMovInsul + HConvIn_surf + IterDampConst);

                        TempSurfIn(SurfNum) =
                            (CTFConstInPart(SurfNum) + QRadSWInAbs(SurfNum) + construct.CTFCross(0) * TH11 +
                             F1 * (QRadThermInAbs(SurfNum) + HConvIn_surf * RefAirTemp(SurfNum) + NetLWRadToSurf(SurfNum) + QHTRadSysSurf(SurfNum) +
                                   QCoolingPanelSurf(SurfNum) + QHWBaseboardSurf(SurfNum) + QSteamBaseboardSurf(SurfNum) +
                                   QElecBaseboardSurf(SurfNum) + QAdditionalHeatSourceInside(SurfNum) + IterDampConst * TempInsOld(SurfNum))) /
                            (construct.CTFInside(0) + HMovInsul - F1 * HMovInsul); // Convection from surface to zone air

                        TempSurfInTmp(SurfNum) = (construct.CTFInside(0) * TempSurfIn(SurfNum) + HMovInsul * TempSurfIn(SurfNum) -
                                                  QRadSWInAbs(SurfNum) - CTFConstInPart(SurfNum) - construct.CTFCross(0) * TH11) /
                                                 (HMovInsul);
                        // if any mixed heat transfer models in zone, apply limits to CTF result
                        if (DataHeatBalSurface::Zone_has_mixed_HT_models[ZoneNum])
                            TempSurfInTmp(SurfNum) =
                                max(MinSurfaceTempLimit,
                                    min(MaxSurfaceTempLimit, TempSurfInTmp(SurfNum))); // Limit Check //Tuned Precomputed condition to eliminate loop
                    }
                }
            }
            for (int SurfNum : HTWindowSurfs) {
                auto &surface(Surface(SurfNum));
                Real64 &TH11(TH(1, 1, SurfNum));
                int ConstrNum = surface.Construction; // Not const, because storm window may change this
                auto const &construct(Construct(ConstrNum));
                if (SurfaceWindow(SurfNum).OriginalClass == SurfaceClass_TDD_Diffuser) { // Tubular daylighting device
                    // Lookup up the TDD:DOME object
                    int const pipeNum = SurfaceWindow(SurfNum).TDDPipeNum;
                    int const domeNum = DataDaylightingDevices::TDDPipe(pipeNum).Dome;
                    Ueff = 1.0 / DataDaylightingDevices::TDDPipe(pipeNum).Reff;

                    // Similar to opaque surface but outside surface temp of TDD:DOME is used, and no embedded sources/sinks.
                    // Absorbed shortwave radiation is treated similar to a regular window, but only 1 glass layer is allowed.
                    //   = QRadSWwinAbs(SurfNum,1)/2.0
                    Real64 const HConvIn_surf(HConvInFD(SurfNum) = HConvIn(SurfNum));
                    TempSurfIn(SurfNum) = TempSurfInTmp(SurfNum) =
                        (QRadThermInAbs(SurfNum) + QRadSWwinAbs(1, SurfNum) / 2.0 + QAdditionalHeatSourceInside(SurfNum) +
                         HConvIn_surf * RefAirTemp(SurfNum) + NetLWRadToSurf(SurfNum) + IterDampConst * TempInsOld(SurfNum) +
                         Ueff * TH(1, 1, domeNum)) /
                        (Ueff + HConvIn_surf + IterDampConst); // LW radiation from internal sources | SW radiation from internal sources and
                                                               // solar | Convection from surface to zone air | Net radiant exchange with
                                                               // other zone surfaces | Iterative damping term (for stability) | Current
                                                               // conduction from the outside surface | Coefficient for conduction (current
                                                               // time) | Convection and damping term

                    Real64 const Sigma_Temp_4(DataGlobals::StefanBoltzmann * pow_4(TempSurfIn(SurfNum)));

                    // Calculate window heat gain for TDD:DIFFUSER since this calculation is usually done in WindowManager
                    WinHeatGain(SurfNum) =
                        WinTransSolar(SurfNum) + HConvIn_surf * surface.Area * (TempSurfIn(SurfNum) - RefAirTemp(SurfNum)) +
                        Construct(surface.Construction).InsideAbsorpThermal * surface.Area *
                            (Sigma_Temp_4 - (SurfaceWindow(SurfNum).IRfromParentZone + QHTRadSysSurf(SurfNum) + QCoolingPanelSurf(SurfNum) +
                                             QHWBaseboardSurf(SurfNum) + QSteamBaseboardSurf(SurfNum) + QElecBaseboardSurf(SurfNum))) -
                        QS(surface.SolarEnclIndex) * surface.Area *
                            Construct(surface.Construction).TransDiff; // Transmitted solar | Convection | IR exchange | IR
                    // Zone diffuse interior shortwave reflected back into the TDD
                    WinHeatTransfer(SurfNum) = WinHeatGain(SurfNum);

                    // fill out report vars for components of Window Heat Gain
                    WinGainConvGlazToZoneRep(SurfNum) = HConvIn_surf * surface.Area * (TempSurfIn(SurfNum) - RefAirTemp(SurfNum));
                    WinGainIRGlazToZoneRep(SurfNum) =
                        Construct(surface.Construction).InsideAbsorpThermal * surface.Area *
                        (Sigma_Temp_4 - (SurfaceWindow(SurfNum).IRfromParentZone + QHTRadSysSurf(SurfNum) + QCoolingPanelSurf(SurfNum) +
                                         QHWBaseboardSurf(SurfNum) + QSteamBaseboardSurf(SurfNum) + QElecBaseboardSurf(SurfNum)));
                    WinLossSWZoneToOutWinRep(SurfNum) = QS(surface.SolarEnclIndex) * surface.Area * Construct(surface.Construction).TransDiff;
                } else {                             // Regular window
                    if (InsideSurfIterations == 0) { // Do windows only once
                        if (SurfaceWindow(SurfNum).StormWinFlag == 1) ConstrNum = surface.StormWinConstruction;
                        // Get outside convection coeff for exterior window here to avoid calling
                        // InitExteriorConvectionCoeff from CalcWindowHeatBalance, which avoids circular reference
                        // (HeatBalanceSurfaceManager USEing and WindowManager and
                        // WindowManager USEing HeatBalanceSurfaceManager)
                        if (surface.ExtBoundCond == ExternalEnvironment) {
                            int RoughSurf = Material(construct.LayerPoint(1)).Roughness;           // Outside surface roughness
                            Real64 EmisOut = Material(construct.LayerPoint(1)).AbsorpThermalFront; // Glass outside surface emissivity
                            auto const shading_flag(SurfaceWindow(SurfNum).ShadingFlag);
                            if (shading_flag == ExtShadeOn || shading_flag == ExtBlindOn || shading_flag == ExtScreenOn) {
                                // Exterior shade in place
                                int ConstrNumSh = SurfaceWindow(SurfNum).ShadedConstruction;
                                if (ConstrNumSh != 0) {
                                    RoughSurf = Material(Construct(ConstrNumSh).LayerPoint(1)).Roughness;
                                    EmisOut = Material(Construct(ConstrNumSh).LayerPoint(1)).AbsorpThermal;
                                }
                            }

                            // Get the outside effective emissivity for Equivalent layer model
                            if (construct.WindowTypeEQL) {
                                EmisOut = WindowEquivalentLayer::EQLWindowOutsideEffectiveEmiss(ConstrNum);
                            }
                            // Set Exterior Convection Coefficient...
                            if (surface.ExtConvCoeff > 0) {

                                HcExtSurf(SurfNum) = SetExtConvectionCoeff(SurfNum);

                            } else if (surface.ExtWind) { // Window is exposed to wind (and possibly rain)

                                // Calculate exterior heat transfer coefficients with windspeed (windspeed is calculated internally in
                                // subroutine)
                                InitExteriorConvectionCoeff(SurfNum,
                                                            0.0,
                                                            RoughSurf,
                                                            EmisOut,
                                                            TH11,
                                                            HcExtSurf(SurfNum),
                                                            HSkyExtSurf(SurfNum),
                                                            HGrdExtSurf(SurfNum),
                                                            HAirExtSurf(SurfNum));

                                if (IsRain) {                    // Raining: since wind exposed, outside window surface gets wet
                                    HcExtSurf(SurfNum) = 1000.0; // Reset HcExtSurf because of wetness
                                }

                            } else { // Not Wind exposed

                                // Calculate exterior heat transfer coefficients for windspeed = 0
                                InitExteriorConvectionCoeff(SurfNum,
                                                            0.0,
                                                            RoughSurf,
                                                            EmisOut,
                                                            TH11,
                                                            HcExtSurf(SurfNum),
                                                            HSkyExtSurf(SurfNum),
                                                            HGrdExtSurf(SurfNum),
                                                            HAirExtSurf(SurfNum));
                            }
                        } else { // Interior Surface

                            if (surface.ExtConvCoeff > 0) {
                                HcExtSurf(SurfNum) = SetExtConvectionCoeff(SurfNum);
                            } else {
                                // Exterior Convection Coefficient for the Interior or Interzone Window is the Interior Convection Coeff of
                                // same
                                HcExtSurf(SurfNum) = HConvIn(surface.ExtBoundCond);
                            }
                        }

                        // Following call determines inside surface temperature of glazing, and of
                        // frame and/or divider, if present
                        CalcWindowHeatBalance(SurfNum, HcExtSurf(SurfNum), TempSurfInTmp(SurfNum), TH11);

                        TempSurfIn(SurfNum) = TempSurfInTmp(SurfNum);
                    }
                }
            } // ...end of inside surface heat balance equation selection

            for (int SurfNum : HTSurfs) {
                int const ZoneNum = Surface(SurfNum).Zone;
                auto &surface(Surface(SurfNum));
                auto &zone(Zone(ZoneNum));
                Real64 &TH11(TH(1, 1, SurfNum));
                Real64 &TH12(TH(2, 1, SurfNum));
                TH12 = TempSurfInRep(SurfNum) = TempSurfIn(SurfNum);
                TempSurfOut(SurfNum) = TH11; // For reporting

                if (SurfaceWindow(SurfNum).OriginalClass == SurfaceClass_TDD_Diffuser) { // Tubular daylighting device
                    // Tubular daylighting devices are treated as one big object with an effective R value.
                    // The outside face temperature of the TDD:DOME and the inside face temperature of the
                    // TDD:DIFFUSER are calculated with the outside and inside heat balances respectively.
                    // Below, the resulting temperatures are copied to the inside face of the TDD:DOME
                    // and the outside face of the TDD:DIFFUSER for reporting.

                    // Set inside temp variables of TDD:DOME equal to inside temp of TDD:DIFFUSER
                    int domeNum = DataDaylightingDevices::TDDPipe(SurfaceWindow(SurfNum).TDDPipeNum).Dome;
                    TH(2, 1, domeNum) = TempSurfIn(domeNum) = TempSurfInTmp(domeNum) = TempSurfInRep(domeNum) = TempSurfIn(SurfNum);

                    // Set outside temp reporting variable of TDD:DOME (since it gets skipped otherwise)
                    // Reset outside temp variables of TDD:DIFFUSER equal to outside temp of TDD:DOME
                    TH11 = TempSurfOut(SurfNum) = TempSurfOut(domeNum) = TH(1, 1, domeNum);
                }

                if ((TH12 > MaxSurfaceTempLimit) || (TH12 < MinSurfaceTempLimit)) {
                    TestSurfTempCalcHeatBalanceInsideSurf(TH12, surface, zone, WarmupSurfTemp);
                }

            } // ...end of main loops over all surfaces for inside heat balances

            // Interzone surface updating: interzone surfaces have other side temperatures
            // which can vary as the simulation iterates through the inside heat
            // balance.  This block is intended to "lock" the opposite side (outside)
            // temperatures to the correct value, namely the value calculated by the
            // inside surface heat balance for the other side.
            assert(TH.index(1, 1, 1) == 0u); // Assumed for linear indexing below
            auto const l211(TH.index(2, 1, 1) - 1);
            for (int SurfNum : IZSurfs) {
                int const surfExtBoundCond(Surface(SurfNum).ExtBoundCond);
                // Set the outside surface temperature to the inside surface temperature of the interzone pair.
                // By going through all of the surfaces, this should pick up the other side as well as affect the next iteration.
                // [ SurfNum - 1 ] == ( 1, 1, SurfNum )
                // [ l211 + surfExtBoundCond ] == ( 2, 1, surfExtBoundCond )
                TempSurfOut(SurfNum) = TH[SurfNum - 1] = TH[l211 + surfExtBoundCond];
            }

            ++InsideSurfIterations;

            // Convergence check - Loop through all relevant non-window surfaces to check for convergence...
            MaxDelTemp = 0.0;
            for (int SurfNum : HTNonWindowSurfs) {
                MaxDelTemp = max(std::abs(TempSurfIn(SurfNum) - TempInsOld(SurfNum)), MaxDelTemp);
                if (Surface(SurfNum).HeatTransferAlgorithm == HeatTransferModel_CondFD) {
                    // also check all internal nodes as well as surface faces
                    MaxDelTemp = max(MaxDelTemp, HeatBalFiniteDiffManager::SurfaceFD(SurfNum).MaxNodeDelTemp);
                }
            } // ...end of loop to check for convergence

            if (!DataHeatBalance::AnyCondFD) {
                if (MaxDelTemp <= MaxAllowedDelTemp) Converged = true;
            } else {
                if (MaxDelTemp <= MaxAllowedDelTempCondFD) Converged = true;

                // resets relaxation factor to speed up iterations when under-relaxation is not needed.
                if (InsideSurfIterations <= 1) {
                    CondFDRelaxFactor = CondFDRelaxFactorInput;
                }
                if ((InsideSurfIterations > IterationsForCondFDRelaxChange) && !Converged) {
                    // adjust relaxation factor down, assume large number of iterations is result of instability
                    CondFDRelaxFactor *= 0.9;
                    if (CondFDRelaxFactor < 0.1) CondFDRelaxFactor = 0.1;
                }
            }

#ifdef EP_Count_Calls
            NumMaxInsideSurfIterations = max(NumMaxInsideSurfIterations, InsideSurfIterations);
#endif

            if (InsideSurfIterations < MinIterations) Converged = false;

            if (InsideSurfIterations > MaxIterations) {
                if (!WarmupFlag) {
                    ++ErrCount;
                    if (ErrCount < 16) {
                        if (!DataHeatBalance::AnyCondFD) {
                            ShowWarningError(
                                "Inside surface heat balance did not converge with Max Temp Difference [C] =" + RoundSigDigits(MaxDelTemp, 3) +
                                " vs Max Allowed Temp Diff [C] =" + RoundSigDigits(MaxAllowedDelTemp, 3));
                            ShowContinueErrorTimeStamp("");
                        } else {
                            ShowWarningError(
                                "Inside surface heat balance did not converge with Max Temp Difference [C] =" + RoundSigDigits(MaxDelTemp, 3) +
                                " vs Max Allowed Temp Diff [C] =" + RoundSigDigits(MaxAllowedDelTempCondFD, 6));
                            ShowContinueErrorTimeStamp("");
                        }
                    } else {
                        ShowRecurringWarningErrorAtEnd(
                            "Inside surface heat balance convergence problem continues", InsideSurfErrCount, MaxDelTemp, MaxDelTemp, _, "[C]", "[C]");
                    }
                }
                break; // iteration loop
            }

        } // ...end of main inside heat balance DO loop (ends when Converged)

        // Set various surface output variables and other record keeping - after iterations are complete
        for (int surfNum : HTSurfs) {
            if (Surface(surfNum).Class == SurfaceClass_TDD_Dome) continue; // Skip TDD:DOME objects.  Inside temp is handled by TDD:DIFFUSER.

            // Inside Face Convection - sign convention is positive means energy going into inside face from the air.
            auto const HConvInTemp_fac(-HConvIn(surfNum) * (TempSurfIn(surfNum) - RefAirTemp(surfNum)));
            QdotConvInRep(surfNum) = Surface(surfNum).Area * HConvInTemp_fac;
            QdotConvInRepPerArea(surfNum) = HConvInTemp_fac;
            QConvInReport(surfNum) = QdotConvInRep(surfNum) * TimeStepZoneSec;

            // The QdotConvInRep which is called "Surface Inside Face Convection Heat Gain" is stored during
            // sizing for both the normal and pulse cases so that load components can be derived later.
            if (ZoneSizingCalc && CompLoadReportIsReq) {
                if (!WarmupFlag) {
                    TimeStepInDay = (HourOfDay - 1) * NumOfTimeStepInHour + TimeStep;
                    if (isPulseZoneSizing) {
                        OutputReportTabular::loadConvectedWithPulse(CurOverallSimDay, TimeStepInDay, surfNum) = QdotConvInRep(surfNum);
                    } else {
                        OutputReportTabular::loadConvectedNormal(CurOverallSimDay, TimeStepInDay, surfNum) = QdotConvInRep(surfNum);
                        OutputReportTabular::netSurfRadSeq(CurOverallSimDay, TimeStepInDay, surfNum) =
                            NetLWRadToSurf(surfNum) * Surface(surfNum).Area;
                    }
                }
            }

            // Window heat gain/loss
            if (DataSurfaces::Surface(surfNum).Class == DataSurfaces::SurfaceClass_Window) {
                if (DataSurfaces::WinHeatGain(surfNum) >= 0.0) {
                    DataSurfaces::WinHeatGainRep(surfNum) = DataSurfaces::WinHeatGain(surfNum);
                    DataSurfaces::WinHeatGainRepEnergy(surfNum) = DataSurfaces::WinHeatGainRep(surfNum) * DataGlobals::TimeStepZoneSec;
                } else {
                    DataSurfaces::WinHeatLossRep(surfNum) = -DataSurfaces::WinHeatGain(surfNum);
                    DataSurfaces::WinHeatLossRepEnergy(surfNum) = DataSurfaces::WinHeatLossRep(surfNum) * DataGlobals::TimeStepZoneSec;
                }

                DataSurfaces::WinHeatTransferRepEnergy(surfNum) = DataSurfaces::WinHeatGain(surfNum) * DataGlobals::TimeStepZoneSec;
                if (DataSurfaces::SurfaceWindow(surfNum).OriginalClass == DataSurfaces::SurfaceClass_TDD_Diffuser) { // Tubular daylighting device
                    int pipeNum = DataSurfaces::SurfaceWindow(surfNum).TDDPipeNum;
                    DataDaylightingDevices::TDDPipe(pipeNum).HeatGain = DataSurfaces::WinHeatGainRep(surfNum);
                    DataDaylightingDevices::TDDPipe(pipeNum).HeatLoss = DataSurfaces::WinHeatLossRep(surfNum);
                }
                if (DataSurfaces::Surface(surfNum).ExtSolar) { // WindowManager's definition of ZoneWinHeatGain/Loss
                    int zoneNum = DataSurfaces::Surface(surfNum).Zone;
                    DataHeatBalance::ZoneWinHeatGain(zoneNum) += DataSurfaces::WinHeatGain(surfNum);
                }
            }
        }

        // Update SumHmXXXX for non-window EMPD or HAMT surfaces
        if (DataHeatBalance::AnyEMPD || DataHeatBalance::AnyHAMT) {
            for (int SurfNum : HTNonWindowSurfs) {
                auto const &surface(Surface(SurfNum));
                int ZoneNum = surface.Zone;

                if (surface.HeatTransferAlgorithm == HeatTransferModel_HAMT) {
                    HeatBalanceHAMTManager::UpdateHeatBalHAMT(SurfNum);

                    Real64 const FD_Area_fac(HMassConvInFD(SurfNum) * surface.Area);

                    SumHmAW(ZoneNum) += FD_Area_fac * (RhoVaporSurfIn(SurfNum) - RhoVaporAirIn(SurfNum));

                    Real64 const MAT_zone(MAT(surface.Zone));
                    RhoAirZone = PsyRhoAirFnPbTdbW(
                        OutBaroPress, MAT_zone, PsyWFnTdbRhPb(MAT_zone, PsyRhFnTdbRhov(MAT_zone, RhoVaporAirIn(SurfNum), rhoAirZone), OutBaroPress));

                    Real64 const surfInTemp(TempSurfInTmp(SurfNum));
                    Wsurf = PsyWFnTdbRhPb(surfInTemp, PsyRhFnTdbRhov(surfInTemp, RhoVaporSurfIn(SurfNum), wsurf), OutBaroPress);

                    SumHmARa(ZoneNum) += FD_Area_fac * RhoAirZone;

                    SumHmARaW(ZoneNum) += FD_Area_fac * RhoVaporSurfIn(SurfNum); // old eq'n: FD_Area_fac * RhoAirZone * Wsurf;

                } else if (surface.HeatTransferAlgorithm == HeatTransferModel_EMPD) {
                    // need to calculate the amount of moisture that is entering or
                    // leaving the zone  Qm [kg/sec] = hmi * Area * (Del Rhov)
                    // {Hmi [m/sec];     Area [m2];    Rhov [kg moist/m3]  }
                    // Positive values are into the zone and negative values are
                    // leaving the zone.  SumHmAw is the sum of the moisture entering or
                    // leaving the zone from all of the surfaces and is a rate.  Multiply
                    // by time to get the actual amount affecting the zone volume of air.

                    MoistureBalanceEMPDManager::UpdateMoistureBalanceEMPD(SurfNum);
                    RhoVaporSurfIn(SurfNum) = DataMoistureBalanceEMPD::RVSurface(SurfNum);
                    Real64 const FD_Area_fac(HMassConvInFD(SurfNum) * surface.Area);
                    SumHmAW(ZoneNum) += FD_Area_fac * (RhoVaporSurfIn(SurfNum) - RhoVaporAirIn(SurfNum));
                    Real64 const MAT_zone(MAT(ZoneNum));
                    SumHmARa(ZoneNum) +=
                        FD_Area_fac * PsyRhoAirFnPbTdbW(OutBaroPress,
                                                        MAT_zone,
                                                        PsyWFnTdbRhPb(MAT_zone,
                                                                      PsyRhFnTdbRhovLBnd0C(MAT_zone, RhoVaporAirIn(SurfNum)),
                                                                      OutBaroPress)); // surfInTemp, PsyWFnTdbRhPb( surfInTemp, PsyRhFnTdbRhovLBnd0C(
                                                                                      // surfInTemp, RhoVaporAirIn( SurfNum ) ), OutBaroPress ) );
                    SumHmARaW(ZoneNum) += FD_Area_fac * RhoVaporSurfIn(SurfNum);
                }
            }
        }

        ReportIntMovInsInsideSurfTemp();

        CalculateZoneMRT(ZoneToResimulate); // Update here so that the proper value of MRT is available to radiant systems
    }

    void CalcHeatBalanceInsideSurf2CTFOnly(const int FirstZone,             // First zone to simulate
                                           const int LastZone,              // Last zone to simulate
                                           const std::vector<int> &IZSurfs, // Last zone to simulate
                                           Optional_int_const ZoneToResimulate)
    {
        // SUBROUTINE INFORMATION:
        //       AUTHOR         George Walton
        //       DATE WRITTEN   December 1979
        //       MODIFIED       Jun 1990 (RDT for new CTF arrays)
        //                      Dec 1999 (FCW for window calculation)
        //                      May 2000 (FCW for window frame and dividers)
        //                      Aug 2000 (RJL for MTF moisture calculations)
        //                      Sep 2000 (RKS for new radiant exchange algorithm)
        //                      Dec 2000 (RKS for radiant system model addition)
        //                      Jul 2003 (CC) set the reference temperatures for inside surface heat balance
        //                                    depending on convection algorithms and/or air models used
        //                      May 2006 (RR  account for exterior window screen)
        //                      Jul 2008 (P. Biddulph include calls to HAMT)
        //                      Sep 2011 LKL/BG - resimulate only zones needing it for Radiant systems
        //       RE-ENGINEERED  Mar 1998 (RKS)

        // PURPOSE OF THIS SUBROUTINE:
        // This subroutine performs a heat balance on the inside face of each
        // surface in the building.

        // METHODOLOGY EMPLOYED:
        // Various boundary conditions are set and additional parameters are set-
        // up.  Then, the proper heat balance equation is selected based on whether
        // the surface is a partition or not and on whether or not movable
        // insulation is present on the inside face.

        // REFERENCES:
        // (I)BLAST legacy routine HBSRF

        using namespace DataGlobals;
        using namespace DataEnvironment;
        using ConvectionCoefficients::InitExteriorConvectionCoeff;
        using ConvectionCoefficients::InitInteriorConvectionCoeffs;
        using ConvectionCoefficients::SetExtConvectionCoeff;
        using DataLoopNode::Node;
        using DataZoneEquipment::ZoneEquipConfig;
        using General::RoundSigDigits;
        using namespace Psychrometrics;
        using DataSizing::CurOverallSimDay;

        Real64 const IterDampConst(5.0);       // Damping constant for inside surface temperature iterations
        int const ItersReevalConvCoeff(30);    // Number of iterations between inside convection coefficient reevaluations
        Real64 const MaxAllowedDelTemp(0.002); // Convergence criteria for inside surface temperatures
        int const MaxIterations(500);          // Maximum number of iterations allowed for inside surface temps
        Real64 const SmallNumber(0.0001);      // avoid numerical junk causing problems?
        // in the CondFD relaxation factor.
        static std::string const rhoAirZone("RhoAirZone");
        static std::string const wsurf("Wsurf");
        static std::string const HBSurfManInsideSurf("HB,SurfMan:InsideSurf");
        static std::string const Inside("Inside");
        static std::string const BlankString;

        Real64 AbsInt;     // Solar absorptance of inside movable insulation
        bool Converged;    // .TRUE. if inside heat balance has converged
        Real64 F1;         // Intermediate calculation value
        Real64 HMovInsul;  // "Convection" coefficient of movable insulation
        Real64 MaxDelTemp; // Maximum change in surface temperature for any
        //  opaque surface from one iteration to the next
        static Array1D<Real64> TempInsOld; // Holds previous iteration's value for convergence check

        int OtherSideSurfNum;     // Surface number index for other side of an interzone partition
        static int MinIterations; // Minimum number of iterations for the inside heat balance
        static int ErrCount(0);
        Real64 Ueff; // 1 / effective R value between TDD:DOME and TDD:DIFFUSER

        int ZoneEquipConfigNum;
        int NodeNum;
        Real64 SumSysMCp;  // Zone sum of air system MassFlowRate*Cp
        Real64 SumSysMCpT; // Zone sum of air system MassFlowRate*Cp*T
        Real64 MassFlowRate;
        Real64 NodeTemp;
        Real64 CpAir;
        static Array1D<Real64> RefAirTemp; // reference air temperatures
        static bool MyEnvrnFlag(true);
        static int InsideSurfErrCount(0);
        static int WarmupSurfTemp;
        static int TimeStepInDay(0); // time step number

        if (calcHeatBalanceInsideSurfCTFOnlyFirstTime) {
            TempInsOld.allocate(TotSurfaces);
            RefAirTemp.allocate(TotSurfaces);
            MinIterations = 1;
            if (DisplayAdvancedReportVariables) {
                SetupOutputVariable("Surface Inside Face Heat Balance Calculation Iteration Count",
                                    OutputProcessor::Unit::None,
                                    InsideSurfIterations,
                                    "ZONE",
                                    "Sum",
                                    "Simulation");
            }
            // Precompute whether CTF temperature limits will be needed
            DataHeatBalSurface::Zone_has_mixed_HT_models.resize(NumOfZones + 1, false);
            for (int iZone = 1; iZone <= NumOfZones; ++iZone) {
                auto const &zone(Zone(iZone));
                for (int iSurf = zone.SurfaceFirst, eSurf = zone.SurfaceLast; iSurf <= eSurf; ++iSurf) {
                    auto const alg(Surface(iSurf).HeatTransferAlgorithm);
                    if ((alg == HeatTransferModel_CondFD) || (alg == HeatTransferModel_HAMT) || (alg == HeatTransferModel_Kiva)) {
                        DataHeatBalSurface::Zone_has_mixed_HT_models[iZone] = true;
                        break;
                    }
                }
            }
            // Set up coefficient arrays that never change - loop over non-window HT surfaces
            for (int zoneNum = FirstZone; zoneNum <= LastZone; ++zoneNum) {
                int const firstSurf = Zone(zoneNum).NonWindowSurfaceFirst;
                int const lastSurf = Zone(zoneNum).NonWindowSurfaceLast;
                for (int surfNum = firstSurf; surfNum <= lastSurf; ++surfNum) {
                    int const ConstrNum = Surface(surfNum).Construction;
                    auto const &construct(Construct(ConstrNum));
                    if (Surface(surfNum).ExtBoundCond == surfNum) {
                        IsAdiabatic(surfNum) = 1;
                        IsNotAdiabatic(surfNum) = 0;
                    } else {
                        IsAdiabatic(surfNum) = 0;
                        IsNotAdiabatic(surfNum) = 1;
                    }
                    if (construct.SourceSinkPresent) {
                        IsSource(surfNum) = 1;
                        IsNotSource(surfNum) = 0;
                    } else {
                        QsrcHistSurf1(surfNum) = 0.0;
                        IsSource(surfNum) = 0;
                        IsNotSource(surfNum) = 1;
                    }
                    if (!Surface(surfNum).IsPool) {
                        IsPoolSurf(surfNum) = 0;
                        IsNotPoolSurf(surfNum) = 1;
                    }
                }
            }

            calcHeatBalanceInsideSurfCTFOnlyFirstTime = false;
        }
        if (BeginEnvrnFlag && MyEnvrnFlag) {
            TempInsOld = 23.0;
            RefAirTemp = 23.0;
            TempEffBulkAir = 23.0;
            WarmupSurfTemp = 0;
            MyEnvrnFlag = false;
        }
        if (!BeginEnvrnFlag) {
            MyEnvrnFlag = true;
        }

        for (int zoneNum = FirstZone; zoneNum <= LastZone; ++zoneNum) {
            int const firstSurf = Zone(zoneNum).SurfaceFirst;
            int const lastSurf = Zone(zoneNum).SurfaceLast;

            // determine reference air temperatures - loop over all surfaces
            for (int surfNum = firstSurf; surfNum <= lastSurf; ++surfNum) {

                int const ConstrNum = Surface(surfNum).Construction;
                auto const& construct(Construct(ConstrNum));
                CTFCross0(surfNum) = construct.CTFCross(0);
                CTFInside0(surfNum) = construct.CTFInside(0);
                CTFSourceIn0(surfNum) = construct.CTFSourceIn(0);
                TH11Surf(surfNum) = TH(1, 1, surfNum);
                if (construct.SourceSinkPresent) {
                    QsrcHistSurf1(surfNum) = QsrcHist(surfNum, 1);
                }
                if (Surface(surfNum).IsPool) {
                    if ((std::abs(QPoolSurfNumerator(surfNum)) >= SmallNumber) || (std::abs(PoolHeatTransCoefs(surfNum)) >= SmallNumber)) {
                        IsPoolSurf(surfNum) = 1;
                        IsNotPoolSurf(surfNum) = 0;
                    }
                    else {
                        IsPoolSurf(surfNum) = 0;
                        IsNotPoolSurf(surfNum) = 1;
                    }
                }

                // These conditions are not used in every SurfNum loop here so we don't use them to skip surfaces
                if (Surface(surfNum).Class == SurfaceClass_TDD_Dome) continue; // Skip TDD:DOME objects.  Inside temp is handled by TDD:DIFFUSER.

                {
                    auto const SELECT_CASE_var(Surface(surfNum).TAirRef);
                    if (SELECT_CASE_var == ZoneMeanAirTemp) {
                        RefAirTemp(surfNum) = MAT(zoneNum);
                        TempEffBulkAir(surfNum) = MAT(zoneNum); // for reporting surf adjacent air temp
                    } else if (SELECT_CASE_var == AdjacentAirTemp) {
                        RefAirTemp(surfNum) = TempEffBulkAir(surfNum);
                    } else if (SELECT_CASE_var == ZoneSupplyAirTemp) {
                        // determine ZoneEquipConfigNum for this zone
                        ZoneEquipConfigNum = zoneNum;
                        // check whether this zone is a controlled zone or not
                        if (!Zone(zoneNum).IsControlled) {
                            ShowFatalError("Zones must be controlled for Ceiling-Diffuser Convection model. No system serves zone " +
                                           Zone(zoneNum).Name);
                            return;
                        }
                        // determine supply air conditions
                        SumSysMCp = 0.0;
                        SumSysMCpT = 0.0;
                        for (NodeNum = 1; NodeNum <= ZoneEquipConfig(ZoneEquipConfigNum).NumInletNodes; ++NodeNum) {
                            NodeTemp = Node(ZoneEquipConfig(ZoneEquipConfigNum).InletNode(NodeNum)).Temp;
                            MassFlowRate = Node(ZoneEquipConfig(ZoneEquipConfigNum).InletNode(NodeNum)).MassFlowRate;
                            CpAir = PsyCpAirFnW(ZoneAirHumRat(zoneNum));
                            SumSysMCp += MassFlowRate * CpAir;
                            SumSysMCpT += MassFlowRate * CpAir * NodeTemp;
                        }
                        // a weighted average of the inlet temperatures.
                        if (SumSysMCp > 0.0) {                            // protect div by zero
                            RefAirTemp(surfNum) = SumSysMCpT / SumSysMCp; // BG changed 02-16-2005 to add index (SurfNum)
                        } else {
                            RefAirTemp(surfNum) = MAT(zoneNum);
                        }
                        TempEffBulkAir(surfNum) = RefAirTemp(surfNum); // for reporting surf adjacent air temp
                    } else {
                        // currently set to mean air temp but should add error warning here
                        RefAirTemp(surfNum) = MAT(zoneNum);
                        TempEffBulkAir(surfNum) = MAT(zoneNum); // for reporting surf adjacent air temp
                    }
                }
            }

            // Following variables must be reset due to possible recall of this routine by radiant and Resimulate routines.
            // CalcWindowHeatBalance is called, then, multiple times and these need to be initialized before each call to
            // CalcWindowHeatBalance.
            // Only for Surface(SurfNum).Class == DataSurfaces::SurfaceClass_Window
            int const firstWindowSurf = Zone(zoneNum).WindowSurfaceFirst;
            int const lastWindowSurf = Zone(zoneNum).WindowSurfaceLast;
            for (int surfNum = firstWindowSurf; surfNum <= lastWindowSurf; ++surfNum) {
                WinHeatGain(surfNum) = 0.0;
                WinHeatTransfer(surfNum) = 0.0;
                WinHeatGainRep(surfNum) = 0.0;
                WinHeatLossRep(surfNum) = 0.0;
                WinGainConvGlazToZoneRep(surfNum) = 0.0;
                WinGainIRGlazToZoneRep(surfNum) = 0.0;
                WinLossSWZoneToOutWinRep(surfNum) = 0.0;
                WinGainFrameDividerToZoneRep(surfNum) = 0.0;
                WinGainConvGlazShadGapToZoneRep(surfNum) = 0.0;
                WinGainConvShadeToZoneRep(surfNum) = 0.0;
                OtherConvGainInsideFaceToZoneRep(surfNum) = 0.0;
                WinGainIRShadeToZoneRep(surfNum) = 0.0;
                SurfaceWindow(surfNum).FrameQRadOutAbs = 0.0;
                SurfaceWindow(surfNum).FrameQRadInAbs = 0.0;
                SurfaceWindow(surfNum).DividerQRadOutAbs = 0.0;
                SurfaceWindow(surfNum).DividerQRadInAbs = 0.0;
            }

        // Calculate heat extract due to additional heat flux source term as the surface boundary condition - all HT surfaces
            if (DataSurfaces::AnyHeatBalanceInsideSourceTerm) {
                for (int surfNum = firstSurf; surfNum <= lastSurf; ++surfNum) {
                    if (Surface(surfNum).InsideHeatSourceTermSchedule) {
                        QAdditionalHeatSourceInside(surfNum) =
                            EnergyPlus::ScheduleManager::GetCurrentScheduleValue(Surface(surfNum).InsideHeatSourceTermSchedule);
                    }
                }
            }

            // Set up coefficient arrays prior to calculations and precalc terms that do no change during iteration - non-window surfaces
            int const firstNonWinSurf = Zone(zoneNum).NonWindowSurfaceFirst;
            int const lastNonWinSurf = Zone(zoneNum).NonWindowSurfaceLast;
            Real64 const timeStepZoneSeconds = TimeStepZoneSec; // local for vectorization
            for (int surfNum = firstNonWinSurf; surfNum <= lastNonWinSurf; ++surfNum) {

                // Pre-calculate a few terms
                TempTermSurf(surfNum) = CTFConstInPart(surfNum) + QRadThermInAbs(surfNum) + QRadSWInAbs(surfNum) +
                                        QAdditionalHeatSourceInside(surfNum) + HConvIn(surfNum) * RefAirTemp(surfNum) + QHTRadSysSurf(surfNum) +
                                        QCoolingPanelSurf(surfNum) + QHWBaseboardSurf(surfNum) + QSteamBaseboardSurf(surfNum) +
                                        QElecBaseboardSurf(surfNum) + (QRadSurfAFNDuct(surfNum) / timeStepZoneSeconds);
                TempDivSurf(surfNum) =
                    1.0 / (CTFInside0(surfNum) - IsAdiabatic(surfNum) * CTFCross0(surfNum) + IsPoolSurf(surfNum) * PoolHeatTransCoefs(surfNum) +
                           IsNotPoolSurf(surfNum) * HConvIn(surfNum) + IterDampConst);
            }
        }

        InsideSurfIterations = 0;
        Converged = false;
        while (!Converged) { // Start of main inside heat balance iteration loop...

            TempInsOld = TempSurfIn; // Keep track of last iteration's temperature values

            HeatBalanceIntRadExchange::CalcInteriorRadExchange(
                TempSurfIn, InsideSurfIterations, NetLWRadToSurf, ZoneToResimulate, Inside); // Update the radiation balance

            // Every 30 iterations, recalculate the inside convection coefficients in case
            // there has been a significant drift in the surface temperatures predicted.
            // This is not fool-proof and it basically means that the outside surface
            // heat balance is in error (potentially) once HConvIn is re-evaluated.
            // The choice of 30 is not significant--just want to do this a couple of
            // times before the iteration limit is hit.
            if ((InsideSurfIterations > 0) && (mod(InsideSurfIterations, ItersReevalConvCoeff) == 0)) {
                InitInteriorConvectionCoeffs(TempSurfIn, ZoneToResimulate);
                // Since HConvIn has changed re-calculate a few terms - non-window surfaces
                for (int zoneNum = FirstZone; zoneNum <= LastZone; ++zoneNum) {
                    int const firstSurf = Zone(zoneNum).NonWindowSurfaceFirst;
                    int const lastSurf = Zone(zoneNum).NonWindowSurfaceLast;
                    Real64 const timeStepZoneSeconds = TimeStepZoneSec; // local for vectorization
                    for (int surfNum = firstSurf; surfNum <= lastSurf; ++surfNum) {
                        TempTermSurf(surfNum) =
                            CTFConstInPart(surfNum) + QRadThermInAbs(surfNum) + QRadSWInAbs(surfNum) + QAdditionalHeatSourceInside(surfNum) +
                            HConvIn(surfNum) * RefAirTemp(surfNum) + QHTRadSysSurf(surfNum) + QCoolingPanelSurf(surfNum) + QHWBaseboardSurf(surfNum) +
                            QSteamBaseboardSurf(surfNum) + QElecBaseboardSurf(surfNum) + (QRadSurfAFNDuct(surfNum) / timeStepZoneSeconds);
                        TempDivSurf(surfNum) =
                            1.0 / (CTFInside0(surfNum) - IsAdiabatic(surfNum) * CTFCross0(surfNum) +
                                   IsPoolSurf(surfNum) * PoolHeatTransCoefs(surfNum) + IsNotPoolSurf(surfNum) * HConvIn(surfNum) + IterDampConst);
                    }
                }
            }

            // Loop over non-window surfaces
            for (int zoneNum = FirstZone; zoneNum <= LastZone; ++zoneNum) {
                int const firstNonWinSurf = Zone(zoneNum).NonWindowSurfaceFirst;
                int const lastNonWinSurf = Zone(zoneNum).NonWindowSurfaceLast;
                for (int surfNum = firstNonWinSurf; surfNum <= lastNonWinSurf; ++surfNum) {
                    // Perform heat balance on the inside face of the surface ...
                    // The following are possibilities here:
                    //   (a) the surface is a pool (no movable insulation, no source/sink, only CTF solution algorithm)
                    //   (b) the surface is a partition, in which case the temperature of both sides are the same
                    //   (c) standard (or interzone) opaque surface with no movable insulation, normal heat balance equation
                    //   (d) standard (or interzone) window: call to CalcWindowHeatBalance to get window layer temperatures
                    //   (e) standard opaque surface with movable insulation, special two-part equation
                    // In the surface calculation there are the following Algorithm types for opaque surfaces that
                    // do not have movable insulation:
                    //   (a) the regular CTF calc (SolutionAlgo = UseCTF)
                    //   (b) the EMPD calc (Solutionalgo = UseEMPD)
                    //   (c) the CondFD calc (SolutionAlgo = UseCondFD)
                    //   (d) the HAMT calc (solutionalgo = UseHAMT).

                    // For adiabatic surface:
                    // Adiabatic:   TempDiv = (1.0 / (construct.CTFInside(0) - construct.CTFCross(0) + HConvIn_surf + IterDampConst));
                    // Adiabatic:   TempSurfInTmp(SurfNum) = (TempTerm + IterDampConst * TempInsOld(SurfNum)) * TempDiv;
                    // Ad+Source:   TempSurfInTmp(SurfNum) = (TempTerm + construct.CTFSourceIn(0) * QsrcHist(SurfNum, 1) + IterDampConst *
                    // TempInsOld(SurfNum)) * TempDiv; Ad+Pool:     TempDiv = (1.0 / (construct.CTFInside(0) - construct.CTFCross(0) +
                    // PoolHeatTransCoefs(SurfNum) + IterDampConst); Ad+Pool:     TempSurfInTmp(SurfNum) = (CTFConstInPart(SurfNum) +
                    // QPoolSurfNumerator(SurfNum) + IterDampConst * TempInsOld(SurfNum)) * TempDiv;

                    // For standard or interzone surface:
                    // Standard:    TempDiv = (1.0 / (construct.CTFInside(0) + HConvIn_surf + IterDampConst));
                    // Standard:    TempSurfInTmp(SurfNum) = (TempTerm + IterDampConst * TempInsOld(SurfNum) + construct.CTFCross(0) * TH11) *
                    // TempDiv; Std+Source:  TempSurfInTmp(SurfNum) = (TempTerm + construct.CTFSourceIn(0) * QsrcHist(SurfNum, 1) + IterDampConst *
                    // TempInsOld(SurfNum)) * TempDiv; Std+Pool:    TempDiv = (1.0 / (construct.CTFInside(0) + PoolHeatTransCoefs(SurfNum) +
                    // IterDampConst); Std+Pool:    TempSurfInTmp(SurfNum) = (CTFConstInPart(SurfNum) + QPoolSurfNumerator(SurfNum) + IterDampConst*
                    // TempInsOld(SurfNum) + construct.CTFCross(0) * TH11) * TempDiv;

                    // Composite with Adiabatic/Source/Pool flags:
                    //              TempDiv = (1.0 / (construct.CTFInside(0) - IsAdiabatic*construct.CTFCross(0)+
                    //              IsPoolSurf*PoolHeatTransCoefs(SurfNum) + IsNotPoolSurf*HConvIn_surf + IterDampConst)); TempSurfInTmp(SurfNum) =
                    //              (IsNotPoolSurf*TempTerm + IsSource*construct.CTFSourceIn(0) * QsrcHist(SurfNum, 1) +
                    //              IsPoolSurf*CTFConstInPart(SurfNum) + IsPoolSurf*QPoolSurfNumerator(SurfNum)
                    //                                        + IterDampConst * TempInsOld(SurfNum)+ IsNotAdiabatic*IsNotSource*construct.CTFCross(0)
                    //                                        * TH11) * TempDiv;

                    // Calculate the current inside surface temperature
                    TempSurfInTmp(surfNum) =
                        (IsNotPoolSurf(surfNum) * (TempTermSurf(surfNum) + NetLWRadToSurf(surfNum)) +
                         IsSource(surfNum) * CTFSourceIn0(surfNum) * QsrcHistSurf1(surfNum) + IsPoolSurf(surfNum) * CTFConstInPart(surfNum) +
                         IsPoolSurf(surfNum) * QPoolSurfNumerator(surfNum) + IterDampConst * TempInsOld(surfNum) +
                         IsNotAdiabatic(surfNum) * CTFCross0(surfNum) * TH11Surf(surfNum)) *
                        TempDivSurf(surfNum); // Constant part of conduction eq (history terms) | LW radiation from internal sources | SW
                                              // radiation from internal sources | Convection from surface to zone air | Net radiant
                                              // exchange with other zone surfaces | Heat source/sink term for radiant systems | (if there
                                              // is one present) | Radiant flux from high temp radiant heater | Radiant flux from a hot
                                              // water baseboard heater | Radiant flux from a steam baseboard heater | Radiant flux from
                                              // an electric baseboard heater | Iterative damping term (for stability) | Current
                                              // conduction from | the outside surface | Coefficient for conduction (current time) |
                                              // Convection and damping term | Radiation from AFN ducts

                    TempSurfIn(surfNum) = TempSurfInTmp(surfNum);
                    // ShowContinueError("CalcHeatBalanceInsideSurf2: InsideSurfIterations=" + RoundSigDigits(InsideSurfIterations) + "  TempTerm=" +
                    // RoundSigDigits((TempTermSurf(SurfNum) + NetLWRadToSurf(SurfNum)), 8) + "  TempDiv=" + RoundSigDigits(TempDivSurf(SurfNum), 8));
                }

                // Loop over non-window surfaces
                for (int surfNum = firstNonWinSurf; surfNum <= lastNonWinSurf; ++surfNum) {
                    if (Surface(surfNum).HeatTransferAlgorithm == HeatTransferModel_AirBoundaryNoHT) {
                        // This is a temporary band-aid to get the same results with airboundary surfaces
                        // 1. Air boundary surfaces shouldn't be part of HT surf lists, I don't think
                        // 2. And even if it is, it shouldn't be impacting other surface temps, but it is somehow
                        // 3. So, once that's fixed in develop, this can go away here.
                        TempSurfIn(surfNum) = TempSurfInTmp(surfNum) = 23.0;
                        continue;
                    }
                    HMovInsul = 0.0;
                    if (Surface(surfNum).MaterialMovInsulInt > 0)
                        HeatBalanceMovableInsulation::EvalInsideMovableInsulation(surfNum, HMovInsul, AbsInt);

                    if (HMovInsul > 0.0) { // Movable insulation present, recalc surface temps
                        F1 = HMovInsul / (HMovInsul + HConvIn(surfNum) + IterDampConst);

                        TempSurfIn(surfNum) =
                            (CTFConstInPart(surfNum) + QRadSWInAbs(surfNum) + CTFCross0(surfNum) * TH11Surf(surfNum) +
                             F1 * (QRadThermInAbs(surfNum) + HConvIn(surfNum) * RefAirTemp(surfNum) + NetLWRadToSurf(surfNum) +
                                   QHTRadSysSurf(surfNum) + QCoolingPanelSurf(surfNum) + QHWBaseboardSurf(surfNum) + QSteamBaseboardSurf(surfNum) +
                                   QElecBaseboardSurf(surfNum) + QAdditionalHeatSourceInside(surfNum) + IterDampConst * TempInsOld(surfNum))) /
                            (CTFInside0(surfNum) + HMovInsul - F1 * HMovInsul); // Convection from surface to zone air

                        TempSurfInTmp(surfNum) = (CTFInside0(surfNum) * TempSurfIn(surfNum) + HMovInsul * TempSurfIn(surfNum) - QRadSWInAbs(surfNum) -
                                                  CTFConstInPart(surfNum) - CTFCross0(surfNum) * TH11Surf(surfNum)) /
                                                 (HMovInsul);
                    }

                    if (AnyConstructInternalSourceInInput) {
                        if (Construct(Surface(surfNum).Construction).SourceSinkPresent) {
                            // Set the appropriate parameters for the radiant system
                            // Radiant system does not need the damping coefficient terms (hopefully)
                            Real64 const RadSysDiv(1.0 / (CTFInside0(surfNum) + HConvIn(surfNum)));
                            Real64 const TempTerm(CTFConstInPart(surfNum) + QRadThermInAbs(surfNum) + QRadSWInAbs(surfNum) +
                                                  QAdditionalHeatSourceInside(surfNum) + HConvIn(surfNum) * RefAirTemp(surfNum) +
                                                  QHTRadSysSurf(surfNum) + QCoolingPanelSurf(surfNum) + QHWBaseboardSurf(surfNum) +
                                                  QSteamBaseboardSurf(surfNum) + QElecBaseboardSurf(surfNum) + NetLWRadToSurf(surfNum) +
                                                  (QRadSurfAFNDuct(surfNum) / TimeStepZoneSec));
                            RadSysTiHBConstCoef(surfNum) =
                                TempTerm * RadSysDiv; // Constant portion of cond eq (history terms) | LW radiation from internal sources | SW
                                                      // radiation from internal sources | Convection from surface to zone air | Radiant flux
                                                      // from high temp radiant heater | Radiant flux from a hot water baseboard heater |
                                                      // Radiant flux from a steam baseboard heater | Radiant flux from an electric baseboard
                                                      // heater | Net radiant exchange with other zone surfaces | Cond term (both partition
                                                      // sides same temp) | Convection and damping term
                            RadSysTiHBToutCoef(surfNum) = CTFCross0(surfNum) * RadSysDiv;    // Outside temp=inside temp for a partition |
                                                                                             // Cond term (both partition sides same temp) |
                                                                                             // Convection and damping term
                            RadSysTiHBQsrcCoef(surfNum) = CTFSourceIn0(surfNum) * RadSysDiv; // QTF term for the source | Cond term (both
                                                                                             // partition sides same temp) | Convection and
                                                                                             // damping term

                            if (Surface(surfNum).ExtBoundCond > 0) { // This is an interzone partition and we need to set outside params
                                // The inside coefficients of one side are equal to the outside coefficients of the other side.  But,
                                // the inside coefficients are set up once the heat balance equation for that side has been calculated.
                                // For both sides to actually have been set, we have to wait until we get to the second side in the surface
                                // derived type.  At that point, both inside coefficient sets have been evaluated.
                                if (Surface(surfNum).ExtBoundCond <= surfNum) { // Both of the inside coefficients have now been set
                                    OtherSideSurfNum = Surface(surfNum).ExtBoundCond;
                                    RadSysToHBConstCoef(OtherSideSurfNum) = RadSysTiHBConstCoef(surfNum);
                                    RadSysToHBTinCoef(OtherSideSurfNum) = RadSysTiHBToutCoef(surfNum);
                                    RadSysToHBQsrcCoef(OtherSideSurfNum) = RadSysTiHBQsrcCoef(surfNum);
                                    RadSysToHBConstCoef(surfNum) = RadSysTiHBConstCoef(OtherSideSurfNum);
                                    RadSysToHBTinCoef(surfNum) = RadSysTiHBToutCoef(OtherSideSurfNum);
                                    RadSysToHBQsrcCoef(surfNum) = RadSysTiHBQsrcCoef(OtherSideSurfNum);
                                }
                            }
                        }
                    }
                }

                // Loop over window surfaces
                int const firstWindowSurf = Zone(zoneNum).WindowSurfaceFirst;
                int const lastWindowSurf = Zone(zoneNum).WindowSurfaceLast;
                for (int surfNum = firstWindowSurf; surfNum <= lastWindowSurf; ++surfNum) {
                    auto &surface(Surface(surfNum));
                    Real64 &TH11(TH(1, 1, surfNum));
                    int ConstrNum = surface.Construction; // Not const, because storm window may change this
                    auto const &construct(Construct(ConstrNum));
                    if (SurfaceWindow(surfNum).OriginalClass == SurfaceClass_TDD_Diffuser) { // Tubular daylighting device
                        // Lookup up the TDD:DOME object
                        int const pipeNum = SurfaceWindow(surfNum).TDDPipeNum;
                        int const domeNum = DataDaylightingDevices::TDDPipe(pipeNum).Dome;
                        Ueff = 1.0 / DataDaylightingDevices::TDDPipe(pipeNum).Reff;

                        // Similar to opaque surface but outside surface temp of TDD:DOME is used, and no embedded sources/sinks.
                        // Absorbed shortwave radiation is treated similar to a regular window, but only 1 glass layer is allowed.
                        //   = QRadSWwinAbs(surfNum,1)/2.0
                        Real64 const HConvIn_surf(HConvInFD(surfNum) = HConvIn(surfNum));
                        TempSurfIn(surfNum) = TempSurfInTmp(surfNum) =
                            (QRadThermInAbs(surfNum) + QRadSWwinAbs(1, surfNum) / 2.0 + QAdditionalHeatSourceInside(surfNum) +
                             HConvIn_surf * RefAirTemp(surfNum) + NetLWRadToSurf(surfNum) + IterDampConst * TempInsOld(surfNum) +
                             Ueff * TH(1, 1, domeNum)) /
                            (Ueff + HConvIn_surf + IterDampConst); // LW radiation from internal sources | SW radiation from internal sources and
                                                                   // solar | Convection from surface to zone air | Net radiant exchange with
                                                                   // other zone surfaces | Iterative damping term (for stability) | Current
                                                                   // conduction from the outside surface | Coefficient for conduction (current
                                                                   // time) | Convection and damping term

                        Real64 const Sigma_Temp_4(DataGlobals::StefanBoltzmann * pow_4(TempSurfIn(surfNum)));

                        // Calculate window heat gain for TDD:DIFFUSER since this calculation is usually done in WindowManager
                        WinHeatGain(surfNum) =
                            WinTransSolar(surfNum) + HConvIn_surf * surface.Area * (TempSurfIn(surfNum) - RefAirTemp(surfNum)) +
                            Construct(surface.Construction).InsideAbsorpThermal * surface.Area *
                                (Sigma_Temp_4 - (SurfaceWindow(surfNum).IRfromParentZone + QHTRadSysSurf(surfNum) + QCoolingPanelSurf(surfNum) +
                                                 QHWBaseboardSurf(surfNum) + QSteamBaseboardSurf(surfNum) + QElecBaseboardSurf(surfNum))) -
                            QS(surface.SolarEnclIndex) * surface.Area *
                                Construct(surface.Construction).TransDiff; // Transmitted solar | Convection | IR exchange | IR
                                                                           // Zone diffuse interior shortwave reflected back into the TDD
                        WinHeatTransfer(surfNum) = WinHeatGain(surfNum);

                        // fill out report vars for components of Window Heat Gain
                        WinGainConvGlazToZoneRep(surfNum) = HConvIn_surf * surface.Area * (TempSurfIn(surfNum) - RefAirTemp(surfNum));
                        WinGainIRGlazToZoneRep(surfNum) =
                            Construct(surface.Construction).InsideAbsorpThermal * surface.Area *
                            (Sigma_Temp_4 - (SurfaceWindow(surfNum).IRfromParentZone + QHTRadSysSurf(surfNum) + QCoolingPanelSurf(surfNum) +
                                             QHWBaseboardSurf(surfNum) + QSteamBaseboardSurf(surfNum) + QElecBaseboardSurf(surfNum)));
                        WinLossSWZoneToOutWinRep(surfNum) = QS(surface.SolarEnclIndex) * surface.Area * Construct(surface.Construction).TransDiff;
                    } else {                             // Regular window
                        if (InsideSurfIterations == 0) { // Do windows only once
                            if (SurfaceWindow(surfNum).StormWinFlag == 1) ConstrNum = surface.StormWinConstruction;
                            // Get outside convection coeff for exterior window here to avoid calling
                            // InitExteriorConvectionCoeff from CalcWindowHeatBalance, which avoids circular reference
                            // (HeatBalanceSurfaceManager USEing and WindowManager and
                            // WindowManager USEing HeatBalanceSurfaceManager)
                            if (surface.ExtBoundCond == ExternalEnvironment) {
                                int RoughSurf = Material(construct.LayerPoint(1)).Roughness;           // Outside surface roughness
                                Real64 EmisOut = Material(construct.LayerPoint(1)).AbsorpThermalFront; // Glass outside surface emissivity
                                auto const shading_flag(SurfaceWindow(surfNum).ShadingFlag);
                                if (shading_flag == ExtShadeOn || shading_flag == ExtBlindOn || shading_flag == ExtScreenOn) {
                                    // Exterior shade in place
                                    int ConstrNumSh = SurfaceWindow(surfNum).ShadedConstruction;
                                    if (ConstrNumSh != 0) {
                                        RoughSurf = Material(Construct(ConstrNumSh).LayerPoint(1)).Roughness;
                                        EmisOut = Material(Construct(ConstrNumSh).LayerPoint(1)).AbsorpThermal;
                                    }
                                }

                                // Get the outside effective emissivity for Equivalent layer model
                                if (construct.WindowTypeEQL) {
                                    EmisOut = WindowEquivalentLayer::EQLWindowOutsideEffectiveEmiss(ConstrNum);
                                }
                                // Set Exterior Convection Coefficient...
                                if (surface.ExtConvCoeff > 0) {

                                    HcExtSurf(surfNum) = SetExtConvectionCoeff(surfNum);

                                } else if (surface.ExtWind) { // Window is exposed to wind (and possibly rain)

                                    // Calculate exterior heat transfer coefficients with windspeed (windspeed is calculated internally in
                                    // subroutine)
                                    InitExteriorConvectionCoeff(surfNum,
                                                                0.0,
                                                                RoughSurf,
                                                                EmisOut,
                                                                TH11,
                                                                HcExtSurf(surfNum),
                                                                HSkyExtSurf(surfNum),
                                                                HGrdExtSurf(surfNum),
                                                                HAirExtSurf(surfNum));

                                    if (IsRain) {                    // Raining: since wind exposed, outside window surface gets wet
                                        HcExtSurf(surfNum) = 1000.0; // Reset HcExtSurf because of wetness
                                    }

                                } else { // Not Wind exposed

                                    // Calculate exterior heat transfer coefficients for windspeed = 0
                                    InitExteriorConvectionCoeff(surfNum,
                                                                0.0,
                                                                RoughSurf,
                                                                EmisOut,
                                                                TH11,
                                                                HcExtSurf(surfNum),
                                                                HSkyExtSurf(surfNum),
                                                                HGrdExtSurf(surfNum),
                                                                HAirExtSurf(surfNum));
                                }
                            } else { // Interior Surface

                                if (surface.ExtConvCoeff > 0) {
                                    HcExtSurf(surfNum) = SetExtConvectionCoeff(surfNum);
                                } else {
                                    // Exterior Convection Coefficient for the Interior or Interzone Window is the Interior Convection Coeff of
                                    // same
                                    HcExtSurf(surfNum) = HConvIn(surface.ExtBoundCond);
                                }
                            }

                            // Following call determines inside surface temperature of glazing, and of
                            // frame and/or divider, if present
                            CalcWindowHeatBalance(surfNum, HcExtSurf(surfNum), TempSurfInTmp(surfNum), TH11);

                            TempSurfIn(surfNum) = TempSurfInTmp(surfNum);
                        }
                    }
                }

                // Loop over all HT surfaces
                int const firstSurf = Zone(zoneNum).SurfaceFirst;
                int const lastSurf = Zone(zoneNum).SurfaceLast;
                for (int surfNum = firstSurf; surfNum <= lastSurf; ++surfNum) {
                    auto &surface(Surface(surfNum));
                    auto &zone(Zone(zoneNum));
                    Real64 &TH11(TH(1, 1, surfNum));
                    Real64 &TH12(TH(2, 1, surfNum));
                    TH12 = TempSurfInRep(surfNum) = TempSurfIn(surfNum);
                    TempSurfOut(surfNum) = TH11; // For reporting

                    if (SurfaceWindow(surfNum).OriginalClass == SurfaceClass_TDD_Diffuser) { // Tubular daylighting device
                        // Tubular daylighting devices are treated as one big object with an effective R value.
                        // The outside face temperature of the TDD:DOME and the inside face temperature of the
                        // TDD:DIFFUSER are calculated with the outside and inside heat balances respectively.
                        // Below, the resulting temperatures are copied to the inside face of the TDD:DOME
                        // and the outside face of the TDD:DIFFUSER for reporting.

                        // Set inside temp variables of TDD:DOME equal to inside temp of TDD:DIFFUSER
                        int domeNum = DataDaylightingDevices::TDDPipe(SurfaceWindow(surfNum).TDDPipeNum).Dome;
                        TH(2, 1, domeNum) = TempSurfIn(domeNum) = TempSurfInTmp(domeNum) = TempSurfInRep(domeNum) = TempSurfIn(surfNum);

                        // Set outside temp reporting variable of TDD:DOME (since it gets skipped otherwise)
                        // Reset outside temp variables of TDD:DIFFUSER equal to outside temp of TDD:DOME
                        TH11 = TempSurfOut(surfNum) = TempSurfOut(domeNum) = TH(1, 1, domeNum);
                    }

                    if ((TH12 > MaxSurfaceTempLimit) || (TH12 < MinSurfaceTempLimit)) {
                        TestSurfTempCalcHeatBalanceInsideSurf(TH12, surface, zone, WarmupSurfTemp);
                    }
                }
            } // ...end of main loops over all surfaces for inside heat balances

            // Interzone surface updating: interzone surfaces have other side temperatures
            // which can vary as the simulation iterates through the inside heat
            // balance.  This block is intended to "lock" the opposite side (outside)
            // temperatures to the correct value, namely the value calculated by the
            // inside surface heat balance for the other side.
            assert(TH.index(1, 1, 1) == 0u); // Assumed for linear indexing below
            auto const l211(TH.index(2, 1, 1) - 1);
            for (int SurfNum : IZSurfs) {
                int const surfExtBoundCond(Surface(SurfNum).ExtBoundCond);
                // Set the outside surface temperature to the inside surface temperature of the interzone pair.
                // By going through all of the surfaces, this should pick up the other side as well as affect the next iteration.
                // [ SurfNum - 1 ] == ( 1, 1, SurfNum )
                // [ l211 + surfExtBoundCond ] == ( 2, 1, surfExtBoundCond )
                TempSurfOut(SurfNum) = TH[SurfNum - 1] = TH[l211 + surfExtBoundCond];
                TH11Surf(SurfNum) = TempSurfOut(SurfNum);
            }

            ++InsideSurfIterations;

            // Convergence check - Loop through all relevant non-window surfaces to check for convergence...
            MaxDelTemp = 0.0;
            // Loop over non-window surfaces
            for (int zoneNum = FirstZone; zoneNum <= LastZone; ++zoneNum) {
                int const firstNonWinSurf = Zone(zoneNum).NonWindowSurfaceFirst;
                int const lastNonWinSurf = Zone(zoneNum).NonWindowSurfaceLast;
                for (int surfNum = firstNonWinSurf; surfNum <= lastNonWinSurf; ++surfNum) {
                    Real64 delta = TempSurfIn(surfNum) - TempInsOld(surfNum);
                    Real64 absDif = std::abs(delta);
                    MaxDelTemp = std::max(absDif, MaxDelTemp);
                }
            } // ...end of loop to check for convergence

            if (MaxDelTemp <= MaxAllowedDelTemp) Converged = true;

#ifdef EP_Count_Calls
            NumMaxInsideSurfIterations = max(NumMaxInsideSurfIterations, InsideSurfIterations);
#endif

            if (InsideSurfIterations < MinIterations) Converged = false;

            if (InsideSurfIterations > MaxIterations) {
                if (!WarmupFlag) {
                    ++ErrCount;
                    if (ErrCount < 16) {
                        ShowWarningError(
                            "Inside surface heat balance did not converge with Max Temp Difference [C] =" + RoundSigDigits(MaxDelTemp, 3) +
                            " vs Max Allowed Temp Diff [C] =" + RoundSigDigits(MaxAllowedDelTempCondFD, 6));
                        ShowContinueErrorTimeStamp("");
                    } else {
                        ShowRecurringWarningErrorAtEnd(
                            "Inside surface heat balance convergence problem continues", InsideSurfErrCount, MaxDelTemp, MaxDelTemp, _, "[C]", "[C]");
                    }
                }
                break; // iteration loop
            }

        } // ...end of main inside heat balance iteration loop (ends when Converged)

        // Set various surface output variables and other record keeping - after iterations are complete - all HT surfaces
        for (int zoneNum = FirstZone; zoneNum <= LastZone; ++zoneNum) {
            int const firstSurf = Zone(zoneNum).SurfaceFirst;
            int const lastSurf = Zone(zoneNum).SurfaceLast;
            for (int surfNum = firstSurf; surfNum <= lastSurf; ++surfNum) {
                if (Surface(surfNum).Class == SurfaceClass_TDD_Dome) continue; // Skip TDD:DOME objects.  Inside temp is handled by TDD:DIFFUSER.

                // Inside Face Convection - sign convention is positive means energy going into inside face from the air.
                auto const HConvInTemp_fac(-HConvIn(surfNum) * (TempSurfIn(surfNum) - RefAirTemp(surfNum)));
                QdotConvInRep(surfNum) = Surface(surfNum).Area * HConvInTemp_fac;
                QdotConvInRepPerArea(surfNum) = HConvInTemp_fac;
                QConvInReport(surfNum) = QdotConvInRep(surfNum) * TimeStepZoneSec;

                // The QdotConvInRep which is called "Surface Inside Face Convection Heat Gain" is stored during
                // sizing for both the normal and pulse cases so that load components can be derived later.
                if (ZoneSizingCalc && CompLoadReportIsReq) {
                    if (!WarmupFlag) {
                        TimeStepInDay = (HourOfDay - 1) * NumOfTimeStepInHour + TimeStep;
                        if (isPulseZoneSizing) {
                            OutputReportTabular::loadConvectedWithPulse(CurOverallSimDay, TimeStepInDay, surfNum) = QdotConvInRep(surfNum);
                        } else {
                            OutputReportTabular::loadConvectedNormal(CurOverallSimDay, TimeStepInDay, surfNum) = QdotConvInRep(surfNum);
                            OutputReportTabular::netSurfRadSeq(CurOverallSimDay, TimeStepInDay, surfNum) =
                                NetLWRadToSurf(surfNum) * Surface(surfNum).Area;
                        }
                    }
                }

                // Window heat gain/loss
                if (DataSurfaces::Surface(surfNum).Class == DataSurfaces::SurfaceClass_Window) {
                    if (DataSurfaces::WinHeatGain(surfNum) >= 0.0) {
                        DataSurfaces::WinHeatGainRep(surfNum) = DataSurfaces::WinHeatGain(surfNum);
                        DataSurfaces::WinHeatGainRepEnergy(surfNum) = DataSurfaces::WinHeatGainRep(surfNum) * DataGlobals::TimeStepZoneSec;
                    } else {
                        DataSurfaces::WinHeatLossRep(surfNum) = -DataSurfaces::WinHeatGain(surfNum);
                        DataSurfaces::WinHeatLossRepEnergy(surfNum) = DataSurfaces::WinHeatLossRep(surfNum) * DataGlobals::TimeStepZoneSec;
                    }

                    DataSurfaces::WinHeatTransferRepEnergy(surfNum) = DataSurfaces::WinHeatGain(surfNum) * DataGlobals::TimeStepZoneSec;
                    if (DataSurfaces::SurfaceWindow(surfNum).OriginalClass == DataSurfaces::SurfaceClass_TDD_Diffuser) { // Tubular daylighting device
                        int pipeNum = DataSurfaces::SurfaceWindow(surfNum).TDDPipeNum;
                        DataDaylightingDevices::TDDPipe(pipeNum).HeatGain = DataSurfaces::WinHeatGainRep(surfNum);
                        DataDaylightingDevices::TDDPipe(pipeNum).HeatLoss = DataSurfaces::WinHeatLossRep(surfNum);
                    }
                    if (DataSurfaces::Surface(surfNum).ExtSolar) { // WindowManager's definition of ZoneWinHeatGain/Loss
                        int zoneNum = DataSurfaces::Surface(surfNum).Zone;
                        DataHeatBalance::ZoneWinHeatGain(zoneNum) += DataSurfaces::WinHeatGain(surfNum);
                    }
                }
            }
        }

        ReportIntMovInsInsideSurfTemp();

        CalculateZoneMRT(ZoneToResimulate); // Update here so that the proper value of MRT is available to radiant systems
    }

    void TestSurfTempCalcHeatBalanceInsideSurf(Real64 TH12, SurfaceData &surface, ZoneData &zone, int WarmupSurfTemp)
    {
        using General::RoundSigDigits;

        if ((TH12 > MaxSurfaceTempLimit) || (TH12 < MinSurfaceTempLimit)) {
            if (WarmupFlag) ++WarmupSurfTemp;
            if (!WarmupFlag || WarmupSurfTemp > 10 || DisplayExtraWarnings) {
                if (TH12 < MinSurfaceTempLimit) {
                    if (surface.LowTempErrCount == 0) {
                        ShowSevereMessage("Temperature (low) out of bounds [" + RoundSigDigits(TH12, 2) + "] for zone=\"" + zone.Name +
                                          "\", for surface=\"" + surface.Name + "\"");
                        ShowContinueErrorTimeStamp("");
                        if (!zone.TempOutOfBoundsReported) {
                            ShowContinueError("Zone=\"" + zone.Name + "\", Diagnostic Details:");
                            if (zone.FloorArea > 0.0) {
                                ShowContinueError("...Internal Heat Gain [" + RoundSigDigits(zone.InternalHeatGains / zone.FloorArea, 3) + "] W/m2");
                            } else {
                                ShowContinueError("...Internal Heat Gain (no floor) [" + RoundSigDigits(zone.InternalHeatGains, 3) + "] W");
                            }
                            if (AirflowNetwork::SimulateAirflowNetwork <= AirflowNetwork::AirflowNetworkControlSimple) {
                                ShowContinueError("...Infiltration/Ventilation [" + RoundSigDigits(zone.NominalInfilVent, 3) + "] m3/s");
                                ShowContinueError("...Mixing/Cross Mixing [" + RoundSigDigits(zone.NominalMixing, 3) + "] m3/s");
                            } else {
                                ShowContinueError("...Airflow Network Simulation: Nominal Infiltration/Ventilation/Mixing not available.");
                            }
                            if (zone.IsControlled) {
                                ShowContinueError("...Zone is part of HVAC controlled system.");
                            } else {
                                ShowContinueError("...Zone is not part of HVAC controlled system.");
                            }
                            zone.TempOutOfBoundsReported = true;
                        }
                        ShowRecurringSevereErrorAtEnd("Temperature (low) out of bounds for zone=" + zone.Name + " for surface=" + surface.Name,
                                                      surface.LowTempErrCount,
                                                      TH12,
                                                      TH12,
                                                      _,
                                                      "C",
                                                      "C");
                    } else {
                        ShowRecurringSevereErrorAtEnd("Temperature (low) out of bounds for zone=" + zone.Name + " for surface=" + surface.Name,
                                                      surface.LowTempErrCount,
                                                      TH12,
                                                      TH12,
                                                      _,
                                                      "C",
                                                      "C");
                    }
                } else {
                    if (surface.HighTempErrCount == 0) {
                        ShowSevereMessage("Temperature (high) out of bounds (" + RoundSigDigits(TH12, 2) + "] for zone=\"" + zone.Name +
                                          "\", for surface=\"" + surface.Name + "\"");
                        ShowContinueErrorTimeStamp("");
                        if (!zone.TempOutOfBoundsReported) {
                            ShowContinueError("Zone=\"" + zone.Name + "\", Diagnostic Details:");
                            if (zone.FloorArea > 0.0) {
                                ShowContinueError("...Internal Heat Gain [" + RoundSigDigits(zone.InternalHeatGains / zone.FloorArea, 3) + "] W/m2");
                            } else {
                                ShowContinueError("...Internal Heat Gain (no floor) [" + RoundSigDigits(zone.InternalHeatGains, 3) + "] W");
                            }
                            if (AirflowNetwork::SimulateAirflowNetwork <= AirflowNetwork::AirflowNetworkControlSimple) {
                                ShowContinueError("...Infiltration/Ventilation [" + RoundSigDigits(zone.NominalInfilVent, 3) + "] m3/s");
                                ShowContinueError("...Mixing/Cross Mixing [" + RoundSigDigits(zone.NominalMixing, 3) + "] m3/s");
                            } else {
                                ShowContinueError("...Airflow Network Simulation: Nominal Infiltration/Ventilation/Mixing not available.");
                            }
                            if (zone.IsControlled) {
                                ShowContinueError("...Zone is part of HVAC controlled system.");
                            } else {
                                ShowContinueError("...Zone is not part of HVAC controlled system.");
                            }
                            zone.TempOutOfBoundsReported = true;
                        }
                        ShowRecurringSevereErrorAtEnd("Temperature (high) out of bounds for zone=" + zone.Name + " for surface=" + surface.Name,
                                                      surface.HighTempErrCount,
                                                      TH12,
                                                      TH12,
                                                      _,
                                                      "C",
                                                      "C");
                    } else {
                        ShowRecurringSevereErrorAtEnd("Temperature (high) out of bounds for zone=" + zone.Name + " for surface=" + surface.Name,
                                                      surface.HighTempErrCount,
                                                      TH12,
                                                      TH12,
                                                      _,
                                                      "C",
                                                      "C");
                    }
                }
                if (zone.EnforcedReciprocity) {
                    if (WarmupSurfTemp > 3) {
                        ShowSevereError("CalcHeatBalanceInsideSurf: Zone=\"" + zone.Name + "\" has view factor enforced reciprocity");
                        ShowContinueError(" and is having temperature out of bounds errors. Please correct zone geometry and rerun.");
                        ShowFatalError("CalcHeatBalanceInsideSurf: Program terminates due to preceding conditions.");
                    }
                } else if (WarmupSurfTemp > 10) {
                    ShowFatalError("CalcHeatBalanceInsideSurf: Program terminates due to preceding conditions.");
                }
            }
        }
        if ((TH12 > MaxSurfaceTempLimitBeforeFatal) || (TH12 < MinSurfaceTempLimitBeforeFatal)) {
            if (!WarmupFlag) {
                if (TH12 < MinSurfaceTempLimitBeforeFatal) {
                    ShowSevereError("Temperature (low) out of bounds [" + RoundSigDigits(TH12, 2) + "] for zone=\"" + zone.Name +
                                    "\", for surface=\"" + surface.Name + "\"");
                    ShowContinueErrorTimeStamp("");
                    if (!zone.TempOutOfBoundsReported) {
                        ShowContinueError("Zone=\"" + zone.Name + "\", Diagnostic Details:");
                        if (zone.FloorArea > 0.0) {
                            ShowContinueError("...Internal Heat Gain [" + RoundSigDigits(zone.InternalHeatGains / zone.FloorArea, 3) + "] W/m2");
                        } else {
                            ShowContinueError("...Internal Heat Gain (no floor) [" + RoundSigDigits(zone.InternalHeatGains / zone.FloorArea, 3) +
                                              "] W");
                        }
                        if (AirflowNetwork::SimulateAirflowNetwork <= AirflowNetwork::AirflowNetworkControlSimple) {
                            ShowContinueError("...Infiltration/Ventilation [" + RoundSigDigits(zone.NominalInfilVent, 3) + "] m3/s");
                            ShowContinueError("...Mixing/Cross Mixing [" + RoundSigDigits(zone.NominalMixing, 3) + "] m3/s");
                        } else {
                            ShowContinueError("...Airflow Network Simulation: Nominal Infiltration/Ventilation/Mixing not available.");
                        }
                        if (zone.IsControlled) {
                            ShowContinueError("...Zone is part of HVAC controlled system.");
                        } else {
                            ShowContinueError("...Zone is not part of HVAC controlled system.");
                        }
                        zone.TempOutOfBoundsReported = true;
                    }
                    ShowFatalError("Program terminates due to preceding condition.");
                } else {
                    ShowSevereError("Temperature (high) out of bounds [" + RoundSigDigits(TH12, 2) + "] for zone=\"" + zone.Name +
                                    "\", for surface=\"" + surface.Name + "\"");
                    ShowContinueErrorTimeStamp("");
                    if (!zone.TempOutOfBoundsReported) {
                        ShowContinueError("Zone=\"" + zone.Name + "\", Diagnostic Details:");
                        if (zone.FloorArea > 0.0) {
                            ShowContinueError("...Internal Heat Gain [" + RoundSigDigits(zone.InternalHeatGains / zone.FloorArea, 3) + "] W/m2");
                        } else {
                            ShowContinueError("...Internal Heat Gain (no floor) [" + RoundSigDigits(zone.InternalHeatGains / zone.FloorArea, 3) +
                                              "] W");
                        }
                        if (AirflowNetwork::SimulateAirflowNetwork <= AirflowNetwork::AirflowNetworkControlSimple) {
                            ShowContinueError("...Infiltration/Ventilation [" + RoundSigDigits(zone.NominalInfilVent, 3) + "] m3/s");
                            ShowContinueError("...Mixing/Cross Mixing [" + RoundSigDigits(zone.NominalMixing, 3) + "] m3/s");
                        } else {
                            ShowContinueError("...Airflow Network Simulation: Nominal Infiltration/Ventilation/Mixing not available.");
                        }
                        if (zone.IsControlled) {
                            ShowContinueError("...Zone is part of HVAC controlled system.");
                        } else {
                            ShowContinueError("...Zone is not part of HVAC controlled system.");
                        }
                        zone.TempOutOfBoundsReported = true;
                    }
                    ShowFatalError("Program terminates due to preceding condition.");
                }
            } else {
                if (TH12 < -10000. || TH12 > 10000.) {
                    ShowSevereError("CalcHeatBalanceInsideSurf: The temperature of " + RoundSigDigits(TH12, 2) + " C for zone=\"" + zone.Name +
                                    "\", for surface=\"" + surface.Name + "\"");
                    ShowContinueError("..is very far out of bounds during warmup. This may be an indication of a malformed zone.");
                    ShowContinueErrorTimeStamp("");
                    ShowFatalError("Program terminates due to preceding condition.");
                }
            }
        }
    }

    void CalcOutsideSurfTemp(int const SurfNum,      // Surface number DO loop counter
                             int const ZoneNum,      // Zone number the current surface is attached to
                             int const ConstrNum,    // Construction index for the current surface
                             Real64 const HMovInsul, // "Convection" coefficient of movable insulation
                             Real64 const TempExt,   // Exterior temperature boundary condition
                             bool &ErrorFlag         // Error flag for movable insulation problem
    )
    {

        // SUBROUTINE INFORMATION:
        //       AUTHOR         George Walton
        //       DATE WRITTEN   December 1979
        //       MODIFIED       Jun 1990 (RDT for new CTF arrays)
        //                      Jul 2000 (RJL for Moisture algorithms)
        //                      Sep 2000 (RKS for new radiant exchange algorithm)
        //                      Dec 2000 (RKS for radiant system model addition)
        //                      Aug 2010 (BG added radiant heat flow rate reporting)
        //       RE-ENGINEERED  Mar 1998 (RKS)

        // PURPOSE OF THIS SUBROUTINE:
        // This subroutine performs a heat balance on the outside face of each
        // surface in the building.  NOTE that this also sets some coefficients
        // that are needed for radiant system modeling.  Thus, it is extremely
        // important that if someone makes changes to the heat balance equations
        // at a later date that they must also make changes to the coefficient
        // setting portion of this subroutine as well.

        // METHODOLOGY EMPLOYED:
        // Various boundary conditions are set and additional parameters are set-
        // up.  Then, the proper heat balance equation is selected based on the
        // presence of movable insulation, thermal mass of the surface construction,
        // and convection model being used.

        // REFERENCES:
        // (I)BLAST legacy routine HBOUT
        // 1989 ASHRAE Handbook of Fundamentals (Figure 1 on p. 22.4, convection correlations)

        // Using/Aliasing
        using namespace DataPrecisionGlobals;
        using namespace DataGlobals;
        using namespace DataEnvironment;
        using namespace DataHeatBalFanSys;
        using namespace DataHeatBalance;
        using namespace DataHeatBalSurface;
        using namespace DataSurfaces;
        using DataMoistureBalance::HAirFD;
        using DataMoistureBalance::HConvExtFD;
        using DataMoistureBalance::HConvInFD;
        using DataMoistureBalance::HGrndFD;
        using DataMoistureBalance::HMassConvExtFD;
        using DataMoistureBalance::HMassConvInFD;
        using DataMoistureBalance::HSkyFD;
        using DataMoistureBalance::RhoVaporAirIn;
        using DataMoistureBalance::RhoVaporAirOut;
        using DataMoistureBalance::RhoVaporSurfIn;
        using DataMoistureBalance::TempOutsideAirFD;
        using namespace DataDaylightingDevices;
        using namespace Psychrometrics;

        // Locals
        // SUBROUTINE PARAMETER DEFINITIONS:

        // INTERFACE BLOCK SPECIFICATIONS
        // FUNCTION DEFINITIONS:
        // na

        // DERIVED TYPE DEFINITIONS:
        // na

        // SUBROUTINE LOCAL VARIABLE DECLARATIONS:

        Real64 F1;                // Intermediate calculation variable
        Real64 F2;                // Intermediate calculation variable
        bool MovInsulPresent;     // .TRUE. if movable insulation is currently present for surface
        bool QuickConductionSurf; // .TRUE. if the cross CTF term is relatively large
        int PipeNum;              // TDD pipe object number
        int SurfNum2;             // TDD:DIFFUSER object number
        int ZoneNum2;             // TDD:DIFFUSER zone number
        int SrdSurfsNum;          // Counter
        int SrdSurfNum;           // Surrounding surface number DO loop counter
        Real64 SrdSurfTempAbs;    // Absolute temperature of a surrounding surface
        Real64 SrdSurfViewFac;    // View factor of a surrounding surface

        Real64 Ueff;    // 1 / effective R value between TDD:DOME and TDD:DIFFUSER
        Real64 RadTemp; // local value for Effective radiation temperature for OtherSideConditions model
        Real64 HRad;    // local value for effective (linearized) radiation coefficient
        Real64 TSky;
        Real64 TGround;
        // FLOW:

        // Determine whether or not movable insulation is present
        MovInsulPresent = (HMovInsul > 0.0);

        // Determine whether this surface is a "slow conductive" or "quick conductive"
        // surface.  Designates are inherited from BLAST.  Basically, a "quick" surface
        // requires the inside heat balance to be accounted for in the heat balance
        // while a "slow" surface can used the last time step's value for inside
        // surface temperature.
        auto const &construct(Construct(ConstrNum));
        if (construct.CTFCross(0) > 0.01) {
            QuickConductionSurf = true;
            F1 = construct.CTFCross(0) / (construct.CTFInside(0) + HConvIn(SurfNum));
        } else {
            QuickConductionSurf = false;
        }

        TSky = SkyTemp;
        TGround = OutDryBulbTemp;

        if (Surface(SurfNum).HasSurroundingSurfProperties) {
            SrdSurfsNum = Surface(SurfNum).SurroundingSurfacesNum;
            if (SurroundingSurfsProperty(SrdSurfsNum).SkyTempSchNum != 0) {
                TSky = GetCurrentScheduleValue(SurroundingSurfsProperty(SrdSurfsNum).SkyTempSchNum);
            }
            if (SurroundingSurfsProperty(SrdSurfsNum).GroundTempSchNum != 0) {
                TGround = GetCurrentScheduleValue(SurroundingSurfsProperty(SrdSurfsNum).GroundTempSchNum);
            }
        }

        // Now, calculate the outside surface temperature using the proper heat balance equation.
        // Each case has been separated out into its own IF-THEN block for clarity.  Additional
        // cases can simply be added anywhere in the following section.  This is the last step
        // in the main loop.  Once the proper heat balance is done, the simulation goes on to
        // the next SurfNum.

        // Outside heat balance case: Tubular daylighting device
        Real64 &TH11(TH(1, 1, SurfNum));
        if (Surface(SurfNum).Class == SurfaceClass_TDD_Dome) {

            // Lookup up the TDD:DIFFUSER object
            PipeNum = SurfaceWindow(SurfNum).TDDPipeNum;
            SurfNum2 = TDDPipe(PipeNum).Diffuser;
            ZoneNum2 = Surface(SurfNum2).Zone;
            Ueff = 1.0 / TDDPipe(PipeNum).Reff;
            F1 = Ueff / (Ueff + HConvIn(SurfNum2));

            // Similar to opaque surface but inside conditions of TDD:DIFFUSER are used, and no embedded sources/sinks.
            // Absorbed shortwave radiation is treated similar to a regular window, but only 1 glass layer is allowed.
            //   QRadSWOutAbs(SurfNum) does not apply for TDD:DOME, must use QRadSWwinAbs(SurfNum,1)/2.0 instead.
            //+Construct(ConstrNum)%CTFSourceOut(0)     &   TDDs cannot be radiant systems
            // *QsrcHist(1,SurfNum)                     &
            //+Construct(ConstrNum)%CTFSourceIn(0) &   TDDs cannot be radiant systems
            // *QsrcHist(1,SurfNum)                &
            TH11 =
                (QRadSWwinAbs(1, SurfNum) / 2.0 + QRadLWOutSrdSurfs(SurfNum) + (HcExtSurf(SurfNum) + HAirExtSurf(SurfNum)) * TempExt +
                 QAdditionalHeatSourceOutside(SurfNum) + HSkyExtSurf(SurfNum) * TSky + HGrdExtSurf(SurfNum) * TGround +
                 F1 * (QRadSWwinAbs(1, SurfNum2) / 2.0 + QRadThermInAbs(SurfNum2) + HConvIn(SurfNum2) * MAT(ZoneNum2) + NetLWRadToSurf(SurfNum2))) /
                (Ueff + HcExtSurf(SurfNum) + HAirExtSurf(SurfNum) + HSkyExtSurf(SurfNum) + HGrdExtSurf(SurfNum) -
                 F1 * Ueff); // Instead of QRadSWOutAbs(SurfNum) | ODB used to approx ground surface temp | Use TDD:DIFFUSER surface | Use
                             // TDD:DIFFUSER surface | Use TDD:DIFFUSER surface and zone | Use TDD:DIFFUSER surface

            // Outside heat balance case: No movable insulation, slow conduction
        } else if ((!MovInsulPresent) && (!QuickConductionSurf)) {
            // Add LWR from surrounding surfaces
            if (Surface(SurfNum).OSCMPtr == 0) {
                if (construct.SourceSinkPresent) {
                    TH11 = (-CTFConstOutPart(SurfNum) + QRadSWOutAbs(SurfNum) + QRadLWOutSrdSurfs(SurfNum) +
                            (HcExtSurf(SurfNum) + HAirExtSurf(SurfNum)) * TempExt + QAdditionalHeatSourceOutside(SurfNum) +
                            HSkyExtSurf(SurfNum) * TSky + HGrdExtSurf(SurfNum) * TGround + construct.CTFCross(0) * TempSurfIn(SurfNum) +
                            construct.CTFSourceOut(0) * QsrcHist(SurfNum, 1)) /
                           (construct.CTFOutside(0) + HcExtSurf(SurfNum) + HAirExtSurf(SurfNum) + HSkyExtSurf(SurfNum) +
                            HGrdExtSurf(SurfNum)); // ODB used to approx ground surface temp
                } else {
                    TH11 = (-CTFConstOutPart(SurfNum) + QRadSWOutAbs(SurfNum) + QRadLWOutSrdSurfs(SurfNum) +
                            (HcExtSurf(SurfNum) + HAirExtSurf(SurfNum)) * TempExt + QAdditionalHeatSourceOutside(SurfNum) +
                            HSkyExtSurf(SurfNum) * TSky + HGrdExtSurf(SurfNum) * TGround + construct.CTFCross(0) * TempSurfIn(SurfNum)) /
                           (construct.CTFOutside(0) + HcExtSurf(SurfNum) + HAirExtSurf(SurfNum) + HSkyExtSurf(SurfNum) +
                            HGrdExtSurf(SurfNum)); // ODB used to approx ground surface temp
                }
                // Outside Heat Balance case: Other Side Conditions Model
            } else { //( Surface(SurfNum)%OSCMPtr > 0 ) THEN
                // local copies of variables for clarity in radiation terms
                // TODO: - int OSCMPtr; // "Pointer" to OSCM data structure (other side conditions from a model)
                RadTemp = OSCM(Surface(SurfNum).OSCMPtr).TRad;
                HRad = OSCM(Surface(SurfNum).OSCMPtr).HRad;

                // patterned after "No movable insulation, slow conduction," but with new radiation terms and no sun,
                if (construct.SourceSinkPresent) {
                    TH11 = (-CTFConstOutPart(SurfNum) + HcExtSurf(SurfNum) * TempExt + QAdditionalHeatSourceOutside(SurfNum) + HRad * RadTemp +
                            construct.CTFCross(0) * TempSurfIn(SurfNum) + construct.CTFSourceOut(0) * QsrcHist(SurfNum, 1)) /
                           (construct.CTFOutside(0) + HcExtSurf(SurfNum) + HRad);
                } else {
                    TH11 = (-CTFConstOutPart(SurfNum) + HcExtSurf(SurfNum) * TempExt + QAdditionalHeatSourceOutside(SurfNum) + HRad * RadTemp +
                            construct.CTFCross(0) * TempSurfIn(SurfNum)) /
                           (construct.CTFOutside(0) + HcExtSurf(SurfNum) + HRad);
                }
            }
            // Outside heat balance case: No movable insulation, quick conduction
        } else if ((!MovInsulPresent) && (QuickConductionSurf)) {
            if (Surface(SurfNum).OSCMPtr == 0) {
                if (construct.SourceSinkPresent) {
                    TH11 = (-CTFConstOutPart(SurfNum) + QRadSWOutAbs(SurfNum) + QRadLWOutSrdSurfs(SurfNum) +
                            (HcExtSurf(SurfNum) + HAirExtSurf(SurfNum)) * TempExt + QAdditionalHeatSourceOutside(SurfNum) +
                            HSkyExtSurf(SurfNum) * TSky + HGrdExtSurf(SurfNum) * TGround + construct.CTFSourceOut(0) * QsrcHist(SurfNum, 1) +
                            F1 * (CTFConstInPart(SurfNum) + QRadSWInAbs(SurfNum) + QRadThermInAbs(SurfNum) + HConvIn(SurfNum) * MAT(ZoneNum) +
                                  NetLWRadToSurf(SurfNum))) /
                           (construct.CTFOutside(0) + HcExtSurf(SurfNum) + HAirExtSurf(SurfNum) + HSkyExtSurf(SurfNum) + HGrdExtSurf(SurfNum) -
                            F1 * construct.CTFCross(0)); // ODB used to approx ground surface temp | MAT use here is problem for room air models
                } else {
                    TH11 = (-CTFConstOutPart(SurfNum) + QRadSWOutAbs(SurfNum) + QRadLWOutSrdSurfs(SurfNum) +
                            (HcExtSurf(SurfNum) + HAirExtSurf(SurfNum)) * TempExt + QAdditionalHeatSourceOutside(SurfNum) +
                            HSkyExtSurf(SurfNum) * TSky + HGrdExtSurf(SurfNum) * TGround +
                            F1 * (CTFConstInPart(SurfNum) + QRadSWInAbs(SurfNum) + QRadThermInAbs(SurfNum) + HConvIn(SurfNum) * MAT(ZoneNum) +
                                  NetLWRadToSurf(SurfNum))) /
                           (construct.CTFOutside(0) + HcExtSurf(SurfNum) + HAirExtSurf(SurfNum) + HSkyExtSurf(SurfNum) + HGrdExtSurf(SurfNum) -
                            F1 * construct.CTFCross(0)); // ODB used to approx ground surface temp | MAT use here is problem for room air models
                }
                // Outside Heat Balance case: Other Side Conditions Model
            } else { //( Surface(SurfNum)%OSCMPtr > 0 ) THEN
                // local copies of variables for clarity in radiation terms
                RadTemp = OSCM(Surface(SurfNum).OSCMPtr).TRad;
                HRad = OSCM(Surface(SurfNum).OSCMPtr).HRad;
                // patterned after "No movable insulation, quick conduction," but with new radiation terms and no sun,
                if (construct.SourceSinkPresent) {
                    TH11 = (-CTFConstOutPart(SurfNum) + HcExtSurf(SurfNum) * TempExt + QAdditionalHeatSourceOutside(SurfNum) + HRad * RadTemp +
                            construct.CTFSourceOut(0) * QsrcHist(SurfNum, 1) +
                            F1 * (CTFConstInPart(SurfNum) + QRadSWInAbs(SurfNum) + QRadThermInAbs(SurfNum) +
                                  construct.CTFSourceIn(0) * QsrcHist(SurfNum, 1) + HConvIn(SurfNum) * MAT(ZoneNum) + NetLWRadToSurf(SurfNum))) /
                           (construct.CTFOutside(0) + HcExtSurf(SurfNum) + HRad -
                            F1 * construct.CTFCross(0)); // MAT use here is problem for room air models
                } else {
                    TH11 = (-CTFConstOutPart(SurfNum) + HcExtSurf(SurfNum) * TempExt + QAdditionalHeatSourceOutside(SurfNum) + HRad * RadTemp +
                            F1 * (CTFConstInPart(SurfNum) + QRadSWInAbs(SurfNum) + QRadThermInAbs(SurfNum) + HConvIn(SurfNum) * MAT(ZoneNum) +
                                  NetLWRadToSurf(SurfNum))) /
                           (construct.CTFOutside(0) + HcExtSurf(SurfNum) + HRad -
                            F1 * construct.CTFCross(0)); // MAT use here is problem for room air models
                }
            }
            // Outside heat balance case: Movable insulation, slow conduction
        } else if ((MovInsulPresent) && (!QuickConductionSurf)) {

            F2 = HMovInsul / (HMovInsul + HcExtSurf(SurfNum) + HAirExtSurf(SurfNum) + HSkyExtSurf(SurfNum) + HGrdExtSurf(SurfNum));

            TH11 = (-CTFConstOutPart(SurfNum) + QRadSWOutAbs(SurfNum) + QRadLWOutSrdSurfs(SurfNum) + construct.CTFCross(0) * TempSurfIn(SurfNum) +
                    F2 * (QRadSWOutMvIns(SurfNum) + (HcExtSurf(SurfNum) + HAirExtSurf(SurfNum)) * TempExt + QAdditionalHeatSourceOutside(SurfNum) +
                          HSkyExtSurf(SurfNum) * TSky + HGrdExtSurf(SurfNum) * TGround)) /
                   (construct.CTFOutside(0) + HMovInsul - F2 * HMovInsul); // ODB used to approx ground surface temp

            // Outside heat balance case: Movable insulation, quick conduction
        } else if ((MovInsulPresent) && (QuickConductionSurf)) {

            F2 = HMovInsul / (HMovInsul + HcExtSurf(SurfNum) + HAirExtSurf(SurfNum) + HSkyExtSurf(SurfNum) + HGrdExtSurf(SurfNum));

            TH11 = (-CTFConstOutPart(SurfNum) + QRadSWOutAbs(SurfNum) + QRadLWOutSrdSurfs(SurfNum) +
                    F1 * (CTFConstInPart(SurfNum) + QRadSWInAbs(SurfNum) + QRadThermInAbs(SurfNum) + HConvIn(SurfNum) * MAT(ZoneNum) +
                          NetLWRadToSurf(SurfNum)) +
                    F2 * (QRadSWOutMvIns(SurfNum) + (HcExtSurf(SurfNum) + HAirExtSurf(SurfNum)) * TempExt + QAdditionalHeatSourceOutside(SurfNum) +
                          HSkyExtSurf(SurfNum) * TSky + HGrdExtSurf(SurfNum) * TGround)) /
                   (construct.CTFOutside(0) + HMovInsul - F2 * HMovInsul - F1 * construct.CTFCross(0)); // ODB used to approx ground surface temp

        } // ...end of outside heat balance cases IF-THEN block

        // multiply out linearized radiation coeffs for reporting
        Real64 const HExtSurf_fac(
            -(HSkyExtSurf(SurfNum) * (TH11 - TSky) + HAirExtSurf(SurfNum) * (TH11 - TempExt) + HGrdExtSurf(SurfNum) * (TH11 - TGround)));
        Real64 QRadLWOutSrdSurfsRep;
        QRadLWOutSrdSurfsRep = 0;
        // Report LWR from surrounding surfaces for current exterior surf temp
        // Current exterior surf temp would be used for the next step LWR calculation.
        if (Surface(SurfNum).HasSurroundingSurfProperties) {
            SrdSurfsNum = Surface(SurfNum).SurroundingSurfacesNum;
            for (SrdSurfNum = 1; SrdSurfNum <= SurroundingSurfsProperty(SrdSurfsNum).TotSurroundingSurface; SrdSurfNum++) {
                SrdSurfViewFac = SurroundingSurfsProperty(SrdSurfsNum).SurroundingSurfs(SrdSurfNum).ViewFactor;
                SrdSurfTempAbs = GetCurrentScheduleValue(SurroundingSurfsProperty(SrdSurfsNum).SurroundingSurfs(SrdSurfNum).TempSchNum) + KelvinConv;
                QRadLWOutSrdSurfsRep += StefanBoltzmann * Material(Construct(ConstrNum).LayerPoint(1)).AbsorpThermal * SrdSurfViewFac *
                                        (pow_4(SrdSurfTempAbs) - pow_4(TH11 + KelvinConv));
            }
        }
        QdotRadOutRep(SurfNum) = Surface(SurfNum).Area * HExtSurf_fac + Surface(SurfNum).Area * QRadLWOutSrdSurfsRep;
        QdotRadOutRepPerArea(SurfNum) = QdotRadOutRep(SurfNum) / Surface(SurfNum).Area;

        QRadOutReport(SurfNum) = QdotRadOutRep(SurfNum) * TimeStepZoneSec;

        // Calculate surface heat emission to the air, positive values indicates heat transfer from surface to the outside
        QAirExtReport(SurfNum) = Surface(SurfNum).Area * HAirExtSurf(SurfNum) * (TH(1, 1, SurfNum) - Surface(SurfNum).OutDryBulbTemp);

        // Set the radiant system heat balance coefficients if this surface is also a radiant system
        if (construct.SourceSinkPresent) {

            if (MovInsulPresent) {
                // Note: if movable insulation is ever added back in correctly, the heat balance equations above must be fixed
                ShowSevereError("Exterior movable insulation is not valid with embedded sources/sinks");
                ShowContinueError("Construction " + construct.Name + " contains an internal source or sink but also uses");
                ShowContinueError("exterior movable insulation " + Material(Surface(SurfNum).MaterialMovInsulExt).Name +
                                  " for a surface with that construction.");
                ShowContinueError("This is not currently allowed because the heat balance equations do not currently accommodate this combination.");
                ErrorFlag = true;
                return;

            } else {
                Real64 const RadSysDiv(
                    1.0 / (construct.CTFOutside(0) + HcExtSurf(SurfNum) + HAirExtSurf(SurfNum) + HSkyExtSurf(SurfNum) + HGrdExtSurf(SurfNum)));

                RadSysToHBConstCoef(SurfNum) =
                    (-CTFConstOutPart(SurfNum) + QRadSWOutAbs(SurfNum) + QRadLWOutSrdSurfs(SurfNum) +
                     (HcExtSurf(SurfNum) + HAirExtSurf(SurfNum)) * TempExt + HSkyExtSurf(SurfNum) * TSky + HGrdExtSurf(SurfNum) * TGround) *
                    RadSysDiv; // ODB used to approx ground surface temp

                RadSysToHBTinCoef(SurfNum) = construct.CTFCross(0) * RadSysDiv;

                RadSysToHBQsrcCoef(SurfNum) = construct.CTFSourceOut(0) * RadSysDiv;
            }
        }
    }

    void CalcExteriorVentedCavity(int const SurfNum) // index of surface
    {

        // SUBROUTINE INFORMATION:
        //       AUTHOR         B Griffith
        //       DATE WRITTEN   January 2005
        //       MODIFIED       na
        //       RE-ENGINEERED  na

        // PURPOSE OF THIS SUBROUTINE:
        // manages calculating the temperatures of baffle and air cavity for
        // multi-skin configuration.

        // METHODOLOGY EMPLOYED:
        // derived from CalcPassiveTranspiredCollector

        // REFERENCES:
        // na

        // Using/Aliasing
        using namespace DataPrecisionGlobals;
        using DataEnvironment::IsRain;
        using DataEnvironment::OutBaroPress;
        using DataEnvironment::SkyTemp;
        using DataEnvironment::SunIsUp;
        using DataGlobals::SecInHour;
        using DataSurfaces::ExtVentedCavity;
        using DataSurfaces::OSCM;
        using DataSurfaces::Surface;
        using Psychrometrics::PsyCpAirFnW;
        using Psychrometrics::PsyRhoAirFnPbTdbW;
        using Psychrometrics::PsyWFnTdbTwbPb;
        // unused0909  USE DataHVACGlobals , ONLY: TimeStepSys
        using ConvectionCoefficients::InitExteriorConvectionCoeff;

        // Locals
        // SUBROUTINE ARGUMENT DEFINITIONS:

        // SUBROUTINE PARAMETER DEFINITIONS:
        static std::string const BlankString;

        // INTERFACE BLOCK SPECIFICATIONS:
        // DERIVED TYPE DEFINITIONS:

        // SUBROUTINE LOCAL VARIABLE DECLARATIONS:

        // local working variables
        Real64 AspRat; // Aspect Ratio of gap
        Real64 TmpTscoll;
        Real64 TmpTaPlen;
        Real64 RhoAir;
        Real64 holeArea;
        Real64 HrPlen;
        Real64 HcPlen;
        Real64 Isc;
        Real64 MdotVent;
        Real64 VdotWind;
        Real64 VdotThermal;
        int CavNum; // do loop counter
        int iter;   // do loop counter
        int thisOSCM;
        Real64 TempExt;
        Real64 OutHumRatExt;

        CavNum = Surface(SurfNum).ExtCavNum;

        TempExt = Surface(SurfNum).OutDryBulbTemp;

        OutHumRatExt = PsyWFnTdbTwbPb(Surface(SurfNum).OutDryBulbTemp, Surface(SurfNum).OutWetBulbTemp, OutBaroPress);

        RhoAir = PsyRhoAirFnPbTdbW(OutBaroPress, TempExt, OutHumRatExt);

        holeArea = ExtVentedCavity(CavNum).ActualArea * ExtVentedCavity(CavNum).Porosity;

        AspRat = ExtVentedCavity(CavNum).HdeltaNPL * 2.0 / ExtVentedCavity(CavNum).PlenGapThick;
        TmpTscoll = ExtVentedCavity(CavNum).TbaffleLast;
        TmpTaPlen = ExtVentedCavity(CavNum).TairLast;

        // all the work is done in this routine located in GeneralRoutines.cc

        for (iter = 1; iter <= 3; ++iter) { // this is a sequential solution approach.

            CalcPassiveExteriorBaffleGap(ExtVentedCavity(CavNum).SurfPtrs,
                                         holeArea,
                                         ExtVentedCavity(CavNum).Cv,
                                         ExtVentedCavity(CavNum).Cd,
                                         ExtVentedCavity(CavNum).HdeltaNPL,
                                         ExtVentedCavity(CavNum).SolAbsorp,
                                         ExtVentedCavity(CavNum).LWEmitt,
                                         ExtVentedCavity(CavNum).Tilt,
                                         AspRat,
                                         ExtVentedCavity(CavNum).PlenGapThick,
                                         ExtVentedCavity(CavNum).BaffleRoughness,
                                         ExtVentedCavity(CavNum).QdotSource,
                                         TmpTscoll,
                                         TmpTaPlen,
                                         HcPlen,
                                         HrPlen,
                                         Isc,
                                         MdotVent,
                                         VdotWind,
                                         VdotThermal);

        } // sequential solution
        // now fill results into derived types
        ExtVentedCavity(CavNum).Isc = Isc;
        ExtVentedCavity(CavNum).TAirCav = TmpTaPlen;
        ExtVentedCavity(CavNum).Tbaffle = TmpTscoll;
        ExtVentedCavity(CavNum).HrPlen = HrPlen;
        ExtVentedCavity(CavNum).HcPlen = HcPlen;
        ExtVentedCavity(CavNum).PassiveACH =
            (MdotVent / RhoAir) * (1.0 / (ExtVentedCavity(CavNum).ProjArea * ExtVentedCavity(CavNum).PlenGapThick)) * SecInHour;
        ExtVentedCavity(CavNum).PassiveMdotVent = MdotVent;
        ExtVentedCavity(CavNum).PassiveMdotWind = VdotWind * RhoAir;
        ExtVentedCavity(CavNum).PassiveMdotTherm = VdotThermal * RhoAir;

        // now do some updates
        ExtVentedCavity(CavNum).TairLast = ExtVentedCavity(CavNum).TAirCav;
        ExtVentedCavity(CavNum).TbaffleLast = ExtVentedCavity(CavNum).Tbaffle;

        // update the OtherSideConditionsModel coefficients.
        thisOSCM = ExtVentedCavity(CavNum).OSCMPtr;

        OSCM(thisOSCM).TConv = ExtVentedCavity(CavNum).TAirCav;
        OSCM(thisOSCM).HConv = ExtVentedCavity(CavNum).HcPlen;
        OSCM(thisOSCM).TRad = ExtVentedCavity(CavNum).Tbaffle;
        OSCM(thisOSCM).HRad = ExtVentedCavity(CavNum).HrPlen;
    }

    void GatherComponentLoadsSurfAbsFact()
    {
        // SUBROUTINE INFORMATION:
        //       AUTHOR         Jason Glazer
        //       DATE WRITTEN   September 2012
        //       MODIFIED       na
        //       RE-ENGINEERED  na

        // PURPOSE OF THIS SUBROUTINE:
        //   Gather values during sizing used for surface absorption factors

        // METHODOLOGY EMPLOYED:
        //   Save sequence of values for report during sizing.

        using DataGlobals::CompLoadReportIsReq;
        using DataGlobals::HourOfDay;
        using DataGlobals::isPulseZoneSizing;
        using DataGlobals::NumOfTimeStepInHour;
        using DataGlobals::NumOfZones;
        using DataGlobals::TimeStep;
        using DataHeatBalance::ITABSF;
        using DataHeatBalance::TMULT;
        using DataSizing::CurOverallSimDay;
        using DataSurfaces::Surface;
        using DataSurfaces::SurfaceClass_TDD_Dome;
        using DataSurfaces::TotSurfaces;
        using OutputReportTabular::ITABSFseq;
        using OutputReportTabular::TMULTseq;

        static int jSurf(0);
        static int TimeStepInDay(0);

        if (CompLoadReportIsReq && !isPulseZoneSizing) {
            TimeStepInDay = (HourOfDay - 1) * NumOfTimeStepInHour + TimeStep;
            for (int enclosureNum = 1; enclosureNum <= DataViewFactorInformation::NumOfRadiantEnclosures; ++enclosureNum) {
                TMULTseq(CurOverallSimDay, TimeStepInDay, enclosureNum) = TMULT(enclosureNum);
            }
            for (jSurf = 1; jSurf <= TotSurfaces; ++jSurf) {
                if (!Surface(jSurf).HeatTransSurf || Surface(jSurf).Zone == 0) continue; // Skip non-heat transfer surfaces
                if (Surface(jSurf).Class == SurfaceClass_TDD_Dome) continue;             // Skip tubular daylighting device domes
                ITABSFseq(CurOverallSimDay, TimeStepInDay, jSurf) = ITABSF(jSurf);
            }
        }
    }

} // namespace HeatBalanceSurfaceManager

} // namespace EnergyPlus<|MERGE_RESOLUTION|>--- conflicted
+++ resolved
@@ -5781,22 +5781,14 @@
             ZoneWinHeatLossRep = 0.0;
             ZoneWinHeatLossRepEnergy = 0.0;
 
-<<<<<<< HEAD
             if (AllCTF) {
-                CalcHeatBalanceInsideSurf2CTFOnly(1, NumOfZones, DataSurfaces::AllIZSurfaceList);
+                CalcHeatBalanceInsideSurf2CTFOnly(dataZoneTempPredictorCorrector, 1, NumOfZones, DataSurfaces::AllIZSurfaceList);
             } else {
-                CalcHeatBalanceInsideSurf2(DataSurfaces::AllHTSurfaceList,
+                CalcHeatBalanceInsideSurf2(dataZoneTempPredictorCorrector, DataSurfaces::AllHTSurfaceList,
                                            DataSurfaces::AllIZSurfaceList,
                                            DataSurfaces::AllHTNonWindowSurfaceList,
                                            DataSurfaces::AllHTWindowSurfaceList);
             }
-=======
-            CalcHeatBalanceInsideSurf2(dataZoneTempPredictorCorrector, DataSurfaces::AllHTSurfaceList,
-                                       DataSurfaces::AllIZSurfaceList,
-                                       DataSurfaces::AllHTNonWindowSurfaceList,
-                                       DataSurfaces::AllHTWindowSurfaceList);
-
->>>>>>> 95a2323b
             // Sort window heat gain/loss
             for (int zoneNum = 1; zoneNum <= NumOfZones; ++zoneNum) {
                 if (ZoneWinHeatGain(zoneNum) >= 0.0) {
@@ -5819,16 +5811,11 @@
             auto const &zoneIZSurfList(Zone(ZoneToResimulate).ZoneIZSurfaceList);
             auto const &zoneHTNonWindowSurfList(Zone(ZoneToResimulate).ZoneHTNonWindowSurfaceList);
             auto const &zoneHTWindowSurfList(Zone(ZoneToResimulate).ZoneHTWindowSurfaceList);
-<<<<<<< HEAD
             //if (AllCTF) {
-            //    CalcHeatBalanceInsideSurf2CTFOnly(ZoneToResimulate, ZoneToResimulate, zoneIZSurfList, ZoneToResimulate);
+            //    CalcHeatBalanceInsideSurf2CTFOnly(dataZoneTempPredictorCorrector, ZoneToResimulate, ZoneToResimulate, zoneIZSurfList, ZoneToResimulate);
             //} else {
-                CalcHeatBalanceInsideSurf2(zoneHTSurfList, zoneIZSurfList, zoneHTNonWindowSurfList, zoneHTWindowSurfList, ZoneToResimulate);
+                CalcHeatBalanceInsideSurf2(dataZoneTempPredictorCorrector, zoneHTSurfList, zoneIZSurfList, zoneHTNonWindowSurfList, zoneHTWindowSurfList, ZoneToResimulate);
             //}
-=======
-            CalcHeatBalanceInsideSurf2(dataZoneTempPredictorCorrector, zoneHTSurfList, zoneIZSurfList, zoneHTNonWindowSurfList, zoneHTWindowSurfList, ZoneToResimulate);
-
->>>>>>> 95a2323b
             // Sort window heat gain/loss
             if (ZoneWinHeatGain(ZoneToResimulate) >= 0.0) {
                 ZoneWinHeatGainRep(ZoneToResimulate) = ZoneWinHeatGain(ZoneToResimulate);
