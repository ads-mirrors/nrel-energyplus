--- conflicted
+++ resolved
@@ -977,24 +977,11 @@
                     case PlantEquipmentType::PlantLoadProfile: {
                         this_comp.CurOpSchemeType = OpScheme::Demand;
                         this_comp.compPtr = PlantLoadProfile::PlantProfileData::factory(state, CompNames(CompNum));
-<<<<<<< HEAD
-                    } else if (UtilityRoutines::SameString(this_comp_type, "LoadProfile:Plant:Steam")) {
-                        this_comp.TypeOf_Num = TypeOf_PlantLoadProfileSteam;
-                        this_comp.CurOpSchemeType = DemandOpSchemeType;
+                        break;
+                    }
+                    case PlantEquipmentType::PlantLoadProfileSteam: {
+                        this_comp.CurOpSchemeType = OpScheme::Demand;
                         this_comp.compPtr = PlantLoadProfile::PlantProfileData::factory(state, CompNames(CompNum));
-                    } else if (UtilityRoutines::SameString(this_comp_type, "GroundHeatExchanger:System")) {
-                        this_comp.TypeOf_Num = TypeOf_GrndHtExchgSystem;
-                        this_comp.CurOpSchemeType = UncontrolledOpSchemeType;
-                        this_comp.compPtr = GroundHeatExchangers::GLHEBase::factory(state, TypeOf_GrndHtExchgSystem, CompNames(CompNum));
-                    } else if (UtilityRoutines::SameString(this_comp_type, "GroundHeatExchanger:Surface")) {
-                        this_comp.TypeOf_Num = TypeOf_GrndHtExchgSurface;
-                        this_comp.CurOpSchemeType = UncontrolledOpSchemeType;
-                        this_comp.compPtr =
-                            SurfaceGroundHeatExchanger::SurfaceGroundHeatExchangerData::factory(state, TypeOf_GrndHtExchgSurface, CompNames(CompNum));
-                    } else if (UtilityRoutines::SameString(this_comp_type, "GroundHeatExchanger:Pond")) {
-                        this_comp.TypeOf_Num = TypeOf_GrndHtExchgPond;
-                        this_comp.CurOpSchemeType = UncontrolledOpSchemeType;
-=======
                         break;
                     }
                     case PlantEquipmentType::GrndHtExchgSystem: {
@@ -1010,7 +997,6 @@
                     }
                     case PlantEquipmentType::GrndHtExchgPond: {
                         this_comp.CurOpSchemeType = OpScheme::Uncontrolled;
->>>>>>> b03bdf04
                         this_comp.compPtr = PondGroundHeatExchanger::PondGroundHeatExchangerData::factory(state, CompNames(CompNum));
                         break;
                     }
@@ -1201,22 +1187,15 @@
                     }
                     case PlantEquipmentType::PurchHotWater: {
                         this_comp.compPtr =
-<<<<<<< HEAD
-                            OutsideEnergySources::OutsideEnergySourceSpecs::factory(state, TypeOf_PurchChilledWater, CompNames(CompNum));
-                    } else if (UtilityRoutines::SameString(this_comp_type, "DistrictHeating")) {
-                        this_comp.TypeOf_Num = TypeOf_PurchHotWater;
-                        this_comp.compPtr = OutsideEnergySources::OutsideEnergySourceSpecs::factory(state, TypeOf_PurchHotWater, CompNames(CompNum));
-                    } else if (UtilityRoutines::SameString(this_comp_type, "DistrictHeatingSteam")) {
-                        this_comp.TypeOf_Num = TypeOf_PurchSteam;
-                        this_comp.compPtr = OutsideEnergySources::OutsideEnergySourceSpecs::factory(state, TypeOf_PurchSteam, CompNames(CompNum));
-                    } else if (UtilityRoutines::SameString(this_comp_type, "ThermalStorage:Ice:Simple")) {
-                        this_comp.TypeOf_Num = TypeOf_TS_IceSimple;
-=======
                             OutsideEnergySources::OutsideEnergySourceSpecs::factory(state, PlantEquipmentType::PurchHotWater, CompNames(CompNum));
                         break;
                     }
+                    case PlantEquipmentType::PurchSteam: {
+                        this_comp.compPtr =
+                            OutsideEnergySources::OutsideEnergySourceSpecs::factory(state, PlantEquipmentType::PurchSteam, CompNames(CompNum));
+                        break;
+                    }
                     case PlantEquipmentType::TS_IceSimple: {
->>>>>>> b03bdf04
                         this_comp.compPtr = IceThermalStorage::SimpleIceStorageData::factory(state, CompNames(CompNum));
                         break;
                     }
@@ -1235,22 +1214,19 @@
                             this_comp.CurOpSchemeType = OpScheme::FreeRejection;
                         }
                         this_comp.compPtr = PlantHeatExchangerFluidToFluid::HeatExchangerStruct::factory(state, CompNames(CompNum));
-<<<<<<< HEAD
-                    } else if (UtilityRoutines::SameString(this_comp_type, "HeatExchanger:SteamToWater")) {
-                        this_comp.TypeOf_Num = TypeOf_SteamToWaterPlantHtExchg;
+                        break;
+                    }
+                    case PlantEquipmentType::SteamToWaterPlantHtExchg: {
                         if (LoopSideNum == DemandSide) {
-                            this_comp.CurOpSchemeType = DemandOpSchemeType;
-                        } else if (LoopSideNum == SupplySide) {
-                            this_comp.CurOpSchemeType = FreeRejectionOpSchemeType;
+                            this_comp.CurOpSchemeType = OpScheme::Demand;
+                        }
+                        else if (LoopSideNum == SupplySide) {
+                            this_comp.CurOpSchemeType = OpScheme::FreeRejection;
                         }
                         this_comp.compPtr = PlantHeatExchangerFluidToFluid::HeatExchangerStruct::factory(state, CompNames(CompNum));
-                    } else if (UtilityRoutines::SameString(this_comp_type, "Generator:MicroTurbine")) {
-                        this_comp.TypeOf_Num = TypeOf_Generator_MicroTurbine;
-=======
                         break;
                     }
                     case PlantEquipmentType::Generator_MicroTurbine: {
->>>>>>> b03bdf04
                         if (LoopSideNum == DemandSide) {
                             this_comp.CurOpSchemeType = OpScheme::Demand;
                         } else if (LoopSideNum == SupplySide) {
@@ -2887,7 +2863,7 @@
                                 ShouldBeACTIVE = true;
                             } else if (SELECT_CASE_var == DataPlant::PlantEquipmentType::PlantLoadProfile) {
                                 ShouldBeACTIVE = true;
-                            } else if (SELECT_CASE_var == TypeOf_PlantLoadProfileSteam) {
+                            } else if (SELECT_CASE_var == DataPlant::PlantEquipmentType::PlantLoadProfileSteam) {
                                 ShouldBeACTIVE = true;
                             } else {
                                 // not a demand side component that we know needs to be active, do nothing
@@ -3837,33 +3813,6 @@
                             } else {
                                 this_component.FlowCtrl = DataBranchAirLoopPlant::ControlType::Passive;
                             }
-<<<<<<< HEAD
-                        } else if (SELECT_CASE_var == TypeOf_PurchChilledWater) { //                = 26
-                            this_component.FlowCtrl = DataBranchAirLoopPlant::ControlTypeEnum::Active;
-                            this_component.FlowPriority = LoopFlowStatus_TakesWhatGets;
-                            this_component.HowLoadServed = HowMet_ByNominalCapLowOutLimit;
-                        } else if (SELECT_CASE_var == TypeOf_PurchHotWater) { //                    = 27
-                            this_component.FlowCtrl = DataBranchAirLoopPlant::ControlTypeEnum::Active;
-                            this_component.FlowPriority = LoopFlowStatus_TakesWhatGets;
-                            this_component.HowLoadServed = HowMet_ByNominalCapHiOutLimit;
-                        } else if (SELECT_CASE_var == TypeOf_PurchSteam) { //                    = 98
-                            this_component.FlowCtrl = DataBranchAirLoopPlant::ControlTypeEnum::Active;
-                            this_component.FlowPriority = LoopFlowStatus_TakesWhatGets;
-                            this_component.HowLoadServed = HowMet_ByNominalCapHiOutLimit;
-                        } else if (SELECT_CASE_var == TypeOf_TS_IceDetailed) { //                   = 28
-                            this_component.FlowCtrl = DataBranchAirLoopPlant::ControlTypeEnum::Active;
-                            this_component.FlowPriority = LoopFlowStatus_NeedyIfLoopOn;
-                            this_component.HowLoadServed = HowMet_PassiveCap;
-                        } else if (SELECT_CASE_var == TypeOf_TS_IceSimple) { //                    = 29
-                            this_component.FlowCtrl = DataBranchAirLoopPlant::ControlTypeEnum::Active;
-                            this_component.FlowPriority = LoopFlowStatus_NeedyIfLoopOn;
-                            this_component.HowLoadServed = HowMet_PassiveCap;
-                        } else if (SELECT_CASE_var == TypeOf_ValveTempering) { //                  = 30
-                            this_component.FlowCtrl = DataBranchAirLoopPlant::ControlTypeEnum::Active;
-                            this_component.FlowPriority = LoopFlowStatus_NeedyIfLoopOn;
-                            this_component.HowLoadServed = HowMet_NoneDemand;
-                        } else if (SELECT_CASE_var == TypeOf_WtrHeaterMixed) { //                   = 31
-=======
                         } else if (SELECT_CASE_var == DataPlant::PlantEquipmentType::PurchChilledWater) { //                = 26
                             this_component.FlowCtrl = DataBranchAirLoopPlant::ControlType::Active;
                             this_component.FlowPriority = DataPlant::LoopFlowStatus::TakesWhatGets;
@@ -3872,6 +3821,10 @@
                             this_component.FlowCtrl = DataBranchAirLoopPlant::ControlType::Active;
                             this_component.FlowPriority = DataPlant::LoopFlowStatus::TakesWhatGets;
                             this_component.HowLoadServed = DataPlant::HowMet::ByNominalCapHiOutLimit;
+                        } else if (SELECT_CASE_var == DataPlant::PlantEquipmentType::PurchSteam) { 
+                            this_component.FlowCtrl = DataBranchAirLoopPlant::ControlType::Active;
+                            this_component.FlowPriority = DataPlant::LoopFlowStatus::TakesWhatGets;
+                            this_component.HowLoadServed = DataPlant::HowMet::ByNominalCapHiOutLimit;
                         } else if (SELECT_CASE_var == DataPlant::PlantEquipmentType::TS_IceDetailed) { //                   = 28
                             this_component.FlowCtrl = DataBranchAirLoopPlant::ControlType::Active;
                             this_component.FlowPriority = DataPlant::LoopFlowStatus::NeedyIfLoopOn;
@@ -3885,7 +3838,6 @@
                             this_component.FlowPriority = DataPlant::LoopFlowStatus::NeedyIfLoopOn;
                             this_component.HowLoadServed = DataPlant::HowMet::NoneDemand;
                         } else if (SELECT_CASE_var == DataPlant::PlantEquipmentType::WtrHeaterMixed) { //                   = 31
->>>>>>> b03bdf04
                             if (LoopSideCtr == DemandSide) {
                                 this_component.FlowCtrl = DataBranchAirLoopPlant::ControlType::Active;
                                 this_component.FlowPriority = DataPlant::LoopFlowStatus::NeedyAndTurnsLoopOn;
@@ -3905,109 +3857,6 @@
                                 this_component.FlowPriority = DataPlant::LoopFlowStatus::TakesWhatGets;
                                 this_component.HowLoadServed = DataPlant::HowMet::PassiveCap;
                             }
-<<<<<<< HEAD
-                        } else if (SELECT_CASE_var == TypeOf_PumpVariableSpeed) { //                 = 33
-                            this_component.FlowCtrl = DataBranchAirLoopPlant::ControlTypeEnum::Active;
-                            this_component.FlowPriority = LoopFlowStatus_TakesWhatGets;
-                            this_component.HowLoadServed = HowMet_NoneDemand;
-                        } else if (SELECT_CASE_var == TypeOf_PumpConstantSpeed) { //                 = 34
-                            this_component.FlowCtrl = DataBranchAirLoopPlant::ControlTypeEnum::Active;
-                            this_component.FlowPriority = LoopFlowStatus_NeedyIfLoopOn;
-                            this_component.HowLoadServed = HowMet_NoneDemand;
-                        } else if (SELECT_CASE_var == TypeOf_PumpCondensate) { //                    = 35
-                            this_component.FlowCtrl = DataBranchAirLoopPlant::ControlTypeEnum::Active;
-                            this_component.FlowPriority = LoopFlowStatus_TakesWhatGets;
-                            this_component.HowLoadServed = HowMet_NoneDemand;
-                        } else if (SELECT_CASE_var == TypeOf_PumpBankVariableSpeed) { //             = 36
-                            this_component.FlowCtrl = DataBranchAirLoopPlant::ControlTypeEnum::Active;
-                            this_component.FlowPriority = LoopFlowStatus_NeedyIfLoopOn;
-                            this_component.HowLoadServed = HowMet_NoneDemand;
-                        } else if (SELECT_CASE_var == TypeOf_PumpBankConstantSpeed) { //             = 37
-                            this_component.FlowCtrl = DataBranchAirLoopPlant::ControlTypeEnum::Active;
-                            this_component.FlowPriority = LoopFlowStatus_NeedyIfLoopOn;
-                            this_component.HowLoadServed = HowMet_NoneDemand;
-                        } else if (SELECT_CASE_var == TypeOf_WaterUseConnection) { //              = 38
-                            this_component.FlowCtrl = DataBranchAirLoopPlant::ControlTypeEnum::Active;
-                            this_component.FlowPriority = LoopFlowStatus_NeedyAndTurnsLoopOn;
-                            this_component.HowLoadServed = HowMet_NoneDemand;
-                        } else if (SELECT_CASE_var == TypeOf_CoilWaterCooling) { //               = 39  ! demand side component
-                            this_component.FlowCtrl = DataBranchAirLoopPlant::ControlTypeEnum::Active;
-                            this_component.FlowPriority = LoopFlowStatus_NeedyAndTurnsLoopOn;
-                            this_component.HowLoadServed = HowMet_NoneDemand;
-                        } else if (SELECT_CASE_var == TypeOf_CoilWaterDetailedFlatCooling) { //      = 40  ! demand side component
-                            this_component.FlowCtrl = DataBranchAirLoopPlant::ControlTypeEnum::Active;
-                            this_component.FlowPriority = LoopFlowStatus_NeedyAndTurnsLoopOn;
-                            this_component.HowLoadServed = HowMet_NoneDemand;
-                        } else if (SELECT_CASE_var == TypeOf_CoilWaterSimpleHeating) { //           = 41  ! demand side component
-                            this_component.FlowCtrl = DataBranchAirLoopPlant::ControlTypeEnum::Active;
-                            this_component.FlowPriority = LoopFlowStatus_NeedyAndTurnsLoopOn;
-                            this_component.HowLoadServed = HowMet_NoneDemand;
-                        } else if (SELECT_CASE_var == TypeOf_CoilSteamAirHeating) { //         = 42  ! demand side component
-                            this_component.FlowCtrl = DataBranchAirLoopPlant::ControlTypeEnum::Active;
-                            this_component.FlowPriority = LoopFlowStatus_NeedyAndTurnsLoopOn;
-                            this_component.HowLoadServed = HowMet_NoneDemand;
-                        } else if (SELECT_CASE_var == TypeOf_SolarCollectorFlatPlate) { //         = 43  ! demand side component
-                            this_component.FlowCtrl = DataBranchAirLoopPlant::ControlTypeEnum::Active;
-                            this_component.FlowPriority = LoopFlowStatus_NeedyAndTurnsLoopOn;
-                            this_component.HowLoadServed = HowMet_PassiveCap;
-                        } else if (SELECT_CASE_var == TypeOf_PlantLoadProfile) { //            = 44  ! demand side component
-                            this_component.FlowCtrl = DataBranchAirLoopPlant::ControlTypeEnum::Active;
-                            this_component.FlowPriority = LoopFlowStatus_NeedyAndTurnsLoopOn;
-                            this_component.HowLoadServed = HowMet_NoneDemand;
-                        } else if (SELECT_CASE_var == TypeOf_PlantLoadProfileSteam) { //            = 97  ! demand side component
-                            this_component.FlowCtrl = DataBranchAirLoopPlant::ControlTypeEnum::Active;
-                            this_component.FlowPriority = LoopFlowStatus_NeedyAndTurnsLoopOn;
-                            this_component.HowLoadServed = HowMet_NoneDemand;
-                        } else if (SELECT_CASE_var == TypeOf_GrndHtExchgSystem) { //            = 45
-                            this_component.FlowCtrl = DataBranchAirLoopPlant::ControlTypeEnum::Active;
-                            this_component.FlowPriority = LoopFlowStatus_TakesWhatGets;
-                            this_component.HowLoadServed = HowMet_PassiveCap;
-                        } else if (SELECT_CASE_var == TypeOf_GrndHtExchgSurface) { //            = 46
-                            this_component.FlowCtrl = DataBranchAirLoopPlant::ControlTypeEnum::Active;
-                            this_component.FlowPriority = LoopFlowStatus_TakesWhatGets;
-                            this_component.HowLoadServed = HowMet_PassiveCap;
-                        } else if (SELECT_CASE_var == TypeOf_GrndHtExchgPond) { //            = 47
-                            this_component.FlowCtrl = DataBranchAirLoopPlant::ControlTypeEnum::Active;
-                            this_component.FlowPriority = LoopFlowStatus_TakesWhatGets;
-                            this_component.HowLoadServed = HowMet_PassiveCap;
-                        } else if (SELECT_CASE_var == TypeOf_Generator_MicroTurbine) { //          = 48  !newer FSEC turbine
-                            this_component.FlowCtrl = DataBranchAirLoopPlant::ControlTypeEnum::Active;
-                            this_component.FlowPriority = LoopFlowStatus_NeedyAndTurnsLoopOn;
-                            this_component.HowLoadServed = HowMet_ByNominalCap;
-                        } else if (SELECT_CASE_var == TypeOf_Generator_ICEngine) { //             = 49
-                            this_component.FlowCtrl = DataBranchAirLoopPlant::ControlTypeEnum::Active;
-                            this_component.FlowPriority = LoopFlowStatus_NeedyAndTurnsLoopOn;
-                            this_component.HowLoadServed = HowMet_ByNominalCap;
-                        } else if (SELECT_CASE_var == TypeOf_Generator_CTurbine) { //             = 50  !older BLAST turbine
-                            this_component.FlowCtrl = DataBranchAirLoopPlant::ControlTypeEnum::Active;
-                            this_component.FlowPriority = LoopFlowStatus_NeedyAndTurnsLoopOn;
-                            this_component.HowLoadServed = HowMet_ByNominalCap;
-                        } else if (SELECT_CASE_var == TypeOf_Generator_MicroCHP) { //              = 51
-                            this_component.FlowCtrl = DataBranchAirLoopPlant::ControlTypeEnum::Active;
-                            this_component.FlowPriority = LoopFlowStatus_NeedyAndTurnsLoopOn;
-                            this_component.HowLoadServed = HowMet_ByNominalCap;
-                        } else if (SELECT_CASE_var == TypeOf_Generator_FCStackCooler) { //         = 52
-                            this_component.FlowCtrl = DataBranchAirLoopPlant::ControlTypeEnum::Active;
-                            this_component.FlowPriority = LoopFlowStatus_NeedyAndTurnsLoopOn;
-                            this_component.HowLoadServed = HowMet_ByNominalCap;
-                        } else if (SELECT_CASE_var == TypeOf_FluidCooler_SingleSpd) { //           = 53
-                            this_component.FlowCtrl = DataBranchAirLoopPlant::ControlTypeEnum::Active;
-                            this_component.FlowPriority = LoopFlowStatus_TakesWhatGets;
-                            this_component.HowLoadServed = HowMet_PassiveCap;
-                        } else if (SELECT_CASE_var == TypeOf_FluidCooler_TwoSpd) { //            = 54
-                            this_component.FlowCtrl = DataBranchAirLoopPlant::ControlTypeEnum::Active;
-                            this_component.FlowPriority = LoopFlowStatus_TakesWhatGets;
-                            this_component.HowLoadServed = HowMet_PassiveCap;
-                        } else if (SELECT_CASE_var == TypeOf_EvapFluidCooler_SingleSpd) { //       = 55
-                            this_component.FlowCtrl = DataBranchAirLoopPlant::ControlTypeEnum::Active;
-                            this_component.FlowPriority = LoopFlowStatus_TakesWhatGets;
-                            this_component.HowLoadServed = HowMet_PassiveCap;
-                        } else if (SELECT_CASE_var == TypeOf_EvapFluidCooler_TwoSpd) { //         = 56
-                            this_component.FlowCtrl = DataBranchAirLoopPlant::ControlTypeEnum::Active;
-                            this_component.FlowPriority = LoopFlowStatus_TakesWhatGets;
-                            this_component.HowLoadServed = HowMet_PassiveCap;
-                        } else if (SELECT_CASE_var == TypeOf_ChilledWaterTankMixed) { //         = 57
-=======
                         } else if (SELECT_CASE_var == DataPlant::PlantEquipmentType::PumpVariableSpeed) { //                 = 33
                             this_component.FlowCtrl = DataBranchAirLoopPlant::ControlType::Active;
                             this_component.FlowPriority = DataPlant::LoopFlowStatus::TakesWhatGets;
@@ -4060,6 +3909,10 @@
                             this_component.FlowCtrl = DataBranchAirLoopPlant::ControlType::Active;
                             this_component.FlowPriority = DataPlant::LoopFlowStatus::NeedyAndTurnsLoopOn;
                             this_component.HowLoadServed = DataPlant::HowMet::NoneDemand;
+                        } else if (SELECT_CASE_var == DataPlant::PlantEquipmentType::PlantLoadProfileSteam) {
+                            this_component.FlowCtrl = DataBranchAirLoopPlant::ControlType::Active;
+                            this_component.FlowPriority = DataPlant::LoopFlowStatus::NeedyAndTurnsLoopOn;
+                            this_component.HowLoadServed = DataPlant::HowMet::NoneDemand;
                         } else if (SELECT_CASE_var == DataPlant::PlantEquipmentType::GrndHtExchgSystem) { //            = 45
                             this_component.FlowCtrl = DataBranchAirLoopPlant::ControlType::Active;
                             this_component.FlowPriority = DataPlant::LoopFlowStatus::TakesWhatGets;
@@ -4109,7 +3962,6 @@
                             this_component.FlowPriority = DataPlant::LoopFlowStatus::TakesWhatGets;
                             this_component.HowLoadServed = DataPlant::HowMet::PassiveCap;
                         } else if (SELECT_CASE_var == DataPlant::PlantEquipmentType::ChilledWaterTankMixed) { //         = 57
->>>>>>> b03bdf04
                             if (LoopSideCtr == DemandSide) {
                                 this_component.FlowCtrl = DataBranchAirLoopPlant::ControlType::Active;
                                 this_component.FlowPriority = DataPlant::LoopFlowStatus::NeedyAndTurnsLoopOn;
@@ -4259,22 +4111,17 @@
                                 this_component.FlowPriority = DataPlant::LoopFlowStatus::TakesWhatGets;
                                 this_component.HowLoadServed = DataPlant::HowMet::PassiveCap;
                             }
-<<<<<<< HEAD
-                        } else if (SELECT_CASE_var == TypeOf_SteamToWaterPlantHtExchg) { //          = 99
-                            this_component.FlowCtrl = DataBranchAirLoopPlant::ControlTypeEnum::Active;
+                        } else if (SELECT_CASE_var == DataPlant::PlantEquipmentType::SteamToWaterPlantHtExchg) {
+                            this_component.FlowCtrl = DataBranchAirLoopPlant::ControlType::Active;
                             if (LoopSideCtr == DemandSide) {
-                                this_component.FlowPriority = LoopFlowStatus_NeedyAndTurnsLoopOn;
-                                this_component.HowLoadServed = HowMet_NoneDemand;
+                                this_component.FlowPriority = DataPlant::LoopFlowStatus::NeedyAndTurnsLoopOn;
+                                this_component.HowLoadServed = DataPlant::HowMet::NoneDemand;
                             } else {
-                                this_component.FlowPriority = LoopFlowStatus_TakesWhatGets;
-                                this_component.HowLoadServed = HowMet_PassiveCap;
+                                this_component.FlowPriority = DataPlant::LoopFlowStatus::TakesWhatGets;
+                                this_component.HowLoadServed = DataPlant::HowMet::PassiveCap;
                             }
-                        } else if (SELECT_CASE_var == TypeOf_CentralGroundSourceHeatPump) { // 86
-                            this_component.FlowCtrl = DataBranchAirLoopPlant::ControlTypeEnum::Active;
-=======
                         } else if (SELECT_CASE_var == DataPlant::PlantEquipmentType::CentralGroundSourceHeatPump) { // 86
                             this_component.FlowCtrl = DataBranchAirLoopPlant::ControlType::Active;
->>>>>>> b03bdf04
                             if (LoopSideCtr == DemandSide) {
                                 this_component.FlowPriority = DataPlant::LoopFlowStatus::NeedyAndTurnsLoopOn;
                                 this_component.HowLoadServed = DataPlant::HowMet::NoneDemand;
