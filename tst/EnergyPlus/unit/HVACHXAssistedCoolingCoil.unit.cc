--- conflicted
+++ resolved
@@ -464,13 +464,9 @@
         compName, FirstHVACIteration, AirLoopNum, CompIndex, HeatingActive, CoolingActive, OAUnitNum, OAUCoilOutTemp, zoneEquipment, sensOut, latOut);
 
     ZoneTemp = DataLoopNode::Node(ControlZoneNum).Temp;
-<<<<<<< HEAD
-    Qsens_sys = DataLoopNode::Node(InletNode).MassFlowRate * Psychrometrics::PsyDeltaHSenFnTdb2W2Tdb1W1(DataLoopNode::Node(OutletNode).Temp, DataLoopNode::Node(OutletNode).HumRat, ZoneTemp, DataLoopNode::Node(ControlZoneNum).HumRat);
-=======
     Qsens_sys = DataLoopNode::Node(InletNode).MassFlowRate *
                 Psychrometrics::PsyDeltaHSenFnTdb2W2Tdb1W1(
                     DataLoopNode::Node(OutletNode).Temp, DataLoopNode::Node(OutletNode).HumRat, ZoneTemp, DataLoopNode::Node(ControlZoneNum).HumRat);
->>>>>>> 44cca689
 
     EXPECT_NEAR(DataZoneEnergyDemands::ZoneSysEnergyDemand(ControlZoneNum).RemainingOutputRequired, Qsens_sys, 1.0); // Watts
 
@@ -495,13 +491,9 @@
         compName, FirstHVACIteration, AirLoopNum, CompIndex, HeatingActive, CoolingActive, OAUnitNum, OAUCoilOutTemp, zoneEquipment, sensOut, latOut);
 
     ZoneTemp = DataLoopNode::Node(ControlZoneNum).Temp;
-<<<<<<< HEAD
-    Qsens_sys = DataLoopNode::Node(InletNode).MassFlowRate * Psychrometrics::PsyDeltaHSenFnTdb2W2Tdb1W1(DataLoopNode::Node(OutletNode).Temp, DataLoopNode::Node(OutletNode).HumRat, ZoneTemp, DataLoopNode::Node(ControlZoneNum).HumRat);
-=======
     Qsens_sys = DataLoopNode::Node(InletNode).MassFlowRate *
                 Psychrometrics::PsyDeltaHSenFnTdb2W2Tdb1W1(
                     DataLoopNode::Node(OutletNode).Temp, DataLoopNode::Node(OutletNode).HumRat, ZoneTemp, DataLoopNode::Node(ControlZoneNum).HumRat);
->>>>>>> 44cca689
 
     // Test 1: HX is off, cooling load is met, dehumidification control mode = None
     EXPECT_NEAR( DataZoneEnergyDemands::ZoneSysEnergyDemand(ControlZoneNum).RemainingOutputRequired, Qsens_sys, 1.0 ); // Watts
