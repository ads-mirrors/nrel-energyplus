--- conflicted
+++ resolved
@@ -2104,13 +2104,8 @@
         }
         // Check for Natural Gas
         if (!Pollution.NatGasCoef.FuelFactorUsed &&
-<<<<<<< HEAD
             ((FuelType.NatGasFacilityIndex > 0) || (FuelType.PurchHeatWaterFacilityIndex > 0) || (FuelType.PurchHeatSteamFacilityIndex > 0))) {
-            ShowSevereError(state, cCurrentModuleObject + " Not Found or Fuel not specified For Pollution Calculation for NATURAL GAS");
-=======
-            ((FuelType.NatGasFacilityIndex > 0) || (FuelType.PurchHeatFacilityIndex > 0) || (FuelType.SteamFacilityIndex > 0))) {
             ShowSevereError(state, format("{} Not Found or Fuel not specified For Pollution Calculation for NATURAL GAS", cCurrentModuleObject));
->>>>>>> 3bbb554e
             ErrorsFound = true;
         }
         // Check for FuelOilNo2 (Residual Oil)
