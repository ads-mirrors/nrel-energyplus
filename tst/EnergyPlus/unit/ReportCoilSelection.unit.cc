// EnergyPlus, Copyright (c) 1996-2020, The Board of Trustees of the University of Illinois,
// The Regents of the University of California, through Lawrence Berkeley National Laboratory
// (subject to receipt of any required approvals from the U.S. Dept. of Energy), Oak Ridge
// National Laboratory, managed by UT-Battelle, Alliance for Sustainable Energy, LLC, and other
// contributors. All rights reserved.
//
// NOTICE: This Software was developed under funding from the U.S. Department of Energy and the
// U.S. Government consequently retains certain rights. As such, the U.S. Government has been
// granted for itself and others acting on its behalf a paid-up, nonexclusive, irrevocable,
// worldwide license in the Software to reproduce, distribute copies to the public, prepare
// derivative works, and perform publicly and display publicly, and to permit others to do so.
//
// Redistribution and use in source and binary forms, with or without modification, are permitted
// provided that the following conditions are met:
//
// (1) Redistributions of source code must retain the above copyright notice, this list of
//     conditions and the following disclaimer.
//
// (2) Redistributions in binary form must reproduce the above copyright notice, this list of
//     conditions and the following disclaimer in the documentation and/or other materials
//     provided with the distribution.
//
// (3) Neither the name of the University of California, Lawrence Berkeley National Laboratory,
//     the University of Illinois, U.S. Dept. of Energy nor the names of its contributors may be
//     used to endorse or promote products derived from this software without specific prior
//     written permission.
//
// (4) Use of EnergyPlus(TM) Name. If Licensee (i) distributes the software in stand-alone form
//     without changes from the version obtained under this License, or (ii) Licensee makes a
//     reference solely to the software portion of its product, Licensee must refer to the
//     software as "EnergyPlus version X" software, where "X" is the version number Licensee
//     obtained under this License and may not use a different name for the software. Except as
//     specifically required in this Section (4), Licensee shall not use in a company name, a
//     product name, in advertising, publicity, or other promotional activities any name, trade
//     name, trademark, logo, or other designation of "EnergyPlus", "E+", "e+" or confusingly
//     similar designation, without the U.S. Department of Energy's prior written consent.
//
// THIS SOFTWARE IS PROVIDED BY THE COPYRIGHT HOLDERS AND CONTRIBUTORS "AS IS" AND ANY EXPRESS OR
// IMPLIED WARRANTIES, INCLUDING, BUT NOT LIMITED TO, THE IMPLIED WARRANTIES OF MERCHANTABILITY
// AND FITNESS FOR A PARTICULAR PURPOSE ARE DISCLAIMED. IN NO EVENT SHALL THE COPYRIGHT OWNER OR
// CONTRIBUTORS BE LIABLE FOR ANY DIRECT, INDIRECT, INCIDENTAL, SPECIAL, EXEMPLARY, OR
// CONSEQUENTIAL DAMAGES (INCLUDING, BUT NOT LIMITED TO, PROCUREMENT OF SUBSTITUTE GOODS OR
// SERVICES; LOSS OF USE, DATA, OR PROFITS; OR BUSINESS INTERRUPTION) HOWEVER CAUSED AND ON ANY
// THEORY OF LIABILITY, WHETHER IN CONTRACT, STRICT LIABILITY, OR TORT (INCLUDING NEGLIGENCE OR
// OTHERWISE) ARISING IN ANY WAY OUT OF THE USE OF THIS SOFTWARE, EVEN IF ADVISED OF THE
// POSSIBILITY OF SUCH DAMAGE.

// EnergyPlus::Standalone ERV Unit Tests

// Google Test Headers
#include <gtest/gtest.h>

#include "Fixtures/EnergyPlusFixture.hh"
#include "Fixtures/SQLiteFixture.hh"

// EnergyPlus Headers
#include <EnergyPlus/DataAirLoop.hh>
#include <EnergyPlus/DataAirSystems.hh>
#include <EnergyPlus/DataEnvironment.hh>
#include <EnergyPlus/DataHVACGlobals.hh>
#include <EnergyPlus/Plant/DataPlant.hh>
#include <EnergyPlus/DataPrecisionGlobals.hh>
#include <EnergyPlus/DataSizing.hh>
#include <EnergyPlus/DataZoneEquipment.hh>
#include <EnergyPlus/Fans.hh>
#include <EnergyPlus/Data/EnergyPlusData.hh>
#include <EnergyPlus/HVACFan.hh>
#include <EnergyPlus/Plant/Loop.hh>
#include <EnergyPlus/Plant/LoopSide.hh>
#include <EnergyPlus/Psychrometrics.hh>
#include <EnergyPlus/ReportCoilSelection.hh>
#include <EnergyPlus/ReportSizingManager.hh>
#include <EnergyPlus/UtilityRoutines.hh>

using namespace EnergyPlus;
using namespace ObjexxFCL;

TEST_F(EnergyPlusFixture, ReportCoilSelection_ChWCoil)
{
    std::string coil1Name("Coil 1");             // user-defined name of the coil
    std::string coil1Type("Coil:Cooling:Water"); // idf input object class name of coil
    int chWInletNodeNum = 9;
    int chWOutletNodeNum = 15;

    EnergyPlus::DataPlant::TotNumLoops = 1;
    DataPlant::PlantLoop.allocate(1);
    DataPlant::PlantLoop(1).Name = "Chilled Water Loop";
    DataPlant::PlantLoop(1).FluidName = "Water";
    DataPlant::PlantLoop(1).FluidIndex = 1;
    DataPlant::PlantLoop(1).MaxMassFlowRate = 0.1;
    DataPlant::PlantLoop(1).LoopSide.allocate(2);
    DataPlant::PlantLoop(1).LoopSide(1).Branch.allocate(1);
    DataPlant::PlantLoop(1).LoopSide(1).TotalBranches = 1;
    DataPlant::PlantLoop(1).LoopSide(1).Branch(1).Comp.allocate(1);
    DataPlant::PlantLoop(1).LoopSide(1).Branch(1).TotalComponents = 1;
    DataPlant::PlantLoop(1).LoopSide(2).Branch.allocate(1);
    DataPlant::PlantLoop(1).LoopSide(2).TotalBranches = 1;
    DataPlant::PlantLoop(1).LoopSide(2).Branch(1).Comp.allocate(1);
    DataPlant::PlantLoop(1).LoopSide(2).Branch(1).TotalComponents = 1;

    DataPlant::PlantLoop(1).LoopSide(1).Branch(1).Comp(1).NodeNumIn = 0;
    DataPlant::PlantLoop(1).LoopSide(1).Branch(1).Comp(1).NodeNumOut = 0;
    DataPlant::PlantLoop(1).LoopSide(2).Branch(1).Comp(1).NodeNumIn = chWInletNodeNum;
    DataPlant::PlantLoop(1).LoopSide(2).Branch(1).Comp(1).NodeNumOut = chWOutletNodeNum;

    Real64 airVdot(0.052);   // air flow rate in m3/s
    bool isAutoSized(false); // true if autosized
    coilSelectionReportObj->setCoilAirFlow(coil1Name, coil1Type, airVdot, isAutoSized);
    auto &c1(coilSelectionReportObj->coilSelectionDataObjs[0]);
    EXPECT_EQ(coil1Name, c1->coilName_);
    EXPECT_EQ(coil1Type, c1->coilObjName);
    EXPECT_EQ(airVdot, c1->coilDesVolFlow);
    EXPECT_EQ(isAutoSized, c1->volFlowIsAutosized);

    int loopNum = 1;
    Real64 waterVdot = 0.05;
    // First with no plant sizing objects defined
    isAutoSized = false; // true if autosized
    coilSelectionReportObj->setCoilWaterFlowNodeNums(coil1Name, coil1Type, waterVdot, isAutoSized, chWInletNodeNum, chWOutletNodeNum, loopNum);
    EXPECT_EQ(-999, c1->pltSizNum);
    EXPECT_EQ(loopNum, c1->waterLoopNum);
    EXPECT_EQ(DataPlant::PlantLoop(1).Name, c1->plantLoopName);
    EXPECT_EQ(-999, c1->rhoFluid);
    EXPECT_EQ(-999, c1->cpFluid);
    EXPECT_EQ(-999, c1->coilDesWaterMassFlow);
    EXPECT_EQ("No", c1->coilWaterFlowAutoMsg);

    // Exercise report writing with mostly defaults
    coilSelectionReportObj->finishCoilSummaryReportTable(state);

    // Use the other form for coil 2
    std::string coil2Name("Coil 2");             // user-defined name of the coil
    std::string coil2Type("Coil:Cooling:Water"); // idf input object class name of coil
    int pltSizNum = -999;
    coilSelectionReportObj->setCoilWaterFlowPltSizNum(coil2Name, coil2Type, waterVdot, isAutoSized, pltSizNum, loopNum);
    auto &c2(coilSelectionReportObj->coilSelectionDataObjs[1]);
    EXPECT_EQ(-999, c2->pltSizNum);
    EXPECT_EQ(loopNum, c2->waterLoopNum);
    EXPECT_EQ(DataPlant::PlantLoop(1).Name, c2->plantLoopName);
    EXPECT_EQ(-999, c2->rhoFluid);
    EXPECT_EQ(-999, c2->cpFluid);
    EXPECT_EQ(-999, c2->coilDesWaterMassFlow);
    EXPECT_EQ("No", c2->coilWaterFlowAutoMsg);

    // Now add a plant sizing object
    DataSizing::NumPltSizInput = 1;
    DataSizing::PlantSizData.allocate(1);
    DataSizing::PlantSizData(1).PlantLoopName = "Chilled Water Loop";
    isAutoSized = true; // true if autosized
    coilSelectionReportObj->setCoilWaterFlowNodeNums(coil1Name, coil1Type, waterVdot, isAutoSized, chWInletNodeNum, chWOutletNodeNum, loopNum);
    auto &c1b(coilSelectionReportObj->coilSelectionDataObjs[0]);
    EXPECT_EQ(1, c1b->pltSizNum);
    EXPECT_EQ(loopNum, c1b->waterLoopNum);
    EXPECT_EQ(DataPlant::PlantLoop(1).Name, c1b->plantLoopName);
    EXPECT_NEAR(999.9, c1b->rhoFluid, 0.1);
    EXPECT_NEAR(4197.9, c1b->cpFluid, 0.1);
    Real64 expFlow = waterVdot * c1b->rhoFluid;
    EXPECT_NEAR(expFlow, c1b->coilDesWaterMassFlow, 0.01);
    EXPECT_EQ("Yes", c1b->coilWaterFlowAutoMsg);

    Real64 uA = 1000.00;
    Real64 sizingCap = 500.0;
    int curSysNum = 1;
    int curZoneEqNum = 0;
    isAutoSized = true; // true if autosized
    DataAirSystems::PrimaryAirSystem.allocate(1);
    state.dataAirLoop->AirToZoneNodeInfo.allocate(1);
    state.dataAirLoop->AirToZoneNodeInfo(1).NumZonesHeated = 2;
    state.dataAirLoop->AirToZoneNodeInfo(1).HeatCtrlZoneNums.allocate(state.dataAirLoop->AirToZoneNodeInfo(1).NumZonesHeated);
    state.dataAirLoop->AirToZoneNodeInfo(1).HeatCtrlZoneNums(1) = 2;
    state.dataAirLoop->AirToZoneNodeInfo(1).HeatCtrlZoneNums(2) = 3;
    DataGlobals::NumOfZones = 3;
    DataHeatBalance::Zone.allocate(DataGlobals::NumOfZones);
    DataHeatBalance::Zone(1).Name = "Zone 1";
    DataHeatBalance::Zone(2).Name = "Zone 2";
    DataHeatBalance::Zone(3).Name = "Zone 3";

    // This triggers doAirLoopSetUp
    coilSelectionReportObj->setCoilUA(state, coil2Name, coil2Type, uA, sizingCap, isAutoSized, curSysNum, curZoneEqNum);
    EXPECT_EQ(uA, c2->coilUA);
    EXPECT_EQ(sizingCap, c2->coilTotCapAtPeak);
    EXPECT_EQ(curSysNum, c2->airloopNum);
    EXPECT_EQ(curZoneEqNum, c2->zoneEqNum);

    // This coil serves zones 2 and 3 - rmLatentAtPeak is summed for all applicable zones
    Real64 zoneCoolingLatentLoad = 1000.0;
    int zoneNum = 1;
    coilSelectionReportObj->setZoneLatentLoadCoolingIdealPeak(zoneNum, zoneCoolingLatentLoad);
    EXPECT_EQ(0.0, c2->rmLatentAtPeak);
    zoneNum = 2;
    coilSelectionReportObj->setZoneLatentLoadCoolingIdealPeak(zoneNum, zoneCoolingLatentLoad);
    EXPECT_EQ(1000.0, c2->rmLatentAtPeak);
    zoneNum = 3;
    coilSelectionReportObj->setZoneLatentLoadCoolingIdealPeak(zoneNum, zoneCoolingLatentLoad);
    EXPECT_EQ(2000.0, c2->rmLatentAtPeak);

    // Add a heating coil
    std::string coil3Name("Coil 3");                // user-defined name of the coil
    std::string coil3Type("Coil:Heating:Electric"); // idf input object class name of coil
    uA = -999.0;
    sizingCap = 500.0;
    curSysNum = 1;
    curZoneEqNum = 0;
    isAutoSized = false; // true if autosized
    // This triggers doAirLoopSetUp
    coilSelectionReportObj->setCoilUA(state, coil3Name, coil3Type, uA, sizingCap, isAutoSized, curSysNum, curZoneEqNum);
    auto &c3(coilSelectionReportObj->coilSelectionDataObjs[2]);
    EXPECT_EQ(uA, c3->coilUA);
    EXPECT_EQ(sizingCap, c3->coilTotCapAtPeak);
    EXPECT_EQ(curSysNum, c3->airloopNum);
    EXPECT_EQ(curZoneEqNum, c3->zoneEqNum);

    // This coil serves zones 2 and 3 - rmLatentAtPeak is summed for all applicable zones
    Real64 zoneHeatingLatentLoad = 100.0;
    zoneNum = 1;
    coilSelectionReportObj->setZoneLatentLoadHeatingIdealPeak(zoneNum, zoneHeatingLatentLoad);
    EXPECT_EQ(0.0, c3->rmLatentAtPeak);
    zoneNum = 2;
    coilSelectionReportObj->setZoneLatentLoadHeatingIdealPeak(zoneNum, zoneHeatingLatentLoad);
    EXPECT_EQ(100.0, c3->rmLatentAtPeak);
    zoneNum = 3;
    coilSelectionReportObj->setZoneLatentLoadHeatingIdealPeak(zoneNum, zoneHeatingLatentLoad);
    EXPECT_EQ(200.0, c3->rmLatentAtPeak);

    // Exercise report writing again
    coilSelectionReportObj->finishCoilSummaryReportTable(state);
}

TEST_F(EnergyPlusFixture, ReportCoilSelection_SteamCoil)
{
    std::string coil1Name("Coil 1");             // user-defined name of the coil
    std::string coil1Type("Coil:Heating:Steam"); // idf input object class name of coil
    int wInletNodeNum = 9;
    int wOutletNodeNum = 15;

    EnergyPlus::DataPlant::TotNumLoops = 1;
    DataPlant::PlantLoop.allocate(1);
    DataPlant::PlantLoop(1).Name = "Steam Loop";
    DataPlant::PlantLoop(1).FluidName = "Steam";
    DataPlant::PlantLoop(1).FluidIndex = 1;
    DataPlant::PlantLoop(1).MaxMassFlowRate = 0.1;
    DataPlant::PlantLoop(1).LoopSide.allocate(2);
    DataPlant::PlantLoop(1).LoopSide(1).Branch.allocate(1);
    DataPlant::PlantLoop(1).LoopSide(1).TotalBranches = 1;
    DataPlant::PlantLoop(1).LoopSide(1).Branch(1).Comp.allocate(1);
    DataPlant::PlantLoop(1).LoopSide(1).Branch(1).TotalComponents = 1;
    DataPlant::PlantLoop(1).LoopSide(2).Branch.allocate(1);
    DataPlant::PlantLoop(1).LoopSide(2).TotalBranches = 1;
    DataPlant::PlantLoop(1).LoopSide(2).Branch(1).Comp.allocate(1);
    DataPlant::PlantLoop(1).LoopSide(2).Branch(1).TotalComponents = 1;

    DataPlant::PlantLoop(1).LoopSide(1).Branch(1).Comp(1).NodeNumIn = 0;
    DataPlant::PlantLoop(1).LoopSide(1).Branch(1).Comp(1).NodeNumOut = 0;
    DataPlant::PlantLoop(1).LoopSide(2).Branch(1).Comp(1).NodeNumIn = wInletNodeNum;
    DataPlant::PlantLoop(1).LoopSide(2).Branch(1).Comp(1).NodeNumOut = wOutletNodeNum;

    Real64 airVdot(0.052);   // air flow rate in m3/s
    bool isAutoSized(false); // true if autosized
    coilSelectionReportObj->setCoilAirFlow(coil1Name, coil1Type, airVdot, isAutoSized);
    auto &c1(coilSelectionReportObj->coilSelectionDataObjs[0]);
    EXPECT_EQ(coil1Name, c1->coilName_);
    EXPECT_EQ(coil1Type, c1->coilObjName);
    EXPECT_EQ(airVdot, c1->coilDesVolFlow);
    EXPECT_EQ(isAutoSized, c1->volFlowIsAutosized);

    int loopNum = 1;
    Real64 waterVdot = 0.05;
    // First with no plant sizing objects defined
    isAutoSized = false; // true if autosized
    coilSelectionReportObj->setCoilWaterFlowNodeNums(coil1Name, coil1Type, waterVdot, isAutoSized, wInletNodeNum, wOutletNodeNum, loopNum);
    EXPECT_EQ(-999, c1->pltSizNum);
    EXPECT_EQ(loopNum, c1->waterLoopNum);
    EXPECT_EQ(DataPlant::PlantLoop(1).Name, c1->plantLoopName);
    EXPECT_EQ(-999, c1->rhoFluid);
    EXPECT_EQ(-999, c1->cpFluid);
    EXPECT_EQ(-999, c1->coilDesWaterMassFlow);
    EXPECT_EQ("No", c1->coilWaterFlowAutoMsg);

    // Now add a plant sizing object
    DataSizing::NumPltSizInput = 1;
    DataSizing::PlantSizData.allocate(1);
    DataSizing::PlantSizData(1).PlantLoopName = "Steam Loop";
    DataSizing::PlantSizData(1).LoopType = DataSizing::SteamLoop;
    isAutoSized = true; // true if autosized
    coilSelectionReportObj->setCoilWaterFlowNodeNums(coil1Name, coil1Type, waterVdot, isAutoSized, wInletNodeNum, wOutletNodeNum, loopNum);
    auto &c1b(coilSelectionReportObj->coilSelectionDataObjs[0]);
    EXPECT_EQ(1, c1b->pltSizNum);
    EXPECT_EQ(loopNum, c1b->waterLoopNum);
    EXPECT_EQ(DataPlant::PlantLoop(1).Name, c1b->plantLoopName);
    EXPECT_NEAR(0.6, c1b->rhoFluid, 0.01);
    EXPECT_NEAR(4216.0, c1b->cpFluid, 0.1);
    Real64 expFlow = waterVdot * c1b->rhoFluid;
    EXPECT_NEAR(expFlow, c1b->coilDesWaterMassFlow, 0.01);
    EXPECT_EQ("Yes", c1b->coilWaterFlowAutoMsg);

    // Exercise report writing again
    coilSelectionReportObj->finishCoilSummaryReportTable(state);
}

TEST_F(EnergyPlusFixture, ReportCoilSelection_ZoneEqCoil)
{
    std::string coil1Name("Coil 1");            // user-defined name of the coil
    std::string coil1Type("Coil:Heating:Fuel"); // idf input object class name of coil

    DataGlobals::NumOfZones = 3;
    DataHeatBalance::Zone.allocate(DataGlobals::NumOfZones);
    DataHeatBalance::Zone(1).Name = "Zone 1";
    DataHeatBalance::Zone(2).Name = "Zone 2";
    DataHeatBalance::Zone(3).Name = "Zone 3";

    int curSysNum = 0;
    int curZoneEqNum = 2;
    int curOASysNum = 0;
    DataZoneEquipment::ZoneEquipList.allocate(3);
    DataZoneEquipment::ZoneEquipList(curZoneEqNum).NumOfEquipTypes = 2;
    DataZoneEquipment::ZoneEquipList(curZoneEqNum).EquipName.allocate(2);
    DataZoneEquipment::ZoneEquipList(curZoneEqNum).EquipType.allocate(2);
    DataZoneEquipment::ZoneEquipList(curZoneEqNum).EquipType_Num.allocate(2);
    DataZoneEquipment::ZoneEquipList(curZoneEqNum).EquipName(1) = "Zone 2 Fan Coil";
    DataZoneEquipment::ZoneEquipList(curZoneEqNum).EquipType(1) = "ZoneHVAC:FourPipeFanCoil";
    DataZoneEquipment::ZoneEquipList(curZoneEqNum).EquipType_Num(1) = DataHVACGlobals::ZoneEquipTypeOf_FourPipeFanCoil;
    DataZoneEquipment::ZoneEquipList(curZoneEqNum).EquipName(2) = "Zone 2 Unit Heater";
    DataZoneEquipment::ZoneEquipList(curZoneEqNum).EquipType(2) = "ZoneHVAC:UnitHeater";
    DataZoneEquipment::ZoneEquipList(curZoneEqNum).EquipType_Num(2) = DataHVACGlobals::ZoneEquipTypeOf_UnitVentilator;

    Real64 totGrossCap = 500.0;
    Real64 sensGrossCap = 500.0;
    Real64 airFlowRate = 0.11;
    Real64 waterFlowRate = 0.0;

    coilSelectionReportObj->setCoilFinalSizes(coil1Name, coil1Type, totGrossCap, sensGrossCap, airFlowRate, waterFlowRate);
    auto &c1(coilSelectionReportObj->coilSelectionDataObjs[0]);
    EXPECT_EQ(totGrossCap, c1->coilTotCapFinal);
    EXPECT_EQ(sensGrossCap, c1->coilSensCapFinal);
    EXPECT_EQ(airFlowRate, c1->coilRefAirVolFlowFinal);
    EXPECT_EQ(waterFlowRate, c1->coilRefWaterVolFlowFinal);

    Real64 RatedCoilTotCap = 400.0;
    Real64 RatedCoilSensCap = 399.0;
    Real64 RatedAirMassFlow = 0.001;
    Real64 RatedCoilInDb = -999.0;
    Real64 RatedCoilInHumRat = -999.0;
    Real64 RatedCoilInWb = 20.0;
    Real64 RatedCoilOutDb = -999.0;
    Real64 RatedCoilOutHumRat = -999.0;
    Real64 RatedCoilOutWb = 30.0;
    Real64 RatedCoilOadbRef = 24.0;
    Real64 RatedCoilOawbRef = 16.0;
    Real64 RatedCoilBpFactor = 0.2;
    Real64 RatedCoilEff = 0.8;

    // First without setting coil inlet/outlet conditions
    coilSelectionReportObj->setRatedCoilConditions(coil1Name,
                                                   coil1Type,
                                                   RatedCoilTotCap,
                                                   RatedCoilSensCap,
                                                   RatedAirMassFlow,
                                                   RatedCoilInDb,
                                                   RatedCoilInHumRat,
                                                   RatedCoilInWb,
                                                   RatedCoilOutDb,
                                                   RatedCoilOutHumRat,
                                                   RatedCoilOutWb,
                                                   RatedCoilOadbRef,
                                                   RatedCoilOawbRef,
                                                   RatedCoilBpFactor,
                                                   RatedCoilEff);

    EXPECT_EQ(RatedCoilTotCap, c1->coilRatedTotCap);
    EXPECT_EQ(RatedCoilSensCap, c1->coilRatedSensCap);
    EXPECT_EQ(RatedAirMassFlow, c1->ratedAirMassFlow);
    EXPECT_EQ(RatedCoilInDb, c1->ratedCoilInDb);
    EXPECT_EQ(RatedCoilInWb, c1->ratedCoilInWb);
    EXPECT_EQ(RatedCoilInHumRat, c1->ratedCoilInHumRat);
    EXPECT_EQ(-999.0, c1->ratedCoilInEnth);
    EXPECT_EQ(RatedCoilOutDb, c1->ratedCoilOutDb);
    EXPECT_EQ(RatedCoilOutWb, c1->ratedCoilOutWb);
    EXPECT_EQ(RatedCoilOutHumRat, c1->ratedCoilOutHumRat);
    EXPECT_EQ(-999.0, c1->ratedCoilOutEnth);
    EXPECT_EQ(RatedCoilEff, c1->ratedCoilEff);
    EXPECT_EQ(RatedCoilBpFactor, c1->ratedCoilBpFactor);
    EXPECT_EQ(RatedCoilOadbRef, c1->ratedCoilOadbRef);
    EXPECT_EQ(RatedCoilOawbRef, c1->ratedCoilOawbRef);

    // again with setting coil inlet/outlet conditions
    RatedCoilInDb = 23.0;
    RatedCoilInHumRat = 0.008;
    RatedCoilOutDb = 40.0;
    RatedCoilOutHumRat = 0.009;
    coilSelectionReportObj->setRatedCoilConditions(coil1Name,
                                                   coil1Type,
                                                   RatedCoilTotCap,
                                                   RatedCoilSensCap,
                                                   RatedAirMassFlow,
                                                   RatedCoilInDb,
                                                   RatedCoilInHumRat,
                                                   RatedCoilInWb,
                                                   RatedCoilOutDb,
                                                   RatedCoilOutHumRat,
                                                   RatedCoilOutWb,
                                                   RatedCoilOadbRef,
                                                   RatedCoilOawbRef,
                                                   RatedCoilBpFactor,
                                                   RatedCoilEff);
    EXPECT_EQ(RatedCoilInDb, c1->ratedCoilInDb);
    EXPECT_EQ(RatedCoilInHumRat, c1->ratedCoilInHumRat);
    EXPECT_NEAR(43460.9, c1->ratedCoilInEnth, 0.1);
    EXPECT_EQ(RatedCoilOutDb, c1->ratedCoilOutDb);
    EXPECT_EQ(RatedCoilOutHumRat, c1->ratedCoilOutHumRat);
    EXPECT_NEAR(63371.3, c1->ratedCoilOutEnth, 0.1);

    Real64 entAirDryBulbTemp = 24.0;
    coilSelectionReportObj->setCoilEntAirTemp(state, coil1Name, coil1Type, entAirDryBulbTemp, curSysNum, curZoneEqNum);
    EXPECT_EQ(entAirDryBulbTemp, c1->coilDesEntTemp);
    EXPECT_EQ(curSysNum, c1->airloopNum);
    EXPECT_EQ(curZoneEqNum, c1->zoneEqNum);

    Real64 entAirHumRat = 0.004;
    coilSelectionReportObj->setCoilEntAirHumRat(coil1Name, coil1Type, entAirHumRat);
    EXPECT_EQ(entAirHumRat, c1->coilDesEntHumRat);

    Real64 entWaterTemp = 60.0;
    coilSelectionReportObj->setCoilEntWaterTemp(coil1Name, coil1Type, entWaterTemp);
    EXPECT_EQ(entWaterTemp, c1->coilDesWaterEntTemp);

    Real64 lvgWaterTemp = 50.0;
    coilSelectionReportObj->setCoilLvgWaterTemp(coil1Name, coil1Type, lvgWaterTemp);
    EXPECT_EQ(lvgWaterTemp, c1->coilDesWaterLvgTemp);

    Real64 CoilWaterDeltaT = 50.0;
    coilSelectionReportObj->setCoilWaterDeltaT(coil1Name, coil1Type, CoilWaterDeltaT);
    EXPECT_EQ(CoilWaterDeltaT, c1->coilDesWaterTempDiff);

    Real64 lvgAirDryBulbTemp = 12.0;
    coilSelectionReportObj->setCoilLvgAirTemp(coil1Name, coil1Type, lvgAirDryBulbTemp);
    EXPECT_EQ(lvgAirDryBulbTemp, c1->coilDesLvgTemp);

    Real64 lvgAirHumRat = 0.006;
    coilSelectionReportObj->setCoilLvgAirHumRat(coil1Name, coil1Type, lvgAirHumRat);
    EXPECT_EQ(lvgAirHumRat, c1->coilDesLvgHumRat);

    int zoneNum = 1;
    Real64 zoneCoolingLatentLoad = 1234.0;
    coilSelectionReportObj->setZoneLatentLoadCoolingIdealPeak(zoneNum, zoneCoolingLatentLoad);
    // Expect zero because it's a heating coil
    EXPECT_EQ(0.0, c1->rmLatentAtPeak);

    Real64 zoneHeatingLatentLoad = 4321.0;
    coilSelectionReportObj->setZoneLatentLoadHeatingIdealPeak(zoneNum, zoneHeatingLatentLoad);
    // Expect zero because doZoneEqSetup isn't currently executed
    EXPECT_EQ(0.0, c1->rmLatentAtPeak);

    // Exercise report writing again
    coilSelectionReportObj->finishCoilSummaryReportTable(state);

    // Test coil reporting
    curZoneEqNum = 1;
    DataSizing::ZoneEqSizing.allocate(1);
    DataSizing::TermUnitFinalZoneSizing.allocate(1);
    DataSizing::CurTermUnitSizingNum = curZoneEqNum;
    DataSizing::TermUnitFinalZoneSizing(DataSizing::CurTermUnitSizingNum).DesHeatCoilInTempTU = RatedCoilInDb;
    DataSizing::TermUnitFinalZoneSizing(DataSizing::CurTermUnitSizingNum).DesHeatCoilInHumRatTU = RatedCoilInHumRat;
    DataZoneEquipment::ZoneEquipConfig.allocate(1);
    DataZoneEquipment::ZoneEquipConfig(curZoneEqNum).ActualZoneNum = 1;
    DataZoneEquipment::ZoneEquipConfig(curZoneEqNum).ZoneName = DataHeatBalance::Zone(1).Name;
    DataSizing::FinalZoneSizing.allocate(1);
    DataSizing::FinalZoneSizing(curZoneEqNum).HeatDesDay = "Heat Design Day";
    DataSizing::FinalZoneSizing(curZoneEqNum).DesHeatLoad = RatedCoilSensCap;
    DataSizing::FinalZoneSizing(curZoneEqNum).OutTempAtHeatPeak = RatedCoilOutDb;
    DataSizing::FinalZoneSizing(curZoneEqNum).OutHumRatAtHeatPeak = RatedCoilOutHumRat;
    DataSizing::FinalZoneSizing(curZoneEqNum).ZoneRetTempAtHeatPeak = 21.6;
    DataSizing::FinalZoneSizing(curZoneEqNum).ZoneHumRatAtHeatPeak = 0.007;
    DataSizing::FinalZoneSizing(curZoneEqNum).ZoneTempAtHeatPeak = 21.0;
    DataSizing::FinalZoneSizing(curZoneEqNum).HeatDesTemp = 30.0;
    DataSizing::FinalZoneSizing(curZoneEqNum).HeatDesHumRat = 0.007;

    Real64 fanHeatGain = 1.3;
    Real64 coilCapFunTempFac = 1.0;
    Real64 DXFlowPerCapMinRatio = 0.00004;
    Real64 DXFlowPerCapMaxRatio = 0.00006;
    DataEnvironment::StdRhoAir = 1.2;
    DataSizing::DataFlowUsedForSizing = airFlowRate / DataEnvironment::StdRhoAir;

    // setCoilHeatingCapacity will not overwrite previously set temperature data
<<<<<<< HEAD
    coilSelectionReportObj->setCoilHeatingCapacity(state, coil1Name,
=======
    coilSelectionReportObj->setCoilHeatingCapacity(state,
                                                   coil1Name,
>>>>>>> 42d84720
                                                   coil1Type,
                                                   RatedCoilTotCap,
                                                   false,
                                                   curSysNum,
                                                   curZoneEqNum,
                                                   curOASysNum,
                                                   fanHeatGain,
                                                   coilCapFunTempFac,
                                                   DXFlowPerCapMinRatio,
                                                   DXFlowPerCapMaxRatio);
    EXPECT_EQ(entAirDryBulbTemp, c1->coilDesEntTemp);

    entAirDryBulbTemp = 21.0; // change coil entering air temp
    coilSelectionReportObj->setCoilEntAirTemp(state, coil1Name, coil1Type, entAirDryBulbTemp, curSysNum, curZoneEqNum);
    lvgAirDryBulbTemp = 30.0;
    coilSelectionReportObj->setCoilLvgAirTemp(coil1Name, coil1Type, lvgAirDryBulbTemp);
    EXPECT_EQ(entAirDryBulbTemp, c1->coilDesEntTemp);
    EXPECT_EQ(lvgAirDryBulbTemp, c1->coilDesLvgTemp);

    DataSizing::TermUnitSingDuct = true;
    // now reset entering/leaving air temps so that setCoilHeatingCapacity will initialize any uninitialized temperature data
    // for example if a non-water coil is used in a terminal unit and setCoilEntAirTemp is not called
    c1->coilDesEntTemp = -999.0;
    c1->coilDesEntHumRat = -999.0;
    c1->coilDesLvgTemp = -999.0;
    c1->coilDesLvgHumRat = -999.0;
<<<<<<< HEAD
    coilSelectionReportObj->setCoilHeatingCapacity(state, coil1Name,
=======
    coilSelectionReportObj->setCoilHeatingCapacity(state,
                                                   coil1Name,
>>>>>>> 42d84720
                                                   coil1Type,
                                                   RatedCoilTotCap,
                                                   false,
                                                   curSysNum,
                                                   curZoneEqNum,
                                                   curOASysNum,
                                                   fanHeatGain,
                                                   coilCapFunTempFac,
                                                   DXFlowPerCapMinRatio,
                                                   DXFlowPerCapMaxRatio);
    EXPECT_EQ(RatedCoilInDb, c1->coilDesEntTemp);
    EXPECT_EQ(RatedCoilInHumRat, c1->coilDesEntHumRat);
    EXPECT_EQ(DataSizing::FinalZoneSizing(curZoneEqNum).HeatDesTemp, c1->coilDesLvgTemp);
    EXPECT_EQ(DataSizing::FinalZoneSizing(curZoneEqNum).HeatDesHumRat, c1->coilDesLvgHumRat);
}<|MERGE_RESOLUTION|>--- conflicted
+++ resolved
@@ -482,12 +482,8 @@
     DataSizing::DataFlowUsedForSizing = airFlowRate / DataEnvironment::StdRhoAir;
 
     // setCoilHeatingCapacity will not overwrite previously set temperature data
-<<<<<<< HEAD
-    coilSelectionReportObj->setCoilHeatingCapacity(state, coil1Name,
-=======
     coilSelectionReportObj->setCoilHeatingCapacity(state,
                                                    coil1Name,
->>>>>>> 42d84720
                                                    coil1Type,
                                                    RatedCoilTotCap,
                                                    false,
@@ -514,12 +510,8 @@
     c1->coilDesEntHumRat = -999.0;
     c1->coilDesLvgTemp = -999.0;
     c1->coilDesLvgHumRat = -999.0;
-<<<<<<< HEAD
-    coilSelectionReportObj->setCoilHeatingCapacity(state, coil1Name,
-=======
     coilSelectionReportObj->setCoilHeatingCapacity(state,
                                                    coil1Name,
->>>>>>> 42d84720
                                                    coil1Type,
                                                    RatedCoilTotCap,
                                                    false,
