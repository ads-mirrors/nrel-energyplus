--- conflicted
+++ resolved
@@ -346,12 +346,8 @@
             PlantLoopNum = LoopNum;
             this_loop.TypeOfLoop = LoopType::Plant;
             CurrentModuleObject = "PlantLoop";
-<<<<<<< HEAD
+            objType = DataLoopNode::ConnectionObjectType::PlantLoop;
             state.dataInputProcessing->inputProcessor()->getObjectItem(state,
-=======
-            objType = DataLoopNode::ConnectionObjectType::PlantLoop;
-            state.dataInputProcessing->inputProcessor->getObjectItem(state,
->>>>>>> 0474bcff
                                                                      CurrentModuleObject,
                                                                      PlantLoopNum,
                                                                      Alpha,
@@ -367,12 +363,8 @@
             CondLoopNum = LoopNum - state.dataHVACGlobal->NumPlantLoops;
             this_loop.TypeOfLoop = LoopType::Condenser;
             CurrentModuleObject = "CondenserLoop";
-<<<<<<< HEAD
+            objType = DataLoopNode::ConnectionObjectType::CondenserLoop;
             state.dataInputProcessing->inputProcessor()->getObjectItem(state,
-=======
-            objType = DataLoopNode::ConnectionObjectType::CondenserLoop;
-            state.dataInputProcessing->inputProcessor->getObjectItem(state,
->>>>>>> 0474bcff
                                                                      CurrentModuleObject,
                                                                      CondLoopNum,
                                                                      Alpha,
