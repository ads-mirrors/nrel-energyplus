--- conflicted
+++ resolved
@@ -120,11 +120,7 @@
             chillers.getInput = false;
         }
         // Now look for this particular object
-<<<<<<< HEAD
-        for (auto &thisAbs : chillers.BLASTAbsorber) {
-=======
         for (auto &thisAbs : chillers.absorptionChillers) {
->>>>>>> b9dfdee3
             if (thisAbs.Name == objectName) {
                 return &thisAbs;
             }
@@ -241,35 +237,20 @@
 
         DataIPShortCuts::cCurrentModuleObject = moduleObjectType;
 
-<<<<<<< HEAD
-        chillers.numBlastAbsorbers = inputProcessor->getNumObjectsFound(DataIPShortCuts::cCurrentModuleObject);
-
-        if (chillers.numBlastAbsorbers <= 0) {
-=======
         chillers.numAbsorbers = inputProcessor->getNumObjectsFound(DataIPShortCuts::cCurrentModuleObject);
 
         if (chillers.numAbsorbers <= 0) {
->>>>>>> b9dfdee3
             ShowSevereError("No " + DataIPShortCuts::cCurrentModuleObject + " equipment specified in input file");
             // See if load distribution manager has already gotten the input
             ErrorsFound = true;
         }
 
-<<<<<<< HEAD
-        if (allocated(chillers.BLASTAbsorber)) return;
-
-        chillers.BLASTAbsorber.allocate(chillers.numBlastAbsorbers);
-
-        // LOAD ARRAYS WITH BLAST CURVE FIT Absorber DATA
-        for (AbsorberNum = 1; AbsorberNum <= chillers.numBlastAbsorbers; ++AbsorberNum) {
-=======
         if (allocated(chillers.absorptionChillers)) return;
 
         chillers.absorptionChillers.allocate(chillers.numAbsorbers);
 
         // LOAD ARRAYS WITH BLAST CURVE FIT Absorber DATA
         for (AbsorberNum = 1; AbsorberNum <= chillers.numAbsorbers; ++AbsorberNum) {
->>>>>>> b9dfdee3
             inputProcessor->getObjectItem(DataIPShortCuts::cCurrentModuleObject,
                                           AbsorberNum,
                                           DataIPShortCuts::cAlphaArgs,
@@ -287,16 +268,6 @@
             GlobalNames::VerifyUniqueChillerName(
                 DataIPShortCuts::cCurrentModuleObject, DataIPShortCuts::cAlphaArgs(1), ErrorsFound, DataIPShortCuts::cCurrentModuleObject + " Name");
 
-<<<<<<< HEAD
-            chillers.BLASTAbsorber(AbsorberNum).Name = DataIPShortCuts::cAlphaArgs(1);
-            chillers.BLASTAbsorber(AbsorberNum).NomCap = DataIPShortCuts::rNumericArgs(1);
-            if (chillers.BLASTAbsorber(AbsorberNum).NomCap == DataSizing::AutoSize) {
-                chillers.BLASTAbsorber(AbsorberNum).NomCapWasAutoSized = true;
-            }
-            chillers.BLASTAbsorber(AbsorberNum).NomPumpPower = DataIPShortCuts::rNumericArgs(2);
-            if (chillers.BLASTAbsorber(AbsorberNum).NomPumpPower == DataSizing::AutoSize) {
-                chillers.BLASTAbsorber(AbsorberNum).NomPumpPowerWasAutoSized = true;
-=======
             auto &thisChiller = chillers.absorptionChillers(AbsorberNum);
             thisChiller.Name = DataIPShortCuts::cAlphaArgs(1);
             thisChiller.NomCap = DataIPShortCuts::rNumericArgs(1);
@@ -306,7 +277,6 @@
             thisChiller.NomPumpPower = DataIPShortCuts::rNumericArgs(2);
             if (thisChiller.NomPumpPower == DataSizing::AutoSize) {
                 thisChiller.NomPumpPowerWasAutoSized = true;
->>>>>>> b9dfdee3
             }
             if (DataIPShortCuts::rNumericArgs(1) == 0.0) {
                 ShowSevereError("Invalid " + DataIPShortCuts::cNumericFieldNames(1) + '=' +
@@ -315,11 +285,7 @@
                 ErrorsFound = true;
             }
             // Assign Node Numbers to specified nodes
-<<<<<<< HEAD
-            chillers.BLASTAbsorber(AbsorberNum).EvapInletNodeNum = NodeInputManager::GetOnlySingleNode(DataIPShortCuts::cAlphaArgs(2),
-=======
             thisChiller.EvapInletNodeNum = NodeInputManager::GetOnlySingleNode(DataIPShortCuts::cAlphaArgs(2),
->>>>>>> b9dfdee3
                                                                                               ErrorsFound,
                                                                                               DataIPShortCuts::cCurrentModuleObject,
                                                                                               DataIPShortCuts::cAlphaArgs(1),
@@ -327,11 +293,7 @@
                                                                                               DataLoopNode::NodeConnectionType_Inlet,
                                                                                               1,
                                                                                               DataLoopNode::ObjectIsNotParent);
-<<<<<<< HEAD
-            chillers.BLASTAbsorber(AbsorberNum).EvapOutletNodeNum = NodeInputManager::GetOnlySingleNode(DataIPShortCuts::cAlphaArgs(3),
-=======
             thisChiller.EvapOutletNodeNum = NodeInputManager::GetOnlySingleNode(DataIPShortCuts::cAlphaArgs(3),
->>>>>>> b9dfdee3
                                                                                                ErrorsFound,
                                                                                                DataIPShortCuts::cCurrentModuleObject,
                                                                                                DataIPShortCuts::cAlphaArgs(1),
@@ -345,11 +307,7 @@
                                                DataIPShortCuts::cAlphaArgs(3),
                                                "Chilled Water Nodes");
 
-<<<<<<< HEAD
-            chillers.BLASTAbsorber(AbsorberNum).CondInletNodeNum = NodeInputManager::GetOnlySingleNode(DataIPShortCuts::cAlphaArgs(4),
-=======
             thisChiller.CondInletNodeNum = NodeInputManager::GetOnlySingleNode(DataIPShortCuts::cAlphaArgs(4),
->>>>>>> b9dfdee3
                                                                                               ErrorsFound,
                                                                                               DataIPShortCuts::cCurrentModuleObject,
                                                                                               DataIPShortCuts::cAlphaArgs(1),
@@ -357,11 +315,7 @@
                                                                                               DataLoopNode::NodeConnectionType_Inlet,
                                                                                               2,
                                                                                               DataLoopNode::ObjectIsNotParent);
-<<<<<<< HEAD
-            chillers.BLASTAbsorber(AbsorberNum).CondOutletNodeNum = NodeInputManager::GetOnlySingleNode(DataIPShortCuts::cAlphaArgs(5),
-=======
             thisChiller.CondOutletNodeNum = NodeInputManager::GetOnlySingleNode(DataIPShortCuts::cAlphaArgs(5),
->>>>>>> b9dfdee3
                                                                                                ErrorsFound,
                                                                                                DataIPShortCuts::cCurrentModuleObject,
                                                                                                DataIPShortCuts::cAlphaArgs(1),
@@ -378,15 +332,9 @@
             if (NumAlphas > 8) {
                 if (UtilityRoutines::SameString(DataIPShortCuts::cAlphaArgs(9), "HotWater") ||
                     UtilityRoutines::SameString(DataIPShortCuts::cAlphaArgs(9), "HotWater")) {
-<<<<<<< HEAD
-                    chillers.BLASTAbsorber(AbsorberNum).GenHeatSourceType = DataLoopNode::NodeType_Water;
-                } else if (UtilityRoutines::SameString(DataIPShortCuts::cAlphaArgs(9), fluidNameSteam) || DataIPShortCuts::cAlphaArgs(9).empty()) {
-                    chillers.BLASTAbsorber(AbsorberNum).GenHeatSourceType = DataLoopNode::NodeType_Steam;
-=======
                     thisChiller.GenHeatSourceType = DataLoopNode::NodeType_Water;
                 } else if (UtilityRoutines::SameString(DataIPShortCuts::cAlphaArgs(9), fluidNameSteam) || DataIPShortCuts::cAlphaArgs(9).empty()) {
                     thisChiller.GenHeatSourceType = DataLoopNode::NodeType_Steam;
->>>>>>> b9dfdee3
                 } else {
                     ShowSevereError("Invalid " + DataIPShortCuts::cAlphaFieldNames(9) + '=' + DataIPShortCuts::cAlphaArgs(9));
                     ShowContinueError("Entered in " + DataIPShortCuts::cCurrentModuleObject + '=' + DataIPShortCuts::cAlphaArgs(1));
@@ -394,15 +342,6 @@
                     ErrorsFound = true;
                 }
             } else {
-<<<<<<< HEAD
-                chillers.BLASTAbsorber(AbsorberNum).GenHeatSourceType = DataLoopNode::NodeType_Steam;
-            }
-
-            if (!DataIPShortCuts::lAlphaFieldBlanks(6) && !DataIPShortCuts::lAlphaFieldBlanks(7)) {
-                chillers.BLASTAbsorber(AbsorberNum).GenInputOutputNodesUsed = true;
-                if (chillers.BLASTAbsorber(AbsorberNum).GenHeatSourceType == DataLoopNode::NodeType_Water) {
-                    chillers.BLASTAbsorber(AbsorberNum).GeneratorInletNodeNum = NodeInputManager::GetOnlySingleNode(DataIPShortCuts::cAlphaArgs(6),
-=======
                 thisChiller.GenHeatSourceType = DataLoopNode::NodeType_Steam;
             }
 
@@ -410,7 +349,6 @@
                 thisChiller.GenInputOutputNodesUsed = true;
                 if (thisChiller.GenHeatSourceType == DataLoopNode::NodeType_Water) {
                     thisChiller.GeneratorInletNodeNum = NodeInputManager::GetOnlySingleNode(DataIPShortCuts::cAlphaArgs(6),
->>>>>>> b9dfdee3
                                                                                                            ErrorsFound,
                                                                                                            DataIPShortCuts::cCurrentModuleObject,
                                                                                                            DataIPShortCuts::cAlphaArgs(1),
@@ -418,11 +356,7 @@
                                                                                                            DataLoopNode::NodeConnectionType_Inlet,
                                                                                                            3,
                                                                                                            DataLoopNode::ObjectIsNotParent);
-<<<<<<< HEAD
-                    chillers.BLASTAbsorber(AbsorberNum).GeneratorOutletNodeNum = NodeInputManager::GetOnlySingleNode(DataIPShortCuts::cAlphaArgs(7),
-=======
                     thisChiller.GeneratorOutletNodeNum = NodeInputManager::GetOnlySingleNode(DataIPShortCuts::cAlphaArgs(7),
->>>>>>> b9dfdee3
                                                                                                             ErrorsFound,
                                                                                                             DataIPShortCuts::cCurrentModuleObject,
                                                                                                             DataIPShortCuts::cAlphaArgs(1),
@@ -436,13 +370,8 @@
                                                        DataIPShortCuts::cAlphaArgs(7),
                                                        "Hot Water Nodes");
                 } else {
-<<<<<<< HEAD
-                    chillers.BLASTAbsorber(AbsorberNum).SteamFluidIndex = FluidProperties::FindRefrigerant(fluidNameSteam);
-                    chillers.BLASTAbsorber(AbsorberNum).GeneratorInletNodeNum = NodeInputManager::GetOnlySingleNode(DataIPShortCuts::cAlphaArgs(6),
-=======
                     thisChiller.SteamFluidIndex = FluidProperties::FindRefrigerant(fluidNameSteam);
                     thisChiller.GeneratorInletNodeNum = NodeInputManager::GetOnlySingleNode(DataIPShortCuts::cAlphaArgs(6),
->>>>>>> b9dfdee3
                                                                                                            ErrorsFound,
                                                                                                            DataIPShortCuts::cCurrentModuleObject,
                                                                                                            DataIPShortCuts::cAlphaArgs(1),
@@ -450,11 +379,7 @@
                                                                                                            DataLoopNode::NodeConnectionType_Inlet,
                                                                                                            3,
                                                                                                            DataLoopNode::ObjectIsNotParent);
-<<<<<<< HEAD
-                    chillers.BLASTAbsorber(AbsorberNum).GeneratorOutletNodeNum = NodeInputManager::GetOnlySingleNode(DataIPShortCuts::cAlphaArgs(7),
-=======
                     thisChiller.GeneratorOutletNodeNum = NodeInputManager::GetOnlySingleNode(DataIPShortCuts::cAlphaArgs(7),
->>>>>>> b9dfdee3
                                                                                                             ErrorsFound,
                                                                                                             DataIPShortCuts::cCurrentModuleObject,
                                                                                                             DataIPShortCuts::cAlphaArgs(1),
@@ -476,44 +401,15 @@
                 ShowContinueError("..." + DataIPShortCuts::cAlphaFieldNames(7) + " = " + DataIPShortCuts::cAlphaArgs(7));
                 ErrorsFound = true;
             } else {
-<<<<<<< HEAD
-                if (chillers.BLASTAbsorber(AbsorberNum).GenHeatSourceType == DataLoopNode::NodeType_Water) {
-                    ShowWarningError(DataIPShortCuts::cCurrentModuleObject + ", Name=" + DataIPShortCuts::cAlphaArgs(1));
-                    ShowContinueError("...Generator fluid type must be Steam if generator inlet/outlet nodes are blank.");
-                    ShowContinueError("...Generator fluid type is set to Steam and the simulation continues.");
-                    chillers.BLASTAbsorber(AbsorberNum).GenHeatSourceType = DataLoopNode::NodeType_Steam;
-=======
                 if (thisChiller.GenHeatSourceType == DataLoopNode::NodeType_Water) {
                     ShowWarningError(DataIPShortCuts::cCurrentModuleObject + ", Name=" + DataIPShortCuts::cAlphaArgs(1));
                     ShowContinueError("...Generator fluid type must be Steam if generator inlet/outlet nodes are blank.");
                     ShowContinueError("...Generator fluid type is set to Steam and the simulation continues.");
                     thisChiller.GenHeatSourceType = DataLoopNode::NodeType_Steam;
->>>>>>> b9dfdee3
                 }
             }
 
             // Get remaining data
-<<<<<<< HEAD
-            chillers.BLASTAbsorber(AbsorberNum).MinPartLoadRat = DataIPShortCuts::rNumericArgs(3);
-            chillers.BLASTAbsorber(AbsorberNum).MaxPartLoadRat = DataIPShortCuts::rNumericArgs(4);
-            chillers.BLASTAbsorber(AbsorberNum).OptPartLoadRat = DataIPShortCuts::rNumericArgs(5);
-            chillers.BLASTAbsorber(AbsorberNum).TempDesCondIn = DataIPShortCuts::rNumericArgs(6);
-            chillers.BLASTAbsorber(AbsorberNum).EvapVolFlowRate = DataIPShortCuts::rNumericArgs(7);
-            if (chillers.BLASTAbsorber(AbsorberNum).EvapVolFlowRate == DataSizing::AutoSize) {
-                chillers.BLASTAbsorber(AbsorberNum).EvapVolFlowRateWasAutoSized = true;
-            }
-            chillers.BLASTAbsorber(AbsorberNum).CondVolFlowRate = DataIPShortCuts::rNumericArgs(8);
-            if (chillers.BLASTAbsorber(AbsorberNum).CondVolFlowRate == DataSizing::AutoSize) {
-                chillers.BLASTAbsorber(AbsorberNum).CondVolFlowRateWasAutoSized = true;
-            }
-            chillers.BLASTAbsorber(AbsorberNum).SteamLoadCoef(1) = DataIPShortCuts::rNumericArgs(9);
-            chillers.BLASTAbsorber(AbsorberNum).SteamLoadCoef(2) = DataIPShortCuts::rNumericArgs(10);
-            chillers.BLASTAbsorber(AbsorberNum).SteamLoadCoef(3) = DataIPShortCuts::rNumericArgs(11);
-            chillers.BLASTAbsorber(AbsorberNum).PumpPowerCoef(1) = DataIPShortCuts::rNumericArgs(12);
-            chillers.BLASTAbsorber(AbsorberNum).PumpPowerCoef(2) = DataIPShortCuts::rNumericArgs(13);
-            chillers.BLASTAbsorber(AbsorberNum).PumpPowerCoef(3) = DataIPShortCuts::rNumericArgs(14);
-            chillers.BLASTAbsorber(AbsorberNum).TempLowLimitEvapOut = DataIPShortCuts::rNumericArgs(15);
-=======
             thisChiller.MinPartLoadRat = DataIPShortCuts::rNumericArgs(3);
             thisChiller.MaxPartLoadRat = DataIPShortCuts::rNumericArgs(4);
             thisChiller.OptPartLoadRat = DataIPShortCuts::rNumericArgs(5);
@@ -533,48 +429,25 @@
             thisChiller.PumpPowerCoef(2) = DataIPShortCuts::rNumericArgs(13);
             thisChiller.PumpPowerCoef(3) = DataIPShortCuts::rNumericArgs(14);
             thisChiller.TempLowLimitEvapOut = DataIPShortCuts::rNumericArgs(15);
->>>>>>> b9dfdee3
 
             {
                 auto const SELECT_CASE_var(DataIPShortCuts::cAlphaArgs(8));
                 if (SELECT_CASE_var == "CONSTANTFLOW") {
-<<<<<<< HEAD
-                    chillers.BLASTAbsorber(AbsorberNum).FlowMode = DataPlant::FlowMode::CONSTANT;
-                } else if (SELECT_CASE_var == "LEAVINGSETPOINTMODULATED") {
-                    chillers.BLASTAbsorber(AbsorberNum).FlowMode = DataPlant::FlowMode::LEAVINGSETPOINTMODULATED;
-                } else if (SELECT_CASE_var == "NOTMODULATED") {
-                    chillers.BLASTAbsorber(AbsorberNum).FlowMode = DataPlant::FlowMode::NOTMODULATED;
-=======
                     thisChiller.FlowMode = DataPlant::FlowMode::CONSTANT;
                 } else if (SELECT_CASE_var == "LEAVINGSETPOINTMODULATED") {
                     thisChiller.FlowMode = DataPlant::FlowMode::LEAVINGSETPOINTMODULATED;
                 } else if (SELECT_CASE_var == "NOTMODULATED") {
                     thisChiller.FlowMode = DataPlant::FlowMode::NOTMODULATED;
->>>>>>> b9dfdee3
                 } else {
                     ShowSevereError(RoutineName + DataIPShortCuts::cCurrentModuleObject + "=\"" + DataIPShortCuts::cAlphaArgs(1) + "\",");
                     ShowContinueError("Invalid " + DataIPShortCuts::cAlphaFieldNames(8) + '=' + DataIPShortCuts::cAlphaArgs(8));
                     ShowContinueError("Available choices are ConstantFlow, NotModulated, or LeavingSetpointModulated");
                     ShowContinueError("Flow mode NotModulated is assumed and the simulation continues.");
-<<<<<<< HEAD
-                    chillers.BLASTAbsorber(AbsorberNum).FlowMode = DataPlant::FlowMode::NOTMODULATED;
-=======
                     thisChiller.FlowMode = DataPlant::FlowMode::NOTMODULATED;
->>>>>>> b9dfdee3
                 }
             }
 
             if (NumNums > 15) {
-<<<<<<< HEAD
-                chillers.BLASTAbsorber(AbsorberNum).GeneratorVolFlowRate = DataIPShortCuts::rNumericArgs(16);
-                if (chillers.BLASTAbsorber(AbsorberNum).GeneratorVolFlowRate == DataSizing::AutoSize) {
-                    chillers.BLASTAbsorber(AbsorberNum).GeneratorVolFlowRateWasAutoSized = true;
-                }
-            }
-
-            if (chillers.BLASTAbsorber(AbsorberNum).GeneratorVolFlowRate == 0.0 &&
-                chillers.BLASTAbsorber(AbsorberNum).GenHeatSourceType == DataLoopNode::NodeType_Water) {
-=======
                 thisChiller.GeneratorVolFlowRate = DataIPShortCuts::rNumericArgs(16);
                 if (thisChiller.GeneratorVolFlowRate == DataSizing::AutoSize) {
                     thisChiller.GeneratorVolFlowRateWasAutoSized = true;
@@ -583,7 +456,6 @@
 
             if (thisChiller.GeneratorVolFlowRate == 0.0 &&
                 thisChiller.GenHeatSourceType == DataLoopNode::NodeType_Water) {
->>>>>>> b9dfdee3
                 ShowSevereError("Invalid " + DataIPShortCuts::cNumericFieldNames(16) + '=' +
                                 General::RoundSigDigits(DataIPShortCuts::rNumericArgs(16), 2));
                 ShowContinueError("Entered in " + DataIPShortCuts::cCurrentModuleObject + '=' + DataIPShortCuts::cAlphaArgs(1));
@@ -592,17 +464,6 @@
             }
 
             if (NumNums > 16) {
-<<<<<<< HEAD
-                chillers.BLASTAbsorber(AbsorberNum).GeneratorSubcool = DataIPShortCuts::rNumericArgs(17);
-            } else {
-                chillers.BLASTAbsorber(AbsorberNum).GeneratorSubcool = 1.0;
-            }
-
-            if (NumNums > 17) {
-                chillers.BLASTAbsorber(AbsorberNum).SizFac = DataIPShortCuts::rNumericArgs(18);
-            } else {
-                chillers.BLASTAbsorber(AbsorberNum).SizFac = 1.0;
-=======
                 thisChiller.GeneratorSubcool = DataIPShortCuts::rNumericArgs(17);
             } else {
                 thisChiller.GeneratorSubcool = 1.0;
@@ -612,7 +473,6 @@
                 thisChiller.SizFac = DataIPShortCuts::rNumericArgs(18);
             } else {
                 thisChiller.SizFac = 1.0;
->>>>>>> b9dfdee3
             }
         }
 
