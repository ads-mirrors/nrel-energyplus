// EnergyPlus, Copyright (c) 1996-2024, The Board of Trustees of the University of Illinois,
// The Regents of the University of California, through Lawrence Berkeley National Laboratory
// (subject to receipt of any required approvals from the U.S. Dept. of Energy), Oak Ridge
// National Laboratory, managed by UT-Battelle, Alliance for Sustainable Energy, LLC, and other
// contributors. All rights reserved.
//
// NOTICE: This Software was developed under funding from the U.S. Department of Energy and the
// U.S. Government consequently retains certain rights. As such, the U.S. Government has been
// granted for itself and others acting on its behalf a paid-up, nonexclusive, irrevocable,
// worldwide license in the Software to reproduce, distribute copies to the public, prepare
// derivative works, and perform publicly and display publicly, and to permit others to do so.
//
// Redistribution and use in source and binary forms, with or without modification, are permitted
// provided that the following conditions are met:
//
// (1) Redistributions of source code must retain the above copyright notice, this list of
//     conditions and the following disclaimer.
//
// (2) Redistributions in binary form must reproduce the above copyright notice, this list of
//     conditions and the following disclaimer in the documentation and/or other materials
//     provided with the distribution.
//
// (3) Neither the name of the University of California, Lawrence Berkeley National Laboratory,
//     the University of Illinois, U.S. Dept. of Energy nor the names of its contributors may be
//     used to endorse or promote products derived from this software without specific prior
//     written permission.
//
// (4) Use of EnergyPlus(TM) Name. If Licensee (i) distributes the software in stand-alone form
//     without changes from the version obtained under this License, or (ii) Licensee makes a
//     reference solely to the software portion of its product, Licensee must refer to the
//     software as "EnergyPlus version X" software, where "X" is the version number Licensee
//     obtained under this License and may not use a different name for the software. Except as
//     specifically required in this Section (4), Licensee shall not use in a company name, a
//     product name, in advertising, publicity, or other promotional activities any name, trade
//     name, trademark, logo, or other designation of "EnergyPlus", "E+", "e+" or confusingly
//     similar designation, without the U.S. Department of Energy's prior written consent.
//
// THIS SOFTWARE IS PROVIDED BY THE COPYRIGHT HOLDERS AND CONTRIBUTORS "AS IS" AND ANY EXPRESS OR
// IMPLIED WARRANTIES, INCLUDING, BUT NOT LIMITED TO, THE IMPLIED WARRANTIES OF MERCHANTABILITY
// AND FITNESS FOR A PARTICULAR PURPOSE ARE DISCLAIMED. IN NO EVENT SHALL THE COPYRIGHT OWNER OR
// CONTRIBUTORS BE LIABLE FOR ANY DIRECT, INDIRECT, INCIDENTAL, SPECIAL, EXEMPLARY, OR
// CONSEQUENTIAL DAMAGES (INCLUDING, BUT NOT LIMITED TO, PROCUREMENT OF SUBSTITUTE GOODS OR
// SERVICES; LOSS OF USE, DATA, OR PROFITS; OR BUSINESS INTERRUPTION) HOWEVER CAUSED AND ON ANY
// THEORY OF LIABILITY, WHETHER IN CONTRACT, STRICT LIABILITY, OR TORT (INCLUDING NEGLIGENCE OR
// OTHERWISE) ARISING IN ANY WAY OUT OF THE USE OF THIS SOFTWARE, EVEN IF ADVISED OF THE
// POSSIBILITY OF SUCH DAMAGE.

// C++ Headers
#include <cassert>

// ObjexxFCL Headers
#include <ObjexxFCL/Array.functions.hh>
#include <ObjexxFCL/Fmath.hh>
#include <ObjexxFCL/numeric.hh>
#include <ObjexxFCL/string.functions.hh>

// EnergyPlus Headers
#include <EnergyPlus/CostEstimateManager.hh>
#include <EnergyPlus/Data/EnergyPlusData.hh>
#include <EnergyPlus/DataEnvironment.hh>
#include <EnergyPlus/DataGlobalConstants.hh>
#include <EnergyPlus/DataIPShortCuts.hh>
#include <EnergyPlus/DisplayRoutines.hh>
#include <EnergyPlus/EconomicTariff.hh>
#include <EnergyPlus/General.hh>
#include <EnergyPlus/InputProcessing/InputProcessor.hh>
#include <EnergyPlus/OutputProcessor.hh>
#include <EnergyPlus/OutputReportPredefined.hh>
#include <EnergyPlus/OutputReportTabular.hh>
#include <EnergyPlus/ResultsFramework.hh>
#include <EnergyPlus/SQLiteProcedures.hh>
#include <EnergyPlus/ScheduleManager.hh>
#include <EnergyPlus/UtilityRoutines.hh>

namespace EnergyPlus::EconomicTariff {

// MODULE INFORMATION:
//    AUTHOR         Jason Glazer of GARD Analytics, Inc.
//    DATE WRITTEN   May 2004

//    Compute utility bills for a building based on energy
//    use estimate.

void UpdateUtilityBills(EnergyPlusData &state)
{
    //    AUTHOR         Jason Glazer of GARD Analytics, Inc.
    //    DATE WRITTEN   September 2003

    //    Single routine used to call all get input
    //    routines for economics.

    if (state.dataEconTariff->Update_GetInput) {
        bool ErrorsFound = false;

        GetInputEconomicsTariff(state, ErrorsFound);
        // do rest of GetInput only if at least one tariff is defined.
        GetInputEconomicsCurrencyType(state, ErrorsFound);
        if (state.dataEconTariff->numTariff >= 1) {
            if (!ErrorsFound && state.dataOutRptTab->displayEconomicResultSummary)
                OutputReportTabular::AddTOCEntry(state, "Economics Results Summary Report", "Entire Facility");
            CreateCategoryNativeVariables(state);
            GetInputEconomicsQualify(state, ErrorsFound);
            GetInputEconomicsChargeSimple(state, ErrorsFound);
            GetInputEconomicsChargeBlock(state, ErrorsFound);
            GetInputEconomicsRatchet(state, ErrorsFound);
            GetInputEconomicsVariable(state, ErrorsFound);
            GetInputEconomicsComputation(state, ErrorsFound);
            CreateDefaultComputation(state);
        }
        state.dataEconTariff->Update_GetInput = false;
        if (ErrorsFound) ShowFatalError(state, "UpdateUtilityBills: Preceding errors cause termination.");
    }
    if (state.dataGlobal->DoOutputReporting && (state.dataGlobal->KindOfSim == Constant::KindOfSim::RunPeriodWeather)) {
        GatherForEconomics(state);
    }
}

//======================================================================================================================
//======================================================================================================================

//    GET INPUT ROUTINES

//======================================================================================================================
//======================================================================================================================

void GetInputEconomicsTariff(EnergyPlusData &state, bool &ErrorsFound) // true if errors found during getting input objects.
{
    // SUBROUTINE INFORMATION:
    //       AUTHOR         Jason Glazer of GARD Analytics, Inc.
    //       DATE WRITTEN   May 2004
    //       MODIFIED       Aug. 2017, Julien Marrec of EffiBEM. Handled conversions factor based on meter resources
    //
    // PURPOSE OF THIS SUBROUTINE:
    // This subroutine reads the input file for "UtilityCost:Tariff" objects
    // It will be the right conversion factors based on the associated meter resource type
    // meaning if "CCF" is picked, the conversion factor isn't the same whether it's a water meter or a fuel meter.

    static constexpr std::string_view RoutineName("GetInputEconomicsTariff: ");
    static constexpr std::string_view routineName = "GetInputEconomicsTariff";
    
    int NumAlphas; // Number of elements in the alpha array
    int NumNums;   // Number of elements in the numeric array
    int IOStat;    // IO Status when calling get input subroutine
    bool isNotNumeric;
    // variables for getting report variable/meter index
    int KeyCount;
    OutputProcessor::VariableType TypeVar;
    OutputProcessor::StoreType AvgSumVar;
    OutputProcessor::TimeStepType StepTypeVar;
    Constant::Units UnitsVar = Constant::Units::None; // Units sting, may be blank
    Array1D_string NamesOfKeys;                       // Specific key name
    Array1D_int IndexesForKeyVar;                     // Array index

    auto &s_ipsc = state.dataIPShortCut;
    
    auto &tariff(state.dataEconTariff->tariff);

    std::string_view CurrentModuleObject = "UtilityCost:Tariff";
    state.dataEconTariff->numTariff = state.dataInputProcessing->inputProcessor->getNumObjectsFound(state, CurrentModuleObject);
    tariff.allocate(state.dataEconTariff->numTariff);
    for (int iInObj = 1; iInObj <= state.dataEconTariff->numTariff; ++iInObj) {
        state.dataInputProcessing->inputProcessor->getObjectItem(state,
                                                                 CurrentModuleObject,
                                                                 iInObj,
                                                                 s_ipsc->cAlphaArgs,
                                                                 NumAlphas,
                                                                 s_ipsc->rNumericArgs,
                                                                 NumNums,
                                                                 IOStat,
                                                                 s_ipsc->lNumericFieldBlanks,
                                                                 s_ipsc->lAlphaFieldBlanks,
                                                                 s_ipsc->cAlphaFieldNames,
                                                                 s_ipsc->cNumericFieldNames);

        ErrorObjectHeader eoh{routineName, s_ipsc->cCurrentModuleObject, s_ipsc->cAlphaArgs(1)};
        // check to make sure none of the values are another economic object
        for (int jFld = 1; jFld <= NumAlphas; ++jFld) {
            //  args are always turned to upper case but this is okay...
            if (hasi(s_ipsc->cAlphaArgs(jFld), "UtilityCost:")) {
                ShowWarningError(state, format("{}{}=\"{}\".", RoutineName, CurrentModuleObject, s_ipsc->cAlphaArgs(1)));
                ShowContinueError(state, "... a field was found containing UtilityCost: which may indicate a missing comma.");
            }
        }
        // name of the tariff
        tariff(iInObj).tariffName = s_ipsc->cAlphaArgs(1);
        // check if tariff name is unique
        int found = 0;
        for (int jObj = 1; jObj <= iInObj - 1; ++jObj) {
            if (tariff(iInObj).tariffName == tariff(jObj).tariffName) {
                found = jObj;
                break;
            }
        }
        if (found > 0) {
            ShowSevereError(state, format("{}{}=\"{}\" invalid data", RoutineName, CurrentModuleObject, s_ipsc->cAlphaArgs(1)));
            ShowContinueError(state, "...Duplicate name. Name has already been used.");
            ErrorsFound = true;
        }
        // name of the report meter
        tariff(iInObj).reportMeter = s_ipsc->cAlphaArgs(2);
        // call the key count function but only need count during this pass
        GetVariableKeyCountandType(state, tariff(iInObj).reportMeter, KeyCount, TypeVar, AvgSumVar, StepTypeVar, UnitsVar);
        // if no meters found for that name
        if (KeyCount == 0) {
            ShowWarningError(state, format("{}{}=\"{}\" missing meter", RoutineName, CurrentModuleObject, s_ipsc->cAlphaArgs(1)));
            ShowContinueError(state,
                              format("Meter referenced is not present due to a lack of equipment that uses that energy source/meter:\"{}\".",
                                     tariff(iInObj).reportMeter));
            tariff(iInObj).reportMeterIndx = -1;
        } else {
            NamesOfKeys.allocate(KeyCount);
            IndexesForKeyVar.allocate(KeyCount);
            GetVariableKeys(state, tariff(iInObj).reportMeter, TypeVar, NamesOfKeys, IndexesForKeyVar);
            // although this retrieves all keys for a variable, we only need one so the first one is chosen
            if (KeyCount > 1) {
                ShowWarningError(state, format("{}{}=\"{}\" multiple keys", RoutineName, CurrentModuleObject, s_ipsc->cAlphaArgs(1)));
                ShowContinueError(state, "... Multiple keys for variable select. First key will be used.");
            }
            // assign the index
            tariff(iInObj).reportMeterIndx = IndexesForKeyVar(1);
            // get rid of the arrays used to get the variable number
            NamesOfKeys.deallocate();
            IndexesForKeyVar.deallocate();
        }

        // Start by checking what type of meter we do have, some units can be used for several resources with different conversion factors
        // Explicitly assume it's not a water meter nor an electric meter nor a gas meter (was already done in constructor though)
        tariff(iInObj).kindWaterMtr = kindMeterNotWater;
        tariff(iInObj).kindElectricMtr = kindMeterNotElectric;
        tariff(iInObj).kindGasMtr = kindMeterNotGas;

        // Determine whether this meter is related to electricity, or water, or gas
        if (tariff(iInObj).reportMeterIndx != -1) {
            switch (state.dataOutputProcessor->meters[tariff(iInObj).reportMeterIndx]->resource) {
            // Various types of electricity meters
            case Constant::eResource::Electricity: {
                tariff(iInObj).kindElectricMtr = kindMeterElecSimple;
            } break;
            case Constant::eResource::ElectricityProduced: {
                tariff(iInObj).kindElectricMtr = kindMeterElecProduced;
            } break;
            case Constant::eResource::ElectricityPurchased: {
                tariff(iInObj).kindElectricMtr = kindMeterElecPurchased;
            } break;
            case Constant::eResource::ElectricitySurplusSold: {
                tariff(iInObj).kindElectricMtr = kindMeterElecSurplusSold;
            } break;
            case Constant::eResource::ElectricityNet: {
                tariff(iInObj).kindElectricMtr = kindMeterElecNet;
            } break;
            // Handle the case where its a water meter
            case Constant::eResource::Water:
            case Constant::eResource::OnSiteWater:
            case Constant::eResource::MainsWater:
            case Constant::eResource::RainWater:
            case Constant::eResource::WellWater:
            case Constant::eResource::Condensate: {
                tariff(iInObj).kindWaterMtr = kindMeterWater;
            } break;
            // Or a Natural Gas meter
            case Constant::eResource::NaturalGas: {
                tariff(iInObj).kindGasMtr = kindMeterGas;
            } break;
            default: {
                // Do or assert something here?
            } break;
            } // switch
        }

        // Assign the right conversion factors based on the resource type

        // If it's a water meter
        // We set demandConv to something analogous to m3/h
        if (tariff(iInObj).kindWaterMtr == kindMeterWater) {
            // conversion factor
            if (Util::SameString(s_ipsc->cAlphaArgs(3), "USERDEFINED")) {
                tariff(iInObj).convChoice = EconConv::USERDEF;
                tariff(iInObj).energyConv = s_ipsc->rNumericArgs(1); // energy conversion factor
                tariff(iInObj).demandConv = s_ipsc->rNumericArgs(2); // demand conversion factor
            } else if (Util::SameString(s_ipsc->cAlphaArgs(3), "M3")) {
                tariff(iInObj).convChoice = EconConv::M3;
                tariff(iInObj).energyConv = 1.0;
                tariff(iInObj).demandConv = 3600.0;
            } else if (Util::SameString(s_ipsc->cAlphaArgs(3), "CCF")) {
                tariff(iInObj).convChoice = EconConv::CCF;
                tariff(iInObj).energyConv = 0.35314666721488586;
                tariff(iInObj).demandConv = 0.35314666721488586 * 3600;
            } else if (Util::SameString(s_ipsc->cAlphaArgs(3), "GAL")) {
                tariff(iInObj).convChoice = EconConv::GAL;
                tariff(iInObj).energyConv = 264.1720523602524;
                tariff(iInObj).demandConv = 264.1720523602524 * 3600;
            } else if (Util::SameString(s_ipsc->cAlphaArgs(3), "KGAL")) {
                tariff(iInObj).convChoice = EconConv::KGAL;
                tariff(iInObj).energyConv = 0.2641720523602524;
                tariff(iInObj).demandConv = 0.2641720523602524 * 3600;
            } else {
                // ERROR: not a valid conversion, default to M3
                tariff(iInObj).convChoice = EconConv::M3;
                tariff(iInObj).energyConv = 1.0;
                tariff(iInObj).demandConv = 3600.0;
                ShowWarningError(state, format("{}{}=\"{}\" invalid data", RoutineName, CurrentModuleObject, s_ipsc->cAlphaArgs(1)));
                ShowContinueError(state,
                                  format("{}=\"{}\", Defaulting to m^3 (Water resource detected).",
                                         s_ipsc->cAlphaFieldNames(3),
                                         s_ipsc->cAlphaArgs(3)));
            }

            // If it's an electric meter
            // Volumetric units such as MCF or CCF doesn't make sense IMHO (JM)
            // THERM is strange for an electric meter but currently I accept but issue a warning
        } else if (tariff(iInObj).kindElectricMtr != kindMeterNotElectric) {
            if (Util::SameString(s_ipsc->cAlphaArgs(3), "USERDEFINED")) {
                tariff(iInObj).convChoice = EconConv::USERDEF;
                tariff(iInObj).energyConv = s_ipsc->rNumericArgs(1); // energy conversion factor
                tariff(iInObj).demandConv = s_ipsc->rNumericArgs(2); // demand conversion factor
            } else if (Util::SameString(s_ipsc->cAlphaArgs(3), "KWH")) {
                tariff(iInObj).convChoice = EconConv::KWH;
                tariff(iInObj).energyConv = 0.0000002778;
                tariff(iInObj).demandConv = 0.001;
            } else if (Util::SameString(s_ipsc->cAlphaArgs(3), "MJ")) {
                tariff(iInObj).convChoice = EconConv::MJ;
                tariff(iInObj).energyConv = 0.000001;
                tariff(iInObj).demandConv = 0.0036;
            } else if (Util::SameString(s_ipsc->cAlphaArgs(3), "MMBTU")) {
                tariff(iInObj).convChoice = EconConv::MMBTU;
                tariff(iInObj).energyConv = 9.4781712e-10;
                tariff(iInObj).demandConv = 0.000003412;
            } else if (Util::SameString(s_ipsc->cAlphaArgs(3), "KBTU")) {
                tariff(iInObj).convChoice = EconConv::KBTU;
                tariff(iInObj).energyConv = 9.4781712e-7;
                tariff(iInObj).demandConv = 0.003412;

                // We accept the following choices, but issue a warning
            } else if (Util::SameString(s_ipsc->cAlphaArgs(3), "THERM")) {
                tariff(iInObj).convChoice = EconConv::THERM;
                tariff(iInObj).energyConv = 9.4781712e-9;
                tariff(iInObj).demandConv = 0.00003412;
                ShowWarningError(
                    state, format("{}{}=\"{}\" potentially invalid data", RoutineName, CurrentModuleObject, s_ipsc->cAlphaArgs(1)));
                ShowContinueError(state,
                                  format("{}=\"{}\", Therm is an unusual choice for an electric resource.",
                                         s_ipsc->cAlphaFieldNames(3),
                                         s_ipsc->cAlphaArgs(3)));

                // Otherwise, default to kWh
            } else {
                tariff(iInObj).convChoice = EconConv::KWH;
                tariff(iInObj).energyConv = 0.0000002778;
                tariff(iInObj).demandConv = 0.001;
                ShowWarningError(state, format("{}{}=\"{}\" invalid data", RoutineName, CurrentModuleObject, s_ipsc->cAlphaArgs(1)));
                ShowContinueError(state,
                                  format("{}=\"{}\", Defaulting to kWh (Electric resource detected)",
                                         s_ipsc->cAlphaFieldNames(3),
                                         s_ipsc->cAlphaArgs(3)));
            }

            // If it's a gas meter
        } else if (tariff(iInObj).kindGasMtr == kindMeterGas) {
            if (Util::SameString(s_ipsc->cAlphaArgs(3), "USERDEFINED")) {
                tariff(iInObj).convChoice = EconConv::USERDEF;
                tariff(iInObj).energyConv = s_ipsc->rNumericArgs(1); // energy conversion factor
                tariff(iInObj).demandConv = s_ipsc->rNumericArgs(2); // demand conversion factor
            } else if (Util::SameString(s_ipsc->cAlphaArgs(3), "KWH")) {
                tariff(iInObj).convChoice = EconConv::KWH;
                tariff(iInObj).energyConv = 0.0000002778;
                tariff(iInObj).demandConv = 0.001;
            } else if (Util::SameString(s_ipsc->cAlphaArgs(3), "THERM")) {
                tariff(iInObj).convChoice = EconConv::THERM;
                tariff(iInObj).energyConv = 9.4781712e-9;
                tariff(iInObj).demandConv = 0.00003412;
            } else if (Util::SameString(s_ipsc->cAlphaArgs(3), "MMBTU")) {
                tariff(iInObj).convChoice = EconConv::MMBTU;
                tariff(iInObj).energyConv = 9.4781712e-10;
                tariff(iInObj).demandConv = 0.000003412;
            } else if (Util::SameString(s_ipsc->cAlphaArgs(3), "MJ")) {
                tariff(iInObj).convChoice = EconConv::MJ;
                tariff(iInObj).energyConv = 0.000001;
                tariff(iInObj).demandConv = 0.0036;
            } else if (Util::SameString(s_ipsc->cAlphaArgs(3), "KBTU")) {
                tariff(iInObj).convChoice = EconConv::KBTU;
                tariff(iInObj).energyConv = 9.4781712e-7;
                tariff(iInObj).demandConv = 0.003412;

                // Volumetric units for natural gas
                // Actually assuming 1 therm = 1 CCF (= 100 ft^3)
            } else if (Util::SameString(s_ipsc->cAlphaArgs(3), "MCF")) {
                tariff(iInObj).convChoice = EconConv::MCF;
                tariff(iInObj).energyConv = 9.4781712e-10;
                tariff(iInObj).demandConv = 0.000003412;
            } else if (Util::SameString(s_ipsc->cAlphaArgs(3), "CCF")) {
                tariff(iInObj).convChoice = EconConv::CCF;
                tariff(iInObj).energyConv = 9.4781712e-9;
                tariff(iInObj).demandConv = 0.00003412;
            } else if (Util::SameString(s_ipsc->cAlphaArgs(3), "M3")) {
                // Obtained from converting CCF above to m^3 so the same heat content of natural gas is used (1 therm = 1 CCF)
                tariff(iInObj).convChoice = EconConv::M3;
                tariff(iInObj).energyConv = 2.6839192e-10;
                tariff(iInObj).demandConv = 9.6617081E-05;

                // Otherwise, default to kWh
            } else {
                tariff(iInObj).convChoice = EconConv::KWH;
                tariff(iInObj).energyConv = 0.0000002778;
                tariff(iInObj).demandConv = 0.001;
                ShowWarningError(state, format("{}{}=\"{}\" invalid data", RoutineName, CurrentModuleObject, s_ipsc->cAlphaArgs(1)));
                ShowContinueError(
                    state, format("{}=\"{}\", Defaulting to kWh.", s_ipsc->cAlphaFieldNames(3), s_ipsc->cAlphaArgs(3)));
            }

            // It it's neither an electric, water or gas meter, we cannot accept volumetric units
            // because we cannot infer the heat content
        } else {
            if (Util::SameString(s_ipsc->cAlphaArgs(3), "USERDEFINED")) {
                tariff(iInObj).convChoice = EconConv::USERDEF;
                tariff(iInObj).energyConv = s_ipsc->rNumericArgs(1); // energy conversion factor
                tariff(iInObj).demandConv = s_ipsc->rNumericArgs(2); // demand conversion factor
            } else if (Util::SameString(s_ipsc->cAlphaArgs(3), "KWH")) {
                tariff(iInObj).convChoice = EconConv::KWH;
                tariff(iInObj).energyConv = 0.0000002778;
                tariff(iInObj).demandConv = 0.001;
            } else if (Util::SameString(s_ipsc->cAlphaArgs(3), "THERM")) {
                tariff(iInObj).convChoice = EconConv::THERM;
                tariff(iInObj).energyConv = 9.4781712e-9;
                tariff(iInObj).demandConv = 0.00003412;
            } else if (Util::SameString(s_ipsc->cAlphaArgs(3), "MMBTU")) {
                tariff(iInObj).convChoice = EconConv::MMBTU;
                tariff(iInObj).energyConv = 9.4781712e-10;
                tariff(iInObj).demandConv = 0.000003412;
            } else if (Util::SameString(s_ipsc->cAlphaArgs(3), "MJ")) {
                tariff(iInObj).convChoice = EconConv::MJ;
                tariff(iInObj).energyConv = 0.000001;
                tariff(iInObj).demandConv = 0.0036;
            } else if (Util::SameString(s_ipsc->cAlphaArgs(3), "KBTU")) {
                tariff(iInObj).convChoice = EconConv::KBTU;
                tariff(iInObj).energyConv = 9.4781712e-7;
                tariff(iInObj).demandConv = 0.003412;

                // Otherwise, default to kWh
            } else {
                tariff(iInObj).convChoice = EconConv::KWH;
                tariff(iInObj).energyConv = 0.0000002778;
                tariff(iInObj).demandConv = 0.001;
                ShowWarningError(state, format("{}{}=\"{}\" invalid data", RoutineName, CurrentModuleObject, s_ipsc->cAlphaArgs(1)));
                ShowContinueError(
                    state, format("{}=\"{}\", Defaulting to kWh.", s_ipsc->cAlphaFieldNames(3), s_ipsc->cAlphaArgs(3)));
            }
        } // Default conversion factors have been applied from here on

        // schedules
        // period schedule
        if (len(s_ipsc->cAlphaArgs(4)) > 0) {
            if ((tariff(iInObj).periodSched = Sched::GetSchedule(state, s_ipsc->cAlphaArgs(4))) == nullptr) {
                ShowSevereItemNotFound(state, eoh, s_ipsc->cAlphaFieldNames(4), s_ipsc->cAlphaArgs(4));
                ErrorsFound = true;
            }
        }
        
        // season schedule
        if (len(s_ipsc->cAlphaArgs(5)) > 0) {
            if ((tariff(iInObj).seasonSched = Sched::GetSchedule(state, s_ipsc->cAlphaArgs(5))) == nullptr) {
                ShowSevereItemNotFound(state, eoh, s_ipsc->cAlphaFieldNames(5), s_ipsc->cAlphaArgs(5));
                ErrorsFound = true;
            }
        }
        
        // month schedule
        if (len(s_ipsc->cAlphaArgs(6)) > 0) {
            if ((tariff(iInObj).monthSched = Sched::GetSchedule(state, s_ipsc->cAlphaArgs(6))) == nullptr) {
                ShowSevereItemNotFound(state, eoh, s_ipsc->cAlphaFieldNames(6), s_ipsc->cAlphaArgs(6));
                ErrorsFound = true;
            }
        }
        // type of demand window
<<<<<<< HEAD
        if (Util::SameString(s_ipsc->cAlphaArgs(7), "QuarterHour")) {
            // check to make sure that the demand window and the TIMESTEP IN HOUR are consistant.
=======
        if (Util::SameString(state.dataIPShortCut->cAlphaArgs(7), "QuarterHour")) {
            // check to make sure that the demand window and the TIMESTEP IN HOUR are consistent.
>>>>>>> acda84e3
            {
                switch (state.dataGlobal->TimeStepsInHour) {
                case 1:
                case 3:
                case 5:
                case 15: {
                    tariff(iInObj).demandWindow = DemandWindow::Hour;
                    tariff(iInObj).demWinTime = 1.00;
                    ShowWarningError(state,
                                     format("{}{}=\"{}\" invalid data", RoutineName, CurrentModuleObject, s_ipsc->cAlphaArgs(1)));
                    ShowContinueError(state,
                                      format("Demand window of QuarterHour is not consistent with number of timesteps per hour [{}].",
                                             state.dataGlobal->TimeStepsInHour));
                    ShowContinueError(state, "Demand window will be set to FullHour, and the simulation continues.");
                } break;
                case 2:
                case 6:
                case 10:
                case 30: {
                    tariff(iInObj).demandWindow = DemandWindow::Half;
                    tariff(iInObj).demWinTime = 0.50;
                    ShowWarningError(state,
                                     format("{}{}=\"{}\" invalid data", RoutineName, CurrentModuleObject, s_ipsc->cAlphaArgs(1)));
                    ShowContinueError(state,
                                      format("Demand window of QuarterHour is not consistent with number of timesteps per hour [{}].",
                                             state.dataGlobal->TimeStepsInHour));
                    ShowContinueError(state, "Demand window will be set to HalfHour, and the simulation continues.");
                } break;
                case 4:
                case 12:
                case 20:
                case 60: {
                    tariff(iInObj).demandWindow = DemandWindow::Quarter;
                    tariff(iInObj).demWinTime = 0.25;
                } break;
                default: {
                    assert(false);
                } break;
                }
            }
        } else if (Util::SameString(s_ipsc->cAlphaArgs(7), "HalfHour")) {
            {
                switch (state.dataGlobal->TimeStepsInHour) {
                case 1:
                case 3:
                case 5:
                case 15: {
                    tariff(iInObj).demandWindow = DemandWindow::Hour;
                    tariff(iInObj).demWinTime = 1.00;
                    ShowWarningError(state,
                                     format("{}{}=\"{}\" invalid data", RoutineName, CurrentModuleObject, s_ipsc->cAlphaArgs(1)));
                    ShowContinueError(state,
                                      format("Demand window of HalfHour is not consistent with number of timesteps per hour [{}].",
                                             state.dataGlobal->TimeStepsInHour));
                    ShowContinueError(state, "Demand window will be set to FullHour, and the simulation continues.");
                } break;
                case 2:
                case 4:
                case 6:
                case 10:
                case 12:
                case 20:
                case 30:
                case 60: {
                    tariff(iInObj).demandWindow = DemandWindow::Half;
                    tariff(iInObj).demWinTime = 0.50;
                } break;
                default: {
                    // assert(false); // EconomicTariff unit test gets here with NumOfTimeStepInHour == 0
                } break;
                }
            }
        } else if (Util::SameString(s_ipsc->cAlphaArgs(7), "FullHour")) {
            tariff(iInObj).demandWindow = DemandWindow::Hour;
            tariff(iInObj).demWinTime = 1.00;
        } else if (Util::SameString(s_ipsc->cAlphaArgs(7), "Day")) {
            tariff(iInObj).demandWindow = DemandWindow::Day;
            tariff(iInObj).demWinTime = 24.00;
        } else if (Util::SameString(s_ipsc->cAlphaArgs(7), "Week")) {
            tariff(iInObj).demandWindow = DemandWindow::Week;
            tariff(iInObj).demWinTime = 24.0 * 7.0;
        } else {
            // if not entered default to the same logic as quarter of an hour
            {
                switch (state.dataGlobal->TimeStepsInHour) {
                case 1:
                case 3:
                case 5:
                case 15: {
                    tariff(iInObj).demandWindow = DemandWindow::Hour;
                    tariff(iInObj).demWinTime = 1.00;
                } break;
                case 2:
                case 6:
                case 10:
                case 30: {
                    tariff(iInObj).demandWindow = DemandWindow::Half;
                    tariff(iInObj).demWinTime = 0.50;
                } break;
                case 4:
                case 12:
                case 20:
                case 60: {
                    tariff(iInObj).demandWindow = DemandWindow::Quarter;
                    tariff(iInObj).demWinTime = 0.25;
                } break;
                default: {
                    // assert(false); // EconomicTariff unit test got here with NumOfTimeStepInHour == 0
                } break;
                }
            }
        }
        // monthly charge
        tariff(iInObj).monthChgVal = Util::ProcessNumber(s_ipsc->cAlphaArgs(8), isNotNumeric);
        tariff(iInObj).monthChgPt =
            AssignVariablePt(state, s_ipsc->cAlphaArgs(8), isNotNumeric, varIsArgument, varNotYetDefined, ObjType::Invalid, 0, iInObj);
        // minimum monthly charge
        if (len(s_ipsc->cAlphaArgs(9)) > 0) {
            tariff(iInObj).minMonthChgVal = Util::ProcessNumber(s_ipsc->cAlphaArgs(9), isNotNumeric);
        } else {
            tariff(iInObj).minMonthChgVal = -HUGE_(-1.0); // set to a very negative value
        }
        tariff(iInObj).minMonthChgPt =
            AssignVariablePt(state, s_ipsc->cAlphaArgs(9), isNotNumeric, varIsArgument, varNotYetDefined, ObjType::Invalid, 0, iInObj);
        // real time pricing
        tariff(iInObj).chargeSched = Sched::GetSchedule(state, s_ipsc->cAlphaArgs(10));
        tariff(iInObj).baseUseSched = Sched::GetSchedule(state, s_ipsc->cAlphaArgs(11));
        // group name for separate distribution and transmission rates
        tariff(iInObj).groupName = s_ipsc->cAlphaArgs(12);
        // buy or sell option
        if (Util::SameString(s_ipsc->cAlphaArgs(13), "BuyFromUtility")) {
            tariff(iInObj).buyOrSell = buyFromUtility;
        } else if (Util::SameString(s_ipsc->cAlphaArgs(13), "SellToUtility")) {
            tariff(iInObj).buyOrSell = sellToUtility;
        } else if (Util::SameString(s_ipsc->cAlphaArgs(13), "NetMetering")) {
            tariff(iInObj).buyOrSell = netMetering;
        } else {
            tariff(iInObj).buyOrSell = buyFromUtility;
        }
        // check if meter is consistent with buy or sell option
        if ((tariff(iInObj).buyOrSell == sellToUtility) && (!Util::SameString(tariff(iInObj).reportMeter, "ELECTRICITYSURPLUSSOLD:FACILITY"))) {
            ShowWarningError(state, format("{}{}=\"{}\" atypical meter", RoutineName, CurrentModuleObject, s_ipsc->cAlphaArgs(1)));
            ShowContinueError(state,
                              format("The meter chosen \"{}\" is not typically used with the sellToUtility option.", tariff(iInObj).reportMeter));
            ShowContinueError(state, "Usually the ElectricitySurplusSold:Facility meter is selected when the sellToUtility option is used.");
        }
        if ((tariff(iInObj).buyOrSell == netMetering) && (!Util::SameString(tariff(iInObj).reportMeter, "ELECTRICITYNET:FACILITY"))) {
            ShowWarningError(state, format("{}{}=\"{}\" atypical meter", RoutineName, CurrentModuleObject, s_ipsc->cAlphaArgs(1)));
            ShowContinueError(state,
                              format("The meter chosen \"{}\" is not typically used with the netMetering option.", tariff(iInObj).reportMeter));
            ShowContinueError(state, "Usually the ElectricityNet:Facility meter is selected when the netMetering option is used.");
        }
        // also test the buy option for electricity
        if (tariff(iInObj).buyOrSell == buyFromUtility) {
            if (hasi(tariff(iInObj).reportMeter, "Elec")) { // test if electric meter
                if (!(Util::SameString(tariff(iInObj).reportMeter, "Electricity:Facility") ||
                      Util::SameString(tariff(iInObj).reportMeter, "ElectricityPurchased:Facility"))) {
                    ShowWarningError(state,
                                     format("{}{}=\"{}\" atypical meter", RoutineName, CurrentModuleObject, s_ipsc->cAlphaArgs(1)));
                    ShowContinueError(
                        state, format("The meter chosen \"{}\" is not typically used with the buyFromUtility option.", tariff(iInObj).reportMeter));
                    ShowContinueError(state,
                                      "Usually the Electricity:Facility meter or the ElectricityPurchased:Facility is selected when the "
                                      "buyFromUtility option is used.");
                }
            }
        }
        // initialize gathering arrays
        tariff(iInObj).seasonForMonth = 0;
        tariff(iInObj).gatherEnergy = 0.0;
        tariff(iInObj).gatherDemand = 0.0;
        // assume that the tariff is qualified
        tariff(iInObj).isQualified = true;
        tariff(iInObj).ptDisqualifier = 0;
        // assume that the tariff is not selected
        tariff(iInObj).isSelected = false;
        tariff(iInObj).totalAnnualCost = 0.0;
        // now create the Table Of Contents entries for an HTML file
        if (state.dataOutRptTab->displayTariffReport) {
            OutputReportTabular::AddTOCEntry(state, "Tariff Report", tariff(iInObj).tariffName);
        }
        // associate the resource number with each tariff
        if (tariff(iInObj).reportMeterIndx != -1) {
            tariff(iInObj).resource = state.dataOutputProcessor->meters[tariff(iInObj).reportMeterIndx]->resource;
        }
    }
}

void GetInputEconomicsQualify(EnergyPlusData &state, bool &ErrorsFound) // true if errors found during getting input objects.
{
    //    AUTHOR         Jason Glazer of GARD Analytics, Inc.
    //    DATE WRITTEN   May 2004

    //    Read the input file for "Economics:Qualify" objects.

    static constexpr std::string_view RoutineName("GetInputEconomicsQualify: ");
    
    int iInObj;    // loop index variable for reading in objects
    int NumAlphas; // Number of elements in the alpha array
    int NumNums;   // Number of elements in the numeric array
    int IOStat;    // IO Status when calling get input subroutine
    bool isNotNumeric;
    int jFld;

    auto &qualify(state.dataEconTariff->qualify);

    auto &s_ipsc = state.dataIPShortCut;

    s_ipsc->cCurrentModuleObject = "UtilityCost:Qualify";
    state.dataEconTariff->numQualify = state.dataInputProcessing->inputProcessor->getNumObjectsFound(state, s_ipsc->cCurrentModuleObject);
    qualify.allocate(state.dataEconTariff->numQualify);
    for (iInObj = 1; iInObj <= state.dataEconTariff->numQualify; ++iInObj) {
        state.dataInputProcessing->inputProcessor->getObjectItem(state,
                                                                 s_ipsc->cCurrentModuleObject,
                                                                 iInObj,
                                                                 s_ipsc->cAlphaArgs,
                                                                 NumAlphas,
                                                                 s_ipsc->rNumericArgs,
                                                                 NumNums,
                                                                 IOStat,
                                                                 s_ipsc->lNumericFieldBlanks,
                                                                 s_ipsc->lAlphaFieldBlanks,
                                                                 s_ipsc->cAlphaFieldNames,
                                                                 s_ipsc->cNumericFieldNames);

        // check to make sure none of the values are another economic object
        for (jFld = 1; jFld <= NumAlphas; ++jFld) {
            if (hasi(s_ipsc->cAlphaArgs(jFld), "UtilityCost:")) {
                ShowWarningError(state, format("{}{}=\"{}\".", RoutineName, s_ipsc->cCurrentModuleObject, s_ipsc->cAlphaArgs(1)));
                ShowContinueError(state, "... a field was found containing UtilityCost: which may indicate a missing comma.");
            }
        }
        // index of the tariff name in the tariff array
        qualify(iInObj).tariffIndx =
            FindTariffIndex(state, s_ipsc->cAlphaArgs(2), s_ipsc->cAlphaArgs(1), ErrorsFound, s_ipsc->cCurrentModuleObject);
        warnIfNativeVarname(state, s_ipsc->cAlphaArgs(1), qualify(iInObj).tariffIndx, ErrorsFound, s_ipsc->cCurrentModuleObject);
        qualify(iInObj).namePt = AssignVariablePt(
            state, s_ipsc->cAlphaArgs(1), true, varIsAssigned, varNotYetDefined, ObjType::Qualify, iInObj, qualify(iInObj).tariffIndx);
        // index of the variable in the variable array
        qualify(iInObj).sourcePt = AssignVariablePt(
            state, s_ipsc->cAlphaArgs(3), true, varIsArgument, varNotYetDefined, ObjType::Invalid, 0, qualify(iInObj).tariffIndx);
        // indicator if maximum test otherwise minimum
        if (Util::SameString(s_ipsc->cAlphaArgs(4), "Minimum")) {
            qualify(iInObj).isMaximum = false;
        } else if (Util::SameString(s_ipsc->cAlphaArgs(4), "Maximum")) {
            qualify(iInObj).isMaximum = true;
        } else {
            ShowSevereError(state, format("{}{}=\"{}\" invalid data", RoutineName, s_ipsc->cCurrentModuleObject, s_ipsc->cAlphaArgs(1)));
            ShowContinueError(state, format("{}=\"{}\".", s_ipsc->cAlphaFieldNames(4), s_ipsc->cAlphaArgs(4)));
            ErrorsFound = true;
            qualify(iInObj).isMaximum = true;
        }
        // value of the threshold
        qualify(iInObj).thresholdVal = Util::ProcessNumber(s_ipsc->cAlphaArgs(5), isNotNumeric);
        qualify(iInObj).thresholdPt = AssignVariablePt(state,
                                                       s_ipsc->cAlphaArgs(5),
                                                       isNotNumeric,
                                                       varIsArgument,
                                                       varNotYetDefined,
                                                       ObjType::Invalid,
                                                       0,
                                                       qualify(iInObj).tariffIndx);
        // enumerated list of the kind of season
        qualify(iInObj).season = LookUpSeason(state, s_ipsc->cAlphaArgs(6), s_ipsc->cAlphaArgs(1));
        // indicator if consecutive months otherwise count
        if (Util::SameString(s_ipsc->cAlphaArgs(7), "Count")) {
            qualify(iInObj).isConsecutive = false;
        } else if (Util::SameString(s_ipsc->cAlphaArgs(7), "Consecutive")) {
            qualify(iInObj).isConsecutive = true;
        } else {
            ShowWarningError(state, format("{}{}=\"{}\" invalid data", RoutineName, s_ipsc->cCurrentModuleObject, s_ipsc->cAlphaArgs(1)));
            ShowContinueError(state, format("{}=\"{}\".", s_ipsc->cAlphaFieldNames(5), s_ipsc->cAlphaArgs(5)));
            ErrorsFound = true;
            qualify(iInObj).isConsecutive = true;
        }
        // number of months the test must be good for
        qualify(iInObj).numberOfMonths = s_ipsc->rNumericArgs(1);
    }
}

void GetInputEconomicsChargeSimple(EnergyPlusData &state, bool &ErrorsFound) // true if errors found during getting input objects.
{
    //    AUTHOR         Jason Glazer of GARD Analytics, Inc.
    //    DATE WRITTEN   May 2004

    //    Read the input file for "Economics:Charge:Simple" objects.

    static constexpr std::string_view RoutineName("GetInputEconomicsChargeSimple: ");
    int NumAlphas; // Number of elements in the alpha array
    int NumNums;   // Number of elements in the numeric array
    int IOStat;    // IO Status when calling get input subroutine
    bool isNotNumeric;

    auto &s_ipsc = state.dataIPShortCut;
    s_ipsc->cCurrentModuleObject = "UtilityCost:Charge:Simple";
    
    state.dataEconTariff->numChargeSimple = state.dataInputProcessing->inputProcessor->getNumObjectsFound(state, s_ipsc->cCurrentModuleObject);
    state.dataEconTariff->chargeSimple.allocate(state.dataEconTariff->numChargeSimple);
    for (int iInObj = 1; iInObj <= state.dataEconTariff->numChargeSimple; ++iInObj) {
        auto &chargeSimple = state.dataEconTariff->chargeSimple(iInObj);
        state.dataInputProcessing->inputProcessor->getObjectItem(state,
                                                                 s_ipsc->cCurrentModuleObject,
                                                                 iInObj,
                                                                 s_ipsc->cAlphaArgs,
                                                                 NumAlphas,
                                                                 s_ipsc->rNumericArgs,
                                                                 NumNums,
                                                                 IOStat,
                                                                 s_ipsc->lNumericFieldBlanks,
                                                                 s_ipsc->lAlphaFieldBlanks,
                                                                 s_ipsc->cAlphaFieldNames,
                                                                 s_ipsc->cNumericFieldNames);
        // check to make sure none of the values are another economic object
        for (int jFld = 1; jFld <= NumAlphas; ++jFld) {
            if (hasi(s_ipsc->cAlphaArgs(jFld), "UtilityCost:")) {
                ShowWarningError(state, format("{}{}=\"{}\".", RoutineName, s_ipsc->cCurrentModuleObject, s_ipsc->cAlphaArgs(1)));
                ShowContinueError(state, "... a field was found containing UtilityCost: which may indicate a missing comma.");
            }
        }
        // index of the tariff name in the tariff array
        chargeSimple.tariffIndx =
            FindTariffIndex(state, s_ipsc->cAlphaArgs(2), s_ipsc->cAlphaArgs(1), ErrorsFound, s_ipsc->cCurrentModuleObject);
        warnIfNativeVarname(state, s_ipsc->cAlphaArgs(1), chargeSimple.tariffIndx, ErrorsFound, s_ipsc->cCurrentModuleObject);
        chargeSimple.namePt = AssignVariablePt(state,
                                               s_ipsc->cAlphaArgs(1),
                                               true,
                                               varIsAssigned,
                                               varNotYetDefined,
                                               ObjType::ChargeSimple,
                                               iInObj,
                                               chargeSimple.tariffIndx);
        // index of the variable in the variable array
        chargeSimple.sourcePt = AssignVariablePt(
            state, s_ipsc->cAlphaArgs(3), true, varIsArgument, varNotYetDefined, ObjType::Invalid, 0, chargeSimple.tariffIndx);
        // enumerated list of the kind of season
        chargeSimple.season = LookUpSeason(state, s_ipsc->cAlphaArgs(4), s_ipsc->cAlphaArgs(1));
        // check to make sure a seasonal schedule is specified if the season is not annual
        if (chargeSimple.season != seasonAnnual) {
            if (chargeSimple.tariffIndx != 0) {
                if (state.dataEconTariff->tariff(chargeSimple.tariffIndx).seasonSched == nullptr) {
                    ShowWarningError(state,
                                     format("{}{}=\"{}\" invalid data", RoutineName, s_ipsc->cCurrentModuleObject, s_ipsc->cAlphaArgs(1)));
                    ShowContinueError(state, format("{}=\"{}\".", s_ipsc->cAlphaFieldNames(4), s_ipsc->cAlphaArgs(4)));
                    ShowContinueError(state,
                                      " a Season other than Annual is used but no Season Schedule Name is specified in the UtilityCost:Tariff.");
                }
            }
        }
        // index of the category in the variable array
        chargeSimple.categoryPt = AssignVariablePt(
            state, s_ipsc->cAlphaArgs(5), true, varIsAssigned, varNotYetDefined, ObjType::Category, iInObj, chargeSimple.tariffIndx);
        // cost per unit value or variable
        chargeSimple.costPerVal = Util::ProcessNumber(s_ipsc->cAlphaArgs(6), isNotNumeric);
        chargeSimple.costPerPt = AssignVariablePt(
            state, s_ipsc->cAlphaArgs(6), isNotNumeric, varIsArgument, varNotYetDefined, ObjType::Invalid, 0, chargeSimple.tariffIndx);
    }
}

void GetInputEconomicsChargeBlock(EnergyPlusData &state, bool &ErrorsFound) // true if errors found during getting input objects.
{
    //    AUTHOR         Jason Glazer of GARD Analytics, Inc.
    //    DATE WRITTEN   May 2004

    //    Read the input file for "Economics:Charge:Block" objects.

    static constexpr std::string_view RoutineName("GetInputEconomicsChargeBlock: ");
    int NumAlphas; // Number of elements in the alpha array
    int NumNums;   // Number of elements in the numeric array
    int IOStat;    // IO Status when calling get input subroutine
    bool isNotNumeric;
    int alphaOffset;                 // offset used in blocks for alpha array
    Real64 hugeNumber(0.0);          // Autodesk Value not used but suppresses warning about HUGE_() call

    auto &s_ipsc = state.dataIPShortCut;
    s_ipsc->cCurrentModuleObject = "UtilityCost:Charge:Block";
    
    hugeNumber = HUGE_(hugeNumber);
    state.dataEconTariff->numChargeBlock = state.dataInputProcessing->inputProcessor->getNumObjectsFound(state, s_ipsc->cCurrentModuleObject);
    state.dataEconTariff->chargeBlock.allocate(state.dataEconTariff->numChargeBlock);
    for (int iInObj = 1; iInObj <= state.dataEconTariff->numChargeBlock; ++iInObj) {
        auto &chargeBlock = state.dataEconTariff->chargeBlock(iInObj);
        state.dataInputProcessing->inputProcessor->getObjectItem(state,
                                                                 s_ipsc->cCurrentModuleObject,
                                                                 iInObj,
                                                                 s_ipsc->cAlphaArgs,
                                                                 NumAlphas,
                                                                 s_ipsc->rNumericArgs,
                                                                 NumNums,
                                                                 IOStat,
                                                                 s_ipsc->lNumericFieldBlanks,
                                                                 s_ipsc->lAlphaFieldBlanks,
                                                                 s_ipsc->cAlphaFieldNames,
                                                                 s_ipsc->cNumericFieldNames);
        // check to make sure none of the values are another economic object
        for (int jFld = 1; jFld <= NumAlphas; ++jFld) {
            if (hasi(s_ipsc->cAlphaArgs(jFld), "UtilityCost:")) {
                ShowWarningError(state, format("{}{}=\"{}\".", RoutineName, s_ipsc->cCurrentModuleObject, s_ipsc->cAlphaArgs(1)));
                ShowContinueError(state, "... a field was found containing UtilityCost: which may indicate a missing comma.");
            }
        }
        // index of the tariff name in the tariff array
        chargeBlock.tariffIndx =
            FindTariffIndex(state, s_ipsc->cAlphaArgs(2), s_ipsc->cAlphaArgs(1), ErrorsFound, s_ipsc->cCurrentModuleObject);
        warnIfNativeVarname(state, s_ipsc->cAlphaArgs(1), chargeBlock.tariffIndx, ErrorsFound, s_ipsc->cCurrentModuleObject);
        chargeBlock.namePt = AssignVariablePt(
            state, s_ipsc->cAlphaArgs(1), true, varIsAssigned, varNotYetDefined, ObjType::ChargeBlock, iInObj, chargeBlock.tariffIndx);
        // index of the variable in the variable array
        chargeBlock.sourcePt = AssignVariablePt(
            state, s_ipsc->cAlphaArgs(3), true, varIsArgument, varNotYetDefined, ObjType::Invalid, 0, chargeBlock.tariffIndx);
        // enumerated list of the kind of season
        chargeBlock.season = LookUpSeason(state, s_ipsc->cAlphaArgs(4), s_ipsc->cAlphaArgs(1));
        // check to make sure a seasonal schedule is specified if the season is not annual
        if (chargeBlock.season != seasonAnnual) {
            if (chargeBlock.tariffIndx != 0) {
                if (state.dataEconTariff->tariff(chargeBlock.tariffIndx).seasonSched == nullptr) {
                    ShowWarningError(state,
                                     format("{}{}=\"{}\" invalid data", RoutineName, s_ipsc->cCurrentModuleObject, s_ipsc->cAlphaArgs(1)));
                    ShowContinueError(state, format("{}=\"{}\".", s_ipsc->cAlphaFieldNames(4), s_ipsc->cAlphaArgs(4)));
                    ShowContinueError(state,
                                      " a Season other than Annual is used but no Season Schedule Name is specified in the UtilityCost:Tariff.");
                }
            }
        }
        // index of the category in the variable array
        chargeBlock.categoryPt = AssignVariablePt(
            state, s_ipsc->cAlphaArgs(5), true, varIsAssigned, varNotYetDefined, ObjType::Category, iInObj, chargeBlock.tariffIndx);
        // index of the remaining into variable in the variable array
        chargeBlock.remainingPt = AssignVariablePt(
            state, s_ipsc->cAlphaArgs(6), true, varIsAssigned, varNotYetDefined, ObjType::Category, iInObj, chargeBlock.tariffIndx);
        // block size multiplier
        if (len(s_ipsc->cAlphaArgs(7)) == 0) { // if blank
            chargeBlock.blkSzMultVal = 1.0;                  // default is 1 if left blank
            chargeBlock.blkSzMultPt = 0;
        } else {
            chargeBlock.blkSzMultVal = Util::ProcessNumber(s_ipsc->cAlphaArgs(7), isNotNumeric);
            chargeBlock.blkSzMultPt = AssignVariablePt(state,
                                                       s_ipsc->cAlphaArgs(7),
                                                       isNotNumeric,
                                                       varIsArgument,
                                                       varNotYetDefined,
                                                       ObjType::Invalid,
                                                       0,
                                                       chargeBlock.tariffIndx);
        }
        // number of blocks used
        chargeBlock.numBlk = (NumAlphas - 7) / 2;
        for (int jBlk = 1; jBlk <= chargeBlock.numBlk; ++jBlk) {
            alphaOffset = 7 + (jBlk - 1) * 2;
            // catch the "remaining" code word for the block size
            if (Util::SameString(s_ipsc->cAlphaArgs(alphaOffset + 1), "REMAINING")) {
                chargeBlock.blkSzVal(jBlk) = hugeNumber / 1000000; // using small portion of largest possible value to prevent overflow
                chargeBlock.blkSzPt(jBlk) = 0;
            } else {
                // array of block size
                chargeBlock.blkSzVal(jBlk) = Util::ProcessNumber(s_ipsc->cAlphaArgs(alphaOffset + 1), isNotNumeric);

                chargeBlock.blkSzPt(jBlk) = AssignVariablePt(state,
                                                             s_ipsc->cAlphaArgs(alphaOffset + 1),
                                                             isNotNumeric,
                                                             varIsArgument,
                                                             varNotYetDefined,
                                                             ObjType::Invalid,
                                                             0,
                                                             chargeBlock.tariffIndx);
            }
            // array of block cost
            chargeBlock.blkCostVal(jBlk) = Util::ProcessNumber(s_ipsc->cAlphaArgs(alphaOffset + 2), isNotNumeric);
            chargeBlock.blkCostPt(jBlk) = AssignVariablePt(state,
                                                           s_ipsc->cAlphaArgs(alphaOffset + 2),
                                                           isNotNumeric,
                                                           varIsArgument,
                                                           varNotYetDefined,
                                                           ObjType::Invalid,
                                                           0,
                                                           chargeBlock.tariffIndx);
        }
    }
}

void GetInputEconomicsRatchet(EnergyPlusData &state, bool &ErrorsFound) // true if errors found during getting input objects.
{
    //    AUTHOR         Jason Glazer of GARD Analytics, Inc.
    //    DATE WRITTEN   May 2004

    //    Read the input file for "Economics:Ratchet" objects.

    static constexpr std::string_view RoutineName("GetInputEconomicsRatchet: ");
    
    int NumAlphas; // Number of elements in the alpha array
    int NumNums;   // Number of elements in the numeric array
    int IOStat;    // IO Status when calling get input subroutine
    bool isNotNumeric;

    auto &s_ipsc = state.dataIPShortCut;
    s_ipsc->cCurrentModuleObject = "UtilityCost:Ratchet";
    
    state.dataEconTariff->numRatchet = state.dataInputProcessing->inputProcessor->getNumObjectsFound(state, s_ipsc->cCurrentModuleObject);
    state.dataEconTariff->ratchet.allocate(state.dataEconTariff->numRatchet);
    for (int iInObj = 1; iInObj <= state.dataEconTariff->numRatchet; ++iInObj) {
        auto &ratchet = state.dataEconTariff->ratchet(iInObj);

        state.dataInputProcessing->inputProcessor->getObjectItem(state,
                                                                 s_ipsc->cCurrentModuleObject,
                                                                 iInObj,
                                                                 s_ipsc->cAlphaArgs,
                                                                 NumAlphas,
                                                                 s_ipsc->rNumericArgs,
                                                                 NumNums,
                                                                 IOStat,
                                                                 s_ipsc->lNumericFieldBlanks,
                                                                 s_ipsc->lAlphaFieldBlanks,
                                                                 s_ipsc->cAlphaFieldNames,
                                                                 s_ipsc->cNumericFieldNames);
        // check to make sure none of the values are another economic object
        for (int jFld = 1; jFld <= NumAlphas; ++jFld) {
            if (hasi(s_ipsc->cAlphaArgs(jFld), "UtilityCost:")) {
                ShowWarningError(state, format("{}{}=\"{}\".", RoutineName, s_ipsc->cCurrentModuleObject, s_ipsc->cAlphaArgs(1)));
                ShowContinueError(state, "... a field was found containing UtilityCost: which may indicate a missing comma.");
            }
        }
        // index of the tariff name in the tariff array
        ratchet.tariffIndx =
            FindTariffIndex(state, s_ipsc->cAlphaArgs(2), s_ipsc->cAlphaArgs(1), ErrorsFound, s_ipsc->cCurrentModuleObject);
        warnIfNativeVarname(state, s_ipsc->cAlphaArgs(1), ratchet.tariffIndx, ErrorsFound, s_ipsc->cCurrentModuleObject);
        ratchet.namePt = AssignVariablePt(
            state, s_ipsc->cAlphaArgs(1), true, varIsAssigned, varNotYetDefined, ObjType::Ratchet, iInObj, ratchet.tariffIndx);
        // index of the variable in the variable array
        ratchet.baselinePt = AssignVariablePt(
            state, s_ipsc->cAlphaArgs(3), true, varIsArgument, varNotYetDefined, ObjType::Ratchet, iInObj, ratchet.tariffIndx);
        // index of the variable in the variable array
        ratchet.adjustmentPt = AssignVariablePt(
            state, s_ipsc->cAlphaArgs(4), true, varIsArgument, varNotYetDefined, ObjType::Ratchet, iInObj, ratchet.tariffIndx);
        // seasons to and from
        ratchet.seasonFrom = LookUpSeason(state, s_ipsc->cAlphaArgs(5), s_ipsc->cAlphaArgs(1));
        ratchet.seasonTo = LookUpSeason(state, s_ipsc->cAlphaArgs(6), s_ipsc->cAlphaArgs(1));
        // ratchet multiplier
        ratchet.multiplierVal = Util::ProcessNumber(s_ipsc->cAlphaArgs(7), isNotNumeric);
        ratchet.multiplierPt = AssignVariablePt(
            state, s_ipsc->cAlphaArgs(7), isNotNumeric, varIsArgument, varNotYetDefined, ObjType::Invalid, 0, ratchet.tariffIndx);
        // ratchet offset
        ratchet.offsetVal = Util::ProcessNumber(s_ipsc->cAlphaArgs(8), isNotNumeric);
        ratchet.offsetPt = AssignVariablePt(
            state, s_ipsc->cAlphaArgs(8), isNotNumeric, varIsArgument, varNotYetDefined, ObjType::Invalid, 0, ratchet.tariffIndx);
    }
}

void GetInputEconomicsVariable(EnergyPlusData &state, bool &ErrorsFound) // true if errors found during getting input objects.
{
    //    AUTHOR         Jason Glazer of GARD Analytics, Inc.
    //    DATE WRITTEN   May 2004

    //    Read the input file for "Economics:Variable" objects.

    static constexpr std::string_view RoutineName("GetInputEconomicsVariable: ");

    int NumAlphas; // Number of elements in the alpha array
    int NumNums;   // Number of elements in the numeric array
    int IOStat;    // IO Status when calling get input subroutine

    auto &s_ipsc = state.dataIPShortCut;
    
    s_ipsc->cCurrentModuleObject = "UtilityCost:Variable";
    int numEconVarObj = state.dataInputProcessing->inputProcessor->getNumObjectsFound(state, s_ipsc->cCurrentModuleObject);
    for (int iInObj = 1; iInObj <= numEconVarObj; ++iInObj) {
        state.dataInputProcessing->inputProcessor->getObjectItem(state,
                                                                 s_ipsc->cCurrentModuleObject,
                                                                 iInObj,
                                                                 s_ipsc->cAlphaArgs,
                                                                 NumAlphas,
                                                                 s_ipsc->rNumericArgs,
                                                                 NumNums,
                                                                 IOStat,
                                                                 s_ipsc->lNumericFieldBlanks,
                                                                 s_ipsc->lAlphaFieldBlanks,
                                                                 s_ipsc->cAlphaFieldNames,
                                                                 s_ipsc->cNumericFieldNames);
        // check to make sure none of the values are another economic object
        for (int jFld = 1; jFld <= NumAlphas; ++jFld) {
            if (hasi(s_ipsc->cAlphaArgs(jFld), "UtilityCost:")) {
                ShowWarningError(state, format("{}{}=\"{}\".", RoutineName, s_ipsc->cCurrentModuleObject, s_ipsc->cAlphaArgs(1)));
                ShowContinueError(state, "... a field was found containing UtilityCost: which may indicate a missing comma.");
            }
        }
        int tariffPt =
            FindTariffIndex(state, s_ipsc->cAlphaArgs(2), s_ipsc->cAlphaArgs(1), ErrorsFound, s_ipsc->cCurrentModuleObject);
        int variablePt =
            AssignVariablePt(state, s_ipsc->cAlphaArgs(1), true, varIsArgument, varUserDefined, ObjType::Variable, iInObj, tariffPt);
        warnIfNativeVarname(state, s_ipsc->cAlphaArgs(1), tariffPt, ErrorsFound, s_ipsc->cCurrentModuleObject);
        auto &econVar = state.dataEconTariff->econVar(variablePt);

        // validate the kind of variable - not used internally except for validation
        if (Util::SameString(s_ipsc->cAlphaArgs(3), "ENERGY")) {
            econVar.varUnitType = varUnitTypeEnergy;
        } else if (Util::SameString(s_ipsc->cAlphaArgs(3), "DEMAND")) {
            econVar.varUnitType = varUnitTypeDemand;
        } else if (Util::SameString(s_ipsc->cAlphaArgs(3), "DIMENSIONLESS")) {
            econVar.varUnitType = varUnitTypeDimensionless;
        } else if (Util::SameString(s_ipsc->cAlphaArgs(3), "CURRENCY")) {
            econVar.varUnitType = varUnitTypeCurrency;
        } else {
            econVar.varUnitType = varUnitTypeDimensionless;
            ShowSevereError(state, format("{}{}=\"{}\" invalid data", RoutineName, s_ipsc->cCurrentModuleObject, s_ipsc->cAlphaArgs(1)));
            ShowContinueError(state, format("invalid {}=\"{}\".", s_ipsc->cAlphaFieldNames(3), s_ipsc->cAlphaArgs(3)));
            ErrorsFound = true;
        }
        // move number inputs into econVar
        for (int jVal = 1; jVal <= NumNums; ++jVal) {
            econVar.values(jVal) = s_ipsc->rNumericArgs(jVal);
        }
        // fill the rest of the array with the last value entered
        if (NumNums < MaxNumMonths) {
            for (int jVal = NumNums + 1; jVal <= MaxNumMonths; ++jVal) {
                econVar.values(jVal) = s_ipsc->rNumericArgs(NumNums);
            }
        }
    }
}

void GetInputEconomicsComputation(EnergyPlusData &state, bool &ErrorsFound) // true if errors found during getting input objects.
{
    //    AUTHOR         Jason Glazer of GARD Analytics, Inc.
    //    DATE WRITTEN   May 2004

    //    Read the input file for "Economics:Computation" objects.
    //    This object is only used for very complex rates.

    static constexpr std::string_view RoutineName("GetInputEconomicsComputation: ");

    int NumAlphas; // Number of elements in the alpha array
    int NumNums;   // Number of elements in the numeric array
    int IOStat;    // IO Status when calling get input subroutine

    auto &s_ipsc = state.dataIPShortCut;
    
    s_ipsc->cCurrentModuleObject = "UtilityCost:Computation";
    state.dataEconTariff->numComputation = state.dataInputProcessing->inputProcessor->getNumObjectsFound(state, s_ipsc->cCurrentModuleObject);
    state.dataEconTariff->computation.allocate(state.dataEconTariff->numTariff); // not the number of Computations but the number of tariffs
    // set default values for computation
    for (auto &e : state.dataEconTariff->computation) {
        e.computeName.clear();
        e.firstStep = 0;
        e.lastStep = -1;
        e.isUserDef = false;
    }
    for (int iInObj = 1; iInObj <= state.dataEconTariff->numComputation; ++iInObj) {
        state.dataInputProcessing->inputProcessor->getObjectItem(state,
                                                                 s_ipsc->cCurrentModuleObject,
                                                                 iInObj,
                                                                 s_ipsc->cAlphaArgs,
                                                                 NumAlphas,
                                                                 s_ipsc->rNumericArgs,
                                                                 NumNums,
                                                                 IOStat,
                                                                 s_ipsc->lNumericFieldBlanks,
                                                                 s_ipsc->lAlphaFieldBlanks,
                                                                 s_ipsc->cAlphaFieldNames,
                                                                 s_ipsc->cNumericFieldNames);
        // check to make sure none of the values are another economic object
        for (int jFld = 1; jFld <= NumAlphas; ++jFld) {
            if (hasi(s_ipsc->cAlphaArgs(jFld), "UtilityCost:")) {
                ShowWarningError(state, format("{}{}=\"{}\".", RoutineName, s_ipsc->cCurrentModuleObject, s_ipsc->cAlphaArgs(1)));
                ShowContinueError(state, "... a field was found containing UtilityCost: which may indicate a missing comma.");
            }
        }
        int tariffPt =
            FindTariffIndex(state, s_ipsc->cAlphaArgs(2), s_ipsc->cAlphaArgs(1), ErrorsFound, s_ipsc->cCurrentModuleObject);
        warnIfNativeVarname(state, s_ipsc->cAlphaArgs(1), tariffPt, ErrorsFound, s_ipsc->cCurrentModuleObject);
        // tariff and computation share the same index, the tariff index
        // so all references are to the tariffPt
        auto &computation = state.dataEconTariff->computation(tariffPt);

        if (isWithinRange(state, tariffPt, 1, state.dataEconTariff->numTariff)) {
            computation.computeName = s_ipsc->cAlphaArgs(1);
            computation.firstStep = state.dataEconTariff->numSteps + 1;
            for (int jLine = 3; jLine <= NumAlphas; ++jLine) {
                parseComputeLine(state, s_ipsc->cAlphaArgs(jLine), tariffPt);
            }
            computation.lastStep = state.dataEconTariff->numSteps;
            // check to make sure that some steps were defined
            if (computation.firstStep >= computation.lastStep) {
                computation.firstStep = 0;
                computation.lastStep = -1;
                computation.isUserDef = false;
                ShowSevereError(state, format("{}{}=\"{}\" invalid data.", RoutineName, s_ipsc->cCurrentModuleObject, s_ipsc->cAlphaArgs(1)));
                ShowContinueError(state, "... No lines in the computation can be interpreted ");
                ErrorsFound = true;
            } else {
                computation.isUserDef = true;
            }
        } else {
            ShowSevereError(state, format("{}{}=\"{}\" invalid data.", RoutineName, s_ipsc->cCurrentModuleObject, s_ipsc->cAlphaArgs(1)));
            ShowContinueError(state,
                              format("... not found {}=\"{}\".", s_ipsc->cAlphaFieldNames(2), s_ipsc->cAlphaArgs(2)));
            ErrorsFound = true;
        }
    }
}

void GetInputEconomicsCurrencyType(EnergyPlusData &state, bool &ErrorsFound) // true if errors found during getting input objects.
{
    //       AUTHOR         Jason Glazer
    //       DATE WRITTEN   August 2008

    //   Sets the type of currency (U.S. Dollar, Euro, Yen, etc.. )
    //   This is a "unique" object.

    static constexpr std::string_view RoutineName("GetInputEconomicsCurrencyType: ");

    int NumCurrencyType;
    int NumAlphas; // Number of elements in the alpha array
    int NumNums;   // Number of elements in the numeric array
    int IOStat;    // IO Status when calling get input subroutine
    int i;

    auto &s_ipsc = state.dataIPShortCut;
    s_ipsc->cCurrentModuleObject = "CurrencyType";
    
    initializeMonetaryUnit(state);
    NumCurrencyType = state.dataInputProcessing->inputProcessor->getNumObjectsFound(state, s_ipsc->cCurrentModuleObject);
    state.dataCostEstimateManager->selectedMonetaryUnit = 0; // invalid
    if (NumCurrencyType == 0) {
        state.dataCostEstimateManager->selectedMonetaryUnit = 1; // USD - U.S. Dollar
    } else if (NumCurrencyType == 1) {
        state.dataInputProcessing->inputProcessor->getObjectItem(state,
                                                                 s_ipsc->cCurrentModuleObject,
                                                                 1,
                                                                 s_ipsc->cAlphaArgs,
                                                                 NumAlphas,
                                                                 s_ipsc->rNumericArgs,
                                                                 NumNums,
                                                                 IOStat,
                                                                 s_ipsc->lNumericFieldBlanks,
                                                                 s_ipsc->lAlphaFieldBlanks,
                                                                 s_ipsc->cAlphaFieldNames,
                                                                 s_ipsc->cNumericFieldNames);
        // Monetary Unit
        for (i = 1; i <= (int)state.dataCostEstimateManager->monetaryUnit.size(); ++i) {
            if (Util::SameString(s_ipsc->cAlphaArgs(1), state.dataCostEstimateManager->monetaryUnit(i).code)) {
                state.dataCostEstimateManager->selectedMonetaryUnit = i;
                break;
            }
        }
        if (state.dataCostEstimateManager->selectedMonetaryUnit == 0) {
            ShowSevereError(state, format("{}{}=\"{}\" invalid data.", RoutineName, s_ipsc->cCurrentModuleObject, s_ipsc->cAlphaArgs(1)));
            ShowContinueError(state, format("... invalid {}.", s_ipsc->cAlphaFieldNames(1)));
            ErrorsFound = true;
        }
    } else if (NumCurrencyType > 1) {
        ShowWarningError(state, format("{}{} Only one instance of this object is allowed. USD will be used.", RoutineName, s_ipsc->cCurrentModuleObject));
        state.dataCostEstimateManager->selectedMonetaryUnit = 1; // USD - U.S. Dollar
    }
}

void parseComputeLine(EnergyPlusData &state, std::string const &lineOfCompute, int const fromTariff)
{
    //    AUTHOR         Jason Glazer of GARD Analytics, Inc.
    //    DATE WRITTEN   June 2004

    //   Converts a single line in the ECONOMICS:COMPUTE
    //   command into tokens for computation

    //   Scan the line from the end of the line to the front of the
    //   line and search for operators and variables. All items
    //   are put into the step array.

    std::string word;

    size_t endOfWord = len(lineOfCompute) - 1;
    while (endOfWord != std::string::npos) {
        // get a single word (text string delimited by spaces)
        GetLastWord(lineOfCompute, endOfWord, word);
        // first see if word is an operator
        int token = lookupOperator(word);
        // if not an operator then look for
        if (token == 0) {
            // see if argument or assignment (assignment will be first string on line)
            if (endOfWord != std::string::npos) {
                token = AssignVariablePt(state, word, true, varIsArgument, varNotYetDefined, ObjType::Invalid, 0, fromTariff);
            } else {
                token = AssignVariablePt(state, word, true, varIsAssigned, varNotYetDefined, ObjType::AssignCompute, 0, fromTariff);
            }
        }
        // if a token is found then put it into step array
        if (token == 0) {
            ShowWarningError(state, format("In UtilityCost:Computation line: {}", lineOfCompute));
            ShowContinueError(state, format("  Do not recognize: {} Will skip.", word));
        } else {
            incrementSteps(state);
            state.dataEconTariff->steps(state.dataEconTariff->numSteps) = token;
        }
    }
    incrementSteps(state);
    state.dataEconTariff->steps(state.dataEconTariff->numSteps) = 0; // at the end of the line show a zero to clear the stack
}

void GetLastWord(std::string const &lineOfText, std::string::size_type &endOfScan, std::string &aWord)
{
    //    AUTHOR         Jason Glazer of GARD Analytics, Inc.
    //    DATE WRITTEN   June 2004

    //   Returns the last substring of the line of text to the
    //   left of the endOfSubStrg pointer. A substring is
    //   delimited by spaces.  Quotes are not significant
    //   (they are treated just like any other non-space character)

    //   Scan the string from the end.

    size_t curEndOfScan = endOfScan;
    if (curEndOfScan != std::string::npos) {
        if (curEndOfScan >= len(lineOfText)) {
            curEndOfScan = len(lineOfText) - 1;
        }
        // check if currently on a space or not
        bool isInWord;
        size_t beginOfWord;
        size_t endOfWord;
        if (lineOfText[curEndOfScan] == ' ') {
            isInWord = false;
            beginOfWord = 0;
            endOfWord = 0;
        } else {
            isInWord = true;
            beginOfWord = curEndOfScan;
            endOfWord = curEndOfScan;
        }
        // scan backwards from
        bool isSpace;
        for (size_t iString = curEndOfScan; iString <= curEndOfScan; --iString) { // Unsigned will wrap to npos after 0
            if (lineOfText[iString] == ' ') {
                isSpace = true;
            } else {
                isSpace = false;
            }
            // all logical conditions of isSpace and isInWord
            if (isSpace) {
                if (isInWord) {
                    // found the space in front of the word
                    break;
                } else {
                    // still have not found the back of the word
                    // do nothing
                }
            } else {
                if (isInWord) {
                    // still have not found the space in front of the word
                    beginOfWord = iString;
                } else {
                    // found the last character of the word
                    endOfWord = iString;
                    beginOfWord = iString;
                    isInWord = true;
                }
            }
        }
        aWord = lineOfText.substr(beginOfWord, endOfWord - beginOfWord + 1);
        endOfScan = beginOfWord - 1;
    } else {
        endOfScan = std::string::npos;
        aWord = "";
    }
}

void initializeMonetaryUnit(EnergyPlusData &state)
{
    //       AUTHOR         Jason Glazer
    //       DATE WRITTEN   August 2008

    //   Sets the type of monetary unit array.

    //   Uses get input structure similar to other objects
    //   The monetaryUnitSymbols.xls spreadsheet helps create the code for this routine

    //   www.xe.com/symbols.php

    int numMonetaryUnit = 111;
    state.dataCostEstimateManager->monetaryUnit.allocate(numMonetaryUnit);
    state.dataCostEstimateManager->monetaryUnit(1).code = "USD";
    state.dataCostEstimateManager->monetaryUnit(2).code = "AFN";
    state.dataCostEstimateManager->monetaryUnit(3).code = "ALL";
    state.dataCostEstimateManager->monetaryUnit(4).code = "ANG";
    state.dataCostEstimateManager->monetaryUnit(5).code = "ARS";
    state.dataCostEstimateManager->monetaryUnit(6).code = "AUD";
    state.dataCostEstimateManager->monetaryUnit(7).code = "AWG";
    state.dataCostEstimateManager->monetaryUnit(8).code = "AZN";
    state.dataCostEstimateManager->monetaryUnit(9).code = "BAM";
    state.dataCostEstimateManager->monetaryUnit(10).code = "BBD";
    state.dataCostEstimateManager->monetaryUnit(11).code = "BGN";
    state.dataCostEstimateManager->monetaryUnit(12).code = "BMD";
    state.dataCostEstimateManager->monetaryUnit(13).code = "BND";
    state.dataCostEstimateManager->monetaryUnit(14).code = "BOB";
    state.dataCostEstimateManager->monetaryUnit(15).code = "BRL";
    state.dataCostEstimateManager->monetaryUnit(16).code = "BSD";
    state.dataCostEstimateManager->monetaryUnit(17).code = "BWP";
    state.dataCostEstimateManager->monetaryUnit(18).code = "BYR";
    state.dataCostEstimateManager->monetaryUnit(19).code = "BZD";
    state.dataCostEstimateManager->monetaryUnit(20).code = "CAD";
    state.dataCostEstimateManager->monetaryUnit(21).code = "CHF";
    state.dataCostEstimateManager->monetaryUnit(22).code = "CLP";
    state.dataCostEstimateManager->monetaryUnit(23).code = "CNY";
    state.dataCostEstimateManager->monetaryUnit(24).code = "COP";
    state.dataCostEstimateManager->monetaryUnit(25).code = "CRC";
    state.dataCostEstimateManager->monetaryUnit(26).code = "CUP";
    state.dataCostEstimateManager->monetaryUnit(27).code = "CZK";
    state.dataCostEstimateManager->monetaryUnit(28).code = "DKK";
    state.dataCostEstimateManager->monetaryUnit(29).code = "DOP";
    state.dataCostEstimateManager->monetaryUnit(30).code = "EEK";
    state.dataCostEstimateManager->monetaryUnit(31).code = "EGP";
    state.dataCostEstimateManager->monetaryUnit(32).code = "EUR";
    state.dataCostEstimateManager->monetaryUnit(33).code = "FJD";
    state.dataCostEstimateManager->monetaryUnit(34).code = "GBP";
    state.dataCostEstimateManager->monetaryUnit(35).code = "GHC";
    state.dataCostEstimateManager->monetaryUnit(36).code = "GIP";
    state.dataCostEstimateManager->monetaryUnit(37).code = "GTQ";
    state.dataCostEstimateManager->monetaryUnit(38).code = "GYD";
    state.dataCostEstimateManager->monetaryUnit(39).code = "HKD";
    state.dataCostEstimateManager->monetaryUnit(40).code = "HNL";
    state.dataCostEstimateManager->monetaryUnit(41).code = "HRK";
    state.dataCostEstimateManager->monetaryUnit(42).code = "HUF";
    state.dataCostEstimateManager->monetaryUnit(43).code = "IDR";
    state.dataCostEstimateManager->monetaryUnit(44).code = "ILS";
    state.dataCostEstimateManager->monetaryUnit(45).code = "IMP";
    state.dataCostEstimateManager->monetaryUnit(46).code = "INR";
    state.dataCostEstimateManager->monetaryUnit(47).code = "IRR";
    state.dataCostEstimateManager->monetaryUnit(48).code = "ISK";
    state.dataCostEstimateManager->monetaryUnit(49).code = "JEP";
    state.dataCostEstimateManager->monetaryUnit(50).code = "JMD";
    state.dataCostEstimateManager->monetaryUnit(51).code = "JPY";
    state.dataCostEstimateManager->monetaryUnit(52).code = "KGS";
    state.dataCostEstimateManager->monetaryUnit(53).code = "KHR";
    state.dataCostEstimateManager->monetaryUnit(54).code = "KPW";
    state.dataCostEstimateManager->monetaryUnit(55).code = "KRW";
    state.dataCostEstimateManager->monetaryUnit(56).code = "KYD";
    state.dataCostEstimateManager->monetaryUnit(57).code = "KZT";
    state.dataCostEstimateManager->monetaryUnit(58).code = "LAK";
    state.dataCostEstimateManager->monetaryUnit(59).code = "LBP";
    state.dataCostEstimateManager->monetaryUnit(60).code = "LKR";
    state.dataCostEstimateManager->monetaryUnit(61).code = "LRD";
    state.dataCostEstimateManager->monetaryUnit(62).code = "LTL";
    state.dataCostEstimateManager->monetaryUnit(63).code = "LVL";
    state.dataCostEstimateManager->monetaryUnit(64).code = "MKD";
    state.dataCostEstimateManager->monetaryUnit(65).code = "MNT";
    state.dataCostEstimateManager->monetaryUnit(66).code = "MUR";
    state.dataCostEstimateManager->monetaryUnit(67).code = "MXN";
    state.dataCostEstimateManager->monetaryUnit(68).code = "MYR";
    state.dataCostEstimateManager->monetaryUnit(69).code = "MZN";
    state.dataCostEstimateManager->monetaryUnit(70).code = "NAD";
    state.dataCostEstimateManager->monetaryUnit(71).code = "NGN";
    state.dataCostEstimateManager->monetaryUnit(72).code = "NIO";
    state.dataCostEstimateManager->monetaryUnit(73).code = "NOK";
    state.dataCostEstimateManager->monetaryUnit(74).code = "NPR";
    state.dataCostEstimateManager->monetaryUnit(75).code = "NZD";
    state.dataCostEstimateManager->monetaryUnit(76).code = "OMR";
    state.dataCostEstimateManager->monetaryUnit(77).code = "PAB";
    state.dataCostEstimateManager->monetaryUnit(78).code = "PEN";
    state.dataCostEstimateManager->monetaryUnit(79).code = "PHP";
    state.dataCostEstimateManager->monetaryUnit(80).code = "PKR";
    state.dataCostEstimateManager->monetaryUnit(81).code = "PLN";
    state.dataCostEstimateManager->monetaryUnit(82).code = "PYG";
    state.dataCostEstimateManager->monetaryUnit(83).code = "QAR";
    state.dataCostEstimateManager->monetaryUnit(84).code = "RON";
    state.dataCostEstimateManager->monetaryUnit(85).code = "RSD";
    state.dataCostEstimateManager->monetaryUnit(86).code = "RUB";
    state.dataCostEstimateManager->monetaryUnit(87).code = "SAR";
    state.dataCostEstimateManager->monetaryUnit(88).code = "SBD";
    state.dataCostEstimateManager->monetaryUnit(89).code = "SCR";
    state.dataCostEstimateManager->monetaryUnit(90).code = "SEK";
    state.dataCostEstimateManager->monetaryUnit(91).code = "SGD";
    state.dataCostEstimateManager->monetaryUnit(92).code = "SHP";
    state.dataCostEstimateManager->monetaryUnit(93).code = "SOS";
    state.dataCostEstimateManager->monetaryUnit(94).code = "SRD";
    state.dataCostEstimateManager->monetaryUnit(95).code = "SVC";
    state.dataCostEstimateManager->monetaryUnit(96).code = "SYP";
    state.dataCostEstimateManager->monetaryUnit(97).code = "THB";
    state.dataCostEstimateManager->monetaryUnit(98).code = "TRL";
    state.dataCostEstimateManager->monetaryUnit(99).code = "TRY";
    state.dataCostEstimateManager->monetaryUnit(100).code = "TTD";
    state.dataCostEstimateManager->monetaryUnit(101).code = "TVD";
    state.dataCostEstimateManager->monetaryUnit(102).code = "TWD";
    state.dataCostEstimateManager->monetaryUnit(103).code = "UAH";
    state.dataCostEstimateManager->monetaryUnit(104).code = "UYU";
    state.dataCostEstimateManager->monetaryUnit(105).code = "UZS";
    state.dataCostEstimateManager->monetaryUnit(106).code = "VEF";
    state.dataCostEstimateManager->monetaryUnit(107).code = "VND";
    state.dataCostEstimateManager->monetaryUnit(108).code = "XCD";
    state.dataCostEstimateManager->monetaryUnit(109).code = "YER";
    state.dataCostEstimateManager->monetaryUnit(110).code = "ZAR";
    state.dataCostEstimateManager->monetaryUnit(111).code = "ZWD";

    state.dataCostEstimateManager->monetaryUnit(1).txt = "$";
    state.dataCostEstimateManager->monetaryUnit(2).txt = "AFN";
    state.dataCostEstimateManager->monetaryUnit(3).txt = "Lek";
    state.dataCostEstimateManager->monetaryUnit(4).txt = "ANG";
    state.dataCostEstimateManager->monetaryUnit(5).txt = "$";
    state.dataCostEstimateManager->monetaryUnit(6).txt = "$";
    state.dataCostEstimateManager->monetaryUnit(7).txt = "AWG";
    state.dataCostEstimateManager->monetaryUnit(8).txt = "AZN";
    state.dataCostEstimateManager->monetaryUnit(9).txt = "KM";
    state.dataCostEstimateManager->monetaryUnit(10).txt = "$";
    state.dataCostEstimateManager->monetaryUnit(11).txt = "BGN";
    state.dataCostEstimateManager->monetaryUnit(12).txt = "$";
    state.dataCostEstimateManager->monetaryUnit(13).txt = "$";
    state.dataCostEstimateManager->monetaryUnit(14).txt = "$b";
    state.dataCostEstimateManager->monetaryUnit(15).txt = "R$";
    state.dataCostEstimateManager->monetaryUnit(16).txt = "$";
    state.dataCostEstimateManager->monetaryUnit(17).txt = "P";
    state.dataCostEstimateManager->monetaryUnit(18).txt = "p.";
    state.dataCostEstimateManager->monetaryUnit(19).txt = "BZ$";
    state.dataCostEstimateManager->monetaryUnit(20).txt = "$";
    state.dataCostEstimateManager->monetaryUnit(21).txt = "CHF";
    state.dataCostEstimateManager->monetaryUnit(22).txt = "$";
    state.dataCostEstimateManager->monetaryUnit(23).txt = "CNY";
    state.dataCostEstimateManager->monetaryUnit(24).txt = "$";
    state.dataCostEstimateManager->monetaryUnit(25).txt = "CRC";
    state.dataCostEstimateManager->monetaryUnit(26).txt = "CUP";
    state.dataCostEstimateManager->monetaryUnit(27).txt = "CZK";
    state.dataCostEstimateManager->monetaryUnit(28).txt = "kr";
    state.dataCostEstimateManager->monetaryUnit(29).txt = "RD$";
    state.dataCostEstimateManager->monetaryUnit(30).txt = "kr";
    state.dataCostEstimateManager->monetaryUnit(31).txt = "£";
    state.dataCostEstimateManager->monetaryUnit(32).txt = "EUR";
    state.dataCostEstimateManager->monetaryUnit(33).txt = "$";
    state.dataCostEstimateManager->monetaryUnit(34).txt = "£";
    state.dataCostEstimateManager->monetaryUnit(35).txt = "¢";
    state.dataCostEstimateManager->monetaryUnit(36).txt = "£";
    state.dataCostEstimateManager->monetaryUnit(37).txt = "Q";
    state.dataCostEstimateManager->monetaryUnit(38).txt = "$";
    state.dataCostEstimateManager->monetaryUnit(39).txt = "HK$";
    state.dataCostEstimateManager->monetaryUnit(40).txt = "L";
    state.dataCostEstimateManager->monetaryUnit(41).txt = "kn";
    state.dataCostEstimateManager->monetaryUnit(42).txt = "Ft";
    state.dataCostEstimateManager->monetaryUnit(43).txt = "Rp";
    state.dataCostEstimateManager->monetaryUnit(44).txt = "ILS";
    state.dataCostEstimateManager->monetaryUnit(45).txt = "£";
    state.dataCostEstimateManager->monetaryUnit(46).txt = "INR";
    state.dataCostEstimateManager->monetaryUnit(47).txt = "IRR";
    state.dataCostEstimateManager->monetaryUnit(48).txt = "kr";
    state.dataCostEstimateManager->monetaryUnit(49).txt = "£";
    state.dataCostEstimateManager->monetaryUnit(50).txt = "J$";
    state.dataCostEstimateManager->monetaryUnit(51).txt = "¥";
    state.dataCostEstimateManager->monetaryUnit(52).txt = "KGS";
    state.dataCostEstimateManager->monetaryUnit(53).txt = "KHR";
    state.dataCostEstimateManager->monetaryUnit(54).txt = "KPW";
    state.dataCostEstimateManager->monetaryUnit(55).txt = "KRW";
    state.dataCostEstimateManager->monetaryUnit(56).txt = "$";
    state.dataCostEstimateManager->monetaryUnit(57).txt = "KZT";
    state.dataCostEstimateManager->monetaryUnit(58).txt = "LAK";
    state.dataCostEstimateManager->monetaryUnit(59).txt = "£";
    state.dataCostEstimateManager->monetaryUnit(60).txt = "LKR";
    state.dataCostEstimateManager->monetaryUnit(61).txt = "$";
    state.dataCostEstimateManager->monetaryUnit(62).txt = "Lt";
    state.dataCostEstimateManager->monetaryUnit(63).txt = "Ls";
    state.dataCostEstimateManager->monetaryUnit(64).txt = "MKD";
    state.dataCostEstimateManager->monetaryUnit(65).txt = "MNT";
    state.dataCostEstimateManager->monetaryUnit(66).txt = "MUR";
    state.dataCostEstimateManager->monetaryUnit(67).txt = "$";
    state.dataCostEstimateManager->monetaryUnit(68).txt = "RM";
    state.dataCostEstimateManager->monetaryUnit(69).txt = "MT";
    state.dataCostEstimateManager->monetaryUnit(70).txt = "$";
    state.dataCostEstimateManager->monetaryUnit(71).txt = "NGN";
    state.dataCostEstimateManager->monetaryUnit(72).txt = "C$";
    state.dataCostEstimateManager->monetaryUnit(73).txt = "kr";
    state.dataCostEstimateManager->monetaryUnit(74).txt = "NPR";
    state.dataCostEstimateManager->monetaryUnit(75).txt = "$";
    state.dataCostEstimateManager->monetaryUnit(76).txt = "OMR";
    state.dataCostEstimateManager->monetaryUnit(77).txt = "B/.";
    state.dataCostEstimateManager->monetaryUnit(78).txt = "S/.";
    state.dataCostEstimateManager->monetaryUnit(79).txt = "Php";
    state.dataCostEstimateManager->monetaryUnit(80).txt = "PKR";
    state.dataCostEstimateManager->monetaryUnit(81).txt = "PLN";
    state.dataCostEstimateManager->monetaryUnit(82).txt = "Gs";
    state.dataCostEstimateManager->monetaryUnit(83).txt = "QAR";
    state.dataCostEstimateManager->monetaryUnit(84).txt = "lei";
    state.dataCostEstimateManager->monetaryUnit(85).txt = "RSD";
    state.dataCostEstimateManager->monetaryUnit(86).txt = "RUB";
    state.dataCostEstimateManager->monetaryUnit(87).txt = "SAR";
    state.dataCostEstimateManager->monetaryUnit(88).txt = "$";
    state.dataCostEstimateManager->monetaryUnit(89).txt = "SCR";
    state.dataCostEstimateManager->monetaryUnit(90).txt = "kr";
    state.dataCostEstimateManager->monetaryUnit(91).txt = "$";
    state.dataCostEstimateManager->monetaryUnit(92).txt = "£";
    state.dataCostEstimateManager->monetaryUnit(93).txt = "S";
    state.dataCostEstimateManager->monetaryUnit(94).txt = "$";
    state.dataCostEstimateManager->monetaryUnit(95).txt = "$";
    state.dataCostEstimateManager->monetaryUnit(96).txt = "£";
    state.dataCostEstimateManager->monetaryUnit(97).txt = "THB";
    state.dataCostEstimateManager->monetaryUnit(98).txt = "TRL";
    state.dataCostEstimateManager->monetaryUnit(99).txt = "YTL";
    state.dataCostEstimateManager->monetaryUnit(100).txt = "TT$";
    state.dataCostEstimateManager->monetaryUnit(101).txt = "$";
    state.dataCostEstimateManager->monetaryUnit(102).txt = "NT$";
    state.dataCostEstimateManager->monetaryUnit(103).txt = "UAH";
    state.dataCostEstimateManager->monetaryUnit(104).txt = "$U";
    state.dataCostEstimateManager->monetaryUnit(105).txt = "UZS";
    state.dataCostEstimateManager->monetaryUnit(106).txt = "Bs";
    state.dataCostEstimateManager->monetaryUnit(107).txt = "VND";
    state.dataCostEstimateManager->monetaryUnit(108).txt = "$";
    state.dataCostEstimateManager->monetaryUnit(109).txt = "YER";
    state.dataCostEstimateManager->monetaryUnit(110).txt = "R";
    state.dataCostEstimateManager->monetaryUnit(111).txt = "Z$";

    state.dataCostEstimateManager->monetaryUnit(1).html = "$";
    state.dataCostEstimateManager->monetaryUnit(2).html = "&#x060b;";
    state.dataCostEstimateManager->monetaryUnit(3).html = "Lek";
    state.dataCostEstimateManager->monetaryUnit(4).html = "&#x0192;";
    state.dataCostEstimateManager->monetaryUnit(5).html = "$";
    state.dataCostEstimateManager->monetaryUnit(6).html = "$";
    state.dataCostEstimateManager->monetaryUnit(7).html = "&#x0192;";
    state.dataCostEstimateManager->monetaryUnit(8).html = "&#x043c;&#x0430;&#x043d;";
    state.dataCostEstimateManager->monetaryUnit(9).html = "KM";
    state.dataCostEstimateManager->monetaryUnit(10).html = "$";
    state.dataCostEstimateManager->monetaryUnit(11).html = "&#x043b;&#x0432;";
    state.dataCostEstimateManager->monetaryUnit(12).html = "$";
    state.dataCostEstimateManager->monetaryUnit(13).html = "$";
    state.dataCostEstimateManager->monetaryUnit(14).html = "$b";
    state.dataCostEstimateManager->monetaryUnit(15).html = "R$";
    state.dataCostEstimateManager->monetaryUnit(16).html = "$";
    state.dataCostEstimateManager->monetaryUnit(17).html = "P";
    state.dataCostEstimateManager->monetaryUnit(18).html = "p.";
    state.dataCostEstimateManager->monetaryUnit(19).html = "BZ$";
    state.dataCostEstimateManager->monetaryUnit(20).html = "$";
    state.dataCostEstimateManager->monetaryUnit(21).html = "CHF";
    state.dataCostEstimateManager->monetaryUnit(22).html = "$";
    state.dataCostEstimateManager->monetaryUnit(23).html = "&#x5143;";
    state.dataCostEstimateManager->monetaryUnit(24).html = "$";
    state.dataCostEstimateManager->monetaryUnit(25).html = "&#x20a1;";
    state.dataCostEstimateManager->monetaryUnit(26).html = "&#x20b1;";
    state.dataCostEstimateManager->monetaryUnit(27).html = "&#x004b;&#x010d;";
    state.dataCostEstimateManager->monetaryUnit(28).html = "kr";
    state.dataCostEstimateManager->monetaryUnit(29).html = "RD$";
    state.dataCostEstimateManager->monetaryUnit(30).html = "kr";
    state.dataCostEstimateManager->monetaryUnit(31).html = "£";
    state.dataCostEstimateManager->monetaryUnit(32).html = "&#x20ac;";
    state.dataCostEstimateManager->monetaryUnit(33).html = "$";
    state.dataCostEstimateManager->monetaryUnit(34).html = "£";
    state.dataCostEstimateManager->monetaryUnit(35).html = "¢";
    state.dataCostEstimateManager->monetaryUnit(36).html = "£";
    state.dataCostEstimateManager->monetaryUnit(37).html = "Q";
    state.dataCostEstimateManager->monetaryUnit(38).html = "$";
    state.dataCostEstimateManager->monetaryUnit(39).html = "HK$";
    state.dataCostEstimateManager->monetaryUnit(40).html = "L";
    state.dataCostEstimateManager->monetaryUnit(41).html = "kn";
    state.dataCostEstimateManager->monetaryUnit(42).html = "Ft";
    state.dataCostEstimateManager->monetaryUnit(43).html = "Rp";
    state.dataCostEstimateManager->monetaryUnit(44).html = "&#x20aa;";
    state.dataCostEstimateManager->monetaryUnit(45).html = "£";
    state.dataCostEstimateManager->monetaryUnit(46).html = "&#x20a8;";
    state.dataCostEstimateManager->monetaryUnit(47).html = "&#xfdfc;";
    state.dataCostEstimateManager->monetaryUnit(48).html = "kr";
    state.dataCostEstimateManager->monetaryUnit(49).html = "£";
    state.dataCostEstimateManager->monetaryUnit(50).html = "J$";
    state.dataCostEstimateManager->monetaryUnit(51).html = "¥";
    state.dataCostEstimateManager->monetaryUnit(52).html = "&#x043b;&#x0432;";
    state.dataCostEstimateManager->monetaryUnit(53).html = "&#x17db;";
    state.dataCostEstimateManager->monetaryUnit(54).html = "&#x20a9;";
    state.dataCostEstimateManager->monetaryUnit(55).html = "&#x20a9;";
    state.dataCostEstimateManager->monetaryUnit(56).html = "$";
    state.dataCostEstimateManager->monetaryUnit(57).html = "&#x043b;&#x0432;";
    state.dataCostEstimateManager->monetaryUnit(58).html = "&#x20ad;";
    state.dataCostEstimateManager->monetaryUnit(59).html = "£";
    state.dataCostEstimateManager->monetaryUnit(60).html = "&#x20a8;";
    state.dataCostEstimateManager->monetaryUnit(61).html = "$";
    state.dataCostEstimateManager->monetaryUnit(62).html = "Lt";
    state.dataCostEstimateManager->monetaryUnit(63).html = "Ls";
    state.dataCostEstimateManager->monetaryUnit(64).html = "&#x0434;&#x0435;&#x043d;";
    state.dataCostEstimateManager->monetaryUnit(65).html = "&#x20ae;";
    state.dataCostEstimateManager->monetaryUnit(66).html = "&#x20a8;";
    state.dataCostEstimateManager->monetaryUnit(67).html = "$";
    state.dataCostEstimateManager->monetaryUnit(68).html = "RM";
    state.dataCostEstimateManager->monetaryUnit(69).html = "MT";
    state.dataCostEstimateManager->monetaryUnit(70).html = "$";
    state.dataCostEstimateManager->monetaryUnit(71).html = "&#x20a6;";
    state.dataCostEstimateManager->monetaryUnit(72).html = "C$";
    state.dataCostEstimateManager->monetaryUnit(73).html = "kr";
    state.dataCostEstimateManager->monetaryUnit(74).html = "&#x20a8;";
    state.dataCostEstimateManager->monetaryUnit(75).html = "$";
    state.dataCostEstimateManager->monetaryUnit(76).html = "&#xfdfc;";
    state.dataCostEstimateManager->monetaryUnit(77).html = "B/.";
    state.dataCostEstimateManager->monetaryUnit(78).html = "S/.";
    state.dataCostEstimateManager->monetaryUnit(79).html = "Php";
    state.dataCostEstimateManager->monetaryUnit(80).html = "&#x20a8;";
    state.dataCostEstimateManager->monetaryUnit(81).html = "&#x007a;&#x0142;";
    state.dataCostEstimateManager->monetaryUnit(82).html = "Gs";
    state.dataCostEstimateManager->monetaryUnit(83).html = "&#xfdfc;";
    state.dataCostEstimateManager->monetaryUnit(84).html = "lei";
    state.dataCostEstimateManager->monetaryUnit(85).html = "&#x0414;&#x0438;&#x043d;&#x002e;";
    state.dataCostEstimateManager->monetaryUnit(86).html = "&#x0440;&#x0443;&#x0431;";
    state.dataCostEstimateManager->monetaryUnit(87).html = "&#xfdfc;";
    state.dataCostEstimateManager->monetaryUnit(88).html = "$";
    state.dataCostEstimateManager->monetaryUnit(89).html = "&#x20a8;";
    state.dataCostEstimateManager->monetaryUnit(90).html = "kr";
    state.dataCostEstimateManager->monetaryUnit(91).html = "$";
    state.dataCostEstimateManager->monetaryUnit(92).html = "£";
    state.dataCostEstimateManager->monetaryUnit(93).html = "S";
    state.dataCostEstimateManager->monetaryUnit(94).html = "$";
    state.dataCostEstimateManager->monetaryUnit(95).html = "$";
    state.dataCostEstimateManager->monetaryUnit(96).html = "£";
    state.dataCostEstimateManager->monetaryUnit(97).html = "&#x0e3f;";
    state.dataCostEstimateManager->monetaryUnit(98).html = "&#x20a4;";
    state.dataCostEstimateManager->monetaryUnit(99).html = "YTL";
    state.dataCostEstimateManager->monetaryUnit(100).html = "TT$";
    state.dataCostEstimateManager->monetaryUnit(101).html = "$";
    state.dataCostEstimateManager->monetaryUnit(102).html = "NT$";
    state.dataCostEstimateManager->monetaryUnit(103).html = "&#x20b4;";
    state.dataCostEstimateManager->monetaryUnit(104).html = "$U";
    state.dataCostEstimateManager->monetaryUnit(105).html = "&#x043b;&#x0432;";
    state.dataCostEstimateManager->monetaryUnit(106).html = "Bs";
    state.dataCostEstimateManager->monetaryUnit(107).html = "&#x20ab;";
    state.dataCostEstimateManager->monetaryUnit(108).html = "$";
    state.dataCostEstimateManager->monetaryUnit(109).html = "&#xfdfc;";
    state.dataCostEstimateManager->monetaryUnit(110).html = "R";
    state.dataCostEstimateManager->monetaryUnit(111).html = "Z$";
}

int LookUpSeason(EnergyPlusData &state, std::string const &nameOfSeason, std::string const &nameOfReferingObj)
{
    //    AUTHOR         Jason Glazer of GARD Analytics, Inc.
    //    DATE WRITTEN   May 2004

    //    Find the index for the season string provided or else
    //    raise a warning.

    int LookUpSeason;

    if (Util::SameString(nameOfSeason, "Summer")) {
        LookUpSeason = seasonSummer;
    } else if (Util::SameString(nameOfSeason, "Winter")) {
        LookUpSeason = seasonWinter;
    } else if (Util::SameString(nameOfSeason, "Spring")) {
        LookUpSeason = seasonSpring;
    } else if (Util::SameString(nameOfSeason, "Fall")) {
        LookUpSeason = seasonFall;
    } else if (Util::SameString(nameOfSeason, "Annual")) {
        LookUpSeason = seasonAnnual;
    } else {
        ShowWarningError(state, format("UtilityCost: Invalid season name {} in: {}", nameOfSeason, nameOfReferingObj));
        ShowContinueError(state, "  Defaulting to Annual");
        LookUpSeason = seasonAnnual;
    }
    return LookUpSeason;
}

int FindTariffIndex(
    EnergyPlusData &state, std::string const &nameOfTariff, std::string const &nameOfReferingObj, bool &ErrorsFound, std::string const &nameOfCurObj)
{
    //    AUTHOR         Jason Glazer of GARD Analytics, Inc.
    //    DATE WRITTEN   May 2004

    //    Find the index for the tariff string provided or else
    //    raise a warning.

    int FindTariffIndex;
    int found = 0;

    for (int iTariff = 1; iTariff <= state.dataEconTariff->numTariff; ++iTariff) {
        if (Util::SameString(nameOfTariff, state.dataEconTariff->tariff(iTariff).tariffName)) {
            found = iTariff;
            break;
        }
    }
    if (found > 0) {
        FindTariffIndex = found;
    } else {
        ShowSevereError(state, format("{}=\"{}\" invalid tariff referenced", nameOfCurObj, nameOfReferingObj));
        ShowContinueError(state, format("not found UtilityCost:Tariff=\"{}\".", nameOfTariff));
        ErrorsFound = true;
        FindTariffIndex = 0;
    }
    return FindTariffIndex;
}

void warnIfNativeVarname(
    EnergyPlusData &state, std::string const &objName, int const curTariffIndex, bool &ErrorsFound, std::string const &curobjName)
{
    //    AUTHOR         Jason Glazer of GARD Analytics, Inc.
    //    DATE WRITTEN   March 2007

    //   Issue a warning if the variable name (usually the object name) is
    //   one of the names of native variables

    bool throwError = false;
    if (Util::SameString(objName, "TotalEnergy")) throwError = true;
    if (Util::SameString(objName, "TotalDemand")) throwError = true;
    if (Util::SameString(objName, "PeakEnergy")) throwError = true;
    if (Util::SameString(objName, "PeakDemand")) throwError = true;
    if (Util::SameString(objName, "ShoulderEnergy")) throwError = true;
    if (Util::SameString(objName, "ShoulderDemand")) throwError = true;
    if (Util::SameString(objName, "OffPeakEnergy")) throwError = true;
    if (Util::SameString(objName, "OffPeakDemand")) throwError = true;
    if (Util::SameString(objName, "MidPeakEnergy")) throwError = true;
    if (Util::SameString(objName, "MidPeakDemand")) throwError = true;
    if (Util::SameString(objName, "PeakExceedsOffPeak")) throwError = true;
    if (Util::SameString(objName, "OffPeakExceedsPeak")) throwError = true;
    if (Util::SameString(objName, "PeakExceedsMidPeak")) throwError = true;
    if (Util::SameString(objName, "MidPeakExceedsPeak")) throwError = true;
    if (Util::SameString(objName, "PeakExceedsShoulder")) throwError = true;
    if (Util::SameString(objName, "ShoulderExceedsPeak")) throwError = true;
    if (Util::SameString(objName, "IsWinter")) throwError = true;
    if (Util::SameString(objName, "IsNotWinter")) throwError = true;
    if (Util::SameString(objName, "IsSpring")) throwError = true;
    if (Util::SameString(objName, "IsNotSpring")) throwError = true;
    if (Util::SameString(objName, "IsSummer")) throwError = true;
    if (Util::SameString(objName, "IsNotSummer")) throwError = true;
    if (Util::SameString(objName, "IsAutumn")) throwError = true;
    if (Util::SameString(objName, "IsNotAutumn")) throwError = true;
    if (Util::SameString(objName, "PeakAndShoulderEnergy")) throwError = true;
    if (Util::SameString(objName, "PeakAndShoulderDemand")) throwError = true;
    if (Util::SameString(objName, "PeakAndMidPeakEnergy")) throwError = true;
    if (Util::SameString(objName, "PeakAndMidPeakDemand")) throwError = true;
    if (Util::SameString(objName, "ShoulderAndOffPeakEnergy")) throwError = true;
    if (Util::SameString(objName, "ShoulderAndOffPeakDemand")) throwError = true;
    if (Util::SameString(objName, "PeakAndOffPeakEnergy")) throwError = true;
    if (Util::SameString(objName, "PeakAndOffPeakDemand")) throwError = true;
    if (Util::SameString(objName, "RealTimePriceCosts")) throwError = true;
    if (Util::SameString(objName, "AboveCustomerBaseCosts")) throwError = true;
    if (Util::SameString(objName, "BelowCustomerBaseCosts")) throwError = true;
    if (Util::SameString(objName, "AboveCustomerBaseEnergy")) throwError = true;
    if (Util::SameString(objName, "BelowCustomerBaseEnergy")) throwError = true;
    if (Util::SameString(objName, "EnergyCharges")) throwError = true;
    if (Util::SameString(objName, "DemandCharges")) throwError = true;
    if (Util::SameString(objName, "ServiceCharges")) throwError = true;
    if (Util::SameString(objName, "Basis")) throwError = true;
    if (Util::SameString(objName, "Surcharges")) throwError = true;
    if (Util::SameString(objName, "Adjustments")) throwError = true;
    if (Util::SameString(objName, "Subtotal")) throwError = true;
    if (Util::SameString(objName, "Taxes")) throwError = true;
    if (Util::SameString(objName, "Total")) throwError = true;
    if (throwError) {
        ErrorsFound = true;
        if (curTariffIndex >= 1 && curTariffIndex <= state.dataEconTariff->numTariff) {
            ShowSevereError(state,
                            format("UtilityCost:Tariff=\"{}\" invalid referenced name", state.dataEconTariff->tariff(curTariffIndex).tariffName));
            ShowContinueError(state, format("{}=\"{}\" You cannot name an object using the same name as a native variable.", curobjName, objName));
        } else {
            ShowSevereError(state, format("{}=\"{}\" You cannot name an object using the same name as a native variable.", curobjName, objName));
        }
    }
}

int AssignVariablePt(EnergyPlusData &state,
                     std::string const &stringIn,
                     bool const flagIfNotNumeric,
                     int const useOfVar,
                     int const varSpecific,
                     ObjType const econObjKind,
                     int const objIndex,
                     int const tariffPt)
{
    //    AUTHOR         Jason Glazer of GARD Analytics, Inc.
    //    DATE WRITTEN   May 2004

    //   If the string is not numeric, check if it is a valid string to use as
    //   a variable name. Check if name has been used before and if not create
    //   the variable using the string as its name.
    //   Return the index of the variable.

    int AssignVariablePt;

    if (flagIfNotNumeric && (len(stringIn) >= 1)) {
        std::string inNoSpaces = RemoveSpaces(state, stringIn);
        int found = 0;
        auto &econVar = state.dataEconTariff->econVar;
        if (allocated(econVar)) {
            for (int iVar = 1; iVar <= state.dataEconTariff->numEconVar; ++iVar) {
                if (econVar(iVar).tariffIndx == tariffPt) {
                    if (Util::SameString(econVar(iVar).name, inNoSpaces)) {
                        found = iVar;
                        break;
                    }
                }
            }
        }
        if (found > 0) {
            AssignVariablePt = found;
            if (econVar(found).kindOfObj == ObjType::Invalid) {
                econVar(found).kindOfObj = econObjKind;
                if (econVar(found).index == 0) econVar(found).index = objIndex;
            }
        } else {
            incrementEconVar(state);
            econVar(state.dataEconTariff->numEconVar).name = inNoSpaces;
            econVar(state.dataEconTariff->numEconVar).kindOfObj = econObjKind;
            econVar(state.dataEconTariff->numEconVar).index = objIndex;
            AssignVariablePt = state.dataEconTariff->numEconVar;
        }
        // now set the flag for the type of usage the variable has
        if (useOfVar == varIsArgument) {
            econVar(AssignVariablePt).isArgument = true;
        } else if (useOfVar == varIsAssigned) {
            econVar(AssignVariablePt).isAssigned = true;
        }
        econVar(AssignVariablePt).tariffIndx = tariffPt;
        // if the user defines the UtilityCost:Computation then this is called when reading the
        // UtilityCost:Tariff with varNotYetDefined but they are already defined because
        // the subroutine CreateCategoryNativeVariables has already been called.
        if (!((varSpecific == varNotYetDefined) && (econVar(AssignVariablePt).specific >= catEnergyCharges))) {
            econVar(AssignVariablePt).specific = varSpecific;
        }
    } else { // if the string was numeric return a zero
        AssignVariablePt = 0;
    }
    return AssignVariablePt;
}

void incrementEconVar(EnergyPlusData &state)
{
    //    AUTHOR         Jason Glazer of GARD Analytics, Inc.
    //    DATE WRITTEN   May 2004

    //   Increment the Increase the size of the

    int constexpr sizeIncrement(100);

    if (!allocated(state.dataEconTariff->econVar)) {
        state.dataEconTariff->econVar.allocate(sizeIncrement);
        state.dataEconTariff->sizeEconVar = sizeIncrement;
        state.dataEconTariff->numEconVar = 1;
    } else {
        ++state.dataEconTariff->numEconVar;
        // if larger than current size grow the array
        if (state.dataEconTariff->numEconVar > state.dataEconTariff->sizeEconVar) {
            state.dataEconTariff->econVar.redimension(state.dataEconTariff->sizeEconVar += sizeIncrement);
        }
    }
    auto &econVar = state.dataEconTariff->econVar(state.dataEconTariff->numEconVar);

    // initialize new record) //Autodesk Most of these match default initialization so not needed
    econVar.name = "";
    econVar.tariffIndx = 0;
    econVar.kindOfObj = ObjType::Invalid;
    econVar.index = 0;
    econVar.values = 0.0;
    econVar.isArgument = false;
    econVar.isAssigned = false;
    econVar.specific = varNotYetDefined;
    //        econVar( numEconVar ).values = 0.0; //Autodesk Already initialized above
    // Autodesk Don't initialize cntMeDependOn
    econVar.Operator = 0;
    econVar.firstOperand = 1; // Autodesk Default initialization sets this to 0
    econVar.lastOperand = 0;
    econVar.activeNow = false;
    econVar.isEvaluated = false;
    // Autodesk Don't initialize isReported
    // Autodesk Don't initialize varUnitType
}

void incrementSteps(EnergyPlusData &state)
{
    //    AUTHOR         Jason Glazer of GARD Analytics, Inc.
    //    DATE WRITTEN   June 2004

    //   Increment the step array counter and if
    //   necessary increase the size of the array.

    int constexpr sizeIncrement(100);

    if (!allocated(state.dataEconTariff->steps)) {
        state.dataEconTariff->steps.allocate(sizeIncrement);
        state.dataEconTariff->sizeSteps = sizeIncrement;
        state.dataEconTariff->numSteps = 1;
    } else {
        ++state.dataEconTariff->numSteps;
        // if larger than current size grow the array
        if (state.dataEconTariff->numSteps > state.dataEconTariff->sizeSteps) {
            state.dataEconTariff->steps.redimension(state.dataEconTariff->sizeSteps += sizeIncrement);
        }
    }
    // initialize new record
    state.dataEconTariff->steps(state.dataEconTariff->numSteps) = 0;
}

std::string RemoveSpaces(EnergyPlusData &state, std::string const &StringIn)
{
    //    AUTHOR         Jason Glazer of GARD Analytics, Inc.
    //    DATE WRITTEN   May 2004

    //   Return the string with all spaces removed.

    std::string StringOut;
    bool foundSpaces = false;
    for (std::string::size_type iString = 0; iString < len(StringIn); ++iString) {
        if (StringIn[iString] != ' ') {
            StringOut += StringIn[iString];
        } else {
            foundSpaces = true;
        }
    }
    if (foundSpaces) {
        ShowWarningError(state, format("UtilityCost: Spaces were removed from the variable=\"{}\".", StringIn));
        ShowContinueError(state, format("...Resultant variable=\"{}\".", StringOut));
    }
    return StringOut;
}

void CreateCategoryNativeVariables(EnergyPlusData &state)
{
    //    AUTHOR         Jason Glazer of GARD Analytics, Inc.
    //    DATE WRITTEN   May 2004

    //    For each tariff create variables that are used for the
    //    categories (i.e., EnergyCharges).

    for (int iTariff = 1; iTariff <= state.dataEconTariff->numTariff; ++iTariff) {
        auto &tariff = state.dataEconTariff->tariff(iTariff);

        // category variables first
        tariff.ptEnergyCharges = AssignVariablePt(state, "EnergyCharges", true, varIsAssigned, catEnergyCharges, ObjType::Category, 0, iTariff);
        tariff.firstCategory = state.dataEconTariff->numEconVar;
        tariff.ptDemandCharges = AssignVariablePt(state, "DemandCharges", true, varIsAssigned, catDemandCharges, ObjType::Category, 0, iTariff);
        tariff.ptServiceCharges = AssignVariablePt(state, "ServiceCharges", true, varIsAssigned, catServiceCharges, ObjType::Category, 0, iTariff);
        tariff.ptBasis = AssignVariablePt(state, "Basis", true, varIsAssigned, catBasis, ObjType::Category, 0, iTariff);
        tariff.ptAdjustment = AssignVariablePt(state, "Adjustment", true, varIsAssigned, catAdjustment, ObjType::Category, 0, iTariff);
        tariff.ptSurcharge = AssignVariablePt(state, "Surcharge", true, varIsAssigned, catSurcharge, ObjType::Category, 0, iTariff);
        tariff.ptSubtotal = AssignVariablePt(state, "Subtotal", true, varIsAssigned, catSubtotal, ObjType::Category, 0, iTariff);
        tariff.ptTaxes = AssignVariablePt(state, "Taxes", true, varIsAssigned, catTaxes, ObjType::Category, 0, iTariff);
        tariff.ptTotal = AssignVariablePt(state, "Total", true, varIsAssigned, catTotal, ObjType::Category, 0, iTariff);
        tariff.ptNotIncluded = AssignVariablePt(state, "NotIncluded", true, varIsAssigned, catNotIncluded, ObjType::Category, 0, iTariff);
        tariff.lastCategory = state.dataEconTariff->numEconVar;
        // category variables first
        tariff.nativeTotalEnergy = AssignVariablePt(state, "TotalEnergy", true, varIsArgument, nativeTotalEnergy, ObjType::Native, 0, iTariff);
        tariff.firstNative = state.dataEconTariff->numEconVar;
        tariff.nativeTotalDemand = AssignVariablePt(state, "TotalDemand", true, varIsArgument, nativeTotalDemand, ObjType::Native, 0, iTariff);
        tariff.nativePeakEnergy = AssignVariablePt(state, "PeakEnergy", true, varIsArgument, nativePeakEnergy, ObjType::Native, 0, iTariff);
        tariff.nativePeakDemand = AssignVariablePt(state, "PeakDemand", true, varIsArgument, nativePeakDemand, ObjType::Native, 0, iTariff);
        tariff.nativeShoulderEnergy =
            AssignVariablePt(state, "ShoulderEnergy", true, varIsArgument, nativeShoulderEnergy, ObjType::Native, 0, iTariff);
        tariff.nativeShoulderDemand =
            AssignVariablePt(state, "ShoulderDemand", true, varIsArgument, nativeShoulderDemand, ObjType::Native, 0, iTariff);
        tariff.nativeOffPeakEnergy = AssignVariablePt(state, "OffPeakEnergy", true, varIsArgument, nativeOffPeakEnergy, ObjType::Native, 0, iTariff);
        tariff.nativeOffPeakDemand = AssignVariablePt(state, "OffPeakDemand", true, varIsArgument, nativeOffPeakDemand, ObjType::Native, 0, iTariff);
        tariff.nativeMidPeakEnergy = AssignVariablePt(state, "MidPeakEnergy", true, varIsArgument, nativeMidPeakEnergy, ObjType::Native, 0, iTariff);
        tariff.nativeMidPeakDemand = AssignVariablePt(state, "MidPeakDemand", true, varIsArgument, nativeMidPeakDemand, ObjType::Native, 0, iTariff);
        tariff.nativePeakExceedsOffPeak =
            AssignVariablePt(state, "PeakExceedsOffPeak", true, varIsArgument, nativePeakExceedsOffPeak, ObjType::Native, 0, iTariff);
        tariff.nativeOffPeakExceedsPeak =
            AssignVariablePt(state, "OffPeakExceedsPeak", true, varIsArgument, nativeOffPeakExceedsPeak, ObjType::Native, 0, iTariff);
        tariff.nativePeakExceedsMidPeak =
            AssignVariablePt(state, "PeakExceedsMidPeak", true, varIsArgument, nativePeakExceedsMidPeak, ObjType::Native, 0, iTariff);
        tariff.nativeMidPeakExceedsPeak =
            AssignVariablePt(state, "MidPeakExceedsPeak", true, varIsArgument, nativeMidPeakExceedsPeak, ObjType::Native, 0, iTariff);
        tariff.nativePeakExceedsShoulder =
            AssignVariablePt(state, "PeakExceedsShoulder", true, varIsArgument, nativePeakExceedsShoulder, ObjType::Native, 0, iTariff);
        tariff.nativeShoulderExceedsPeak =
            AssignVariablePt(state, "ShoulderExceedsPeak", true, varIsArgument, nativeShoulderExceedsPeak, ObjType::Native, 0, iTariff);
        tariff.nativeIsWinter = AssignVariablePt(state, "IsWinter", true, varIsArgument, nativeIsWinter, ObjType::Native, 0, iTariff);
        tariff.nativeIsNotWinter = AssignVariablePt(state, "IsNotWinter", true, varIsArgument, nativeIsNotWinter, ObjType::Native, 0, iTariff);
        tariff.nativeIsSpring = AssignVariablePt(state, "IsSpring", true, varIsArgument, nativeIsSpring, ObjType::Native, 0, iTariff);
        tariff.nativeIsNotSpring = AssignVariablePt(state, "IsNotSpring", true, varIsArgument, nativeIsNotSpring, ObjType::Native, 0, iTariff);
        tariff.nativeIsSummer = AssignVariablePt(state, "IsSummer", true, varIsArgument, nativeIsSummer, ObjType::Native, 0, iTariff);
        tariff.nativeIsNotSummer = AssignVariablePt(state, "IsNotSummer", true, varIsArgument, nativeIsNotSummer, ObjType::Native, 0, iTariff);
        tariff.nativeIsAutumn = AssignVariablePt(state, "IsAutumn", true, varIsArgument, nativeIsAutumn, ObjType::Native, 0, iTariff);
        tariff.nativeIsNotAutumn = AssignVariablePt(state, "IsNotAutumn", true, varIsArgument, nativeIsNotAutumn, ObjType::Native, 0, iTariff);

        tariff.nativePeakAndShoulderEnergy =
            AssignVariablePt(state, "PeakAndShoulderEnergy", true, varIsArgument, nativePeakAndShoulderEnergy, ObjType::Native, 0, iTariff);
        tariff.nativePeakAndShoulderDemand =
            AssignVariablePt(state, "PeakAndShoulderDemand", true, varIsArgument, nativePeakAndShoulderDemand, ObjType::Native, 0, iTariff);
        tariff.nativePeakAndMidPeakEnergy =
            AssignVariablePt(state, "PeakAndMidPeakEnergy", true, varIsArgument, nativePeakAndMidPeakEnergy, ObjType::Native, 0, iTariff);
        tariff.nativePeakAndMidPeakDemand =
            AssignVariablePt(state, "PeakAndMidPeakDemand", true, varIsArgument, nativePeakAndMidPeakDemand, ObjType::Native, 0, iTariff);
        tariff.nativeShoulderAndOffPeakEnergy =
            AssignVariablePt(state, "ShoulderAndOffPeakEnergy", true, varIsArgument, nativeShoulderAndOffPeakEnergy, ObjType::Native, 0, iTariff);
        tariff.nativeShoulderAndOffPeakDemand =
            AssignVariablePt(state, "ShoulderAndOffPeakDemand", true, varIsArgument, nativeShoulderAndOffPeakDemand, ObjType::Native, 0, iTariff);
        tariff.nativePeakAndOffPeakEnergy =
            AssignVariablePt(state, "PeakAndOffPeakEnergy", true, varIsArgument, nativePeakAndOffPeakEnergy, ObjType::Native, 0, iTariff);
        tariff.nativePeakAndOffPeakDemand =
            AssignVariablePt(state, "PeakAndOffPeakDemand", true, varIsArgument, nativePeakAndOffPeakDemand, ObjType::Native, 0, iTariff);
        tariff.nativeRealTimePriceCosts =
            AssignVariablePt(state, "RealTimePriceCosts", true, varIsArgument, nativeRealTimePriceCosts, ObjType::Native, 0, iTariff);
        tariff.nativeAboveCustomerBaseCosts =
            AssignVariablePt(state, "AboveCustomerBaseCosts", true, varIsArgument, nativeAboveCustomerBaseCosts, ObjType::Native, 0, iTariff);
        tariff.nativeBelowCustomerBaseCosts =
            AssignVariablePt(state, "BelowCustomerBaseCosts", true, varIsArgument, nativeBelowCustomerBaseCosts, ObjType::Native, 0, iTariff);
        tariff.nativeAboveCustomerBaseEnergy =
            AssignVariablePt(state, "AboveCustomerBaseEnergy", true, varIsArgument, nativeAboveCustomerBaseEnergy, ObjType::Native, 0, iTariff);
        tariff.nativeBelowCustomerBaseEnergy =
            AssignVariablePt(state, "BelowCustomerBaseEnergy", true, varIsArgument, nativeBelowCustomerBaseEnergy, ObjType::Native, 0, iTariff);
        tariff.lastNative = state.dataEconTariff->numEconVar;
    }
}

int lookupOperator(std::string const &opString)
{
    //    AUTHOR         Jason Glazer of GARD Analytics, Inc.
    //    DATE WRITTEN   May 2004

    int lookupOperator;

    if (Util::SameString(opString, "Sum")) {
        lookupOperator = opSUM;
    } else if (Util::SameString(opString, "MULTIPLY")) {
        lookupOperator = opMULTIPLY;
    } else if (Util::SameString(opString, "MULT")) {
        lookupOperator = opMULTIPLY;
    } else if (Util::SameString(opString, "SUBTRACT")) {
        lookupOperator = opSUBTRACT;
    } else if (Util::SameString(opString, "SUBT")) {
        lookupOperator = opSUBTRACT;
    } else if (Util::SameString(opString, "DIVIDE")) {
        lookupOperator = opDIVIDE;
    } else if (Util::SameString(opString, "DIV")) {
        lookupOperator = opDIVIDE;
    } else if (Util::SameString(opString, "ABSOLUTE")) {
        lookupOperator = opABSOLUTE;
    } else if (Util::SameString(opString, "ABS")) {
        lookupOperator = opABSOLUTE;
    } else if (Util::SameString(opString, "INTEGER")) {
        lookupOperator = opINTEGER;
    } else if (Util::SameString(opString, "INT")) {
        lookupOperator = opINTEGER;
    } else if (Util::SameString(opString, "SIGN")) {
        lookupOperator = opSIGN;
    } else if (Util::SameString(opString, "ROUND")) {
        lookupOperator = opROUND;
    } else if (Util::SameString(opString, "Maximum")) {
        lookupOperator = opMAXIMUM;
    } else if (Util::SameString(opString, "MAX")) {
        lookupOperator = opMAXIMUM;
    } else if (Util::SameString(opString, "MINIMUM")) {
        lookupOperator = opMINIMUM;
    } else if (Util::SameString(opString, "MIN")) {
        lookupOperator = opMINIMUM;
    } else if (Util::SameString(opString, "EXCEEDS")) {
        lookupOperator = opEXCEEDS;
    } else if (Util::SameString(opString, "ANNUALMINIMUM")) {
        lookupOperator = opANNUALMINIMUM;
    } else if (Util::SameString(opString, "ANMIN")) {
        lookupOperator = opANNUALMINIMUM;
    } else if (Util::SameString(opString, "ANNUALMAXIMUM")) {
        lookupOperator = opANNUALMAXIMUM;
    } else if (Util::SameString(opString, "ANMAX")) {
        lookupOperator = opANNUALMAXIMUM;
    } else if (Util::SameString(opString, "ANNUALSUM")) {
        lookupOperator = opANNUALSUM;
    } else if (Util::SameString(opString, "ANSUM")) {
        lookupOperator = opANNUALSUM;
    } else if (Util::SameString(opString, "ANNUALAVERAGE")) {
        lookupOperator = opANNUALAVERAGE;
    } else if (Util::SameString(opString, "ANAVG")) {
        lookupOperator = opANNUALAVERAGE;
    } else if (Util::SameString(opString, "ANNUALOR")) {
        lookupOperator = opANNUALOR;
    } else if (Util::SameString(opString, "ANOR")) {
        lookupOperator = opANNUALOR;
    } else if (Util::SameString(opString, "ANNUALAND")) {
        lookupOperator = opANNUALAND;
    } else if (Util::SameString(opString, "ANAND")) {
        lookupOperator = opANNUALAND;
    } else if (Util::SameString(opString, "ANNUALMAXIMUMZERO")) {
        lookupOperator = opANNUALMAXIMUMZERO;
    } else if (Util::SameString(opString, "ANMAXZ")) {
        lookupOperator = opANNUALMAXIMUMZERO;
    } else if (Util::SameString(opString, "ANNUALMINIMUMZERO")) {
        lookupOperator = opANNUALMINIMUMZERO;
    } else if (Util::SameString(opString, "ANMINZ")) {
        lookupOperator = opANNUALMINIMUMZERO;
    } else if (Util::SameString(opString, "IF")) {
        lookupOperator = opIF;
    } else if (Util::SameString(opString, "GREATERTHAN")) {
        lookupOperator = opGREATERTHAN;
    } else if (Util::SameString(opString, "GT")) {
        lookupOperator = opGREATERTHAN;
    } else if (Util::SameString(opString, "GREATEREQUAL")) {
        lookupOperator = opGREATEREQUAL;
    } else if (Util::SameString(opString, "GE")) {
        lookupOperator = opGREATEREQUAL;
    } else if (Util::SameString(opString, "LESSTHAN")) {
        lookupOperator = opLESSTHAN;
    } else if (Util::SameString(opString, "LT")) {
        lookupOperator = opLESSTHAN;
    } else if (Util::SameString(opString, "LESSEQUAL")) {
        lookupOperator = opLESSEQUAL;
    } else if (Util::SameString(opString, "LE")) {
        lookupOperator = opLESSEQUAL;
    } else if (Util::SameString(opString, "EQUAL")) {
        lookupOperator = opEQUAL;
    } else if (Util::SameString(opString, "EQ")) {
        lookupOperator = opEQUAL;
    } else if (Util::SameString(opString, "NOTEQUAL")) {
        lookupOperator = opNOTEQUAL;
    } else if (Util::SameString(opString, "NE")) {
        lookupOperator = opNOTEQUAL;
    } else if (Util::SameString(opString, "AND")) {
        lookupOperator = opAND;
    } else if (Util::SameString(opString, "OR")) {
        lookupOperator = opOR;
    } else if (Util::SameString(opString, "NOT")) {
        lookupOperator = opNOT;
    } else if (Util::SameString(opString, "FROM")) {
        lookupOperator = opNOOP;
    } else if (Util::SameString(opString, "ADD")) {
        lookupOperator = opADD;
    } else {
        lookupOperator = 0;
    }
    return lookupOperator;
}

//======================================================================================================================
//======================================================================================================================

//    DEFAULT COMPUTATION RELATED ROUTINES

//======================================================================================================================
//======================================================================================================================

void CreateDefaultComputation(EnergyPlusData &state)
{
    //    AUTHOR         Jason Glazer of GARD Analytics, Inc.
    //    DATE WRITTEN   June 2004

    // PURPOSE OF THIS SUBROUTINE:
    //    For most tariffs defined in EnergyPlus no specific
    //    ECONOMICS:COMPUTATION will be entered. In that case,
    //    a default sequence of computation steps needs to be
    //    created.  This routine creates the default
    //    computation steps.
    //    Object           Fields         Depend On Fields
    //    Qualify          namePt         sourcePt
    //                                    thresholdPt
    //    Charge:Simple    namePt         sourcePt
    //                     categoryPt     costPerPt
    //    Charge:Block     namePt         sourcePt
    //                     categoryPt     blkSzMultPt
    //                     remainingPt    blkSzPt
    //                                    blkCostPt
    //    Ratchet          namePt         baselinePt
    //                                    adjustmentPt
    //                                    multiplierPt
    //                                    offsetPt
    //    These will be formed into expressions that look like
    //      namePt NOOP sourcePt thresholdPt
    //    The different Charges are combined using the SUM operation
    //    into categories.
    //      category SUM chg1Name chg2Name chg3Name
    //    Since the dependency array has one target and multiple
    //    parameters, remainingPt is shown as a separate equation that
    //    depends on namePt for Charge:Block. The equation will not be
    //    displayed or processed except in the sort.
    //      remainingPt NOOP namePt
    //    Many lines of the computation will include just the name of
    //    a single variable which triggers the calculation for that
    //    charge, ratchet or qualify.
    //      chg1Name
    //    It is also possible that two variables referenced within one
    //    object could include a dependency relationship also. For
    //    example, the blkSzPt could be calculated using the same sourePt
    //    in Charge:Block.

    // METHODOLOGY EMPLOYED:
    //    Since some ECONOMCIS:* objects depend on other variables
    //    first must create the order of when to perform the
    //    computations. First a dependency table is created that
    //    indicates what variables are dependent on other variables.
    //    A directed acyclic graph (DAG) describes the general
    //    problem which is usually solved using a topological
    //    sorting algorithm.
    //    Each line/step is generated and put into the depend
    //    array. Also in the array are counts of how many items it
    //    depends on and a list of entries that are dependent on that
    //    line.

    // for each tariff that does not have a UtilityCost:Computation object go through the variables
    for (int iTariff = 1; iTariff <= state.dataEconTariff->numTariff; ++iTariff) {
        auto &tariff = state.dataEconTariff->tariff(iTariff);
        auto &computation = state.dataEconTariff->computation(iTariff);
        if (!computation.isUserDef) {
            // clear all variables so that they are not active
            for (int jVar = 1; jVar <= state.dataEconTariff->numEconVar; ++jVar) {
                state.dataEconTariff->econVar(jVar).activeNow = false;
            }
            // make all native variables active
            for (int jVar = tariff.firstNative; jVar <= tariff.lastNative; ++jVar) {
                state.dataEconTariff->econVar(jVar).activeNow = true;
            }
            //"clear" the dependOn array
            state.dataEconTariff->numOperand = 0;
            // Define the preset equations (category summation)
            int curTotal = tariff.ptTotal;
            int curSubtotal = tariff.ptSubtotal;
            int curBasis = tariff.ptBasis;
            // total SUM subtotal taxes
            state.dataEconTariff->econVar(curTotal).Operator = opSUM;
            state.dataEconTariff->econVar(curTotal).activeNow = true;
            addOperand(state, curTotal, curSubtotal);
            addOperand(state, curTotal, tariff.ptTaxes);
            // subtotal SUM basis adjustments surcharges
            state.dataEconTariff->econVar(curSubtotal).Operator = opSUM;
            state.dataEconTariff->econVar(curSubtotal).activeNow = true;
            addOperand(state, curSubtotal, curBasis);
            addOperand(state, curSubtotal, tariff.ptAdjustment);
            addOperand(state, curSubtotal, tariff.ptSurcharge);
            // basis SUM EnergyCharges DemandCharges ServiceCharges
            state.dataEconTariff->econVar(curBasis).Operator = opSUM;
            state.dataEconTariff->econVar(curBasis).activeNow = true;
            addOperand(state, curBasis, tariff.ptEnergyCharges);
            addOperand(state, curBasis, tariff.ptDemandCharges);
            addOperand(state, curBasis, tariff.ptServiceCharges);
            // set up the equations for other objects
            addChargesToOperand(state, iTariff, tariff.ptEnergyCharges);
            addChargesToOperand(state, iTariff, tariff.ptDemandCharges);
            addChargesToOperand(state, iTariff, tariff.ptServiceCharges);
            addChargesToOperand(state, iTariff, tariff.ptAdjustment);
            addChargesToOperand(state, iTariff, tariff.ptSurcharge);
            addChargesToOperand(state, iTariff, tariff.ptTaxes);
            // add the real time pricing to the energy charges
            if (tariff.chargeSched != nullptr) {
                addOperand(state, tariff.ptEnergyCharges, tariff.nativeRealTimePriceCosts);
            }
            // now add equations with NOOP to represent each object with its
            // dependencies
            // Qualify
            for (int kObj = 1; kObj <= state.dataEconTariff->numQualify; ++kObj) {
                auto const &qualify = state.dataEconTariff->qualify(kObj);
                if (qualify.tariffIndx == iTariff) {
                    int curObject = qualify.namePt;
                    state.dataEconTariff->econVar(curObject).Operator = opNOOP;
                    state.dataEconTariff->econVar(curObject).activeNow = true;
                    addOperand(state, curObject, qualify.sourcePt);
                    addOperand(state, curObject, qualify.thresholdPt);
                }
            }
            // Ratchet
            for (int kObj = 1; kObj <= state.dataEconTariff->numRatchet; ++kObj) {
                auto const &ratchet = state.dataEconTariff->ratchet(kObj);
                if (ratchet.tariffIndx == iTariff) {
                    int curObject = ratchet.namePt;
                    state.dataEconTariff->econVar(curObject).Operator = opNOOP;
                    state.dataEconTariff->econVar(curObject).activeNow = true;
                    addOperand(state, curObject, ratchet.baselinePt);
                    addOperand(state, curObject, ratchet.adjustmentPt);
                    addOperand(state, curObject, ratchet.multiplierPt);
                    addOperand(state, curObject, ratchet.offsetPt);
                }
            }
            // ChargeSimple
            for (int kObj = 1; kObj <= state.dataEconTariff->numChargeSimple; ++kObj) {
                auto const &chargeSimple = state.dataEconTariff->chargeSimple(kObj);
                if (chargeSimple.tariffIndx == iTariff) {
                    int curObject = chargeSimple.namePt;
                    state.dataEconTariff->econVar(curObject).Operator = opNOOP;
                    state.dataEconTariff->econVar(curObject).activeNow = true;
                    addOperand(state, curObject, chargeSimple.sourcePt);
                    addOperand(state, curObject, chargeSimple.costPerPt);
                }
            }
            // ChargeBlock
            for (int kObj = 1; kObj <= state.dataEconTariff->numChargeBlock; ++kObj) {
                auto const &chargeBlock = state.dataEconTariff->chargeBlock(kObj);
                if (chargeBlock.tariffIndx == iTariff) {
                    int curObject = chargeBlock.namePt;
                    state.dataEconTariff->econVar(curObject).Operator = opNOOP;
                    state.dataEconTariff->econVar(curObject).activeNow = true;
                    addOperand(state, curObject, chargeBlock.sourcePt);
                    addOperand(state, curObject, chargeBlock.blkSzMultPt);
                    for (int mBlock = 1; mBlock <= chargeBlock.numBlk; ++mBlock) {
                        addOperand(state, curObject, chargeBlock.blkSzPt(mBlock));
                        addOperand(state, curObject, chargeBlock.blkCostPt(mBlock));
                    }
                    // now add a new "equation" for dependency of remainingPt on namePt
                    int remainPt = chargeBlock.remainingPt;
                    if (remainPt > 0) {
                        state.dataEconTariff->econVar(remainPt).Operator = opNOOP;
                        state.dataEconTariff->econVar(remainPt).activeNow = true;
                        addOperand(state, remainPt, curObject);
                    }
                }
            }
            // Economic:Variable
            // make all of the user defined variables as active
            for (int iVar = 1; iVar <= state.dataEconTariff->numEconVar; ++iVar) {
                if (state.dataEconTariff->econVar(iVar).tariffIndx == iTariff) {
                    if (state.dataEconTariff->econVar(iVar).kindOfObj == ObjType::Variable) {
                        state.dataEconTariff->econVar(iVar).activeNow = true;
                    }
                }
            }
            // make sure no computation is already user defined
            if (computation.firstStep != 0) {
                ShowWarningError(state, format("In UtilityCost:Tariff: Overwriting user defined tariff {}", tariff.tariffName));
            }
            // initialize the computation
            computation.computeName = "Autogenerated - " + tariff.tariffName;
            computation.firstStep = state.dataEconTariff->numSteps + 1;
            computation.lastStep = -1; // this will be incremented by addStep
            computation.isUserDef = false;
            // now all "equations" are defined, treat the variables with the list
            // of dependencies as a directed acyclic graph and use "count down" algorithm
            // to do a topological sort of the variables into the order for computation
            // First, clear the counters
            for (int jVar = 1; jVar <= state.dataEconTariff->numEconVar; ++jVar) {
                state.dataEconTariff->econVar(jVar).cntMeDependOn = 0;
            }
            // Second, add up the number of dependencies on each variable
            for (int iVar = 1; iVar <= state.dataEconTariff->numEconVar; ++iVar) {
                if (state.dataEconTariff->econVar(iVar).activeNow) {
                    if (state.dataEconTariff->econVar(iVar).lastOperand >= state.dataEconTariff->econVar(iVar).firstOperand) {
                        state.dataEconTariff->econVar(iVar).cntMeDependOn =
                            1 + state.dataEconTariff->econVar(iVar).lastOperand - state.dataEconTariff->econVar(iVar).firstOperand;
                    }
                }
            }
            // Third, start removing items with zero connections and decrease each
            //   counter.
            int numNoDepend = -1;
            int loopCount = 0;
            while ((numNoDepend != 0) || (loopCount > 100000)) {
                numNoDepend = 0;
                for (int iVar = 1; iVar <= state.dataEconTariff->numEconVar; ++iVar) {
                    if (state.dataEconTariff->econVar(iVar).activeNow) {
                        // find a variable that has no more dangling dependencies
                        if (state.dataEconTariff->econVar(iVar).cntMeDependOn == 0) {
                            // If the variable is a native variable then
                            // IF (econVar(iVar)%kindOfObj .NE. iEconVarObjType::Native) THEN
                            if ((state.dataEconTariff->econVar(iVar).kindOfObj != ObjType::Native) &&
                                (state.dataEconTariff->econVar(iVar).kindOfObj != ObjType::Variable)) {
                                if (state.dataEconTariff->econVar(iVar).lastOperand >= state.dataEconTariff->econVar(iVar).firstOperand) {
                                    // transfer variables and operator to the computation and list of steps
                                    // go through the operands backwards (end of line is evaluated first)
                                    for (int kOperand = state.dataEconTariff->econVar(iVar).lastOperand;
                                         kOperand >= state.dataEconTariff->econVar(iVar).firstOperand;
                                         --kOperand) {
                                        incrementSteps(state);
                                        state.dataEconTariff->steps(state.dataEconTariff->numSteps) = state.dataEconTariff->operand(kOperand);
                                    }
                                    // append the operator (either SUM or NOOP)
                                    incrementSteps(state);
                                    state.dataEconTariff->steps(state.dataEconTariff->numSteps) = state.dataEconTariff->econVar(iVar).Operator;
                                    // append the variable itself
                                    incrementSteps(state);
                                    state.dataEconTariff->steps(state.dataEconTariff->numSteps) = iVar;
                                    // at the end of the line show a zero to clear the stack
                                    incrementSteps(state);
                                    state.dataEconTariff->steps(state.dataEconTariff->numSteps) = 0;
                                }
                            }
                            // go through each other variable looking for places where this variable is used
                            // and decrement their counters.
                            for (int jVar = 1; jVar <= state.dataEconTariff->numEconVar; ++jVar) {
                                if (state.dataEconTariff->econVar(jVar).activeNow) {
                                    for (int kOperand = state.dataEconTariff->econVar(jVar).firstOperand;
                                         kOperand <= state.dataEconTariff->econVar(jVar).lastOperand;
                                         ++kOperand) {
                                        int referVar = state.dataEconTariff->operand(kOperand);
                                        if (iVar == referVar) {
                                            --state.dataEconTariff->econVar(jVar).cntMeDependOn;
                                            // for each variable that has been decremented to zero increment the counter
                                            if (state.dataEconTariff->econVar(jVar).cntMeDependOn <= 0) {
                                                ++numNoDepend;
                                            }
                                        }
                                    }
                                }
                            }
                            // make the variable inactive
                            state.dataEconTariff->econVar(iVar).activeNow = false;
                        }
                    }
                }
                ++loopCount;
            }
            if (loopCount > 100000) {
                ShowWarningError(state,
                                 format("UtilityCost:Tariff: Loop count exceeded when counting dependencies in tariff: {}", tariff.tariffName));
            }
            // make sure that all variables associated with the tariff are included
            bool remainingVarFlag = false;
            for (int iVar = 1; iVar <= state.dataEconTariff->numEconVar; ++iVar) {
                if (state.dataEconTariff->econVar(iVar).activeNow) {
                    remainingVarFlag = true;
                }
            }
            if (remainingVarFlag) {
                ShowWarningError(state,
                                 format("CreateDefaultComputation: In UtilityCost:Computation: Circular or invalid dependencies found in tariff: {}",
                                        tariff.tariffName));
                ShowContinueError(state, "  UtilityCost variables that may have invalid dependencies and the variables they are dependent on.");
                for (int iVar = 1; iVar <= state.dataEconTariff->numEconVar; ++iVar) {
                    if (state.dataEconTariff->econVar(iVar).tariffIndx == iTariff) {
                        if (state.dataEconTariff->econVar(iVar).activeNow) {
                            ShowContinueError(state, format("     {}", state.dataEconTariff->econVar(iVar).name));
                            for (int kOperand = state.dataEconTariff->econVar(iVar).firstOperand;
                                 kOperand <= state.dataEconTariff->econVar(iVar).lastOperand;
                                 ++kOperand) {
                                ShowContinueError(
                                    state, format("        ->  {}", state.dataEconTariff->econVar(state.dataEconTariff->operand(kOperand)).name));
                            }
                        }
                    }
                }
            }
            // set the end of the computations
            computation.lastStep = state.dataEconTariff->numSteps;
            if (computation.firstStep >= computation.lastStep) {
                computation.firstStep = 0;
                computation.lastStep = -1;
                ShowWarningError(state,
                                 format("CreateDefaultComputation: In UtilityCost:Computation: No lines in the auto-generated computation can be "
                                        "interpreted in tariff: {}",
                                        tariff.tariffName));
            }
        }
    }
}

void addOperand(EnergyPlusData &state, int const varMe, int const varOperand)
{
    //    AUTHOR         Jason Glazer of GARD Analytics, Inc.
    //    DATE WRITTEN   July 2004

    //   Used by CreateDefaultComputation to create the dependency
    //   relationship in the EconVar array

    int constexpr sizeIncrement(100);

    if (varOperand != 0) {
        // increment the numOperand and allocate/reallocate the array
        // if necessary
        if (!allocated(state.dataEconTariff->operand)) {
            state.dataEconTariff->operand.allocate(sizeIncrement);
            state.dataEconTariff->sizeOperand = sizeIncrement;
            state.dataEconTariff->numOperand = 1;
        } else {
            ++state.dataEconTariff->numOperand;
            // if larger than current size grow the array
            if (state.dataEconTariff->numOperand > state.dataEconTariff->sizeOperand) {
                state.dataEconTariff->operand.redimension(state.dataEconTariff->sizeOperand += sizeIncrement);
            }
        }
        auto &econVar = state.dataEconTariff->econVar(varMe);

        // now add the dependency relationship
        state.dataEconTariff->operand(state.dataEconTariff->numOperand) = varOperand;
        econVar.lastOperand = state.dataEconTariff->numOperand;
        // if it is the first time addOperand was called with the varMe value
        // then set the first pointer as well
        if (varMe != state.dataEconTariff->addOperand_prevVarMe) {
            econVar.firstOperand = state.dataEconTariff->numOperand;
            state.dataEconTariff->addOperand_prevVarMe = varMe;
        }
    }
}

void addChargesToOperand(EnergyPlusData &state, int const curTariff, int const curPointer)
{
    //    AUTHOR         Jason Glazer of GARD Analytics, Inc.
    //    DATE WRITTEN   July 2004

    //   Used by CreateDefaultComputation to create the "equation"
    //   for the categories that are summations of ECONOMICS:CHARGES:BLOCK
    //   and ECONOMICS:CHARGES:SIMPLE

    auto const &chargeSimple = state.dataEconTariff->chargeSimple;
    auto const &chargeBlock = state.dataEconTariff->chargeBlock;

    state.dataEconTariff->econVar(curPointer).Operator = opSUM;
    state.dataEconTariff->econVar(curPointer).activeNow = true;
    for (int kObj = 1; kObj <= state.dataEconTariff->numChargeSimple; ++kObj) {
        if (chargeSimple(kObj).tariffIndx == curTariff) {
            if (chargeSimple(kObj).categoryPt == curPointer) {
                addOperand(state, curPointer, chargeSimple(kObj).namePt);
            }
        }
    }
    for (int kObj = 1; kObj <= state.dataEconTariff->numChargeBlock; ++kObj) {
        if (chargeBlock(kObj).tariffIndx == curTariff) {
            if (chargeBlock(kObj).categoryPt == curPointer) {
                addOperand(state, curPointer, chargeBlock(kObj).namePt);
            }
        }
    }
}

//======================================================================================================================
//======================================================================================================================

//    GATHER TIMESTEP VALUES ROUTINE

//======================================================================================================================
//======================================================================================================================

void GatherForEconomics(EnergyPlusData &state)
{
    //    AUTHOR         Jason Glazer of GARD Analytics, Inc.
    //    DATE WRITTEN   June 2004

    //   Gathers the data each timestep and updates the arrays
    //   holding the data that will be used by the tariff
    //   calculation.

    Real64 curInstantValue;
    Real64 curDemand;
    Real64 curEnergy;
    Real64 curRTPprice;    // real time price
    Real64 curRTPbaseline; // real time price customer baseline load
    Real64 curRTPenergy;   // energy applied to real time price
    Real64 curRTPcost;     // cost for energy for current time

    if (state.dataEconTariff->numTariff >= 1) {
        for (int iTariff = 1; iTariff <= state.dataEconTariff->numTariff; ++iTariff) {
            auto &tariff = state.dataEconTariff->tariff(iTariff);
            // if the meter is defined get the value
            if (tariff.reportMeterIndx != -1) {
                curInstantValue = GetCurrentMeterValue(state, tariff.reportMeterIndx);
            } else {
                curInstantValue = 0.0;
            }
            // remember the demand is still energy over a period of time divided by the
            // length of time. This gathers the energy also.
            tariff.collectEnergy += curInstantValue;
            tariff.collectTime += state.dataGlobal->TimeStepZoneSec;
            // added *SecInHour when adding RTP support August 2008
            if (tariff.collectTime >= tariff.demWinTime * Constant::rSecsInHour) {
                // get current value that has been converted into desired units
                curDemand = tariff.demandConv * tariff.collectEnergy / tariff.collectTime;
                curEnergy = tariff.energyConv * tariff.collectEnergy;
                // get the schedule values
                // remember no confirmation of schedule values occurs prior to now
                int curSeason = (tariff.seasonSched != nullptr) ? tariff.seasonSched->getCurrentVal() : 1;
                int curPeriod = (tariff.periodSched != nullptr) ? tariff.periodSched->getCurrentVal() : 1;

                int curMonth = (tariff.monthSched != nullptr) ? tariff.monthSched->getCurrentVal() : 
                    // #7814 - Have to be careful with DST. tariff::seasonForMonth is overwritten at each timestep, and only the last value is
                    // retained, so make sure to capture the right one
                    (((state.dataGlobal->HourOfDay + state.dataEnvrn->DSTIndicator) <= Constant::iHoursInDay) ? state.dataEnvrn->Month : state.dataEnvrn->MonthTomorrow);
                
                bool isGood = false;
                if (isWithinRange(state, curSeason, 1, 5)) {
                    if (isWithinRange(state, curPeriod, 1, 4)) {
                        if (isWithinRange(state, curMonth, 1, 12)) {
                            isGood = true;
                        }
                    }
                }
                if (isGood) {
                    tariff.seasonForMonth(curMonth) = curSeason;
                    tariff.gatherEnergy(curMonth, curPeriod) += curEnergy;
                    if (tariff.gatherDemand(curMonth, curPeriod) < curDemand) {
                        tariff.gatherDemand(curMonth, curPeriod) = curDemand;
                    }
                } else {
                    ShowWarningError(state, format("UtilityCost:Tariff: While gathering for: {}", tariff.tariffName));
                    ShowContinueError(state, "Invalid schedule values - outside of range");
                }
                // Real Time Pricing
                if (tariff.chargeSched != nullptr) {
                    curRTPprice = tariff.chargeSched->getCurrentVal();
                    // if customer baseline load schedule is used, subtract that off of the
                    // current energy
                    if (tariff.baseUseSched != nullptr) {
                            curRTPbaseline = tariff.baseUseSched->getCurrentVal();
                        curRTPenergy = curEnergy - curRTPbaseline;
                    } else {
                        curRTPenergy = curEnergy;
                    }
                    // calculate the real time cost for current times energy
                    curRTPcost = curRTPenergy * curRTPprice;
                    tariff.RTPcost(curMonth) += curRTPcost;
                    if (curRTPcost > 0) {
                        tariff.RTPaboveBaseCost(curMonth) += curRTPcost;
                    } else {
                        tariff.RTPbelowBaseCost(curMonth) += curRTPcost;
                    }
                    if (curRTPenergy > 0) {
                        tariff.RTPaboveBaseEnergy(curMonth) += curRTPenergy;
                    } else {
                        tariff.RTPbelowBaseEnergy(curMonth) += curRTPenergy;
                    }
                }
                // reset the counters
                tariff.collectEnergy = 0.0;
                tariff.collectTime = 0.0;
            }
        }
    }
}

bool isWithinRange(EnergyPlusData &state, int const testVal, int const minThreshold, int const maxThreshold)
{
    //    AUTHOR         Jason Glazer of GARD Analytics, Inc.
    //    DATE WRITTEN   July 2004

    //   Simple function to check if an integer is equal to or between
    //   two other values.

    bool isWithinRange;

    if (maxThreshold < minThreshold) {
        ShowWarningError(state, "UtilityCost: Invalid thresholds in IsWithinRange routine.");
    }
    if ((testVal <= maxThreshold) && (testVal >= minThreshold)) {
        isWithinRange = true;
    } else {
        isWithinRange = false;
    }
    return isWithinRange;
}

//======================================================================================================================
//======================================================================================================================

//    COMPUTE THE UTILITY BILLS AND CREATE REPORTS

//======================================================================================================================
//======================================================================================================================

void ComputeTariff(EnergyPlusData &state)
{
    //    AUTHOR         Jason Glazer of GARD Analytics, Inc.
    //    DATE WRITTEN   July 2004

    //    Perform the calculation steps to compute the monthly
    //    utility bills for the user entered tariffs.
    //    The list of steps for the tariff computation are in order
    //    for stack based computation (reverse polish notation)

    // values used in specific operations
    Array1D<Real64> a(MaxNumMonths);
    Array1D<Real64> b(MaxNumMonths);
    Array1D<Real64> c(MaxNumMonths);
    Array1D<Real64> d(MaxNumMonths);

    int constexpr noVar(0);

    Real64 annualAggregate;

    if (!state.files.outputControl.writeTabular(state)) {
        state.dataOutRptTab->WriteTabularFiles = false;
        return;
    }

    Real64 hugeValue = HUGE_(Real64());
    //  Clear the isEvaluated flags for all economics variables.
    for (int nVar = 1; nVar <= state.dataEconTariff->numEconVar; ++nVar) {
        state.dataEconTariff->econVar(nVar).isEvaluated = false;
    }
    if (state.dataEconTariff->numTariff >= 1) {
        state.dataOutRptTab->WriteTabularFiles = true;
        setNativeVariables(state);
        int aPt;
        int bPt;
        int cPt;
        for (int iTariff = 1; iTariff <= state.dataEconTariff->numTariff; ++iTariff) {
            for (int jStep = state.dataEconTariff->computation(iTariff).firstStep; jStep <= state.dataEconTariff->computation(iTariff).lastStep;
                 ++jStep) {
                int curStep = state.dataEconTariff->steps(jStep);
                {
                    int annualCnt = 0;
                    int const SELECT_CASE_var(curStep);
                    if (SELECT_CASE_var == 0) { // end of line - assign variable and clear stack
                        // if the stack still has two items on it then assign the values to the
                        // pointer otherwise if it follows a NOOP line it will only have one item
                        // that has already been assigned and no further action is required.
                        if (state.dataEconTariff->topOfStack >= 2) {
                            popStack(state, b, bPt); // pop the variable pointer
                            popStack(state, a, aPt); // pop the values
                            if (isWithinRange(state, bPt, 1, state.dataEconTariff->numEconVar)) {
                                state.dataEconTariff->econVar(bPt).values = a;
                            }
                        }
                        state.dataEconTariff->topOfStack = 0;
                    } else if ((SELECT_CASE_var >= 1)) { // all positive values are a reference to an econVar
                        pushStack(state, state.dataEconTariff->econVar(curStep).values, curStep);
                    } else if (SELECT_CASE_var == opSUM) {
                        a = 0.0;
                        for (int kStack = 1, kStack_end = state.dataEconTariff->topOfStack; kStack <= kStack_end;
                             ++kStack) { // popStack modifies topOfStack
                            popStack(state, b, bPt);
                            a += b;
                        }
                        pushStack(state, a, noVar);
                    } else if (SELECT_CASE_var == opMULTIPLY) {
                        popStack(state, b, bPt);
                        popStack(state, a, aPt);
                        pushStack(state, a * b, noVar);
                    } else if (SELECT_CASE_var == opSUBTRACT) {
                        popStack(state, b, bPt);
                        popStack(state, a, aPt);
                        pushStack(state, b - a, noVar);
                    } else if (SELECT_CASE_var == opDIVIDE) {
                        popStack(state, a, aPt);
                        popStack(state, b, bPt);
                        for (int lMonth = 1; lMonth <= MaxNumMonths; ++lMonth) {
                            if (b(lMonth) != 0) {
                                c(lMonth) = a(lMonth) / b(lMonth);
                            } else {
                                c(lMonth) = 0.0;
                            }
                        }
                        pushStack(state, c, noVar);
                    } else if (SELECT_CASE_var == opABSOLUTE) {
                        popStack(state, a, aPt);
                        pushStack(state, ObjexxFCL::abs(a), noVar);
                    } else if (SELECT_CASE_var == opINTEGER) {
                        popStack(state, a, aPt);
                        pushStack(state, Array1D_double(Array1D_int(a)), noVar);
                    } else if (SELECT_CASE_var == opSIGN) {
                        popStack(state, a, aPt);
                        pushStack(state, sign(1.0, a), noVar);
                        //        CASE (opROUND)
                        //          CALL popStack(b,bPt)
                        //          CALL popStack(a,aPt)
                        //          DO lMonth = 1,MaxNumMonths
                        //            IF ((b(lMonth) .LE. 5) .AND. (b(lMonth) .GE. -5)) THEN
                        //              c(lMonth) = FLOAT(INT(a(lMonth) / (10 ** b(lMonth))) * (10 ** b(lMonth)))
                        //            END IF
                        //          END DO
                        //          CALL pushStack(c,noVar)
                    } else if (SELECT_CASE_var == opMAXIMUM) {
                        a = -hugeValue;
                        for (int kStack = 1, kStack_end = state.dataEconTariff->topOfStack; kStack <= kStack_end;
                             ++kStack) { // popStack modifies topOfStack
                            popStack(state, b, bPt);
                            for (int lMonth = 1; lMonth <= MaxNumMonths; ++lMonth) {
                                if (b(lMonth) > a(lMonth)) {
                                    a(lMonth) = b(lMonth);
                                }
                            }
                        }
                        pushStack(state, a, noVar);
                    } else if (SELECT_CASE_var == opMINIMUM) {
                        a = hugeValue;
                        for (int kStack = 1, kStack_end = state.dataEconTariff->topOfStack; kStack <= kStack_end;
                             ++kStack) { // popStack modifies topOfStack
                            popStack(state, b, bPt);
                            for (int lMonth = 1; lMonth <= MaxNumMonths; ++lMonth) {
                                if (b(lMonth) < a(lMonth)) {
                                    a(lMonth) = b(lMonth);
                                }
                            }
                        }
                        pushStack(state, a, noVar);
                    } else if (SELECT_CASE_var == opEXCEEDS) {
                        popStack(state, b, bPt);
                        popStack(state, a, aPt);
                        for (int lMonth = 1; lMonth <= MaxNumMonths; ++lMonth) {
                            if (a(lMonth) > b(lMonth)) {
                                c(lMonth) = a(lMonth) - b(lMonth);
                            } else {
                                c(lMonth) = 0.0;
                            }
                        }
                        pushStack(state, c, noVar);
                    } else if (SELECT_CASE_var == opANNUALMINIMUM) {
                        // takes the minimum but ignores zeros
                        annualAggregate = hugeValue;
                        popStack(state, a, aPt);
                        for (int lMonth = 1; lMonth <= MaxNumMonths; ++lMonth) {
                            if (a(lMonth) != 0) {
                                if (a(lMonth) < annualAggregate) {
                                    annualAggregate = a(lMonth);
                                }
                            }
                        }
                        // if all months are zero then hugeValue still in annual but should be zero
                        if (annualAggregate == hugeValue) {
                            annualAggregate = 0.0;
                        }
                        c = annualAggregate;
                        pushStack(state, c, noVar);
                    } else if (SELECT_CASE_var == opANNUALMAXIMUM) {
                        // takes the maximum but ignores zeros
                        annualAggregate = -hugeValue;
                        popStack(state, a, aPt);
                        for (int lMonth = 1; lMonth <= MaxNumMonths; ++lMonth) {
                            if (a(lMonth) != 0) {
                                if (a(lMonth) > annualAggregate) {
                                    annualAggregate = a(lMonth);
                                }
                            }
                        }
                        // if all months are zero then hugeValue still in annual but should be zero
                        if (annualAggregate == -hugeValue) {
                            annualAggregate = 0.0;
                        }
                        c = annualAggregate;
                        pushStack(state, c, noVar);
                    } else if (SELECT_CASE_var == opANNUALSUM) {
                        // takes the maximum but ignores zeros
                        annualAggregate = 0.0;
                        popStack(state, a, aPt);
                        for (int lMonth = 1; lMonth <= MaxNumMonths; ++lMonth) {
                            annualAggregate += a(lMonth);
                        }
                        c = annualAggregate;
                        pushStack(state, c, noVar);
                    } else if (SELECT_CASE_var == opANNUALAVERAGE) {
                        // takes the annual sum but ignores zeros
                        annualAggregate = 0.0;
                        popStack(state, a, aPt);
                        for (int lMonth = 1; lMonth <= MaxNumMonths; ++lMonth) {
                            if (a(lMonth) != 0) {
                                annualAggregate += a(lMonth);
                                ++annualCnt;
                            }
                        }
                        // if all months are zero then return zero
                        if (annualCnt != 0) {
                            c = annualAggregate / annualCnt;
                        } else {
                            c = 0.0;
                        }
                        pushStack(state, c, noVar);
                    } else if (SELECT_CASE_var == opANNUALOR) {
                        popStack(state, a, aPt);
                        for (int lMonth = 1; lMonth <= MaxNumMonths; ++lMonth) {
                            if (a(lMonth) != 0) {
                                ++annualCnt;
                            }
                        }
                        // if any months is not zero then "true"
                        if (annualCnt >= 1) {
                            c = 1.0;
                        } else {
                            c = 0.0;
                        }
                        pushStack(state, c, noVar);
                    } else if (SELECT_CASE_var == opANNUALAND) {
                        popStack(state, a, aPt);
                        for (int lMonth = 1; lMonth <= MaxNumMonths; ++lMonth) {
                            if (a(lMonth) != 0) {
                                ++annualCnt;
                            }
                        }
                        // if all months are not zero then "true"
                        if (annualCnt == MaxNumMonths) {
                            c = 1.0;
                        } else {
                            c = 0.0;
                        }
                        pushStack(state, c, noVar);
                    } else if (SELECT_CASE_var == opANNUALMAXIMUMZERO) {
                        // takes the maximum including zeros
                        annualAggregate = -hugeValue;
                        popStack(state, a, aPt);
                        for (int lMonth = 1; lMonth <= MaxNumMonths; ++lMonth) {
                            if (a(lMonth) > annualAggregate) {
                                annualAggregate = a(lMonth);
                            }
                        }
                        c = annualAggregate;
                        pushStack(state, c, noVar);
                    } else if (SELECT_CASE_var == opANNUALMINIMUMZERO) {
                        // takes the maximum including zeros
                        annualAggregate = hugeValue;
                        popStack(state, a, aPt);
                        for (int lMonth = 1; lMonth <= MaxNumMonths; ++lMonth) {
                            if (a(lMonth) < annualAggregate) {
                                annualAggregate = a(lMonth);
                            }
                        }
                        c = annualAggregate;
                        pushStack(state, c, noVar);
                    } else if (SELECT_CASE_var == opIF) {
                        popStack(state, c, cPt);
                        popStack(state, b, bPt);
                        popStack(state, a, aPt);
                        for (int lMonth = 1; lMonth <= MaxNumMonths; ++lMonth) {
                            if (a(lMonth) != 0) {
                                d(lMonth) = b(lMonth);
                            } else {
                                d(lMonth) = c(lMonth);
                            }
                        }
                        pushStack(state, d, noVar);
                    } else if (SELECT_CASE_var == opGREATERTHAN) {
                        popStack(state, b, bPt);
                        popStack(state, a, aPt);
                        for (int lMonth = 1; lMonth <= MaxNumMonths; ++lMonth) {
                            if (a(lMonth) > b(lMonth)) {
                                c(lMonth) = 1.0;
                            } else {
                                c(lMonth) = 0.0;
                            }
                        }
                        pushStack(state, c, noVar);
                    } else if (SELECT_CASE_var == opGREATEREQUAL) {
                        popStack(state, b, bPt);
                        popStack(state, a, aPt);
                        for (int lMonth = 1; lMonth <= MaxNumMonths; ++lMonth) {
                            if (a(lMonth) >= b(lMonth)) {
                                c(lMonth) = 1.0;
                            } else {
                                c(lMonth) = 0.0;
                            }
                        }
                        pushStack(state, c, noVar);
                    } else if (SELECT_CASE_var == opLESSTHAN) {
                        popStack(state, b, bPt);
                        popStack(state, a, aPt);
                        for (int lMonth = 1; lMonth <= MaxNumMonths; ++lMonth) {
                            if (a(lMonth) < b(lMonth)) {
                                c(lMonth) = 1.0;
                            } else {
                                c(lMonth) = 0.0;
                            }
                        }
                        pushStack(state, c, noVar);
                    } else if (SELECT_CASE_var == opLESSEQUAL) {
                        popStack(state, b, bPt);
                        popStack(state, a, aPt);
                        for (int lMonth = 1; lMonth <= MaxNumMonths; ++lMonth) {
                            if (a(lMonth) <= b(lMonth)) {
                                c(lMonth) = 1.0;
                            } else {
                                c(lMonth) = 0.0;
                            }
                        }
                        pushStack(state, c, noVar);
                    } else if (SELECT_CASE_var == opEQUAL) {
                        popStack(state, b, bPt);
                        popStack(state, a, aPt);
                        for (int lMonth = 1; lMonth <= MaxNumMonths; ++lMonth) {
                            if (a(lMonth) == b(lMonth)) {
                                c(lMonth) = 1.0;
                            } else {
                                c(lMonth) = 0.0;
                            }
                        }
                        pushStack(state, c, noVar);
                    } else if (SELECT_CASE_var == opNOTEQUAL) {
                        popStack(state, b, bPt);
                        popStack(state, a, aPt);
                        for (int lMonth = 1; lMonth <= MaxNumMonths; ++lMonth) {
                            if (a(lMonth) != b(lMonth)) {
                                c(lMonth) = 1.0;
                            } else {
                                c(lMonth) = 0.0;
                            }
                        }
                        pushStack(state, c, noVar);
                    } else if (SELECT_CASE_var == opAND) {
                        popStack(state, b, bPt);
                        popStack(state, a, aPt);
                        for (int lMonth = 1; lMonth <= MaxNumMonths; ++lMonth) {
                            if ((a(lMonth) != 0) && (b(lMonth) != 0)) {
                                c(lMonth) = 1.0;
                            } else {
                                c(lMonth) = 0.0;
                            }
                        }
                        pushStack(state, c, noVar);
                    } else if (SELECT_CASE_var == opOR) {
                        popStack(state, b, bPt);
                        popStack(state, a, aPt);
                        for (int lMonth = 1; lMonth <= MaxNumMonths; ++lMonth) {
                            if ((a(lMonth) != 0) || (b(lMonth) != 0)) {
                                c(lMonth) = 1.0;
                            } else {
                                c(lMonth) = 0.0;
                            }
                        }
                        pushStack(state, c, noVar);
                    } else if (SELECT_CASE_var == opNOT) {
                        popStack(state, a, aPt);
                        for (int lMonth = 1; lMonth <= MaxNumMonths; ++lMonth) {
                            if (a(lMonth) == 0) {
                                c(lMonth) = 1.0;
                            } else {
                                c(lMonth) = 0.0;
                            }
                        }
                        pushStack(state, c, noVar);
                    } else if (SELECT_CASE_var == opADD) {
                        popStack(state, b, bPt);
                        popStack(state, a, aPt);
                        pushStack(state, a + b, noVar);
                    } else if (SELECT_CASE_var == opNOOP) {
                        // do nothing but clear the stack
                        state.dataEconTariff->topOfStack = 0;
                        // No longer pushing a zero to fix bug
                        // and push zero
                        // a = 0
                    }
                }
            }
            checkMinimumMonthlyCharge(state, iTariff);
        }
        selectTariff(state);
        LEEDtariffReporting(state);
    }
}

void pushStack(EnergyPlusData &state, Array1A<Real64> const monthlyArray, int const variablePointer)
{
    //    AUTHOR         Jason Glazer of GARD Analytics, Inc.
    //    DATE WRITTEN   July 2004

    //    A stack is used in the evaluation of the tariff since
    //    the variables and operators are in a reverse polish
    //    notation order. The stack operates on a last-in
    //    first out basis. The stack consists of both a pointer
    //    to the variable and the twelve monthly values.
    //    This routine puts an item on the top of the stack.

    monthlyArray.dim(MaxNumMonths);

    Array1D<Real64> curMonthlyArray(MaxNumMonths);
    int constexpr sizeIncrement(50);

    auto &stack = state.dataEconTariff->stack;
    auto const &econVar = state.dataEconTariff->econVar;
    auto const &tariff = state.dataEconTariff->tariff;

    curMonthlyArray = monthlyArray;
    if (!allocated(stack)) {
        stack.allocate(sizeIncrement);
        state.dataEconTariff->sizeStack = sizeIncrement;
        state.dataEconTariff->topOfStack = 1;
    } else {
        ++state.dataEconTariff->topOfStack;
        // if larger than current size grow the array
        if (state.dataEconTariff->topOfStack > state.dataEconTariff->sizeStack) {
            stack.redimension(state.dataEconTariff->sizeStack += sizeIncrement);
        }
    }
    // now push the values on to the stack
    stack(state.dataEconTariff->topOfStack).varPt = variablePointer;
    // check if variable has been evaluated if it is CHARGE:SIMPLE, CHARGE:BLOCK, RATCHET, or QUALIFY
    // if it has not overwrite the values for monthlyArray with the evaluated values
    if (variablePointer != 0) {
        if (!econVar(variablePointer).isEvaluated) {

            switch (econVar(variablePointer).kindOfObj) {
            case ObjType::ChargeSimple:
                evaluateChargeSimple(state, variablePointer);
                break;
            case ObjType::ChargeBlock:
                evaluateChargeBlock(state, variablePointer);
                break;
            case ObjType::Ratchet:
                evaluateRatchet(state, variablePointer);
                break;
            case ObjType::Qualify:
                evaluateQualify(state, variablePointer);
                break;
            case ObjType::Invalid:
                ShowWarningError(state, format("UtilityCost variable not defined: {}", econVar(variablePointer).name));
                ShowContinueError(state, format("   In tariff: {}", tariff(econVar(variablePointer).tariffIndx).tariffName));
                ShowContinueError(state, "   This may be the result of a misspelled variable name in the UtilityCost:Computation object.");
                ShowContinueError(state, "   All zero values will be assumed for this variable.");
                break;
            case ObjType::Variable:
            case ObjType::Category:
            case ObjType::Native:
            case ObjType::AssignCompute:
            case ObjType::Tariff:
            case ObjType::Computation:
                // do nothing
                break;
            default:
                ShowWarningError(state,
                                 format("UtilityCost Debugging issue. Invalid kind of variable used (pushStack). {} in tariff: {}",
                                        econVar(variablePointer).kindOfObj,
                                        tariff(econVar(variablePointer).tariffIndx).tariffName));
            }
            // if the serviceCharges are being evaluated add in the monthly charges
            if (econVar(variablePointer).specific == catServiceCharges) addMonthlyCharge(state, variablePointer);
            // get the results of performing the evaluation - should have been
            // put into the econVar values
            curMonthlyArray = econVar(variablePointer).values;
        }
    }
    // now assign
    stack(state.dataEconTariff->topOfStack).values = curMonthlyArray;
}

void popStack(EnergyPlusData &state, Array1A<Real64> monthlyArray, int &variablePointer)
{
    //    AUTHOR         Jason Glazer of GARD Analytics, Inc.
    //    DATE WRITTEN   July 2004

    //    A stack is used in the evaluation of the tariff since
    //    the variables and operators are in a reverse polish
    //    notation order. The stack operates on a last-in
    //    first out basis. The stack consists of both a pointer
    //    to the variable and the twelve monthly values.
    //    This routine returns the item on the top of the stack
    //    and removes it from the stack.

    monthlyArray.dim(MaxNumMonths);

    auto const &stack = state.dataEconTariff->stack;

    if (state.dataEconTariff->topOfStack >= 1) {
        variablePointer = stack(state.dataEconTariff->topOfStack).varPt;
        monthlyArray = stack(state.dataEconTariff->topOfStack).values;
    } else {
        ShowWarningError(state,
                         format("UtilityCost:Tariff: stack underflow in calculation of utility bills. On variable: {}",
                                state.dataEconTariff->econVar(variablePointer).name));
        variablePointer = 0;
        monthlyArray = 0.0;
        state.dataEconTariff->topOfStack = 0;
    }
    --state.dataEconTariff->topOfStack;
}

void evaluateChargeSimple(EnergyPlusData &state, int const usingVariable)
{
    //    AUTHOR         Jason Glazer of GARD Analytics, Inc.
    //    DATE WRITTEN   July 2004

    Array1D<Real64> sourceVals(MaxNumMonths);
    Array1D<Real64> costPer(MaxNumMonths);
    Array1D<Real64> resultChg(MaxNumMonths);
    Array1D<Real64> seasonMask(MaxNumMonths);

    int curTariff = state.dataEconTariff->econVar(usingVariable).tariffIndx;
    auto const &tariff = state.dataEconTariff->tariff(curTariff);
    int indexInChg = state.dataEconTariff->econVar(usingVariable).index;
    auto const &chargeSimple = state.dataEconTariff->chargeSimple(indexInChg);

    // check the tariff - make sure they match
    if (chargeSimple.namePt != usingVariable) {
        ShowWarningError(state, "UtilityCost:Tariff Debugging issue. ChargeSimple index does not match variable pointer.");
        ShowContinueError(state, format("   Between: {}", state.dataEconTariff->econVar(usingVariable).name));
        ShowContinueError(state, format("       And: {}", state.dataEconTariff->econVar(chargeSimple.namePt).name));
    }
    if (chargeSimple.tariffIndx != curTariff) {
        ShowWarningError(state, "UtilityCost:Tariff Debugging issue. ChargeSimple index does not match tariff index.");
        ShowContinueError(state, format("   Between: {}", tariff.tariffName));
        ShowContinueError(state, format("       And: {}", state.dataEconTariff->tariff(chargeSimple.tariffIndx).tariffName));
    }
    // data from the Charge:Simple
    sourceVals = state.dataEconTariff->econVar(chargeSimple.sourcePt).values;
    // determine if costPer should be based on variable or value
    if (chargeSimple.costPerPt != 0) {
        costPer = state.dataEconTariff->econVar(chargeSimple.costPerPt).values;
    } else {
        costPer = chargeSimple.costPerVal;
    }
    // find proper season mask
    {
        int const SELECT_CASE_var(chargeSimple.season);
        if (SELECT_CASE_var == seasonSummer) {
            seasonMask = state.dataEconTariff->econVar(tariff.nativeIsSummer).values;
        } else if (SELECT_CASE_var == seasonWinter) {
            seasonMask = state.dataEconTariff->econVar(tariff.nativeIsWinter).values;
        } else if (SELECT_CASE_var == seasonSpring) {
            seasonMask = state.dataEconTariff->econVar(tariff.nativeIsSpring).values;
        } else if (SELECT_CASE_var == seasonFall) {
            seasonMask = state.dataEconTariff->econVar(tariff.nativeIsAutumn).values;
        } else if (SELECT_CASE_var == seasonAnnual) {
            seasonMask = 1.0; // all months are 1
        }
    }
    // finally perform calculations
    resultChg = sourceVals * costPer * seasonMask;
    // store the cost in the name of the variable
    state.dataEconTariff->econVar(usingVariable).values = resultChg;
    // set the flag that it has been evaluated so it won't be evaluated multiple times
    state.dataEconTariff->econVar(usingVariable).isEvaluated = true;
}

void evaluateChargeBlock(EnergyPlusData &state, int const usingVariable)
{
    //    AUTHOR         Jason Glazer of GARD Analytics, Inc.
    //    DATE WRITTEN   July 2004

    Array1D<Real64> sourceVals(MaxNumMonths);
    Array1D<Real64> blkSzMult(MaxNumMonths);
    Array1D<Real64> remainVals(MaxNumMonths);
    Array1D<Real64> resultChg(MaxNumMonths);
    Array1D<Real64> amountForBlk(MaxNumMonths);
    Array1D<Real64> curBlkSz(MaxNumMonths);
    Array1D<Real64> curBlkCost(MaxNumMonths);
    Array1D<Real64> seasonMask(MaxNumMonths);

    int curTariff = state.dataEconTariff->econVar(usingVariable).tariffIndx;
    auto const &tariff = state.dataEconTariff->tariff(curTariff);
    int indexInChg = state.dataEconTariff->econVar(usingVariable).index;
    auto const &chargeBlock = state.dataEconTariff->chargeBlock(indexInChg);

    // check the tariff - make sure they match
    if (chargeBlock.namePt != usingVariable) {
        ShowWarningError(state, "UtilityCost:Tariff Debugging issue. chargeBlock index does not match variable pointer.");
        ShowContinueError(state, format("   Between: {}", state.dataEconTariff->econVar(usingVariable).name));
        ShowContinueError(state, format("       And: {}", state.dataEconTariff->econVar(chargeBlock.namePt).name));
    }
    if (chargeBlock.tariffIndx != curTariff) {
        ShowWarningError(state, "UtilityCost:Tariff Debugging issue. chargeBlock index does not match tariff index.");
        ShowContinueError(state, format("   Between: {}", tariff.tariffName));
        ShowContinueError(state, format("       And: {}", state.dataEconTariff->tariff(chargeBlock.tariffIndx).tariffName));
    }
    // data from the chargeBlock
    sourceVals = state.dataEconTariff->econVar(chargeBlock.sourcePt).values;
    // find proper season mask
    {
        int const SELECT_CASE_var(chargeBlock.season);
        if (SELECT_CASE_var == seasonSummer) {
            seasonMask = state.dataEconTariff->econVar(tariff.nativeIsSummer).values;
        } else if (SELECT_CASE_var == seasonWinter) {
            seasonMask = state.dataEconTariff->econVar(tariff.nativeIsWinter).values;
        } else if (SELECT_CASE_var == seasonSpring) {
            seasonMask = state.dataEconTariff->econVar(tariff.nativeIsSpring).values;
        } else if (SELECT_CASE_var == seasonFall) {
            seasonMask = state.dataEconTariff->econVar(tariff.nativeIsAutumn).values;
        } else if (SELECT_CASE_var == seasonAnnual) {
            seasonMask = 1.0; // all months are 1
        }
    }
    // get block size multiplier
    if (chargeBlock.blkSzMultPt != 0) {
        blkSzMult = state.dataEconTariff->econVar(chargeBlock.blkSzMultPt).values;
    } else {
        blkSzMult = chargeBlock.blkSzMultVal;
    }
    // initially set the remaining energy or demand to the source
    remainVals = sourceVals;
    // initially set the result (cost) to zero
    resultChg = 0.0;
    // loop through the blocks performing calculations
    for (int iBlk = 1; iBlk <= chargeBlock.numBlk; ++iBlk) {
        if (chargeBlock.blkSzPt(iBlk) != 0) {
            curBlkSz = state.dataEconTariff->econVar(chargeBlock.blkSzPt(iBlk)).values;
        } else {
            curBlkSz = chargeBlock.blkSzVal(iBlk);
        }
        if (chargeBlock.blkCostPt(iBlk) != 0) {
            curBlkCost = state.dataEconTariff->econVar(chargeBlock.blkCostPt(iBlk)).values;
        } else {
            curBlkCost = chargeBlock.blkCostVal(iBlk);
        }
        // loop through the months
        for (int jMonth = 1; jMonth <= MaxNumMonths; ++jMonth) {
            if (seasonMask(jMonth) == 1) {
                // IF ((curBlkSz(jMonth) * blkSzMult(jMonth)) .GT. remainVals(jMonth)) THEN - CR 6547
                if (blkSzMult(jMonth) != 0) {
                    if (curBlkSz(jMonth) > (remainVals(jMonth) / blkSzMult(jMonth))) {
                        amountForBlk(jMonth) = remainVals(jMonth);
                    } else {
                        amountForBlk(jMonth) = curBlkSz(jMonth) * blkSzMult(jMonth);
                    }
                } else {
                    amountForBlk(jMonth) = 0.0;
                }
                resultChg(jMonth) += amountForBlk(jMonth) * curBlkCost(jMonth);
                remainVals(jMonth) -= amountForBlk(jMonth);
            }
        }
    }
    // store the amount remaining if a variable is specified
    if (chargeBlock.remainingPt != 0) {
        state.dataEconTariff->econVar(chargeBlock.remainingPt).values = remainVals;
    } else {
        bool flagAllZero = true;
        for (int jMonth = 1; jMonth <= MaxNumMonths; ++jMonth) {
            if (seasonMask(jMonth) == 1) {
                if (remainVals(jMonth) != 0) {
                    flagAllZero = false;
                }
            }
        }
        if (!flagAllZero) {
            ShowWarningError(state,
                             format("UtilityCost:Tariff Not all energy or demand was assigned in the block charge: {}",
                                    state.dataEconTariff->econVar(usingVariable).name));
        }
    }
    // store the cost in the name of the variable
    state.dataEconTariff->econVar(usingVariable).values = resultChg;
    // set the flag that it has been evaluated so it won't be evaluated multiple times
    state.dataEconTariff->econVar(usingVariable).isEvaluated = true;
}

void evaluateRatchet(EnergyPlusData &state, int const usingVariable)
{
    //    AUTHOR         Jason Glazer of GARD Analytics, Inc.
    //    DATE WRITTEN   July 2004

    Array1D<Real64> baselineVals(MaxNumMonths);
    Array1D<Real64> adjustmentVals(MaxNumMonths);
    Array1D<Real64> multiplierVals(MaxNumMonths);
    Array1D<Real64> offsetVals(MaxNumMonths);
    Array1D<Real64> seasonFromMask(MaxNumMonths);
    Array1D<Real64> seasonToMask(MaxNumMonths);
    Array1D<Real64> adjSeasonal(MaxNumMonths);
    Array1D<Real64> adjPeak(MaxNumMonths);
    Array1D<Real64> maxAdjBase(MaxNumMonths);
    Array1D<Real64> finalResult(MaxNumMonths);

    int curTariff = state.dataEconTariff->econVar(usingVariable).tariffIndx;
    auto const &tariff = state.dataEconTariff->tariff(curTariff);
    int indexInChg = state.dataEconTariff->econVar(usingVariable).index;
    auto const &ratchet = state.dataEconTariff->ratchet(indexInChg);
    bool isMonthly = false;

    // check the tariff - make sure they match
    if (ratchet.namePt != usingVariable) {
        ShowWarningError(state, "UtilityCost:Tariff Debugging issue. Ratchet index does not match variable pointer.");
        ShowContinueError(state, format("   Between: {}", state.dataEconTariff->econVar(usingVariable).name));
        ShowContinueError(state, format("       And: {}", state.dataEconTariff->econVar(ratchet.namePt).name));
    }
    if (ratchet.tariffIndx != curTariff) {
        ShowWarningError(state, "UtilityCost:Tariff Debugging issue. Ratchet index does not match tariff index.");
        ShowContinueError(state, format("   Between: {}", tariff.tariffName));
        ShowContinueError(state, format("       And: {}", state.dataEconTariff->tariff(ratchet.tariffIndx).tariffName));
    }
    // data from the Ratchet
    baselineVals = state.dataEconTariff->econVar(ratchet.baselinePt).values;
    adjustmentVals = state.dataEconTariff->econVar(ratchet.adjustmentPt).values;
    // determine if multiplier should be based on variable or value
    if (ratchet.multiplierPt != 0) {
        multiplierVals = state.dataEconTariff->econVar(ratchet.multiplierPt).values;
    } else {
        multiplierVals = ratchet.multiplierVal;
    }
    // determine if offset should be based on variable or value
    if (ratchet.offsetPt != 0) {
        offsetVals = state.dataEconTariff->econVar(ratchet.offsetPt).values;
    } else {
        offsetVals = ratchet.offsetVal;
    }
    // find proper season from mask
    {
        int const SELECT_CASE_var(ratchet.seasonFrom);
        if (SELECT_CASE_var == seasonSummer) {
            seasonFromMask = state.dataEconTariff->econVar(tariff.nativeIsSummer).values;
            isMonthly = false;
        } else if (SELECT_CASE_var == seasonWinter) {
            seasonFromMask = state.dataEconTariff->econVar(tariff.nativeIsWinter).values;
            isMonthly = false;
        } else if (SELECT_CASE_var == seasonSpring) {
            seasonFromMask = state.dataEconTariff->econVar(tariff.nativeIsSpring).values;
            isMonthly = false;
        } else if (SELECT_CASE_var == seasonFall) {
            seasonFromMask = state.dataEconTariff->econVar(tariff.nativeIsAutumn).values;
            isMonthly = false;
        } else if (SELECT_CASE_var == seasonAnnual) {
            seasonFromMask = 1.0; // all months are 1
            isMonthly = false;
        } else if (SELECT_CASE_var == seasonMonthly) {
            seasonFromMask = 1.0; // all months are 1
            isMonthly = true;
        } else {
            assert(false);
        }
    }
    // find proper season to mask
    {
        int const SELECT_CASE_var(ratchet.seasonTo);
        if (SELECT_CASE_var == seasonSummer) {
            seasonToMask = state.dataEconTariff->econVar(tariff.nativeIsSummer).values;
        } else if (SELECT_CASE_var == seasonWinter) {
            seasonToMask = state.dataEconTariff->econVar(tariff.nativeIsWinter).values;
        } else if (SELECT_CASE_var == seasonSpring) {
            seasonToMask = state.dataEconTariff->econVar(tariff.nativeIsSpring).values;
        } else if (SELECT_CASE_var == seasonFall) {
            seasonToMask = state.dataEconTariff->econVar(tariff.nativeIsAutumn).values;
        } else if (SELECT_CASE_var == seasonAnnual) {
            seasonToMask = 1.0; // all months are 1
        }
    }
    // finally perform calculations
    if (isMonthly) {
        adjSeasonal = adjustmentVals;
    } else {
        Real64 maximumVal = -HUGE_(Real64());
        for (int iMonth = 1; iMonth <= MaxNumMonths; ++iMonth) {
            if (seasonFromMask(iMonth) == 1) {
                if (adjustmentVals(iMonth) > maximumVal) {
                    maximumVal = adjustmentVals(iMonth);
                }
            }
        }
        adjSeasonal = maximumVal;
    }
    for (int iMonth = 1; iMonth <= MaxNumMonths; ++iMonth) {
        // calculate adjusted peak value after offset and multiplier
        adjPeak(iMonth) = (adjSeasonal(iMonth) + offsetVals(iMonth)) * multiplierVals(iMonth);
        // the maximum of the adjustment and the baseline
        if (adjPeak(iMonth) > baselineVals(iMonth)) {
            maxAdjBase(iMonth) = adjPeak(iMonth);
        } else {
            maxAdjBase(iMonth) = baselineVals(iMonth);
        }
    }
    for (int iMonth = 1; iMonth <= MaxNumMonths; ++iMonth) {
        if (seasonToMask(iMonth) == 1) {
            finalResult(iMonth) = maxAdjBase(iMonth);
        } else {
            finalResult(iMonth) = baselineVals(iMonth);
        }
    }
    // store the cost in the name of the variable
    state.dataEconTariff->econVar(usingVariable).values = finalResult;
    // set the flag that it has been evaluated so it won't be evaluated multiple times
    state.dataEconTariff->econVar(usingVariable).isEvaluated = true;
}

void evaluateQualify(EnergyPlusData &state, int const usingVariable)
{
    //    AUTHOR         Jason Glazer of GARD Analytics, Inc.
    //    DATE WRITTEN   July 2004

    Array1D<Real64> sourceVals(MaxNumMonths);
    Array1D<Real64> thresholdVals(MaxNumMonths);
    Array1D_int monthsQualify(MaxNumMonths);
    Array1D<Real64> seasonMask(MaxNumMonths);
    int adjNumberOfMonths;
    bool isQualified;

    auto &econVar = state.dataEconTariff->econVar(usingVariable);

    int curTariff = econVar.tariffIndx;
    auto &tariff = state.dataEconTariff->tariff(curTariff);
    int indexInQual = econVar.index;
    auto const &qualify = state.dataEconTariff->qualify(indexInQual);
    // check the tariff - make sure they match
    if (qualify.namePt != usingVariable) {
        ShowWarningError(state, "UtilityCost:Tariff Debugging issue. Qualify index does not match variable pointer.");
        ShowContinueError(state, format("   Between: {}", econVar.name));
        ShowContinueError(state, format("       And: {}", state.dataEconTariff->econVar(qualify.namePt).name));
    }
    if (qualify.tariffIndx != curTariff) {
        ShowWarningError(state, "UtilityCost:Tariff Debugging issue. Qualify index does not match tariff index.");
        ShowContinueError(state, format("   Between: {}", tariff.tariffName));
        ShowContinueError(state, format("       And: {}", state.dataEconTariff->tariff(qualify.tariffIndx).tariffName));
    }
    // data from the Qualify
    sourceVals = state.dataEconTariff->econVar(qualify.sourcePt).values;
    bool curIsMaximum = qualify.isMaximum;
    bool curIsConsecutive = qualify.isConsecutive;
    int curNumberOfMonths = qualify.numberOfMonths;
    // determine if threshold should be based on variable or value
    if (qualify.thresholdPt != 0) {
        thresholdVals = state.dataEconTariff->econVar(qualify.thresholdPt).values;
    } else {
        thresholdVals = qualify.thresholdVal;
    }
    // find proper season mask
    {
        int const SELECT_CASE_var(qualify.season);
        if (SELECT_CASE_var == seasonSummer) {
            seasonMask = state.dataEconTariff->econVar(tariff.nativeIsSummer).values;
        } else if (SELECT_CASE_var == seasonWinter) {
            seasonMask = state.dataEconTariff->econVar(tariff.nativeIsWinter).values;
        } else if (SELECT_CASE_var == seasonSpring) {
            seasonMask = state.dataEconTariff->econVar(tariff.nativeIsSpring).values;
        } else if (SELECT_CASE_var == seasonFall) {
            seasonMask = state.dataEconTariff->econVar(tariff.nativeIsAutumn).values;
        } else if (SELECT_CASE_var == seasonAnnual) {
            seasonMask = 1.0; // all months are 1
        }
    }
    // any months with no energy use are excluded from the qualification process
    for (int iMonth = 1; iMonth <= MaxNumMonths; ++iMonth) {
        if (state.dataEconTariff->econVar(tariff.nativeTotalEnergy).values(iMonth) == 0) {
            seasonMask(iMonth) = 0.0;
        }
    }
    // finally perform calculations
    // loop through the months
    int monthsInSeason = 0;
    for (int iMonth = 1; iMonth <= MaxNumMonths; ++iMonth) {
        if (seasonMask(iMonth) == 1) {
            ++monthsInSeason;
            // use threshold as maximum or minimum
            if (curIsMaximum) {
                if (sourceVals(iMonth) > thresholdVals(iMonth)) {
                    monthsQualify(iMonth) = 0; // greater than maximum threshold so it is not qualified
                } else {
                    monthsQualify(iMonth) = 1; // less than maximum threshold so it is qualified
                }
            } else {
                if (sourceVals(iMonth) < thresholdVals(iMonth)) {
                    monthsQualify(iMonth) = 0; // less than minimum threshold so it is not qualified
                } else {
                    monthsQualify(iMonth) = 1; // greater than minimum threshold so it is qualified
                }
            }
        } else {
            monthsQualify(iMonth) = -1; // flag that indicates not part of the season
        }
    }
    // see if the number of months is longer then the number of months and adjust
    if (curNumberOfMonths > monthsInSeason) {
        adjNumberOfMonths = monthsInSeason;
    } else {
        adjNumberOfMonths = curNumberOfMonths;
    }
    // now that each month is qualified or not, depending on the type of test see if the entire qualify pass or not
    int cntAllQualMonths = 0;
    int cntConsecQualMonths = 0;
    int maxConsecQualMonths = 0;
    for (int iMonth = 1; iMonth <= MaxNumMonths; ++iMonth) {
        {
            int const SELECT_CASE_var(monthsQualify(iMonth));
            if (SELECT_CASE_var == 1) { // qualified
                ++cntAllQualMonths;
                ++cntConsecQualMonths;
                // see if the count is greater then the previous count and if it is make it the new count
                if (cntConsecQualMonths > maxConsecQualMonths) {
                    maxConsecQualMonths = cntConsecQualMonths;
                }
            } else if (SELECT_CASE_var == 0) { // not qualified
                // reset the counter on consecutive months
                cntConsecQualMonths = 0;
            }
        }
    }
    // if test is for consecutive months
    if (curIsConsecutive) {
        if (maxConsecQualMonths >= adjNumberOfMonths) {
            isQualified = true;
        } else {
            isQualified = false;
        }
    } else { // count not consecutive
        if (cntAllQualMonths >= adjNumberOfMonths) {
            isQualified = true;
        } else {
            isQualified = false;
        }
    }
    // now update the tariff level qualifier - only update if the tariff is still qualified
    // and the current qualifier fails.
    if (tariff.isQualified) {
        if (!isQualified) {
            tariff.isQualified = false;
            tariff.ptDisqualifier = usingVariable;
        }
    }
    // store the cost in the name of the variable
    econVar.values = monthsQualify;
    // set the flag that it has been evaluated so it won't be evaluated multiple times
    econVar.isEvaluated = true;
}

void addMonthlyCharge(EnergyPlusData &state, int const usingVariable)
{
    //    AUTHOR         Jason Glazer of GARD Analytics, Inc.
    //    DATE WRITTEN   July 2004

    //    Include the monthly charges in the calculations

    int curTariff = state.dataEconTariff->econVar(usingVariable).tariffIndx;
    auto const &tariff = state.dataEconTariff->tariff(curTariff);
    // check the tariff - make sure they match
    if (tariff.ptServiceCharges != usingVariable) {
        ShowWarningError(state, "UtilityCost:Tariff Debugging issue. Tariff index for service charge does not match variable pointer.");
        ShowContinueError(state, format("   Between: {}", tariff.tariffName));
        ShowContinueError(state, format("       And: {}", state.dataEconTariff->tariff(tariff.ptServiceCharges).tariffName));
    }
    if (tariff.monthChgPt != 0) {
        state.dataEconTariff->econVar(usingVariable).values += state.dataEconTariff->econVar(tariff.monthChgPt).values;
    } else {
        state.dataEconTariff->econVar(usingVariable).values += tariff.monthChgVal;
    }
    // zero out months with no energy consumption
    // curTotalEnergy = tariff.nativeTotalEnergy
    // DO iMonth = 1, MaxNumMonths
    //  IF (state.dataEconTariff->econVar(curTotalEnergy)%values(iMonth) .EQ. 0) THEN
    //    state.dataEconTariff->econVar(usingVariable)%values(iMonth) = 0
    //  END IF
    // END DO
}

void checkMinimumMonthlyCharge(EnergyPlusData &state, int const curTariff)
{
    //    AUTHOR         Jason Glazer of GARD Analytics, Inc.
    //    DATE WRITTEN   August 2008

    //    Check if the total is as big as the minimum monthly charge

    auto const &tariff = state.dataEconTariff->tariff(curTariff);

    int totalVar = tariff.ptTotal;
    int minMonVar = tariff.minMonthChgPt;
    // if a variable is defined use that
    if (minMonVar != 0) {
        for (int iMonth = 1; iMonth <= MaxNumMonths; ++iMonth) {
            if (state.dataEconTariff->econVar(totalVar).values(iMonth) < state.dataEconTariff->econVar(minMonVar).values(iMonth)) {
                state.dataEconTariff->econVar(totalVar).values(iMonth) = state.dataEconTariff->econVar(minMonVar).values(iMonth);
            }
        }
    } else { // use the constant value
        for (int iMonth = 1; iMonth <= MaxNumMonths; ++iMonth) {
            if (state.dataEconTariff->econVar(totalVar).values(iMonth) < tariff.minMonthChgVal) {
                state.dataEconTariff->econVar(totalVar).values(iMonth) = tariff.minMonthChgVal;
            }
        }
    }
}

void setNativeVariables(EnergyPlusData &state)
{
    //    AUTHOR         Jason Glazer of GARD Analytics, Inc.
    //    DATE WRITTEN   July 2004

    //    Set up the "built in" i.e. native variables that hold
    //    the energy and demand from the simulation.

    Array1D<Real64> monthVal(MaxNumMonths);
    Real64 bigNumber(0.0); // Autodesk Value not used but suppresses warning about HUGE_() call

    bigNumber = HUGE_(bigNumber);
    for (int iTariff = 1; iTariff <= state.dataEconTariff->numTariff; ++iTariff) {
        auto &tariff = state.dataEconTariff->tariff(iTariff);
        // nativeTotalEnergy
        monthVal = 0.0;
        for (int jPeriod = 1; jPeriod <= countPeriod; ++jPeriod) {
            for (int kMonth = 1; kMonth <= MaxNumMonths; ++kMonth) {
                monthVal(kMonth) += tariff.gatherEnergy(kMonth, jPeriod);
            }
        }
        state.dataEconTariff->econVar(tariff.nativeTotalEnergy).values = monthVal;
        // nativeTotalDemand
        monthVal = -bigNumber;
        for (int jPeriod = 1; jPeriod <= countPeriod; ++jPeriod) {
            for (int kMonth = 1; kMonth <= MaxNumMonths; ++kMonth) {
                if (tariff.gatherDemand(kMonth, jPeriod) > monthVal(kMonth)) {
                    monthVal(kMonth) = tariff.gatherDemand(kMonth, jPeriod);
                }
            }
        }
        // if no maximum was set just set to zero
        for (int kMonth = 1; kMonth <= MaxNumMonths; ++kMonth) {
            if (monthVal(kMonth) == -bigNumber) {
                monthVal(kMonth) = 0.0;
            }
        }
        state.dataEconTariff->econVar(tariff.nativeTotalDemand).values = monthVal;
        for (int kMonth = 1; kMonth <= MaxNumMonths; ++kMonth) {
            // nativePeakEnergy
            state.dataEconTariff->econVar(tariff.nativePeakEnergy).values(kMonth) = tariff.gatherEnergy(kMonth, periodPeak);
            // nativePeakDemand
            state.dataEconTariff->econVar(tariff.nativePeakDemand).values(kMonth) = tariff.gatherDemand(kMonth, periodPeak);
            // nativeShoulderEnergy
            state.dataEconTariff->econVar(tariff.nativeShoulderEnergy).values(kMonth) = tariff.gatherEnergy(kMonth, periodShoulder);
            // nativeShoulderDemand
            state.dataEconTariff->econVar(tariff.nativeShoulderDemand).values(kMonth) = tariff.gatherDemand(kMonth, periodShoulder);
            // nativeOffPeakEnergy
            state.dataEconTariff->econVar(tariff.nativeOffPeakEnergy).values(kMonth) = tariff.gatherEnergy(kMonth, periodOffPeak);
            // nativeOffPeakDemand
            state.dataEconTariff->econVar(tariff.nativeOffPeakDemand).values(kMonth) = tariff.gatherDemand(kMonth, periodOffPeak);
            // nativeMidPeakEnergy
            state.dataEconTariff->econVar(tariff.nativeMidPeakEnergy).values(kMonth) = tariff.gatherEnergy(kMonth, periodMidPeak);
            // nativeMidPeakDemand
            state.dataEconTariff->econVar(tariff.nativeMidPeakDemand).values(kMonth) = tariff.gatherDemand(kMonth, periodMidPeak);
            // nativePeakExceedsOffPeak
            monthVal(kMonth) = tariff.gatherDemand(kMonth, periodPeak) - tariff.gatherDemand(kMonth, periodOffPeak);
            if (monthVal(kMonth) > 0) {
                state.dataEconTariff->econVar(tariff.nativePeakExceedsOffPeak).values(kMonth) = monthVal(kMonth);
            } else {
                state.dataEconTariff->econVar(tariff.nativePeakExceedsOffPeak).values(kMonth) = 0.0;
            }
            // nativeOffPeakExceedsPeak
            monthVal(kMonth) = tariff.gatherDemand(kMonth, periodOffPeak) - tariff.gatherDemand(kMonth, periodPeak);
            if (monthVal(kMonth) > 0) {
                state.dataEconTariff->econVar(tariff.nativeOffPeakExceedsPeak).values(kMonth) = monthVal(kMonth);
            } else {
                state.dataEconTariff->econVar(tariff.nativeOffPeakExceedsPeak).values(kMonth) = 0.0;
            }
            // nativePeakExceedsMidPeak
            monthVal(kMonth) = tariff.gatherDemand(kMonth, periodPeak) - tariff.gatherDemand(kMonth, periodMidPeak);
            if (monthVal(kMonth) > 0) {
                state.dataEconTariff->econVar(tariff.nativePeakExceedsMidPeak).values(kMonth) = monthVal(kMonth);
            } else {
                state.dataEconTariff->econVar(tariff.nativePeakExceedsOffPeak).values(kMonth) = 0.0;
            }
            // nativeMidPeakExceedsPeak
            monthVal(kMonth) = tariff.gatherDemand(kMonth, periodMidPeak) - tariff.gatherDemand(kMonth, periodPeak);
            if (monthVal(kMonth) > 0) {
                state.dataEconTariff->econVar(tariff.nativeMidPeakExceedsPeak).values(kMonth) = monthVal(kMonth);
            } else {
                state.dataEconTariff->econVar(tariff.nativeMidPeakExceedsPeak).values(kMonth) = 0.0;
            }
            // nativePeakExceedsShoulder
            monthVal(kMonth) = tariff.gatherDemand(kMonth, periodPeak) - tariff.gatherDemand(kMonth, periodShoulder);
            if (monthVal(kMonth) > 0) {
                state.dataEconTariff->econVar(tariff.nativePeakExceedsShoulder).values(kMonth) = monthVal(kMonth);
            } else {
                state.dataEconTariff->econVar(tariff.nativePeakExceedsShoulder).values(kMonth) = 0.0;
            }
            // nativeShoulderExceedsPeak
            monthVal(kMonth) = tariff.gatherDemand(kMonth, periodShoulder) - tariff.gatherDemand(kMonth, periodPeak);
            if (monthVal(kMonth) > 0) {
                state.dataEconTariff->econVar(tariff.nativeShoulderExceedsPeak).values(kMonth) = monthVal(kMonth);
            } else {
                state.dataEconTariff->econVar(tariff.nativeShoulderExceedsPeak).values(kMonth) = 0.0;
            }
            // nativeIsWinter
            // nativeIsNotWinter
            if (tariff.seasonForMonth(kMonth) == seasonWinter) {
                state.dataEconTariff->econVar(tariff.nativeIsWinter).values(kMonth) = 1.0;
                state.dataEconTariff->econVar(tariff.nativeIsNotWinter).values(kMonth) = 0.0;
            } else {
                state.dataEconTariff->econVar(tariff.nativeIsWinter).values(kMonth) = 0.0;
                state.dataEconTariff->econVar(tariff.nativeIsNotWinter).values(kMonth) = 1.0;
            }
            // nativeIsSpring
            // nativeIsNotSpring
            if (tariff.seasonForMonth(kMonth) == seasonSpring) {
                state.dataEconTariff->econVar(tariff.nativeIsSpring).values(kMonth) = 1.0;
                state.dataEconTariff->econVar(tariff.nativeIsNotSpring).values(kMonth) = 0.0;
            } else {
                state.dataEconTariff->econVar(tariff.nativeIsSpring).values(kMonth) = 0.0;
                state.dataEconTariff->econVar(tariff.nativeIsNotSpring).values(kMonth) = 1.0;
            }
            // nativeIsSummer
            // nativeIsNotSummer
            if (tariff.seasonForMonth(kMonth) == seasonSummer) {
                state.dataEconTariff->econVar(tariff.nativeIsSummer).values(kMonth) = 1.0;
                state.dataEconTariff->econVar(tariff.nativeIsNotSummer).values(kMonth) = 0.0;
            } else {
                state.dataEconTariff->econVar(tariff.nativeIsSummer).values(kMonth) = 0.0;
                state.dataEconTariff->econVar(tariff.nativeIsNotSummer).values(kMonth) = 1.0;
            }
            // nativeIsAutumn
            // nativeIsNotAutumn
            if (tariff.seasonForMonth(kMonth) == seasonFall) {
                state.dataEconTariff->econVar(tariff.nativeIsAutumn).values(kMonth) = 1.0;
                state.dataEconTariff->econVar(tariff.nativeIsNotAutumn).values(kMonth) = 0.0;
            } else {
                state.dataEconTariff->econVar(tariff.nativeIsAutumn).values(kMonth) = 0.0;
                state.dataEconTariff->econVar(tariff.nativeIsNotAutumn).values(kMonth) = 1.0;
            }
            // nativePeakAndShoulderEnergy
            state.dataEconTariff->econVar(tariff.nativePeakAndShoulderEnergy).values(kMonth) =
                tariff.gatherEnergy(kMonth, periodPeak) + tariff.gatherEnergy(kMonth, periodShoulder);
            // nativePeakAndShoulderDemand
            if (tariff.gatherDemand(kMonth, periodPeak) > tariff.gatherDemand(kMonth, periodShoulder)) {
                state.dataEconTariff->econVar(tariff.nativePeakAndShoulderDemand).values(kMonth) = tariff.gatherDemand(kMonth, periodPeak);
            } else {
                state.dataEconTariff->econVar(tariff.nativePeakAndShoulderDemand).values(kMonth) = tariff.gatherDemand(kMonth, periodShoulder);
            }
            // nativePeakAndMidPeakEnergy
            state.dataEconTariff->econVar(tariff.nativePeakAndMidPeakEnergy).values(kMonth) =
                tariff.gatherEnergy(kMonth, periodPeak) + tariff.gatherEnergy(kMonth, periodMidPeak);
            // nativePeakAndMidPeakDemand
            if (tariff.gatherDemand(kMonth, periodPeak) > tariff.gatherDemand(kMonth, periodMidPeak)) {
                state.dataEconTariff->econVar(tariff.nativePeakAndMidPeakDemand).values(kMonth) = tariff.gatherDemand(kMonth, periodPeak);
            } else {
                state.dataEconTariff->econVar(tariff.nativePeakAndMidPeakDemand).values(kMonth) = tariff.gatherDemand(kMonth, periodMidPeak);
            }
            // nativeShoulderAndOffPeakEnergy
            state.dataEconTariff->econVar(tariff.nativeShoulderAndOffPeakEnergy).values(kMonth) =
                tariff.gatherEnergy(kMonth, periodShoulder) + tariff.gatherEnergy(kMonth, periodOffPeak);
            // nativeShoulderAndOffPeakDemand
            if (tariff.gatherDemand(kMonth, periodShoulder) > tariff.gatherDemand(kMonth, periodOffPeak)) {
                state.dataEconTariff->econVar(tariff.nativeShoulderAndOffPeakDemand).values(kMonth) = tariff.gatherDemand(kMonth, periodShoulder);
            } else {
                state.dataEconTariff->econVar(tariff.nativeShoulderAndOffPeakDemand).values(kMonth) = tariff.gatherDemand(kMonth, periodOffPeak);
            }
            // nativePeakAndOffPeakEnergy
            state.dataEconTariff->econVar(tariff.nativePeakAndOffPeakEnergy).values(kMonth) =
                tariff.gatherEnergy(kMonth, periodPeak) + tariff.gatherEnergy(kMonth, periodOffPeak);
            // nativePeakAndOffPeakDemand
            if (tariff.gatherDemand(kMonth, periodPeak) > tariff.gatherDemand(kMonth, periodOffPeak)) {
                state.dataEconTariff->econVar(tariff.nativePeakAndOffPeakDemand).values(kMonth) = tariff.gatherDemand(kMonth, periodPeak);
            } else {
                state.dataEconTariff->econVar(tariff.nativePeakAndOffPeakDemand).values(kMonth) = tariff.gatherDemand(kMonth, periodOffPeak);
            }
            // nativeRealTimePriceCosts
            state.dataEconTariff->econVar(tariff.nativeRealTimePriceCosts).values(kMonth) = tariff.RTPcost(kMonth);
            // nativeAboveCustomerBaseCosts
            state.dataEconTariff->econVar(tariff.nativeAboveCustomerBaseCosts).values(kMonth) = tariff.RTPaboveBaseCost(kMonth);
            // nativeBelowCustomerBaseCosts
            state.dataEconTariff->econVar(tariff.nativeBelowCustomerBaseCosts).values(kMonth) = tariff.RTPbelowBaseCost(kMonth);
            // nativeAboveCustomerBaseEnergy
            state.dataEconTariff->econVar(tariff.nativeAboveCustomerBaseEnergy).values(kMonth) = tariff.RTPaboveBaseEnergy(kMonth);
            // nativeBelowCustomerBaseEnergy
            state.dataEconTariff->econVar(tariff.nativeBelowCustomerBaseEnergy).values(kMonth) = tariff.RTPbelowBaseEnergy(kMonth);
        }
    }
}

void LEEDtariffReporting(EnergyPlusData &state)
{
    //    AUTHOR         Jason Glazer of GARD Analytics, Inc.
    //    DATE WRITTEN   October 2012

    //    Write the economic results for LEED reporting

    Real64 elecTotalEne;
    Real64 gasTotalEne;
    Real64 distCoolTotalEne;
    Real64 distHeatWaterTotalEne;
    Real64 distHeatSteamTotalEne;
    Real64 otherTotalEne;
    Real64 elecTotalCost;
    Real64 gasTotalCost;
    Real64 otherTotalCost;
    Real64 distCoolTotalCost;
    Real64 distHeatWaterTotalCost;
    Real64 distHeatSteamTotalCost;
    Real64 allTotalCost;
    EconConv elecUnits;
    EconConv gasUnits;
    EconConv distCoolUnits;
    EconConv distHeatWaterUnits;
    EconConv distHeatSteamUnits;
    EconConv othrUnits;
    DemandWindow gasDemWindowUnits;
    DemandWindow distCoolDemWindowUnits;
    DemandWindow distHeatWaterDemWindowUnits;
    DemandWindow distHeatSteamDemWindowUnits;
    DemandWindow othrDemWindowUnits;

    auto const &tariff = state.dataEconTariff->tariff;

    if (state.dataEconTariff->numTariff > 0) {
        int distCoolFacilMeter = GetMeterIndex(state, "DISTRICTCOOLING:FACILITY");
        int distHeatWaterFacilMeter = GetMeterIndex(state, "DISTRICTHEATINGWATER:FACILITY");
        int distHeatSteamFacilMeter = GetMeterIndex(state, "DISTRICTHEATINGSTEAM:FACILITY");
        elecTotalEne = 0.0;
        gasTotalEne = 0.0;
        distCoolTotalEne = 0.0;
        distHeatWaterTotalEne = 0.0;
        distHeatSteamTotalEne = 0.0;
        otherTotalEne = 0.0;
        elecTotalCost = 0.0;
        gasTotalCost = 0.0;
        distCoolTotalCost = 0.0;
        distHeatWaterTotalCost = 0.0;
        distHeatSteamTotalCost = 0.0;
        otherTotalCost = 0.0;
        allTotalCost = 0.0;
        elecUnits = EconConv::USERDEF;
        gasUnits = EconConv::USERDEF;
        distCoolUnits = EconConv::USERDEF;
        distHeatWaterUnits = EconConv::USERDEF;
        distHeatSteamUnits = EconConv::USERDEF;
        othrUnits = EconConv::USERDEF;
        gasDemWindowUnits = DemandWindow::Invalid;
        othrDemWindowUnits = DemandWindow::Invalid;
        std::string elecTariffNames = "";
        std::string gasTariffNames = "";
        std::string distCoolTariffNames = "";
        std::string distHeatWaterTariffNames = "";
        std::string distHeatSteamTariffNames = "";
        std::string othrTariffNames = "";
        for (int iTariff = 1; iTariff <= state.dataEconTariff->numTariff; ++iTariff) {
            if (tariff(iTariff).isSelected) {
                allTotalCost += tariff(iTariff).totalAnnualCost;
                if (tariff(iTariff).kindElectricMtr >= kindMeterElecSimple) {
                    if (tariff(iTariff).totalAnnualEnergy > elecTotalEne) elecTotalEne = tariff(iTariff).totalAnnualEnergy;
                    elecTotalCost += tariff(iTariff).totalAnnualCost;
                    elecTariffNames += ' ' + tariff(iTariff).tariffName;
                    elecUnits = tariff(iTariff).convChoice;
                } else if (tariff(iTariff).kindGasMtr == kindMeterGas) {
                    if (tariff(iTariff).totalAnnualEnergy > gasTotalEne) gasTotalEne = tariff(iTariff).totalAnnualEnergy;
                    gasTotalCost += tariff(iTariff).totalAnnualCost;
                    gasTariffNames += ' ' + tariff(iTariff).tariffName;
                    gasUnits = tariff(iTariff).convChoice;
                    gasDemWindowUnits = tariff(iTariff).demandWindow;
                } else if (tariff(iTariff).reportMeterIndx == distCoolFacilMeter) {
                    if (tariff(iTariff).totalAnnualEnergy > distCoolTotalEne) distCoolTotalEne = tariff(iTariff).totalAnnualEnergy;
                    distCoolTotalCost += tariff(iTariff).totalAnnualCost;
                    distCoolTariffNames += ' ' + tariff(iTariff).tariffName;
                    distCoolUnits = tariff(iTariff).convChoice;
                    distCoolDemWindowUnits = tariff(iTariff).demandWindow;
                } else if (tariff(iTariff).reportMeterIndx == distHeatWaterFacilMeter) {
                    if (tariff(iTariff).totalAnnualEnergy > distHeatWaterTotalEne) distHeatWaterTotalEne = tariff(iTariff).totalAnnualEnergy;
                    distHeatWaterTotalCost += tariff(iTariff).totalAnnualCost;
                    distHeatWaterTariffNames += ' ' + tariff(iTariff).tariffName;
                    distHeatWaterUnits = tariff(iTariff).convChoice;
                    distHeatWaterDemWindowUnits = tariff(iTariff).demandWindow;
                } else if (tariff(iTariff).reportMeterIndx == distHeatSteamFacilMeter) {
                    if (tariff(iTariff).totalAnnualEnergy > distHeatSteamTotalEne) distHeatSteamTotalEne = tariff(iTariff).totalAnnualEnergy;
                    distHeatSteamTotalCost += tariff(iTariff).totalAnnualCost;
                    distHeatSteamTariffNames += ' ' + tariff(iTariff).tariffName;
                    distHeatSteamUnits = tariff(iTariff).convChoice;
                    distHeatSteamDemWindowUnits = tariff(iTariff).demandWindow;
                } else if (tariff(iTariff).kindWaterMtr == kindMeterNotWater) {
                    if (tariff(iTariff).totalAnnualEnergy > otherTotalEne) otherTotalEne = tariff(iTariff).totalAnnualEnergy;
                    otherTotalCost += tariff(iTariff).totalAnnualCost;
                    othrTariffNames += ' ' + tariff(iTariff).tariffName;
                    othrUnits = tariff(iTariff).convChoice;
                    othrDemWindowUnits = tariff(iTariff).demandWindow;
                } else {
                }
            }
        }
        // names of the rates
        OutputReportPredefined::PreDefTableEntry(state, state.dataOutRptPredefined->pdchLeedEtsRtNm, "Electricity", elecTariffNames);
        OutputReportPredefined::PreDefTableEntry(state, state.dataOutRptPredefined->pdchLeedEtsRtNm, "Natural Gas", gasTariffNames);
        if (distCoolTotalEne != 0)
            OutputReportPredefined::PreDefTableEntry(state, state.dataOutRptPredefined->pdchLeedEtsRtNm, "District Cooling", distCoolTariffNames);
        if (distHeatWaterTotalEne != 0)
            OutputReportPredefined::PreDefTableEntry(
                state, state.dataOutRptPredefined->pdchLeedEtsRtNm, "District Heating Water", distHeatWaterTariffNames);
        if (distHeatSteamTotalEne != 0)
            OutputReportPredefined::PreDefTableEntry(
                state, state.dataOutRptPredefined->pdchLeedEtsRtNm, "District Heating Steam", distHeatSteamTariffNames);
        OutputReportPredefined::PreDefTableEntry(state, state.dataOutRptPredefined->pdchLeedEtsRtNm, "Other", othrTariffNames);
        // virtual rate
        if (elecTotalEne != 0)
            OutputReportPredefined::PreDefTableEntry(
                state, state.dataOutRptPredefined->pdchLeedEtsVirt, "Electricity", elecTotalCost / elecTotalEne, 3);
        if (gasTotalEne != 0)
            OutputReportPredefined::PreDefTableEntry(
                state, state.dataOutRptPredefined->pdchLeedEtsVirt, "Natural Gas", gasTotalCost / gasTotalEne, 3);
        if (otherTotalEne != 0)
            OutputReportPredefined::PreDefTableEntry(state, state.dataOutRptPredefined->pdchLeedEtsVirt, "Other", otherTotalCost / otherTotalEne, 3);
        // units
        OutputReportPredefined::PreDefTableEntry(
            state, state.dataOutRptPredefined->pdchLeedEtsEneUnt, "Electricity", format("{}", convEneStrings(elecUnits)));
        OutputReportPredefined::PreDefTableEntry(
            state, state.dataOutRptPredefined->pdchLeedEtsEneUnt, "Natural Gas", format("{}", convEneStrings(gasUnits)));
        OutputReportPredefined::PreDefTableEntry(
            state, state.dataOutRptPredefined->pdchLeedEtsEneUnt, "Other", format("{}", convEneStrings(othrUnits)));
        OutputReportPredefined::PreDefTableEntry(
            state, state.dataOutRptPredefined->pdchLeedEtsDemUnt, "Electricity", format("{}", convDemStrings(elecUnits)));
        OutputReportPredefined::PreDefTableEntry(state,
                                                 state.dataOutRptPredefined->pdchLeedEtsDemUnt,
                                                 "Natural Gas",
                                                 format("{}{}", convDemStrings(gasUnits), demWindowStrings(gasDemWindowUnits)));
        OutputReportPredefined::PreDefTableEntry(state,
                                                 state.dataOutRptPredefined->pdchLeedEtsDemUnt,
                                                 "Other",
                                                 format("{}{}", convDemStrings(othrUnits), demWindowStrings(othrDemWindowUnits)));
        // total cost
        OutputReportPredefined::PreDefTableEntry(state, state.dataOutRptPredefined->pdchLeedEcsTotal, "Electricity", elecTotalCost, 2);
        OutputReportPredefined::PreDefTableEntry(state, state.dataOutRptPredefined->pdchLeedEcsTotal, "Natural Gas", gasTotalCost, 2);
        OutputReportPredefined::PreDefTableEntry(state, state.dataOutRptPredefined->pdchLeedEcsTotal, "Other", otherTotalCost, 2);
        // show district energy if used
        if (distCoolTotalEne != 0) {
            OutputReportPredefined::PreDefTableEntry(
                state, state.dataOutRptPredefined->pdchLeedEtsVirt, "District Cooling", distCoolTotalCost / distCoolTotalEne, 3);
            OutputReportPredefined::PreDefTableEntry(
                state, state.dataOutRptPredefined->pdchLeedEtsEneUnt, "District Cooling", format("{}", convEneStrings(distCoolUnits)));
            OutputReportPredefined::PreDefTableEntry(state,
                                                     state.dataOutRptPredefined->pdchLeedEtsDemUnt,
                                                     "District Cooling",
                                                     format("{}{}", convDemStrings(distCoolUnits), demWindowStrings(distCoolDemWindowUnits)));
            OutputReportPredefined::PreDefTableEntry(state, state.dataOutRptPredefined->pdchLeedEcsTotal, "District Cooling", distCoolTotalCost, 2);
        }
        if (distHeatWaterTotalEne != 0) {
            OutputReportPredefined::PreDefTableEntry(
                state, state.dataOutRptPredefined->pdchLeedEtsVirt, "District Heating Water", distHeatWaterTotalCost / distHeatWaterTotalEne, 3);
            OutputReportPredefined::PreDefTableEntry(
                state, state.dataOutRptPredefined->pdchLeedEtsEneUnt, "District Heating Water", format("{}", convEneStrings(distHeatWaterUnits)));
            OutputReportPredefined::PreDefTableEntry(
                state,
                state.dataOutRptPredefined->pdchLeedEtsDemUnt,
                "District Heating Water",
                format("{}{}", convDemStrings(distHeatWaterUnits), demWindowStrings(distHeatWaterDemWindowUnits)));
            OutputReportPredefined::PreDefTableEntry(
                state, state.dataOutRptPredefined->pdchLeedEcsTotal, "District Heating Water", distHeatWaterTotalCost, 2);
        }
        if (distHeatSteamTotalEne != 0) {
            OutputReportPredefined::PreDefTableEntry(
                state, state.dataOutRptPredefined->pdchLeedEtsVirt, "District Heating Steam", distHeatSteamTotalCost / distHeatSteamTotalEne, 3);
            OutputReportPredefined::PreDefTableEntry(
                state, state.dataOutRptPredefined->pdchLeedEtsEneUnt, "District Heating Steam", format("{}", convEneStrings(distHeatSteamUnits)));
            OutputReportPredefined::PreDefTableEntry(
                state,
                state.dataOutRptPredefined->pdchLeedEtsDemUnt,
                "District Heating Steam",
                format("{}{}", convDemStrings(distHeatSteamUnits), demWindowStrings(distHeatSteamDemWindowUnits)));
            OutputReportPredefined::PreDefTableEntry(
                state, state.dataOutRptPredefined->pdchLeedEcsTotal, "District Heating Steam", distHeatSteamTotalCost, 2);
        }
        // save the total costs for later to compute process fraction
        state.dataOutRptPredefined->LEEDelecCostTotal = elecTotalCost;
        state.dataOutRptPredefined->LEEDgasCostTotal = gasTotalCost;
        state.dataOutRptPredefined->LEEDothrCostTotal = distCoolTotalCost + distHeatWaterTotalCost + distHeatSteamTotalCost + otherTotalCost;
        OutputReportPredefined::PreDefTableEntry(state,
                                                 state.dataOutRptPredefined->pdchLeedEcsTotal,
                                                 "Total",
                                                 elecTotalCost + gasTotalCost + distCoolTotalCost + distHeatWaterTotalCost + distHeatSteamTotalCost +
                                                     otherTotalCost,
                                                 2);
    }
}

void WriteTabularTariffReports(EnergyPlusData &state)
{
    //    AUTHOR         Jason Glazer of GARD Analytics, Inc.
    //    DATE WRITTEN   July 2004
    //    MODIFIED       January 2010, Kyle Benne
    //                   Added SQLite output

    // all arrays are in the format: (row, column)
    Array1D_string columnHead;
    Array1D_int columnWidth;
    Array1D_string rowHead;
    Array2D_string tableBody;
    // other local variables
    Real64 elecTotalCost;
    Real64 gasTotalCost;
    Real64 otherTotalCost;
    Real64 allTotalCost;
    Real64 perAreaUnitConv(0.0);

    // Here to it is ready to assign ort->unitStyle_SQLite (not in SQLiteProcedures.cc)
    // when ort->unitsStyle inputs should have been concretely processed and assigned.
    // Included this here to make sure the units specifications are correctly updated.
    if (state.dataOutRptTab->unitsStyle_SQLite == OutputReportTabular::UnitsStyle::NotFound) {
        state.dataOutRptTab->unitsStyle_SQLite = state.dataOutRptTab->unitsStyle; // This is the default UseOutputControlTableStyles
    }

    // compute floor area if no ABUPS
    if (state.dataOutRptTab->buildingConditionedFloorArea == 0.0) {
        OutputReportTabular::DetermineBuildingFloorArea(state);
    }

    if (state.dataEconTariff->numTariff > 0) {
        auto &econVar = state.dataEconTariff->econVar;

        if (state.dataOutRptTab->displayEconomicResultSummary) {
            DisplayString(state, "Writing Tariff Reports");
            for (auto &e : econVar)
                e.isReported = false;
            showWarningsBasedOnTotal(state);
            //---------------------------------
            // Economics Results Summary Report
            //---------------------------------
            OutputReportTabular::WriteReportHeaders(
                state, "Economics Results Summary Report", "Entire Facility", OutputProcessor::StoreType::Average);

            for (int iUnitSystem = 0; iUnitSystem <= 1; iUnitSystem++) {
                OutputReportTabular::UnitsStyle unitsStyle_cur = state.dataOutRptTab->unitsStyle;
                bool produceTabular = true;
                bool produceSQLite = false;
                if (produceDualUnitsFlags(iUnitSystem,
                                          state.dataOutRptTab->unitsStyle,
                                          state.dataOutRptTab->unitsStyle_SQLite,
                                          unitsStyle_cur,
                                          produceTabular,
                                          produceSQLite))
                    break;

                // do unit conversions if necessary
                std::string perAreaUnitName;
                if ((unitsStyle_cur == OutputReportTabular::UnitsStyle::InchPound) ||
                    (unitsStyle_cur == OutputReportTabular::UnitsStyle::InchPoundExceptElectricity)) {
                    int unitConvIndex = 0;
                    std::string SIunit = "[~~$~~/m2]";
                    OutputReportTabular::LookupSItoIP(state, SIunit, unitConvIndex, perAreaUnitName);
                    perAreaUnitConv = OutputReportTabular::ConvertIP(state, unitConvIndex, 1.0);
                } else {
                    perAreaUnitName = "[~~$~~/m2]";
                    perAreaUnitConv = 1.0;
                }

                //---- Annual Summary
                rowHead.allocate(3);
                columnHead.allocate(4);
                columnWidth.allocate(4);
                tableBody.allocate(4, 3);
                tableBody = "";
                columnHead(1) = "Electricity";
                columnHead(2) = "Natural Gas";
                columnHead(3) = "Other";
                columnHead(4) = "Total";
                rowHead(1) = "Cost [~~$~~]";
                rowHead(2) = "Cost per Total Building Area " + perAreaUnitName;
                rowHead(3) = "Cost per Net Conditioned Building Area " + perAreaUnitName;
                elecTotalCost = 0.0;
                gasTotalCost = 0.0;
                otherTotalCost = 0.0;
                allTotalCost = 0.0;
                for (int iTariff = 1; iTariff <= state.dataEconTariff->numTariff; ++iTariff) {
                    auto const &tariff = state.dataEconTariff->tariff(iTariff);
                    if (tariff.isSelected) {
                        allTotalCost += tariff.totalAnnualCost;
                        if (tariff.kindElectricMtr >= kindMeterElecSimple) {
                            elecTotalCost += tariff.totalAnnualCost;
                        } else if (tariff.kindGasMtr == kindMeterGas) {
                            gasTotalCost += tariff.totalAnnualCost;
                        } else if (tariff.kindWaterMtr == kindMeterNotWater) {
                            otherTotalCost += tariff.totalAnnualCost;
                            // removed because this was confusing        columnHead(3) = tariff.reportMeter
                        }
                    }
                }
                tableBody(1, 1) = OutputReportTabular::RealToStr(elecTotalCost, 2);
                tableBody(2, 1) = OutputReportTabular::RealToStr(gasTotalCost, 2);
                tableBody(3, 1) = OutputReportTabular::RealToStr(otherTotalCost, 2);
                tableBody(4, 1) = OutputReportTabular::RealToStr(allTotalCost, 2);
                if (state.dataOutRptTab->buildingGrossFloorArea > 0.0) {
                    tableBody(1, 2) =
                        OutputReportTabular::RealToStr((elecTotalCost / state.dataOutRptTab->buildingGrossFloorArea) * perAreaUnitConv, 2);
                    tableBody(2, 2) =
                        OutputReportTabular::RealToStr((gasTotalCost / state.dataOutRptTab->buildingGrossFloorArea) * perAreaUnitConv, 2);
                    tableBody(3, 2) =
                        OutputReportTabular::RealToStr((otherTotalCost / state.dataOutRptTab->buildingGrossFloorArea) * perAreaUnitConv, 2);
                    tableBody(4, 2) =
                        OutputReportTabular::RealToStr((allTotalCost / state.dataOutRptTab->buildingGrossFloorArea) * perAreaUnitConv, 2);
                }
                if (state.dataOutRptTab->buildingConditionedFloorArea > 0.0) {
                    tableBody(1, 3) =
                        OutputReportTabular::RealToStr((elecTotalCost / state.dataOutRptTab->buildingConditionedFloorArea) * perAreaUnitConv, 2);
                    tableBody(2, 3) =
                        OutputReportTabular::RealToStr((gasTotalCost / state.dataOutRptTab->buildingConditionedFloorArea) * perAreaUnitConv, 2);
                    tableBody(3, 3) =
                        OutputReportTabular::RealToStr((otherTotalCost / state.dataOutRptTab->buildingConditionedFloorArea) * perAreaUnitConv, 2);
                    tableBody(4, 3) =
                        OutputReportTabular::RealToStr((allTotalCost / state.dataOutRptTab->buildingConditionedFloorArea) * perAreaUnitConv, 2);
                }
                columnWidth = 14; // array assignment - same for all columns
                if (produceTabular) {
                    OutputReportTabular::WriteSubtitle(state, "Annual Cost");
                    OutputReportTabular::WriteTable(state, tableBody, rowHead, columnHead, columnWidth);
                }
                if (produceSQLite) {
                    if (state.dataSQLiteProcedures->sqlite) {
                        state.dataSQLiteProcedures->sqlite->createSQLiteTabularDataRecords(
                            tableBody, rowHead, columnHead, "Economics Results Summary Report", "Entire Facility", "Annual Cost");
                    }
                }
                if (produceTabular) {
                    if (state.dataResultsFramework->resultsFramework->timeSeriesAndTabularEnabled()) {
                        state.dataResultsFramework->resultsFramework->TabularReportsCollection.addReportTable(
                            tableBody, rowHead, columnHead, "Economics Results Summary Report", "Entire Facility", "Annual Cost");
                    }
                }
                columnHead.deallocate();
                rowHead.deallocate();
                columnWidth.deallocate();
                tableBody.deallocate();
            }
            //---- Tariff Summary
            rowHead.allocate(state.dataEconTariff->numTariff);
            columnHead.allocate(6);
            columnWidth.allocate(6);
            tableBody.allocate(6, state.dataEconTariff->numTariff);
            tableBody = "";
            columnHead(1) = "Selected";
            columnHead(2) = "Qualified";
            columnHead(3) = "Meter";
            columnHead(4) = "Buy or Sell";
            columnHead(5) = "Group";
            columnHead(6) = "Annual Cost (~~$~~)";
            for (int iTariff = 1; iTariff <= state.dataEconTariff->numTariff; ++iTariff) {
                auto const &tariff = state.dataEconTariff->tariff(iTariff);
                rowHead(iTariff) = tariff.tariffName;
                if (tariff.isSelected) {
                    tableBody(1, iTariff) = "Yes";
                } else {
                    tableBody(1, iTariff) = "No";
                }
                if (tariff.isQualified) {
                    tableBody(2, iTariff) = "Yes";
                } else {
                    tableBody(2, iTariff) = "No";
                }
                tableBody(3, iTariff) = tariff.reportMeter;
                {
                    int const SELECT_CASE_var(tariff.buyOrSell);
                    if (SELECT_CASE_var == buyFromUtility) {
                        tableBody(4, iTariff) = "Buy";
                    } else if (SELECT_CASE_var == sellToUtility) {
                        tableBody(4, iTariff) = "Sell";
                    } else if (SELECT_CASE_var == netMetering) {
                        tableBody(4, iTariff) = "Net";
                    }
                }
                if (tariff.groupName == "") {
                    tableBody(5, iTariff) = "(none)";
                } else {
                    tableBody(5, iTariff) = tariff.groupName;
                }
                tableBody(6, iTariff) = OutputReportTabular::RealToStr(tariff.totalAnnualCost, 2);
            }
            columnWidth = 14; // array assignment - same for all columns
            OutputReportTabular::WriteSubtitle(state, "Tariff Summary");
            OutputReportTabular::WriteTable(state, tableBody, rowHead, columnHead, columnWidth);
            if (state.dataSQLiteProcedures->sqlite) {
                state.dataSQLiteProcedures->sqlite->createSQLiteTabularDataRecords(
                    tableBody, rowHead, columnHead, "Economics Results Summary Report", "Entire Facility", "Tariff Summary");
            }
            if (state.dataResultsFramework->resultsFramework->timeSeriesAndTabularEnabled()) {
                state.dataResultsFramework->resultsFramework->TabularReportsCollection.addReportTable(
                    tableBody, rowHead, columnHead, "Economics Results Summary Report", "Entire Facility", "Tariff Summary");
            }
            columnHead.deallocate();
            rowHead.deallocate();
            columnWidth.deallocate();
            tableBody.deallocate();
        }
        //---------------------------------
        // Tariff Report
        //---------------------------------
        if (state.dataOutRptTab->displayTariffReport) {
            for (int iTariff = 1; iTariff <= state.dataEconTariff->numTariff; ++iTariff) {
                auto const &tariff = state.dataEconTariff->tariff(iTariff);
                auto const &computation = state.dataEconTariff->computation(iTariff);
                OutputReportTabular::WriteReportHeaders(state, "Tariff Report", tariff.tariffName, OutputProcessor::StoreType::Average);
                rowHead.allocate(7);
                columnHead.allocate(1);
                columnWidth.allocate(1);
                tableBody.allocate(1, 7);
                tableBody = "";
                columnHead(1) = "Parameter";
                rowHead(1) = "Meter";
                rowHead(2) = "Selected";
                rowHead(3) = "Group";
                rowHead(4) = "Qualified";
                rowHead(5) = "Disqualifier";
                rowHead(6) = "Computation";
                rowHead(7) = "Units";
                tableBody(1, 1) = tariff.reportMeter;
                if (tariff.isSelected) {
                    tableBody(1, 2) = "Yes";
                } else {
                    tableBody(1, 2) = "No";
                }
                if (tariff.groupName == "") {
                    tableBody(1, 3) = "(none)";
                } else {
                    tableBody(1, 3) = tariff.groupName;
                }
                if (tariff.isQualified) {
                    tableBody(1, 4) = "Yes";
                } else {
                    tableBody(1, 4) = "No";
                }
                if (tariff.isQualified) {
                    tableBody(1, 5) = "n/a";
                } else {
                    tableBody(1, 5) = econVar(tariff.ptDisqualifier).name;
                }
                if (computation.isUserDef) {
                    tableBody(1, 6) = computation.computeName;
                } else {
                    tableBody(1, 6) = "automatic";
                }
                switch (tariff.convChoice) {
                case EconConv::USERDEF: {
                    tableBody(1, 7) = "User Defined";
                } break;
                case EconConv::KWH: {
                    tableBody(1, 7) = "kWh";
                } break;
                case EconConv::THERM: {
                    tableBody(1, 7) = "Therm";
                } break;
                case EconConv::MMBTU: {
                    tableBody(1, 7) = "MMBtu";
                } break;
                case EconConv::MJ: {
                    tableBody(1, 7) = "MJ";
                } break;
                case EconConv::KBTU: {
                    tableBody(1, 7) = "kBtu";
                } break;
                case EconConv::MCF: {
                    tableBody(1, 7) = "MCF";
                } break;
                case EconConv::CCF: {
                    tableBody(1, 7) = "CCF";
                } break;
                default:
                    break;
                }
                columnWidth = 14; // array assignment - same for all columns
                OutputReportTabular::WriteSubtitle(state, "General");
                OutputReportTabular::WriteTable(state, tableBody, rowHead, columnHead, columnWidth);
                if (state.dataSQLiteProcedures->sqlite) {
                    state.dataSQLiteProcedures->sqlite->createSQLiteTabularDataRecords(
                        tableBody, rowHead, columnHead, "Tariff Report", tariff.tariffName, "General");
                }
                if (state.dataResultsFramework->resultsFramework->timeSeriesAndTabularEnabled()) {
                    state.dataResultsFramework->resultsFramework->TabularReportsCollection.addReportTable(
                        tableBody, rowHead, columnHead, "Tariff Report", tariff.tariffName, "General");
                }
                columnHead.deallocate();
                rowHead.deallocate();
                columnWidth.deallocate();
                tableBody.deallocate();
                //---- Categories
                for (auto &e : econVar)
                    e.activeNow = false;
                econVar(tariff.ptEnergyCharges).activeNow = true;
                econVar(tariff.ptDemandCharges).activeNow = true;
                econVar(tariff.ptServiceCharges).activeNow = true;
                econVar(tariff.ptBasis).activeNow = true;
                econVar(tariff.ptAdjustment).activeNow = true;
                econVar(tariff.ptSurcharge).activeNow = true;
                econVar(tariff.ptSubtotal).activeNow = true;
                econVar(tariff.ptTaxes).activeNow = true;
                econVar(tariff.ptTotal).activeNow = true;
                ReportEconomicVariable(state, "Categories", false, true, tariff.tariffName);
                //---- Charges
                for (auto &e : econVar)
                    e.activeNow = false;
                for (int kVar = 1; kVar <= state.dataEconTariff->numEconVar; ++kVar) {
                    if (econVar(kVar).tariffIndx == iTariff) {
                        if ((econVar(kVar).kindOfObj == ObjType::ChargeSimple) || (econVar(kVar).kindOfObj == ObjType::ChargeBlock)) {
                            econVar(kVar).activeNow = true;
                        }
                    }
                }
                ReportEconomicVariable(state, "Charges", true, true, tariff.tariffName);
                //---- Sources for Charges
                for (auto &e : econVar)
                    e.activeNow = false;
                for (int kVar = 1; kVar <= state.dataEconTariff->numEconVar; ++kVar) {
                    if (econVar(kVar).tariffIndx == iTariff) {
                        int indexInChg = econVar(kVar).index;
                        if (econVar(kVar).kindOfObj == ObjType::ChargeSimple) {
                            auto &chargeSimple = state.dataEconTariff->chargeSimple(indexInChg);
                            if (chargeSimple.sourcePt > 0) {
                                econVar(chargeSimple.sourcePt).activeNow = true;
                            }
                        } else if (econVar(kVar).kindOfObj == ObjType::ChargeBlock) {
                            auto &chargeBlock = state.dataEconTariff->chargeBlock(indexInChg);
                            if (chargeBlock.sourcePt > 0) {
                                econVar(chargeBlock.sourcePt).activeNow = true;
                            }
                        }
                    }
                }
                ReportEconomicVariable(state, "Corresponding Sources for Charges", false, false, tariff.tariffName);
                //---- Rachets
                for (auto &e : econVar)
                    e.activeNow = false;
                for (int kVar = 1; kVar <= state.dataEconTariff->numEconVar; ++kVar) {
                    if (econVar(kVar).tariffIndx == iTariff) {
                        if (econVar(kVar).kindOfObj == ObjType::Ratchet) {
                            econVar(kVar).activeNow = true;
                        }
                    }
                }
                ReportEconomicVariable(state, "Ratchets", false, false, tariff.tariffName);
                //---- Qualifies
                for (auto &e : econVar)
                    e.activeNow = false;
                for (int kVar = 1; kVar <= state.dataEconTariff->numEconVar; ++kVar) {
                    if (econVar(kVar).tariffIndx == iTariff) {
                        if (econVar(kVar).kindOfObj == ObjType::Qualify) {
                            econVar(kVar).activeNow = true;
                        }
                    }
                }
                ReportEconomicVariable(state, "Qualifies", false, false, tariff.tariffName);
                //---- Native Variables
                for (auto &e : econVar)
                    e.activeNow = false;
                for (int kVar = tariff.firstNative; kVar <= tariff.lastNative; ++kVar) {
                    econVar(kVar).activeNow = true;
                }
                ReportEconomicVariable(state, "Native Variables", false, false, tariff.tariffName);
                //---- Other Variables
                for (auto &e : econVar)
                    e.activeNow = false;
                for (int kVar = 1; kVar <= state.dataEconTariff->numEconVar; ++kVar) {
                    if (econVar(kVar).tariffIndx == iTariff) {
                        if (!econVar(kVar).isReported) {
                            econVar(kVar).activeNow = true;
                        }
                    }
                }
                ReportEconomicVariable(state, "Other Variables", false, false, tariff.tariffName);
                //---- Computation
                if (computation.isUserDef) {
                    OutputReportTabular::WriteTextLine(state, "Computation -  User Defined", true);
                } else {
                    OutputReportTabular::WriteTextLine(state, "Computation -  Automatic", true);
                }
                std::string outString = "";
                for (int lStep = computation.firstStep; lStep <= computation.lastStep; ++lStep) {
                    int curStep = state.dataEconTariff->steps(lStep);
                    {
                        int const SELECT_CASE_var(curStep);
                        if (SELECT_CASE_var == 0) { // end of line
                            OutputReportTabular::WriteTextLine(state, rstrip(outString));
                            outString = "";
                        } else if ((SELECT_CASE_var >= 1)) { // all positive values are a reference to an econVar
                            outString = econVar(curStep).name + ' ' + outString;
                        } else if (SELECT_CASE_var == opSUM) {
                            outString = "SUM " + outString;
                        } else if (SELECT_CASE_var == opMULTIPLY) {
                            outString = "MULTIPLY " + outString;
                        } else if (SELECT_CASE_var == opSUBTRACT) {
                            outString = "SUBTRACT " + outString;
                        } else if (SELECT_CASE_var == opDIVIDE) {
                            outString = "DIVIDE " + outString;
                        } else if (SELECT_CASE_var == opABSOLUTE) {
                            outString = "ABSOLUTE " + outString;
                        } else if (SELECT_CASE_var == opINTEGER) {
                            outString = "INTEGER " + outString;
                        } else if (SELECT_CASE_var == opSIGN) {
                            outString = "SIGN " + outString;
                        } else if (SELECT_CASE_var == opROUND) {
                            outString = "ROUND " + outString;
                        } else if (SELECT_CASE_var == opMAXIMUM) {
                            outString = "MAXIMUM " + outString;
                        } else if (SELECT_CASE_var == opMINIMUM) {
                            outString = "MINIMUM " + outString;
                        } else if (SELECT_CASE_var == opEXCEEDS) {
                            outString = "EXCEEDS " + outString;
                        } else if (SELECT_CASE_var == opANNUALMINIMUM) {
                            outString = "ANNUALMINIMUM " + outString;
                        } else if (SELECT_CASE_var == opANNUALMAXIMUM) {
                            outString = "ANNUALMAXIMUM " + outString;
                        } else if (SELECT_CASE_var == opANNUALSUM) {
                            outString = "ANNUALSUM " + outString;
                        } else if (SELECT_CASE_var == opANNUALAVERAGE) {
                            outString = "ANNUALAVERAGE " + outString;
                        } else if (SELECT_CASE_var == opANNUALOR) {
                            outString = "ANNUALOR " + outString;
                        } else if (SELECT_CASE_var == opANNUALAND) {
                            outString = "ANNUALAND " + outString;
                        } else if (SELECT_CASE_var == opANNUALMAXIMUMZERO) {
                            outString = "ANNUALMAXIMUMZERO " + outString;
                        } else if (SELECT_CASE_var == opANNUALMINIMUMZERO) {
                            outString = "ANNUALMINIMUMZERO " + outString;
                        } else if (SELECT_CASE_var == opIF) {
                            outString = "IF " + outString;
                        } else if (SELECT_CASE_var == opGREATERTHAN) {
                            outString = "GREATERTHAN " + outString;
                        } else if (SELECT_CASE_var == opGREATEREQUAL) {
                            outString = "GREATEREQUAL " + outString;
                        } else if (SELECT_CASE_var == opLESSTHAN) {
                            outString = "LESSTHAN " + outString;
                        } else if (SELECT_CASE_var == opLESSEQUAL) {
                            outString = "LESSEQUAL " + outString;
                        } else if (SELECT_CASE_var == opEQUAL) {
                            outString = "EQUAL " + outString;
                        } else if (SELECT_CASE_var == opNOTEQUAL) {
                            outString = "NOTEQUAL " + outString;
                        } else if (SELECT_CASE_var == opAND) {
                            outString = "AND " + outString;
                        } else if (SELECT_CASE_var == opOR) {
                            outString = "OR " + outString;
                        } else if (SELECT_CASE_var == opNOT) {
                            outString = "NOT " + outString;
                        } else if (SELECT_CASE_var == opADD) {
                            outString = "ADD " + outString;
                        } else if (SELECT_CASE_var == opNOOP) { // should clear the outString when done debugging
                            // outString = ''
                            outString = "FROM " + outString;
                        }
                    }
                }
            }
        }
    }
}

void showWarningsBasedOnTotal(EnergyPlusData &state)
{
    //    AUTHOR         Jason Glazer of GARD Analytics, Inc.
    //    DATE WRITTEN   July 2004

    //    Get the annual maximum and sum for the econVariable.

    for (int iTariff = 1; iTariff <= state.dataEconTariff->numTariff; ++iTariff) {
        auto const &tariff = state.dataEconTariff->tariff(iTariff);
        {
            int const SELECT_CASE_var(tariff.buyOrSell);
            if (SELECT_CASE_var == buyFromUtility) {
                if (tariff.totalAnnualCost < 0) {
                    ShowWarningError(state, "UtilityCost:Tariff: A negative annual total cost when buying electricity from a utility is unusual. ");
                    ShowContinueError(state, format("  In UtilityCost:Tariff named {}", tariff.tariffName));
                }
            } else if (SELECT_CASE_var == sellToUtility) {
                if (tariff.totalAnnualCost > 0) {
                    ShowWarningError(state, "UtilityCost:Tariff: A positive annual total cost when selling electricity to a utility is unusual. ");
                    ShowContinueError(state, format("  In UtilityCost:Tariff named {}", tariff.tariffName));
                }
            }
        }
    }
}

void getMaxAndSum(EnergyPlusData &state, int const varPointer, Real64 &sumResult, Real64 &maxResult)
{
    //    AUTHOR         Jason Glazer of GARD Analytics, Inc.
    //    DATE WRITTEN   July 2004

    //    Get the annual maximum and sum for the econVariable.

    Real64 maximumVal(0.0); // Autodesk Value not used but suppresses warning about HUGE_() call

    auto const &econVar = state.dataEconTariff->econVar(varPointer);

    Real64 sumVal = 0.0;
    maximumVal = -HUGE_(maximumVal);
    for (int jMonth = 1; jMonth <= 12; ++jMonth) { // note not all months get printed out if more than 12 are used.- need to fix this later
        Real64 curVal = econVar.values(jMonth);
        sumVal += curVal;
        if (curVal > maximumVal) {
            maximumVal = curVal;
        }
    }
    sumResult = sumVal;
    maxResult = maximumVal;
}

void ReportEconomicVariable(
    EnergyPlusData &state, std::string const &titleString, bool const includeCategory, bool const showCurrencySymbol, std::string const &forString)
{
    //    AUTHOR         Jason Glazer of GARD Analytics, Inc.
    //    DATE WRITTEN   July 2004
    //    MODIFIED       January 2010, Kyle Benne
    //                   Added sqlite output

    //    Report all econVar that show as activeNow

    // all arrays are in the format: (row, column)
    Array1D_string columnHead;
    Array1D_int columnWidth;
    Array1D_string rowHead;
    Array2D_string tableBody;
    Real64 sumVal;
    Real64 maximumVal;
    Real64 curVal;
    int curIndex;
    int curCatPt;
    int curCategory;

    int iVar;
    int jMonth;
    int cntOfVar;
    int nCntOfVar;

    auto const &econVar = state.dataEconTariff->econVar;
    auto const &chargeBlock = state.dataEconTariff->chargeBlock;
    auto const &chargeSimple = state.dataEconTariff->chargeSimple;

    cntOfVar = 0;
    for (iVar = 1; iVar <= state.dataEconTariff->numEconVar; ++iVar) {
        if (econVar(iVar).activeNow) {
            ++cntOfVar;
        }
    }
    if (includeCategory) {
        rowHead.allocate(cntOfVar);
        columnHead.allocate(15);
        columnWidth.allocate(15);
        tableBody.allocate(15, cntOfVar);
    } else {
        rowHead.allocate(cntOfVar);
        columnHead.allocate(14);
        columnWidth.allocate(14);
        tableBody.allocate(14, cntOfVar);
    }
    // column names
    columnHead(1) = "Jan";
    columnHead(2) = "Feb";
    columnHead(3) = "Mar";
    columnHead(4) = "Apr";
    columnHead(5) = "May";
    columnHead(6) = "Jun";
    columnHead(7) = "Jul";
    columnHead(8) = "Aug";
    columnHead(9) = "Sep";
    columnHead(10) = "Oct";
    columnHead(11) = "Nov";
    columnHead(12) = "Dec";
    columnHead(13) = "Sum";
    columnHead(14) = "Max";
    if (includeCategory) {
        columnHead(15) = "Category";
    }
    nCntOfVar = 0;
    // row names
    for (iVar = 1; iVar <= state.dataEconTariff->numEconVar; ++iVar) {
        if (econVar(iVar).activeNow) {
            ++nCntOfVar;
            if (showCurrencySymbol) {
                rowHead(nCntOfVar) = econVar(iVar).name + " (~~$~~)";
            } else {
                rowHead(nCntOfVar) = econVar(iVar).name;
            }
        }
    }
    // fill the body
    nCntOfVar = 0;
    for (iVar = 1; iVar <= state.dataEconTariff->numEconVar; ++iVar) {
        if (econVar(iVar).activeNow) {
            ++nCntOfVar;
            for (jMonth = 1; jMonth <= 12; ++jMonth) { // note not all months get printed out if more than 12 are used.- need to fix this later
                curVal = econVar(iVar).values(jMonth);
                if ((curVal > 0) && (curVal < 1)) {
                    tableBody(jMonth, nCntOfVar) = OutputReportTabular::RealToStr(curVal, 4);
                } else {
                    tableBody(jMonth, nCntOfVar) = OutputReportTabular::RealToStr(curVal, 2);
                }
            }
            getMaxAndSum(state, iVar, sumVal, maximumVal);
            tableBody(13, nCntOfVar) = OutputReportTabular::RealToStr(sumVal, 2);
            tableBody(14, nCntOfVar) = OutputReportTabular::RealToStr(maximumVal, 2);
            if (includeCategory) {
                // first find category
                curCategory = 0;
                curIndex = econVar(iVar).index;

                switch (econVar(iVar).kindOfObj) {
                case ObjType::ChargeSimple:
                    if ((curIndex >= 1) && (curIndex <= state.dataEconTariff->numChargeSimple)) {
                        curCatPt = chargeSimple(curIndex).categoryPt;
                    }
                    break;
                case ObjType::ChargeBlock:
                    if ((curIndex >= 1) && (curIndex <= state.dataEconTariff->numChargeBlock)) {
                        curCatPt = chargeBlock(curIndex).categoryPt;
                    }
                    break;
                default:
                    break;
                }

                if ((curCatPt >= 1) && (curCatPt <= state.dataEconTariff->numEconVar)) {
                    curCategory = econVar(curCatPt).specific;
                }
                {
                    int const SELECT_CASE_var(curCategory);
                    if (SELECT_CASE_var == catEnergyCharges) {
                        tableBody(15, nCntOfVar) = "EnergyCharges";
                    } else if (SELECT_CASE_var == catDemandCharges) {
                        tableBody(15, nCntOfVar) = "DemandCharges";
                    } else if (SELECT_CASE_var == catServiceCharges) {
                        tableBody(15, nCntOfVar) = "ServiceCharges";
                    } else if (SELECT_CASE_var == catBasis) {
                        tableBody(15, nCntOfVar) = "Basis";
                    } else if (SELECT_CASE_var == catAdjustment) {
                        tableBody(15, nCntOfVar) = "Adjustment";
                    } else if (SELECT_CASE_var == catSurcharge) {
                        tableBody(15, nCntOfVar) = "Surcharge";
                    } else if (SELECT_CASE_var == catSubtotal) {
                        tableBody(15, nCntOfVar) = "Subtotal";
                    } else if (SELECT_CASE_var == catTaxes) {
                        tableBody(15, nCntOfVar) = "Taxes";
                    } else if (SELECT_CASE_var == catTotal) {
                        tableBody(15, nCntOfVar) = "Total";
                    } else {
                        tableBody(15, nCntOfVar) = "none";
                    }
                }
            }
            state.dataEconTariff->econVar(iVar).isReported = true;
        }
    }
    columnWidth = 14; // array assignment - same for all columns
    OutputReportTabular::WriteSubtitle(state, titleString);
    OutputReportTabular::WriteTable(state, tableBody, rowHead, columnHead, columnWidth);
    if (state.dataSQLiteProcedures->sqlite) {
        state.dataSQLiteProcedures->sqlite->createSQLiteTabularDataRecords(tableBody, rowHead, columnHead, "Tariff Report", forString, titleString);
    }
    if (state.dataResultsFramework->resultsFramework->timeSeriesAndTabularEnabled()) {
        state.dataResultsFramework->resultsFramework->TabularReportsCollection.addReportTable(
            tableBody, rowHead, columnHead, "Tariff Report", forString, titleString);
    }
    columnHead.deallocate();
    rowHead.deallocate();
    columnWidth.deallocate();
    tableBody.deallocate();
}

void selectTariff(EnergyPlusData &state)
{
    //    AUTHOR         Jason Glazer of GARD Analytics, Inc.
    //    DATE WRITTEN   July 2004

    //    To select tariffs for each combination of meter and
    //    group.  If multiple tariffs have the same meter and
    //    group, then select the one with the lowest cost.
    //    For electric tariffs, since they may have buy, sell, or
    //    netmetering, they need to be combined more carefully.
    //    Multiple meters are used but buy + sell might be more or
    //    less expensive than netmeter.

    Array1D_int groupIndex;     // index number (in tariff) for the group name
    Array1D_int MinTariffIndex; // tariff index for the Minimum value
    int curMinTariffIndex;

    auto const &econVar(state.dataEconTariff->econVar);

    groupIndex.dimension(state.dataEconTariff->numTariff, 0);
    int groupCount = 0;
    int numMins = 0;
    MinTariffIndex.dimension(state.dataEconTariff->numTariff, 0);
    for (int iTariff = 1; iTariff <= state.dataEconTariff->numTariff; ++iTariff) {
        auto &tariff = state.dataEconTariff->tariff(iTariff);
        // compute the total annual cost of each tariff
        int totalVarPt = tariff.ptTotal;
        int totEneVarPt = tariff.nativeTotalEnergy;
        Real64 annualTotal = 0.0;
        Real64 annEneTotal = 0.0;
        for (int jMonth = 1; jMonth <= MaxNumMonths; ++jMonth) {
            annualTotal += econVar(totalVarPt).values(jMonth);
            annEneTotal += econVar(totEneVarPt).values(jMonth);
        }
        tariff.totalAnnualCost = annualTotal;
        tariff.totalAnnualEnergy = annEneTotal;
        // Set the groupIndex
        if (groupIndex(iTariff) == 0) {
            // set the current item to the tariff index
            ++groupCount;
            groupIndex(iTariff) = groupCount;
            // set all remaining matching items to the same index
            for (int kTariff = iTariff + 1; kTariff <= state.dataEconTariff->numTariff; ++kTariff) {
                if (Util::SameString(state.dataEconTariff->tariff(kTariff).groupName, tariff.groupName)) {
                    groupIndex(kTariff) = groupCount;
                }
            }
        }
    }
    // First process the all tariff and identify the lowest cost for each type of meter and group.
    for (int iTariff = 1; iTariff <= state.dataEconTariff->numTariff; ++iTariff) {
        auto &tariff = state.dataEconTariff->tariff(iTariff);
        if (tariff.isQualified) {
            bool isFound = false;
            for (int lMin = 1; lMin <= numMins; ++lMin) {
                curMinTariffIndex = MinTariffIndex(lMin);
                // find matching meter and group
                if (tariff.reportMeterIndx == state.dataEconTariff->tariff(curMinTariffIndex).reportMeterIndx) {
                    if (groupIndex(iTariff) == groupIndex(curMinTariffIndex)) {
                        isFound = true;
                        // found the matching mater and group now test if smaller Min is current tariff
                        if (tariff.totalAnnualCost < state.dataEconTariff->tariff(curMinTariffIndex).totalAnnualCost) {
                            MinTariffIndex(lMin) = iTariff;
                            // select the new Minimum tariff and deselect the one that was just exceeded
                            state.dataEconTariff->tariff(curMinTariffIndex).isSelected = false;
                            tariff.isSelected = true;
                        }
                    }
                }
            }
            if (!isFound) {
                ++numMins;
                if (numMins > state.dataEconTariff->numTariff) {
                    ShowWarningError(state, "UtilityCost:Tariff Debugging error numMins greater than numTariff.");
                }
                MinTariffIndex(numMins) = iTariff;
                // tariff(numMins)%isSelected = .TRUE.  !original
                tariff.isSelected = true; // BTG changed 2/7/2005     CR6573
            }
        }
    }
    // Now select for the electric meters. If electric buying and selling and netmetering all are going
    // on, need to determine which combination should be selected. Within each group select just one set
    // of electric results.  The electric results can be either the buy rate only, the buy rate plus the
    // sell rate, or the netmetering rate, whichever of these three is the lowest combination.
    // (The kindElectricMtr was assigned in GetInputEconomicsTariff)
    for (int mGroup = 1; mGroup <= groupCount; ++mGroup) {
        int lowestSimpleTariff = 0;
        int lowestPurchaseTariff = 0;
        int lowestSurplusSoldTariff = 0;
        int lowestNetMeterTariff = 0;
        for (int iTariff = 1; iTariff <= state.dataEconTariff->numTariff; ++iTariff) {
            auto &tariff = state.dataEconTariff->tariff(iTariff);
            if (tariff.isQualified) {
                if (tariff.isSelected) {
                    if (groupIndex(iTariff) == mGroup) {
                        {
                            int const SELECT_CASE_var(tariff.kindElectricMtr);
                            if (SELECT_CASE_var == kindMeterElecSimple) {
                                lowestSimpleTariff = iTariff;
                            } else if (SELECT_CASE_var == kindMeterElecProduced) {
                                // don't show electric produced rates as ever selected since surplus sold is more relevant
                                tariff.isSelected = false;
                            } else if (SELECT_CASE_var == kindMeterElecPurchased) {
                                lowestPurchaseTariff = iTariff;
                            } else if (SELECT_CASE_var == kindMeterElecSurplusSold) {
                                lowestSurplusSoldTariff = iTariff;
                            } else if (SELECT_CASE_var == kindMeterElecNet) {
                                lowestNetMeterTariff = iTariff;
                            }
                        }
                    }
                }
            }
        }
        // compare the simple and purchased metered tariffs
        if ((lowestSimpleTariff > 0) && (lowestPurchaseTariff > 0)) {
            if (state.dataEconTariff->tariff(lowestSimpleTariff).totalAnnualCost <
                state.dataEconTariff->tariff(lowestPurchaseTariff).totalAnnualCost) {
                state.dataEconTariff->tariff(lowestPurchaseTariff).isSelected = false;
                lowestPurchaseTariff = 0;
            } else {
                state.dataEconTariff->tariff(lowestSimpleTariff).isSelected = false;
                lowestSimpleTariff = 0;
            }
        }
        // if surplus sold is negative use it otherwise don't
        if (lowestSurplusSoldTariff > 0) {
            if (state.dataEconTariff->tariff(lowestSurplusSoldTariff).totalAnnualCost > 0) {
                state.dataEconTariff->tariff(lowestSurplusSoldTariff).isSelected = false;
                lowestSurplusSoldTariff = 0;
            }
        }
        // if netmetering is used compare it to simple plus surplus
        if (((lowestNetMeterTariff > 0) && (lowestSurplusSoldTariff > 0)) && (lowestSimpleTariff > 0)) {
            if (state.dataEconTariff->tariff(lowestNetMeterTariff).totalAnnualCost <
                (state.dataEconTariff->tariff(lowestSimpleTariff).totalAnnualCost +
                 state.dataEconTariff->tariff(lowestSurplusSoldTariff).totalAnnualCost)) {
                state.dataEconTariff->tariff(lowestSimpleTariff).isSelected = false;
                lowestSimpleTariff = 0;
                state.dataEconTariff->tariff(lowestSurplusSoldTariff).isSelected = false;
                lowestSurplusSoldTariff = 0;
            } else {
                state.dataEconTariff->tariff(lowestNetMeterTariff).isSelected = false;
                lowestNetMeterTariff = 0;
            }
        }
        // if netmetering is used compare it to purchased plus surplus
        if (((lowestNetMeterTariff > 0) && (lowestSurplusSoldTariff > 0)) && (lowestPurchaseTariff > 0)) {
            if (state.dataEconTariff->tariff(lowestNetMeterTariff).totalAnnualCost <
                (state.dataEconTariff->tariff(lowestPurchaseTariff).totalAnnualCost +
                 state.dataEconTariff->tariff(lowestSurplusSoldTariff).totalAnnualCost)) {
                state.dataEconTariff->tariff(lowestPurchaseTariff).isSelected = false;
                lowestPurchaseTariff = 0;
                state.dataEconTariff->tariff(lowestSurplusSoldTariff).isSelected = false;
                // lowestSurplusSoldTariff = 0; // not used after this point
            } else {
                state.dataEconTariff->tariff(lowestNetMeterTariff).isSelected = false;
                lowestNetMeterTariff = 0;
            }
        }
        // if netmetering is used compare it to simple only
        if ((lowestNetMeterTariff > 0) && (lowestSimpleTariff > 0)) {
            if (state.dataEconTariff->tariff(lowestNetMeterTariff).totalAnnualCost <
                state.dataEconTariff->tariff(lowestSimpleTariff).totalAnnualCost) {
                state.dataEconTariff->tariff(lowestSimpleTariff).isSelected = false;
                // lowestSimpleTariff = 0; // not used after this point
            } else {
                state.dataEconTariff->tariff(lowestNetMeterTariff).isSelected = false;
                lowestNetMeterTariff = 0;
            }
        }
        // if netmetering is used compare it to purchased only
        if ((lowestNetMeterTariff > 0) && (lowestPurchaseTariff > 0)) {
            if (state.dataEconTariff->tariff(lowestNetMeterTariff).totalAnnualCost <
                state.dataEconTariff->tariff(lowestPurchaseTariff).totalAnnualCost) {
                state.dataEconTariff->tariff(lowestPurchaseTariff).isSelected = false;
                // lowestPurchaseTariff = 0; // not used after this point
            } else {
                state.dataEconTariff->tariff(lowestNetMeterTariff).isSelected = false;
                // lowestNetMeterTariff = 0; // not used after this point
            }
        }
    }
    groupIndex.deallocate();
    MinTariffIndex.deallocate();
}

void GetMonthlyCostForResource(EnergyPlusData &state, Constant::eResource const inResourceNumber, Array1A<Real64> outMonthlyCosts)
{
    //       AUTHOR         Jason Glazer
    //       DATE WRITTEN   May 2010

    //  Return the total annual cost for a given resource number.

    // Argument array dimensioning
    outMonthlyCosts.dim(12);

    outMonthlyCosts = 0.0;
    for (int iTariff = 1; iTariff <= state.dataEconTariff->numTariff; ++iTariff) {
        auto const &tariff = state.dataEconTariff->tariff(iTariff);
        if (tariff.isSelected) {
            if (tariff.resource == inResourceNumber) {
                auto const &econVar = state.dataEconTariff->econVar(tariff.ptTotal);
                for (int jMonth = 1; jMonth <= 12; ++jMonth) { // use 12 because LCC assume 12 months
                    outMonthlyCosts(jMonth) += econVar.values(jMonth);
                }
            }
        }
    }
}

} // namespace EnergyPlus::EconomicTariff<|MERGE_RESOLUTION|>--- conflicted
+++ resolved
@@ -471,14 +471,9 @@
             }
         }
         // type of demand window
-<<<<<<< HEAD
         if (Util::SameString(s_ipsc->cAlphaArgs(7), "QuarterHour")) {
-            // check to make sure that the demand window and the TIMESTEP IN HOUR are consistant.
-=======
-        if (Util::SameString(state.dataIPShortCut->cAlphaArgs(7), "QuarterHour")) {
             // check to make sure that the demand window and the TIMESTEP IN HOUR are consistent.
->>>>>>> acda84e3
-            {
+            { // Why is this a nested scope?
                 switch (state.dataGlobal->TimeStepsInHour) {
                 case 1:
                 case 3:
