// EnergyPlus, Copyright (c) 1996-2020, The Board of Trustees of the University of Illinois,
// The Regents of the University of California, through Lawrence Berkeley National Laboratory
// (subject to receipt of any required approvals from the U.S. Dept. of Energy), Oak Ridge
// National Laboratory, managed by UT-Battelle, Alliance for Sustainable Energy, LLC, and other
// contributors. All rights reserved.
//
// NOTICE: This Software was developed under funding from the U.S. Department of Energy and the
// U.S. Government consequently retains certain rights. As such, the U.S. Government has been
// granted for itself and others acting on its behalf a paid-up, nonexclusive, irrevocable,
// worldwide license in the Software to reproduce, distribute copies to the public, prepare
// derivative works, and perform publicly and display publicly, and to permit others to do so.
//
// Redistribution and use in source and binary forms, with or without modification, are permitted
// provided that the following conditions are met:
//
// (1) Redistributions of source code must retain the above copyright notice, this list of
//     conditions and the following disclaimer.
//
// (2) Redistributions in binary form must reproduce the above copyright notice, this list of
//     conditions and the following disclaimer in the documentation and/or other materials
//     provided with the distribution.
//
// (3) Neither the name of the University of California, Lawrence Berkeley National Laboratory,
//     the University of Illinois, U.S. Dept. of Energy nor the names of its contributors may be
//     used to endorse or promote products derived from this software without specific prior
//     written permission.
//
// (4) Use of EnergyPlus(TM) Name. If Licensee (i) distributes the software in stand-alone form
//     without changes from the version obtained under this License, or (ii) Licensee makes a
//     reference solely to the software portion of its product, Licensee must refer to the
//     software as "EnergyPlus version X" software, where "X" is the version number Licensee
//     obtained under this License and may not use a different name for the software. Except as
//     specifically required in this Section (4), Licensee shall not use in a company name, a
//     product name, in advertising, publicity, or other promotional activities any name, trade
//     name, trademark, logo, or other designation of "EnergyPlus", "E+", "e+" or confusingly
//     similar designation, without the U.S. Department of Energy's prior written consent.
//
// THIS SOFTWARE IS PROVIDED BY THE COPYRIGHT HOLDERS AND CONTRIBUTORS "AS IS" AND ANY EXPRESS OR
// IMPLIED WARRANTIES, INCLUDING, BUT NOT LIMITED TO, THE IMPLIED WARRANTIES OF MERCHANTABILITY
// AND FITNESS FOR A PARTICULAR PURPOSE ARE DISCLAIMED. IN NO EVENT SHALL THE COPYRIGHT OWNER OR
// CONTRIBUTORS BE LIABLE FOR ANY DIRECT, INDIRECT, INCIDENTAL, SPECIAL, EXEMPLARY, OR
// CONSEQUENTIAL DAMAGES (INCLUDING, BUT NOT LIMITED TO, PROCUREMENT OF SUBSTITUTE GOODS OR
// SERVICES; LOSS OF USE, DATA, OR PROFITS; OR BUSINESS INTERRUPTION) HOWEVER CAUSED AND ON ANY
// THEORY OF LIABILITY, WHETHER IN CONTRACT, STRICT LIABILITY, OR TORT (INCLUDING NEGLIGENCE OR
// OTHERWISE) ARISING IN ANY WAY OUT OF THE USE OF THIS SOFTWARE, EVEN IF ADVISED OF THE
// POSSIBILITY OF SUCH DAMAGE.

#ifndef DataHeatBalance_hh_INCLUDED
#define DataHeatBalance_hh_INCLUDED

// ObjexxFCL Headers
#include <ObjexxFCL/Array1D.hh>
#include <ObjexxFCL/Array2D.hh>
#include <ObjexxFCL/Array3D.hh>
#include <ObjexxFCL/Array4D.hh>
#include <ObjexxFCL/Optional.hh>
#include <ObjexxFCL/Reference.hh>

// EnergyPlus Headers
#include <EnergyPlus/Data/BaseData.hh>
#include <EnergyPlus/DataComplexFenestration.hh>
#include <EnergyPlus/DataGlobals.hh>
#include <EnergyPlus/DataSurfaces.hh>
#include <EnergyPlus/DataVectorTypes.hh>
#include <EnergyPlus/EnergyPlus.hh>
#include <EnergyPlus/ExteriorEnergyUse.hh>

namespace EnergyPlus {

// Forward declarations
struct EnergyPlusData;

namespace DataHeatBalance {

    extern int MaxSolidWinLayers;                // Maximum number of solid layers in a window construction

    // Using/Aliasing
    using namespace DataComplexFenestration;
    using DataComplexFenestration::GapDeflectionState;
    using DataComplexFenestration::GapSupportPillar;
    using DataComplexFenestration::WindowComplexShade;
    using DataComplexFenestration::WindowThermalModelParams;
    using DataSurfaces::MaxSlatAngs;
    using DataVectorTypes::Vector;

    // Parameters to indicate material group type for use with the Material
    // derived type (see below):

    extern int const RegularMaterial;
    extern int const Air;
    extern int const Shade;
    extern int const WindowGlass;
    extern int const WindowGas;
    extern int const WindowBlind;
    extern int const WindowGasMixture;
    extern int const Screen;
    extern int const EcoRoof;
    extern int const IRTMaterial;
    extern int const WindowSimpleGlazing;
    extern int const ComplexWindowShade;
    extern int const ComplexWindowGap;

    extern int const GlassEquivalentLayer;
    extern int const ShadeEquivalentLayer;
    extern int const DrapeEquivalentLayer;
    extern int const BlindEquivalentLayer;
    extern int const ScreenEquivalentLayer;
    extern int const GapEquivalentLayer;

    extern Array1D_string const cMaterialGroupType;

    // Parameters to indicate surface roughness for use with the Material
    // derived type (see below):

    extern int const VeryRough;
    extern int const Rough;
    extern int const MediumRough;
    extern int const MediumSmooth;
    extern int const Smooth;
    extern int const VerySmooth;

    // Parameters to indicate blind orientation for use with the Material
    // derived type (see below):

    extern int const Horizontal;
    extern int const Vertical;
    extern int const FixedSlats;
    extern int const VariableSlats;
    // Parameters for Interior and Exterior Solar Distribution

    extern int const MinimalShadowing;             // all incoming solar hits floor, no exterior shadowing except reveals
    extern int const FullExterior;                 // all incoming solar hits floor, full exterior shadowing
    extern int const FullInteriorExterior;         // full interior solar distribution, full exterior solar shadowing
    extern int const FullExteriorWithRefl;         // all incoming solar hits floor, full exterior shadowing and reflections
    extern int const FullInteriorExteriorWithRefl; // full interior solar distribution,
    // full exterior shadowing and reflections
    // Parameters to indicate the zone type for use with the Zone derived
    // type (see below--Zone%OfType):

    extern int const StandardZone;
    // INTEGER, PARAMETER :: PlenumZone = 2
    // INTEGER, PARAMETER :: SolarWallZone = 11  ! from old ZTYP, OSENV
    // INTEGER, PARAMETER :: RoofPondZone = 12   ! from old ZTYP, OSENV

    // Parameters to indicate the convection correlation being used for use with
    // InsideConvectionAlgo and OutsideConvectionAlgo

    extern int const ASHRAESimple;
    extern int const ASHRAETARP;
    extern int const CeilingDiffuser; // Only valid for inside use
    extern int const TrombeWall;      // Only valid for inside use
    extern int const TarpHcOutside;   // Only valid for outside use
    extern int const MoWiTTHcOutside; // Only valid for outside use
    extern int const DOE2HcOutside;   // Only valid for outside use
    extern int const BLASTHcOutside;  // Only valid for outside use
    extern int const AdaptiveConvectionAlgorithm;

    // Parameters for WarmupDays
    extern int const DefaultMaxNumberOfWarmupDays; // Default maximum number of warmup days allowed
    extern int const DefaultMinNumberOfWarmupDays; // Default minimum number of warmup days allowed

    // Parameters for Sky Radiance Distribution
    extern int const Isotropic;
    extern int const Anisotropic;

    // Parameters for ZoneAirSolutionAlgo
    extern int const Use3rdOrder;
    extern int const UseAnalyticalSolution;
    extern int const UseEulerMethod;

    // Parameter for MRT calculation type
    extern int const ZoneAveraged;
    extern int const SurfaceWeighted;
    extern int const AngleFactor;

    // Parameters for Ventilation
    extern int const NaturalVentilation;
    extern int const IntakeVentilation;
    extern int const ExhaustVentilation;
    extern int const BalancedVentilation;

    // Parameters for hybrid ventilation using Ventilation and Mixing objects
    extern int const HybridControlTypeIndiv;
    extern int const HybridControlTypeClose;
    extern int const HybridControlTypeGlobal;

    // System type, detailed refrigeration or refrigerated case rack
    extern int const RefrigSystemTypeDetailed;
    extern int const RefrigSystemTypeRack;

    // Refrigeration condenser type
    extern int const RefrigCondenserTypeAir;
    extern int const RefrigCondenserTypeEvap;
    extern int const RefrigCondenserTypeWater;
    extern int const RefrigCondenserTypeCascade;

    // Parameters for type of infiltration model
    extern int const InfiltrationDesignFlowRate;
    extern int const InfiltrationShermanGrimsrud;
    extern int const InfiltrationAIM2;

    // Parameters for type of ventilation model
    extern int const VentilationDesignFlowRate;
    extern int const VentilationWindAndStack;

    // Parameters for type of zone air balance model
    extern int const AirBalanceNone;
    extern int const AirBalanceQuadrature;

    // Parameter for source zone air flow mass balance infiltration treatment
    extern int const NoInfiltrationFlow;
    extern int const AddInfiltrationFlow;
    extern int const AdjustInfiltrationFlow;
    extern int const MixingSourceZonesOnly;
    extern int const AllZones;

    extern int const NumZoneIntGainDeviceTypes;

    extern Array1D_string const ZoneIntGainDeviceTypes; // 01 | 02 | 03 | 04 | 05 | 06 | 07 | 08 | 09 | 10 | 11 | 12 | 13 | 14 | 15 | 16 | 17 | 18 |
                                                        // 19 | 20 | 21 | 22 | 23 | 24 | 25 | 26 | 27 | 28 | 29 | 30 | 31 | 32 | 33 | 34 | 35 | 36 |
                                                        // 37 | 38 | 39 | 40 | 41 | 42 | 43 | 44 | 45 | 46 | 47 | 48 | 49 | 50 | 51

    extern Array1D_string const ccZoneIntGainDeviceTypes; // 01 | 02 | 03 | 04 | 05 | 06 | 07 | 08 | 09 | 10 | 11 | 12 | 13 | 14 | 15 | 16 | 17 | 18 |
                                                          // 19 | 20 | 21 | 22 | 23 | 24 | 25 | 26 | 27 | 28 | 29 | 30 | 31 | 32 | 33 | 34 | 35 | 36 |
                                                          // 37 | 38 | 39 | 40 | 41 | 42 | 43 | 44 | 45 | 46 | 47 | 48 | 49 | 50 | 51
    extern int const IntGainTypeOf_People;
    extern int const IntGainTypeOf_Lights;
    extern int const IntGainTypeOf_ElectricEquipment;
    extern int const IntGainTypeOf_GasEquipment;
    extern int const IntGainTypeOf_HotWaterEquipment;
    extern int const IntGainTypeOf_SteamEquipment;
    extern int const IntGainTypeOf_OtherEquipment;
    extern int const IntGainTypeOf_ZoneBaseboardOutdoorTemperatureControlled;
    extern int const IntGainTypeOf_ZoneContaminantSourceAndSinkCarbonDioxide;
    extern int const IntGainTypeOf_WaterUseEquipment;
    extern int const IntGainTypeOf_DaylightingDeviceTubular;
    extern int const IntGainTypeOf_WaterHeaterMixed;
    extern int const IntGainTypeOf_WaterHeaterStratified;
    extern int const IntGainTypeOf_ThermalStorageChilledWaterMixed;
    extern int const IntGainTypeOf_ThermalStorageChilledWaterStratified;
    extern int const IntGainTypeOf_GeneratorFuelCell;
    extern int const IntGainTypeOf_GeneratorMicroCHP;
    extern int const IntGainTypeOf_ElectricLoadCenterTransformer;
    extern int const IntGainTypeOf_ElectricLoadCenterInverterSimple;
    extern int const IntGainTypeOf_ElectricLoadCenterInverterFunctionOfPower;
    extern int const IntGainTypeOf_ElectricLoadCenterInverterLookUpTable;
    extern int const IntGainTypeOf_ElectricLoadCenterStorageBattery;
    extern int const IntGainTypeOf_ElectricLoadCenterStorageSimple;
    extern int const IntGainTypeOf_ElectricLoadCenterConverter;
    extern int const IntGainTypeOf_PipeIndoor;
    extern int const IntGainTypeOf_RefrigerationCase;
    extern int const IntGainTypeOf_RefrigerationCompressorRack;
    extern int const IntGainTypeOf_RefrigerationSystemAirCooledCondenser;
    extern int const IntGainTypeOf_RefrigerationTransSysAirCooledGasCooler;
    extern int const IntGainTypeOf_RefrigerationSystemSuctionPipe;
    extern int const IntGainTypeOf_RefrigerationTransSysSuctionPipeMT;
    extern int const IntGainTypeOf_RefrigerationTransSysSuctionPipeLT;
    extern int const IntGainTypeOf_RefrigerationSecondaryReceiver;
    extern int const IntGainTypeOf_RefrigerationSecondaryPipe;
    extern int const IntGainTypeOf_RefrigerationWalkIn;
    extern int const IntGainTypeOf_Pump_VarSpeed;
    extern int const IntGainTypeOf_Pump_ConSpeed;
    extern int const IntGainTypeOf_Pump_Cond;
    extern int const IntGainTypeOf_PumpBank_VarSpeed;
    extern int const IntGainTypeOf_PumpBank_ConSpeed;
    extern int const IntGainTypeOf_ZoneContaminantSourceAndSinkGenericContam;
    extern int const IntGainTypeOf_PlantComponentUserDefined;
    extern int const IntGainTypeOf_CoilUserDefined;
    extern int const IntGainTypeOf_ZoneHVACForcedAirUserDefined;
    extern int const IntGainTypeOf_AirTerminalUserDefined;
    extern int const IntGainTypeOf_PackagedTESCoilTank;
    extern int const IntGainTypeOf_ElectricEquipmentITEAirCooled;
    extern int const IntGainTypeOf_SecCoolingDXCoilSingleSpeed;
    extern int const IntGainTypeOf_SecHeatingDXCoilSingleSpeed;
    extern int const IntGainTypeOf_SecCoolingDXCoilTwoSpeed;
    extern int const IntGainTypeOf_SecCoolingDXCoilMultiSpeed;
    extern int const IntGainTypeOf_SecHeatingDXCoilMultiSpeed;
    extern int const IntGainTypeOf_FanSystemModel;

    // Parameters for checking surface heat transfer models
    extern Real64 const HighDiffusivityThreshold;   // used to check if Material properties are out of line.
    extern Real64 const ThinMaterialLayerThreshold; // 3 mm lower limit to expected material layers

    // DERIVED TYPE DEFINITIONS:

    // thermochromic windows

    // For predefined tabular reporting

    // DERIVED TYPE DEFINITIONS:

    // MODULE VARIABLE DECLARATIONS:

    // MODULE VARIABLE Type DECLARATIONS:

    // INTERFACE BLOCK SPECIFICATIONS:
    // na

    // MODULE VARIABLE DECLARATIONS:

    // SiteData aka building data
    extern Real64 LowHConvLimit; // Lowest allowed convection coefficient for detailed model
    // before reverting to the simple model.  This avoids a
    // divide by zero elsewhere.  Not based on any physical
    // reasoning, just the number that was picked.  It corresponds
    // to a delta T for a vertical surface of 0.000444C.
    // REAL(r64), PARAMETER :: LowHConvLimit = 1.0 !W/m2-K  Lowest allowed natural convection coefficient
    //                           ! A lower limit is needed to avoid numerical problems
    //                           ! Natural convection correlations are a function of temperature difference,
    //                           !   there are many times when those temp differences pass through zero leading to non-physical results
    //                           ! Value of 1.0 chosen here is somewhat arbitrary, but based on the following reasons:
    //                           !  1) Low values of HconvIn indicate a layer of high thermal resistance, however
    //                           !       the R-value of a convection film layer should be relatively low (compared to building surfaces)
    //                           !  2) The value of 1.0 corresponds to the thermal resistance of 0.05 m of batt insulation
    //                           !  3) Limit on the order of 1.0 is suggested by the abrupt changes in an inverse relationship
    //                           !  4) A conduction-only analysis can model a limit by considering the thermal performance of
    //                           !       boundary layer to be pure conduction (with no movement to enhance heat transfer);
    //                           !       Taking the still gas thermal conductivity for air at 0.0267 W/m-K (at 300K), then
    //                           !       this limit of 1.0 corresponds to a completely still layer of air that is around 0.025 m thick
    //                           !  5) The previous limit of 0.1 (before ver. 3.1) caused loads initialization problems in test files
    extern Real64 HighHConvLimit;          // upper limit for HConv, mostly used for user input limits in practice. !W/m2-K
    extern Real64 MaxAllowedDelTemp;       // Convergence criteria for inside surface temperatures
    extern Real64 MaxAllowedDelTempCondFD; // Convergence criteria for inside surface temperatures for CondFD

    extern std::string BuildingName;        // Name of building
    extern Real64 BuildingAzimuth;          // North Axis of Building
    extern Real64 LoadsConvergTol;          // Tolerance value for Loads Convergence
    extern Real64 TempConvergTol;           // Tolerance value for Temperature Convergence
    extern int DefaultInsideConvectionAlgo; // 1 = simple (ASHRAE); 2 = detailed (ASHRAE); 3 = ceiling diffuser;
    // 4 = trombe wall
    extern int DefaultOutsideConvectionAlgo;    // 1 = simple (ASHRAE); 2 = detailed; etc (BLAST, TARP, MOWITT, DOE-2)
    extern int SolarDistribution;               // Solar Distribution Algorithm
    extern int InsideSurfIterations;            // Counts inside surface iterations
    extern int OverallHeatTransferSolutionAlgo; // UseCTF Solution, UseEMPD moisture solution, UseCondFD solution

   // Flags for HeatTransfer Algorithms Used
    extern bool AllCTF;                     // CTF used for everything - no EMPD, no CondFD, No HAMT, No Kiva
    extern bool AnyCTF;                     // CTF used
    extern bool AnyEMPD;                    // EMPD used
    extern bool AnyCondFD;                  // CondFD used
    extern bool AnyHAMT;                    // HAMT used
    extern bool AnyKiva;                    // Kiva used
    extern bool AnyAirBoundary;             // Construction:AirBoundary used (implies grouped solar and radiant is present)
    extern bool AnyBSDF;                    // True if any WindowModelType == WindowBSDFModel

    extern int MaxNumberOfWarmupDays;     // Maximum number of warmup days allowed
    extern int MinNumberOfWarmupDays;     // Minimum number of warmup days allowed
    extern Real64 CondFDRelaxFactor;      // Relaxation factor, for looping across all the surfaces.
    extern Real64 CondFDRelaxFactorInput; // Relaxation factor, for looping across all the surfaces, user input value

    extern int ZoneAirSolutionAlgo;              // ThirdOrderBackwardDifference, AnalyticalSolution, and EulerMethod
    extern bool OverrideZoneAirSolutionAlgo;
    extern Real64 BuildingRotationAppendixG;     // Building Rotation for Appendix G
    extern bool ZoneAirMassBalanceSimulation;    // if true, then enforces zone mass flow conservation
    extern Real64 ZoneTotalExfiltrationHeatLoss; // Building total heat emission through zone exfiltration
    extern Real64 ZoneTotalExhaustHeatLoss;      // Building total heat emission through zone air exhaust
    extern Real64 SysTotalHVACReliefHeatLoss;    // Building total heat emission through HVAC system relief air
    extern Real64 SysTotalHVACRejectHeatLoss;    // Building total heat emission through HVAC system heat rejection
    // END SiteData

    extern int NumOfZoneLists;             // Total number of zone lists
    extern int NumOfZoneGroups;            // Total number of zone groups
    extern int NumPeopleStatements;        // Number of People objects in input - possibly global assignments
    extern int NumLightsStatements;        // Number of Lights objects in input - possibly global assignments
    extern int NumZoneElectricStatements;  // Number of ZoneElectric objects in input - possibly global assignments
    extern int NumZoneGasStatements;       // Number of ZoneGas objects in input - possibly global assignments
    extern int NumInfiltrationStatements;  // Number of Design Flow Infiltration objects in input - possibly global assignments
    extern int NumVentilationStatements;   // Number of Design Flow Ventilation objects in input - possibly global assignments
    extern int NumHotWaterEqStatements;    // number of Hot Water Equipment objects in input. - possibly global assignments
    extern int NumSteamEqStatements;       // number of Steam Equipment objects in input. - possibly global assignments
    extern int NumOtherEqStatements;       // number of Other Equipment objects in input. - possibly global assignments
    extern int NumZoneITEqStatements;      // Number of ElectricEquipment:ITE:AirCooled objects in input (ZoneList not supported for this object)
    extern int TotPeople;                  // Total People Statements in input and extrapolated from global assignments
    extern int TotLights;                  // Total Lights Statements in input and extrapolated from global assignments
    extern int TotElecEquip;               // Total Electric Equipment Statements in input and extrapolated from global assignments
    extern int TotGasEquip;                // Total Gas Equipment Statements in input
    extern int TotOthEquip;                // Total Other Equipment Statements in input
    extern int TotHWEquip;                 // Total Hot Water Equipment Statements in input
    extern int TotStmEquip;                // Total Steam Equipment Statements in input
    extern int TotInfiltration;            // Total Infiltration Statements in input and extrapolated from global assignments
    extern int TotDesignFlowInfiltration;  // number of Design Flow rate ZoneInfiltration in input
    extern int TotShermGrimsInfiltration;  // number of Sherman Grimsrud (ZoneInfiltration:ResidentialBasic) in input
    extern int TotAIM2Infiltration;        // number of AIM2 (ZoneInfiltration:ResidentialEnhanced) in input
    extern int TotVentilation;             // Total Ventilation Statements in input
    extern int TotDesignFlowVentilation;   // number of Design Flow rate ZoneVentilation in input
    extern int TotWindAndStackVentilation; // number of wind and stack open area ZoneVentilation in input
    extern int TotMixing;                  // Total Mixing Statements in input
    extern int TotCrossMixing;             // Total Cross Mixing Statements in input
    extern int TotRefDoorMixing;           // Total RefrigerationDoor Mixing Statements in input
    extern int TotBBHeat;                  // Total BBHeat Statements in input
    extern int TotMaterials;               // Total number of unique materials (layers) in this simulation
    extern int TotConstructs;              // Total number of unique constructions in this simulation
    extern int TotSpectralData;            // Total window glass spectral data sets
    extern int W5GlsMat;                   // Window5 Glass Materials, specified by transmittance and front and back reflectance
    extern int W5GlsMatAlt;                // Window5 Glass Materials, specified by index of refraction and extinction coeff
    extern int W5GasMat;                   // Window5 Single-Gas Materials
    extern int W5GasMatMixture;            // Window5 Gas Mixtures
    extern int W7SupportPillars;           // Complex fenestration support pillars
    extern int W7DeflectionStates;         // Complex fenestration deflection states
    extern int W7MaterialGaps;             // Complex fenestration material gaps
    extern int TotBlinds;                  // Total number of blind materials
    extern int TotScreens;                 // Total number of exterior window screen materials
    extern int TotTCGlazings;              // Number of TC glazing object - WindowMaterial:Glazing:Thermochromic found in the idf file
    extern int NumSurfaceScreens;          // Total number of screens on exterior windows
    extern int TotShades;                  // Total number of shade materials
    extern int TotComplexShades;           // Total number of shading materials for complex fenestrations
    extern int TotComplexGaps;             // Total number of window gaps for complex fenestrations
    extern int TotSimpleWindow;            // number of simple window systems.

    extern int W5GlsMatEQL;   // Window5 Single-Gas Materials for Equivalent Layer window model
    extern int TotShadesEQL;  // Total number of shade materials for Equivalent Layer window model
    extern int TotDrapesEQL;  // Total number of drape materials for Equivalent Layer window model
    extern int TotBlindsEQL;  // Total number of blind materials for Equivalent Layer window model
    extern int TotScreensEQL; // Total number of exterior window screen materials for Equivalent Layer window model
    extern int W5GapMatEQL;   // Window5 Equivalent Layer Single-Gas Materials

    extern int TotZoneAirBalance; // Total Zone Air Balance Statements in input
    extern int TotFrameDivider;   // Total number of window frame/divider objects
    extern int AirFlowFlag;
    extern int TotCO2Gen;                   // Total CO2 source and sink statements in input
    extern bool CalcWindowRevealReflection; // True if window reveal reflection is to be calculated
    // for at least one exterior window
    extern bool StormWinChangeThisDay; // True if a storm window has been added or removed from any
    // window during the current day; can only be true for first
    // time step of the day.
    extern bool AnyConstructInternalSourceInInput; // true if the user has entered any constructions with internal sources
    extern bool AdaptiveComfortRequested_CEN15251; // true if people objects have adaptive comfort requests. CEN15251
    extern bool AdaptiveComfortRequested_ASH55;    // true if people objects have adaptive comfort requests. ASH55

    extern bool NoFfactorConstructionsUsed;
    extern bool NoCfactorConstructionsUsed;
    extern bool NoRegularMaterialsUsed;

    extern int NumRefrigeratedRacks; // Total number of refrigerated case compressor racks in input
    extern int NumRefrigSystems;     // Total number of detailed refrigeration systems in input
    extern int NumRefrigCondensers;  // Total number of detailed refrigeration condensers in input
    extern int NumRefrigChillerSets; // Total number of refrigerated warehouse coils in input
    extern Array1D<Real64> SNLoadHeatEnergy;
    extern Array1D<Real64> SNLoadCoolEnergy;
    extern Array1D<Real64> SNLoadHeatRate;
    extern Array1D<Real64> SNLoadCoolRate;
    extern Array1D<Real64> SNLoadPredictedRate;
    extern Array1D<Real64> SNLoadPredictedHSPRate; // Predicted load to heating setpoint (unmultiplied)
    extern Array1D<Real64> SNLoadPredictedCSPRate; // Predicted load to cooling setpoint (unmultiplied)
    extern Array1D<Real64> MoisturePredictedRate;
    extern Array1D<Real64> MoisturePredictedHumSPRate;   // Predicted latent load to humidification setpoint (unmultiplied)
    extern Array1D<Real64> MoisturePredictedDehumSPRate; // Predicted latent load to dehumidification setpoint (unmultiplied)

    extern Array1D<Real64> ListSNLoadHeatEnergy;
    extern Array1D<Real64> ListSNLoadCoolEnergy;
    extern Array1D<Real64> ListSNLoadHeatRate;
    extern Array1D<Real64> ListSNLoadCoolRate;

    extern Array1D<Real64> GroupSNLoadHeatEnergy;
    extern Array1D<Real64> GroupSNLoadCoolEnergy;
    extern Array1D<Real64> GroupSNLoadHeatRate;
    extern Array1D<Real64> GroupSNLoadCoolRate;

    extern Array1D<Real64> MRT;            // MEAN RADIANT TEMPERATURE (C)
    extern Array1D<Real64> SUMAI;          // 1 over the Sum of zone areas or 1/SumA
    extern Array1D<Real64> ZoneTransSolar; // Exterior beam plus diffuse solar entering zone;
    //   sum of WinTransSolar for exterior windows in zone (W)
    extern Array1D<Real64> ZoneWinHeatGain; // Heat gain to zone from all exterior windows (includes
    //   ZoneTransSolar); sum of WinHeatGain for exterior
    //   windows in zone (W)
    extern Array1D<Real64> ZoneWinHeatGainRep;     // = ZoneWinHeatGain when ZoneWinHeatGain >= 0
    extern Array1D<Real64> ZoneWinHeatLossRep;     // = -ZoneWinHeatGain when ZoneWinHeatGain < 0
    extern Array1D<Real64> ZoneBmSolFrExtWinsRep;  // Beam solar into zone from exterior windows [W]
    extern Array1D<Real64> ZoneBmSolFrIntWinsRep;  // Beam solar into zone from interior windows [W]
    extern Array1D<Real64> InitialZoneDifSolReflW; // Initial diffuse solar in zone from ext and int windows
    // reflected from interior surfaces [W]
    extern Array1D<Real64> ZoneDifSolFrExtWinsRep;         // Diffuse solar into zone from exterior windows [W]
    extern Array1D<Real64> ZoneDifSolFrIntWinsRep;         // Diffuse solar into zone from interior windows [W]
    extern Array1D<Real64> ZoneOpaqSurfInsFaceCond;        // Zone inside face opaque surface conduction (W)
    extern Array1D<Real64> ZoneOpaqSurfInsFaceCondGainRep; // = Zone inside face opaque surface conduction when >= 0
    extern Array1D<Real64> ZoneOpaqSurfInsFaceCondLossRep; // = -Zone inside face opaque surface conduction when < 0
    extern Array1D<Real64> ZoneOpaqSurfExtFaceCond;        // Zone outside face opaque surface conduction (W)
    extern Array1D<Real64> ZoneOpaqSurfExtFaceCondGainRep; // = Zone outside face opaque surface conduction when >= 0
    extern Array1D<Real64> ZoneOpaqSurfExtFaceCondLossRep; // = -Zone outside face opaque surface conduction when < 0

    extern Array1D<Real64> ZoneTransSolarEnergy;           // Energy of ZoneTransSolar [J]
    extern Array1D<Real64> ZoneWinHeatGainRepEnergy;       // Energy of ZoneWinHeatGainRep [J]
    extern Array1D<Real64> ZoneWinHeatLossRepEnergy;       // Energy of ZoneWinHeatLossRep [J]
    extern Array1D<Real64> ZoneBmSolFrExtWinsRepEnergy;    // Energy of ZoneBmSolFrExtWinsRep [J]
    extern Array1D<Real64> ZoneBmSolFrIntWinsRepEnergy;    // Energy of ZoneBmSolFrIntWinsRep [J]
    extern Array1D<Real64> ZoneDifSolFrExtWinsRepEnergy;   // Energy of ZoneDifSolFrExtWinsRep [J]
    extern Array1D<Real64> ZoneDifSolFrIntWinsRepEnergy;   // Energy of ZoneDifSolFrIntWinsRep [J]
    extern Array1D<Real64> ZnOpqSurfInsFaceCondGnRepEnrg;  // Energy of ZoneOpaqSurfInsFaceCondGainRep [J]
    extern Array1D<Real64> ZnOpqSurfInsFaceCondLsRepEnrg;  // Energy of ZoneOpaqSurfInsFaceCondLossRep [J]
    extern Array1D<Real64> ZnOpqSurfExtFaceCondGnRepEnrg;  // Energy of ZoneOpaqSurfInsFaceCondGainRep [J]
    extern Array1D<Real64> ZnOpqSurfExtFaceCondLsRepEnrg;  // Energy of ZoneOpaqSurfInsFaceCondLossRep [J]

    extern Array1D<Real64> SurfQRadThermInAbs;                 // Thermal radiation absorbed on inside surfaces
    extern Array1D<Real64> SurfQRadSWOutIncident;              // Exterior beam plus diffuse solar incident on surface (W/m2)
    extern Array1D<Real64> SurfQRadSWOutIncidentBeam;          // Exterior beam solar incident on surface (W/m2)
    extern Array1D<Real64> SurfBmIncInsSurfIntensRep;          // Beam sol irrad from ext wins on inside of surface (W/m2)
    extern Array1D<Real64> SurfBmIncInsSurfAmountRep;          // Beam sol amount from ext wins incident on inside of surface (W)
    extern Array1D<Real64> SurfIntBmIncInsSurfIntensRep;       // Beam sol irrad from int wins on inside of surface (W/m2)
    extern Array1D<Real64> SurfIntBmIncInsSurfAmountRep;       // Beam sol amount from int wins incident on inside of surface (W)
    extern Array1D<Real64> SurfQRadSWOutIncidentSkyDiffuse;    // Exterior sky diffuse solar incident on surface (W/m2)
    extern Array1D<Real64> SurfQRadSWOutIncidentGndDiffuse;    // Exterior ground diffuse solar incident on surface (W/m2)
    extern Array1D<Real64> SurfQRadSWOutIncBmToDiffReflGnd;    // Exterior diffuse solar incident from beam to diffuse reflection from ground (W/m2)
    extern Array1D<Real64> SurfQRadSWOutIncSkyDiffReflGnd;     // Exterior diffuse solar incident from sky diffuse reflection from ground (W/m2)
    extern Array1D<Real64> SurfQRadSWOutIncBmToBmReflObs;      // Exterior beam solar incident from beam-to-beam reflection from obstructions (W/m2)
    extern Array1D<Real64> SurfQRadSWOutIncBmToDiffReflObs;    // Exterior diffuse solar incident from beam-to-diffuse reflection from obstructions (W/m2)
    extern Array1D<Real64> SurfQRadSWOutIncSkyDiffReflObs;     // Exterior diffuse solar incident from sky diffuse reflection from obstructions (W/m2)
    extern Array1D<Real64> SurfCosIncidenceAngle;              // Cosine of beam solar incidence angle (for reporting)

    extern Array1D<Real64> SurfSWInAbsTotalReport;                // Report - Total interior/exterior shortwave absorbed on inside of surface (W)
    extern Array1D<Real64> SurfBmIncInsSurfAmountRepEnergy;       // energy of BmIncInsSurfAmountRep [J]
    extern Array1D<Real64> SurfIntBmIncInsSurfAmountRepEnergy;     // energy of IntBmIncInsSurfAmountRep [J]
    extern Array1D<Real64> SurfInitialDifSolInAbsReport;      // Report - Initial transmitted diffuse solar absorbed on inside of surface (W)

    extern Array1D_int SurfWinBSDFBeamDirectionRep;               // BSDF beam direction number for given complex fenestration state (for reporting) []
    extern Array1D<Real64> SurfWinBSDFBeamThetaRep;               // BSDF beam Theta angle (for reporting) [rad]
    extern Array1D<Real64> SurfWinBSDFBeamPhiRep;                 // BSDF beam Phi angle (for reporting) [rad]
    extern Array1D<Real64> SurfWinQRadSWwinAbsTot;                // Exterior beam plus diffuse solar absorbed in glass layers of window (W)
    extern Array2D<Real64> SurfWinQRadSWwinAbsLayer;              // Exterior beam plus diffuse solar absorbed in glass layers of window (W)
    extern Array2D<Real64> SurfWinFenLaySurfTempFront;            // Front surface temperatures of fenestration layers
    extern Array2D<Real64> SurfWinFenLaySurfTempBack;             // Back surface temperatures of fenestration layers
    extern Array1D<Real64> SurfWinQRadSWwinAbsTotEnergy;          // Energy of QRadSWwinAbsTot [J]
    extern Array1D<Real64> SurfWinSWwinAbsTotalReport;            // Report - Total interior/exterior shortwave absorbed in all glass layers of window (W)
    extern Array1D<Real64> SurfWinInitialDifSolInTransReport;     // Report - Initial transmitted diffuse solar transmitted out through inside of window surface (W)
    extern Array2D<Real64> SurfWinQRadSWwinAbs;                   // Short wave radiation absorbed in window glass layers
    extern Array2D<Real64> SurfWinInitialDifSolwinAbs;            // Initial diffuse solar absorbed in window glass layers from inside(W/m2)

    extern Array1D<Real64> SurfOpaqSWOutAbsTotalReport;           // Report - Total exterior shortwave/solar absorbed on outside of surface (W)
    extern Array1D<Real64> SurfOpaqSWOutAbsEnergyReport;          // Report - Total exterior shortwave/solar absorbed on outside of surface (j)


    extern Array1D<Real64> NominalR;                       // Nominal R value of each material -- used in matching interzone surfaces
    extern Array1D<Real64> NominalRforNominalUCalculation; // Nominal R values are summed to calculate NominalU values for constructions
    extern Array1D<Real64> NominalU;                       // Nominal U value for each construction -- used in matching interzone surfaces

    // removed variables (these were all arrays):
    // REAL(r64), ALLOCATABLE, :: DifIncInsSurfIntensRep    !Diffuse sol irradiance from ext wins on inside of surface (W/m2)
    // REAL(r64), ALLOCATABLE, :: DifIncInsSurfAmountRep    !Diffuse sol amount from ext wins on inside of surface (W)
    // REAL(r64), ALLOCATABLE, :: IntDifIncInsSurfIntensRep    !Diffuse sol irradiance from int wins on inside of surface (W/m2)
    // REAL(r64), ALLOCATABLE, :: IntDifIncInsSurfAmountRep    !Diffuse sol amount from int wins on inside of surface (W)
    // REAL(r64), ALLOCATABLE, :: DifIncInsSurfAmountRepEnergy    !energy of DifIncInsSurfAmountRep [J]
    // REAL(r64), ALLOCATABLE, :: IntDifIncInsSurfAmountRepEnergy    !energy of IntDifIncInsSurfAmountRep [J]

    // Variables moved from HeatBalanceSurfaceManager and SolarShading
    // to avoid conflict with their use in WindowManager

    extern Array1D<Real64> TempEffBulkAir; // air temperature adjacent to the surface used for
    // inside surface heat balances
    extern Array1D<Real64> HConvIn;      // INSIDE CONVECTION COEFFICIENT
    extern Array1D<Real64> AnisoSkyMult; // Multiplier on exterior-surface sky view factor to
    // account for anisotropy of sky radiance; = 1.0 for
    // for isotropic sky

    // Moved from SolarShading to avoid conflicts in DaylightingDevices
    extern Array1D<Real64> DifShdgRatioIsoSky;     // Diffuse shading ratio (WithShdgIsoSky/WoShdgIsoSky)
    extern Array3D<Real64> DifShdgRatioIsoSkyHRTS; // Diffuse shading ratio (WithShdgIsoSky/WoShdgIsoSky)
    extern Array1D<Real64> curDifShdgRatioIsoSky;  // Diffuse shading ratio (WithShdgIsoSky/WoShdgIsoSky)
    extern Array1D<Real64> DifShdgRatioHoriz;      // Horizon shading ratio (WithShdgHoriz/WoShdgHoriz)
    extern Array3D<Real64> DifShdgRatioHorizHRTS;  // Horizon shading ratio (WithShdgHoriz/WoShdgHoriz)
    extern Array1D<Real64> WithShdgIsoSky;         // Diffuse solar irradiance from sky on surface, with shading
    extern Array1D<Real64> WoShdgIsoSky;           // Diffuse solar from sky on surface, without shading
    extern Array1D<Real64> WithShdgHoriz;          // Diffuse solar irradiance from horizon portion of sky on surface,
    // with shading
    extern Array1D<Real64> WoShdgHoriz; // Diffuse solar irradiance from horizon portion of sky on surface,
    // without shading
    extern Array1D<Real64> MultIsoSky;        // Contribution to eff sky view factor from isotropic sky
    extern Array1D<Real64> MultCircumSolar;   // Contribution to eff sky view factor from circumsolar brightening
    extern Array1D<Real64> MultHorizonZenith; // Contribution to eff sky view factor from horizon or zenith brightening

    extern Array1D<Real64> QS; // Zone short-wave flux density; used to calculate short-wave
    //     radiation absorbed on inside surfaces of zone
    extern Array1D<Real64> QSLights; // Like QS, but Lights short-wave only.

    extern Array1D<Real64> QSDifSol;                // Like QS, but diffuse solar short-wave only.
    extern Array1D<Real64> ITABSF;                  // FRACTION OF THERMAL FLUX ABSORBED (PER UNIT AREA)
    extern Array1D<Real64> TMULT;                   // TMULT  - MULTIPLIER TO COMPUTE 'ITABSF'
    extern Array1D<Real64> QL;                      // TOTAL THERMAL RADIATION ADDED TO ZONE or Radiant Enclosure (group of zones)
    extern Array2D<Real64> SunlitFracHR;            // Hourly fraction of heat transfer surface that is sunlit
    extern Array2D<Real64> CosIncAngHR;             // Hourly cosine of beam radiation incidence angle on surface
    extern Array3D<Real64> SunlitFrac;              // TimeStep fraction of heat transfer surface that is sunlit
    extern Array3D<Real64> SunlitFracWithoutReveal; // For a window with reveal, the sunlit fraction
    // without shadowing by the reveal
    extern Array3D<Real64> CosIncAng; // TimeStep cosine of beam radiation incidence angle on surface
    extern Array4D_int BackSurfaces;  // For a given hour and timestep, a list of up to 20 surfaces receiving
    // beam solar radiation from a given exterior window
    extern Array4D<Real64> OverlapAreas; // For a given hour and timestep, the areas of the exterior window sending
    // beam solar radiation to the surfaces listed in BackSurfaces
    //                       Air       Argon     Krypton   Xenon
    extern Array2D<Real64> const GasCoeffsCon; // Gas conductivity coefficients for gases in a mixture

    //                       Air       Argon     Krypton   Xenon
    extern Array2D<Real64> const GasCoeffsVis; // Gas viscosity coefficients for gases in a mixture

    //                     Air       Argon     Krypton   Xenon
    extern Array2D<Real64> const GasCoeffsCp; // Gas specific heat coefficients for gases in a mixture

    //                       Air       Argon     Krypton   Xenon
    extern Array1D<Real64> const GasWght; // Gas molecular weights for gases in a mixture

    extern Array1D<Real64> const GasSpecificHeatRatio; // Gas specific heat ratios.  Used for gasses in low pressure

    extern Real64 zeroPointerVal;
    extern int NumAirBoundaryMixing;                 // Number of air boundary simple mixing objects needed
    extern std::vector<int> AirBoundaryMixingZone1;  // Air boundary simple mixing zone 1
    extern std::vector<int> AirBoundaryMixingZone2;  // Air boundary simple mixing zone 2
    extern std::vector<int> AirBoundaryMixingSched;  // Air boundary simple mixing schedule index
    extern std::vector<Real64> AirBoundaryMixingVol; // Air boundary simple mixing volume flow rate [m3/s]

    // SUBROUTINE SPECIFICATIONS FOR MODULE DataHeatBalance:

    struct TCGlazingsType
    {
        // Members
        std::string Name;         // Name
        int NumGlzMat;            // Number of TC glazing materials
        Array1D_int LayerPoint;   // Layer pointer
        Array1D<Real64> SpecTemp; // Temperature corresponding to the specified TC glazing optical data
        Array1D_string LayerName; // Name of the referenced WindowMaterial:Glazing object

        // Default Constructor
        TCGlazingsType() : NumGlzMat(0)
        {
        }
    };

    struct SpectralDataProperties
    {
        // Members
        std::string Name;           // Name of spectral data set
        int NumOfWavelengths;       // Number of wavelengths in the data set
        Array1D<Real64> WaveLength; // Wavelength (microns)
        Array1D<Real64> Trans;      // Transmittance at normal incidence
        Array1D<Real64> ReflFront;  // Front reflectance at normal incidence
        Array1D<Real64> ReflBack;   // Back reflectance at normal incidence

        // Default Constructor
        SpectralDataProperties() : NumOfWavelengths(0)
        {
        }
    };

    struct ZoneData
    {
        // Members
        std::string Name;
        int Multiplier;       // Used in reporting and for systems calculations
        int ListMultiplier;   // For Zone Group object:  used in reporting and systems calculations
        int ListGroup;        // used only in Zone Group verification.  and for error message.
        Real64 RelNorth;      // Relative North (to building north) [Degrees]
        Real64 OriginX;       // X origin  [m]
        Real64 OriginY;       // Y origin  [m]
        Real64 OriginZ;       // Z origin  [m]
        Real64 CeilingHeight; // Ceiling Height entered by user [m] or calculated
        Real64 Volume;        // Volume entered by user [m3] or calculated
        int OfType;           // 1=Standard Zone, Not yet used:
        // 2=Plenum Zone, 11=Solar Wall, 12=Roof Pond
        Real64 UserEnteredFloorArea; // User input floor area for this zone
        // Calculated after input
        Real64 FloorArea;        // Floor area used for this zone
        Real64 CalcFloorArea;    // Calculated floor area used for this zone
        Real64 CeilingArea;      // Ceiling area for the zone
        bool HasFloor;           // Has "Floor" surface
        bool HasRoof;            // Has "Roof" or "Ceiling" Surface
        bool HasInterZoneWindow; // Interzone Window(s) present in this zone
        bool HasWindow;          // Window(s) present in this zone
        Real64 AirCapacity;
        Real64 ExtWindowArea;               // Exterior Window Area for Zone
        Real64 ExtGrossWallArea;            // Exterior Wall Area for Zone (Gross)
        Real64 ExtWindowArea_Multiplied;    // Exterior Window Area for Zone with multipliers
        Real64 ExtGrossWallArea_Multiplied; // Exterior Wall Area for Zone (Gross) with multipliers
        Real64 ExtNetWallArea;              // Exterior Wall Area for Zone (Net)
        Real64 TotalSurfArea;               // Total surface area for Zone
        Real64 ExteriorTotalSurfArea;       // Total surface area of all exterior surfaces for Zone
        // (ignoring windows as they will be included in their base surfaces)
        Real64 ExteriorTotalGroundSurfArea;       // Total surface area of all surfaces for Zone with ground contact
        Real64 ExtGrossGroundWallArea;            // Ground contact Wall Area for Zone (Gross)
        Real64 ExtGrossGroundWallArea_Multiplied; // Ground contact Wall Area for Zone (Gross) with multipliers
        int SystemZoneNodeNumber;                 // This is the zone node number for the system for a controlled zone
        bool IsControlled;                        // True when this is a controlled zone.
        bool IsSupplyPlenum;                      // True when this zone is a supply plenum
        bool IsReturnPlenum;                      // True when this zone is a return plenum
        int ZoneEqNum;                            // Controlled zone equip config number
        int PlenumCondNum;                        // Supply or return plenum conditions number, 0 if this is not a plenum zone
        int TempControlledZoneIndex;              // this is the index number for TempControlledZone structure for lookup
        //            Pointers to Surface Data Structure
        int AllSurfaceFirst;       // First surface in zone including air boundaries
        int SurfaceFirst;          // First Heat Transfer Surface in Zone
        int SurfaceLast;           // Last  Heat Transfer Surface in Zone
        int NonWindowSurfaceFirst; // First Non-Window Heat Transfer Surface in Zone
        int NonWindowSurfaceLast;  // Last  Non-Window Heat Transfer Surface in Zone
        int WindowSurfaceFirst;    // First Window Heat Transfer Surface in Zone
        int WindowSurfaceLast;     // Last  Window Heat Transfer Surface in Zone
        int InsideConvectionAlgo;  // Ref: appropriate values for Inside Convection solution
        int NumSurfaces;           // Number of surfaces for this zone
        int NumSubSurfaces;        // Number of subsurfaces for this zone (windows, doors, tdd dome and diffusers)
        int NumShadingSurfaces;    // Number of shading surfaces for this zone
        int OutsideConvectionAlgo; // Ref: appropriate values for Outside Convection solution
        Vector Centroid;           // Center of the zone found by averaging wall, floor, and roof centroids
        Real64 MinimumX;           // Minimum X value for entire zone
        Real64 MaximumX;           // Maximum X value for entire zone
        Real64 MinimumY;           // Minimum Y value for entire zone
        Real64 MaximumY;           // Maximum Y value for entire zone
        Real64 MinimumZ;           // Minimum Z value for entire zone
        Real64 MaximumZ;           // Maximum Z value for entire zone
        std::vector<int> ZoneHTSurfaceList;          // List of HT surfaces related to this zone (includes adjacent interzone surfaces)
        std::vector<int> ZoneIZSurfaceList;          // List of interzone surfaces in this zone
        std::vector<int> ZoneHTNonWindowSurfaceList; // List of non-window HT surfaces related to this zone (includes adjacent interzone surfaces)
        std::vector<int> ZoneHTWindowSurfaceList;    // List of window surfaces related to this zone (includes adjacent interzone surfaces)
        std::vector<int> ZoneExtSolarSurfaceList;    // List of exterior solar surfaces in a zone
        int RadiantEnclosureNum;                     // Radiant exchange enclosure this zone belongs to (related to air boundaries)
        int SolarEnclosureNum;                       // Solar distribution enclosure this zone belongs to (related to air boundaries)

        Real64 OutDryBulbTemp;                 // Zone outside dry bulb air temperature (C)
        bool OutDryBulbTempEMSOverrideOn;      // if true, EMS is calling to override the surface's outdoor air temp
        Real64 OutDryBulbTempEMSOverrideValue; // value to use for EMS override of outdoor air drybulb temp (C)
        Real64 OutWetBulbTemp;                 // Zone outside wet bulb air temperature (C)
        bool OutWetBulbTempEMSOverrideOn;      // if true, EMS is calling to override the surface's outdoor wetbulb
        Real64 OutWetBulbTempEMSOverrideValue; // value to use for EMS override of outdoor air wetbulb temp (C)
        Real64 WindSpeed;                      // Zone outside wind speed (m/s)
        bool WindSpeedEMSOverrideOn;           // if true, EMS is calling to override the surface's outside wind speed
        Real64 WindSpeedEMSOverrideValue;      // value to use for EMS override of the surface's outside wind speed
        Real64 WindDir;                        // Zone outside wind direction (degree)
        bool WindDirEMSOverrideOn;             // if true, EMS is calling to override the surface's outside wind direction
        Real64 WindDirEMSOverrideValue;        // value to use for EMS override of the surface's outside wind speed

        bool HasLinkedOutAirNode; // true if an OutdoorAir::Node is linked to the surface
        int LinkedOutAirNode;     // Index of the an OutdoorAir:Node

        bool isPartOfTotalArea;   // Count the zone area when determining the building total floor area
        bool isNominalOccupied;   // has occupancy nominally specified
        bool isNominalControlled; // has Controlled Zone Equip Configuration reference
        Real64 TotOccupants;      // total design occupancy
        // (sum of NumberOfPeople for the zone from People object)
        int AirHBimBalanceErrIndex;      // error management counter
        bool NoHeatToReturnAir;          // TRUE means that heat to return air should be added to the zone load
        bool RefrigCaseRA;               // TRUE means there is potentially heat removal from return air
        bool HasAdjustedReturnTempByITE; // TRUE means that return temp to return air is adjusted by return temperature of ITE object
        Real64 AdjustedReturnTempByITE;  // Diff of the return temp from the zone mixed air temp adjusted by ITE object

        bool HasLtsRetAirGain;       // TRUE means that zone lights return air heat > 0.0 calculated from plenum temperature
        bool HasAirFlowWindowReturn; // TRUE means that zone has return air flow from windows
        // from refrigeration cases for this zone
        Real64 InternalHeatGains;     // internal loads (W)
        Real64 NominalInfilVent;      // internal infiltration/ventilation
        Real64 NominalMixing;         // internal mixing/cross mixing
        bool TempOutOfBoundsReported; // if any temp out of bounds errors, first will show zone details.
        bool EnforcedReciprocity;     // if zone required forced reciprocity --
        //   less out of bounds temperature errors allowed
        int ZoneMinCO2SchedIndex;           // Index for the schedule the schedule which determines minimum CO2 concentration
        int ZoneMaxCO2SchedIndex;           // Index for the schedule the schedule which determines maximum CO2 concentration
        int ZoneContamControllerSchedIndex; // Index for this schedule
        bool FlagCustomizedZoneCap;         // True if customized Zone Capacitance Multiplier is used

        // Hybrid Modeling
        Real64 ZoneMeasuredTemperature;               // Measured zone air temperature input by user
        Real64 ZoneMeasuredHumidityRatio;             // Measured zone air humidity ratio by user
        Real64 ZoneMeasuredCO2Concentration;          // Measured zone air CO2 concentration input by user
        Real64 ZoneMeasuredSupplyAirTemperature;      // Measured zone supply air temperature input by user
        Real64 ZoneMeasuredSupplyAirFlowRate;         // Measured zone supply air flow rate input by user
        Real64 ZoneMeasuredSupplyAirHumidityRatio;    // Measured zone supply air flow rate input by user
        Real64 ZoneMeasuredSupplyAirCO2Concentration; // Measured zone supply air flow rate input by user
        Real64 ZonePeopleActivityLevel;               // People activity level input by user
        Real64 ZonePeopleSensibleHeatFraction;        // People activity level input by user
        Real64 ZonePeopleRadiantHeatFraction;         // People activity level input by user
        Real64 ZonePeopleCO2GenerationRate;           // People activity level input by user
        Real64 ZoneVolCapMultpSens;                   // Zone temperature capacity multiplier, i.e. internal thermal mass multiplier
        Real64 ZoneVolCapMultpMoist;                  // Zone humidity capacity multiplier
        Real64 ZoneVolCapMultpCO2;                    // Zone carbon dioxide capacity multiplier
        Real64 ZoneVolCapMultpGenContam;              // Zone generic contaminant capacity multiplier
        Real64 ZoneVolCapMultpSensHM;                 // Calculated temperature capacity multiplier by hybrid model
        Real64 ZoneVolCapMultpSensHMSum;              // for temperature capacity multiplier average calculation
        Real64 ZoneVolCapMultpSensHMCountSum;         // for temperature capacity multiplier average calculation
        Real64 ZoneVolCapMultpSensHMAverage;          // Temperature capacity multiplier average
        Real64 MCPIHM;                                // Calculated mass flow rate by hybrid model
        Real64 InfilOAAirChangeRateHM;                // Calculated infiltration air change per hour by hybrid model
        Real64 NumOccHM;                              // Inversely solved people count
        Real64 delta_T;                               // Indoor and outdoor temperature
        Real64 delta_HumRat;                          // Indoor and outdoor humidity ratio delta
        Real64 delta_CO2;                             // Indoor and outdoor humidity ratio delta

        // Default Constructor
        ZoneData()
<<<<<<< HEAD
            : Multiplier(1), ListMultiplier(1), ListGroup(0), RelNorth(0.0), OriginX(0.0), OriginY(0.0), OriginZ(0.0), CeilingHeight(DataGlobalConstants::AutoCalculate),
              Volume(DataGlobalConstants::AutoCalculate), OfType(1), UserEnteredFloorArea(DataGlobalConstants::AutoCalculate), FloorArea(0.0), CalcFloorArea(0.0), CeilingArea(0.0),
              HasFloor(false), HasRoof(false), HasInterZoneWindow(false), HasWindow(false), AirCapacity(0.0), ExtWindowArea(0.0),
              ExtGrossWallArea(0.0), ExtWindowArea_Multiplied(0.0), ExtGrossWallArea_Multiplied(0.0), ExtNetWallArea(0.0), TotalSurfArea(0.0),
              ExteriorTotalSurfArea(0.0), ExteriorTotalGroundSurfArea(0.0), ExtGrossGroundWallArea(0.0), ExtGrossGroundWallArea_Multiplied(0.0),
              SystemZoneNodeNumber(0), IsControlled(false), IsSupplyPlenum(false), IsReturnPlenum(false), ZoneEqNum(0), PlenumCondNum(0),
              TempControlledZoneIndex(0), SurfaceFirst(0), SurfaceLast(0), NonWindowSurfaceFirst(0), NonWindowSurfaceLast(0), WindowSurfaceFirst(0),
=======
            : Multiplier(1), ListMultiplier(1), ListGroup(0), RelNorth(0.0), OriginX(0.0), OriginY(0.0), OriginZ(0.0),
              CeilingHeight(DataGlobalConstants::AutoCalculate()), Volume(DataGlobalConstants::AutoCalculate()), OfType(1),
              UserEnteredFloorArea(DataGlobalConstants::AutoCalculate()), FloorArea(0.0), CalcFloorArea(0.0), CeilingArea(0.0), HasFloor(false),
              HasRoof(false), HasInterZoneWindow(false), HasWindow(false), AirCapacity(0.0), ExtWindowArea(0.0), ExtGrossWallArea(0.0),
              ExtWindowArea_Multiplied(0.0), ExtGrossWallArea_Multiplied(0.0), ExtNetWallArea(0.0), TotalSurfArea(0.0), ExteriorTotalSurfArea(0.0),
              ExteriorTotalGroundSurfArea(0.0), ExtGrossGroundWallArea(0.0), ExtGrossGroundWallArea_Multiplied(0.0), SystemZoneNodeNumber(0),
              IsControlled(false), IsSupplyPlenum(false), IsReturnPlenum(false), ZoneEqNum(0), PlenumCondNum(0), TempControlledZoneIndex(0),
              AllSurfaceFirst(0), SurfaceFirst(0), SurfaceLast(0), NonWindowSurfaceFirst(0), NonWindowSurfaceLast(0), WindowSurfaceFirst(0),
>>>>>>> 2c0e435f
              WindowSurfaceLast(0), InsideConvectionAlgo(ASHRAESimple), NumSurfaces(0), NumSubSurfaces(0), NumShadingSurfaces(0),
              OutsideConvectionAlgo(ASHRAESimple), Centroid(0.0, 0.0, 0.0), MinimumX(0.0), MaximumX(0.0), MinimumY(0.0), MaximumY(0.0), MinimumZ(0.0),
              MaximumZ(0.0), RadiantEnclosureNum(0), SolarEnclosureNum(0),

              OutDryBulbTemp(0.0), OutDryBulbTempEMSOverrideOn(false), OutDryBulbTempEMSOverrideValue(0.0), OutWetBulbTemp(0.0),
              OutWetBulbTempEMSOverrideOn(false), OutWetBulbTempEMSOverrideValue(0.0), WindSpeed(0.0), WindSpeedEMSOverrideOn(false),
              WindSpeedEMSOverrideValue(0.0), WindDir(0.0), WindDirEMSOverrideOn(false), WindDirEMSOverrideValue(0.0), HasLinkedOutAirNode(false),
              LinkedOutAirNode(0.0), isPartOfTotalArea(true), isNominalOccupied(false), isNominalControlled(false), TotOccupants(0.0),
              AirHBimBalanceErrIndex(0), NoHeatToReturnAir(false), RefrigCaseRA(false), HasAdjustedReturnTempByITE(false),
              AdjustedReturnTempByITE(0.0), HasLtsRetAirGain(false), HasAirFlowWindowReturn(false), InternalHeatGains(0.0), NominalInfilVent(0.0),
              NominalMixing(0.0), TempOutOfBoundsReported(false), EnforcedReciprocity(false), ZoneMinCO2SchedIndex(0), ZoneMaxCO2SchedIndex(0),
              ZoneContamControllerSchedIndex(0), FlagCustomizedZoneCap(false),
              // Hybrid Modeling
              ZoneMeasuredTemperature(0.0), ZoneMeasuredHumidityRatio(0.0), ZoneMeasuredCO2Concentration(0.0), ZoneMeasuredSupplyAirTemperature(0.0),
              ZoneMeasuredSupplyAirFlowRate(0.0), ZoneMeasuredSupplyAirHumidityRatio(0.0), ZoneMeasuredSupplyAirCO2Concentration(0.0),
              ZonePeopleActivityLevel(0.0), ZonePeopleSensibleHeatFraction(0.0), ZonePeopleRadiantHeatFraction(0.0), ZonePeopleCO2GenerationRate(0.0),
              ZoneVolCapMultpSens(1.0), ZoneVolCapMultpMoist(1.0), ZoneVolCapMultpCO2(1.0), ZoneVolCapMultpGenContam(1.0), ZoneVolCapMultpSensHM(1.0),
              ZoneVolCapMultpSensHMSum(0.0), ZoneVolCapMultpSensHMCountSum(0.0), ZoneVolCapMultpSensHMAverage(1.0), MCPIHM(0.0),
              InfilOAAirChangeRateHM(0.0), NumOccHM(0.0), delta_T(0.0), delta_HumRat(0.0), delta_CO2(0.0)

        {
        }

        void SetOutBulbTempAt(EnergyPlusData &state);

        void SetWindSpeedAt(EnergyPlusData &state, Real64 fac);

        void SetWindDirAt(Real64 fac);
    };

    struct ZoneListData
    {
        // Members
        std::string Name;                         // Zone List name
        int NumOfZones;                           // Number of zones in the list
        std::string::size_type MaxZoneNameLength; // Max Name length of zones in the list
        Array1D_int Zone;                         // Pointers to zones in the list

        // Default Constructor
        ZoneListData() : NumOfZones(0), MaxZoneNameLength(0u)
        {
        }
    };

    struct ZoneGroupData
    {
        // Members
        std::string Name; // Zone Group name
        int ZoneList;     // Pointer to the zone list
        int Multiplier;   // Zone List multiplier

        // Default Constructor
        ZoneGroupData() : ZoneList(0), Multiplier(1)
        {
        }
    };

    struct GlobalInternalGainMiscObject
    {
        // Members
        std::string Name;
        int ZoneOrZoneListPtr;
        int NumOfZones;
        int StartPtr;
        bool ZoneListActive;

        // Default Constructor
        GlobalInternalGainMiscObject() : ZoneOrZoneListPtr(0), NumOfZones(0), StartPtr(0), ZoneListActive(false)
        {
        }
    };

    struct PeopleData
    {
        // Members
        std::string Name;         // PEOPLE object name
        int ZonePtr;              // Pointer to the zone number for this people statement
        Real64 NumberOfPeople;    // Maximum number of people for this statement
        int NumberOfPeoplePtr;    // Pointer to schedule for number of people
        bool EMSPeopleOn;         // EMS actuating number of people if .TRUE.
        Real64 EMSNumberOfPeople; // Value EMS is directing to use for override
        // Note that the schedule and maximum number was kept for people since it seemed likely that
        // users would want to assign the same schedule to multiple people statements.
        int ActivityLevelPtr;   // Pointer to schedule for activity level
        Real64 FractionRadiant; // Percentage (fraction 0.0-1.0) of sensible heat gain from people
        // that is radiant
        Real64 FractionConvected; // Percentage (fraction 0.0-1.0) of sensible heat gain from people
        // that is convective
        Real64 NomMinNumberPeople; // Nominal Minimum Number of People (min sch X number of people)
        Real64 NomMaxNumberPeople; // Nominal Maximum Number of People (min sch X number of people)
        int WorkEffPtr;            // Pointer to schedule for work efficiency
        int ClothingPtr;           // Pointer to schedule for clothing insulation
        int ClothingMethodPtr;
        int ClothingType;   // Name of clothing type
        int AirVelocityPtr; // Pointer to schedule for air velocity in zone
        bool Fanger;        // True when Fanger calculation to be performed
        bool Pierce;        // True when Pierce 2-node calculation to be performed
        bool KSU;           // True when KSU 2-node calculation to be performed
        bool AdaptiveASH55; // True when ASHRAE Standard 55 adaptive comfort calculation
        //   to be performed
        bool AdaptiveCEN15251; // True when CEN Standard 15251 adaptive comfort calculation
        //   to be performed
        int MRTCalcType;                 // MRT calculation type (See MRT Calculation type parameters)
        int SurfacePtr;                  // Pointer to the name of surface
        std::string AngleFactorListName; // Name of angle factor list
        int AngleFactorListPtr;          // Pointer to the name of angle factor list
        Real64 UserSpecSensFrac;         // User specified sensible fraction
        bool Show55Warning;              // show the warning messages about ASHRAE 55-2004
        Real64 CO2RateFactor;            // Carbon Dioxide Generation Rate [m3/s-W]
        // Report variables
        Real64 NumOcc;                 // Number of occupants at current timestep []
        Real64 TemperatureInZone;      // Temperature in zone (C)
        Real64 RelativeHumidityInZone; // Relative humidity in zone
        Real64 RadGainRate;            // Radiant heat gain [W]
        Real64 ConGainRate;            // Convective heat gain [W]
        Real64 SenGainRate;            // Sensible heat gain [W]
        Real64 LatGainRate;            // Latent heat gain [W]
        Real64 TotGainRate;            // Total heat gain [W]
        Real64 CO2GainRate;            // Carbon Dioxide Gain Rate [m3/s]
        Real64 RadGainEnergy;          // Radiant heat gain [J]
        Real64 ConGainEnergy;          // Convective heat gain [J]
        Real64 SenGainEnergy;          // Sensible heat gain [J]
        Real64 LatGainEnergy;          // Latent heat gain [J]
        Real64 TotGainEnergy;          // Total heat gain [J]
        // Air velocity check during run time for thermal comfort control
        int AirVelErrIndex; // Air velocity error index
        // For AdaptiveComfort tabular report
        Real64 TimeNotMetASH5580;
        Real64 TimeNotMetASH5590;
        Real64 TimeNotMetCEN15251CatI;
        Real64 TimeNotMetCEN15251CatII;
        Real64 TimeNotMetCEN15251CatIII;

        // Default Constructor
        PeopleData()
            : ZonePtr(0), NumberOfPeople(0.0), NumberOfPeoplePtr(-1), EMSPeopleOn(false), EMSNumberOfPeople(0.0), ActivityLevelPtr(-1),
              FractionRadiant(0.0), FractionConvected(0.0), NomMinNumberPeople(0.0), NomMaxNumberPeople(0.0), WorkEffPtr(-1), ClothingPtr(-1),
              ClothingMethodPtr(-1), ClothingType(-1), AirVelocityPtr(-1), Fanger(false), Pierce(false), KSU(false), AdaptiveASH55(false),
              AdaptiveCEN15251(false), MRTCalcType(0), SurfacePtr(-1), AngleFactorListPtr(-1), UserSpecSensFrac(0.0), Show55Warning(false),
              CO2RateFactor(0.0), NumOcc(0.0), TemperatureInZone(0.0), RelativeHumidityInZone(0.0), RadGainRate(0.0), ConGainRate(0.0),
              SenGainRate(0.0), LatGainRate(0.0), TotGainRate(0.0), CO2GainRate(0.0), RadGainEnergy(0.0), ConGainEnergy(0.0), SenGainEnergy(0.0),
              LatGainEnergy(0.0), TotGainEnergy(0.0), AirVelErrIndex(0), TimeNotMetASH5580(0.0), TimeNotMetASH5590(0.0), TimeNotMetCEN15251CatI(0.0),
              TimeNotMetCEN15251CatII(0.0), TimeNotMetCEN15251CatIII(0.0)
        {
        }
    };

    struct LightsData
    {
        // Members
        std::string Name;           // LIGHTS object name
        int ZonePtr;                // Which zone lights are in
        int SchedPtr;               // Schedule for lights
        Real64 DesignLevel;         // design level for lights [W]
        bool EMSLightsOn;           // EMS actuating Lighting power if .TRUE.
        Real64 EMSLightingPower;    // Value EMS is directing to use for override
        Real64 FractionReturnAir;   // Percentage (fraction 0.0-1.0) of sensible heat gain that is return air
        Real64 FractionRadiant;     // Percentage (fraction 0.0-1.0) of sensible heat gain that is radiant
        Real64 FractionShortWave;   // Percentage (fraction 0.0-1.0) of sensible heat gain that is short wave
        Real64 FractionReplaceable; // Percentage (fraction 0.0-1.0) of sensible heat gain that is replaceable
        Real64 FractionConvected;   // Percentage (fraction 0.0-1.0) of sensible heat gain that is convective
        bool FractionReturnAirIsCalculated;
        Real64 FractionReturnAirPlenTempCoeff1;
        Real64 FractionReturnAirPlenTempCoeff2;
        int ZoneReturnNum;        // zone return index (not the node number) for return heat gain
        Real64 NomMinDesignLevel; // Nominal Minimum Design Level (min sch X design level)
        Real64 NomMaxDesignLevel; // Nominal Maximum Design Level (max sch X design level)
        bool ManageDemand;        // Flag to indicate whether to use demand limiting
        Real64 DemandLimit;       // Demand limit set by demand manager [W]
        // Report variables
        Real64 Power;                  // Electric power [W]
        Real64 RadGainRate;            // Radiant heat gain [W]
        Real64 VisGainRate;            // Visible heat gain [W]
        Real64 ConGainRate;            // Convective heat gain [W]
        Real64 RetAirGainRate;         // Return air heat gain [W]
        Real64 TotGainRate;            // Total heat gain [W]
        Real64 Consumption;            // Electric consumption [J]
        Real64 RadGainEnergy;          // Radiant heat gain [J]
        Real64 VisGainEnergy;          // Visible heat gain [J]
        Real64 ConGainEnergy;          // Convective heat gain [J]
        Real64 RetAirGainEnergy;       // Return air heat gain [J]
        Real64 TotGainEnergy;          // Total heat gain [J]
        std::string EndUseSubcategory; // user defined name for the end use category
        Real64 SumConsumption;         // sum of electric consumption [J] for reporting
        Real64 SumTimeNotZeroCons;     // sum of time of positive electric consumption [hr]

        // Default Constructor
        LightsData()
            : ZonePtr(0), SchedPtr(-1), DesignLevel(0.0), EMSLightsOn(false), EMSLightingPower(0.0), FractionReturnAir(0.0), FractionRadiant(0.0),
              FractionShortWave(0.0), FractionReplaceable(0.0), FractionConvected(0.0), FractionReturnAirIsCalculated(false),
              FractionReturnAirPlenTempCoeff1(0.0), FractionReturnAirPlenTempCoeff2(0.0), ZoneReturnNum(1), NomMinDesignLevel(0.0),
              NomMaxDesignLevel(0.0), ManageDemand(false), DemandLimit(0.0), Power(0.0), RadGainRate(0.0), VisGainRate(0.0), ConGainRate(0.0),
              RetAirGainRate(0.0), TotGainRate(0.0), Consumption(0.0), RadGainEnergy(0.0), VisGainEnergy(0.0), ConGainEnergy(0.0),
              RetAirGainEnergy(0.0), TotGainEnergy(0.0), SumConsumption(0.0), SumTimeNotZeroCons(0.0)
        {
        }
    };

    struct ZoneEquipData // Electric, Gas, Other Equipment, CO2
    {
        // Members
        std::string Name;            // EQUIPMENT object name
        int ZonePtr;                 // Which zone internal gain is in
        int SchedPtr;                // Schedule for internal gain
        Real64 DesignLevel;          // design level for internal gain [W]
        bool EMSZoneEquipOverrideOn; // EMS actuating equipment power if .TRUE.
        Real64 EMSEquipPower;        // Value EMS is directing to use for override
        Real64 FractionLatent;       // Percentage (fraction 0.0-1.0) of sensible heat gain that is latent
        Real64 FractionRadiant;      // Percentage (fraction 0.0-1.0) of sensible heat gain that is radiant
        Real64 FractionLost;         // Percentage (fraction 0.0-1.0) of sensible heat gain that is lost
        Real64 FractionConvected;    // Percentage (fraction 0.0-1.0) of sensible heat gain that is convective
        Real64 CO2DesignRate;        // CO2 design Rate [m3/s]
        Real64 CO2RateFactor;        // CO2 rate factor [m3/s/W]
        Real64 NomMinDesignLevel;    // Nominal Minimum Design Level (min sch X design level)
        Real64 NomMaxDesignLevel;    // Nominal Maximum Design Level (max sch X design level)
        bool ManageDemand;           // Flag to indicate whether to use demand limiting
        Real64 DemandLimit;          // Demand limit set by demand manager [W]
        // Report variables
        Real64 Power;                  // Electric/Gas/Fuel power [W]
        Real64 RadGainRate;            // Radiant heat gain [W]
        Real64 ConGainRate;            // Convective heat gain [W]
        Real64 LatGainRate;            // Latent heat gain [W]
        Real64 LostRate;               // Lost energy (converted to work) [W]
        Real64 TotGainRate;            // Total heat gain [W]
        Real64 CO2GainRate;            // CO2 gain rate [m3/s]
        Real64 Consumption;            // Electric/Gas/Fuel consumption [J]
        Real64 RadGainEnergy;          // Radiant heat gain [J]
        Real64 ConGainEnergy;          // Convective heat gain [J]
        Real64 LatGainEnergy;          // Latent heat gain [J]
        Real64 LostEnergy;             // Lost energy (converted to work) [J]
        Real64 TotGainEnergy;          // Total heat gain [J]
        std::string EndUseSubcategory; // user defined name for the end use category
        ExteriorEnergyUse::ExteriorFuelUsage OtherEquipFuelType;        // Fuel Type Number of the Other Equipment (defined in ExteriorEnergyUse.cc)

        // Default Constructor
        ZoneEquipData()
            : ZonePtr(0), SchedPtr(0), DesignLevel(0.0), EMSZoneEquipOverrideOn(false), EMSEquipPower(0.0), FractionLatent(0.0), FractionRadiant(0.0),
              FractionLost(0.0), FractionConvected(0.0), CO2DesignRate(0.0), CO2RateFactor(0.0), NomMinDesignLevel(0.0), NomMaxDesignLevel(0.0),
              ManageDemand(false), DemandLimit(0.0), Power(0.0), RadGainRate(0.0), ConGainRate(0.0), LatGainRate(0.0), LostRate(0.0),
              TotGainRate(0.0), CO2GainRate(0.0), Consumption(0.0), RadGainEnergy(0.0), ConGainEnergy(0.0), LatGainEnergy(0.0), LostEnergy(0.0),
              TotGainEnergy(0.0), EndUseSubcategory(""), OtherEquipFuelType(ExteriorEnergyUse::ExteriorFuelUsage::Unknown)
        {
        }
    };

    struct ITEquipData // IT Equipment
    {
        // Members
        std::string Name;                  // EQUIPMENT object name
        int ZonePtr;                       // Which zone internal gain is in
        bool FlowControlWithApproachTemps; // True if using supply and return approach temperature for ITE object.
        Real64 DesignTotalPower;           // Design level for internal gain [W]
        Real64 NomMinDesignLevel;          // Nominal Minimum Design Level (min sch X design level)
        Real64 NomMaxDesignLevel;          // Nominal Maximum Design Level (max sch X design level)
        Real64 DesignFanPowerFrac;         // Fraction (0.0-1.0) of design power level that is fans
        int OperSchedPtr;                  // Schedule pointer for design power input or operating schedule
        int CPULoadSchedPtr;               // Schedule pointer for CPU loading schedule
        Real64 SizingTAirIn;               // Entering air dry-bulb temperature at maximum value during sizing[C]
        Real64 DesignTAirIn;               // Design entering air dry-bulb temperature [C]
        Real64 DesignFanPower;             // Design fan power input [W]
        Real64 DesignCPUPower;             // Design CPU power input [W]
        Real64 DesignAirVolFlowRate;       // Design air volume flow rate [m3/s]
        int Class;                         // Environmental class index (A1=1, A2=2, A3=3, A4=4, B=5, C=6)
        int AirFlowFLTCurve;               // Index for airflow function of CPULoadFrac (x) and TAirIn (y) curve
        int CPUPowerFLTCurve;              // Index for CPU power function of CPULoadFrac (x) and TAirIn (y) curve
        int FanPowerFFCurve;               // Index for fan power function of flow fraction curve
        int AirConnectionType;             // Air connection type (AdjustedSupply, ZoneAirNode, RoomAirModel)
        int InletRoomAirNodeNum;           // Room air model node number for air inlet
        int OutletRoomAirNodeNum;          // Room air model node number for air outlet
        int SupplyAirNodeNum;              // Node number for supply air inlet
        Real64 DesignRecircFrac;           // Design recirculation fraction (0.0-0.5)
        int RecircFLTCurve;                // Index for recirculation function of CPULoadFrac (x) and TSupply (y) curve
        Real64 DesignUPSEfficiency;        // Design power supply efficiency (>0.0 - 1.0)
        int UPSEfficFPLRCurve;             // Index for recirculation function of part load ratio
        Real64 UPSLossToZoneFrac;          // Fraction of UPS power loss to zone (0.0 - 1.0); remainder is lost
        std::string EndUseSubcategoryCPU;  // User defined name for the end use category for the CPU
        std::string EndUseSubcategoryFan;  // User defined name for the end use category for the Fans
        std::string EndUseSubcategoryUPS;  // User defined name for the end use category for the power supply
        bool EMSCPUPowerOverrideOn;        // EMS actuating CPU power if .TRUE.
        Real64 EMSCPUPower;                // Value EMS is directing to use for override of CPU power [W]
        bool EMSFanPowerOverrideOn;        // EMS actuating Fan power if .TRUE.
        Real64 EMSFanPower;                // Value EMS is directing to use for override of Fan power [W]
        bool EMSUPSPowerOverrideOn;        // EMS actuating UPS power if .TRUE.
        Real64 EMSUPSPower;                // Value EMS is directing to use for override of UPS power [W]
        Real64 SupplyApproachTemp;         // The difference of the IT inlet temperature from the AHU supply air temperature
        int SupplyApproachTempSch;         // The difference schedule of the IT inlet temperature from the AHU supply air temperature
        Real64 ReturnApproachTemp;         // The difference of the unit outlet temperature from the well mixed zone temperature
        int ReturnApproachTempSch;         // The difference schedule of the unit outlet temperature from the well mixed zone temperature

        // Report variables
        Real64 CPUPower;            // ITE CPU Electric Power [W]
        Real64 FanPower;            // ITE Fan Electric Power [W]
        Real64 UPSPower;            // ITE UPS Electric Power [W]
        Real64 CPUPowerAtDesign;    // ITE CPU Electric Power at Design Inlet Conditions [W]
        Real64 FanPowerAtDesign;    // ITE Fan Electric Power at Design Inlet Conditions [W]
        Real64 UPSGainRateToZone;   // ITE UPS Heat Gain to Zone Rate [W] - convective gain
        Real64 ConGainRateToZone;   // ITE Total Heat Gain to Zone Rate [W] - convective gain - includes heat gain from UPS, plus CPU and Fans if room
                                    // air model not used
        Real64 CPUConsumption;      // ITE CPU Electric Energy [J]
        Real64 FanConsumption;      // ITE Fan Electric Energy [J]
        Real64 UPSConsumption;      // ITE UPS Electric Energy [J]
        Real64 CPUEnergyAtDesign;   // ITE CPU Electric Energy at Design Inlet Conditions [J]
        Real64 FanEnergyAtDesign;   // ITE Fan Electric Energy at Design Inlet Conditions [J]
        Real64 UPSGainEnergyToZone; // ITE UPS Heat Gain to Zone Energy [J] - convective gain
        Real64 ConGainEnergyToZone; // ITE Total Heat Gain to Zone Energy [J] - convective gain - includes heat gain from UPS, plus CPU and Fans if
                                    // room air model not used
        Real64 AirVolFlowStdDensity; // Air volume flow rate at standard density [m3/s]
        Real64 AirVolFlowCurDensity; // Air volume flow rate at current density [m3/s]
        Real64 AirMassFlow;          // Air mass flow rate [kg/s]
        Real64 AirInletDryBulbT;     // Air inlet dry-bulb temperature [C]
        Real64 AirInletDewpointT;    // Air inlet dewpoint temperature [C]
        Real64 AirInletRelHum;       // Air inlet relative humidity [%]
        Real64 AirOutletDryBulbT;    // Air outlet dry-bulb temperature [C]
        Real64 SHI;                  // Supply Heat Index []
        Real64 TimeOutOfOperRange;   // ITE Air Inlet Operating Range Exceeded Time [hr]
        Real64 TimeAboveDryBulbT;    // ITE Air Inlet Dry-Bulb Temperature Above Operating Range Time [hr]
        Real64 TimeBelowDryBulbT;    // ITE Air Inlet Dry-Bulb Temperature Below Operating Range Time [hr]
        Real64 TimeAboveDewpointT;   // ITE Air Inlet Dewpoint Temperature Above Operating Range Time [hr]
        Real64 TimeBelowDewpointT;   // ITE Air Inlet Dewpoint Temperature Below Operating Range Time [hr]
        Real64 TimeAboveRH;          // ITE Air Inlet Relative Humidity Above Operating Range Time [hr]
        Real64 TimeBelowRH;          // ITE Air Inlet Relative Humidity Below Operating Range Time [hr]
        Real64 DryBulbTAboveDeltaT;  // ITE Air Inlet Dry-Bulb Temperature Difference Above Operating Range [deltaC]
        Real64 DryBulbTBelowDeltaT;  // ITE Air Inlet Dry-Bulb Temperature Difference Below Operating Range [deltaC]
        Real64 DewpointTAboveDeltaT; // ITE Air Inlet Dewpoint Temperature Difference Above Operating Range [deltaC]
        Real64 DewpointTBelowDeltaT; // ITE Air Inlet Dewpoint Temperature Difference Below Operating Range [deltaC]
        Real64 RHAboveDeltaRH;       // ITE Air Inlet Relative Humidity Difference Above Operating Range [%]
        Real64 RHBelowDeltaRH;       // ITE Air Inlet Relative Humidity Difference Below Operating Range [%]

        // Default Constructor
        ITEquipData()
            : ZonePtr(0), FlowControlWithApproachTemps(false), DesignTotalPower(0.0), NomMinDesignLevel(0.0), NomMaxDesignLevel(0.0),
              DesignFanPowerFrac(0.0), OperSchedPtr(0), CPULoadSchedPtr(0), SizingTAirIn(0.0), DesignTAirIn(0.0), DesignFanPower(0.0), DesignCPUPower(0.0),
              DesignAirVolFlowRate(0.0), Class(0), AirFlowFLTCurve(0), CPUPowerFLTCurve(0), FanPowerFFCurve(0), AirConnectionType(0),
              InletRoomAirNodeNum(0), OutletRoomAirNodeNum(0), SupplyAirNodeNum(0), DesignRecircFrac(0.0), RecircFLTCurve(0),
              DesignUPSEfficiency(0.0), UPSEfficFPLRCurve(0), UPSLossToZoneFrac(0.0), EMSCPUPowerOverrideOn(false), EMSCPUPower(0.0),
              EMSFanPowerOverrideOn(false), EMSFanPower(0.0), EMSUPSPowerOverrideOn(false), EMSUPSPower(0.0), SupplyApproachTemp(0.0),
              SupplyApproachTempSch(0), ReturnApproachTemp(0.0), ReturnApproachTempSch(0), CPUPower(0.0), FanPower(0.0), UPSPower(0.0),
              CPUPowerAtDesign(0.0), FanPowerAtDesign(0.0), UPSGainRateToZone(0.0), ConGainRateToZone(0.0), CPUConsumption(0.0), FanConsumption(0.0),
              UPSConsumption(0.0), CPUEnergyAtDesign(0.0), FanEnergyAtDesign(0.0), UPSGainEnergyToZone(0.0), ConGainEnergyToZone(0.0),
              AirVolFlowStdDensity(0.0), AirVolFlowCurDensity(0.0), AirMassFlow(0.0), AirInletDryBulbT(0.0), AirInletDewpointT(0.0),
              AirInletRelHum(0.0), AirOutletDryBulbT(0.0), SHI(0.0), TimeOutOfOperRange(0.0), TimeAboveDryBulbT(0.0), TimeBelowDryBulbT(0.0),
              TimeAboveDewpointT(0.0), TimeBelowDewpointT(0.0), TimeAboveRH(0.0), TimeBelowRH(0.0), DryBulbTAboveDeltaT(0.0),
              DryBulbTBelowDeltaT(0.0), DewpointTAboveDeltaT(0.0), DewpointTBelowDeltaT(0.0), RHAboveDeltaRH(0.0), RHBelowDeltaRH(0.0)
        {
        }
    };

    struct BBHeatData
    {
        // Members
        std::string Name; // BASEBOARD HEAT object name
        int ZonePtr;
        int SchedPtr;
        Real64 CapatLowTemperature;
        Real64 LowTemperature;
        Real64 CapatHighTemperature;
        Real64 HighTemperature;
        bool EMSZoneBaseboardOverrideOn; // EMS actuating equipment power if .TRUE.
        Real64 EMSZoneBaseboardPower;    // Value EMS is directing to use for override
        Real64 FractionRadiant;
        Real64 FractionConvected;
        bool ManageDemand;  // Flag to indicate whether to use demand limiting
        Real64 DemandLimit; // Demand limit set by demand manager [W]
        // Report variables
        Real64 Power;                  // Electric power [W]
        Real64 RadGainRate;            // Radiant heat gain [W]
        Real64 ConGainRate;            // Convective heat gain [W]
        Real64 TotGainRate;            // Total heat gain [W]
        Real64 Consumption;            // Electric consumption [J]
        Real64 RadGainEnergy;          // Radiant heat gain [J]
        Real64 ConGainEnergy;          // Convective heat gain [J]
        Real64 TotGainEnergy;          // Total heat gain [J]
        std::string EndUseSubcategory; // user defined name for the end use category

        // Default Constructor
        BBHeatData()
            : ZonePtr(0), SchedPtr(0), CapatLowTemperature(0.0), LowTemperature(0.0), CapatHighTemperature(0.0), HighTemperature(0.0),
              EMSZoneBaseboardOverrideOn(false), EMSZoneBaseboardPower(0.0), FractionRadiant(0.0), FractionConvected(0.0), ManageDemand(false),
              DemandLimit(0.0), Power(0.0), RadGainRate(0.0), ConGainRate(0.0), TotGainRate(0.0), Consumption(0.0), RadGainEnergy(0.0),
              ConGainEnergy(0.0), TotGainEnergy(0.0)
        {
        }
    };

    struct InfiltrationData
    {
        // Members
        std::string Name;
        int ZonePtr;   // Which zone infiltration is in
        int SchedPtr;  // Schedule for infiltration
        int ModelType; // which model is used for infiltration
        // Design Flow Rate model terms
        Real64 DesignLevel;
        Real64 ConstantTermCoef;
        Real64 TemperatureTermCoef;
        Real64 VelocityTermCoef;
        Real64 VelocitySQTermCoef;
        // Effective Leakage Area, Sherman Grimsrud terms
        Real64 LeakageArea;           // "AL" effective air leakage area
        Real64 BasicStackCoefficient; // "Cs" Stack coefficient
        Real64 BasicWindCoefficient;  // "Cw" wind coefficient
        // Flow Coefficient, AIM-2, Walker and Wilson terms
        Real64 FlowCoefficient;      // "c" Flow coefficient
        Real64 AIM2StackCoefficient; // "Cs" stack coefficient
        Real64 AIM2WindCoefficient;  // "Cw" wind coefficient
        Real64 PressureExponent;     // "n" pressure power law exponent
        Real64 ShelterFactor;        // "s" shelter factor
        bool EMSOverrideOn;          // if true then EMS is requesting to override
        Real64 EMSAirFlowRateValue;  // value EMS is setting for air flow rate
        bool QuadratureSum;          // If quadrature sum of zone air balance method is used
        int OABalancePtr;            // A pointer to ZoneAirBalance If quadrature is true
        Real64 VolumeFlowRate;       // infiltration air volume flow rate
        Real64 MassFlowRate;         // infiltration air mass flow rate

        // Default Constructor
        InfiltrationData()
            : ZonePtr(0), SchedPtr(0), ModelType(0), DesignLevel(0.0), ConstantTermCoef(0.0), TemperatureTermCoef(0.0), VelocityTermCoef(0.0),
              VelocitySQTermCoef(0.0), LeakageArea(0.0), BasicStackCoefficient(0.0), BasicWindCoefficient(0.0), FlowCoefficient(0.0),
              AIM2StackCoefficient(0.0), AIM2WindCoefficient(0.0), PressureExponent(0.0), ShelterFactor(0.0), EMSOverrideOn(false),
              EMSAirFlowRateValue(0.0), QuadratureSum(false), OABalancePtr(0), VolumeFlowRate(0.0), MassFlowRate(0.0)
        {
        }
    };

    struct VentilationData
    {
        // Members
        std::string Name;
        int ZonePtr;
        int SchedPtr;
        int ModelType; // which model is used for ventilation: DesignFlowRate and WindandStackOpenArea
        Real64 DesignLevel;
        bool EMSSimpleVentOn;        // EMS actuating ventilation flow rate if .TRUE.
        Real64 EMSimpleVentFlowRate; // Value EMS is directing to use for override
        Real64 MinIndoorTemperature;
        Real64 DelTemperature;
        int FanType;
        Real64 FanPressure;
        Real64 FanEfficiency;
        Real64 FanPower;
        Real64 AirTemp;
        Real64 ConstantTermCoef;
        Real64 TemperatureTermCoef;
        Real64 VelocityTermCoef;
        Real64 VelocitySQTermCoef;
        Real64 MaxIndoorTemperature;
        Real64 MinOutdoorTemperature;
        Real64 MaxOutdoorTemperature;
        Real64 MaxWindSpeed;
        int MinIndoorTempSchedPtr;      // Minimum indoor temperature schedule index
        int MaxIndoorTempSchedPtr;      // Maximum indoor temperature schedule index
        int DeltaTempSchedPtr;          // Delta temperature schedule index
        int MinOutdoorTempSchedPtr;     // Minimum outdoor temperature schedule index
        int MaxOutdoorTempSchedPtr;     // Maximum outdoor temperature schedule index
        int IndoorTempErrCount;         // Indoor temperature error count
        int OutdoorTempErrCount;        // Outdoor temperature error count
        int IndoorTempErrIndex;         // Indoor temperature error Index
        int OutdoorTempErrIndex;        // Outdoor temperature error Index
        int HybridControlType;          // Hybrid ventilation control type: 0 Individual, 1 Close, 2 Global
        int HybridControlMasterNum;     // Hybrid ventilation control master object number
        bool HybridControlMasterStatus; // Hybrid ventilation control master object opening status
        bool QuadratureSum;             // If quadrature sum of zone air balance method is used
        int OABalancePtr;               // A pointer to ZoneAirBalance
        // WindandStackOpenArea
        Real64 OpenArea;      // Opening area [m2]
        int OpenAreaSchedPtr; // Opening area fraction schedule pointer
        Real64 OpenEff;       // Opening effectiveness [dimensionless]
        Real64 EffAngle;      // Effective angle [degree]
        Real64 DH;            // Height difference [m]
        Real64 DiscCoef;      // Discharge coefficient

        // Default Constructor
        VentilationData()
            : ZonePtr(0), SchedPtr(0), ModelType(0), DesignLevel(0.0), EMSSimpleVentOn(false), EMSimpleVentFlowRate(0.0),
              MinIndoorTemperature(-100.0), DelTemperature(0.0), FanType(0), FanPressure(0.0), FanEfficiency(0.0), FanPower(0.0), AirTemp(0.0),
              ConstantTermCoef(0.0), TemperatureTermCoef(0.0), VelocityTermCoef(0.0), VelocitySQTermCoef(0.0), MaxIndoorTemperature(100.0),
              MinOutdoorTemperature(-100.0), MaxOutdoorTemperature(100.0), MaxWindSpeed(40.0), MinIndoorTempSchedPtr(0), MaxIndoorTempSchedPtr(0),
              DeltaTempSchedPtr(0), MinOutdoorTempSchedPtr(0), MaxOutdoorTempSchedPtr(0), IndoorTempErrCount(0), OutdoorTempErrCount(0),
              IndoorTempErrIndex(0), OutdoorTempErrIndex(0), HybridControlType(0), HybridControlMasterNum(0), HybridControlMasterStatus(false),
              QuadratureSum(false), OABalancePtr(0), OpenArea(0.0), OpenAreaSchedPtr(0), OpenEff(0.0), EffAngle(0.0), DH(0.0), DiscCoef(0.0)
        {
        }
    };

    struct ZoneAirBalanceData
    {
        // Members
        std::string Name;           // Object name
        std::string ZoneName;       // Zone name
        int ZonePtr;                // Zone number
        int BalanceMethod;          // Air Balance Method: None=0, Quadrature = 1
        Real64 InducedAirRate;      // Induced Outdoor Air Due to Duct Leakage Unbalance [m3/s]
        int InducedAirSchedPtr;     // Induced Outdoor Air Fraction Schedule
        Real64 BalMassFlowRate;     // balanced mass flow rate
        Real64 InfMassFlowRate;     // unbalanced mass flow rate from infiltration
        Real64 NatMassFlowRate;     // unbalanced mass flow rate from natural ventilation
        Real64 ExhMassFlowRate;     // unbalanced mass flow rate from exhaust ventilation
        Real64 IntMassFlowRate;     // unbalanced mass flow rate from intake ventilation
        Real64 ERVMassFlowRate;     // unbalanced mass flow rate from stand-alone ERV
        bool OneTimeFlag;           // One time flag to get nodes of stand alone ERV
        int NumOfERVs;              // Number of zone stand alone ERVs
        Array1D_int ERVInletNode;   // Stand alone ERV supply air inlet nodes
        Array1D_int ERVExhaustNode; // Stand alone ERV air exhaust nodes

        // Default Constructor
        ZoneAirBalanceData()
            : ZonePtr(0), BalanceMethod(0), InducedAirRate(0.0), InducedAirSchedPtr(0), BalMassFlowRate(0.0), InfMassFlowRate(0.0),
              NatMassFlowRate(0.0), ExhMassFlowRate(0.0), IntMassFlowRate(0.0), ERVMassFlowRate(0.0), OneTimeFlag(false), NumOfERVs(0)
        {
        }
    };

    struct MixingData
    {
        // Members
        std::string Name;
        int ZonePtr;
        int SchedPtr;
        Real64 DesignLevel;
        int FromZone;
        Real64 DeltaTemperature;
        Real64 DesiredAirFlowRate;
        Real64 DesiredAirFlowRateSaved;
        Real64 MixingMassFlowRate;
        int DeltaTempSchedPtr;      // Delta temperature schedule index
        int MinIndoorTempSchedPtr;  // Minimum indoor temperature schedule index
        int MaxIndoorTempSchedPtr;  // Maximum indoor temperature schedule index
        int MinSourceTempSchedPtr;  // Minimum source zone temperature schedule index
        int MaxSourceTempSchedPtr;  // Maximum source zone temperature schedule index
        int MinOutdoorTempSchedPtr; // Minimum outdoor temperature schedule index
        int MaxOutdoorTempSchedPtr; // Maximum outdoor temperature schedule index
        int IndoorTempErrCount;     // Indoor temperature error count
        int SourceTempErrCount;     // Source zone temperature error count
        int OutdoorTempErrCount;    // Outdoor temperature error count
        int IndoorTempErrIndex;     // Indoor temperature error Index
        int SourceTempErrIndex;     // Source zone temperature error Index
        int OutdoorTempErrIndex;    // Outdoor temperature error Index
        int HybridControlType;      // Hybrid ventilation control type: 0 Individual, 1 Close, 2 Global
        int HybridControlMasterNum; // Hybrid ventilation control master ventilation object number
        int NumRefDoorConnections;
        bool EMSSimpleMixingOn;        // EMS actuating ventilation flow rate if .TRUE.
        bool RefDoorMixFlag;           // Refrigeration door mixing within zone
        Real64 EMSimpleMixingFlowRate; // Value EMS is directing to use for override
        Array1D_bool EMSRefDoorMixingOn;
        Array1D<Real64> EMSRefDoorFlowRate;
        Array1D<Real64> VolRefDoorFlowRate;
        Array1D_int OpenSchedPtr;            // Schedule for Refrigeration door open fraction
        Array1D<Real64> DoorHeight;          // Door height for refrigeration door, m
        Array1D<Real64> DoorArea;            // Door area for refrigeration door, m2
        Array1D<Real64> Protection;          // Refrigeration door protection factor, dimensionless
        Array1D_int MateZonePtr;             // Zone connected by refrigeration door (MateZone > ZonePtr)
        Array1D_string DoorMixingObjectName; // Used in one error statement and eio
        Array1D_string DoorProtTypeName;     // Used in eio
                                             // Note, for mixing and crossmixing, this type dimensioned by number of mixing objects.
        // For ref door mixing, dimensioned by number of zones.

        // Default Constructor
        MixingData()
            : ZonePtr(0), SchedPtr(0), DesignLevel(0.0), FromZone(0), DeltaTemperature(0.0), DesiredAirFlowRate(0.0), DesiredAirFlowRateSaved(0.0),
              MixingMassFlowRate(0.0), DeltaTempSchedPtr(0), MinIndoorTempSchedPtr(0), MaxIndoorTempSchedPtr(0), MinSourceTempSchedPtr(0),
              MaxSourceTempSchedPtr(0), MinOutdoorTempSchedPtr(0), MaxOutdoorTempSchedPtr(0), IndoorTempErrCount(0), SourceTempErrCount(0),
              OutdoorTempErrCount(0), IndoorTempErrIndex(0), SourceTempErrIndex(0), OutdoorTempErrIndex(0), HybridControlType(0),
              HybridControlMasterNum(0), NumRefDoorConnections(0), EMSSimpleMixingOn(false), RefDoorMixFlag(false), EMSimpleMixingFlowRate(0.0)
        {
        }
    };

    struct ZoneAirMassFlowConservation
    {
        // Members
        bool EnforceZoneMassBalance; // flag to enforce zone air mass conservation
        bool BalanceMixing;          // flag to allow mixing to be adjusted for zone mass balance
        int InfiltrationTreatment;   // determines how infiltration is treated for zone mass balance
        int InfiltrationZoneType;    // specifies which types of zones allow infiltration to be changed
                                     // Note, unique global object

        // Default Constructor
        ZoneAirMassFlowConservation() : EnforceZoneMassBalance(false), BalanceMixing(false), InfiltrationTreatment(0), InfiltrationZoneType(0)
        {
        }
    };

    struct ZoneMassConservationData
    {
        // Members
        std::string Name;
        int ZonePtr;                           // pointer to the mixing zone
        Real64 InMassFlowRate;                 // zone total supply air mass flow rate, kg/s
        Real64 ExhMassFlowRate;                // zone exhaust total air mass flow rate, kg/s
        Real64 RetMassFlowRate;                // zone return air mass flow rate, kg/s
        Real64 MixingMassFlowRate;             // zone mixing air mass flow rate, kg/s
        Real64 MixingSourceMassFlowRate;       // Zone source mass flow rate for mixing zone, kg/s
        int NumSourceZonesMixingObject;        // number of zone mixing object references as a source zone
        int NumReceivingZonesMixingObject;     // number of zone mixing object references as a receiving zone
        bool IsOnlySourceZone;                 // true only if used only as a source zone in zone mixing object
        int InfiltrationPtr;                   // pointer to infiltration object
        Real64 InfiltrationMassFlowRate;       // infiltration added to enforced source zone mass balance, kg/s
        int IncludeInfilToZoneMassBal;         // not self-balanced, include infiltration in zone air mass balance
        Array1D_int ZoneMixingSourcesPtr;      // source zones pointer
        Array1D_int ZoneMixingReceivingPtr;    // receiving zones pointer
        Array1D<Real64> ZoneMixingReceivingFr; // receiving zones fraction
                                               // Note, this type dimensioned by number of zones

        // Default Constructor
        ZoneMassConservationData()
            : ZonePtr(0), InMassFlowRate(0.0), ExhMassFlowRate(0.0), RetMassFlowRate(0.0), MixingMassFlowRate(0.0), MixingSourceMassFlowRate(0.0),
              NumSourceZonesMixingObject(0), NumReceivingZonesMixingObject(0), IsOnlySourceZone(false), InfiltrationPtr(0),
              InfiltrationMassFlowRate(0.0), IncludeInfilToZoneMassBal(0)
        {
        }
    };

    struct GenericComponentZoneIntGainStruct
    {
        // Members
        std::string CompObjectType;                   // device object class name
        std::string CompObjectName;                   // device user unique name
        int CompTypeOfNum;                            // type of internal gain device identifier
        Real64 * PtrConvectGainRate;         // POINTER to value of convection heat gain rate for device, watts
        Real64 ConvectGainRate;                       // current timestep value of convection heat gain rate for device, watts
        Real64 * PtrReturnAirConvGainRate;   // POINTER to value of return air convection heat gain rate for device, W
        Real64 ReturnAirConvGainRate;                 // current timestep value of return air convection heat gain rate for device, W
        Real64 * PtrRadiantGainRate;         // POINTER to value of thermal radiation heat gain rate for device, watts
        Real64 RadiantGainRate;                       // current timestep value of thermal radiation heat gain rate for device, watts
        Real64 * PtrLatentGainRate;          // POINTER to value of moisture gain rate for device, Watts
        Real64 LatentGainRate;                        // current timestep value of moisture gain rate for device, Watts
        Real64 * PtrReturnAirLatentGainRate; // POINTER to value of return air moisture gain rate for device, Watts
        Real64 ReturnAirLatentGainRate;               // current timestep value of return air moisture gain rate for device, Watts
        Real64 * PtrCarbonDioxideGainRate;   // POINTER to value of carbon dioxide gain rate for device
        Real64 CarbonDioxideGainRate;                 // current timestep value of carbon dioxide gain rate for device
        Real64 * PtrGenericContamGainRate;   // POINTER to value of generic contaminant gain rate for device
        Real64 GenericContamGainRate;                 // current timestep value of generic contaminant gain rate for device
        int ReturnAirNodeNum;                         // return air node number for retrun air convection heat gain

        // Default Constructor
        GenericComponentZoneIntGainStruct()
            : CompTypeOfNum(0), PtrConvectGainRate(nullptr), ConvectGainRate(0.0), PtrReturnAirConvGainRate(nullptr),
              ReturnAirConvGainRate(0.0), PtrRadiantGainRate(nullptr), RadiantGainRate(0.0), PtrLatentGainRate(nullptr),
              LatentGainRate(0.0), PtrReturnAirLatentGainRate(nullptr), ReturnAirLatentGainRate(0.0),
              PtrCarbonDioxideGainRate(nullptr), CarbonDioxideGainRate(0.0), PtrGenericContamGainRate(nullptr),
              GenericContamGainRate(0.0), ReturnAirNodeNum(0)
        {
        }
    };

    struct ZoneSimData // Calculated data by Zone during each time step/hour
    {
        // Members
        Real64 NOFOCC;  // Number of Occupants, zone total
        Real64 QOCTOT;  // Total Energy from Occupants
        Real64 QOCSEN;  // Sensible Energy from Occupants
        Real64 QOCCON;  // ENERGY CONVECTED FROM OCCUPANTS (WH)
        Real64 QOCRAD;  // ENERGY RADIATED FROM OCCUPANTS
        Real64 QOCLAT;  // LATENT ENERGY FROM OCCUPANTS
        Real64 QLTTOT;  // TOTAL ENERGY INTO LIGHTS (WH)
        Real64 QLTCON;  // ENERGY CONVECTED TO SPACE AIR FROM LIGHTS
        Real64 QLTRAD;  // ENERGY RADIATED TO SPACE FROM LIGHTS
        Real64 QLTCRA;  // ENERGY CONVECTED TO RETURN AIR FROM LIGHTS
        Real64 QLTSW;   // VISIBLE ENERGY FROM LIGHTS
        Real64 QEECON;  // ENERGY CONVECTED FROM ELECTRIC EQUIPMENT
        Real64 QEERAD;  // ENERGY RADIATED FROM ELECTRIC EQUIPMENT
        Real64 QEELost; // Energy from Electric Equipment (lost)
        Real64 QEELAT;  // LATENT ENERGY FROM Electric Equipment
        Real64 QGECON;  // ENERGY CONVECTED FROM GAS EQUIPMENT
        Real64 QGERAD;  // ENERGY RADIATED FROM GAS EQUIPMENT
        Real64 QGELost; // Energy from Gas Equipment (lost)
        Real64 QGELAT;  // LATENT ENERGY FROM Gas Equipment
        Real64 QOECON;  // ENERGY CONVECTED FROM OTHER EQUIPMENT
        Real64 QOERAD;  // ENERGY RADIATED FROM OTHER EQUIPMENT
        Real64 QOELost; // Energy from Other Equipment (lost)
        Real64 QOELAT;  // LATENT ENERGY FROM Other Equipment
        Real64 QHWCON;  // ENERGY CONVECTED FROM Hot Water EQUIPMENT
        Real64 QHWRAD;  // ENERGY RADIATED FROM Hot Water EQUIPMENT
        Real64 QHWLost; // Energy from Hot Water Equipment (lost)
        Real64 QHWLAT;  // LATENT ENERGY FROM Hot Water Equipment
        Real64 QSECON;  // ENERGY CONVECTED FROM Steam EQUIPMENT
        Real64 QSERAD;  // ENERGY RADIATED FROM Steam EQUIPMENT
        Real64 QSELost; // Energy from Steam Equipment (lost)
        Real64 QSELAT;  // LATENT ENERGY FROM Steam Equipment
        Real64 QBBCON;  // ENERGY CONVECTED FROM BASEBOARD HEATING
        Real64 QBBRAD;  // ENERGY RADIATED FROM BASEBOARD HEATING
        int NumberOfDevices;
        int MaxNumberOfDevices;
        Array1D<GenericComponentZoneIntGainStruct> Device;

        // Default Constructor
        ZoneSimData()
            : NOFOCC(0.0), QOCTOT(0.0), QOCSEN(0.0), QOCCON(0.0), QOCRAD(0.0), QOCLAT(0.0), QLTTOT(0.0), QLTCON(0.0), QLTRAD(0.0), QLTCRA(0.0),
              QLTSW(0.0), QEECON(0.0), QEERAD(0.0), QEELost(0.0), QEELAT(0.0), QGECON(0.0), QGERAD(0.0), QGELost(0.0), QGELAT(0.0), QOECON(0.0),
              QOERAD(0.0), QOELost(0.0), QOELAT(0.0), QHWCON(0.0), QHWRAD(0.0), QHWLost(0.0), QHWLAT(0.0), QSECON(0.0), QSERAD(0.0), QSELost(0.0),
              QSELAT(0.0), QBBCON(0.0), QBBRAD(0.0), NumberOfDevices(0), MaxNumberOfDevices(0)
        {
        }
    };

    struct WindowBlindProperties
    {
        // Members
        std::string Name;
        int MaterialNumber; // Material pointer for the blind
        // Input properties
        int SlatOrientation;     // HORIZONTAL or VERTICAL
        int SlatAngleType;       // FIXED or VARIABLE
        Real64 SlatWidth;        // Slat width (m)
        Real64 SlatSeparation;   // Slat separation (m)
        Real64 SlatThickness;    // Slat thickness (m)
        Real64 SlatCrown;        // the height of the slate (length from the chord to the curve)
        Real64 SlatAngle;        // Slat angle (deg)
        Real64 MinSlatAngle;     // Minimum slat angle for variable-angle slats (deg) (user input)
        Real64 MaxSlatAngle;     // Maximum slat angle for variable-angle slats (deg) (user input)
        Real64 SlatConductivity; // Slat conductivity (W/m-K)
        // Solar slat properties
        Real64 SlatTransSolBeamDiff;     // Slat solar beam-diffuse transmittance
        Real64 SlatFrontReflSolBeamDiff; // Slat front solar beam-diffuse reflectance
        Real64 SlatBackReflSolBeamDiff;  // Slat back solar beam-diffuse reflectance
        Real64 SlatTransSolDiffDiff;     // Slat solar diffuse-diffuse transmittance
        Real64 SlatFrontReflSolDiffDiff; // Slat front solar diffuse-diffuse reflectance
        Real64 SlatBackReflSolDiffDiff;  // Slat back solar diffuse-diffuse reflectance
        // Visible slat properties
        Real64 SlatTransVisBeamDiff;     // Slat visible beam-diffuse transmittance
        Real64 SlatFrontReflVisBeamDiff; // Slat front visible beam-diffuse reflectance
        Real64 SlatBackReflVisBeamDiff;  // Slat back visible beam-diffuse reflectance
        Real64 SlatTransVisDiffDiff;     // Slat visible diffuse-diffuse transmittance
        Real64 SlatFrontReflVisDiffDiff; // Slat front visible diffuse-diffuse reflectance
        Real64 SlatBackReflVisDiffDiff;  // Slat back visible diffuse-diffuse reflectance
        // Long-wave (IR) slat properties
        Real64 SlatTransIR;      // Slat IR transmittance
        Real64 SlatFrontEmissIR; // Slat front emissivity
        Real64 SlatBackEmissIR;  // Slat back emissivity
        // Some characteristics for blind thermal calculation
        Real64 BlindToGlassDist;    // Distance between window shade and adjacent glass (m)
        Real64 BlindTopOpeningMult; // Area of air-flow opening at top of blind, expressed as a fraction
        //  of the blind-to-glass opening area at the top of the blind
        Real64 BlindBottomOpeningMult; // Area of air-flow opening at bottom of blind, expressed as a fraction
        //  of the blind-to-glass opening area at the bottom of the blind
        Real64 BlindLeftOpeningMult; // Area of air-flow opening at left side of blind, expressed as a fraction
        //  of the blind-to-glass opening area at the left side of the blind
        Real64 BlindRightOpeningMult; // Area of air-flow opening at right side of blind, expressed as a fraction
        //  of the blind-to-glass opening area at the right side of the blind
        // Calculated blind properties
        // Blind solar properties
        Array2D<Real64> SolFrontBeamBeamTrans; // Blind solar front beam-beam transmittance vs.
        // profile angle, slat angle
        Array2D<Real64> SolFrontBeamBeamRefl; // Blind solar front beam-beam reflectance vs. profile angle,
        // slat angle (zero)
        Array2D<Real64> SolBackBeamBeamTrans; // Blind solar back beam-beam transmittance vs. profile angle,
        // slat angle
        Array2D<Real64> SolBackBeamBeamRefl; // Blind solar back beam-beam reflectance vs. profile angle,
        // slat angle (zero)
        Array2D<Real64> SolFrontBeamDiffTrans; // Blind solar front beam-diffuse transmittance
        // vs. profile angle, slat angle
        Array2D<Real64> SolFrontBeamDiffRefl; // Blind solar front beam-diffuse reflectance
        // vs. profile angle, slat angle
        Array2D<Real64> SolBackBeamDiffTrans; // Blind solar back beam-diffuse transmittance
        // vs. profile angle, slat angle
        Array2D<Real64> SolBackBeamDiffRefl; // Blind solar back beam-diffuse reflectance
        // vs. profile angle, slat angle
        Array1D<Real64> SolFrontDiffDiffTrans; // Blind solar front diffuse-diffuse transmittance
        // vs. slat angle
        Array1D<Real64> SolFrontDiffDiffTransGnd; // Blind ground solar front diffuse-diffuse transmittance
        // vs. slat angle
        Array1D<Real64> SolFrontDiffDiffTransSky; // Blind sky solar front diffuse-diffuse transmittance
        // vs. slat angle
        Array1D<Real64> SolFrontDiffDiffRefl; // Blind solar front diffuse-diffuse reflectance
        // vs. slat angle
        Array1D<Real64> SolFrontDiffDiffReflGnd; // Blind ground solar front diffuse-diffuse reflectance
        // vs. slat angle
        Array1D<Real64> SolFrontDiffDiffReflSky; // Blind sky solar front diffuse-diffuse reflectance
        // vs. slat angle
        Array1D<Real64> SolBackDiffDiffTrans; // Blind solar back diffuse-diffuse transmittance
        // vs. slat angle
        Array1D<Real64> SolBackDiffDiffRefl; // Blind solar back diffuse-diffuse reflectance
        // vs. slat angle
        Array2D<Real64> SolFrontBeamAbs;    // Blind solar front beam absorptance vs. slat angle
        Array2D<Real64> SolBackBeamAbs;     // Blind solar back beam absorptance vs. slat angle
        Array1D<Real64> SolFrontDiffAbs;    // Blind solar front diffuse absorptance vs. slat angle
        Array1D<Real64> SolFrontDiffAbsGnd; // Blind ground solar front diffuse absorptance vs. slat angle
        Array1D<Real64> SolFrontDiffAbsSky; // Blind sky solar front diffuse absorptance vs. slat angle
        Array1D<Real64> SolBackDiffAbs;     // Blind solar back diffuse absorptance vs. slat angle
        // Blind visible properties
        Array2D<Real64> VisFrontBeamBeamTrans; // Blind visible front beam-beam transmittance
        // vs. profile angle, slat angle
        Array2D<Real64> VisFrontBeamBeamRefl; // Blind visible front beam-beam reflectance
        // vs. profile angle, slat angle (zero)
        Array2D<Real64> VisBackBeamBeamTrans; // Blind visible back beam-beam transmittance
        // vs. profile angle, slat angle
        Array2D<Real64> VisBackBeamBeamRefl; // Blind visible back beam-beam reflectance
        // vs. profile angle, slat angle (zero)
        Array2D<Real64> VisFrontBeamDiffTrans; // Blind visible front beam-diffuse transmittance
        // vs. profile angle, slat angle
        Array2D<Real64> VisFrontBeamDiffRefl; // Blind visible front beam-diffuse reflectance
        // vs. profile angle, slat angle
        Array2D<Real64> VisBackBeamDiffTrans; // Blind visible back beam-diffuse transmittance
        // vs. profile angle, slat angle
        Array2D<Real64> VisBackBeamDiffRefl; // Blind visible back beam-diffuse reflectance
        // vs. profile angle, slat angle
        Array1D<Real64> VisFrontDiffDiffTrans; // Blind visible front diffuse-diffuse transmittance
        // vs. slat angle
        Array1D<Real64> VisFrontDiffDiffRefl; // Blind visible front diffuse-diffuse reflectance
        // vs. slat angle
        Array1D<Real64> VisBackDiffDiffTrans; // Blind visible back diffuse-diffuse transmittance
        // vs. slat angle
        Array1D<Real64> VisBackDiffDiffRefl; // Blind visible back diffuse-diffuse reflectance
        // vs. slat angle
        // Long-wave (IR) blind properties
        Array1D<Real64> IRFrontTrans; // Blind IR front transmittance vs. slat angle
        Array1D<Real64> IRFrontEmiss; // Blind IR front emissivity vs. slat angle
        Array1D<Real64> IRBackTrans;  // Blind IR back transmittance vs. slat angle
        Array1D<Real64> IRBackEmiss;  // Blind IR back emissivity vs. slat angle

        // Default Constructor
        WindowBlindProperties()
            : MaterialNumber(0), SlatOrientation(0), SlatAngleType(FixedSlats), SlatWidth(0.0), SlatSeparation(0.0), SlatThickness(0.0),
              SlatCrown(0.0), SlatAngle(0.0), MinSlatAngle(0.0), MaxSlatAngle(0.0), SlatConductivity(0.0), SlatTransSolBeamDiff(0.0),
              SlatFrontReflSolBeamDiff(0.0), SlatBackReflSolBeamDiff(0.0), SlatTransSolDiffDiff(0.0), SlatFrontReflSolDiffDiff(0.0),
              SlatBackReflSolDiffDiff(0.0), SlatTransVisBeamDiff(0.0), SlatFrontReflVisBeamDiff(0.0), SlatBackReflVisBeamDiff(0.0),
              SlatTransVisDiffDiff(0.0), SlatFrontReflVisDiffDiff(0.0), SlatBackReflVisDiffDiff(0.0), SlatTransIR(0.0), SlatFrontEmissIR(0.0),
              SlatBackEmissIR(0.0), BlindToGlassDist(0.0), BlindTopOpeningMult(0.0), BlindBottomOpeningMult(0.0), BlindLeftOpeningMult(0.0),
              BlindRightOpeningMult(0.0), SolFrontBeamBeamTrans(MaxSlatAngs, 37, 0.0), SolFrontBeamBeamRefl(MaxSlatAngs, 37, 0.0),
              SolBackBeamBeamTrans(MaxSlatAngs, 37, 0.0), SolBackBeamBeamRefl(MaxSlatAngs, 37, 0.0), SolFrontBeamDiffTrans(MaxSlatAngs, 37, 0.0),
              SolFrontBeamDiffRefl(MaxSlatAngs, 37, 0.0), SolBackBeamDiffTrans(MaxSlatAngs, 37, 0.0), SolBackBeamDiffRefl(MaxSlatAngs, 37, 0.0),
              SolFrontDiffDiffTrans(MaxSlatAngs, 0.0), SolFrontDiffDiffTransGnd(MaxSlatAngs, 0.0), SolFrontDiffDiffTransSky(MaxSlatAngs, 0.0),
              SolFrontDiffDiffRefl(MaxSlatAngs, 0.0), SolFrontDiffDiffReflGnd(MaxSlatAngs, 0.0), SolFrontDiffDiffReflSky(MaxSlatAngs, 0.0),
              SolBackDiffDiffTrans(MaxSlatAngs, 0.0), SolBackDiffDiffRefl(MaxSlatAngs, 0.0), SolFrontBeamAbs(MaxSlatAngs, 37, 0.0),
              SolBackBeamAbs(MaxSlatAngs, 37, 0.0), SolFrontDiffAbs(MaxSlatAngs, 0.0), SolFrontDiffAbsGnd(MaxSlatAngs, 0.0),
              SolFrontDiffAbsSky(MaxSlatAngs, 0.0), SolBackDiffAbs(MaxSlatAngs, 0.0), VisFrontBeamBeamTrans(MaxSlatAngs, 37, 0.0),
              VisFrontBeamBeamRefl(MaxSlatAngs, 37, 0.0), VisBackBeamBeamTrans(MaxSlatAngs, 37, 0.0), VisBackBeamBeamRefl(MaxSlatAngs, 37, 0.0),
              VisFrontBeamDiffTrans(MaxSlatAngs, 37, 0.0), VisFrontBeamDiffRefl(MaxSlatAngs, 37, 0.0), VisBackBeamDiffTrans(MaxSlatAngs, 37, 0.0),
              VisBackBeamDiffRefl(MaxSlatAngs, 37, 0.0), VisFrontDiffDiffTrans(MaxSlatAngs, 0.0), VisFrontDiffDiffRefl(MaxSlatAngs, 0.0),
              VisBackDiffDiffTrans(MaxSlatAngs, 0.0), VisBackDiffDiffRefl(MaxSlatAngs, 0.0), IRFrontTrans(MaxSlatAngs, 0.0),
              IRFrontEmiss(MaxSlatAngs, 0.0), IRBackTrans(MaxSlatAngs, 0.0), IRBackEmiss(MaxSlatAngs, 0.0)
        {
        }
    };

    struct SurfaceScreenProperties
    {
        // Members
        int MaterialNumber; // Material pointer for the screen
        Real64 BmBmTrans;   // Beam solar transmittance (dependent on sun angle)
        // (this value can include scattering if the user so chooses)
        Real64 BmBmTransBack; // Beam solar transmittance (dependent on sun angle) from back side of screen
        Real64 BmBmTransVis;  // Visible solar transmittance (dependent on sun angle)
        // (this value can include visible scattering if the user so chooses)
        Real64 BmDifTrans;     // Beam solar transmitted as diffuse radiation (dependent on sun angle)
        Real64 BmDifTransBack; // Beam solar transmitted as diffuse radiation (dependent on sun angle) from back side
        Real64 BmDifTransVis;  // Visible solar transmitted as diffuse radiation (dependent on sun angle)
        // The following reflectance properties are dependent on sun angle:
        Real64 ReflectSolBeamFront;          // Beam solar reflected as diffuse radiation when sun is in front of screen
        Real64 ReflectVisBeamFront;          // Visible solar reflected as diffuse radiation when sun is in front of screen
        Real64 ReflectSolBeamBack;           // Beam solar reflected as diffuse radiation when sun is in back of screen
        Real64 ReflectVisBeamBack;           // Visible solar reflected as diffuse radiation when sun is in back of screen
        Real64 AbsorpSolarBeamFront;         // Front surface solar beam absorptance
        Real64 AbsorpSolarBeamBack;          // Back surface solar beam absorptance
        Real64 DifDifTrans;                  // Back surface diffuse solar transmitted
        Real64 DifDifTransVis;               // Back surface diffuse visible solar transmitted
        Real64 DifScreenAbsorp;              // Absorption of diffuse radiation
        Real64 DifReflect;                   // Back reflection of solar diffuse radiation
        Real64 DifReflectVis;                // Back reflection of visible diffuse radiation
        Real64 ReflectScreen;                // Screen assembly solar reflectance (user input adjusted for holes in screen)
        Real64 ReflectScreenVis;             // Screen assembly visible reflectance (user input adjusted for holes in screen)
        Real64 ReflectCylinder;              // Screen material solar reflectance (user input, does not account for holes in screen)
        Real64 ReflectCylinderVis;           // Screen material visible reflectance (user input, does not account for holes in screen)
        Real64 ScreenDiameterToSpacingRatio; // ratio of screen material diameter to screen material spacing
        int ScreenBeamReflectanceAccounting; // user specified method of accounting for scattered solar beam

        // Default Constructor
        SurfaceScreenProperties()
            : MaterialNumber(0), BmBmTrans(0.0), BmBmTransBack(0.0), BmBmTransVis(0.0), BmDifTrans(0.0), BmDifTransBack(0.0), BmDifTransVis(0.0),
              ReflectSolBeamFront(0.0), ReflectVisBeamFront(0.0), ReflectSolBeamBack(0.0), ReflectVisBeamBack(0.0), AbsorpSolarBeamFront(0.0),
              AbsorpSolarBeamBack(0.0), DifDifTrans(0.0), DifDifTransVis(0.0), DifScreenAbsorp(0.0), DifReflect(0.0), DifReflectVis(0.0),
              ReflectScreen(0.0), ReflectScreenVis(0.0), ReflectCylinder(0.0), ReflectCylinderVis(0.0), ScreenDiameterToSpacingRatio(0.0),
              ScreenBeamReflectanceAccounting(0)
        {
        }
    };

    struct ScreenTransData
    {
        // Members
        Array2D<Real64> Trans;
        Array2D<Real64> Scatt;

        // Default Constructor
        ScreenTransData()
        {
        }
    };

    struct ZoneCatEUseData
    {
        // Members
        Array1D<Real64> EEConvected; // Category (0 to 25) Energy Convected from Electric Equipment
        Array1D<Real64> EERadiated;  // Category (0 to 25) Energy Radiated from Electric Equipment
        Array1D<Real64> EELost;      // Category (0 to 25) Energy from Electric Equipment (lost)
        Array1D<Real64> EELatent;    // Category (0 to 25) Latent Energy from Electric Equipment

        // Default Constructor
        ZoneCatEUseData() : EEConvected({0, 25}, 0.0), EERadiated({0, 25}, 0.0), EELost({0, 25}, 0.0), EELatent({0, 25}, 0.0)
        {
        }
    };

    struct RefrigCaseCreditData
    {
        // Members
        Real64 SenCaseCreditToZone; // Refrigerated display case sensible energy delivered to zone
        // includes refrigeration pipe and receiver heat exchange with zone
        Real64 LatCaseCreditToZone; // Refrigerated display case latent energy delivered to zone
        Real64 SenCaseCreditToHVAC; // Refrigerated display case sensible energy delivered to HVAC RA duct
        Real64 LatCaseCreditToHVAC; // Refrigerated display case latent energy delivered to HVAC RA duct

        // Default Constructor
        RefrigCaseCreditData() : SenCaseCreditToZone(0.0), LatCaseCreditToZone(0.0), SenCaseCreditToHVAC(0.0), LatCaseCreditToHVAC(0.0)
        {
        }

        // Reset to Zeros
        void reset()
        {
            SenCaseCreditToZone = 0.0;
            LatCaseCreditToZone = 0.0;
            SenCaseCreditToHVAC = 0.0;
            LatCaseCreditToHVAC = 0.0;
        }
    };

    struct HeatReclaimDataBase
    {
        // Members
        std::string Name;       // Name of Coil
        std::string SourceType; // SourceType for Coil
        Real64 AvailCapacity;   // Total available heat reclaim capacity
        Real64 ReclaimEfficiencyTotal;   // Total reclaimed portion
        Real64 WaterHeatingDesuperheaterReclaimedHeatTotal;    // total reclaimed heat by water heating desuperheater coils
        Real64 HVACDesuperheaterReclaimedHeatTotal;    // total reclaimed heat by water heating desuperheater coils
        Array1D<Real64> WaterHeatingDesuperheaterReclaimedHeat; // heat reclaimed by water heating desuperheater coils
        Array1D<Real64> HVACDesuperheaterReclaimedHeat; // heat reclaimed by water heating desuperheater coils

        // Default Constructor
        HeatReclaimDataBase() : AvailCapacity(0.0), ReclaimEfficiencyTotal(0.0), WaterHeatingDesuperheaterReclaimedHeatTotal(0.0), HVACDesuperheaterReclaimedHeatTotal(0.0)
        {
        }
    };

    struct HeatReclaimRefrigCondenserData : HeatReclaimDataBase // inherited from base struct
    {
        // Customized Members
        Real64 AvailTemperature; // Temperature of heat reclaim source

        // Default Constructor
        HeatReclaimRefrigCondenserData() : AvailTemperature(0.0)
        {
        }
    };

    struct AirReportVars
    {
        // Members
        Real64 MeanAirTemp;            // Mean Air Temperature {C}
        Real64 OperativeTemp;          // Average of Mean Air Temperature {C} and Mean Radiant Temperature {C}
        Real64 MeanAirHumRat;          // Mean Air Humidity Ratio {kg/kg} (averaged over zone time step)
        Real64 MeanAirDewPointTemp;    // Mean Air Dewpoint Temperature {C}
        Real64 ThermOperativeTemp;     // Mix or MRT and MAT for Zone Control:Thermostatic:Operative Temperature {C}
        Real64 InfilHeatGain;          // Heat Gain {J} due to infiltration
        Real64 InfilHeatLoss;          // Heat Loss {J} due to infiltration
        Real64 InfilLatentGain;        // Latent Gain {J} due to infiltration
        Real64 InfilLatentLoss;        // Latent Loss {J} due to infiltration
        Real64 InfilTotalGain;         // Total Gain {J} due to infiltration (sensible+latent)
        Real64 InfilTotalLoss;         // Total Loss {J} due to infiltration (sensible+latent)
        Real64 InfilVolumeCurDensity;  // Volume of Air {m3} due to infiltration at current zone air density
        Real64 InfilVolumeStdDensity;  // Volume of Air {m3} due to infiltration at standard density (adjusted for elevation)
        Real64 InfilVdotCurDensity;    // Volume flow rate of Air {m3/s} due to infiltration at current zone air density
        Real64 InfilVdotStdDensity;    // Volume flow rate of Air {m3/s} due to infiltration standard density (adjusted elevation)
        Real64 InfilMass;              // Mass of Air {kg} due to infiltration
        Real64 InfilMdot;              // Mass flow rate of Air (kg/s) due to infiltration
        Real64 InfilAirChangeRate;     // Infiltration air change rate {ach}
        Real64 VentilHeatLoss;         // Heat Gain {J} due to ventilation
        Real64 VentilHeatGain;         // Heat Loss {J} due to ventilation
        Real64 VentilLatentLoss;       // Latent Gain {J} due to ventilation
        Real64 VentilLatentGain;       // Latent Loss {J} due to ventilation
        Real64 VentilTotalLoss;        // Total Gain {J} due to ventilation
        Real64 VentilTotalGain;        // Total Loss {J} due to ventilation
        Real64 VentilVolumeCurDensity; // Volume of Air {m3} due to ventilation at current zone air density
        Real64 VentilVolumeStdDensity; // Volume of Air {m3} due to ventilation at standard density (adjusted for elevation)
        Real64 VentilVdotCurDensity;   // Volume flow rate of Air {m3/s} due to ventilation at current zone air density
        Real64 VentilVdotStdDensity;   // Volume flow rate of Air {m3/s} due to ventilation at standard density (adjusted elevation)
        Real64 VentilMass;             // Mass of Air {kg} due to ventilation
        Real64 VentilMdot;             // Mass flow rate of Air {kg/s} due to ventilation
        Real64 VentilAirChangeRate;    // Ventilation air change rate (ach)
        Real64 VentilFanElec;          // Fan Electricity {W} due to ventilation
        Real64 VentilAirTemp;          // Air Temp {C} of ventilation
        Real64 MixVolume;              // Mixing volume of Air {m3}
        Real64 MixVdotCurDensity;      // Mixing volume flow rate of Air {m3/s} at current zone air density
        Real64 MixVdotStdDensity;      // Mixing volume flow rate of Air {m3/s} at standard density (adjusted for elevation)
        Real64 MixMass;                // Mixing mass of air {kg}
        Real64 MixMdot;                // Mixing mass flow rate of air {kg/s}
        Real64 MixHeatLoss;            // Heat Gain {J} due to mixing and cross mixing and refrigeration door mixing
        Real64 MixHeatGain;            // Heat Loss {J} due to mixing and cross mixing and refrigeration door mixing
        Real64 MixLatentLoss;          // Latent Gain {J} due to mixing and cross mixing and refrigeration door mixing
        Real64 MixLatentGain;          // Latent Loss {J} due to mixing and cross mixing and refrigeration door mixing
        Real64 MixTotalLoss;           // Total Gain {J} due to mixing and cross mixing and refrigeration door mixing
        Real64 MixTotalGain;           // Total Loss {J} due to mixing and cross mixing and refrigeration door mixing
        Real64 SysInletMass;           // Total mass of Air {kg} from all system inlets
        Real64 SysOutletMass;          // Total mass of Air {kg} from all system outlets
        Real64 ExfilMass;              // Mass of Air {kg} due to exfiltration
        Real64 ExfilTotalLoss;         // Total Loss rate {W} due to exfiltration (sensible+latent)
        Real64 ExfilSensiLoss;         // Sensible Loss rate {W} due to exfiltration
        Real64 ExfilLatentLoss;        // Latent Loss rate {W} due to exfiltration
        Real64 ExhTotalLoss;           // Total Loss rate {W} due to zone exhaust air (sensible+latent)
        Real64 ExhSensiLoss;           // Sensible Loss rate {W} due to zone exhaust air
        Real64 ExhLatentLoss;          // Latent Loss rate {W} due to zone exhaust air
        // air heat balance component load summary results
        Real64 SumIntGains;     // Zone sum of convective internal gains
        Real64 SumHADTsurfs;    // Zone sum of Hc*Area*(Tsurf - Tz)
        Real64 SumMCpDTzones;   // zone sum of MassFlowRate*cp*(TremotZone - Tz) transfer air from other zone, Mixing
        Real64 SumMCpDtInfil;   // Zone sum of MassFlowRate*Cp*(Tout - Tz) transfer from outside, ventil, earth tube
        Real64 SumMCpDTsystem;  // Zone sum of air system MassFlowRate*Cp*(Tsup - Tz)
        Real64 SumNonAirSystem; // Zone sum of system convective gains, collected via NonAirSystemResponse
        Real64 CzdTdt;          // Zone air energy storage term.
        Real64 imBalance;       // put all terms in eq. 5 on RHS , should be zero
        // for ZoneAirBalance:OutdoorAir object Outputs only
        Real64 OABalanceHeatLoss;         // Heat Gain {J} due to OA air balance
        Real64 OABalanceHeatGain;         // Heat Loss {J} due to OA air balance
        Real64 OABalanceLatentLoss;       // Latent Gain {J} due to OA air balance
        Real64 OABalanceLatentGain;       // Latent Loss {J} due to OA air balance
        Real64 OABalanceTotalLoss;        // Total Gain {J} due to OA air balance
        Real64 OABalanceTotalGain;        // Total Loss {J} due to OA air balance
        Real64 OABalanceVolumeCurDensity; // Volume of Air {m3} due to OA air balance
        // at current zone air density
        Real64 OABalanceVolumeStdDensity; // Volume of Air {m3} due to OA air balance
        // at standard density (adjusted for elevation)
        Real64 OABalanceVdotCurDensity; // Volume flow rate of Air {m3/s} due to OA air balance
        // at current zone air density
        Real64 OABalanceVdotStdDensity; // Volume flow rate of Air {m3/s} due to OA air balance
        // at standard density (adjusted elevation)
        Real64 OABalanceMass;          // Mass of Air {kg} due to OA air balance
        Real64 OABalanceMdot;          // Mass flow rate of Air {kg/s} due to OA air balance
        Real64 OABalanceAirChangeRate; // OA air balance air change rate (ach)
        Real64 OABalanceFanElec;       // Fan Electricity {W} due to OA air balance
        Real64 SumEnthalpyM = 0.0;     // Zone sum of EnthalpyM
        Real64 SumEnthalpyH = 0.0;     // Zone sum of EnthalpyH
                                       // Default Constructor
        AirReportVars()
            : MeanAirTemp(0.0), OperativeTemp(0.0), MeanAirHumRat(0.0), MeanAirDewPointTemp(0.0), ThermOperativeTemp(0.0), InfilHeatGain(0.0),
              InfilHeatLoss(0.0), InfilLatentGain(0.0), InfilLatentLoss(0.0), InfilTotalGain(0.0), InfilTotalLoss(0.0), InfilVolumeCurDensity(0.0),
              InfilVolumeStdDensity(0.0), InfilVdotCurDensity(0.0), InfilVdotStdDensity(0.0), InfilMass(0.0), InfilMdot(0.0), InfilAirChangeRate(0.0),
              VentilHeatLoss(0.0), VentilHeatGain(0.0), VentilLatentLoss(0.0), VentilLatentGain(0.0), VentilTotalLoss(0.0), VentilTotalGain(0.0),
              VentilVolumeCurDensity(0.0), VentilVolumeStdDensity(0.0), VentilVdotCurDensity(0.0), VentilVdotStdDensity(0.0), VentilMass(0.0),
              VentilMdot(0.0), VentilAirChangeRate(0.0), VentilFanElec(0.0), VentilAirTemp(0.0), MixVolume(0.0), MixVdotCurDensity(0.0),
              MixVdotStdDensity(0.0), MixMass(0.0), MixMdot(0.0), MixHeatLoss(0.0), MixHeatGain(0.0), MixLatentLoss(0.0), MixLatentGain(0.0),
              MixTotalLoss(0.0), MixTotalGain(0.0), SysInletMass(0.0), SysOutletMass(0.0), ExfilMass(0.0), ExfilTotalLoss(0.0), ExfilSensiLoss(0.0),
              ExfilLatentLoss(0.0), ExhTotalLoss(0.0), ExhSensiLoss(0.0), ExhLatentLoss(0.0), SumIntGains(0.0), SumHADTsurfs(0.0), SumMCpDTzones(0.0),
              SumMCpDtInfil(0.0), SumMCpDTsystem(0.0), SumNonAirSystem(0.0), CzdTdt(0.0), imBalance(0.0), OABalanceHeatLoss(0.0),
              OABalanceHeatGain(0.0), OABalanceLatentLoss(0.0), OABalanceLatentGain(0.0), OABalanceTotalLoss(0.0), OABalanceTotalGain(0.0),
              OABalanceVolumeCurDensity(0.0), OABalanceVolumeStdDensity(0.0), OABalanceVdotCurDensity(0.0), OABalanceVdotStdDensity(0.0),
              OABalanceMass(0.0), OABalanceMdot(0.0), OABalanceAirChangeRate(0.0), OABalanceFanElec(0.0), SumEnthalpyM(0.0), SumEnthalpyH(0.0)
        {
        }
    };

    struct ZonePreDefRepType
    {
        // Members
        bool isOccupied;        // occupied during the current time step
        Real64 NumOccAccum;     // number of occupants accumulating for entire simulation
        Real64 NumOccAccumTime; // time that the number of occupants is accumulating to compute average
        //  - zone time step
        Real64 TotTimeOcc; // time occupied (and the mechanical ventilation volume is accumulating)
        //  - system time step
        Real64 MechVentVolTotal; // volume for mechanical ventilation of outside air for entire simulation
        Real64 MechVentVolMin;   // a large number since finding minimum volume
        Real64 InfilVolTotal;    // volume for infiltration of outside air for entire simulation
        Real64 InfilVolMin;      // a large number since finding minimum volume
        Real64 AFNInfilVolTotal; // volume for infiltration of outside air for entire simulation
        Real64 AFNInfilVolMin;   // a large number since finding minimum volume
        Real64 SimpVentVolTotal; // volume for simple 'ZoneVentilation' of outside air for entire simulation
        Real64 SimpVentVolMin;   // a large number since finding minimum volume
        // for Sensible Heat Gas Component Report
        // annual
        Real64 SHGSAnZoneEqHt;    // Zone Eq heating
        Real64 SHGSAnZoneEqCl;    // Zone Eq cooling
        Real64 SHGSAnHvacATUHt; // heating by Air Terminal Unit [J]
        Real64 SHGSAnHvacATUCl; // cooling by Air Terminal Unit [J]
        Real64 SHGSAnSurfHt;    // heated surface heating
        Real64 SHGSAnSurfCl;    // cooled surface cooling
        Real64 SHGSAnPeoplAdd;  // people additions
        Real64 SHGSAnLiteAdd;   // lighting addition
        Real64 SHGSAnEquipAdd;  // equipment addition
        Real64 SHGSAnWindAdd;   // window addition
        Real64 SHGSAnIzaAdd;    // inter zone air addition
        Real64 SHGSAnInfilAdd;  // infiltration addition
        Real64 SHGSAnOtherAdd;  // opaque surface and other addition
        Real64 SHGSAnEquipRem;  // equipment removal
        Real64 SHGSAnWindRem;   // window removal
        Real64 SHGSAnIzaRem;    // inter-zone air removal
        Real64 SHGSAnInfilRem;  // infiltration removal
        Real64 SHGSAnOtherRem;  // opaque surface and other removal
        // peak cooling
        int clPtTimeStamp;      // timestamp for the cooling peak
        Real64 clPeak;          // cooling peak value (hvac air cooling + cooled surface)
        Real64 SHGSClHvacHt;    // hvac air heating
        Real64 SHGSClHvacCl;    // hvac air cooling
        Real64 SHGSClHvacATUHt; // heating by air terminal unit at cool peak [W]
        Real64 SHGSClHvacATUCl; // cooling by air terminal unit at cool peak [W]
        Real64 SHGSClSurfHt;    // heated surface heating
        Real64 SHGSClSurfCl;    // cooled surface cooling
        Real64 SHGSClPeoplAdd;  // people additions
        Real64 SHGSClLiteAdd;   // lighting addition
        Real64 SHGSClEquipAdd;  // equipment addition
        Real64 SHGSClWindAdd;   // window addition
        Real64 SHGSClIzaAdd;    // inter zone air addition
        Real64 SHGSClInfilAdd;  // infiltration addition
        Real64 SHGSClOtherAdd;  // opaque surface and other addition
        Real64 SHGSClEquipRem;  // equipment removal
        Real64 SHGSClWindRem;   // window removal
        Real64 SHGSClIzaRem;    // inter-zone air removal
        Real64 SHGSClInfilRem;  // infiltration removal
        Real64 SHGSClOtherRem;  // opaque surface and other removal
        // peak heating
        int htPtTimeStamp;      // timestamp for the heating peak
        Real64 htPeak;          // heating peak value (hvac air heating + heated surface)
        Real64 SHGSHtHvacHt;    // hvac air heating
        Real64 SHGSHtHvacCl;    // hvac air cooling
        Real64 SHGSHtHvacATUHt; // heating by air terminal unit at heat peak [W]
        Real64 SHGSHtHvacATUCl; // cooling by air terminal unit at heat peak [W]
        Real64 SHGSHtSurfHt;    // heated surface heating
        Real64 SHGSHtSurfCl;    // cooled surface cooling
        Real64 SHGSHtPeoplAdd;  // people additions
        Real64 SHGSHtLiteAdd;   // lighting addition
        Real64 SHGSHtEquipAdd;  // equipment addition
        Real64 SHGSHtWindAdd;   // window addition
        Real64 SHGSHtIzaAdd;    // inter zone air addition
        Real64 SHGSHtInfilAdd;  // infiltration addition
        Real64 SHGSHtOtherAdd;  // opaque surface and other addition
        Real64 SHGSHtEquipRem;  // equipment removal
        Real64 SHGSHtWindRem;   // window removal
        Real64 SHGSHtIzaRem;    // inter-zone air removal
        Real64 SHGSHtInfilRem;  // infiltration removal
        Real64 SHGSHtOtherRem;  // opaque surface and other removal

        // heat emission
        Real64 emiEnvelopConv;      // heat emission from envelope convection
        Real64 emiZoneExfiltration; // heat emission from zone exfiltration
        Real64 emiZoneExhaust;      // heat emission from zone exhaust air
        Real64 emiHVACRelief;       // heat emission from HVAC relief air
        Real64 emiHVACReject;       // heat emission from HVAC reject air
        Real64 emiTotHeat;          // total building heat emission

        // Default Constructor
        ZonePreDefRepType()
            : isOccupied(false), NumOccAccum(0.0), NumOccAccumTime(0.0), TotTimeOcc(0.0), MechVentVolTotal(0.0), MechVentVolMin(9.9e9),
              InfilVolTotal(0.0), InfilVolMin(9.9e9), AFNInfilVolTotal(0.0), AFNInfilVolMin(9.9e9), SimpVentVolTotal(0.0), SimpVentVolMin(9.9e9),
              SHGSAnZoneEqHt(0.0), SHGSAnZoneEqCl(0.0), SHGSAnHvacATUHt(0.0), SHGSAnHvacATUCl(0.0), SHGSAnSurfHt(0.0), SHGSAnSurfCl(0.0),
              SHGSAnPeoplAdd(0.0), SHGSAnLiteAdd(0.0), SHGSAnEquipAdd(0.0), SHGSAnWindAdd(0.0), SHGSAnIzaAdd(0.0), SHGSAnInfilAdd(0.0),
              SHGSAnOtherAdd(0.0), SHGSAnEquipRem(0.0), SHGSAnWindRem(0.0), SHGSAnIzaRem(0.0), SHGSAnInfilRem(0.0), SHGSAnOtherRem(0.0),
              clPtTimeStamp(0), clPeak(0.0), SHGSClHvacHt(0.0), SHGSClHvacCl(0.0), SHGSClHvacATUHt(0.0), SHGSClHvacATUCl(0.0), SHGSClSurfHt(0.0),
              SHGSClSurfCl(0.0), SHGSClPeoplAdd(0.0), SHGSClLiteAdd(0.0), SHGSClEquipAdd(0.0), SHGSClWindAdd(0.0), SHGSClIzaAdd(0.0),
              SHGSClInfilAdd(0.0), SHGSClOtherAdd(0.0), SHGSClEquipRem(0.0), SHGSClWindRem(0.0), SHGSClIzaRem(0.0), SHGSClInfilRem(0.0),
              SHGSClOtherRem(0.0), htPtTimeStamp(0), htPeak(0.0), SHGSHtHvacHt(0.0), SHGSHtHvacCl(0.0), SHGSHtHvacATUHt(0.0), SHGSHtHvacATUCl(0.0),
              SHGSHtSurfHt(0.0), SHGSHtSurfCl(0.0), SHGSHtPeoplAdd(0.0), SHGSHtLiteAdd(0.0), SHGSHtEquipAdd(0.0), SHGSHtWindAdd(0.0),
              SHGSHtIzaAdd(0.0), SHGSHtInfilAdd(0.0), SHGSHtOtherAdd(0.0), SHGSHtEquipRem(0.0), SHGSHtWindRem(0.0), SHGSHtIzaRem(0.0),
              SHGSHtInfilRem(0.0), SHGSHtOtherRem(0.0), emiEnvelopConv(0.0), emiZoneExfiltration(0.0), emiZoneExhaust(0.0), emiHVACRelief(0.0),
              emiHVACReject(0.0), emiTotHeat(0.0)
        {
        }
    };

    struct ZoneLocalEnvironmentData
    {
        // Members
        std::string Name;
        int ZonePtr;           // surface pointer
        int OutdoorAirNodePtr; // schedule pointer

        // Default Constructor
        ZoneLocalEnvironmentData() : ZonePtr(0), OutdoorAirNodePtr(0)
        {
        }
    };

    struct ZoneReportVars // Zone level.
    {
        // Members
        // People
        Real64 PeopleRadGain;
        Real64 PeopleConGain;
        Real64 PeopleSenGain;
        Real64 PeopleNumOcc;
        Real64 PeopleLatGain;
        Real64 PeopleTotGain;
        Real64 PeopleRadGainRate;
        Real64 PeopleConGainRate;
        Real64 PeopleSenGainRate;
        Real64 PeopleLatGainRate;
        Real64 PeopleTotGainRate;
        // Lights
        Real64 LtsPower;
        Real64 LtsElecConsump;
        Real64 LtsRadGain;
        Real64 LtsVisGain;
        Real64 LtsConGain;
        Real64 LtsRetAirGain;
        Real64 LtsTotGain;
        Real64 LtsRadGainRate;
        Real64 LtsVisGainRate;
        Real64 LtsConGainRate;
        Real64 LtsRetAirGainRate;
        Real64 LtsTotGainRate;
        // Baseboard Heat
        Real64 BaseHeatPower;
        Real64 BaseHeatElecCons;
        Real64 BaseHeatRadGain;
        Real64 BaseHeatConGain;
        Real64 BaseHeatTotGain;
        Real64 BaseHeatRadGainRate;
        Real64 BaseHeatConGainRate;
        Real64 BaseHeatTotGainRate;
        // Electric Equipment
        Real64 ElecPower;
        Real64 ElecConsump;
        Real64 ElecRadGain;
        Real64 ElecConGain;
        Real64 ElecLatGain;
        Real64 ElecLost;
        Real64 ElecTotGain;
        Real64 ElecRadGainRate;
        Real64 ElecConGainRate;
        Real64 ElecLatGainRate;
        Real64 ElecLostRate;
        Real64 ElecTotGainRate;
        // Gas Equipment
        Real64 GasPower;
        Real64 GasConsump;
        Real64 GasRadGain;
        Real64 GasConGain;
        Real64 GasLatGain;
        Real64 GasLost;
        Real64 GasTotGain;
        Real64 GasRadGainRate;
        Real64 GasConGainRate;
        Real64 GasLatGainRate;
        Real64 GasLostRate;
        Real64 GasTotGainRate;
        // Hot Water Equipment
        Real64 HWPower;
        Real64 HWConsump;
        Real64 HWRadGain;
        Real64 HWConGain;
        Real64 HWLatGain;
        Real64 HWLost;
        Real64 HWTotGain;
        Real64 HWRadGainRate;
        Real64 HWConGainRate;
        Real64 HWLatGainRate;
        Real64 HWLostRate;
        Real64 HWTotGainRate;
        // Steam Equipment
        Real64 SteamPower;
        Real64 SteamConsump;
        Real64 SteamRadGain;
        Real64 SteamConGain;
        Real64 SteamLatGain;
        Real64 SteamLost;
        Real64 SteamTotGain;
        Real64 SteamRadGainRate;
        Real64 SteamConGainRate;
        Real64 SteamLatGainRate;
        Real64 SteamLostRate;
        Real64 SteamTotGainRate;
        // Other Equipment
        Real64 OtherPower;
        Real64 OtherConsump;
        Real64 OtherRadGain;
        Real64 OtherConGain;
        Real64 OtherLatGain;
        Real64 OtherLost;
        Real64 OtherTotGain;
        Real64 OtherRadGainRate;
        Real64 OtherConGainRate;
        Real64 OtherLatGainRate;
        Real64 OtherLostRate;
        Real64 OtherTotGainRate;
        // IT Equipment
        Real64 ITEqCPUPower;            // Zone ITE CPU Electric Power [W]
        Real64 ITEqFanPower;            // Zone ITE Fan Electric Power [W]
        Real64 ITEqUPSPower;            // Zone ITE UPS Electric Power [W]
        Real64 ITEqCPUPowerAtDesign;    // Zone ITE CPU Electric Power at Design Inlet Conditions [W]
        Real64 ITEqFanPowerAtDesign;    // Zone ITE Fan Electric Power at Design Inlet Conditions [W]
        Real64 ITEqUPSGainRateToZone;   // Zone ITE UPS Heat Gain to Zone Rate [W] - convective gain
        Real64 ITEqConGainRateToZone;   // Zone ITE Total Heat Gain toZone Rate [W] - convective gain - includes heat gain from UPS, plus CPU and Fans
                                        // if room air model not used
        Real64 ITEqCPUConsumption;      // Zone ITE CPU Electric Energy [J]
        Real64 ITEqFanConsumption;      // Zone ITE Fan Electric Energy [J]
        Real64 ITEqUPSConsumption;      // Zone ITE UPS Electric Energy [J]
        Real64 ITEqCPUEnergyAtDesign;   // Zone ITE CPU Electric Energy at Design Inlet Conditions [J]
        Real64 ITEqFanEnergyAtDesign;   // Zone ITE Fan Electric Energy at Design Inlet Conditions [J]
        Real64 ITEqUPSGainEnergyToZone; // Zone ITE UPS Heat Gain to Zone Energy [J] - convective gain
        Real64 ITEqConGainEnergyToZone; // Zone ITE Total Heat Gain toZone Energy [J] - convective gain - includes heat gain from UPS, plus CPU and
                                        // Fans if room air model not used
        Real64 ITEqAirVolFlowStdDensity; // Zone Air volume flow rate at standard density [m3/s]
        Real64 ITEqAirMassFlow;          // Zone Air mass flow rate [kg/s]
        Real64 ITEqSHI;                  // Zone Supply Heat Index []
        Real64 ITEqTimeOutOfOperRange;   // Zone ITE Air Inlet Operating Range Exceeded Time [hr]
        Real64 ITEqTimeAboveDryBulbT;    // Zone ITE Air Inlet Dry-Bulb Temperature Above Operating Range Time [hr]
        Real64 ITEqTimeBelowDryBulbT;    // Zone ITE Air Inlet Dry-Bulb Temperature Below Operating Range Time [hr]
        Real64 ITEqTimeAboveDewpointT;   // Zone ITE Air Inlet Dewpoint Temperature Above Operating Range Time [hr]
        Real64 ITEqTimeBelowDewpointT;   // Zone ITE Air Inlet Dewpoint Temperature Below Operating Range Time [hr]
        Real64 ITEqTimeAboveRH;          // Zone ITE Air Inlet Relative Humidity Above Operating Range Time [hr]
        Real64 ITEqTimeBelowRH;          // Zone ITE Air Inlet Relative Humidity Below Operating Range Time [hr]
        Real64 ITEAdjReturnTemp;         // Zone ITE Adjusted Return Air Temperature
        // Overall Zone Variables
        Real64 TotRadiantGain;
        Real64 TotVisHeatGain;
        Real64 TotConvectiveGain;
        Real64 TotLatentGain;
        Real64 TotTotalHeatGain;
        Real64 TotRadiantGainRate;
        Real64 TotVisHeatGainRate;
        Real64 TotConvectiveGainRate;
        Real64 TotLatentGainRate;
        Real64 TotTotalHeatGainRate;
        // Contaminant
        Real64 CO2Rate;
        Real64 GCRate;

        Real64 SumTinMinusTSup;  // Numerator for zone-level sensible heat index (SHI)
        Real64 SumToutMinusTSup; // Denominator for zone-level sensible heat index (SHI)

        // Default Constructor
        ZoneReportVars()
            : PeopleRadGain(0.0), PeopleConGain(0.0), PeopleSenGain(0.0), PeopleNumOcc(0.0), PeopleLatGain(0.0), PeopleTotGain(0.0),
              PeopleRadGainRate(0.0), PeopleConGainRate(0.0), PeopleSenGainRate(0.0), PeopleLatGainRate(0.0), PeopleTotGainRate(0.0), LtsPower(0.0),
              LtsElecConsump(0.0), LtsRadGain(0.0), LtsVisGain(0.0), LtsConGain(0.0), LtsRetAirGain(0.0), LtsTotGain(0.0), LtsRadGainRate(0.0),
              LtsVisGainRate(0.0), LtsConGainRate(0.0), LtsRetAirGainRate(0.0), LtsTotGainRate(0.0), BaseHeatPower(0.0), BaseHeatElecCons(0.0),
              BaseHeatRadGain(0.0), BaseHeatConGain(0.0), BaseHeatTotGain(0.0), BaseHeatRadGainRate(0.0), BaseHeatConGainRate(0.0),
              BaseHeatTotGainRate(0.0), ElecPower(0.0), ElecConsump(0.0), ElecRadGain(0.0), ElecConGain(0.0), ElecLatGain(0.0), ElecLost(0.0),
              ElecTotGain(0.0), ElecRadGainRate(0.0), ElecConGainRate(0.0), ElecLatGainRate(0.0), ElecLostRate(0.0), ElecTotGainRate(0.0),
              GasPower(0.0), GasConsump(0.0), GasRadGain(0.0), GasConGain(0.0), GasLatGain(0.0), GasLost(0.0), GasTotGain(0.0), GasRadGainRate(0.0),
              GasConGainRate(0.0), GasLatGainRate(0.0), GasLostRate(0.0), GasTotGainRate(0.0), HWPower(0.0), HWConsump(0.0), HWRadGain(0.0),
              HWConGain(0.0), HWLatGain(0.0), HWLost(0.0), HWTotGain(0.0), HWRadGainRate(0.0), HWConGainRate(0.0), HWLatGainRate(0.0),
              HWLostRate(0.0), HWTotGainRate(0.0), SteamPower(0.0), SteamConsump(0.0), SteamRadGain(0.0), SteamConGain(0.0), SteamLatGain(0.0),
              SteamLost(0.0), SteamTotGain(0.0), SteamRadGainRate(0.0), SteamConGainRate(0.0), SteamLatGainRate(0.0), SteamLostRate(0.0),
              SteamTotGainRate(0.0), OtherPower(0.0), OtherConsump(0.0), OtherRadGain(0.0), OtherConGain(0.0), OtherLatGain(0.0), OtherLost(0.0),
              OtherTotGain(0.0), OtherRadGainRate(0.0), OtherConGainRate(0.0), OtherLatGainRate(0.0), OtherLostRate(0.0), OtherTotGainRate(0.0),
              ITEqCPUPower(0.0), ITEqFanPower(0.0), ITEqUPSPower(0.0), ITEqCPUPowerAtDesign(0.0), ITEqFanPowerAtDesign(0.0),
              ITEqUPSGainRateToZone(0.0), ITEqConGainRateToZone(0.0), ITEqCPUConsumption(0.0), ITEqFanConsumption(0.0), ITEqUPSConsumption(0.0),
              ITEqCPUEnergyAtDesign(0.0), ITEqFanEnergyAtDesign(0.0), ITEqUPSGainEnergyToZone(0.0), ITEqConGainEnergyToZone(0.0),
              ITEqAirVolFlowStdDensity(0.0), ITEqAirMassFlow(0.0), ITEqSHI(0.0), ITEqTimeOutOfOperRange(0.0), ITEqTimeAboveDryBulbT(0.0),
              ITEqTimeBelowDryBulbT(0.0), ITEqTimeAboveDewpointT(0.0), ITEqTimeBelowDewpointT(0.0), ITEqTimeAboveRH(0.0), ITEqTimeBelowRH(0.0),
              ITEAdjReturnTemp(0.0), TotRadiantGain(0.0), TotVisHeatGain(0.0), TotConvectiveGain(0.0), TotLatentGain(0.0), TotTotalHeatGain(0.0),
              TotRadiantGainRate(0.0), TotVisHeatGainRate(0.0), TotConvectiveGainRate(0.0), TotLatentGainRate(0.0), TotTotalHeatGainRate(0.0),
              CO2Rate(0.0), GCRate(0.0), SumTinMinusTSup(0.0), SumToutMinusTSup(0.0)
        {
        }
    };

    // Object Data
    extern Array1D<ZonePreDefRepType> ZonePreDefRep;
    extern ZonePreDefRepType BuildingPreDefRep;
    extern Array1D<ZoneSimData> ZoneIntGain;
    extern Array1D<GapSupportPillar> SupportPillar;
    extern Array1D<GapDeflectionState> DeflectionState;
    extern Array1D<SpectralDataProperties> SpectralData;
    extern Array1D<ZoneData> Zone;
    extern Array1D<ZoneListData> ZoneList;
    extern Array1D<ZoneGroupData> ZoneGroup;
    extern Array1D<ZoneListData> ShadingZoneGroup;
    extern Array1D<PeopleData> People;
    extern Array1D<LightsData> Lights;
    extern Array1D<ZoneEquipData> ZoneElectric;
    extern Array1D<ZoneEquipData> ZoneGas;
    extern Array1D<ZoneEquipData> ZoneOtherEq;
    extern Array1D<ZoneEquipData> ZoneHWEq;
    extern Array1D<ZoneEquipData> ZoneSteamEq;
    extern Array1D<ITEquipData> ZoneITEq;
    extern Array1D<BBHeatData> ZoneBBHeat;
    extern Array1D<InfiltrationData> Infiltration;
    extern Array1D<VentilationData> Ventilation;
    extern Array1D<ZoneAirBalanceData> ZoneAirBalance;
    extern Array1D<MixingData> Mixing;
    extern Array1D<MixingData> CrossMixing;
    extern Array1D<MixingData> RefDoorMixing;
    extern Array1D<WindowBlindProperties> Blind;
    extern Array1D<WindowComplexShade> ComplexShade;
    extern Array1D<WindowThermalModelParams> WindowThermalModel;
    extern Array1D<SurfaceScreenProperties> SurfaceScreens;
    extern Array1D<ScreenTransData> ScreenTrans;
    extern Array1D<ZoneCatEUseData> ZoneIntEEuse;
    extern Array1D<RefrigCaseCreditData> RefrigCaseCredit;
    extern Array1D<HeatReclaimDataBase> HeatReclaimRefrigeratedRack;
    extern Array1D<HeatReclaimRefrigCondenserData> HeatReclaimRefrigCondenser;
    extern Array1D<HeatReclaimDataBase> HeatReclaimDXCoil;
    extern Array1D<HeatReclaimDataBase> HeatReclaimVS_DXCoil;
    extern Array1D<HeatReclaimDataBase> HeatReclaimSimple_WAHPCoil;
    extern Array1D<AirReportVars> ZnAirRpt;
    extern Array1D<TCGlazingsType> TCGlazings;
    extern Array1D<ZoneEquipData> ZoneCO2Gen;
    extern Array1D<GlobalInternalGainMiscObject> PeopleObjects;
    extern Array1D<GlobalInternalGainMiscObject> LightsObjects;
    extern Array1D<GlobalInternalGainMiscObject> ZoneElectricObjects;
    extern Array1D<GlobalInternalGainMiscObject> ZoneGasObjects;
    extern Array1D<GlobalInternalGainMiscObject> HotWaterEqObjects;
    extern Array1D<GlobalInternalGainMiscObject> SteamEqObjects;
    extern Array1D<GlobalInternalGainMiscObject> OtherEqObjects;
    extern Array1D<GlobalInternalGainMiscObject> InfiltrationObjects;
    extern Array1D<GlobalInternalGainMiscObject> VentilationObjects;
    extern Array1D<ZoneReportVars> ZnRpt;
    extern Array1D<ZoneMassConservationData> MassConservation;
    extern Array1D<ZoneLocalEnvironmentData> ZoneLocalEnvironment;
    extern ZoneAirMassFlowConservation ZoneAirMassFlow;

    // Functions

    // Clears the global data in DataHeatBalance.
    // Needed for unit tests, should not be normally called.
    void clear_state();

    void SetZoneOutBulbTempAt(EnergyPlusData &state);

    void CheckZoneOutBulbTempAt(EnergyPlusData &state);

    void SetZoneWindSpeedAt(EnergyPlusData &state);

    void SetZoneWindDirAt(EnergyPlusData &state);

    void CheckAndSetConstructionProperties(EnergyPlusData &state,
                                           int ConstrNum, // Construction number to be set/checked
                                           bool &ErrorsFound    // error flag that is set when certain errors have occurred
    );

    int AssignReverseConstructionNumber(EnergyPlusData &state,
                                        int ConstrNum, // Existing Construction number of first surface
                                        bool &ErrorsFound);

    void AddVariableSlatBlind(EnergyPlusData &state,
                              int inBlindNumber, // current Blind Number/pointer to name
                              int &outBlindNumber,     // resultant Blind Number to pass back
                              bool &errFlag            // error flag should one be needed
    );

    void CalcScreenTransmittance(EnergyPlusData &state,
                                 int SurfaceNum,
                                 Optional<Real64 const> Phi = _,     // Optional sun altitude relative to surface outward normal (radians)
                                 Optional<Real64 const> Theta = _,   // Optional sun azimuth relative to surface outward normal (radians)
                                 Optional_int_const ScreenNumber = _ // Optional screen number
    );

    std::string DisplayMaterialRoughness(int Roughness); // Roughness String

    Real64 ComputeNominalUwithConvCoeffs(int numSurf, // index for Surface array.
                                         bool &isValid      // returns true if result is valid
    );

    void SetFlagForWindowConstructionWithShadeOrBlindLayer(EnergyPlusData &state);

} // namespace DataHeatBalance

struct HeatBalanceData : BaseGlobalStruct {

    void clear_state() override
    {

    }
};

} // namespace EnergyPlus

#endif<|MERGE_RESOLUTION|>--- conflicted
+++ resolved
@@ -779,24 +779,14 @@
 
         // Default Constructor
         ZoneData()
-<<<<<<< HEAD
-            : Multiplier(1), ListMultiplier(1), ListGroup(0), RelNorth(0.0), OriginX(0.0), OriginY(0.0), OriginZ(0.0), CeilingHeight(DataGlobalConstants::AutoCalculate),
-              Volume(DataGlobalConstants::AutoCalculate), OfType(1), UserEnteredFloorArea(DataGlobalConstants::AutoCalculate), FloorArea(0.0), CalcFloorArea(0.0), CeilingArea(0.0),
-              HasFloor(false), HasRoof(false), HasInterZoneWindow(false), HasWindow(false), AirCapacity(0.0), ExtWindowArea(0.0),
-              ExtGrossWallArea(0.0), ExtWindowArea_Multiplied(0.0), ExtGrossWallArea_Multiplied(0.0), ExtNetWallArea(0.0), TotalSurfArea(0.0),
-              ExteriorTotalSurfArea(0.0), ExteriorTotalGroundSurfArea(0.0), ExtGrossGroundWallArea(0.0), ExtGrossGroundWallArea_Multiplied(0.0),
-              SystemZoneNodeNumber(0), IsControlled(false), IsSupplyPlenum(false), IsReturnPlenum(false), ZoneEqNum(0), PlenumCondNum(0),
-              TempControlledZoneIndex(0), SurfaceFirst(0), SurfaceLast(0), NonWindowSurfaceFirst(0), NonWindowSurfaceLast(0), WindowSurfaceFirst(0),
-=======
             : Multiplier(1), ListMultiplier(1), ListGroup(0), RelNorth(0.0), OriginX(0.0), OriginY(0.0), OriginZ(0.0),
-              CeilingHeight(DataGlobalConstants::AutoCalculate()), Volume(DataGlobalConstants::AutoCalculate()), OfType(1),
-              UserEnteredFloorArea(DataGlobalConstants::AutoCalculate()), FloorArea(0.0), CalcFloorArea(0.0), CeilingArea(0.0), HasFloor(false),
+              CeilingHeight(DataGlobalConstants::AutoCalculate), Volume(DataGlobalConstants::AutoCalculate), OfType(1),
+              UserEnteredFloorArea(DataGlobalConstants::AutoCalculate), FloorArea(0.0), CalcFloorArea(0.0), CeilingArea(0.0), HasFloor(false),
               HasRoof(false), HasInterZoneWindow(false), HasWindow(false), AirCapacity(0.0), ExtWindowArea(0.0), ExtGrossWallArea(0.0),
               ExtWindowArea_Multiplied(0.0), ExtGrossWallArea_Multiplied(0.0), ExtNetWallArea(0.0), TotalSurfArea(0.0), ExteriorTotalSurfArea(0.0),
               ExteriorTotalGroundSurfArea(0.0), ExtGrossGroundWallArea(0.0), ExtGrossGroundWallArea_Multiplied(0.0), SystemZoneNodeNumber(0),
               IsControlled(false), IsSupplyPlenum(false), IsReturnPlenum(false), ZoneEqNum(0), PlenumCondNum(0), TempControlledZoneIndex(0),
               AllSurfaceFirst(0), SurfaceFirst(0), SurfaceLast(0), NonWindowSurfaceFirst(0), NonWindowSurfaceLast(0), WindowSurfaceFirst(0),
->>>>>>> 2c0e435f
               WindowSurfaceLast(0), InsideConvectionAlgo(ASHRAESimple), NumSurfaces(0), NumSubSurfaces(0), NumShadingSurfaces(0),
               OutsideConvectionAlgo(ASHRAESimple), Centroid(0.0, 0.0, 0.0), MinimumX(0.0), MaximumX(0.0), MinimumY(0.0), MaximumY(0.0), MinimumZ(0.0),
               MaximumZ(0.0), RadiantEnclosureNum(0), SolarEnclosureNum(0),
