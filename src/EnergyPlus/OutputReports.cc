--- conflicted
+++ resolved
@@ -1426,14 +1426,8 @@
     }
 
     for (ZoneNum = 1; ZoneNum <= NumOfZones; ++ZoneNum) {
-<<<<<<< HEAD
-        *eiostream << "Zone Surfaces," << Zone(ZoneNum).Name << "," << (Zone(ZoneNum).SurfaceLast - Zone(ZoneNum).SurfaceFirst + 1)
-                   << '\n';
+        *eiostream << "Zone Surfaces," << Zone(ZoneNum).Name << "," << (Zone(ZoneNum).SurfaceLast - Zone(ZoneNum).SurfaceFirst + 1) << '\n';
         for (int surf : DataSurfaces::AllSurfaceListReportOrder) {
-=======
-        *eiostream << "Zone Surfaces," << Zone(ZoneNum).Name << "," << (Zone(ZoneNum).SurfaceLast - Zone(ZoneNum).SurfaceFirst + 1) << '\n';
-        for (surf = 1; surf <= TotSurfaces; ++surf) {
->>>>>>> 0dfe78ae
             if (Surface(surf).Zone != ZoneNum) continue;
             SolarDiffusing = "";
             if (RptType == 10 || RptType == 11) { // Details and Details with Vertices
