--- conflicted
+++ resolved
@@ -965,12 +965,8 @@
         // save the design Steam volumetric flow rate for use by the Steam loop sizing algorithms
         RegisterPlantCompDesignFlow(SteamCoil(CoilNum).SteamInletNodeNum, SteamCoil(CoilNum).MaxSteamVolFlowRate);
 
-<<<<<<< HEAD
-        coilSelectionReportObj->setCoilHeatingCapacity(state, SteamCoil(CoilNum).Name,
-=======
         coilSelectionReportObj->setCoilHeatingCapacity(state,
                                                        SteamCoil(CoilNum).Name,
->>>>>>> 42d84720
                                                        "Coil:Heating:Steam",
                                                        DesCoilLoad,
                                                        coilWasAutosized,
