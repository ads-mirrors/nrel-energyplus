// EnergyPlus, Copyright (c) 1996-2025, The Board of Trustees of the University of Illinois,
// The Regents of the University of California, through Lawrence Berkeley National Laboratory
// (subject to receipt of any required approvals from the U.S. Dept. of Energy), Oak Ridge
// National Laboratory, managed by UT-Battelle, Alliance for Sustainable Energy, LLC, and other
// contributors. All rights reserved.
//
// NOTICE: This Software was developed under funding from the U.S. Department of Energy and the
// U.S. Government consequently retains certain rights. As such, the U.S. Government has been
// granted for itself and others acting on its behalf a paid-up, nonexclusive, irrevocable,
// worldwide license in the Software to reproduce, distribute copies to the public, prepare
// derivative works, and perform publicly and display publicly, and to permit others to do so.
//
// Redistribution and use in source and binary forms, with or without modification, are permitted
// provided that the following conditions are met:
//
// (1) Redistributions of source code must retain the above copyright notice, this list of
//     conditions and the following disclaimer.
//
// (2) Redistributions in binary form must reproduce the above copyright notice, this list of
//     conditions and the following disclaimer in the documentation and/or other materials
//     provided with the distribution.
//
// (3) Neither the name of the University of California, Lawrence Berkeley National Laboratory,
//     the University of Illinois, U.S. Dept. of Energy nor the names of its contributors may be
//     used to endorse or promote products derived from this software without specific prior
//     written permission.
//
// (4) Use of EnergyPlus(TM) Name. If Licensee (i) distributes the software in stand-alone form
//     without changes from the version obtained under this License, or (ii) Licensee makes a
//     reference solely to the software portion of its product, Licensee must refer to the
//     software as "EnergyPlus version X" software, where "X" is the version number Licensee
//     obtained under this License and may not use a different name for the software. Except as
//     specifically required in this Section (4), Licensee shall not use in a company name, a
//     product name, in advertising, publicity, or other promotional activities any name, trade
//     name, trademark, logo, or other designation of "EnergyPlus", "E+", "e+" or confusingly
//     similar designation, without the U.S. Department of Energy's prior written consent.
//
// THIS SOFTWARE IS PROVIDED BY THE COPYRIGHT HOLDERS AND CONTRIBUTORS "AS IS" AND ANY EXPRESS OR
// IMPLIED WARRANTIES, INCLUDING, BUT NOT LIMITED TO, THE IMPLIED WARRANTIES OF MERCHANTABILITY
// AND FITNESS FOR A PARTICULAR PURPOSE ARE DISCLAIMED. IN NO EVENT SHALL THE COPYRIGHT OWNER OR
// CONTRIBUTORS BE LIABLE FOR ANY DIRECT, INDIRECT, INCIDENTAL, SPECIAL, EXEMPLARY, OR
// CONSEQUENTIAL DAMAGES (INCLUDING, BUT NOT LIMITED TO, PROCUREMENT OF SUBSTITUTE GOODS OR
// SERVICES; LOSS OF USE, DATA, OR PROFITS; OR BUSINESS INTERRUPTION) HOWEVER CAUSED AND ON ANY
// THEORY OF LIABILITY, WHETHER IN CONTRACT, STRICT LIABILITY, OR TORT (INCLUDING NEGLIGENCE OR
// OTHERWISE) ARISING IN ANY WAY OUT OF THE USE OF THIS SOFTWARE, EVEN IF ADVISED OF THE
// POSSIBILITY OF SUCH DAMAGE.

// C++ Headers
#include <cassert>
#include <cmath>
#include <string>

// ObjexxFCL Headers
#include <ObjexxFCL/Fmath.hh>
#include <ObjexxFCL/string.functions.hh>

// EnergyPlus Headers
#include <EnergyPlus/Autosizing/All_Simple_Sizing.hh>
#include <EnergyPlus/BranchNodeConnections.hh>
#include <EnergyPlus/ChillerElectricEIR.hh>
#include <EnergyPlus/CurveManager.hh>
#include <EnergyPlus/Data/EnergyPlusData.hh>
#include <EnergyPlus/DataBranchAirLoopPlant.hh>
#include <EnergyPlus/DataEnvironment.hh>
#include <EnergyPlus/DataHVACGlobals.hh>
#include <EnergyPlus/DataIPShortCuts.hh>
#include <EnergyPlus/DataLoopNode.hh>
#include <EnergyPlus/DataSizing.hh>
#include <EnergyPlus/EMSManager.hh>
#include <EnergyPlus/FaultsManager.hh>
#include <EnergyPlus/FluidProperties.hh>
#include <EnergyPlus/General.hh>
#include <EnergyPlus/GeneralRoutines.hh>
#include <EnergyPlus/GlobalNames.hh>
#include <EnergyPlus/InputProcessing/InputProcessor.hh>
#include <EnergyPlus/NodeInputManager.hh>
#include <EnergyPlus/OutAirNodeManager.hh>
#include <EnergyPlus/OutputProcessor.hh>
#include <EnergyPlus/OutputReportPredefined.hh>
#include <EnergyPlus/Plant/DataPlant.hh>
#include <EnergyPlus/Plant/PlantLocation.hh>
#include <EnergyPlus/PlantUtilities.hh>
#include <EnergyPlus/Psychrometrics.hh>
#include <EnergyPlus/ScheduleManager.hh>
#include <EnergyPlus/StandardRatings.hh>
#include <EnergyPlus/UtilityRoutines.hh>

namespace EnergyPlus::ChillerElectricEIR {

// NOTES:
// The Electric EIR and Reformulated EIR chiller models are similar.
// They only differ in the independent variable used to evaluate the performance curves.

// MODULE INFORMATION:
//       AUTHOR         Richard Raustad
//       DATE WRITTEN   June 2004
//       MODIFIED       Chandan Sharma, FSEC, February 2010, Added basin heater
//                      Brent Griffith, NREL, Sept 2010, revised for plant changes
//                      generalized fluid properties

// PURPOSE OF THIS MODULE:
//  This module simulates the performance of the electric vapor
//  compression chiller used in DOE-2.

// METHODOLOGY EMPLOYED:
//  Once the PlantLoopManager determines that the Electric EIR chiller
//  is available to meet a loop cooling demand, it calls SimElectricEIRChiller
//  which in turn calls the electric EIR model. The EIR chiller model is based on
//  polynomial fits of chiller performance data.

// REFERENCES:
// 1. DOE-2 Engineers Manual, Version 2.1A, November 1982, LBL-11353

ElectricEIRChillerSpecs *ElectricEIRChillerSpecs::factory(EnergyPlusData &state, std::string const &objectName)
{
    // Process the input data if it hasn't been done already
    if (state.dataChillerElectricEIR->getInputFlag) {
        GetElectricEIRChillerInput(state);
        state.dataChillerElectricEIR->getInputFlag = false;
    }
    // Now look for this particular object in the list
    auto thisObj = std::find_if(state.dataChillerElectricEIR->ElectricEIRChiller.begin(),
                                state.dataChillerElectricEIR->ElectricEIRChiller.end(),
                                [&objectName](const ElectricEIRChillerSpecs &myObj) { return myObj.Name == objectName; });
    if (thisObj != state.dataChillerElectricEIR->ElectricEIRChiller.end()) return thisObj;
    // If we didn't find it, fatal
    ShowFatalError(state, format("LocalElectEIRChillerFactory: Error getting inputs for object named: {}", objectName)); // LCOV_EXCL_LINE
    // Shut up the compiler
    return nullptr; // LCOV_EXCL_LINE
}

void ElectricEIRChillerSpecs::simulate(
    EnergyPlusData &state, const PlantLocation &calledFromLocation, bool FirstHVACIteration, Real64 &CurLoad, bool RunFlag)
{
    // SUBROUTINE INFORMATION:
    //       AUTHOR         Richard Raustad
    //       DATE WRITTEN   June 2004

    // PURPOSE OF THIS SUBROUTINE:
    //  This is the electric EIR chiller model driver. It gets the input for the
    //  model, initializes simulation variables, calls the appropriate model and sets
    //  up reporting variables.

    if (calledFromLocation.loopNum == this->CWPlantLoc.loopNum) {
        this->initialize(state, RunFlag, CurLoad);
        this->calculate(state, CurLoad, RunFlag);
        this->update(state, CurLoad, RunFlag);

    } else if (calledFromLocation.loopNum == this->CDPlantLoc.loopNum) {
        PlantUtilities::UpdateChillerComponentCondenserSide(state,
                                                            calledFromLocation.loopNum,
                                                            this->CDPlantLoc.loopSideNum,
                                                            DataPlant::PlantEquipmentType::Chiller_ElectricEIR,
                                                            this->CondInletNodeNum,
                                                            this->CondOutletNodeNum,
                                                            this->QCondenser,
                                                            this->CondInletTemp,
                                                            this->CondOutletTemp,
                                                            this->CondMassFlowRate,
                                                            FirstHVACIteration);

    } else if (calledFromLocation.loopNum == this->HRPlantLoc.loopNum) {
        PlantUtilities::UpdateComponentHeatRecoverySide(state,
                                                        this->HRPlantLoc.loopNum,
                                                        this->HRPlantLoc.loopSideNum,
                                                        DataPlant::PlantEquipmentType::Chiller_ElectricEIR,
                                                        this->HeatRecInletNodeNum,
                                                        this->HeatRecOutletNodeNum,
                                                        this->QHeatRecovered,
                                                        this->HeatRecInletTemp,
                                                        this->HeatRecOutletTemp,
                                                        this->HeatRecMassFlow,
                                                        FirstHVACIteration);
    }
}

void ElectricEIRChillerSpecs::getDesignCapacities(
    [[maybe_unused]] EnergyPlusData &state, const PlantLocation &calledFromLocation, Real64 &MaxLoad, Real64 &MinLoad, Real64 &OptLoad)
{
    if (calledFromLocation.loopNum == this->CWPlantLoc.loopNum) {
        MinLoad = this->RefCap * this->MinPartLoadRat;
        MaxLoad = this->RefCap * this->MaxPartLoadRat;
        OptLoad = this->RefCap * this->OptPartLoadRat;
    } else {
        MinLoad = 0.0;
        MaxLoad = 0.0;
        OptLoad = 0.0;
    }
}

void ElectricEIRChillerSpecs::getDesignTemperatures(Real64 &TempDesCondIn, Real64 &TempDesEvapOut)
{
    TempDesCondIn = this->TempRefCondIn;
    TempDesEvapOut = this->TempRefEvapOut;
}

void ElectricEIRChillerSpecs::getSizingFactor(Real64 &sizFac)
{
    sizFac = this->SizFac;
}

void ElectricEIRChillerSpecs::onInitLoopEquip(EnergyPlusData &state, const PlantLocation &calledFromLocation)
{
    bool runFlag = true;
    Real64 myLoad = 0.0;

    this->initialize(state, runFlag, myLoad);

    if (calledFromLocation.loopNum == this->CWPlantLoc.loopNum) {
        this->size(state);
    }
}

void GetElectricEIRChillerInput(EnergyPlusData &state)
{
    // SUBROUTINE INFORMATION:
    //       AUTHOR:          Richard Raustad, FSEC
    //       DATE WRITTEN:    June 2004

    // PURPOSE OF THIS SUBROUTINE:
    //  This routine will get the input required by the Electric EIR Chiller model.

    static constexpr std::string_view RoutineName("GetElectricEIRChillerInput: "); // include trailing blank space
    static constexpr std::string_view routineName = "GetElectricEIRChillerInput";  // include trailing blank space

    bool ErrorsFound(false); // True when input errors are found

    auto &s_ipsc = state.dataIPShortCut;

    s_ipsc->cCurrentModuleObject = "Chiller:Electric:EIR";
    int NumElectricEIRChillers = state.dataInputProcessing->inputProcessor->getNumObjectsFound(state, s_ipsc->cCurrentModuleObject);

    if (NumElectricEIRChillers <= 0) {
        ShowSevereError(state, format("No {} equipment specified in input file", s_ipsc->cCurrentModuleObject));
        ErrorsFound = true;
    }

    // ALLOCATE ARRAYS
    state.dataChillerElectricEIR->ElectricEIRChiller.allocate(NumElectricEIRChillers);

    // Load arrays with electric EIR chiller data
    for (int EIRChillerNum = 1; EIRChillerNum <= NumElectricEIRChillers; ++EIRChillerNum) {
        int NumAlphas = 0; // Number of elements in the alpha array
        int NumNums = 0;   // Number of elements in the numeric array
        int IOStat = 0;    // IO Status when calling get input subroutine
        state.dataInputProcessing->inputProcessor->getObjectItem(state,
                                                                 s_ipsc->cCurrentModuleObject,
                                                                 EIRChillerNum,
                                                                 s_ipsc->cAlphaArgs,
                                                                 NumAlphas,
                                                                 s_ipsc->rNumericArgs,
                                                                 NumNums,
                                                                 IOStat,
                                                                 s_ipsc->lNumericFieldBlanks,
                                                                 s_ipsc->lAlphaFieldBlanks,
                                                                 s_ipsc->cAlphaFieldNames,
                                                                 s_ipsc->cNumericFieldNames);

        ErrorObjectHeader eoh{routineName, s_ipsc->cCurrentModuleObject, s_ipsc->cAlphaArgs(1)};

        // ErrorsFound will be set to True if problem was found, left untouched otherwise
        GlobalNames::VerifyUniqueChillerName(
            state, s_ipsc->cCurrentModuleObject, s_ipsc->cAlphaArgs(1), ErrorsFound, s_ipsc->cCurrentModuleObject + " Name");

        auto &thisChiller = state.dataChillerElectricEIR->ElectricEIRChiller(EIRChillerNum);
        thisChiller.Name = s_ipsc->cAlphaArgs(1);

        //   Performance curves
        thisChiller.ChillerCapFTIndex = Curve::GetCurveIndex(state, s_ipsc->cAlphaArgs(2));
        if (thisChiller.ChillerCapFTIndex == 0) {
            ShowSevereError(state, format("{}{} \"{}\"", RoutineName, s_ipsc->cCurrentModuleObject, s_ipsc->cAlphaArgs(1)));
            ShowContinueError(state, format("Invalid {}={}", s_ipsc->cAlphaFieldNames(2), s_ipsc->cAlphaArgs(2)));
            ErrorsFound = true;
        }

        thisChiller.ChillerEIRFTIndex = Curve::GetCurveIndex(state, s_ipsc->cAlphaArgs(3));
        if (thisChiller.ChillerEIRFTIndex == 0) {
            ShowSevereError(state, format("{}{}=\"{}\"", RoutineName, s_ipsc->cCurrentModuleObject, s_ipsc->cAlphaArgs(1)));
            ShowContinueError(state, format("Invalid {}={}", s_ipsc->cAlphaFieldNames(3), s_ipsc->cAlphaArgs(3)));
            ErrorsFound = true;
        }

        thisChiller.ChillerEIRFPLRIndex = Curve::GetCurveIndex(state, s_ipsc->cAlphaArgs(4));
        if (thisChiller.ChillerEIRFPLRIndex == 0) {
            ShowSevereError(state, format("{}{}=\"{}\"", RoutineName, s_ipsc->cCurrentModuleObject, s_ipsc->cAlphaArgs(1)));
            ShowContinueError(state, format("Invalid {}={}", s_ipsc->cAlphaFieldNames(4), s_ipsc->cAlphaArgs(4)));
            ErrorsFound = true;
        }

        thisChiller.EvapInletNodeNum = NodeInputManager::GetOnlySingleNode(state,
                                                                           s_ipsc->cAlphaArgs(5),
                                                                           ErrorsFound,
                                                                           DataLoopNode::ConnectionObjectType::ChillerElectricEIR,
                                                                           s_ipsc->cAlphaArgs(1),
                                                                           DataLoopNode::NodeFluidType::Water,
                                                                           DataLoopNode::ConnectionType::Inlet,
                                                                           NodeInputManager::CompFluidStream::Primary,
                                                                           DataLoopNode::ObjectIsNotParent);
        thisChiller.EvapOutletNodeNum = NodeInputManager::GetOnlySingleNode(state,
                                                                            s_ipsc->cAlphaArgs(6),
                                                                            ErrorsFound,
                                                                            DataLoopNode::ConnectionObjectType::ChillerElectricEIR,
                                                                            s_ipsc->cAlphaArgs(1),
                                                                            DataLoopNode::NodeFluidType::Water,
                                                                            DataLoopNode::ConnectionType::Outlet,
                                                                            NodeInputManager::CompFluidStream::Primary,
                                                                            DataLoopNode::ObjectIsNotParent);
        BranchNodeConnections::TestCompSet(
            state, s_ipsc->cCurrentModuleObject, s_ipsc->cAlphaArgs(1), s_ipsc->cAlphaArgs(5), s_ipsc->cAlphaArgs(6), "Chilled Water Nodes");

        if (Util::SameString(s_ipsc->cAlphaArgs(9), "WaterCooled")) {
            thisChiller.CondenserType = DataPlant::CondenserType::WaterCooled;
        } else if (Util::SameString(s_ipsc->cAlphaArgs(9), "AirCooled")) {
            thisChiller.CondenserType = DataPlant::CondenserType::AirCooled;
        } else if (Util::SameString(s_ipsc->cAlphaArgs(9), "EvaporativelyCooled")) {
            thisChiller.CondenserType = DataPlant::CondenserType::EvapCooled;
        } else {
            ShowSevereError(state, format("{}{}: {}", RoutineName, s_ipsc->cCurrentModuleObject, s_ipsc->cAlphaArgs(1)));
            ShowContinueError(state, format("Invalid {}={}", s_ipsc->cAlphaFieldNames(9), s_ipsc->cAlphaArgs(9)));
            ShowContinueError(state, "Valid entries are AirCooled, WaterCooled, or EvaporativelyCooled");
            ErrorsFound = true;
        }

        if (thisChiller.CondenserType == DataPlant::CondenserType::AirCooled || thisChiller.CondenserType == DataPlant::CondenserType::EvapCooled) {
            // Connection not required for air or evap cooled condenser
            // If the condenser inlet is blank for air cooled and evap cooled condensers then supply a generic name
            // since it is not used elsewhere for connection
            if (s_ipsc->lAlphaFieldBlanks(7)) {
                if (len(s_ipsc->cAlphaArgs(1)) < Constant::MaxNameLength - 25) { // protect against long name leading to > 100 chars
                    s_ipsc->cAlphaArgs(7) = s_ipsc->cAlphaArgs(1) + " INLET NODE FOR CONDENSER";
                } else {
                    s_ipsc->cAlphaArgs(7) = s_ipsc->cAlphaArgs(1).substr(0, 75) + " INLET NODE FOR CONDENSER";
                }
            }
            if (s_ipsc->lAlphaFieldBlanks(8)) {
                if (len(s_ipsc->cAlphaArgs(1)) < Constant::MaxNameLength - 26) { // protect against long name leading to > 100 chars
                    s_ipsc->cAlphaArgs(8) = s_ipsc->cAlphaArgs(1) + " OUTLET NODE FOR CONDENSER";
                } else {
                    s_ipsc->cAlphaArgs(8) = s_ipsc->cAlphaArgs(1).substr(0, 74) + " OUTLET NODE FOR CONDENSER";
                }
            }

            thisChiller.CondInletNodeNum = NodeInputManager::GetOnlySingleNode(state,
                                                                               s_ipsc->cAlphaArgs(7),
                                                                               ErrorsFound,
                                                                               DataLoopNode::ConnectionObjectType::ChillerElectricEIR,
                                                                               s_ipsc->cAlphaArgs(1),
                                                                               DataLoopNode::NodeFluidType::Air,
                                                                               DataLoopNode::ConnectionType::OutsideAirReference,
                                                                               NodeInputManager::CompFluidStream::Secondary,
                                                                               DataLoopNode::ObjectIsNotParent);
            bool Okay = true;
            OutAirNodeManager::CheckAndAddAirNodeNumber(state, thisChiller.CondInletNodeNum, Okay);
            if (!Okay) {
                ShowWarningError(state, format("{}{}=\"{}\"", RoutineName, s_ipsc->cCurrentModuleObject, s_ipsc->cAlphaArgs(1)));
                ShowContinueError(state, format("Adding OutdoorAir:Node={}", s_ipsc->cAlphaArgs(7)));
            }

            thisChiller.CondOutletNodeNum = NodeInputManager::GetOnlySingleNode(state,
                                                                                s_ipsc->cAlphaArgs(8),
                                                                                ErrorsFound,
                                                                                DataLoopNode::ConnectionObjectType::ChillerElectricEIR,
                                                                                s_ipsc->cAlphaArgs(1),
                                                                                DataLoopNode::NodeFluidType::Air,
                                                                                DataLoopNode::ConnectionType::Outlet,
                                                                                NodeInputManager::CompFluidStream::Secondary,
                                                                                DataLoopNode::ObjectIsNotParent);

        } else if (thisChiller.CondenserType == DataPlant::CondenserType::WaterCooled) {
            // Condenser inlet node name is necessary for water-cooled condenser
            if (s_ipsc->lAlphaFieldBlanks(7) || s_ipsc->lAlphaFieldBlanks(8)) {
                ShowSevereError(state, format("{}{}=\"{}\"", RoutineName, s_ipsc->cCurrentModuleObject, s_ipsc->cAlphaArgs(1)));
                ShowContinueError(state, "Condenser Inlet or Outlet Node Name is blank.");
                ErrorsFound = true;
            }

            thisChiller.CondInletNodeNum = NodeInputManager::GetOnlySingleNode(state,
                                                                               s_ipsc->cAlphaArgs(7),
                                                                               ErrorsFound,
                                                                               DataLoopNode::ConnectionObjectType::ChillerElectricEIR,
                                                                               s_ipsc->cAlphaArgs(1),
                                                                               DataLoopNode::NodeFluidType::Water,
                                                                               DataLoopNode::ConnectionType::Inlet,
                                                                               NodeInputManager::CompFluidStream::Secondary,
                                                                               DataLoopNode::ObjectIsNotParent);

            thisChiller.CondOutletNodeNum = NodeInputManager::GetOnlySingleNode(state,
                                                                                s_ipsc->cAlphaArgs(8),
                                                                                ErrorsFound,
                                                                                DataLoopNode::ConnectionObjectType::ChillerElectricEIR,
                                                                                s_ipsc->cAlphaArgs(1),
                                                                                DataLoopNode::NodeFluidType::Water,
                                                                                DataLoopNode::ConnectionType::Outlet,
                                                                                NodeInputManager::CompFluidStream::Secondary,
                                                                                DataLoopNode::ObjectIsNotParent);

            BranchNodeConnections::TestCompSet(
                state, s_ipsc->cCurrentModuleObject, s_ipsc->cAlphaArgs(1), s_ipsc->cAlphaArgs(7), s_ipsc->cAlphaArgs(8), "Condenser Water Nodes");

        } else {
            // Condenser inlet node name is necessary (never should reach this part of code)
            if (s_ipsc->lAlphaFieldBlanks(7) || s_ipsc->lAlphaFieldBlanks(8)) {
                ShowSevereError(state, format("{}{}=\"{}\"", RoutineName, s_ipsc->cCurrentModuleObject, s_ipsc->cAlphaArgs(1)));
                ShowContinueError(state, "Condenser Inlet or Outlet Node Name is blank.");
                ErrorsFound = true;
            }
            thisChiller.CondInletNodeNum = NodeInputManager::GetOnlySingleNode(state,
                                                                               s_ipsc->cAlphaArgs(7),
                                                                               ErrorsFound,
                                                                               DataLoopNode::ConnectionObjectType::ChillerElectricEIR,
                                                                               s_ipsc->cAlphaArgs(1),
                                                                               DataLoopNode::NodeFluidType::Blank,
                                                                               DataLoopNode::ConnectionType::Inlet,
                                                                               NodeInputManager::CompFluidStream::Secondary,
                                                                               DataLoopNode::ObjectIsNotParent);

            thisChiller.CondOutletNodeNum = NodeInputManager::GetOnlySingleNode(state,
                                                                                s_ipsc->cAlphaArgs(8),
                                                                                ErrorsFound,
                                                                                DataLoopNode::ConnectionObjectType::ChillerElectricEIR,
                                                                                s_ipsc->cAlphaArgs(1),
                                                                                DataLoopNode::NodeFluidType::Blank,
                                                                                DataLoopNode::ConnectionType::Outlet,
                                                                                NodeInputManager::CompFluidStream::Secondary,
                                                                                DataLoopNode::ObjectIsNotParent);

            BranchNodeConnections::TestCompSet(state,
                                               s_ipsc->cCurrentModuleObject,
                                               s_ipsc->cAlphaArgs(1),
                                               s_ipsc->cAlphaArgs(7),
                                               s_ipsc->cAlphaArgs(8),
                                               "Condenser (unknown?) Nodes");
        }

        thisChiller.FlowMode = static_cast<DataPlant::FlowMode>(getEnumValue(DataPlant::FlowModeNamesUC, s_ipsc->cAlphaArgs(10)));
        if (thisChiller.FlowMode == DataPlant::FlowMode::Invalid) {
            ShowSevereError(state, format("{}{}=\"{}\",", RoutineName, s_ipsc->cCurrentModuleObject, s_ipsc->cAlphaArgs(1)));
            ShowContinueError(state, format("Invalid {}={}", s_ipsc->cAlphaFieldNames(10), s_ipsc->cAlphaArgs(10)));
            ShowContinueError(state, "Available choices are ConstantFlow, NotModulated, or LeavingSetpointModulated");
            ShowContinueError(state, "Flow mode NotModulated is assumed and the simulation continues.");
            thisChiller.FlowMode = DataPlant::FlowMode::NotModulated;
        };

        //   Chiller rated performance data
        thisChiller.RefCap = s_ipsc->rNumericArgs(1);
        if (thisChiller.RefCap == DataSizing::AutoSize) {
            thisChiller.RefCapWasAutoSized = true;
        }
        if (s_ipsc->rNumericArgs(1) == 0.0) {
            ShowSevereError(state, format("{}{}=\"{}\"", RoutineName, s_ipsc->cCurrentModuleObject, s_ipsc->cAlphaArgs(1)));
            ShowContinueError(state, format("Invalid {}={:.2R}", s_ipsc->cNumericFieldNames(1), s_ipsc->rNumericArgs(1)));
            ErrorsFound = true;
        }
        thisChiller.RefCOP = s_ipsc->rNumericArgs(2);
        if (s_ipsc->rNumericArgs(2) == 0.0) {
            ShowSevereError(state, format("{}{}=\"{}\"", RoutineName, s_ipsc->cCurrentModuleObject, s_ipsc->cAlphaArgs(1)));
            ShowContinueError(state, format("Invalid {}={:.2R}", s_ipsc->cNumericFieldNames(2), s_ipsc->rNumericArgs(2)));
            ErrorsFound = true;
        }
        thisChiller.TempRefEvapOut = s_ipsc->rNumericArgs(3);
        thisChiller.TempRefCondIn = s_ipsc->rNumericArgs(4);
        thisChiller.EvapVolFlowRate = s_ipsc->rNumericArgs(5);
        if (thisChiller.EvapVolFlowRate == DataSizing::AutoSize) {
            thisChiller.EvapVolFlowRateWasAutoSized = true;
        }
        thisChiller.CondVolFlowRate = s_ipsc->rNumericArgs(6);
        if (thisChiller.CondVolFlowRate == DataSizing::AutoSize) {
            thisChiller.CondVolFlowRateWasAutoSized = true;
        }

        thisChiller.MinPartLoadRat = s_ipsc->rNumericArgs(7);
        thisChiller.MaxPartLoadRat = s_ipsc->rNumericArgs(8);
        thisChiller.OptPartLoadRat = s_ipsc->rNumericArgs(9);
        thisChiller.MinUnloadRat = s_ipsc->rNumericArgs(10);
        thisChiller.SizFac = s_ipsc->rNumericArgs(15);
        if (thisChiller.SizFac <= 0.0) thisChiller.SizFac = 1.0;

        if (thisChiller.MinPartLoadRat > thisChiller.MaxPartLoadRat) {
            ShowSevereError(state, format("{}{}=\"{}\"", RoutineName, s_ipsc->cCurrentModuleObject, s_ipsc->cAlphaArgs(1)));
            ShowContinueError(state,
                              format("{} [{:.3R}] > {} [{:.3R}]",
                                     s_ipsc->cNumericFieldNames(7),
                                     s_ipsc->rNumericArgs(7),
                                     s_ipsc->cNumericFieldNames(8),
                                     s_ipsc->rNumericArgs(8)));
            ShowContinueError(state, "Minimum part load ratio must be less than or equal to the maximum part load ratio ");
            ErrorsFound = true;
        }

        if (thisChiller.MinUnloadRat < thisChiller.MinPartLoadRat || thisChiller.MinUnloadRat > thisChiller.MaxPartLoadRat) {
            ShowSevereError(state, format("{}{}=\"{}\"", RoutineName, s_ipsc->cCurrentModuleObject, s_ipsc->cAlphaArgs(1)));
            ShowContinueError(state, format("{} = {:.3R}", s_ipsc->cNumericFieldNames(10), s_ipsc->rNumericArgs(10)));
            ShowContinueError(state,
                              format("{} must be greater than or equal to the {}", s_ipsc->cNumericFieldNames(10), s_ipsc->cNumericFieldNames(7)));
            ShowContinueError(state,
                              format("{} must be less than or equal to the {}", s_ipsc->cNumericFieldNames(10), s_ipsc->cNumericFieldNames(8)));
            ErrorsFound = true;
        }

        if (thisChiller.OptPartLoadRat < thisChiller.MinPartLoadRat || thisChiller.OptPartLoadRat > thisChiller.MaxPartLoadRat) {
            ShowSevereError(state, format("{}{}=\"{}\"", RoutineName, s_ipsc->cCurrentModuleObject, s_ipsc->cAlphaArgs(1)));
            ShowContinueError(state, format("{} = {:.3R}", s_ipsc->cNumericFieldNames(9), s_ipsc->rNumericArgs(9)));
            ShowContinueError(state,
                              format("{} must be greater than or equal to the {}", s_ipsc->cNumericFieldNames(9), s_ipsc->cNumericFieldNames(7)));
            ShowContinueError(state, format("{} must be less than or equal to the {}", s_ipsc->cNumericFieldNames(9), s_ipsc->cNumericFieldNames(8)));
            ErrorsFound = true;
        }

        thisChiller.CondenserFanPowerRatio = s_ipsc->rNumericArgs(11);
        thisChiller.CompPowerToCondenserFrac = s_ipsc->rNumericArgs(12);

        if (thisChiller.CompPowerToCondenserFrac < 0.0 || thisChiller.CompPowerToCondenserFrac > 1.0) {
            ShowSevereError(state, format("{}{}=\"{}\"", RoutineName, s_ipsc->cCurrentModuleObject, s_ipsc->cAlphaArgs(1)));
            ShowContinueError(state, format("{} = {:.3R}", s_ipsc->cNumericFieldNames(12), s_ipsc->rNumericArgs(12)));
            ShowContinueError(state, format("{} must be greater than or equal to zero", s_ipsc->cNumericFieldNames(12)));
            ShowContinueError(state, format("{} must be less than or equal to one", s_ipsc->cNumericFieldNames(12)));
            ErrorsFound = true;
        }

        thisChiller.TempLowLimitEvapOut = s_ipsc->rNumericArgs(13);

        // These are the heat recovery inputs
        thisChiller.DesignHeatRecVolFlowRate = s_ipsc->rNumericArgs(14);
        if (thisChiller.DesignHeatRecVolFlowRate == DataSizing::AutoSize) {
            thisChiller.DesignHeatRecVolFlowRateWasAutoSized = true;
        }
        if ((thisChiller.DesignHeatRecVolFlowRate > 0.0) || (thisChiller.DesignHeatRecVolFlowRate == DataSizing::AutoSize)) {
            thisChiller.HeatRecActive = true;
            thisChiller.HeatRecInletNodeNum = NodeInputManager::GetOnlySingleNode(state,
                                                                                  s_ipsc->cAlphaArgs(11),
                                                                                  ErrorsFound,
                                                                                  DataLoopNode::ConnectionObjectType::ChillerElectricEIR,
                                                                                  s_ipsc->cAlphaArgs(1),
                                                                                  DataLoopNode::NodeFluidType::Water,
                                                                                  DataLoopNode::ConnectionType::Inlet,
                                                                                  NodeInputManager::CompFluidStream::Tertiary,
                                                                                  DataLoopNode::ObjectIsNotParent);
            if (thisChiller.HeatRecInletNodeNum == 0) {
                ShowSevereError(state, format("{}{}=\"{}\"", RoutineName, s_ipsc->cCurrentModuleObject, s_ipsc->cAlphaArgs(1)));
                ShowContinueError(state, format("Invalid {}={}", s_ipsc->cAlphaFieldNames(11), s_ipsc->cAlphaArgs(11)));
                ErrorsFound = true;
            }
            thisChiller.HeatRecOutletNodeNum = NodeInputManager::GetOnlySingleNode(state,
                                                                                   s_ipsc->cAlphaArgs(12),
                                                                                   ErrorsFound,
                                                                                   DataLoopNode::ConnectionObjectType::ChillerElectricEIR,
                                                                                   s_ipsc->cAlphaArgs(1),
                                                                                   DataLoopNode::NodeFluidType::Water,
                                                                                   DataLoopNode::ConnectionType::Outlet,
                                                                                   NodeInputManager::CompFluidStream::Tertiary,
                                                                                   DataLoopNode::ObjectIsNotParent);
            if (thisChiller.HeatRecOutletNodeNum == 0) {
                ShowSevereError(state, format("{}{}=\"{}\"", RoutineName, s_ipsc->cCurrentModuleObject, s_ipsc->cAlphaArgs(1)));
                ShowContinueError(state, format("Invalid {}={}", s_ipsc->cAlphaFieldNames(12), s_ipsc->cAlphaArgs(12)));
                ErrorsFound = true;
            }

            BranchNodeConnections::TestCompSet(
                state, s_ipsc->cCurrentModuleObject, s_ipsc->cAlphaArgs(1), s_ipsc->cAlphaArgs(11), s_ipsc->cAlphaArgs(12), "Heat Recovery Nodes");
            // store heat recovery volume flow for plant sizing
            if (thisChiller.DesignHeatRecVolFlowRate > 0.0) {
                PlantUtilities::RegisterPlantCompDesignFlow(state, thisChiller.HeatRecInletNodeNum,
                                                            thisChiller.DesignHeatRecVolFlowRate); // CR 6953
            }
            if (NumNums > 17) {
                if (!s_ipsc->lNumericFieldBlanks(18)) {
                    thisChiller.HeatRecCapacityFraction = s_ipsc->rNumericArgs(18);
                } else {
                    thisChiller.HeatRecCapacityFraction = 1.0;
                }
            } else {
                thisChiller.HeatRecCapacityFraction = 1.0;
            }

            if (NumAlphas <= 13 || s_ipsc->lAlphaFieldBlanks(14)) {
                thisChiller.heatRecInletLimitSched = nullptr; // Ok for this schedule to remain null if field is empty
            } else if ((thisChiller.heatRecInletLimitSched = Sched::GetSchedule(state, s_ipsc->cAlphaArgs(14))) == nullptr) {
                ShowSevereItemNotFound(state, eoh, s_ipsc->cAlphaFieldNames(14), s_ipsc->cAlphaArgs(14));
                ErrorsFound = true;
            }

            if (NumAlphas > 14) {
                if (!s_ipsc->lAlphaFieldBlanks(15)) {
                    thisChiller.HeatRecSetPointNodeNum = NodeInputManager::GetOnlySingleNode(state,
                                                                                             s_ipsc->cAlphaArgs(15),
                                                                                             ErrorsFound,
                                                                                             DataLoopNode::ConnectionObjectType::ChillerElectricEIR,
                                                                                             s_ipsc->cAlphaArgs(1),
                                                                                             DataLoopNode::NodeFluidType::Water,
                                                                                             DataLoopNode::ConnectionType::Sensor,
                                                                                             NodeInputManager::CompFluidStream::Primary,
                                                                                             DataLoopNode::ObjectIsNotParent);
                } else {
                    thisChiller.HeatRecSetPointNodeNum = 0;
                }
            } else {
                thisChiller.HeatRecSetPointNodeNum = 0;
            }

        } else {
            thisChiller.HeatRecActive = false;
            thisChiller.DesignHeatRecMassFlowRate = 0.0;
            thisChiller.HeatRecInletNodeNum = 0;
            thisChiller.HeatRecOutletNodeNum = 0;
            if (!s_ipsc->lAlphaFieldBlanks(11) || !s_ipsc->lAlphaFieldBlanks(12)) {
                ShowWarningError(state, format("{}{}=\"{}\"", RoutineName, s_ipsc->cCurrentModuleObject, s_ipsc->cAlphaArgs(1)));
                ShowContinueError(state, "Since Reference Heat Reclaim Volume Flow Rate = 0.0, heat recovery is inactive.");
                ShowContinueError(state, "However, node names were specified for heat recovery inlet or outlet nodes.");
            }
        }

        if (NumAlphas > 16) {
            thisChiller.CondenserFlowControl =
                static_cast<DataPlant::CondenserFlowControl>(getEnumValue(DataPlant::CondenserFlowControlNamesUC, s_ipsc->cAlphaArgs(17)));
        } else {
            thisChiller.CondenserFlowControl = DataPlant::CondenserFlowControl::ConstantFlow;
        }

        if (thisChiller.CondenserFlowControl == DataPlant::CondenserFlowControl::Invalid) {
            ShowSevereError(state, format("{}{}=\"{}\",", RoutineName, s_ipsc->cCurrentModuleObject, s_ipsc->cAlphaArgs(1)));
            ShowContinueError(state, format("Invalid {}={}", s_ipsc->cAlphaFieldNames(17), s_ipsc->cAlphaArgs(17)));
            ShowContinueError(state, "Available choices are ConstantFlow, ModulatedChillerPLR, ModulatedLoopPLR, or ModulatedDeltaTemperature");
            ShowContinueError(state, "Flow mode ConstantFlow is assumed and the simulation continues.");
            thisChiller.CondenserFlowControl = DataPlant::CondenserFlowControl::ConstantFlow;
        };

        if (NumAlphas > 17) {
            thisChiller.ChillerCondLoopFlowFLoopPLRIndex = Curve::GetCurveIndex(state, s_ipsc->cAlphaArgs(18));
        }
        if ((thisChiller.ChillerCondLoopFlowFLoopPLRIndex == 0) &&
            (thisChiller.CondenserFlowControl == DataPlant::CondenserFlowControl::ModulatedLoopPLR)) {
            ShowSevereError(state, format("{}{} \"{}\"", RoutineName, s_ipsc->cCurrentModuleObject, s_ipsc->cAlphaArgs(1)));
            ShowContinueError(state, format("Invalid {}={}", s_ipsc->cAlphaFieldNames(18), s_ipsc->cAlphaArgs(18)));
            ErrorsFound = true;
        }

        if (NumAlphas <= 18 || s_ipsc->lAlphaFieldBlanks(19)) {
            thisChiller.condDTSched = nullptr; // Okay for this schedule to remain nullptr if field is empty
        } else if (((thisChiller.condDTSched = Sched::GetSchedule(state, s_ipsc->cAlphaArgs(19))) == nullptr) &&
                   thisChiller.CondenserFlowControl == DataPlant::CondenserFlowControl::ModulatedDeltaTemperature) {
            ShowSevereItemNotFound(state, eoh, s_ipsc->cAlphaFieldNames(19), s_ipsc->cAlphaArgs(19));
            ErrorsFound = true;
        }

        if (NumNums > 18) {
            thisChiller.MinCondFlowRatio = s_ipsc->rNumericArgs(19);
        }

        //   Check the CAP-FT, EIR-FT, and PLR curves and warn user if different from 1.0 by more than +-10%
        if (thisChiller.ChillerCapFTIndex > 0) {
            Real64 CurveVal = Curve::CurveValue(state, thisChiller.ChillerCapFTIndex, thisChiller.TempRefEvapOut, thisChiller.TempRefCondIn);
            if (CurveVal > 1.10 || CurveVal < 0.90) {
                ShowWarningError(state, format("{}{}=\"{}\"", RoutineName, s_ipsc->cCurrentModuleObject, s_ipsc->cAlphaArgs(1)));
                ShowContinueError(
                    state, "Capacity ratio as a function of temperature curve output is not equal to 1.0 (+ or - 10%) at reference conditions.");
                ShowContinueError(state, format("Curve output at reference conditions = {:.3T}", CurveVal));
            }
        }

        if (thisChiller.ChillerEIRFTIndex > 0) {
            Real64 CurveVal = Curve::CurveValue(state, thisChiller.ChillerEIRFTIndex, thisChiller.TempRefEvapOut, thisChiller.TempRefCondIn);
            if (CurveVal > 1.10 || CurveVal < 0.90) {
                ShowWarningError(state, format("{}{}=\"{}\"", RoutineName, s_ipsc->cCurrentModuleObject, s_ipsc->cAlphaArgs(1)));
                ShowContinueError(
                    state, "Energy input ratio as a function of temperature curve output is not equal to 1.0 (+ or - 10%) at reference conditions.");
                ShowContinueError(state, format("Curve output at reference conditions = {:.3T}", CurveVal));
            }
        }

        if (thisChiller.ChillerEIRFPLRIndex > 0) {
            Real64 CurveVal = Curve::CurveValue(state, thisChiller.ChillerEIRFPLRIndex, 1.0);

            if (CurveVal > 1.10 || CurveVal < 0.90) {
                ShowWarningError(state, format("{}{}=\"{}\"", RoutineName, s_ipsc->cCurrentModuleObject, s_ipsc->cAlphaArgs(1)));
                ShowContinueError(
                    state,
                    "Energy input ratio as a function of part-load ratio curve output is not equal to 1.0 (+ or - 10%) at reference conditions.");
                ShowContinueError(state, format("Curve output at reference conditions = {:.3T}", CurveVal));
            }
        }

        if (thisChiller.ChillerEIRFPLRIndex > 0) {
            bool FoundNegValue = false;
            Array1D<Real64> CurveValArray(11); // Used to evaluate PLFFPLR curve objects
            for (int CurveCheck = 0; CurveCheck <= 10; ++CurveCheck) {
                Real64 CurveValTmp = Curve::CurveValue(state, thisChiller.ChillerEIRFPLRIndex, double(CurveCheck / 10.0));
                if (CurveValTmp < 0.0) FoundNegValue = true;
                CurveValArray(CurveCheck + 1) = int(CurveValTmp * 100.0) / 100.0;
            }
            if (FoundNegValue) {
                ShowSevereError(state, format("{}{}=\"{}\"", RoutineName, s_ipsc->cCurrentModuleObject, s_ipsc->cAlphaArgs(1)));
                ShowContinueError(state, "Energy input ratio as a function of part-load ratio curve shows negative values.");
                ShowContinueError(state, "EIR as a function of PLR curve output at various part-load ratios shown below:");
                ShowContinueError(state, "PLR          =    0.00   0.10   0.20   0.30   0.40   0.50   0.60   0.70   0.80   0.90   1.00");
                ShowContinueError(state, fmt::format("Curve Output = {:7.2F}", fmt::join(CurveValArray, ",")));
                ErrorsFound = true;
            }
        }
        //   Basin heater power as a function of temperature must be greater than or equal to 0
        thisChiller.BasinHeaterPowerFTempDiff = s_ipsc->rNumericArgs(16);
        if (s_ipsc->rNumericArgs(16) < 0.0) {
            ShowSevereError(state, format("{}{}=\"{}\"", RoutineName, s_ipsc->cCurrentModuleObject, s_ipsc->cAlphaArgs(1)));
            ShowContinueError(state, format("{} must be >= 0", s_ipsc->cNumericFieldNames(16)));
            ErrorsFound = true;
        }

        thisChiller.BasinHeaterSetPointTemp = s_ipsc->rNumericArgs(17);

        if (thisChiller.BasinHeaterPowerFTempDiff > 0.0) {
            if (NumNums < 17) {
                thisChiller.BasinHeaterSetPointTemp = 2.0;
            }
            if (thisChiller.BasinHeaterSetPointTemp < 2.0) {
                ShowWarningError(state, format("{}{} \"{}\"", RoutineName, s_ipsc->cCurrentModuleObject, s_ipsc->cAlphaArgs(1)));
                ShowContinueError(state, format("{} is less than 2 deg C. Freezing could occur.", s_ipsc->cNumericFieldNames(17)));
            }
        }

        if (!s_ipsc->lAlphaFieldBlanks(13)) {
            if ((thisChiller.basinHeaterSched = Sched::GetSchedule(state, s_ipsc->cAlphaArgs(13))) == nullptr) {
                ShowWarningItemNotFound(state,
                                        eoh,
                                        s_ipsc->cAlphaFieldNames(13),
                                        s_ipsc->cAlphaArgs(13),
                                        "Basin heater operation will not be modeled and the simulation continues");
            }
        }

        if (NumAlphas > 15) {
            thisChiller.EndUseSubcategory = s_ipsc->cAlphaArgs(16);
        } else {
            thisChiller.EndUseSubcategory = "General";
        }
        if (!s_ipsc->lAlphaFieldBlanks(20)) {
            thisChiller.thermosiphonTempCurveIndex = Curve::GetCurveIndex(state, Util::makeUPPER(s_ipsc->cAlphaArgs(20)));
            if (thisChiller.thermosiphonTempCurveIndex == 0) {
                ShowSevereError(state, format("{}{}=\"{}\"", RoutineName, s_ipsc->cCurrentModuleObject, thisChiller.Name));
                ShowContinueError(state, format("Invalid {} = {}", s_ipsc->cAlphaFieldNames(20), s_ipsc->cAlphaArgs(20)));
                ErrorsFound = true;
            }
        }
        thisChiller.thermosiphonMinTempDiff = s_ipsc->rNumericArgs(20);
    }

    if (ErrorsFound) {
        ShowFatalError(state, format("Errors found in processing input for {}", s_ipsc->cCurrentModuleObject));
    }
}

void ElectricEIRChillerSpecs::setupOutputVars(EnergyPlusData &state)
{
    SetupOutputVariable(state,
                        "Chiller Part Load Ratio",
                        Constant::Units::None,
                        this->ChillerPartLoadRatio,
                        OutputProcessor::TimeStepType::System,
                        OutputProcessor::StoreType::Average,
                        this->Name);

    SetupOutputVariable(state,
                        "Chiller Cycling Ratio",
                        Constant::Units::None,
                        this->ChillerCyclingRatio,
                        OutputProcessor::TimeStepType::System,
                        OutputProcessor::StoreType::Average,
                        this->Name);

    SetupOutputVariable(state,
                        "Chiller Electricity Rate",
                        Constant::Units::W,
                        this->Power,
                        OutputProcessor::TimeStepType::System,
                        OutputProcessor::StoreType::Average,
                        this->Name);

    SetupOutputVariable(state,
                        "Chiller Electricity Energy",
                        Constant::Units::J,
                        this->Energy,
                        OutputProcessor::TimeStepType::System,
                        OutputProcessor::StoreType::Sum,
                        this->Name,
                        Constant::eResource::Electricity,
                        OutputProcessor::Group::Plant,
                        OutputProcessor::EndUseCat::Cooling,
                        this->EndUseSubcategory);

    SetupOutputVariable(state,
                        "Chiller Evaporator Cooling Rate",
                        Constant::Units::W,
                        this->QEvaporator,
                        OutputProcessor::TimeStepType::System,
                        OutputProcessor::StoreType::Average,
                        this->Name);

    SetupOutputVariable(state,
                        "Chiller Evaporator Cooling Energy",
                        Constant::Units::J,
                        this->EvapEnergy,
                        OutputProcessor::TimeStepType::System,
                        OutputProcessor::StoreType::Sum,
                        this->Name,
                        Constant::eResource::EnergyTransfer,
                        OutputProcessor::Group::Plant,
                        OutputProcessor::EndUseCat::Chillers);

    SetupOutputVariable(state,
                        "Chiller False Load Heat Transfer Rate",
                        Constant::Units::W,
                        this->ChillerFalseLoadRate,
                        OutputProcessor::TimeStepType::System,
                        OutputProcessor::StoreType::Average,
                        this->Name);

    SetupOutputVariable(state,
                        "Chiller False Load Heat Transfer Energy",
                        Constant::Units::J,
                        this->ChillerFalseLoad,
                        OutputProcessor::TimeStepType::System,
                        OutputProcessor::StoreType::Sum,
                        this->Name);

    SetupOutputVariable(state,
                        "Chiller Evaporator Inlet Temperature",
                        Constant::Units::C,
                        this->EvapInletTemp,
                        OutputProcessor::TimeStepType::System,
                        OutputProcessor::StoreType::Average,
                        this->Name);

    SetupOutputVariable(state,
                        "Chiller Evaporator Outlet Temperature",
                        Constant::Units::C,
                        this->EvapOutletTemp,
                        OutputProcessor::TimeStepType::System,
                        OutputProcessor::StoreType::Average,
                        this->Name);

    SetupOutputVariable(state,
                        "Chiller Evaporator Mass Flow Rate",
                        Constant::Units::kg_s,
                        this->EvapMassFlowRate,
                        OutputProcessor::TimeStepType::System,
                        OutputProcessor::StoreType::Average,
                        this->Name);

    SetupOutputVariable(state,
                        "Chiller Condenser Heat Transfer Rate",
                        Constant::Units::W,
                        this->QCondenser,
                        OutputProcessor::TimeStepType::System,
                        OutputProcessor::StoreType::Average,
                        this->Name);

    SetupOutputVariable(state,
                        "Chiller Condenser Heat Transfer Energy",
                        Constant::Units::J,
                        this->CondEnergy,
                        OutputProcessor::TimeStepType::System,
                        OutputProcessor::StoreType::Sum,
                        this->Name,
                        Constant::eResource::EnergyTransfer,
                        OutputProcessor::Group::Plant,
                        OutputProcessor::EndUseCat::HeatRejection);

    SetupOutputVariable(state,
                        "Chiller COP",
                        Constant::Units::W_W,
                        this->ActualCOP,
                        OutputProcessor::TimeStepType::System,
                        OutputProcessor::StoreType::Average,
                        this->Name);

    SetupOutputVariable(state,
                        "Chiller Capacity Temperature Modifier Multiplier",
                        Constant::Units::None,
                        this->ChillerCapFT,
                        OutputProcessor::TimeStepType::System,
                        OutputProcessor::StoreType::Average,
                        this->Name);

    SetupOutputVariable(state,
                        "Chiller EIR Temperature Modifier Multiplier",
                        Constant::Units::None,
                        this->ChillerEIRFT,
                        OutputProcessor::TimeStepType::System,
                        OutputProcessor::StoreType::Average,
                        this->Name);

    SetupOutputVariable(state,
                        "Chiller EIR Part Load Modifier Multiplier",
                        Constant::Units::None,
                        this->ChillerEIRFPLR,
                        OutputProcessor::TimeStepType::System,
                        OutputProcessor::StoreType::Average,
                        this->Name);

    SetupOutputVariable(state,
                        "Thermosiphon Status",
                        Constant::Units::None,
                        this->thermosiphonStatus,
                        OutputProcessor::TimeStepType::System,
                        OutputProcessor::StoreType::Average,
                        this->Name);

    // Condenser mass flow and outlet temp are valid for water cooled
    if (this->CondenserType == DataPlant::CondenserType::WaterCooled) {
        SetupOutputVariable(state,
                            "Chiller Condenser Inlet Temperature",
                            Constant::Units::C,
                            this->CondInletTemp,
                            OutputProcessor::TimeStepType::System,
                            OutputProcessor::StoreType::Average,
                            this->Name);

        SetupOutputVariable(state,
                            "Chiller Condenser Outlet Temperature",
                            Constant::Units::C,
                            this->CondOutletTemp,
                            OutputProcessor::TimeStepType::System,
                            OutputProcessor::StoreType::Average,
                            this->Name);

        SetupOutputVariable(state,
                            "Chiller Condenser Mass Flow Rate",
                            Constant::Units::kg_s,
                            this->CondMassFlowRate,
                            OutputProcessor::TimeStepType::System,
                            OutputProcessor::StoreType::Average,
                            this->Name);

        // If heat recovery is active then setup report variables
        if (this->HeatRecActive) {
            SetupOutputVariable(state,
                                "Chiller Total Recovered Heat Rate",
                                Constant::Units::W,
                                this->QHeatRecovered,
                                OutputProcessor::TimeStepType::System,
                                OutputProcessor::StoreType::Average,
                                this->Name);

            SetupOutputVariable(state,
                                "Chiller Total Recovered Heat Energy",
                                Constant::Units::J,
                                this->EnergyHeatRecovery,
                                OutputProcessor::TimeStepType::System,
                                OutputProcessor::StoreType::Sum,
                                this->Name,
                                Constant::eResource::EnergyTransfer,
                                OutputProcessor::Group::Plant,
                                OutputProcessor::EndUseCat::HeatRecovery);

            SetupOutputVariable(state,
                                "Chiller Heat Recovery Inlet Temperature",
                                Constant::Units::C,
                                this->HeatRecInletTemp,
                                OutputProcessor::TimeStepType::System,
                                OutputProcessor::StoreType::Average,
                                this->Name);

            SetupOutputVariable(state,
                                "Chiller Heat Recovery Outlet Temperature",
                                Constant::Units::C,
                                this->HeatRecOutletTemp,
                                OutputProcessor::TimeStepType::System,
                                OutputProcessor::StoreType::Average,
                                this->Name);

            SetupOutputVariable(state,
                                "Chiller Heat Recovery Mass Flow Rate",
                                Constant::Units::kg_s,
                                this->HeatRecMassFlow,
                                OutputProcessor::TimeStepType::System,
                                OutputProcessor::StoreType::Average,
                                this->Name);

            SetupOutputVariable(state,
                                "Chiller Effective Heat Rejection Temperature",
                                Constant::Units::C,
                                this->ChillerCondAvgTemp,
                                OutputProcessor::TimeStepType::System,
                                OutputProcessor::StoreType::Average,
                                this->Name);
        }

    } else {
        SetupOutputVariable(state,
                            "Chiller Condenser Inlet Temperature",
                            Constant::Units::C,
                            this->CondInletTemp,
                            OutputProcessor::TimeStepType::System,
                            OutputProcessor::StoreType::Average,
                            this->Name);

        if (this->CondenserFanPowerRatio > 0) {
            SetupOutputVariable(state,
                                "Chiller Condenser Fan Electricity Rate",
                                Constant::Units::W,
                                this->CondenserFanPower,
                                OutputProcessor::TimeStepType::System,
                                OutputProcessor::StoreType::Average,
                                this->Name);

            SetupOutputVariable(state,
                                "Chiller Condenser Fan Electricity Energy",
                                Constant::Units::J,
                                this->CondenserFanEnergyConsumption,
                                OutputProcessor::TimeStepType::System,
                                OutputProcessor::StoreType::Sum,
                                this->Name,
                                Constant::eResource::Electricity,
                                OutputProcessor::Group::Plant,
                                OutputProcessor::EndUseCat::Cooling);
        }
        if (this->CondenserType == DataPlant::CondenserType::EvapCooled) {
            SetupOutputVariable(state,
                                "Chiller Evaporative Condenser Water Volume",
                                Constant::Units::m3,
                                this->EvapWaterConsump,
                                OutputProcessor::TimeStepType::System,
                                OutputProcessor::StoreType::Sum,
                                this->Name,
                                Constant::eResource::Water,
                                OutputProcessor::Group::HVAC,
                                OutputProcessor::EndUseCat::Cooling);

            SetupOutputVariable(state,
                                "Chiller Evaporative Condenser Mains Supply Water Volume",
                                Constant::Units::m3,
                                this->EvapWaterConsump,
                                OutputProcessor::TimeStepType::System,
                                OutputProcessor::StoreType::Sum,
                                this->Name,
                                Constant::eResource::MainsWater,
                                OutputProcessor::Group::HVAC,
                                OutputProcessor::EndUseCat::Cooling);

            if (this->BasinHeaterPowerFTempDiff > 0.0) {
                SetupOutputVariable(state,
                                    "Chiller Basin Heater Electricity Rate",
                                    Constant::Units::W,
                                    this->BasinHeaterPower,
                                    OutputProcessor::TimeStepType::System,
                                    OutputProcessor::StoreType::Average,
                                    this->Name);

                SetupOutputVariable(state,
                                    "Chiller Basin Heater Electricity Energy",
                                    Constant::Units::J,
                                    this->BasinHeaterConsumption,
                                    OutputProcessor::TimeStepType::System,
                                    OutputProcessor::StoreType::Sum,
                                    this->Name,
                                    Constant::eResource::Electricity,
                                    OutputProcessor::Group::Plant,
                                    OutputProcessor::EndUseCat::Chillers);
            }
        }
    }
    if (state.dataGlobal->AnyEnergyManagementSystemInModel) {
        SetupEMSInternalVariable(state, "Chiller Nominal Capacity", this->Name, "[W]", this->RefCap);
    }
}

void ElectricEIRChillerSpecs::oneTimeInit(EnergyPlusData &state)
{
    this->setupOutputVars(state);

    // Locate the chillers on the plant loops for later usage
    bool errFlag = false;
    PlantUtilities::ScanPlantLoopsForObject(state,
                                            this->Name,
                                            DataPlant::PlantEquipmentType::Chiller_ElectricEIR,
                                            this->CWPlantLoc,
                                            errFlag,
                                            this->TempLowLimitEvapOut,
                                            _,
                                            _,
                                            this->EvapInletNodeNum,
                                            _);
    if (this->CondenserType != DataPlant::CondenserType::AirCooled && this->CondenserType != DataPlant::CondenserType::EvapCooled) {
        PlantUtilities::ScanPlantLoopsForObject(
            state, this->Name, DataPlant::PlantEquipmentType::Chiller_ElectricEIR, this->CDPlantLoc, errFlag, _, _, _, this->CondInletNodeNum, _);
        PlantUtilities::InterConnectTwoPlantLoopSides(
            state, this->CWPlantLoc, this->CDPlantLoc, DataPlant::PlantEquipmentType::Chiller_ElectricEIR, true);
    }
    if (this->HeatRecActive) {
        PlantUtilities::ScanPlantLoopsForObject(
            state, this->Name, DataPlant::PlantEquipmentType::Chiller_ElectricEIR, this->HRPlantLoc, errFlag, _, _, _, this->HeatRecInletNodeNum, _);
        PlantUtilities::InterConnectTwoPlantLoopSides(
            state, this->CWPlantLoc, this->HRPlantLoc, DataPlant::PlantEquipmentType::Chiller_ElectricEIR, true);
    }

    if (this->CondenserType != DataPlant::CondenserType::AirCooled && this->CondenserType != DataPlant::CondenserType::EvapCooled &&
        this->HeatRecActive) {
        PlantUtilities::InterConnectTwoPlantLoopSides(
            state, this->CDPlantLoc, this->HRPlantLoc, DataPlant::PlantEquipmentType::Chiller_ElectricEIR, false);
    }

    if (errFlag) {
        ShowFatalError(state, "InitElectricEIRChiller: Program terminated due to previous condition(s).");
    }

    if (this->FlowMode == DataPlant::FlowMode::Constant) {
        // reset flow priority
        DataPlant::CompData::getPlantComponent(state, this->CWPlantLoc).FlowPriority = DataPlant::LoopFlowStatus::NeedyIfLoopOn;
    }

    if (this->FlowMode == DataPlant::FlowMode::LeavingSetpointModulated) {
        // reset flow priority
        DataPlant::CompData::getPlantComponent(state, this->CWPlantLoc).FlowPriority = DataPlant::LoopFlowStatus::NeedyIfLoopOn;
        // check if setpoint on outlet node
        if ((state.dataLoopNodes->Node(this->EvapOutletNodeNum).TempSetPoint == DataLoopNode::SensedNodeFlagValue) &&
            (state.dataLoopNodes->Node(this->EvapOutletNodeNum).TempSetPointHi == DataLoopNode::SensedNodeFlagValue)) {
            if (!state.dataGlobal->AnyEnergyManagementSystemInModel) {
                if (!this->ModulatedFlowErrDone) {
                    ShowWarningError(state, format("Missing temperature setpoint for LeavingSetpointModulated mode chiller named {}", this->Name));
                    ShowContinueError(
                        state, "  A temperature setpoint is needed at the outlet node of a chiller in variable flow mode, use a SetpointManager");
                    ShowContinueError(state, "  The overall loop setpoint will be assumed for chiller. The simulation continues ... ");
                    this->ModulatedFlowErrDone = true;
                }
            } else {
                // need call to EMS to check node
                bool fatalError = false; // but not really fatal yet, but should be.
                EMSManager::CheckIfNodeSetPointManagedByEMS(state, this->EvapOutletNodeNum, HVAC::CtrlVarType::Temp, fatalError);
                state.dataLoopNodes->NodeSetpointCheck(this->EvapOutletNodeNum).needsSetpointChecking = false;
                if (fatalError) {
                    if (!this->ModulatedFlowErrDone) {
                        ShowWarningError(state,
                                         format("Missing temperature setpoint for LeavingSetpointModulated mode chiller named {}", this->Name));
                        ShowContinueError(state,
                                          "  A temperature setpoint is needed at the outlet node of a chiller evaporator in variable flow mode");
                        ShowContinueError(state, "  use a Setpoint Manager to establish a setpoint at the chiller evaporator outlet node ");
                        ShowContinueError(state, "  or use an EMS actuator to establish a setpoint at the outlet node ");
                        ShowContinueError(state, "  The overall loop setpoint will be assumed for chiller. The simulation continues ... ");
                        this->ModulatedFlowErrDone = true;
                    }
                }
            }
            this->ModulatedFlowSetToLoop = true;
            state.dataLoopNodes->Node(this->EvapOutletNodeNum).TempSetPoint =
                state.dataLoopNodes->Node(state.dataPlnt->PlantLoop(this->CWPlantLoc.loopNum).TempSetPointNodeNum).TempSetPoint;
            state.dataLoopNodes->Node(this->EvapOutletNodeNum).TempSetPointHi =
                state.dataLoopNodes->Node(state.dataPlnt->PlantLoop(this->CWPlantLoc.loopNum).TempSetPointNodeNum).TempSetPointHi;
        }
    }
}

void ElectricEIRChillerSpecs::initEachEnvironment(EnergyPlusData &state)
{

    static constexpr std::string_view RoutineName("ElectricEIRChillerSpecs::initEachEnvironment");

    Real64 rho = state.dataPlnt->PlantLoop(this->CWPlantLoc.loopNum).glycol->getDensity(state, Constant::CWInitConvTemp, RoutineName);

    this->EvapMassFlowRateMax = this->EvapVolFlowRate * rho;

    PlantUtilities::InitComponentNodes(state, 0.0, this->EvapMassFlowRateMax, this->EvapInletNodeNum, this->EvapOutletNodeNum);

    if (this->CondenserType == DataPlant::CondenserType::WaterCooled) {

        rho = state.dataPlnt->PlantLoop(this->CDPlantLoc.loopNum).glycol->getDensity(state, this->TempRefCondIn, RoutineName);
        this->CondMassFlowRateMax = rho * this->CondVolFlowRate;
        PlantUtilities::InitComponentNodes(state, 0.0, this->CondMassFlowRateMax, this->CondInletNodeNum, this->CondOutletNodeNum);
        state.dataLoopNodes->Node(this->CondInletNodeNum).Temp = this->TempRefCondIn;
    } else { // air or evap air condenser
        // Initialize maximum available condenser flow rate
        rho = Psychrometrics::PsyRhoAirFnPbTdbW(state, state.dataEnvrn->StdBaroPress, this->TempRefCondIn, 0.0, RoutineName);
        this->CondMassFlowRateMax = rho * this->CondVolFlowRate;

        state.dataLoopNodes->Node(this->CondInletNodeNum).MassFlowRate = this->CondMassFlowRateMax;
        state.dataLoopNodes->Node(this->CondOutletNodeNum).MassFlowRate = state.dataLoopNodes->Node(this->CondInletNodeNum).MassFlowRate;
        state.dataLoopNodes->Node(this->CondInletNodeNum).MassFlowRateMaxAvail = state.dataLoopNodes->Node(this->CondInletNodeNum).MassFlowRate;
        state.dataLoopNodes->Node(this->CondInletNodeNum).MassFlowRateMax = state.dataLoopNodes->Node(this->CondInletNodeNum).MassFlowRate;
        state.dataLoopNodes->Node(this->CondOutletNodeNum).MassFlowRateMax = state.dataLoopNodes->Node(this->CondInletNodeNum).MassFlowRate;
        state.dataLoopNodes->Node(this->CondInletNodeNum).MassFlowRateMinAvail = 0.0;
        state.dataLoopNodes->Node(this->CondInletNodeNum).MassFlowRateMin = 0.0;
        state.dataLoopNodes->Node(this->CondOutletNodeNum).MassFlowRateMinAvail = 0.0;
        state.dataLoopNodes->Node(this->CondOutletNodeNum).MassFlowRateMin = 0.0;
        state.dataLoopNodes->Node(this->CondInletNodeNum).Temp = this->TempRefCondIn;
    }

    if (this->HeatRecActive) {
        rho = state.dataPlnt->PlantLoop(this->HRPlantLoc.loopNum).glycol->getDensity(state, Constant::CWInitConvTemp, RoutineName);
        this->DesignHeatRecMassFlowRate = rho * this->DesignHeatRecVolFlowRate;

        PlantUtilities::InitComponentNodes(state, 0.0, this->DesignHeatRecMassFlowRate, this->HeatRecInletNodeNum, this->HeatRecOutletNodeNum);
        // overall capacity limit
        this->HeatRecMaxCapacityLimit = this->HeatRecCapacityFraction * (this->RefCap + this->RefCap / this->RefCOP);

        if (this->HeatRecSetPointNodeNum > 0) {
            Real64 THeatRecSetPoint(0.0); // tests set point node for proper set point value
            switch (state.dataPlnt->PlantLoop(this->HRPlantLoc.loopNum).LoopDemandCalcScheme) {
            case DataPlant::LoopDemandCalcScheme::SingleSetPoint: {
                THeatRecSetPoint = state.dataLoopNodes->Node(this->HeatRecSetPointNodeNum).TempSetPoint;
            } break;
            case DataPlant::LoopDemandCalcScheme::DualSetPointDeadBand: {
                THeatRecSetPoint = state.dataLoopNodes->Node(this->HeatRecSetPointNodeNum).TempSetPointHi;
            } break;
            default: {
                assert(false);
            } break;
            }
            if (THeatRecSetPoint == DataLoopNode::SensedNodeFlagValue) {
                if (!state.dataGlobal->AnyEnergyManagementSystemInModel) {
                    if (!this->HRSPErrDone) {
                        ShowWarningError(state, format("Missing heat recovery temperature setpoint for chiller named {}", this->Name));
                        ShowContinueError(state,
                                          "  A temperature setpoint is needed at the heat recovery leaving temperature setpoint node "
                                          "specified, use a SetpointManager");
                        ShowContinueError(state, "  The overall loop setpoint will be assumed for heat recovery. The simulation continues ...");
                        this->HeatRecSetPointNodeNum = state.dataPlnt->PlantLoop(this->HRPlantLoc.loopNum).TempSetPointNodeNum;
                        this->HRSPErrDone = true;
                    }
                } else {
                    // need call to EMS to check node
                    bool fatalError = false; // but not really fatal yet, but should be.
                    EMSManager::CheckIfNodeSetPointManagedByEMS(state, this->EvapOutletNodeNum, HVAC::CtrlVarType::Temp, fatalError);
                    state.dataLoopNodes->NodeSetpointCheck(this->EvapOutletNodeNum).needsSetpointChecking = false;
                    if (fatalError) {
                        if (!this->HRSPErrDone) {
                            ShowWarningError(state, format("Missing heat recovery temperature setpoint for chiller named {}", this->Name));
                            ShowContinueError(state,
                                              "  A temperature setpoint is needed at the heat recovery leaving temperature setpoint node "
                                              "specified, use a SetpointManager to establish a setpoint");
                            ShowContinueError(state, "  or use an EMS actuator to establish a setpoint at this node ");
                            ShowContinueError(state, "  The overall loop setpoint will be assumed for heat recovery. The simulation continues ...");
                            this->HeatRecSetPointNodeNum = state.dataPlnt->PlantLoop(this->HRPlantLoc.loopNum).TempSetPointNodeNum;
                            this->HRSPErrDone = true;
                        }
                    }
                } // IF (.NOT. AnyEnergyManagementSystemInModel) THEN
            }     // IF(THeatRecSetPoint == SensedNodeFlagValue)THEN
        }         // IF(ElectricEIRChiller(EIRChillNum)%HeatRecSetPointNodeNum > 0)THEN
    }             // IF (ElectricEIRChiller(EIRChillNum)%HeatRecActive) THEN
}

void ElectricEIRChillerSpecs::initialize(EnergyPlusData &state, bool const RunFlag, Real64 const MyLoad)
{

    // SUBROUTINE INFORMATION:
    //       AUTHOR         Richard Raustad, FSEC
    //       DATE WRITTEN   June 2004

    // PURPOSE OF THIS SUBROUTINE:
    //  This subroutine is for initializations of the Electric EIR Chiller variables

    // METHODOLOGY EMPLOYED:
    //  Uses the status flags to trigger initializations.

    // Init more variables
    if (this->oneTimeFlag) {
        this->oneTimeInit(state);
        this->oneTimeFlag = false;
    }

    this->EquipFlowCtrl = DataPlant::CompData::getPlantComponent(state, this->CWPlantLoc).FlowCtrl;

    if (this->MyEnvrnFlag && state.dataGlobal->BeginEnvrnFlag && (state.dataPlnt->PlantFirstSizesOkayToFinalize)) {
        this->initEachEnvironment(state);
        this->MyEnvrnFlag = false;
    }
    if (!state.dataGlobal->BeginEnvrnFlag) {
        this->MyEnvrnFlag = true;
    }

    if ((this->FlowMode == DataPlant::FlowMode::LeavingSetpointModulated) && this->ModulatedFlowSetToLoop) {
        // fix for clumsy old input that worked because loop setpoint was spread.
        //  could be removed with transition, testing , model change, period of being obsolete.
        state.dataLoopNodes->Node(this->EvapOutletNodeNum).TempSetPoint =
            state.dataLoopNodes->Node(state.dataPlnt->PlantLoop(this->CWPlantLoc.loopNum).TempSetPointNodeNum).TempSetPoint;
        state.dataLoopNodes->Node(this->EvapOutletNodeNum).TempSetPointHi =
            state.dataLoopNodes->Node(state.dataPlnt->PlantLoop(this->CWPlantLoc.loopNum).TempSetPointNodeNum).TempSetPointHi;
    }

    this->EvapMassFlowRate = 0.0;
    Real64 mdotCond = 0.0;
    if ((MyLoad < 0.0) && RunFlag) {
        this->EvapMassFlowRate = this->EvapMassFlowRateMax;
        mdotCond = this->CondMassFlowRateMax;
    }

    PlantUtilities::SetComponentFlowRate(state, this->EvapMassFlowRate, this->EvapInletNodeNum, this->EvapOutletNodeNum, this->CWPlantLoc);

    if (this->CondenserType == DataPlant::CondenserType::WaterCooled) {
        PlantUtilities::SetComponentFlowRate(state, mdotCond, this->CondInletNodeNum, this->CondOutletNodeNum, this->CDPlantLoc);
        // get minimum condenser plant loop pump mass flow rate
        this->VSBranchPumpMinLimitMassFlowCond =
            PlantUtilities::MinFlowIfBranchHasVSPump(state, this->CDPlantLoc, this->VSBranchPumpFoundCond, this->VSLoopPumpFoundCond, false);
    }
    // Initialize heat recovery flow rates at node
    Real64 mdot = 0.0;
    if (this->HeatRecActive) {
        mdot = RunFlag ? this->DesignHeatRecMassFlowRate : 0.0; // if RunFlag is true, mdot = this->DesignHeatRecMassFlowRate, else mdot = 0.0
        PlantUtilities::SetComponentFlowRate(state, mdot, this->HeatRecInletNodeNum, this->HeatRecOutletNodeNum, this->HRPlantLoc);
    }

    if (this->CondenserType == DataPlant::CondenserType::EvapCooled) {
        this->BasinHeaterPower = 0.0;
    }
}

void ElectricEIRChillerSpecs::size(EnergyPlusData &state)
{

    // SUBROUTINE INFORMATION:
    //       AUTHOR         Richard Raustad, FSEC
    //       DATE WRITTEN   June 2004
    //       MODIFIED       October 2013 Daeho Kang, add component sizing table entries

    // PURPOSE OF THIS SUBROUTINE:
    //  This subroutine is for sizing Electric EIR Chiller Components for which capacities and flow rates
    //  have not been specified in the input.

    // METHODOLOGY EMPLOYED:
    //  Obtains evaporator flow rate from the plant sizing array. Calculates reference capacity from
    //  the evaporator flow rate and the chilled water loop design delta T. The condenser flow rate
    //  is calculated from the reference capacity, the COP, and the condenser loop design delta T.

    static constexpr std::string_view RoutineName("SizeElectricEIRChiller");

    int PltSizCondNum = 0;
    bool ErrorsFound = false;
    Real64 tmpNomCap = this->RefCap;
    Real64 tmpEvapVolFlowRate = this->EvapVolFlowRate;
    Real64 tmpCondVolFlowRate = this->CondVolFlowRate;

    if (this->CondenserType == DataPlant::CondenserType::WaterCooled) {
        PltSizCondNum = state.dataPlnt->PlantLoop(this->CDPlantLoc.loopNum).PlantSizNum;
    }

    // find the appropriate Plant Sizing object
    int PltSizNum = state.dataPlnt->PlantLoop(this->CWPlantLoc.loopNum).PlantSizNum;

    if (PltSizNum > 0) {
        if (state.dataSize->PlantSizData(PltSizNum).DesVolFlowRate >= HVAC::SmallWaterVolFlow) {
            tmpEvapVolFlowRate = state.dataSize->PlantSizData(PltSizNum).DesVolFlowRate * this->SizFac;
        } else {
            if (this->EvapVolFlowRateWasAutoSized) tmpEvapVolFlowRate = 0.0;
        }
        if (state.dataPlnt->PlantFirstSizesOkayToFinalize) {
            if (this->EvapVolFlowRateWasAutoSized) {
                this->EvapVolFlowRate = tmpEvapVolFlowRate;
                if (state.dataPlnt->PlantFinalSizesOkayToReport) {
                    BaseSizer::reportSizerOutput(
                        state, "Chiller:Electric:EIR", this->Name, "Design Size Reference Chilled Water Flow Rate [m3/s]", tmpEvapVolFlowRate);
                }
                if (state.dataPlnt->PlantFirstSizesOkayToReport) {
                    BaseSizer::reportSizerOutput(state,
                                                 "Chiller:Electric:EIR",
                                                 this->Name,
                                                 "Initial Design Size Reference Chilled Water Flow Rate [m3/s]",
                                                 tmpEvapVolFlowRate);
                }
            } else { // Hard-size with sizing data
                if (this->EvapVolFlowRate > 0.0 && tmpEvapVolFlowRate > 0.0) {
                    Real64 EvapVolFlowRateUser = this->EvapVolFlowRate;
                    if (state.dataPlnt->PlantFinalSizesOkayToReport) {
                        BaseSizer::reportSizerOutput(state,
                                                     "Chiller:Electric:EIR",
                                                     this->Name,
                                                     "Design Size Reference Chilled Water Flow Rate [m3/s]",
                                                     tmpEvapVolFlowRate,
                                                     "User-Specified Reference Chilled Water Flow Rate [m3/s]",
                                                     EvapVolFlowRateUser);
                        if (state.dataGlobal->DisplayExtraWarnings) {
                            if ((std::abs(tmpEvapVolFlowRate - EvapVolFlowRateUser) / EvapVolFlowRateUser) >
                                state.dataSize->AutoVsHardSizingThreshold) {
                                ShowMessage(state, format("SizeChillerElectricEIR: Potential issue with equipment sizing for {}", this->Name));
                                ShowContinueError(state,
                                                  format("User-Specified Reference Chilled Water Flow Rate of {:.5R} [m3/s]", EvapVolFlowRateUser));
                                ShowContinueError(
                                    state, format("differs from Design Size Reference Chilled Water Flow Rate of {:.5R} [m3/s]", tmpEvapVolFlowRate));
                                ShowContinueError(state, "This may, or may not, indicate mismatched component sizes.");
                                ShowContinueError(state, "Verify that the value entered is intended and is consistent with other components.");
                            }
                        }
                    }
                    tmpEvapVolFlowRate = EvapVolFlowRateUser;
                }
            }
        }
    } else {
        if (this->EvapVolFlowRateWasAutoSized && state.dataPlnt->PlantFirstSizesOkayToFinalize) {
            ShowSevereError(state, "Autosizing of Electric Chiller evap flow rate requires a loop Sizing:Plant object");
            ShowContinueError(state, format("Occurs in Electric Chiller object={}", this->Name));
            ErrorsFound = true;
        }
        if (!this->EvapVolFlowRateWasAutoSized && state.dataPlnt->PlantFinalSizesOkayToReport && (this->EvapVolFlowRate > 0.0)) {
            BaseSizer::reportSizerOutput(
                state, "Chiller:Electric:EIR", this->Name, "User-Specified Reference Chilled Water Flow Rate [m3/s]", this->EvapVolFlowRate);
        }
    }

    PlantUtilities::RegisterPlantCompDesignFlow(state, this->EvapInletNodeNum, tmpEvapVolFlowRate);

    if (PltSizNum > 0) {
        if (state.dataSize->PlantSizData(PltSizNum).DesVolFlowRate >= HVAC::SmallWaterVolFlow) {
            Real64 Cp = state.dataPlnt->PlantLoop(this->CWPlantLoc.loopNum).glycol->getSpecificHeat(state, Constant::CWInitConvTemp, RoutineName);

            Real64 rho = state.dataPlnt->PlantLoop(this->CWPlantLoc.loopNum).glycol->getDensity(state, Constant::CWInitConvTemp, RoutineName);
            tmpNomCap = Cp * rho * state.dataSize->PlantSizData(PltSizNum).DeltaT * tmpEvapVolFlowRate;
        } else {
            tmpNomCap = 0.0;
        }
        if (state.dataPlnt->PlantFirstSizesOkayToFinalize) {
            if (this->RefCapWasAutoSized) {
                this->RefCap = tmpNomCap;
                if (state.dataPlnt->PlantFinalSizesOkayToReport) {
                    BaseSizer::reportSizerOutput(state, "Chiller:Electric:EIR", this->Name, "Design Size Reference Capacity [W]", tmpNomCap);
                }
                if (state.dataPlnt->PlantFirstSizesOkayToReport) {
                    BaseSizer::reportSizerOutput(state, "Chiller:Electric:EIR", this->Name, "Initial Design Size Reference Capacity [W]", tmpNomCap);
                }
            } else { // Hard-sized with sizing data
                if (this->RefCap > 0.0 && tmpNomCap > 0.0) {
                    Real64 RefCapUser = this->RefCap;
                    if (state.dataPlnt->PlantFinalSizesOkayToReport) {
                        BaseSizer::reportSizerOutput(state,
                                                     "Chiller:Electric:EIR",
                                                     this->Name,
                                                     "Design Size Reference Capacity [W]",
                                                     tmpNomCap,
                                                     "User-Specified Reference Capacity [W]",
                                                     RefCapUser);
                        if (state.dataGlobal->DisplayExtraWarnings) {
                            if ((std::abs(tmpNomCap - RefCapUser) / RefCapUser) > state.dataSize->AutoVsHardSizingThreshold) {
                                ShowMessage(state, format("SizeChillerElectricEIR: Potential issue with equipment sizing for {}", this->Name));
                                ShowContinueError(state, format("User-Specified Reference Capacity of {:.2R} [W]", RefCapUser));
                                ShowContinueError(state, format("differs from Design Size Reference Capacity of {:.2R} [W]", tmpNomCap));
                                ShowContinueError(state, "This may, or may not, indicate mismatched component sizes.");
                                ShowContinueError(state, "Verify that the value entered is intended and is consistent with other components.");
                            }
                        }
                    }
                    tmpNomCap = RefCapUser;
                }
            }
        }
    } else {
        if (this->RefCapWasAutoSized && state.dataPlnt->PlantFirstSizesOkayToFinalize) {
            ShowSevereError(state, "Autosizing of Electric Chiller reference capacity requires a loop Sizing:Plant object");
            ShowContinueError(state, format("Occurs in Electric Chiller object={}", this->Name));
            ErrorsFound = true;
        }
        if (!this->RefCapWasAutoSized && state.dataPlnt->PlantFinalSizesOkayToReport && (this->RefCap > 0.0)) { // Hard-sized with no sizing data
            BaseSizer::reportSizerOutput(state, "Chiller:Electric:EIR", this->Name, "User-Specified Reference Capacity [W]", this->RefCap);
        }
    }

    if (PltSizCondNum > 0 && PltSizNum > 0) {
        if (state.dataSize->PlantSizData(PltSizNum).DesVolFlowRate >= HVAC::SmallWaterVolFlow && tmpNomCap > 0.0) {

            Real64 rho = state.dataPlnt->PlantLoop(this->CDPlantLoc.loopNum).glycol->getDensity(state, this->TempRefCondIn, RoutineName);
            Real64 Cp = state.dataPlnt->PlantLoop(this->CDPlantLoc.loopNum).glycol->getSpecificHeat(state, this->TempRefCondIn, RoutineName);
            tmpCondVolFlowRate = tmpNomCap * (1.0 + (1.0 / this->RefCOP) * this->CompPowerToCondenserFrac) /
                                 (state.dataSize->PlantSizData(PltSizCondNum).DeltaT * Cp * rho);

        } else {
            if (this->CondVolFlowRateWasAutoSized) tmpCondVolFlowRate = 0.0;
        }
        if (state.dataPlnt->PlantFirstSizesOkayToFinalize) {
            if (this->CondVolFlowRateWasAutoSized) {
                this->CondVolFlowRate = tmpCondVolFlowRate;
                if (state.dataPlnt->PlantFinalSizesOkayToReport) {
                    BaseSizer::reportSizerOutput(
                        state, "Chiller:Electric:EIR", this->Name, "Design Size Reference Condenser Fluid Flow Rate [m3/s]", tmpCondVolFlowRate);
                }
                if (state.dataPlnt->PlantFirstSizesOkayToReport) {
                    BaseSizer::reportSizerOutput(state,
                                                 "Chiller:Electric:EIR",
                                                 this->Name,
                                                 "Initial Design Size Reference Condenser Fluid Flow Rate [m3/s]",
                                                 tmpCondVolFlowRate);
                }
            } else {
                if (this->CondVolFlowRate > 0.0 && tmpCondVolFlowRate > 0.0) {
                    Real64 CondVolFlowRateUser = this->CondVolFlowRate;
                    if (state.dataPlnt->PlantFinalSizesOkayToReport) {
                        BaseSizer::reportSizerOutput(state,
                                                     "Chiller:Electric:EIR",
                                                     this->Name,
                                                     "Design Size Reference Condenser Fluid Flow Rate [m3/s]",
                                                     tmpCondVolFlowRate,
                                                     "User-Specified Reference Condenser Fluid Flow Rate [m3/s]",
                                                     CondVolFlowRateUser);
                        if (state.dataGlobal->DisplayExtraWarnings) {
                            if ((std::abs(tmpCondVolFlowRate - CondVolFlowRateUser) / CondVolFlowRateUser) >
                                state.dataSize->AutoVsHardSizingThreshold) {
                                ShowMessage(state, format("SizeChillerElectricEIR: Potential issue with equipment sizing for {}", this->Name));
                                ShowContinueError(state,
                                                  format("User-Specified Reference Condenser Fluid Flow Rate of {:.5R} [m3/s]", CondVolFlowRateUser));
                                ShowContinueError(
                                    state,
                                    format("differs from Design Size Reference Condenser Fluid Flow Rate of {:.5R} [m3/s]", tmpCondVolFlowRate));
                                ShowContinueError(state, "This may, or may not, indicate mismatched component sizes.");
                                ShowContinueError(state, "Verify that the value entered is intended and is consistent with other components.");
                            }
                        }
                    }
                    tmpCondVolFlowRate = CondVolFlowRateUser;
                }
            }
        }
    } else {
        if (this->CondenserType == DataPlant::CondenserType::WaterCooled) {

            if (this->CondVolFlowRateWasAutoSized && state.dataPlnt->PlantFirstSizesOkayToFinalize) {
                ShowSevereError(state, "Autosizing of Electric EIR Chiller condenser fluid flow rate requires a condenser");
                ShowContinueError(state, "loop Sizing:Plant object");
                ShowContinueError(state, format("Occurs in Electric EIR Chiller object={}", this->Name));
                ErrorsFound = true;
            }
            if (!this->CondVolFlowRateWasAutoSized && state.dataPlnt->PlantFinalSizesOkayToReport && (this->CondVolFlowRate > 0.0)) {
                BaseSizer::reportSizerOutput(
                    state, "Chiller:Electric:EIR", this->Name, "User-Specified Reference Condenser Fluid Flow Rate [m3/s]", this->CondVolFlowRate);
            }

        } else {

            // Auto size condenser air flow to Total Capacity * 0.000114 m3/s/w (850 cfm/ton)
            if (state.dataPlnt->PlantFinalSizesOkayToReport) {
                std::string_view CompType = DataPlant::PlantEquipTypeNames[static_cast<int>(DataPlant::PlantEquipmentType::Chiller_ElectricEIR)];
                state.dataSize->DataConstantUsedForSizing = this->RefCap;
                state.dataSize->DataFractionUsedForSizing = 0.000114;
                Real64 TempSize = this->CondVolFlowRate;
                bool bPRINT = true; // TRUE if sizing is reported to output (eio)
                AutoCalculateSizer sizerCondAirFlow;
                std::string stringOverride = "Reference Condenser Fluid Flow Rate  [m3/s]";
                if (state.dataGlobal->isEpJSON) stringOverride = "reference_condenser_fluid_flow_rate [m3/s]";
                sizerCondAirFlow.overrideSizingString(stringOverride);
                sizerCondAirFlow.initializeWithinEP(state, CompType, this->Name, bPRINT, RoutineName);
                this->CondVolFlowRate = sizerCondAirFlow.size(state, TempSize, ErrorsFound);
                tmpCondVolFlowRate = this->CondVolFlowRate;
            }
        }
    }

    if (this->CondenserType == DataPlant::CondenserType::WaterCooled) {
        // save the reference condenser water volumetric flow rate for use by the condenser water loop sizing algorithms
        PlantUtilities::RegisterPlantCompDesignFlow(state, this->CondInletNodeNum, tmpCondVolFlowRate);
    }

    // now do heat recovery flow rate sizing if active
    if (this->HeatRecActive) {
        Real64 tempHeatRecVolFlowRate;
        if (this->CondenserType == DataPlant::CondenserType::WaterCooled) {
            tempHeatRecVolFlowRate = tmpCondVolFlowRate * this->HeatRecCapacityFraction;
        } else {
            if (this->EvapVolFlowRateWasAutoSized) {
                tempHeatRecVolFlowRate = tmpEvapVolFlowRate;
            } else {
                tempHeatRecVolFlowRate = this->EvapVolFlowRate;
            }
            tempHeatRecVolFlowRate *= (1.0 + (1.0 / this->RefCOP)) * this->CompPowerToCondenserFrac * this->HeatRecCapacityFraction;
        }
        if (this->DesignHeatRecVolFlowRateWasAutoSized) {

            if (state.dataPlnt->PlantFirstSizesOkayToFinalize) {
                this->DesignHeatRecVolFlowRate = tempHeatRecVolFlowRate;
                if (state.dataPlnt->PlantFinalSizesOkayToReport) {
                    BaseSizer::reportSizerOutput(
                        state, "Chiller:Electric:EIR", this->Name, "Design Size Heat Recovery Water Flow Rate [m3/s]", tempHeatRecVolFlowRate);
                }
                if (state.dataPlnt->PlantFirstSizesOkayToReport) {
                    BaseSizer::reportSizerOutput(
                        state, "Chiller:Electric:EIR", this->Name, "Intial Design Size Heat Recovery Water Flow Rate [m3/s]", tempHeatRecVolFlowRate);
                }
            }
        } else {
            if (this->DesignHeatRecVolFlowRate > 0.0 && tempHeatRecVolFlowRate > 0.0) {
                Real64 nomHeatRecVolFlowRateUser = this->DesignHeatRecVolFlowRate;
                if (state.dataPlnt->PlantFinalSizesOkayToReport) {
                    if (state.dataGlobal->DoPlantSizing) {
                        BaseSizer::reportSizerOutput(state,
                                                     "Chiller:Electric:EIR",
                                                     this->Name,
                                                     "Design Size Heat Recovery Water Flow Rate [m3/s]",
                                                     tempHeatRecVolFlowRate,
                                                     "User-Specified Heat Recovery Water Flow Rate [m3/s]",
                                                     nomHeatRecVolFlowRateUser);
                    } else {
                        BaseSizer::reportSizerOutput(state,
                                                     "Chiller:Electric:EIR",
                                                     this->Name,
                                                     "User-Specified Heat Recovery Water Flow Rate [m3/s]",
                                                     nomHeatRecVolFlowRateUser);
                    }

                    if (state.dataGlobal->DisplayExtraWarnings) {
                        if ((std::abs(tempHeatRecVolFlowRate - nomHeatRecVolFlowRateUser) / nomHeatRecVolFlowRateUser) >
                            state.dataSize->AutoVsHardSizingThreshold) {
                            ShowMessage(state, format("SizeChillerElectricEIR: Potential issue with equipment sizing for {}", this->Name));
                            ShowContinueError(state,
                                              format("User-Specified Heat Recovery Water Flow Rate of {:.5R} [m3/s]", nomHeatRecVolFlowRateUser));
                            ShowContinueError(
                                state, format("differs from Design Size Heat Recovery Water Flow Rate of {:.5R} [m3/s]", tempHeatRecVolFlowRate));
                            ShowContinueError(state, "This may, or may not, indicate mismatched component sizes.");
                            ShowContinueError(state, "Verify that the value entered is intended and is consistent with other components.");
                        }
                    }
                }
                tempHeatRecVolFlowRate = nomHeatRecVolFlowRateUser;
            }
        }
        if (!this->DesignHeatRecVolFlowRateWasAutoSized) tempHeatRecVolFlowRate = this->DesignHeatRecVolFlowRate;
        PlantUtilities::RegisterPlantCompDesignFlow(state, this->HeatRecInletNodeNum, tempHeatRecVolFlowRate);
    } // Heat recovery active

    if (state.dataPlnt->PlantFinalSizesOkayToReport) {

        Real64 IPLVSI_rpt_std229 = 0.0;
        Real64 IPLVIP_rpt_std229 = 0.0;

        if (this->IPLVFlag) {
            Real64 IPLVSI = 0.0;
            Real64 IPLVIP = 0.0;
            StandardRatings::CalcChillerIPLV(state,
                                             this->Name,
                                             DataPlant::PlantEquipmentType::Chiller_ElectricEIR,
                                             this->RefCap,
                                             this->RefCOP,
                                             this->CondenserType,
                                             this->ChillerCapFTIndex,
                                             this->ChillerEIRFTIndex,
                                             this->ChillerEIRFPLRIndex,
                                             this->MinUnloadRat,
                                             IPLVSI,
                                             IPLVIP,
                                             ObjexxFCL::Optional<const Real64>(),
                                             ObjexxFCL::Optional_int_const(),
                                             ObjexxFCL::Optional<const Real64>());

            IPLVSI_rpt_std229 = IPLVSI;
            IPLVIP_rpt_std229 = IPLVIP;

            this->IPLVFlag = false;
        }
        // create predefined report
        OutputReportPredefined::PreDefTableEntry(state, state.dataOutRptPredefined->pdchMechType, this->Name, "Chiller:Electric:EIR");
        OutputReportPredefined::PreDefTableEntry(state, state.dataOutRptPredefined->pdchMechNomEff, this->Name, this->RefCOP);
        OutputReportPredefined::PreDefTableEntry(state, state.dataOutRptPredefined->pdchMechNomCap, this->Name, this->RefCap);

        // std 229 new Chillers table
        OutputReportPredefined::PreDefTableEntry(state, state.dataOutRptPredefined->pdchChillerType, this->Name, "Chiller:Electric:EIR");
        OutputReportPredefined::PreDefTableEntry(state, state.dataOutRptPredefined->pdchChillerRefCap, this->Name, this->RefCap);
        OutputReportPredefined::PreDefTableEntry(state, state.dataOutRptPredefined->pdchChillerRefEff, this->Name, this->RefCOP); // Eff == COP?
        OutputReportPredefined::PreDefTableEntry(
            state, state.dataOutRptPredefined->pdchChillerRatedCap, this->Name, this->RefCap); // did not find rated cap
        OutputReportPredefined::PreDefTableEntry(
            state, state.dataOutRptPredefined->pdchChillerRatedEff, this->Name, this->RefCOP); // did not find rated eff or cop ; also Eff == COP?
        OutputReportPredefined::PreDefTableEntry(state, state.dataOutRptPredefined->pdchChillerIPLVinSI, this->Name, IPLVSI_rpt_std229);
        OutputReportPredefined::PreDefTableEntry(state, state.dataOutRptPredefined->pdchChillerIPLVinIP, this->Name, IPLVIP_rpt_std229);
        OutputReportPredefined::PreDefTableEntry(state,
                                                 state.dataOutRptPredefined->pdchChillerPlantloopName,
                                                 this->Name,
                                                 this->CWPlantLoc.loopNum > 0 ? state.dataPlnt->PlantLoop(this->CWPlantLoc.loopNum).Name : "N/A");
        OutputReportPredefined::PreDefTableEntry(
            state,
            state.dataOutRptPredefined->pdchChillerPlantloopBranchName,
            this->Name,
            this->CWPlantLoc.loopNum > 0
                ? state.dataPlnt->PlantLoop(this->CWPlantLoc.loopNum).LoopSide(this->CWPlantLoc.loopSideNum).Branch(this->CWPlantLoc.branchNum).Name
                : "N/A");
        OutputReportPredefined::PreDefTableEntry(state,
                                                 state.dataOutRptPredefined->pdchChillerCondLoopName,
                                                 this->Name,
                                                 this->CDPlantLoc.loopNum > 0 ? state.dataPlnt->PlantLoop(this->CDPlantLoc.loopNum).Name : "N/A");
        OutputReportPredefined::PreDefTableEntry(
            state,
            state.dataOutRptPredefined->pdchChillerCondLoopBranchName,
            this->Name,
            this->CDPlantLoc.loopNum > 0
                ? state.dataPlnt->PlantLoop(this->CDPlantLoc.loopNum).LoopSide(this->CDPlantLoc.loopSideNum).Branch(this->CDPlantLoc.branchNum).Name
                : "N/A");
        OutputReportPredefined::PreDefTableEntry(state, state.dataOutRptPredefined->pdchChillerMinPLR, this->Name, this->MinPartLoadRat);
        OutputReportPredefined::PreDefTableEntry(state, state.dataOutRptPredefined->pdchChillerFuelType, this->Name, "Electricity");
        OutputReportPredefined::PreDefTableEntry(
            state, state.dataOutRptPredefined->pdchChillerRatedEntCondTemp, this->Name, this->TempRefCondIn); // Rated==Ref?
        OutputReportPredefined::PreDefTableEntry(
            state, state.dataOutRptPredefined->pdchChillerRatedLevEvapTemp, this->Name, this->TempRefEvapOut); // Rated==Ref?
        OutputReportPredefined::PreDefTableEntry(state, state.dataOutRptPredefined->pdchChillerRefEntCondTemp, this->Name, this->TempRefCondIn);
        OutputReportPredefined::PreDefTableEntry(state, state.dataOutRptPredefined->pdchChillerRefLevEvapTemp, this->Name, this->TempRefEvapOut);

        OutputReportPredefined::PreDefTableEntry(state,
                                                 state.dataOutRptPredefined->pdchChillerDesSizeRefCHWFlowRate,
                                                 this->Name,
                                                 this->EvapMassFlowRateMax); // flowrate Max==DesignSizeRef flowrate?
        OutputReportPredefined::PreDefTableEntry(state,
                                                 state.dataOutRptPredefined->pdchChillerDesSizeRefCondFluidFlowRate,
                                                 this->Name,
                                                 this->CondMassFlowRateMax); // Cond flowrate Max==DesignSizeRef Cond flowrate?
        OutputReportPredefined::PreDefTableEntry(state,
                                                 state.dataOutRptPredefined->pdchChillerHeatRecPlantloopName,
                                                 this->Name,
                                                 this->HRPlantLoc.loopNum > 0 ? state.dataPlnt->PlantLoop(this->HRPlantLoc.loopNum).Name : "N/A");
        OutputReportPredefined::PreDefTableEntry(
            state,
            state.dataOutRptPredefined->pdchChillerHeatRecPlantloopBranchName,
            this->Name,
            this->HRPlantLoc.loopNum > 0
                ? state.dataPlnt->PlantLoop(this->HRPlantLoc.loopNum).LoopSide(this->HRPlantLoc.loopSideNum).Branch(this->HRPlantLoc.branchNum).Name
                : "N/A");
        OutputReportPredefined::PreDefTableEntry(
            state, state.dataOutRptPredefined->pdchChillerRecRelCapFrac, this->Name, this->HeatRecCapacityFraction);
    }

    if (ErrorsFound) {
        ShowFatalError(state, "Preceding sizing errors cause program termination");
    }
}

void ElectricEIRChillerSpecs::calculate(EnergyPlusData &state, Real64 &MyLoad, bool const RunFlag)
{
    // SUBROUTINE INFORMATION:
    //       AUTHOR         Richard Raustad, FSEC
    //       DATE WRITTEN   July 2004
    //       MODIFIED       Feb. 2010, Chandan Sharma, FSEC, Added basin heater
    //                      Jun. 2016, Rongpeng Zhang, Applied the chiller supply water temperature sensor fault model
    //                      Nov. 2016, Rongpeng Zhang, LBNL. Added Fouling Chiller fault

    // PURPOSE OF THIS SUBROUTINE:
    //  Simulate a vapor compression chiller using the DOE-2 model

    // METHODOLOGY EMPLOYED:
    //  Use empirical curve fits to model performance at off-reference conditions

    // REFERENCES:
    // 1. DOE-2 Engineers Manual, Version 2.1A, November 1982, LBL-11353

    static constexpr std::string_view RoutineName("CalcElectricEIRChillerModel");

    Real64 EvapOutletTempSetPoint(0.0); // Evaporator outlet temperature setpoint [C]
    Real64 EvapDeltaTemp(0.0);          // Evaporator temperature difference [C]
    Real64 TempLoad(0.0);               // Actual load to be met by chiller. This value is compared to MyLoad
    // and reset when necessary since this chiller can cycle, the load passed
    // should be the actual load. Instead the minimum PLR * RefCap is
    // passed in. [W]
    Real64 CurrentEndTime = 0.0; // end time of time step for current simulation time step

    // Set module level inlet and outlet nodes and initialize other local variables
    this->CondMassFlowRate = 0.0;
    Real64 FRAC = 1.0; // Chiller cycling ratio

    // Set performance curve outputs to 0.0 when chiller is off
    this->ChillerCapFT = 0.0;
    this->ChillerEIRFT = 0.0;
    this->ChillerEIRFPLR = 0.0;
    this->thermosiphonStatus = 0;

    // calculate end time of current time step
    CurrentEndTime = state.dataGlobal->CurrentTime + state.dataHVACGlobal->SysTimeElapsed;

    // Print warning messages only when valid and only for the first occurrence. Let summary provide statistics.
    // Wait for next time step to print warnings. If simulation iterates, print out
    // the warning for the last iteration only. Must wait for next time step to accomplish this.
    // If a warning occurs and the simulation down shifts, the warning is not valid.
    if (CurrentEndTime > this->CurrentEndTimeLast && state.dataHVACGlobal->TimeStepSys >= this->TimeStepSysLast) {
        if (this->PrintMessage) {
            ++this->MsgErrorCount;
            //     Show single warning and pass additional info to ShowRecurringWarningErrorAtEnd
            if (this->MsgErrorCount < 2) {
                ShowWarningError(state, format("{}.", this->MsgBuffer1));
                ShowContinueError(state, this->MsgBuffer2);
            } else {
                ShowRecurringWarningErrorAtEnd(
                    state, this->MsgBuffer1 + " error continues.", this->ErrCount1, this->MsgDataLast, this->MsgDataLast, _, "[C]", "[C]");
            }
        }
    }

    // save last system time step and last end time of current time step (used to determine if warning is valid)
    this->TimeStepSysLast = state.dataHVACGlobal->TimeStepSys;
    this->CurrentEndTimeLast = CurrentEndTime;

    // If no loop demand or chiller OFF, return
    // If Chiller load is 0 or chiller is not running then leave the subroutine.Before leaving
    // if the component control is SERIESACTIVE we set the component flow to inlet flow so that
    // flow resolver will not shut down the branch
    if (MyLoad >= 0 || !RunFlag) {
        this->EvapMassFlowRate = 0.0;
        PlantUtilities::SetComponentFlowRate(state, this->EvapMassFlowRate, this->EvapInletNodeNum, this->EvapOutletNodeNum, this->CWPlantLoc);

        switch (this->CondenserType) {
        case DataPlant::CondenserType::AirCooled: {
            // nothing to do for air cooled
        } break;
        case DataPlant::CondenserType::WaterCooled: {
            this->CondMassFlowRate = 0.0;
            PlantUtilities::SetComponentFlowRate(state, this->CondMassFlowRate, this->CondInletNodeNum, this->CondOutletNodeNum, this->CDPlantLoc);
        } break;
        case DataPlant::CondenserType::EvapCooled: {
            CalcBasinHeaterPower(
<<<<<<< HEAD
                state, this->BasinHeaterPowerFTempDiff, this->BasinHeaterSchedulePtr, this->BasinHeaterSetPointTemp, this->BasinHeaterPower);
        } break;
        default: {
        } break;
            assert(false);
=======
                state, this->BasinHeaterPowerFTempDiff, this->basinHeaterSched, this->BasinHeaterSetPointTemp, this->BasinHeaterPower);
>>>>>>> cb200d6f
        }
        this->PrintMessage = false;
        return;
    }

    // initialize outlet air humidity ratio of air or evap cooled chillers
    this->CondOutletHumRat = state.dataLoopNodes->Node(this->CondInletNodeNum).HumRat;

    if (this->CondenserType == DataPlant::CondenserType::AirCooled) { // Condenser inlet temp = outdoor temp
        state.dataLoopNodes->Node(this->CondInletNodeNum).Temp = state.dataLoopNodes->Node(this->CondInletNodeNum).OutAirDryBulb;

        // Warn user if entering condenser dry-bulb temperature falls below 0 C
        if (state.dataLoopNodes->Node(this->CondInletNodeNum).Temp < 0.0 && std::abs(MyLoad) > 0 && RunFlag && !state.dataGlobal->WarmupFlag) {
            this->PrintMessage = true;

            this->MsgBuffer1 =
                "ElectricEIRChillerModel - CHILLER:ELECTRIC:EIR \"" + this->Name + "\" - Air Cooled Condenser Inlet Temperature below 0C";
            this->MsgBuffer2 = format("... Outdoor Dry-bulb Condition = {:6.2F} C. Occurrence info = {}, {} {}",
                                      state.dataLoopNodes->Node(this->CondInletNodeNum).Temp,
                                      state.dataEnvrn->EnvironmentName,
                                      state.dataEnvrn->CurMnDy,
                                      General::CreateSysTimeIntervalString(state));

            this->MsgDataLast = state.dataLoopNodes->Node(this->CondInletNodeNum).Temp;
        } else {
            this->PrintMessage = false;
        }
    } else if (this->CondenserType == DataPlant::CondenserType::EvapCooled) { // Condenser inlet temp = (outdoor wet bulb)
        state.dataLoopNodes->Node(this->CondInletNodeNum).Temp = state.dataLoopNodes->Node(this->CondInletNodeNum).OutAirWetBulb;
        //  line above assumes evaporation pushes condenser inlet air humidity ratio to saturation
        this->CondOutletHumRat = Psychrometrics::PsyWFnTdbTwbPb(state,
                                                                state.dataLoopNodes->Node(this->CondInletNodeNum).Temp,
                                                                state.dataLoopNodes->Node(this->CondInletNodeNum).Temp,
                                                                state.dataLoopNodes->Node(this->CondInletNodeNum).Press);

        // Warn user if evap condenser wet-bulb temperature falls below 10 C
        if (state.dataLoopNodes->Node(this->CondInletNodeNum).Temp < 10.0 && std::abs(MyLoad) > 0 && RunFlag && !state.dataGlobal->WarmupFlag) {
            this->PrintMessage = true;
            this->MsgBuffer1 =
                "ElectricEIRChillerModel - CHILLER:ELECTRIC:EIR \"" + this->Name + "\" - Air Cooled Condenser Inlet Temperature below 10C";
            this->MsgBuffer2 = format("... Outdoor Wet-bulb Condition = {:6.2F} C. Occurrence info = {}, {} {}",
                                      state.dataLoopNodes->Node(this->CondInletNodeNum).Temp,
                                      state.dataEnvrn->EnvironmentName,
                                      state.dataEnvrn->CurMnDy,
                                      General::CreateSysTimeIntervalString(state));
            this->MsgDataLast = state.dataLoopNodes->Node(this->CondInletNodeNum).Temp;
        } else {
            this->PrintMessage = false;
        }
    } // End of the Air Cooled/Evap Cooled Logic block

    // If not air or evap cooled then set to the condenser node that is attached to a cooling tower
    Real64 condInletTemp = state.dataLoopNodes->Node(this->CondInletNodeNum).Temp;
    this->CondInletTemp = condInletTemp; // needed for thermosiphon model

    // LOAD LOCAL VARIABLES FROM DATA STRUCTURE (for code readability)
    Real64 ChillerRefCap = this->RefCap;
    Real64 ReferenceCOP = this->RefCOP;
    this->EvapOutletTemp = state.dataLoopNodes->Node(this->EvapOutletNodeNum).Temp;
    Real64 TempLowLimitEout = this->TempLowLimitEvapOut;

    // If there is a fault of chiller fouling
    if (this->FaultyChillerFoulingFlag && (!state.dataGlobal->WarmupFlag) && (!state.dataGlobal->DoingSizing) &&
        (!state.dataGlobal->KickOffSimulation)) {
        int FaultIndex = this->FaultyChillerFoulingIndex;
        Real64 NomCap_ff = ChillerRefCap;
        Real64 ReferenceCOP_ff = ReferenceCOP;

        // calculate the Faulty Chiller Fouling Factor using fault information
        this->FaultyChillerFoulingFactor = state.dataFaultsMgr->FaultsChillerFouling(FaultIndex).CalFoulingFactor(state);

        // update the Chiller nominal capacity and COP at faulty cases
        ChillerRefCap = NomCap_ff * this->FaultyChillerFoulingFactor;
        ReferenceCOP = ReferenceCOP_ff * this->FaultyChillerFoulingFactor;
    }

    // Set initial mass flow rates
    if (this->CondenserType == DataPlant::CondenserType::WaterCooled) {
        this->CondMassFlowRate = this->CondMassFlowRateMax;
        PlantUtilities::SetComponentFlowRate(state, this->CondMassFlowRate, this->CondInletNodeNum, this->CondOutletNodeNum, this->CDPlantLoc);
        PlantUtilities::PullCompInterconnectTrigger(
            state, this->CWPlantLoc, this->CondMassFlowIndex, this->CDPlantLoc, DataPlant::CriteriaType::MassFlowRate, this->CondMassFlowRate);

        if (this->CondMassFlowRate < DataBranchAirLoopPlant::MassFlowTolerance) {
            // Shut chiller off if there is no condenser water flow
            MyLoad = 0.0;
            this->EvapMassFlowRate = 0.0;
            // Use PlantUtilities::SetComponentFlowRate to decide actual flow
            PlantUtilities::SetComponentFlowRate(state, this->EvapMassFlowRate, this->EvapInletNodeNum, this->EvapOutletNodeNum, this->CWPlantLoc);
            return;
        }
    }

    switch (state.dataPlnt->PlantLoop(this->CWPlantLoc.loopNum).LoopDemandCalcScheme) {
    case DataPlant::LoopDemandCalcScheme::SingleSetPoint: {
        if ((this->FlowMode == DataPlant::FlowMode::LeavingSetpointModulated) ||
            (DataPlant::CompData::getPlantComponent(state, this->CWPlantLoc).CurOpSchemeType == DataPlant::OpScheme::CompSetPtBased) ||
            (state.dataLoopNodes->Node(this->EvapOutletNodeNum).TempSetPoint != DataLoopNode::SensedNodeFlagValue)) {
            // there will be a valid setpoint on outlet
            EvapOutletTempSetPoint = state.dataLoopNodes->Node(this->EvapOutletNodeNum).TempSetPoint;
        } else { // use plant loop overall setpoint
            EvapOutletTempSetPoint = state.dataLoopNodes->Node(state.dataPlnt->PlantLoop(this->CWPlantLoc.loopNum).TempSetPointNodeNum).TempSetPoint;
        }
    } break;
    case DataPlant::LoopDemandCalcScheme::DualSetPointDeadBand: {
        if ((this->FlowMode == DataPlant::FlowMode::LeavingSetpointModulated) ||
            (DataPlant::CompData::getPlantComponent(state, this->CWPlantLoc).CurOpSchemeType == DataPlant::OpScheme::CompSetPtBased) ||
            (state.dataLoopNodes->Node(this->EvapOutletNodeNum).TempSetPointHi != DataLoopNode::SensedNodeFlagValue)) {
            // there will be a valid setpoint on outlet
            EvapOutletTempSetPoint = state.dataLoopNodes->Node(this->EvapOutletNodeNum).TempSetPointHi;
        } else { // use plant loop overall setpoint
            EvapOutletTempSetPoint =
                state.dataLoopNodes->Node(state.dataPlnt->PlantLoop(this->CWPlantLoc.loopNum).TempSetPointNodeNum).TempSetPointHi;
        }
    } break;
    default: {
        assert(false);
    } break;
    }

    // If there is a fault of Chiller SWT Sensor
    if (this->FaultyChillerSWTFlag && (!state.dataGlobal->WarmupFlag) && (!state.dataGlobal->DoingSizing) && (!state.dataGlobal->KickOffSimulation)) {
        int FaultIndex = this->FaultyChillerSWTIndex;
        Real64 EvapOutletTempSetPoint_ff = EvapOutletTempSetPoint;

        // calculate the sensor offset using fault information
        this->FaultyChillerSWTOffset = state.dataFaultsMgr->FaultsChillerSWTSensor(FaultIndex).CalFaultOffsetAct(state);
        // update the EvapOutletTempSetPoint
        EvapOutletTempSetPoint =
            max(this->TempLowLimitEvapOut,
                min(state.dataLoopNodes->Node(this->EvapInletNodeNum).Temp, EvapOutletTempSetPoint_ff - this->FaultyChillerSWTOffset));
        this->FaultyChillerSWTOffset = EvapOutletTempSetPoint_ff - EvapOutletTempSetPoint;
    }

    // correct temperature if using heat recovery
    // use report values for latest valid calculation, lagged somewhat
    Real64 AvgCondSinkTemp = condInletTemp;
    if (this->HeatRecActive) {
        if ((this->QHeatRecovered + this->QCondenser) > 0.0) { // protect div by zero
            AvgCondSinkTemp =
                (this->QHeatRecovered * this->HeatRecInletTemp + this->QCondenser * this->CondInletTemp) / (this->QHeatRecovered + this->QCondenser);
        } else {
            AvgCondSinkTemp = condInletTemp;
        }
    }

    // Get capacity curve info with respect to CW setpoint and entering condenser water temps
    this->ChillerCapFT = Curve::CurveValue(state, this->ChillerCapFTIndex, EvapOutletTempSetPoint, AvgCondSinkTemp);

    if (this->ChillerCapFT < 0) {
        if (PlantUtilities::okToIssueWarning(state, this->CWPlantLoc)) {
            ++this->ChillerCapFTError;
            if (this->ChillerCapFTError < 1) {
                ShowWarningError(state, format("CHILLER:ELECTRIC:EIR \"{}\":", this->Name));
                ShowContinueError(state,
                                  format(" Chiller Capacity as a Function of Temperature curve output is negative ({:.3R}).", this->ChillerCapFT));
                ShowContinueError(state,
                                  format(" Negative value occurs using an Evaporator Outlet Temp of {:.1R} and a Condenser Inlet Temp of {:.1R}.",
                                         EvapOutletTempSetPoint,
                                         condInletTemp));
                ShowContinueErrorTimeStamp(state, " Resetting curve output to zero and continuing simulation.");
            } else {
                ++this->ChillerCapFTError;
                ShowRecurringWarningErrorAtEnd(state,
                                               "CHILLER:ELECTRIC:EIR \"" + this->Name +
                                                   "\": Chiller Capacity as a Function of Temperature curve output is negative warning continues...",
                                               this->ChillerCapFTErrorIndex,
                                               this->ChillerCapFT,
                                               this->ChillerCapFT);
            }
        }
        this->ChillerCapFT = 0.0;
    }

    // Available chiller capacity as a function of temperature
    Real64 AvailChillerCap = ChillerRefCap * this->ChillerCapFT;

    // Only perform this check for temperature setpoint control
    if (DataPlant::CompData::getPlantComponent(state, this->CWPlantLoc).CurOpSchemeType == DataPlant::OpScheme::CompSetPtBased) {
        // Calculate water side load

        Real64 Cp = state.dataPlnt->PlantLoop(this->CWPlantLoc.loopNum)
                        .glycol->getSpecificHeat(state, state.dataLoopNodes->Node(this->EvapInletNodeNum).Temp, RoutineName);
        this->EvapMassFlowRate = state.dataLoopNodes->Node(this->EvapInletNodeNum).MassFlowRate;
        switch (state.dataPlnt->PlantLoop(this->CWPlantLoc.loopNum).LoopDemandCalcScheme) {
        case DataPlant::LoopDemandCalcScheme::SingleSetPoint: {
            TempLoad = this->EvapMassFlowRate * Cp *
                       (state.dataLoopNodes->Node(this->EvapInletNodeNum).Temp - state.dataLoopNodes->Node(this->EvapOutletNodeNum).TempSetPoint);
        } break;
        case DataPlant::LoopDemandCalcScheme::DualSetPointDeadBand: {
            TempLoad = this->EvapMassFlowRate * Cp *
                       (state.dataLoopNodes->Node(this->EvapInletNodeNum).Temp - state.dataLoopNodes->Node(this->EvapOutletNodeNum).TempSetPointHi);
        } break;
        default: {
            assert(false);
        } break;
        }
        TempLoad = max(0.0, TempLoad);

        // MyLoad is capped at minimum PLR * RefCap, adjust load to actual water side load because this chiller can cycle
        if (std::abs(MyLoad) > TempLoad) {
            MyLoad = sign(TempLoad, MyLoad);
        }
    }

    // Part load ratio based on load and available chiller capacity, cap at max part load ratio
    Real64 PartLoadRat = 0.0; // Operating part load ratio
    if (AvailChillerCap > 0) {
        PartLoadRat = max(0.0, min(std::abs(MyLoad) / AvailChillerCap, this->MaxPartLoadRat));
    }

    Real64 Cp = state.dataPlnt->PlantLoop(this->CWPlantLoc.loopNum)
                    .glycol->getSpecificHeat(state, state.dataLoopNodes->Node(this->EvapInletNodeNum).Temp, RoutineName);

    if (DataPlant::CompData::getPlantComponent(state, this->CWPlantLoc).CurOpSchemeType == DataPlant::OpScheme::CompSetPtBased) {
        this->PossibleSubcooling = false;
    } else {
        this->PossibleSubcooling = true;
    }
    // Set evaporator heat transfer rate
    this->QEvaporator = AvailChillerCap * PartLoadRat;

    // Either set the flow to the Constant value or calculate the flow for the variable volume
    if ((this->FlowMode == DataPlant::FlowMode::Constant) || (this->FlowMode == DataPlant::FlowMode::NotModulated)) {
        // Set the evaporator mass flow rate to design
        // Start by assuming max (design) flow
        this->EvapMassFlowRate = this->EvapMassFlowRateMax;
        // Use PlantUtilities::SetComponentFlowRate to decide actual flow
        PlantUtilities::SetComponentFlowRate(state, this->EvapMassFlowRate, this->EvapInletNodeNum, this->EvapOutletNodeNum, this->CWPlantLoc);
        if (this->EvapMassFlowRate != 0.0) {
            EvapDeltaTemp = this->QEvaporator / this->EvapMassFlowRate / Cp;
        } else {
            EvapDeltaTemp = 0.0;
        }
        // Evaluate outlet temp based on delta
        this->EvapOutletTemp = state.dataLoopNodes->Node(this->EvapInletNodeNum).Temp - EvapDeltaTemp;

    } else if (this->FlowMode == DataPlant::FlowMode::LeavingSetpointModulated) {

        // Calculate the Delta Temp from the inlet temp to the chiller outlet setpoint
        switch (state.dataPlnt->PlantLoop(this->CWPlantLoc.loopNum).LoopDemandCalcScheme) {
        case DataPlant::LoopDemandCalcScheme::SingleSetPoint: {
            EvapDeltaTemp = state.dataLoopNodes->Node(this->EvapInletNodeNum).Temp - state.dataLoopNodes->Node(this->EvapOutletNodeNum).TempSetPoint;
        } break;
        case DataPlant::LoopDemandCalcScheme::DualSetPointDeadBand: {
            EvapDeltaTemp =
                state.dataLoopNodes->Node(this->EvapInletNodeNum).Temp - state.dataLoopNodes->Node(this->EvapOutletNodeNum).TempSetPointHi;
        } break;
        default: {
            assert(false);
        } break;
        }

        if (EvapDeltaTemp != 0) {
            // Calculate desired flow to request based on load
            this->EvapMassFlowRate = std::abs(this->QEvaporator / Cp / EvapDeltaTemp);
            if ((this->EvapMassFlowRate - this->EvapMassFlowRateMax) > DataBranchAirLoopPlant::MassFlowTolerance) this->PossibleSubcooling = true;
            // Check to see if the Maximum is exceeded, if so set to maximum
            this->EvapMassFlowRate = min(this->EvapMassFlowRateMax, this->EvapMassFlowRate);
            // Use PlantUtilities::SetComponentFlowRate to decide actual flow
            PlantUtilities::SetComponentFlowRate(state, this->EvapMassFlowRate, this->EvapInletNodeNum, this->EvapOutletNodeNum, this->CWPlantLoc);
            // Should we recalculate this with the corrected setpoint?
            switch (state.dataPlnt->PlantLoop(this->CWPlantLoc.loopNum).LoopDemandCalcScheme) {
            case DataPlant::LoopDemandCalcScheme::SingleSetPoint: {
                this->EvapOutletTemp = state.dataLoopNodes->Node(this->EvapOutletNodeNum).TempSetPoint;
            } break;
            case DataPlant::LoopDemandCalcScheme::DualSetPointDeadBand: {
                this->EvapOutletTemp = state.dataLoopNodes->Node(this->EvapOutletNodeNum).TempSetPointHi;
            } break;
            default:
                break;
            }
            this->QEvaporator = max(0.0, (this->EvapMassFlowRate * Cp * EvapDeltaTemp));
        } else {
            // Try to request zero flow
            this->EvapMassFlowRate = 0.0;
            // Use PlantUtilities::SetComponentFlowRate to decide actual flow
            PlantUtilities::SetComponentFlowRate(state, this->EvapMassFlowRate, this->EvapInletNodeNum, this->EvapOutletNodeNum, this->CWPlantLoc);
            // No deltaT since component is not running
            this->EvapOutletTemp = state.dataLoopNodes->Node(this->EvapInletNodeNum).Temp;
            this->QEvaporator = 0.0;
            PartLoadRat = 0.0;
            this->ChillerPartLoadRatio = PartLoadRat;

            // so what if the delta T is zero?  On FlowLock==0, the inlet temp could = setpoint, right?
            if (this->DeltaTErrCount < 1 && !state.dataGlobal->WarmupFlag) {
                ++this->DeltaTErrCount;
                ShowWarningError(state, "Evaporator DeltaTemp = 0 in mass flow calculation (Tevapin = Tsetpoint).");
                ShowContinueErrorTimeStamp(state, "");
            } else if (!state.dataGlobal->WarmupFlag) {
                ++this->ChillerCapFTError;
                ShowRecurringWarningErrorAtEnd(state,
                                               "CHILLER:ELECTRIC:EIR \"" + this->Name +
                                                   "\": Evaporator DeltaTemp = 0 in mass flow calculation warning continues...",
                                               this->DeltaTErrCountIndex,
                                               EvapDeltaTemp,
                                               EvapDeltaTemp);
            }
        }
    } // End of Constant Variable Flow If Block

    if (this->EvapMassFlowRate == 0.0) {
        MyLoad = 0.0;
        if (this->CondenserType == DataPlant::CondenserType::EvapCooled) {
            CalcBasinHeaterPower(
                state, this->BasinHeaterPowerFTempDiff, this->basinHeaterSched, this->BasinHeaterSetPointTemp, this->BasinHeaterPower);
        }
        this->PrintMessage = false;
        return;
    }
    if (this->PossibleSubcooling) {
        this->QEvaporator = std::abs(MyLoad);
        EvapDeltaTemp = this->QEvaporator / this->EvapMassFlowRate / Cp;
        this->EvapOutletTemp = state.dataLoopNodes->Node(this->EvapInletNodeNum).Temp - EvapDeltaTemp;
    } else {
        EvapDeltaTemp = state.dataLoopNodes->Node(this->EvapInletNodeNum).Temp - EvapOutletTempSetPoint;
        this->QEvaporator = max(0.0, (this->EvapMassFlowRate * Cp * EvapDeltaTemp));
        this->EvapOutletTemp = EvapOutletTempSetPoint;
    }

    // Check that the Evap outlet temp honors both plant loop temp low limit and also the chiller low limit
    if (this->EvapOutletTemp < TempLowLimitEout) {
        if ((state.dataLoopNodes->Node(this->EvapInletNodeNum).Temp - TempLowLimitEout) > DataPlant::DeltaTempTol) {
            this->EvapOutletTemp = TempLowLimitEout;
            EvapDeltaTemp = state.dataLoopNodes->Node(this->EvapInletNodeNum).Temp - this->EvapOutletTemp;
            this->QEvaporator = this->EvapMassFlowRate * Cp * EvapDeltaTemp;
        } else {
            this->EvapOutletTemp = state.dataLoopNodes->Node(this->EvapInletNodeNum).Temp;
            EvapDeltaTemp = state.dataLoopNodes->Node(this->EvapInletNodeNum).Temp - this->EvapOutletTemp;
            this->QEvaporator = this->EvapMassFlowRate * Cp * EvapDeltaTemp;
        }
    }
    if (this->EvapOutletTemp < state.dataLoopNodes->Node(this->EvapOutletNodeNum).TempMin) {
        if ((state.dataLoopNodes->Node(this->EvapInletNodeNum).Temp - state.dataLoopNodes->Node(this->EvapOutletNodeNum).TempMin) >
            DataPlant::DeltaTempTol) {
            this->EvapOutletTemp = state.dataLoopNodes->Node(this->EvapOutletNodeNum).TempMin;
            EvapDeltaTemp = state.dataLoopNodes->Node(this->EvapInletNodeNum).Temp - this->EvapOutletTemp;
            this->QEvaporator = this->EvapMassFlowRate * Cp * EvapDeltaTemp;
        } else {
            this->EvapOutletTemp = state.dataLoopNodes->Node(this->EvapInletNodeNum).Temp;
            EvapDeltaTemp = state.dataLoopNodes->Node(this->EvapInletNodeNum).Temp - this->EvapOutletTemp;
            this->QEvaporator = this->EvapMassFlowRate * Cp * EvapDeltaTemp;
        }
    }
    // If load exceeds the distributed load set to the distributed load
    if (this->QEvaporator > std::abs(MyLoad)) {
        if (this->EvapMassFlowRate > DataBranchAirLoopPlant::MassFlowTolerance) {
            this->QEvaporator = std::abs(MyLoad);
            EvapDeltaTemp = this->QEvaporator / this->EvapMassFlowRate / Cp;
            this->EvapOutletTemp = state.dataLoopNodes->Node(this->EvapInletNodeNum).Temp - EvapDeltaTemp;
        } else {
            this->QEvaporator = 0.0;
            this->EvapOutletTemp = state.dataLoopNodes->Node(this->EvapInletNodeNum).Temp;
        }
    }

    // If there is a fault of Chiller SWT Sensor
    if (this->FaultyChillerSWTFlag && (!state.dataGlobal->WarmupFlag) && (!state.dataGlobal->DoingSizing) && (!state.dataGlobal->KickOffSimulation) &&
        (this->EvapMassFlowRate > 0)) {
        // calculate directly affected variables at faulty case: EvapOutletTemp, EvapMassFlowRate, QEvaporator
        int FaultIndex = this->FaultyChillerSWTIndex;
        bool VarFlowFlag = (this->FlowMode == DataPlant::FlowMode::LeavingSetpointModulated);
        state.dataFaultsMgr->FaultsChillerSWTSensor(FaultIndex)
            .CalFaultChillerSWT(VarFlowFlag,
                                this->FaultyChillerSWTOffset,
                                Cp,
                                state.dataLoopNodes->Node(this->EvapInletNodeNum).Temp,
                                this->EvapOutletTemp,
                                this->EvapMassFlowRate,
                                this->QEvaporator);
        // update corresponding variables at faulty case
        PartLoadRat = (AvailChillerCap > 0.0) ? (this->QEvaporator / AvailChillerCap) : 0.0;
        PartLoadRat = max(0.0, min(PartLoadRat, this->MaxPartLoadRat));
        this->ChillerPartLoadRatio = PartLoadRat;
    }

    // Checks QEvaporator on the basis of the machine limits.
    if (this->QEvaporator > (AvailChillerCap * this->MaxPartLoadRat)) {
        if (this->EvapMassFlowRate > DataBranchAirLoopPlant::MassFlowTolerance) {
            this->QEvaporator = AvailChillerCap * this->MaxPartLoadRat;
            EvapDeltaTemp = this->QEvaporator / this->EvapMassFlowRate / Cp;
            // evaporator outlet temperature is allowed to float upwards (recalculate AvailChillerCap? iterate?)
            this->EvapOutletTemp = state.dataLoopNodes->Node(this->EvapInletNodeNum).Temp - EvapDeltaTemp;
        } else {
            this->QEvaporator = 0.0;
            this->EvapOutletTemp = state.dataLoopNodes->Node(this->EvapInletNodeNum).Temp;
        }
    }

    if (AvailChillerCap > 0.0) {
        PartLoadRat = max(0.0, min((this->QEvaporator / AvailChillerCap), this->MaxPartLoadRat));
    } else {
        PartLoadRat = 0.0;
    }

    // Chiller cycles below minimum part load ratio, FRAC = amount of time chiller is ON during this time step
    if (PartLoadRat < this->MinPartLoadRat) FRAC = min(1.0, (PartLoadRat / this->MinPartLoadRat));

    // set the module level variable used for reporting FRAC
    this->ChillerCyclingRatio = FRAC;

    // Chiller is false loading below PLR = minimum unloading ratio, find PLR used for energy calculation
    if (AvailChillerCap > 0.0) {
        PartLoadRat = max(PartLoadRat, this->MinUnloadRat);
    } else {
        PartLoadRat = 0.0;
    }

    // set the module level variable used for reporting PLR
    this->ChillerPartLoadRatio = PartLoadRat;

    // calculate the load due to false loading on chiller over and above water side load
    this->ChillerFalseLoadRate = (AvailChillerCap * PartLoadRat * FRAC) - this->QEvaporator;
    if (this->ChillerFalseLoadRate < HVAC::SmallLoad) {
        this->ChillerFalseLoadRate = 0.0;
    }
    if (this->QEvaporator == 0.0 && this->CondenserType == DataPlant::CondenserType::EvapCooled) {
        CalcBasinHeaterPower(state, this->BasinHeaterPowerFTempDiff, this->basinHeaterSched, this->BasinHeaterSetPointTemp, this->BasinHeaterPower);
    }

    this->ChillerEIRFT = Curve::CurveValue(state, this->ChillerEIRFTIndex, this->EvapOutletTemp, AvgCondSinkTemp);
    if (this->ChillerEIRFT < 0.0) {
        if (PlantUtilities::okToIssueWarning(state, this->CWPlantLoc)) {
            ++this->ChillerEIRFTError;
            if (this->ChillerEIRFTError < 1) {
                ShowWarningError(state, format("CHILLER:ELECTRIC:EIR \"{}\":", this->Name));
                ShowContinueError(state, format(" Chiller EIR as a Function of Temperature curve output is negative ({:.3R}).", this->ChillerEIRFT));
                ShowContinueError(state,
                                  format(" Negative value occurs using an Evaporator Outlet Temp of {:.1R} and a Condenser Inlet Temp of {:.1R}.",
                                         this->EvapOutletTemp,
                                         condInletTemp));
                ShowContinueErrorTimeStamp(state, " Resetting curve output to zero and continuing simulation.");
            } else {
                ShowRecurringWarningErrorAtEnd(state,
                                               "CHILLER:ELECTRIC:EIR \"" + this->Name +
                                                   "\": Chiller EIR as a Function of Temperature curve output is negative warning continues...",
                                               this->ChillerEIRFTErrorIndex,
                                               this->ChillerEIRFT,
                                               this->ChillerEIRFT);
            }
        }
        this->ChillerEIRFT = 0.0;
    }

    this->ChillerEIRFPLR = Curve::CurveValue(state, this->ChillerEIRFPLRIndex, PartLoadRat);
    if (this->ChillerEIRFPLR < 0.0) {
        if (PlantUtilities::okToIssueWarning(state, this->CWPlantLoc)) {
            ++this->ChillerEIRFPLRError;
            if (this->ChillerEIRFPLRError < 1) {
                ShowWarningError(state, format("CHILLER:ELECTRIC:EIR \"{}\":", this->Name));
                ShowContinueError(state, format(" Chiller EIR as a function of PLR curve output is negative ({:.3R}).", this->ChillerEIRFPLR));
                ShowContinueError(state, format(" Negative value occurs using a part-load ratio of {:.3R}.", PartLoadRat));
                ShowContinueErrorTimeStamp(state, " Resetting curve output to zero and continuing simulation.");
            } else {
                ShowRecurringWarningErrorAtEnd(state,
                                               "CHILLER:ELECTRIC:EIR \"" + this->Name +
                                                   "\": Chiller EIR as a function of PLR curve output is negative warning continues...",
                                               this->ChillerEIRFPLRErrorIndex,
                                               this->ChillerEIRFPLR,
                                               this->ChillerEIRFPLR);
            }
        }
        this->ChillerEIRFPLR = 0.0;
    }
    if (this->thermosiphonDisabled(state)) {
        this->Power = (AvailChillerCap / ReferenceCOP) * this->ChillerEIRFPLR * this->ChillerEIRFT * FRAC;
    }

    this->QCondenser = this->Power * this->CompPowerToCondenserFrac + this->QEvaporator + this->ChillerFalseLoadRate;

    // set condenser mass flow rate
    if (this->CondenserType == DataPlant::CondenserType::WaterCooled) {
        switch (this->CondenserFlowControl) {
        case DataPlant::CondenserFlowControl::ConstantFlow: {
            this->CondMassFlowRate = this->CondMassFlowRateMax;
        } break;
        case DataPlant::CondenserFlowControl::ModulatedChillerPLR: {
            this->CondMassFlowRate = this->CondMassFlowRateMax * PartLoadRat;
        } break;
        case DataPlant::CondenserFlowControl::ModulatedLoopPLR: {
            int PltSizNum = state.dataPlnt->PlantLoop(this->CWPlantLoc.loopNum).PlantSizNum;
            int CondPltSizNum = state.dataPlnt->PlantLoop(this->CDPlantLoc.loopNum).PlantSizNum;
            if (PltSizNum > 0 && CondPltSizNum > 0) {
                Real64 chwLoopCap = state.dataSize->PlantSizData(PltSizNum).DesCapacity;
                Real64 chwLoopDemand =
                    std::abs(state.dataPlnt->PlantLoop(this->CWPlantLoc.loopNum).LoopSide(this->CWPlantLoc.loopSideNum).UpdatedDemandToLoopSetPoint);
                Real64 cwhLoopPLR = 0.0;
                if (chwLoopDemand > 0) {
                    cwhLoopPLR = chwLoopDemand / chwLoopCap;
                }
                Real64 condWaterFlowFrac = Curve::CurveValue(state, this->ChillerCondLoopFlowFLoopPLRIndex, cwhLoopPLR);
                Real64 cwLoopDesVolFlowRate = state.dataSize->PlantSizData(CondPltSizNum).DesVolFlowRate;
                Real64 cwLoopVolFlowRate = condWaterFlowFrac * cwLoopDesVolFlowRate;
                Real64 rho = state.dataPlnt->PlantLoop(this->CDPlantLoc.loopNum).glycol->getDensity(state, this->TempRefCondIn, RoutineName);
                if (chwLoopDemand > 0) {
                    this->CondMassFlowRate = cwLoopVolFlowRate * rho * this->QEvaporator / chwLoopDemand;
                } else {
                    this->CondMassFlowRate = 0.0;
                }
            } else {
                ShowFatalError(state,
                               format("{}: The ModulatedLoopPLR condenser flow control requires a Sizing:Plant object for "
                                      "both loops connected to the condenser and evaporator of the chiller.",
                                      RoutineName));
            }
        } break;
        case DataPlant::CondenserFlowControl::ModulatedDeltaTemperature: {
            Real64 CpCond = state.dataPlnt->PlantLoop(this->CWPlantLoc.loopNum).glycol->getSpecificHeat(state, this->CondInletTemp, RoutineName);
            Real64 condDT = 0.0;
            if (this->condDTSched != nullptr) {
                condDT = this->condDTSched->getCurrentVal();
            }
            this->CondMassFlowRate = this->QCondenser / (CpCond * condDT);
        } break;
        default: {
            this->CondMassFlowRate = this->CondMassFlowRateMax;
        } break;
        }
        Real64 minCondMassFlowRate = this->MinCondFlowRatio * this->CondMassFlowRateMax;
        Real64 minPumpMassFlowRate = this->VSBranchPumpMinLimitMassFlowCond;
        Real64 maxCondMassFlowRate = min(this->CondMassFlowRate, this->CondMassFlowRateMax);
        this->CondMassFlowRate = max(maxCondMassFlowRate, minCondMassFlowRate, minPumpMassFlowRate);
        PlantUtilities::SetComponentFlowRate(state, this->CondMassFlowRate, this->CondInletNodeNum, this->CondOutletNodeNum, this->CDPlantLoc);
        PlantUtilities::PullCompInterconnectTrigger(
            state, this->CWPlantLoc, this->CondMassFlowIndex, this->CDPlantLoc, DataPlant::CriteriaType::MassFlowRate, this->CondMassFlowRate);
    }

    if (this->CondenserType == DataPlant::CondenserType::WaterCooled) {
        if (this->CondMassFlowRate > DataBranchAirLoopPlant::MassFlowTolerance) {
            // If Heat Recovery specified for this vapor compression chiller, then Qcondenser will be adjusted by this subroutine
            if (this->HeatRecActive) this->calcHeatRecovery(state, this->QCondenser, this->CondMassFlowRate, condInletTemp, this->QHeatRecovered);
            Real64 CpCond = state.dataPlnt->PlantLoop(this->CDPlantLoc.loopNum).glycol->getSpecificHeat(state, condInletTemp, RoutineName);

            this->CondOutletTemp = this->QCondenser / this->CondMassFlowRate / CpCond + condInletTemp;
        } else {
            ShowSevereError(state, format("CalcElectricEIRChillerModel: Condenser flow = 0, for ElectricEIRChiller={}", this->Name));
            ShowContinueErrorTimeStamp(state, "");
            // maybe this could be handled earlier, check if this component has a load and an evap flow rate
            // then if cond flow is zero, just make a request to the condenser,
            // then just say it couldn't run until condenser loop wakes up.
        }
    } else { // Air Cooled or Evap Cooled

        if (this->QCondenser > 0.0) {
            this->CondMassFlowRate = this->CondMassFlowRateMax * PartLoadRat;
        } else {
            this->CondMassFlowRate = 0.0;
        }

        // If Heat Recovery specified for this vapor compression chiller, then Qcondenser will be adjusted by this subroutine
        if (this->HeatRecActive) this->calcHeatRecovery(state, this->QCondenser, this->CondMassFlowRate, condInletTemp, this->QHeatRecovered);

        if (CondMassFlowRate > 0.0) {
            Real64 CpCond = Psychrometrics::PsyCpAirFnW(state.dataLoopNodes->Node(this->CondInletNodeNum).HumRat);
            CondOutletTemp = CondInletTemp + QCondenser / CondMassFlowRate / CpCond;
        } else {
            this->CondOutletTemp = condInletTemp;
        }

        if (this->CondenserType == DataPlant::CondenserType::EvapCooled) {
            Real64 const RhoWater = Psychrometrics::RhoH2O(Constant::InitConvTemp);
            // CondMassFlowRate is already multiplied by PLR, convert to water use rate
            this->EvapWaterConsumpRate =
                ((this->CondOutletHumRat - state.dataLoopNodes->Node(this->CondInletNodeNum).HumRat) * this->CondMassFlowRate) / RhoWater;
        }
    }

    // Calculate condenser fan power
    if (this->ChillerCapFT > 0.0) {
        this->CondenserFanPower = ChillerRefCap * this->CondenserFanPowerRatio * FRAC;
    } else {
        this->CondenserFanPower = 0.0;
    }
}

void ElectricEIRChillerSpecs::calcHeatRecovery(EnergyPlusData &state,
                                               Real64 &QCond,              // Current condenser load [W]
                                               Real64 const CondMassFlow,  // Current condenser mass flow [kg/s]
                                               Real64 const condInletTemp, // Current condenser inlet temp [C]
                                               Real64 &QHeatRec            // Amount of heat recovered [W]
)
{
    // SUBROUTINE INFORMATION:
    //       AUTHOR:          Richard Liesen
    //       DATE WRITTEN:    January 2004
    //       MODIFIED:        Richard Raustad, FSEC (occurrences of EIR only, calcs are identical to electric chiller)

    // PURPOSE OF THIS SUBROUTINE:
    //  Calculate the heat recovered from the chiller condenser

    static constexpr std::string_view RoutineName("EIRChillerHeatRecovery");

    // Inlet node to the heat recovery heat exchanger
    Real64 heatRecInletTemp = state.dataLoopNodes->Node(this->HeatRecInletNodeNum).Temp;
    Real64 HeatRecMassFlowRate = state.dataLoopNodes->Node(this->HeatRecInletNodeNum).MassFlowRate;

    Real64 CpHeatRec = state.dataPlnt->PlantLoop(this->HRPlantLoc.loopNum).glycol->getSpecificHeat(state, heatRecInletTemp, RoutineName);
    Real64 CpCond;
    if (this->CondenserType == DataPlant::CondenserType::WaterCooled) {
        CpCond = state.dataPlnt->PlantLoop(this->CDPlantLoc.loopNum).glycol->getSpecificHeat(state, condInletTemp, RoutineName);
    } else {
        CpCond = Psychrometrics::PsyCpAirFnW(state.dataLoopNodes->Node(this->HeatRecInletNodeNum).HumRat);
    }

    // Before we modify the QCondenser, the total or original value is transferred to QTot
    Real64 QTotal = QCond;

    if (this->HeatRecSetPointNodeNum == 0) { // use original algorithm that blends temps
        Real64 TAvgIn = (HeatRecMassFlowRate * CpHeatRec * heatRecInletTemp + CondMassFlow * CpCond * condInletTemp) /
                        (HeatRecMassFlowRate * CpHeatRec + CondMassFlow * CpCond);

        Real64 TAvgOut = QTotal / (HeatRecMassFlowRate * CpHeatRec + CondMassFlow * CpCond) + TAvgIn;

        QHeatRec = HeatRecMassFlowRate * CpHeatRec * (TAvgOut - heatRecInletTemp);
        QHeatRec = max(QHeatRec, 0.0); // ensure non negative
        // check if heat flow too large for physical size of bundle
        QHeatRec = min(QHeatRec, this->HeatRecMaxCapacityLimit);
    } else {                          // use new algorithm to meet setpoint
        Real64 THeatRecSetPoint(0.0); // local value for heat recovery leaving setpoint [C]
        switch (state.dataPlnt->PlantLoop(this->HRPlantLoc.loopNum).LoopDemandCalcScheme) {
        case DataPlant::LoopDemandCalcScheme::SingleSetPoint: {
            THeatRecSetPoint = state.dataLoopNodes->Node(this->HeatRecSetPointNodeNum).TempSetPoint;
        } break;
        case DataPlant::LoopDemandCalcScheme::DualSetPointDeadBand: {
            THeatRecSetPoint = state.dataLoopNodes->Node(this->HeatRecSetPointNodeNum).TempSetPointHi;
        } break;
        default: {
            assert(false);
        } break;
        }

        // load to heat recovery setpoint
        Real64 QHeatRecToSetPoint = HeatRecMassFlowRate * CpHeatRec * (THeatRecSetPoint - heatRecInletTemp);
        QHeatRecToSetPoint = max(QHeatRecToSetPoint, 0.0);
        QHeatRec = min(QTotal, QHeatRecToSetPoint);
        // check if heat flow too large for physical size of bundle
        QHeatRec = min(QHeatRec, this->HeatRecMaxCapacityLimit);
    }

    // check if limit on inlet is present and exceeded.
    if (this->heatRecInletLimitSched != nullptr) {
        Real64 HeatRecHighInletLimit = this->heatRecInletLimitSched->getCurrentVal();
        if (heatRecInletTemp > HeatRecHighInletLimit) { // shut down heat recovery
            QHeatRec = 0.0;
        }
    }

    QCond = QTotal - QHeatRec;

    // Calculate a new Heat Recovery Coil Outlet Temp
    if (HeatRecMassFlowRate > 0.0) {
        this->HeatRecOutletTemp = QHeatRec / (HeatRecMassFlowRate * CpHeatRec) + heatRecInletTemp;
    } else {
        this->HeatRecOutletTemp = heatRecInletTemp;
    }
}

void ElectricEIRChillerSpecs::update(EnergyPlusData &state, Real64 const MyLoad, bool const RunFlag)
{

    // SUBROUTINE INFORMATION:
    //       AUTHOR:          Richard Raustad, FSEC
    //       DATE WRITTEN:    June 2004

    // PURPOSE OF THIS SUBROUTINE:
    //  Reporting

    // Number of seconds per HVAC system time step, to convert from W (J/s) to J
    Real64 ReportingConstant = state.dataHVACGlobal->TimeStepSysSec;

    if (MyLoad >= 0 || !RunFlag) { // Chiller not running so pass inlet states to outlet states
        // Set node conditions
        state.dataLoopNodes->Node(this->EvapOutletNodeNum).Temp = state.dataLoopNodes->Node(this->EvapInletNodeNum).Temp;
        state.dataLoopNodes->Node(this->CondOutletNodeNum).Temp = state.dataLoopNodes->Node(this->CondInletNodeNum).Temp;
        if (this->CondenserType != DataPlant::CondenserType::WaterCooled) {
            state.dataLoopNodes->Node(this->CondOutletNodeNum).HumRat = state.dataLoopNodes->Node(this->CondInletNodeNum).HumRat;
            state.dataLoopNodes->Node(this->CondOutletNodeNum).Enthalpy = state.dataLoopNodes->Node(this->CondInletNodeNum).Enthalpy;
            state.dataLoopNodes->Node(this->CondInletNodeNum).MassFlowRate = 0.0;
            state.dataLoopNodes->Node(this->CondOutletNodeNum).MassFlowRate = 0.0;
        }

        this->ChillerPartLoadRatio = 0.0;
        this->ChillerCyclingRatio = 0.0;
        this->ChillerFalseLoadRate = 0.0;
        this->ChillerFalseLoad = 0.0;
        this->Power = 0.0;
        this->QEvaporator = 0.0;
        this->QCondenser = 0.0;
        this->Energy = 0.0;
        this->EvapEnergy = 0.0;
        this->CondEnergy = 0.0;
        this->EvapInletTemp = state.dataLoopNodes->Node(this->EvapInletNodeNum).Temp;
        this->CondInletTemp = state.dataLoopNodes->Node(this->CondInletNodeNum).Temp;
        this->CondOutletTemp = state.dataLoopNodes->Node(this->CondOutletNodeNum).Temp;
        this->EvapOutletTemp = state.dataLoopNodes->Node(this->EvapOutletNodeNum).Temp;
        this->ActualCOP = 0.0;
        this->CondenserFanPower = 0.0;
        this->CondenserFanEnergyConsumption = 0.0;
        if (this->CondenserType == DataPlant::CondenserType::EvapCooled) {
            this->BasinHeaterConsumption = this->BasinHeaterPower * ReportingConstant;
            this->EvapWaterConsump = 0.0;
        }

        if (this->HeatRecActive) {

            PlantUtilities::SafeCopyPlantNode(state, this->HeatRecInletNodeNum, this->HeatRecOutletNodeNum);

            this->QHeatRecovered = 0.0;
            this->EnergyHeatRecovery = 0.0;
            this->HeatRecInletTemp = state.dataLoopNodes->Node(this->HeatRecInletNodeNum).Temp;
            this->HeatRecOutletTemp = state.dataLoopNodes->Node(this->HeatRecOutletNodeNum).Temp;
            this->HeatRecMassFlow = state.dataLoopNodes->Node(this->HeatRecInletNodeNum).MassFlowRate;
        }

    } else { // Chiller is running, so pass calculated values
        // Set node temperatures
        if (this->CondMassFlowRate < DataBranchAirLoopPlant::MassFlowTolerance &&
            this->EvapMassFlowRate < DataBranchAirLoopPlant::MassFlowTolerance) {
            state.dataLoopNodes->Node(this->EvapOutletNodeNum).Temp = state.dataLoopNodes->Node(this->EvapInletNodeNum).Temp;
            state.dataLoopNodes->Node(this->CondOutletNodeNum).Temp = state.dataLoopNodes->Node(this->CondInletNodeNum).Temp;
            if (this->CondenserType != DataPlant::CondenserType::WaterCooled) {
                state.dataLoopNodes->Node(this->CondOutletNodeNum).HumRat = state.dataLoopNodes->Node(this->CondInletNodeNum).HumRat;
                state.dataLoopNodes->Node(this->CondOutletNodeNum).Enthalpy = state.dataLoopNodes->Node(this->CondInletNodeNum).Enthalpy;
                state.dataLoopNodes->Node(this->CondInletNodeNum).MassFlowRate = 0.0;
                state.dataLoopNodes->Node(this->CondOutletNodeNum).MassFlowRate = 0.0;
            }
        } else {
            state.dataLoopNodes->Node(this->EvapOutletNodeNum).Temp = this->EvapOutletTemp;
            state.dataLoopNodes->Node(this->CondOutletNodeNum).Temp = this->CondOutletTemp;
            if (this->CondenserType != DataPlant::CondenserType::WaterCooled) {
                state.dataLoopNodes->Node(this->CondOutletNodeNum).HumRat = this->CondOutletHumRat;
                state.dataLoopNodes->Node(this->CondOutletNodeNum).Enthalpy =
                    Psychrometrics::PsyHFnTdbW(this->CondOutletTemp, this->CondOutletHumRat);
                state.dataLoopNodes->Node(this->CondInletNodeNum).MassFlowRate = this->CondMassFlowRate;
                state.dataLoopNodes->Node(this->CondOutletNodeNum).MassFlowRate = this->CondMassFlowRate;
            }
        }

        // Set node flow rates;  for these load based models
        // assume that sufficient evaporator flow rate is available
        this->ChillerFalseLoad = this->ChillerFalseLoadRate * state.dataHVACGlobal->TimeStepSysSec;
        this->Energy = this->Power * state.dataHVACGlobal->TimeStepSysSec;
        this->EvapEnergy = this->QEvaporator * state.dataHVACGlobal->TimeStepSysSec;
        this->CondEnergy = this->QCondenser * state.dataHVACGlobal->TimeStepSysSec;
        this->EvapInletTemp = state.dataLoopNodes->Node(this->EvapInletNodeNum).Temp;
        this->CondInletTemp = state.dataLoopNodes->Node(this->CondInletNodeNum).Temp;
        this->CondOutletTemp = state.dataLoopNodes->Node(this->CondOutletNodeNum).Temp;
        this->EvapOutletTemp = state.dataLoopNodes->Node(this->EvapOutletNodeNum).Temp;
        this->CondenserFanEnergyConsumption = this->CondenserFanPower * state.dataHVACGlobal->TimeStepSysSec;
        if (this->Power != 0.0) {
            this->ActualCOP = (this->QEvaporator + this->ChillerFalseLoadRate) / this->Power;
        } else {
            this->ActualCOP = 0.0;
        }
        if (this->CondenserType == DataPlant::CondenserType::EvapCooled) {
            this->BasinHeaterConsumption = this->BasinHeaterPower * ReportingConstant;
            this->EvapWaterConsump = this->EvapWaterConsumpRate * ReportingConstant;
        }

        if (this->HeatRecActive) {

            PlantUtilities::SafeCopyPlantNode(state, this->HeatRecInletNodeNum, this->HeatRecOutletNodeNum);
            this->EnergyHeatRecovery = this->QHeatRecovered * state.dataHVACGlobal->TimeStepSysSec;
            state.dataLoopNodes->Node(this->HeatRecOutletNodeNum).Temp = this->HeatRecOutletTemp;
            this->HeatRecInletTemp = state.dataLoopNodes->Node(this->HeatRecInletNodeNum).Temp;
            this->HeatRecMassFlow = state.dataLoopNodes->Node(this->HeatRecInletNodeNum).MassFlowRate;
        }
    }
}

bool ElectricEIRChillerSpecs::thermosiphonDisabled(EnergyPlusData &state)
{
    if (this->thermosiphonTempCurveIndex > 0) {
        this->thermosiphonStatus = 0;
        Real64 dT = this->EvapOutletTemp - this->CondInletTemp;
        if (dT < this->thermosiphonMinTempDiff) {
            return true;
        }
        Real64 thermosiphonCapFrac = Curve::CurveValue(state, this->thermosiphonTempCurveIndex, dT);
        Real64 capFrac = this->ChillerPartLoadRatio * this->ChillerCyclingRatio;
        if (thermosiphonCapFrac >= capFrac) {
            this->thermosiphonStatus = 1;
            this->Power = 0.0;
            return false;
        }
        return true;
    } else {
        return true;
    }
}

} // namespace EnergyPlus::ChillerElectricEIR<|MERGE_RESOLUTION|>--- conflicted
+++ resolved
@@ -1792,15 +1792,11 @@
         } break;
         case DataPlant::CondenserType::EvapCooled: {
             CalcBasinHeaterPower(
-<<<<<<< HEAD
-                state, this->BasinHeaterPowerFTempDiff, this->BasinHeaterSchedulePtr, this->BasinHeaterSetPointTemp, this->BasinHeaterPower);
+                state, this->BasinHeaterPowerFTempDiff, this->basinHeaterSched, this->BasinHeaterSetPointTemp, this->BasinHeaterPower);
         } break;
         default: {
         } break;
             assert(false);
-=======
-                state, this->BasinHeaterPowerFTempDiff, this->basinHeaterSched, this->BasinHeaterSetPointTemp, this->BasinHeaterPower);
->>>>>>> cb200d6f
         }
         this->PrintMessage = false;
         return;
