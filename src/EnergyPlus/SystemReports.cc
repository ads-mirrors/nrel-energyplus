// EnergyPlus, Copyright (c) 1996-2021, The Board of Trustees of the University of Illinois,
// The Regents of the University of California, through Lawrence Berkeley National Laboratory
// (subject to receipt of any required approvals from the U.S. Dept. of Energy), Oak Ridge
// National Laboratory, managed by UT-Battelle, Alliance for Sustainable Energy, LLC, and other
// contributors. All rights reserved.
//
// NOTICE: This Software was developed under funding from the U.S. Department of Energy and the
// U.S. Government consequently retains certain rights. As such, the U.S. Government has been
// granted for itself and others acting on its behalf a paid-up, nonexclusive, irrevocable,
// worldwide license in the Software to reproduce, distribute copies to the public, prepare
// derivative works, and perform publicly and display publicly, and to permit others to do so.
//
// Redistribution and use in source and binary forms, with or without modification, are permitted
// provided that the following conditions are met:
//
// (1) Redistributions of source code must retain the above copyright notice, this list of
//     conditions and the following disclaimer.
//
// (2) Redistributions in binary form must reproduce the above copyright notice, this list of
//     conditions and the following disclaimer in the documentation and/or other materials
//     provided with the distribution.
//
// (3) Neither the name of the University of California, Lawrence Berkeley National Laboratory,
//     the University of Illinois, U.S. Dept. of Energy nor the names of its contributors may be
//     used to endorse or promote products derived from this software without specific prior
//     written permission.
//
// (4) Use of EnergyPlus(TM) Name. If Licensee (i) distributes the software in stand-alone form
//     without changes from the version obtained under this License, or (ii) Licensee makes a
//     reference solely to the software portion of its product, Licensee must refer to the
//     software as "EnergyPlus version X" software, where "X" is the version number Licensee
//     obtained under this License and may not use a different name for the software. Except as
//     specifically required in this Section (4), Licensee shall not use in a company name, a
//     product name, in advertising, publicity, or other promotional activities any name, trade
//     name, trademark, logo, or other designation of "EnergyPlus", "E+", "e+" or confusingly
//     similar designation, without the U.S. Department of Energy's prior written consent.
//
// THIS SOFTWARE IS PROVIDED BY THE COPYRIGHT HOLDERS AND CONTRIBUTORS "AS IS" AND ANY EXPRESS OR
// IMPLIED WARRANTIES, INCLUDING, BUT NOT LIMITED TO, THE IMPLIED WARRANTIES OF MERCHANTABILITY
// AND FITNESS FOR A PARTICULAR PURPOSE ARE DISCLAIMED. IN NO EVENT SHALL THE COPYRIGHT OWNER OR
// CONTRIBUTORS BE LIABLE FOR ANY DIRECT, INDIRECT, INCIDENTAL, SPECIAL, EXEMPLARY, OR
// CONSEQUENTIAL DAMAGES (INCLUDING, BUT NOT LIMITED TO, PROCUREMENT OF SUBSTITUTE GOODS OR
// SERVICES; LOSS OF USE, DATA, OR PROFITS; OR BUSINESS INTERRUPTION) HOWEVER CAUSED AND ON ANY
// THEORY OF LIABILITY, WHETHER IN CONTRACT, STRICT LIABILITY, OR TORT (INCLUDING NEGLIGENCE OR
// OTHERWISE) ARISING IN ANY WAY OUT OF THE USE OF THIS SOFTWARE, EVEN IF ADVISED OF THE
// POSSIBILITY OF SUCH DAMAGE.

// C++ Headers
#include <algorithm>
#include <cassert>
#include <cmath>
#include <string>
#include <unordered_map>

// ObjexxFCL Headers
#include <ObjexxFCL/Array.functions.hh>
#include <ObjexxFCL/Fmath.hh>

// EnergyPlus Headers
#include <EnergyPlus/AirflowNetworkBalanceManager.hh>
#include <EnergyPlus/BranchNodeConnections.hh>
#include <EnergyPlus/Data/EnergyPlusData.hh>
#include <EnergyPlus/DataAirLoop.hh>
#include <EnergyPlus/DataAirSystems.hh>
#include <EnergyPlus/DataDefineEquip.hh>
#include <EnergyPlus/DataEnvironment.hh>
#include <EnergyPlus/DataGlobalConstants.hh>
#include <EnergyPlus/DataHVACGlobals.hh>
#include <EnergyPlus/DataHeatBalFanSys.hh>
#include <EnergyPlus/DataHeatBalance.hh>
#include <EnergyPlus/DataLoopNode.hh>
#include <EnergyPlus/DataZoneEnergyDemands.hh>
#include <EnergyPlus/DataZoneEquipment.hh>
#include <EnergyPlus/FanCoilUnits.hh>
#include <EnergyPlus/HVACStandAloneERV.hh>
#include <EnergyPlus/HVACVariableRefrigerantFlow.hh>
#include <EnergyPlus/HybridUnitaryAirConditioners.hh>
#include <EnergyPlus/MixedAir.hh>
#include <EnergyPlus/OutdoorAirUnit.hh>
#include <EnergyPlus/OutputProcessor.hh>
#include <EnergyPlus/OutputReportPredefined.hh>
#include <EnergyPlus/PackagedTerminalHeatPump.hh>
#include <EnergyPlus/Plant/DataPlant.hh>
#include <EnergyPlus/Psychrometrics.hh>
#include <EnergyPlus/PurchasedAirManager.hh>
#include <EnergyPlus/SystemReports.hh>
#include <EnergyPlus/UnitVentilator.hh>
#include <EnergyPlus/UtilityRoutines.hh>
#include <EnergyPlus/WindowAC.hh>

namespace EnergyPlus::SystemReports {

    // Module containing the routines dealing with Mechanical Ventilation Loads and Energy Reporting (Outside Air)

    // MODULE INFORMATION:
    //       AUTHOR         Mike Witte, Linda Lawrie, Dan Fisher
    //       DATE WRITTEN   Apr-Jul 2005
    //       MODIFIED       22Aug2010 Craig Wray - added Fan:ComponentModel
    //       RE-ENGINEERED  na

    // PURPOSE OF THIS MODULE:
    // This module embodies the scheme(s) for reporting ventilation loads and energy use.

    // Using/Aliasing
    using namespace DataLoopNode;
    using namespace DataAirLoop;
    using namespace DataHVACGlobals;
    using namespace DataPlant;
    using namespace DataZoneEquipment;
    using namespace DataAirSystems;

    // Functions

    void InitEnergyReports(EnergyPlusData &state)
    {

        // SUBROUTINE INFORMATION:
        //       AUTHOR         Dan Fisher
        //       DATE WRITTEN   April 2005
        //       MODIFIED
        //       RE-ENGINEERED  na

        // PURPOSE OF THIS SUBROUTINE:
        // Initializes the energy components of the data structures

        // METHODOLOGY EMPLOYED:
        // Once all compsets have been established (second iteration) find all components
        // subcomponents, etc.

        // Using/Aliasing
        using Psychrometrics::PsyHFnTdbW;
        using Psychrometrics::PsyRhoAirFnPbTdbW;
        using namespace DataGlobalConstants;

        // SUBROUTINE PARAMETER DEFINITIONS:
        int constexpr EnergyTransfer(1);

        int AirDistUnitNum;
        int MatchLoop;
        int MatchLoopType;
        int MatchBranch;
        int MatchComp;
        int AirLoopNum;
        int BranchNum;
        int ZoneInletNodeNum;
        int CompNum;
        int VarNum;
        int SubCompNum;
        int SubSubCompNum;
        int EquipNum;
        int SubEquipNum;
        int SubSubEquipNum;
        int CtrlZoneNum;
        int NodeIndex;
        int Idx;
        int ListNum;
        int SAPNum;
        int SAPOutNode;
        int MainBranchNum;
        int SupplyCoolBranchNum;
        int SupplyHeatBranchNum;
        int VarType;
        int VarIndex;
        int OutNum;
        int NodeCount;
        int PlantLoopNum;
        int NumZoneConnectComps;
        int NumZoneConnectSubComps;
        int NumZoneConnectSubSubComps;
        int NumAirSysConnectComps;
        int NumAirSysConnectSubComps;
        int NumAirSysConnectSubSubComps;
        int ArrayCount;
        int LoopType;
        int LoopNum;
        int FirstIndex;
        int LastIndex;
        int LoopCount;
        std::string CompType;
        std::string CompName;
        bool MatchFound;
        bool ConnectionFlag(false);

        if (!state.dataSysRpts->VentReportStructureCreated) return;

        if (state.dataSysRpts->OneTimeFlag_InitEnergyReports) {

            // ***I think we need to preprocess the main components on the branch to get them in order***
            // This needs to be done before we start in on the component loop
            // GetChildrenData will put all of the subcomponents in order for us

            for (CtrlZoneNum = 1; CtrlZoneNum <= state.dataGlobal->NumOfZones; ++CtrlZoneNum) {
                if (!state.dataZoneEquip->ZoneEquipConfig(CtrlZoneNum).IsControlled) continue;
                state.dataZoneEquip->ZoneEquipConfig(CtrlZoneNum).EquipListIndex =
                    UtilityRoutines::FindItemInList(state.dataZoneEquip->ZoneEquipConfig(CtrlZoneNum).EquipListName, state.dataZoneEquip->ZoneEquipList);
                ListNum = state.dataZoneEquip->ZoneEquipConfig(CtrlZoneNum).EquipListIndex;
                for (ZoneInletNodeNum = 1; ZoneInletNodeNum <= state.dataZoneEquip->ZoneEquipConfig(CtrlZoneNum).NumInletNodes; ++ZoneInletNodeNum) {
                    AirLoopNum = state.dataZoneEquip->ZoneEquipConfig(CtrlZoneNum).InletNodeAirLoopNum(ZoneInletNodeNum);
                    for (CompNum = 1; CompNum <= state.dataZoneEquip->ZoneEquipList(ListNum).NumOfEquipTypes; ++CompNum) {
                        for (NodeCount = 1; NodeCount <= state.dataZoneEquip->ZoneEquipList(ListNum).EquipData(CompNum).NumOutlets; ++NodeCount) {
                            if (state.dataZoneEquip->ZoneEquipList(ListNum).EquipData(CompNum).OutletNodeNums(NodeCount) ==
                                state.dataZoneEquip->ZoneEquipConfig(CtrlZoneNum).AirDistUnitCool(ZoneInletNodeNum).OutNode) {
                                state.dataZoneEquip->ZoneEquipConfig(CtrlZoneNum).AirDistUnitCool(ZoneInletNodeNum).AirDistUnitIndex = CompNum;
                                if (state.dataZoneEquip->ZoneEquipConfig(CtrlZoneNum).AirDistUnitCool(ZoneInletNodeNum).SupplyAirPathExists) {
                                    for (SAPNum = 1; SAPNum <= state.dataZoneEquip->NumSupplyAirPaths; ++SAPNum) {
                                        for (SAPOutNode = 1; SAPOutNode <= state.dataZoneEquip->SupplyAirPath(SAPNum).NumOutletNodes; ++SAPOutNode) {
                                            if (state.dataZoneEquip->ZoneEquipConfig(CtrlZoneNum).AirDistUnitCool(ZoneInletNodeNum).InNode ==
                                                state.dataZoneEquip->SupplyAirPath(SAPNum).OutletNode(SAPOutNode)) {
                                                state.dataZoneEquip->ZoneEquipConfig(CtrlZoneNum).AirDistUnitCool(ZoneInletNodeNum).SupplyAirPathIndex = SAPNum;
                                                for (OutNum = 1; OutNum <= state.dataAirLoop->AirToZoneNodeInfo(AirLoopNum).NumSupplyNodes; ++OutNum) {
                                                    if (state.dataAirLoop->AirToZoneNodeInfo(AirLoopNum).ZoneEquipSupplyNodeNum(OutNum) ==
                                                        state.dataZoneEquip->SupplyAirPath(SAPNum).InletNodeNum) {
                                                        state.dataZoneEquip->ZoneEquipConfig(CtrlZoneNum).AirDistUnitCool(ZoneInletNodeNum).SupplyBranchIndex =
                                                            state.dataAirSystemsData->PrimaryAirSystems(AirLoopNum).OutletBranchNum(OutNum);
                                                        if (state.dataAirSystemsData->PrimaryAirSystems(AirLoopNum).Splitter.Exists) {
                                                            for (MainBranchNum = 1; MainBranchNum <= state.dataAirSystemsData->PrimaryAirSystems(AirLoopNum).NumBranches;
                                                                 ++MainBranchNum) {
                                                                if (state.dataAirSystemsData->PrimaryAirSystems(AirLoopNum).Branch(MainBranchNum).NodeNumOut ==
                                                                    state.dataAirSystemsData->PrimaryAirSystems(AirLoopNum).Splitter.NodeNumIn) {
                                                                    state.dataZoneEquip->ZoneEquipConfig(CtrlZoneNum).AirDistUnitCool(ZoneInletNodeNum).MainBranchIndex =
                                                                        MainBranchNum;
                                                                }
                                                            }
                                                        } else { // no splitter
                                                            state.dataZoneEquip->ZoneEquipConfig(CtrlZoneNum).AirDistUnitCool(ZoneInletNodeNum).MainBranchIndex =
                                                                state.dataZoneEquip->ZoneEquipConfig(CtrlZoneNum).AirDistUnitCool(ZoneInletNodeNum).SupplyBranchIndex;
                                                        }
                                                    }
                                                }
                                            }
                                        }
                                    }
                                } else { // no supply air path
                                    if (AirLoopNum > 0) {
                                        for (NodeIndex = 1; NodeIndex <= state.dataAirLoop->AirToZoneNodeInfo(AirLoopNum).NumSupplyNodes; ++NodeIndex) {
                                            if (state.dataAirLoop->AirToZoneNodeInfo(AirLoopNum).ZoneEquipSupplyNodeNum(NodeIndex) ==
                                                state.dataZoneEquip->ZoneEquipConfig(CtrlZoneNum).AirDistUnitCool(ZoneInletNodeNum).InNode) {
                                                for (BranchNum = 1; BranchNum <= state.dataAirSystemsData->PrimaryAirSystems(AirLoopNum).NumBranches; ++BranchNum) {
                                                    if (state.dataAirSystemsData->PrimaryAirSystems(AirLoopNum).Branch(BranchNum).NodeNumOut ==
                                                        state.dataAirLoop->AirToZoneNodeInfo(AirLoopNum).AirLoopSupplyNodeNum(NodeIndex)) {
                                                        state.dataZoneEquip->ZoneEquipConfig(CtrlZoneNum).AirDistUnitCool(ZoneInletNodeNum).SupplyBranchIndex = BranchNum;
                                                        if (state.dataAirSystemsData->PrimaryAirSystems(AirLoopNum).Splitter.Exists) {
                                                            for (MainBranchNum = 1; MainBranchNum <= state.dataAirSystemsData->PrimaryAirSystems(AirLoopNum).NumBranches;
                                                                 ++MainBranchNum) {
                                                                if (state.dataAirSystemsData->PrimaryAirSystems(AirLoopNum).Branch(MainBranchNum).NodeNumOut ==
                                                                    state.dataAirSystemsData->PrimaryAirSystems(AirLoopNum).Splitter.NodeNumIn) {
                                                                    state.dataZoneEquip->ZoneEquipConfig(CtrlZoneNum).AirDistUnitCool(ZoneInletNodeNum).MainBranchIndex =
                                                                        MainBranchNum;
                                                                }
                                                            }
                                                        } else { // no splitter
                                                            state.dataZoneEquip->ZoneEquipConfig(CtrlZoneNum).AirDistUnitCool(ZoneInletNodeNum).MainBranchIndex =
                                                                state.dataZoneEquip->ZoneEquipConfig(CtrlZoneNum).AirDistUnitCool(ZoneInletNodeNum).SupplyAirPathIndex;
                                                        }
                                                    }
                                                }
                                            }
                                        }
                                    }
                                }
                            } else if (state.dataZoneEquip->ZoneEquipList(ListNum).EquipData(CompNum).OutletNodeNums(NodeCount) ==
                                       state.dataZoneEquip->ZoneEquipConfig(CtrlZoneNum).AirDistUnitHeat(ZoneInletNodeNum).InNode) {
                                state.dataZoneEquip->ZoneEquipConfig(CtrlZoneNum).AirDistUnitHeat(ZoneInletNodeNum).AirDistUnitIndex = CompNum;
                                if (state.dataZoneEquip->ZoneEquipConfig(CtrlZoneNum).AirDistUnitHeat(ZoneInletNodeNum).SupplyAirPathExists) {
                                    for (SAPNum = 1; SAPNum <= state.dataZoneEquip->NumSupplyAirPaths; ++SAPNum) {
                                        for (NodeIndex = 1; NodeIndex <= state.dataAirLoop->AirToZoneNodeInfo(AirLoopNum).NumSupplyNodes; ++NodeIndex) {
                                            if (state.dataAirLoop->AirToZoneNodeInfo(AirLoopNum).ZoneEquipSupplyNodeNum(NodeIndex) ==
                                                state.dataZoneEquip->SupplyAirPath(SAPNum).InletNodeNum) {
                                                for (BranchNum = 1; BranchNum <= state.dataAirSystemsData->PrimaryAirSystems(AirLoopNum).NumBranches; ++BranchNum) {
                                                    if (state.dataAirSystemsData->PrimaryAirSystems(AirLoopNum).Branch(BranchNum).NodeNumOut ==
                                                        state.dataAirLoop->AirToZoneNodeInfo(AirLoopNum).AirLoopSupplyNodeNum(NodeIndex)) {
                                                        state.dataZoneEquip->ZoneEquipConfig(CtrlZoneNum).AirDistUnitHeat(ZoneInletNodeNum).SupplyBranchIndex = BranchNum;
                                                        if (state.dataAirSystemsData->PrimaryAirSystems(AirLoopNum).Splitter.Exists) {
                                                            for (MainBranchNum = 1; MainBranchNum <= state.dataAirSystemsData->PrimaryAirSystems(AirLoopNum).NumBranches;
                                                                 ++MainBranchNum) {
                                                                if (state.dataAirSystemsData->PrimaryAirSystems(AirLoopNum).Branch(MainBranchNum).NodeNumOut ==
                                                                    state.dataAirSystemsData->PrimaryAirSystems(AirLoopNum).Splitter.NodeNumIn) {
                                                                    state.dataZoneEquip->ZoneEquipConfig(CtrlZoneNum).AirDistUnitHeat(ZoneInletNodeNum).MainBranchIndex =
                                                                        MainBranchNum;
                                                                }
                                                            }
                                                        } else { // no splitter
                                                            state.dataZoneEquip->ZoneEquipConfig(CtrlZoneNum).AirDistUnitHeat(ZoneInletNodeNum).MainBranchIndex =
                                                                state.dataZoneEquip->ZoneEquipConfig(CtrlZoneNum).AirDistUnitHeat(ZoneInletNodeNum).SupplyAirPathIndex;
                                                        }
                                                    }
                                                }
                                            }
                                        }

                                        for (SAPOutNode = 1; SAPOutNode <= state.dataZoneEquip->SupplyAirPath(SAPNum).NumOutletNodes; ++SAPOutNode) {
                                            if (ZoneInletNodeNum == state.dataZoneEquip->SupplyAirPath(SAPNum).OutletNode(SAPOutNode)) {
                                                state.dataZoneEquip->ZoneEquipConfig(CtrlZoneNum).AirDistUnitHeat(ZoneInletNodeNum).SupplyAirPathIndex = SAPNum;
                                            }
                                        }
                                    }
                                } else { // no supply air path
                                    if (AirLoopNum > 0) {
                                        for (NodeIndex = 1; NodeIndex <= state.dataAirLoop->AirToZoneNodeInfo(AirLoopNum).NumSupplyNodes; ++NodeIndex) {
                                            if (state.dataAirLoop->AirToZoneNodeInfo(AirLoopNum).ZoneEquipSupplyNodeNum(NodeIndex) ==
                                                state.dataZoneEquip->ZoneEquipConfig(CtrlZoneNum).AirDistUnitHeat(ZoneInletNodeNum).InNode) {
                                                for (BranchNum = 1; BranchNum <= state.dataAirSystemsData->PrimaryAirSystems(AirLoopNum).NumBranches; ++BranchNum) {
                                                    if (state.dataAirSystemsData->PrimaryAirSystems(AirLoopNum).Branch(BranchNum).NodeNumOut ==
                                                        state.dataAirLoop->AirToZoneNodeInfo(AirLoopNum).AirLoopSupplyNodeNum(NodeIndex)) {
                                                        state.dataZoneEquip->ZoneEquipConfig(CtrlZoneNum).AirDistUnitHeat(ZoneInletNodeNum).SupplyBranchIndex = BranchNum;
                                                        if (state.dataAirSystemsData->PrimaryAirSystems(AirLoopNum).Splitter.Exists) {
                                                            for (MainBranchNum = 1; MainBranchNum <= state.dataAirSystemsData->PrimaryAirSystems(AirLoopNum).NumBranches;
                                                                 ++MainBranchNum) {
                                                                if (state.dataAirSystemsData->PrimaryAirSystems(AirLoopNum).Branch(MainBranchNum).NodeNumOut ==
                                                                    state.dataAirSystemsData->PrimaryAirSystems(AirLoopNum).Splitter.NodeNumIn) {
                                                                    state.dataZoneEquip->ZoneEquipConfig(CtrlZoneNum).AirDistUnitHeat(ZoneInletNodeNum).MainBranchIndex =
                                                                        MainBranchNum;
                                                                }
                                                            }
                                                        } else { // no splitter
                                                            state.dataZoneEquip->ZoneEquipConfig(CtrlZoneNum).AirDistUnitHeat(ZoneInletNodeNum).MainBranchIndex =
                                                                state.dataZoneEquip->ZoneEquipConfig(CtrlZoneNum).AirDistUnitHeat(ZoneInletNodeNum).SupplyAirPathIndex;
                                                        }
                                                    }
                                                }
                                            }
                                        }
                                    }
                                }
                            } else {

                                // Can't tell if there's an error based on this code...need to check logical flags separately
                            }
                        }
                    }
                }
            }

            for (CtrlZoneNum = 1; CtrlZoneNum <= state.dataGlobal->NumOfZones; ++CtrlZoneNum) {
                if (!state.dataZoneEquip->ZoneEquipConfig(CtrlZoneNum).IsControlled) continue;
                state.dataZoneEquip->ZoneEquipConfig(CtrlZoneNum).EquipListIndex =
                    UtilityRoutines::FindItemInList(state.dataZoneEquip->ZoneEquipConfig(CtrlZoneNum).EquipListName, state.dataZoneEquip->ZoneEquipList);
                ListNum = state.dataZoneEquip->ZoneEquipConfig(CtrlZoneNum).EquipListIndex;
                // loop over the zone supply air path inlet nodes
                for (ZoneInletNodeNum = 1; ZoneInletNodeNum <= state.dataZoneEquip->ZoneEquipConfig(CtrlZoneNum).NumInletNodes; ++ZoneInletNodeNum) {
                    AirLoopNum = state.dataZoneEquip->ZoneEquipConfig(CtrlZoneNum).InletNodeAirLoopNum(ZoneInletNodeNum);

                    // 1. Find HVAC component plant loop connections
                    MainBranchNum = state.dataZoneEquip->ZoneEquipConfig(CtrlZoneNum).AirDistUnitHeat(ZoneInletNodeNum).MainBranchIndex;
                    MainBranchNum = max(MainBranchNum, state.dataZoneEquip->ZoneEquipConfig(CtrlZoneNum).AirDistUnitCool(ZoneInletNodeNum).MainBranchIndex);
                    if (MainBranchNum > 0) MatchPlantSys(state, AirLoopNum, MainBranchNum);
                    SupplyCoolBranchNum = state.dataZoneEquip->ZoneEquipConfig(CtrlZoneNum).AirDistUnitCool(ZoneInletNodeNum).SupplyBranchIndex;
                    if (SupplyCoolBranchNum > 0 && (SupplyCoolBranchNum != MainBranchNum)) MatchPlantSys(state, AirLoopNum, SupplyCoolBranchNum);
                    SupplyHeatBranchNum = state.dataZoneEquip->ZoneEquipConfig(CtrlZoneNum).AirDistUnitHeat(ZoneInletNodeNum).SupplyBranchIndex;
                    if (SupplyHeatBranchNum > 0 && (SupplyHeatBranchNum != MainBranchNum)) MatchPlantSys(state, AirLoopNum, SupplyHeatBranchNum);

                    AirDistUnitNum = state.dataZoneEquip->ZoneEquipConfig(CtrlZoneNum).AirDistUnitCool(ZoneInletNodeNum).AirDistUnitIndex;
                    AirDistUnitNum = max(AirDistUnitNum, state.dataZoneEquip->ZoneEquipConfig(CtrlZoneNum).AirDistUnitHeat(ZoneInletNodeNum).AirDistUnitIndex);
                    if (ListNum > 0 && AirDistUnitNum > 0) {
                        for (VarNum = 1; VarNum <= state.dataZoneEquip->ZoneEquipList(ListNum).EquipData(AirDistUnitNum).NumMeteredVars; ++VarNum) {
                            if (state.dataZoneEquip->ZoneEquipList(ListNum).EquipData(AirDistUnitNum).MeteredVar(VarNum).ResourceType == DataGlobalConstants::ResourceType::EnergyTransfer) {
                                state.dataZoneEquip->ZoneEquipList(ListNum).EquipData(AirDistUnitNum).EnergyTransComp = EnergyTransfer;
                                CompType = state.dataZoneEquip->ZoneEquipList(ListNum).EquipData(AirDistUnitNum).TypeOf;
                                CompName = state.dataZoneEquip->ZoneEquipList(ListNum).EquipData(AirDistUnitNum).Name;
                                Idx = 0;
                                FindDemandSideMatch(state, CompType, CompName, MatchFound, MatchLoopType, MatchLoop, MatchBranch, MatchComp);
                                if (MatchFound)
                                    UpdateZoneCompPtrArray(state, Idx, ListNum, AirDistUnitNum, MatchLoopType, MatchLoop, MatchBranch, MatchComp);
                                state.dataZoneEquip->ZoneEquipList(ListNum).EquipData(AirDistUnitNum).ZoneEqToPlantPtr = Idx;
                                break;
                            }
                        }
                        for (SubEquipNum = 1; SubEquipNum <= state.dataZoneEquip->ZoneEquipList(ListNum).EquipData(AirDistUnitNum).NumSubEquip; ++SubEquipNum) {
                            for (VarNum = 1; VarNum <= state.dataZoneEquip->ZoneEquipList(ListNum).EquipData(AirDistUnitNum).SubEquipData(SubEquipNum).NumMeteredVars;
                                 ++VarNum) {
                                if (state.dataZoneEquip->ZoneEquipList(ListNum).EquipData(AirDistUnitNum).SubEquipData(SubEquipNum).MeteredVar(VarNum).ResourceType ==
                                    DataGlobalConstants::ResourceType::EnergyTransfer) {
                                    state.dataZoneEquip->ZoneEquipList(ListNum).EquipData(AirDistUnitNum).SubEquipData(SubEquipNum).EnergyTransComp = EnergyTransfer;
                                    CompType = state.dataZoneEquip->ZoneEquipList(ListNum).EquipData(AirDistUnitNum).SubEquipData(SubEquipNum).TypeOf;
                                    CompName = state.dataZoneEquip->ZoneEquipList(ListNum).EquipData(AirDistUnitNum).SubEquipData(SubEquipNum).Name;
                                    Idx = 0;
                                    FindDemandSideMatch(state, CompType, CompName, MatchFound, MatchLoopType, MatchLoop, MatchBranch, MatchComp);
                                    if (MatchFound)
                                        UpdateZoneSubCompPtrArray(state,
                                            Idx, ListNum, AirDistUnitNum, SubEquipNum, MatchLoopType, MatchLoop, MatchBranch, MatchComp);
                                    state.dataZoneEquip->ZoneEquipList(ListNum).EquipData(AirDistUnitNum).SubEquipData(SubEquipNum).ZoneEqToPlantPtr = Idx;
                                    break;
                                }
                            }
                            for (SubSubEquipNum = 1;
                                 SubSubEquipNum <= state.dataZoneEquip->ZoneEquipList(ListNum).EquipData(AirDistUnitNum).SubEquipData(SubEquipNum).NumSubSubEquip;
                                 ++SubSubEquipNum) {
                                for (VarNum = 1; VarNum <= state.dataZoneEquip->ZoneEquipList(ListNum)
                                                               .EquipData(AirDistUnitNum)
                                                               .SubEquipData(SubEquipNum)
                                                               .SubSubEquipData(SubSubEquipNum)
                                                               .NumMeteredVars;
                                     ++VarNum) {
                                    if (state.dataZoneEquip->ZoneEquipList(ListNum)
                                            .EquipData(AirDistUnitNum)
                                            .SubEquipData(SubEquipNum)
                                            .SubSubEquipData(SubSubEquipNum)
                                            .MeteredVar(VarNum)
                                            .ResourceType == DataGlobalConstants::ResourceType::EnergyTransfer) {
                                        state.dataZoneEquip->ZoneEquipList(ListNum)
                                            .EquipData(AirDistUnitNum)
                                            .SubEquipData(SubEquipNum)
                                            .SubSubEquipData(SubSubEquipNum)
                                            .EnergyTransComp = EnergyTransfer;
                                        CompType = state.dataZoneEquip->ZoneEquipList(ListNum)
                                                       .EquipData(AirDistUnitNum)
                                                       .SubEquipData(SubEquipNum)
                                                       .SubSubEquipData(SubSubEquipNum)
                                                       .TypeOf;
                                        CompName = state.dataZoneEquip->ZoneEquipList(ListNum)
                                                       .EquipData(AirDistUnitNum)
                                                       .SubEquipData(SubEquipNum)
                                                       .SubSubEquipData(SubSubEquipNum)
                                                       .Name;
                                        Idx = 0;
                                        FindDemandSideMatch(state, CompType, CompName, MatchFound, MatchLoopType, MatchLoop, MatchBranch, MatchComp);
                                        if (MatchFound)
                                            UpdateZoneSubSubCompPtrArray(state,
                                                                         Idx,
                                                                         ListNum,
                                                                         AirDistUnitNum,
                                                                         SubEquipNum,
                                                                         SubSubEquipNum,
                                                                         MatchLoopType,
                                                                         MatchLoop,
                                                                         MatchBranch,
                                                                         MatchComp);
                                        state.dataZoneEquip->ZoneEquipList(ListNum)
                                            .EquipData(AirDistUnitNum)
                                            .SubEquipData(SubEquipNum)
                                            .SubSubEquipData(SubSubEquipNum)
                                            .ZoneEqToPlantPtr = Idx;
                                        break;
                                    }
                                }
                            }
                        }
                    }

                    // Eliminate duplicates in the connection arrays
                    if (allocated(state.dataAirSystemsData->ZoneCompToPlant)) {
                        EquipNum = isize(state.dataAirSystemsData->ZoneCompToPlant);
                    } else {
                        EquipNum = 0;
                    }
                    if (allocated(state.dataAirSystemsData->ZoneSubCompToPlant)) {
                        SubEquipNum = isize(state.dataAirSystemsData->ZoneSubCompToPlant);
                    } else {
                        SubEquipNum = 0;
                    }
                    if (allocated(state.dataAirSystemsData->ZoneSubSubCompToPlant)) {
                        SubSubEquipNum = isize(state.dataAirSystemsData->ZoneSubSubCompToPlant);
                    } else {
                        SubSubEquipNum = 0;
                    }
                    if (allocated(state.dataAirSystemsData->AirSysCompToPlant)) {
                        CompNum = isize(state.dataAirSystemsData->AirSysCompToPlant);
                    } else {
                        CompNum = 0;
                    }
                    if (allocated(state.dataAirSystemsData->AirSysSubCompToPlant)) {
                        SubCompNum = isize(state.dataAirSystemsData->AirSysSubCompToPlant);
                    } else {
                        SubCompNum = 0;
                    }
                    if (allocated(state.dataAirSystemsData->AirSysSubSubCompToPlant)) {
                        SubSubCompNum = isize(state.dataAirSystemsData->AirSysSubSubCompToPlant);
                    } else {
                        SubSubCompNum = 0;
                    }

                    if (EquipNum > 0) {
                        ArrayCount = 0;
                        for (int i = 1; i <= EquipNum; ++i) {
                            auto const &zi(state.dataAirSystemsData->ZoneCompToPlant(i));
                            bool duplicate(false);
                            for (int j = 1; j <= ArrayCount; ++j) {
                                auto const &zj(state.dataAirSystemsData->ZoneCompToPlant(j));
                                if ((zi.ZoneEqListNum == zj.ZoneEqListNum) && (zi.ZoneEqCompNum == zj.ZoneEqCompNum)) { // Duplicate
                                    duplicate = true;
                                    break;
                                }
                            }
                            if (!duplicate) {
                                ++ArrayCount;
                                if (i > ArrayCount) { // Copy to lower position
                                    auto &za(state.dataAirSystemsData->ZoneCompToPlant(ArrayCount));
                                    za.ZoneEqListNum = zi.ZoneEqListNum;
                                    za.ZoneEqCompNum = zi.ZoneEqCompNum;
                                    za.PlantLoopType = zi.PlantLoopType;
                                    za.PlantLoopNum = zi.PlantLoopNum;
                                    za.PlantLoopBranch = zi.PlantLoopBranch;
                                    za.PlantLoopComp = zi.PlantLoopComp;
                                    za.FirstDemandSidePtr = zi.FirstDemandSidePtr;
                                    za.LastDemandSidePtr = zi.LastDemandSidePtr;
                                }
                            }
                        }
                        for (int i = ArrayCount + 1; i <= EquipNum; ++i) { // Zero the now-unused entries
                            auto &zi(state.dataAirSystemsData->ZoneCompToPlant(i));
                            zi.ZoneEqListNum = 0;
                            zi.ZoneEqCompNum = 0;
                            zi.PlantLoopType = 0;
                            zi.PlantLoopNum = 0;
                            zi.PlantLoopBranch = 0;
                            zi.PlantLoopComp = 0;
                            zi.FirstDemandSidePtr = 0;
                            zi.LastDemandSidePtr = 0;
                        }
                    }

                    if (SubEquipNum > 0) {
                        ArrayCount = 0;
                        for (int i = 1; i <= SubEquipNum; ++i) {
                            auto const &zi(state.dataAirSystemsData->ZoneSubCompToPlant(i));
                            bool duplicate(false);
                            for (int j = 1; j <= ArrayCount; ++j) {
                                auto const &zj(state.dataAirSystemsData->ZoneSubCompToPlant(j));
                                if ((zi.ZoneEqListNum == zj.ZoneEqListNum) && (zi.ZoneEqCompNum == zj.ZoneEqCompNum) &&
                                    (zi.ZoneEqSubCompNum == zj.ZoneEqSubCompNum)) { // Duplicate
                                    duplicate = true;
                                    break;
                                }
                            }
                            if (!duplicate) {
                                ++ArrayCount;
                                if (i > ArrayCount) { // Copy to lower position
                                    auto &za(state.dataAirSystemsData->ZoneSubCompToPlant(ArrayCount));
                                    za.ZoneEqListNum = zi.ZoneEqListNum;
                                    za.ZoneEqCompNum = zi.ZoneEqCompNum;
                                    za.ZoneEqSubCompNum = zi.ZoneEqSubCompNum;
                                    za.PlantLoopType = zi.PlantLoopType;
                                    za.PlantLoopNum = zi.PlantLoopNum;
                                    za.PlantLoopBranch = zi.PlantLoopBranch;
                                    za.PlantLoopComp = zi.PlantLoopComp;
                                    za.FirstDemandSidePtr = zi.FirstDemandSidePtr;
                                    za.LastDemandSidePtr = zi.LastDemandSidePtr;
                                }
                            }
                        }
                        for (int i = ArrayCount + 1; i <= SubEquipNum; ++i) { // Zero the now-unused entries
                            auto &zi(state.dataAirSystemsData->ZoneSubCompToPlant(i));
                            zi.ZoneEqListNum = 0;
                            zi.ZoneEqCompNum = 0;
                            zi.ZoneEqSubCompNum = 0;
                            zi.PlantLoopType = 0;
                            zi.PlantLoopNum = 0;
                            zi.PlantLoopBranch = 0;
                            zi.PlantLoopComp = 0;
                            zi.FirstDemandSidePtr = 0;
                            zi.LastDemandSidePtr = 0;
                        }
                    }

                    if (SubSubEquipNum > 0) {
                        ArrayCount = 0;
                        for (int i = 1; i <= SubSubEquipNum; ++i) {
                            auto const &zi(state.dataAirSystemsData->ZoneSubSubCompToPlant(i));
                            bool duplicate(false);
                            for (int j = 1; j <= ArrayCount; ++j) {
                                auto const &zj(state.dataAirSystemsData->ZoneSubSubCompToPlant(j));
                                if ((zi.ZoneEqListNum == zj.ZoneEqListNum) && (zi.ZoneEqCompNum == zj.ZoneEqCompNum) &&
                                    (zi.ZoneEqSubCompNum == zj.ZoneEqSubCompNum) && (zi.ZoneEqSubSubCompNum == zj.ZoneEqSubSubCompNum)) { // Duplicate
                                    duplicate = true;
                                    break;
                                }
                            }
                            if (!duplicate) {
                                ++ArrayCount;
                                if (i > ArrayCount) { // Copy to lower position
                                    auto &za(state.dataAirSystemsData->ZoneSubSubCompToPlant(ArrayCount));
                                    za.ZoneEqListNum = zi.ZoneEqListNum;
                                    za.ZoneEqCompNum = zi.ZoneEqCompNum;
                                    za.ZoneEqSubCompNum = zi.ZoneEqSubCompNum;
                                    za.ZoneEqSubSubCompNum = zi.ZoneEqSubSubCompNum;
                                    za.PlantLoopType = zi.PlantLoopType;
                                    za.PlantLoopNum = zi.PlantLoopNum;
                                    za.PlantLoopBranch = zi.PlantLoopBranch;
                                    za.PlantLoopComp = zi.PlantLoopComp;
                                    za.FirstDemandSidePtr = zi.FirstDemandSidePtr;
                                    za.LastDemandSidePtr = zi.LastDemandSidePtr;
                                }
                            }
                        }
                        for (int i = ArrayCount + 1; i <= SubSubEquipNum; ++i) { // Zero the now-unused entries
                            auto &zi(state.dataAirSystemsData->ZoneSubSubCompToPlant(i));
                            zi.ZoneEqListNum = 0;
                            zi.ZoneEqCompNum = 0;
                            zi.ZoneEqSubCompNum = 0;
                            zi.ZoneEqSubSubCompNum = 0;
                            zi.PlantLoopType = 0;
                            zi.PlantLoopNum = 0;
                            zi.PlantLoopBranch = 0;
                            zi.PlantLoopComp = 0;
                            zi.FirstDemandSidePtr = 0;
                            zi.LastDemandSidePtr = 0;
                        }
                    }

                    if (CompNum > 0) {
                        ArrayCount = 0;
                        for (int i = 1; i <= CompNum; ++i) {
                            auto const &ai(state.dataAirSystemsData->AirSysCompToPlant(i));
                            bool duplicate(false);
                            for (int j = 1; j <= ArrayCount; ++j) {
                                auto const &aj(state.dataAirSystemsData->AirSysCompToPlant(j));
                                if ((ai.AirLoopNum == aj.AirLoopNum) && (ai.AirLoopBranch == aj.AirLoopBranch) &&
                                    (ai.AirLoopComp == aj.AirLoopComp)) { // Duplicate
                                    duplicate = true;
                                    break;
                                }
                            }
                            if (!duplicate) {
                                ++ArrayCount;
                                if (i > ArrayCount) { // Copy to lower position
                                    auto &aa(state.dataAirSystemsData->AirSysCompToPlant(ArrayCount));
                                    aa.AirLoopNum = ai.AirLoopNum;
                                    aa.AirLoopBranch = ai.AirLoopBranch;
                                    aa.AirLoopComp = ai.AirLoopComp;
                                    aa.PlantLoopType = ai.PlantLoopType;
                                    aa.PlantLoopNum = ai.PlantLoopNum;
                                    aa.PlantLoopBranch = ai.PlantLoopBranch;
                                    aa.PlantLoopComp = ai.PlantLoopComp;
                                    aa.FirstDemandSidePtr = ai.FirstDemandSidePtr;
                                    aa.LastDemandSidePtr = ai.LastDemandSidePtr;
                                }
                            }
                        }
                        for (int i = ArrayCount + 1; i <= CompNum; ++i) { // Zero the now-unused entries
                            auto &ai(state.dataAirSystemsData->AirSysCompToPlant(i));
                            ai.AirLoopNum = 0;
                            ai.AirLoopBranch = 0;
                            ai.AirLoopComp = 0;
                            ai.PlantLoopType = 0;
                            ai.PlantLoopNum = 0;
                            ai.PlantLoopBranch = 0;
                            ai.PlantLoopComp = 0;
                            ai.FirstDemandSidePtr = 0;
                            ai.LastDemandSidePtr = 0;
                        }
                    }

                    if (SubCompNum > 0) {
                        ArrayCount = 0;
                        for (int i = 1; i <= SubCompNum; ++i) {
                            auto const &ai(state.dataAirSystemsData->AirSysSubCompToPlant(i));
                            bool duplicate(false);
                            for (int j = 1; j <= ArrayCount; ++j) {
                                auto const &aj(state.dataAirSystemsData->AirSysSubCompToPlant(j));
                                if ((ai.AirLoopNum == aj.AirLoopNum) && (ai.AirLoopBranch == aj.AirLoopBranch) &&
                                    (ai.AirLoopComp == aj.AirLoopComp) && (ai.AirLoopSubComp == aj.AirLoopSubComp)) { // Duplicate
                                    duplicate = true;
                                    break;
                                }
                            }
                            if (!duplicate) {
                                ++ArrayCount;
                                if (i > ArrayCount) { // Copy to lower position
                                    auto &aa(state.dataAirSystemsData->AirSysSubCompToPlant(ArrayCount));
                                    aa.AirLoopNum = ai.AirLoopNum;
                                    aa.AirLoopBranch = ai.AirLoopBranch;
                                    aa.AirLoopComp = ai.AirLoopComp;
                                    aa.AirLoopSubComp = ai.AirLoopSubComp;
                                    aa.PlantLoopType = ai.PlantLoopType;
                                    aa.PlantLoopNum = ai.PlantLoopNum;
                                    aa.PlantLoopBranch = ai.PlantLoopBranch;
                                    aa.PlantLoopComp = ai.PlantLoopComp;
                                    aa.FirstDemandSidePtr = ai.FirstDemandSidePtr;
                                    aa.LastDemandSidePtr = ai.LastDemandSidePtr;
                                }
                            }
                        }
                        for (int i = ArrayCount + 1; i <= SubCompNum; ++i) { // Zero the now-unused entries
                            auto &ai(state.dataAirSystemsData->AirSysSubCompToPlant(i));
                            ai.AirLoopNum = 0;
                            ai.AirLoopBranch = 0;
                            ai.AirLoopComp = 0;
                            ai.AirLoopSubComp = 0;
                            ai.PlantLoopType = 0;
                            ai.PlantLoopNum = 0;
                            ai.PlantLoopBranch = 0;
                            ai.PlantLoopComp = 0;
                            ai.FirstDemandSidePtr = 0;
                            ai.LastDemandSidePtr = 0;
                        }
                    }

                    if (SubSubCompNum > 0) {
                        ArrayCount = 0;
                        for (int i = 1; i <= SubCompNum; ++i) {
                            auto const &ai(state.dataAirSystemsData->AirSysSubSubCompToPlant(i));
                            bool duplicate(false);
                            for (int j = 1; j <= ArrayCount; ++j) {
                                auto const &aj(state.dataAirSystemsData->AirSysSubSubCompToPlant(j));
                                if ((ai.AirLoopNum == aj.AirLoopNum) && (ai.AirLoopBranch == aj.AirLoopBranch) &&
                                    (ai.AirLoopComp == aj.AirLoopComp) && (ai.AirLoopSubComp == aj.AirLoopSubComp) &&
                                    (ai.AirLoopSubSubComp == aj.AirLoopSubSubComp)) { // Duplicate
                                    duplicate = true;
                                    break;
                                }
                            }
                            if (!duplicate) {
                                ++ArrayCount;
                                if (i > ArrayCount) { // Copy to lower position
                                    auto &aa(state.dataAirSystemsData->AirSysSubSubCompToPlant(ArrayCount));
                                    aa.AirLoopNum = ai.AirLoopNum;
                                    aa.AirLoopBranch = ai.AirLoopBranch;
                                    aa.AirLoopComp = ai.AirLoopComp;
                                    aa.AirLoopSubComp = ai.AirLoopSubComp;
                                    aa.AirLoopSubSubComp = ai.AirLoopSubSubComp;
                                    aa.PlantLoopType = ai.PlantLoopType;
                                    aa.PlantLoopNum = ai.PlantLoopNum;
                                    aa.PlantLoopBranch = ai.PlantLoopBranch;
                                    aa.PlantLoopComp = ai.PlantLoopComp;
                                    aa.FirstDemandSidePtr = ai.FirstDemandSidePtr;
                                    aa.LastDemandSidePtr = ai.LastDemandSidePtr;
                                }
                            }
                        }
                        for (int i = ArrayCount + 1; i <= SubCompNum; ++i) { // Zero the now-unused entries
                            auto &ai(state.dataAirSystemsData->AirSysSubSubCompToPlant(i));
                            ai.AirLoopNum = 0;
                            ai.AirLoopBranch = 0;
                            ai.AirLoopComp = 0;
                            ai.AirLoopSubComp = 0;
                            ai.AirLoopSubSubComp = 0;
                            ai.PlantLoopType = 0;
                            ai.PlantLoopNum = 0;
                            ai.PlantLoopBranch = 0;
                            ai.PlantLoopComp = 0;
                            ai.FirstDemandSidePtr = 0;
                            ai.LastDemandSidePtr = 0;
                        }
                    }

                    // 2. Find Supply Side loop for every demand side component
                    // The demand side components only need to know what supply side loop
                    // they are connected to.  The input and plant data structure will
                    // force the loop numbers to be the same.

                    // 3. Find Demand Side Component Corresponding to Supply Side Component
                    for (PlantLoopNum = 1; PlantLoopNum <= state.dataHVACGlobal->NumPlantLoops; ++PlantLoopNum) {
                        for (BranchNum = 1; BranchNum <= state.dataPlnt->VentRepPlantSupplySide(PlantLoopNum).TotalBranches; ++BranchNum) {
                            for (CompNum = 1; CompNum <= state.dataPlnt->VentRepPlantSupplySide(PlantLoopNum).Branch(BranchNum).TotalComponents; ++CompNum) {
                                {
                                    auto &thisVentRepComp(state.dataPlnt->VentRepPlantSupplySide(PlantLoopNum).Branch(BranchNum).Comp(CompNum));
                                    CompType = thisVentRepComp.TypeOf;
                                    CompName = thisVentRepComp.Name;
                                    FindDemandSideMatch(state, CompType, CompName, MatchFound, MatchLoopType, MatchLoop, MatchBranch, MatchComp);
                                    thisVentRepComp.ConnectPlant.LoopType = MatchLoopType;
                                    thisVentRepComp.ConnectPlant.LoopNum = MatchLoop;
                                    thisVentRepComp.ConnectPlant.BranchNum = MatchBranch;
                                    thisVentRepComp.ConnectPlant.CompNum = MatchComp;
                                }
                            }
                        }
                    }

                    for (PlantLoopNum = 1; PlantLoopNum <= state.dataHVACGlobal->NumCondLoops; ++PlantLoopNum) {
                        for (BranchNum = 1; BranchNum <= state.dataPlnt->VentRepCondSupplySide(PlantLoopNum).TotalBranches; ++BranchNum) {
                            for (CompNum = 1; CompNum <= state.dataPlnt->VentRepCondSupplySide(PlantLoopNum).Branch(BranchNum).TotalComponents; ++CompNum) {
                                {
                                    auto &thisVentRepComp(state.dataPlnt->VentRepCondSupplySide(PlantLoopNum).Branch(BranchNum).Comp(CompNum));
                                    CompType = thisVentRepComp.TypeOf;
                                    CompName = thisVentRepComp.Name;
                                    FindDemandSideMatch(state, CompType, CompName, MatchFound, MatchLoopType, MatchLoop, MatchBranch, MatchComp);
                                    thisVentRepComp.ConnectPlant.LoopType = MatchLoopType;
                                    thisVentRepComp.ConnectPlant.LoopNum = MatchLoop;
                                    thisVentRepComp.ConnectPlant.BranchNum = MatchBranch;
                                    thisVentRepComp.ConnectPlant.CompNum = MatchComp;
                                }
                            }
                        }
                    }
                }
            } // Controlled Zone Loop

            // 4.  Now Load all of the plant supply/demand side connections in a single array with pointers from the
            //    connection arrays (ZoneCompToPlant, ZoneSubCompToPlant, ZoneSubSubCompToPlant, AirSysCompToPlant, etc.)
            if (allocated(state.dataAirSystemsData->ZoneCompToPlant)) {
                NumZoneConnectComps = isize(state.dataAirSystemsData->ZoneCompToPlant);
            } else {
                NumZoneConnectComps = 0;
            }
            if (allocated(state.dataAirSystemsData->ZoneSubCompToPlant)) {
                NumZoneConnectSubComps = isize(state.dataAirSystemsData->ZoneSubCompToPlant);
            } else {
                NumZoneConnectSubComps = 0;
            }
            if (allocated(state.dataAirSystemsData->ZoneSubSubCompToPlant)) {
                NumZoneConnectSubSubComps = isize(state.dataAirSystemsData->ZoneSubSubCompToPlant);
            } else {
                NumZoneConnectSubSubComps = 0;
            }
            if (allocated(state.dataAirSystemsData->AirSysCompToPlant)) {
                NumAirSysConnectComps = isize(state.dataAirSystemsData->AirSysCompToPlant);
            } else {
                NumAirSysConnectComps = 0;
            }
            if (allocated(state.dataAirSystemsData->AirSysSubCompToPlant)) {
                NumAirSysConnectSubComps = isize(state.dataAirSystemsData->AirSysSubCompToPlant);
            } else {
                NumAirSysConnectSubComps = 0;
            }
            if (allocated(state.dataAirSystemsData->AirSysSubSubCompToPlant)) {
                NumAirSysConnectSubSubComps = isize(state.dataAirSystemsData->AirSysSubSubCompToPlant);
            } else {
                NumAirSysConnectSubSubComps = 0;
            }
            state.dataSysRpts->OneTimeFlag_InitEnergyReports = false;

            ArrayCount = 0;
            for (CompNum = 1; CompNum <= NumZoneConnectComps; ++CompNum) {
                LoopType = state.dataAirSystemsData->ZoneCompToPlant(CompNum).PlantLoopType;
                LoopNum = state.dataAirSystemsData->ZoneCompToPlant(CompNum).PlantLoopNum;
                FirstIndex = ArrayCount + 1;
                LoopCount = 1;

                if (LoopType > 0 && LoopNum > 0) {
                    FindFirstLastPtr(state, LoopType, LoopNum, ArrayCount, LoopCount, ConnectionFlag);
                } else {
                    ConnectionFlag = false;
                }

                LastIndex = ArrayCount;
                if (FirstIndex > LastIndex) FirstIndex = LastIndex;
                if (ConnectionFlag) {
                    state.dataAirSystemsData->ZoneCompToPlant(CompNum).FirstDemandSidePtr = FirstIndex;
                    state.dataAirSystemsData->ZoneCompToPlant(CompNum).LastDemandSidePtr = LastIndex;
                }
            }

            for (SubCompNum = 1; SubCompNum <= NumZoneConnectSubComps; ++SubCompNum) {
                LoopType = state.dataAirSystemsData->ZoneSubCompToPlant(SubCompNum).PlantLoopType;
                LoopNum = state.dataAirSystemsData->ZoneSubCompToPlant(SubCompNum).PlantLoopNum;
                FirstIndex = ArrayCount + 1;
                LoopCount = 1;

                if (LoopType > 0 && LoopNum > 0) {
                    FindFirstLastPtr(state, LoopType, LoopNum, ArrayCount, LoopCount, ConnectionFlag);
                } else {
                    ConnectionFlag = false;
                }

                LastIndex = ArrayCount;
                if (FirstIndex > LastIndex) FirstIndex = LastIndex;
                if (ConnectionFlag) {
                    state.dataAirSystemsData->ZoneSubCompToPlant(SubCompNum).FirstDemandSidePtr = FirstIndex;
                    state.dataAirSystemsData->ZoneSubCompToPlant(SubCompNum).LastDemandSidePtr = LastIndex;
                }
            }

            for (SubSubCompNum = 1; SubSubCompNum <= NumZoneConnectSubSubComps; ++SubSubCompNum) {
                LoopType = state.dataAirSystemsData->ZoneSubSubCompToPlant(SubSubCompNum).PlantLoopType;
                LoopNum = state.dataAirSystemsData->ZoneSubSubCompToPlant(SubSubCompNum).PlantLoopNum;
                FirstIndex = ArrayCount + 1;
                LoopCount = 1;

                if (LoopType > 0 && LoopNum > 0) {
                    FindFirstLastPtr(state, LoopType, LoopNum, ArrayCount, LoopCount, ConnectionFlag);
                } else {
                    ConnectionFlag = false;
                }

                LastIndex = ArrayCount;
                if (FirstIndex > LastIndex) FirstIndex = LastIndex;
                if (ConnectionFlag) {
                    state.dataAirSystemsData->ZoneSubSubCompToPlant(SubSubCompNum).FirstDemandSidePtr = FirstIndex;
                    state.dataAirSystemsData->ZoneSubSubCompToPlant(SubSubCompNum).LastDemandSidePtr = LastIndex;
                }
            }
            for (CompNum = 1; CompNum <= NumAirSysConnectComps; ++CompNum) {
                LoopType = state.dataAirSystemsData->AirSysCompToPlant(CompNum).PlantLoopType;
                LoopNum = state.dataAirSystemsData->AirSysCompToPlant(CompNum).PlantLoopNum;
                FirstIndex = ArrayCount + 1;
                LoopCount = 1;

                if (LoopType > 0 && LoopNum > 0) {
                    FindFirstLastPtr(state, LoopType, LoopNum, ArrayCount, LoopCount, ConnectionFlag);
                } else {
                    ConnectionFlag = false;
                }

                LastIndex = ArrayCount;
                if (FirstIndex > LastIndex) FirstIndex = LastIndex;
                if (ConnectionFlag) {
                    state.dataAirSystemsData->AirSysCompToPlant(CompNum).FirstDemandSidePtr = FirstIndex;
                    state.dataAirSystemsData->AirSysCompToPlant(CompNum).LastDemandSidePtr = LastIndex;
                }
            }

            for (SubCompNum = 1; SubCompNum <= NumAirSysConnectSubComps; ++SubCompNum) {
                LoopType = state.dataAirSystemsData->AirSysSubCompToPlant(SubCompNum).PlantLoopType;
                LoopNum = state.dataAirSystemsData->AirSysSubCompToPlant(SubCompNum).PlantLoopNum;
                FirstIndex = ArrayCount + 1;
                LoopCount = 1;

                if (LoopType > 0 && LoopNum > 0) {
                    FindFirstLastPtr(state, LoopType, LoopNum, ArrayCount, LoopCount, ConnectionFlag);
                } else {
                    ConnectionFlag = false;
                }

                LastIndex = ArrayCount;
                if (FirstIndex > LastIndex) FirstIndex = LastIndex;
                if (ConnectionFlag) {
                    state.dataAirSystemsData->AirSysSubCompToPlant(SubCompNum).FirstDemandSidePtr = FirstIndex;
                    state.dataAirSystemsData->AirSysSubCompToPlant(SubCompNum).LastDemandSidePtr = LastIndex;
                }
            }

            for (SubSubCompNum = 1; SubSubCompNum <= NumAirSysConnectSubSubComps; ++SubSubCompNum) {
                LoopType = state.dataAirSystemsData->AirSysSubSubCompToPlant(SubSubCompNum).PlantLoopType;
                LoopNum = state.dataAirSystemsData->AirSysSubSubCompToPlant(SubSubCompNum).PlantLoopNum;
                FirstIndex = ArrayCount + 1;
                LoopCount = 1;

                if (LoopType > 0 && LoopNum > 0) {
                    FindFirstLastPtr(state, LoopType, LoopNum, ArrayCount, LoopCount, ConnectionFlag);
                } else {
                    ConnectionFlag = false;
                }

                LastIndex = ArrayCount;
                if (FirstIndex > LastIndex) FirstIndex = LastIndex;
                if (ConnectionFlag) {
                    state.dataAirSystemsData->AirSysSubSubCompToPlant(SubSubCompNum).FirstDemandSidePtr = FirstIndex;
                    state.dataAirSystemsData->AirSysSubSubCompToPlant(SubSubCompNum).LastDemandSidePtr = LastIndex;
                }
            }

            state.dataSysRpts->OneTimeFlag_InitEnergyReports = false;
        }

        // On every iteration, load the air loop energy data
        for (AirLoopNum = 1; AirLoopNum <= state.dataHVACGlobal->NumPrimaryAirSys; ++AirLoopNum) {
            auto &pas = state.dataAirSystemsData->PrimaryAirSystems(AirLoopNum);
            for (BranchNum = 1; BranchNum <= pas.NumBranches; ++BranchNum) {
                auto &pasBranch = pas.Branch(BranchNum);
                for (CompNum = 1; CompNum <= pasBranch.TotalComponents; ++CompNum) {
                    auto &pasBranchComp = pasBranch.Comp(CompNum);
                    for (VarNum = 1; VarNum <= pasBranchComp.NumMeteredVars; ++VarNum) {
                        auto &pasBranchCompMeter = pasBranchComp.MeteredVar(VarNum);
                        VarType = pasBranchCompMeter.ReportVarType;
                        VarIndex = pasBranchCompMeter.ReportVarIndex;
                        pasBranchCompMeter.CurMeterReading = GetInternalVariableValue(state, VarType, VarIndex);
                    }
                    for (SubCompNum = 1; SubCompNum <= pasBranchComp.NumSubComps; ++SubCompNum) {
                        auto &pasBranchSubComp = pasBranchComp.SubComp(SubCompNum);
                        for (VarNum = 1; VarNum <= pasBranchSubComp.NumMeteredVars; ++VarNum) {
                            auto &pasBranchSubCompMeter = pasBranchSubComp.MeteredVar(VarNum);
                            VarType = pasBranchSubCompMeter.ReportVarType;
                            VarIndex = pasBranchSubCompMeter.ReportVarIndex;
                            pasBranchSubCompMeter.CurMeterReading = GetInternalVariableValue(state, VarType, VarIndex);
                        }
                        for (SubSubCompNum = 1; SubSubCompNum <= pasBranchSubComp.NumSubSubComps; ++SubSubCompNum) {
                            auto &pasBranchSubSubComp = pasBranchSubComp.SubSubComp(SubSubCompNum);
                            for (VarNum = 1; VarNum <= pasBranchSubSubComp.NumMeteredVars; ++VarNum) {
                                auto &pasBranchSubSubCompMeter = pasBranchSubSubComp.MeteredVar(VarNum);
                                VarType = pasBranchSubSubCompMeter.ReportVarType;
                                VarIndex = pasBranchSubSubCompMeter.ReportVarIndex;
                                pasBranchSubSubCompMeter.CurMeterReading = GetInternalVariableValue(state, VarType, VarIndex);
                            }
                        }
                    }
                }
            }
        }

        // On every iteration, load the zone equipment energy data
        for (ListNum = 1; ListNum <= state.dataGlobal->NumOfZones; ++ListNum) {
            if (!state.dataZoneEquip->ZoneEquipConfig(ListNum).IsControlled) continue;
            auto &zel = state.dataZoneEquip->ZoneEquipList(ListNum);
            for (CompNum = 1; CompNum <= zel.NumOfEquipTypes; ++CompNum) {
                auto &zelEquipData = zel.EquipData(CompNum);
                for (VarNum = 1; VarNum <= zelEquipData.NumMeteredVars; ++VarNum) {
                    auto &zelEquipDataMeter = zelEquipData.MeteredVar(VarNum);
                    VarType = zelEquipDataMeter.ReportVarType;
                    VarIndex = zelEquipDataMeter.ReportVarIndex;
                    zelEquipDataMeter.CurMeterReading = GetInternalVariableValue(state, VarType, VarIndex);
                }
                for (SubCompNum = 1; SubCompNum <= zelEquipData.NumSubEquip; ++SubCompNum) {
                    auto &zelSubEquipData = zelEquipData.SubEquipData(SubCompNum);
                    for (VarNum = 1; VarNum <= zelSubEquipData.NumMeteredVars; ++VarNum) {
                        auto &zelSubEquipDataMeter = zelSubEquipData.MeteredVar(VarNum);
                        VarType = zelSubEquipDataMeter.ReportVarType;
                        VarIndex = zelSubEquipDataMeter.ReportVarIndex;
                        zelSubEquipDataMeter.CurMeterReading = GetInternalVariableValue(state, VarType, VarIndex);
                    }
                    for (SubSubCompNum = 1; SubSubCompNum <= zelSubEquipData.NumSubSubEquip; ++SubSubCompNum) {
                        auto &zelSubSubEquipData = zelSubEquipData.SubSubEquipData(SubSubCompNum);
                        for (VarNum = 1; VarNum <= zelSubSubEquipData.NumMeteredVars; ++VarNum) {
                            auto &zelSubSubEquipDataMeter = zelSubSubEquipData.MeteredVar(VarNum);
                            VarType = zelSubSubEquipDataMeter.ReportVarType;
                            VarIndex = zelSubSubEquipDataMeter.ReportVarIndex;
                            zelSubSubEquipDataMeter.CurMeterReading = GetInternalVariableValue(state, VarType, VarIndex); // Sankar Corrected zone array
                        }
                    }
                }
            }
        }

        // On every iteration, load the Plant Supply Side Data and load the Plant Demand Side Data
        for (PlantLoopNum = 1; PlantLoopNum <= state.dataHVACGlobal->NumPlantLoops; ++PlantLoopNum) {
            auto &vrpss = state.dataPlnt->VentRepPlantSupplySide(PlantLoopNum);
            for (BranchNum = 1; BranchNum <= vrpss.TotalBranches; ++BranchNum) {
                auto &vrpssBranch = vrpss.Branch(BranchNum);
                for (CompNum = 1; CompNum <= vrpssBranch.TotalComponents; ++CompNum) {
                    auto &vrpssBranchComp = vrpssBranch.Comp(CompNum);
                    for (VarNum = 1; VarNum <= vrpssBranchComp.NumMeteredVars; ++VarNum) {
                        auto &vrpssBranchCompMeter = vrpssBranchComp.MeteredVar(VarNum);
                        VarType = vrpssBranchCompMeter.ReportVarType;
                        VarIndex = vrpssBranchCompMeter.ReportVarIndex;
                        vrpssBranchCompMeter.CurMeterReading = GetInternalVariableValue(state, VarType, VarIndex);
                    }
                }
            }
            auto &vrpds = state.dataPlnt->VentRepPlantDemandSide(PlantLoopNum);
            for (BranchNum = 1; BranchNum <= vrpds.TotalBranches; ++BranchNum) {
                auto &vrpdsBranch = vrpds.Branch(BranchNum);
                for (CompNum = 1; CompNum <= vrpdsBranch.TotalComponents; ++CompNum) {
                    auto &vrpdsBranchComp = vrpdsBranch.Comp(CompNum);
                    for (VarNum = 1; VarNum <= vrpdsBranchComp.NumMeteredVars; ++VarNum) {
                        auto &vrpdsBranchCompMeter = vrpdsBranchComp.MeteredVar(VarNum);
                        VarType = vrpdsBranchCompMeter.ReportVarType;
                        VarIndex = vrpdsBranchCompMeter.ReportVarIndex;
                        vrpdsBranchCompMeter.CurMeterReading = GetInternalVariableValue(state, VarType, VarIndex);
                    }
                }
            }
        }

        // On every iteration, load the Condenser Supply Side Data and load the Condenser Demand Side Data
        for (PlantLoopNum = 1; PlantLoopNum <= state.dataHVACGlobal->NumCondLoops; ++PlantLoopNum) {
            auto &vrcss = state.dataPlnt->VentRepCondSupplySide(PlantLoopNum);
            for (BranchNum = 1; BranchNum <= vrcss.TotalBranches; ++BranchNum) {
                auto &vrcssBranch = vrcss.Branch(BranchNum);
                for (CompNum = 1; CompNum <= vrcssBranch.TotalComponents; ++CompNum) {
                    auto &vrcssBranchComp = vrcssBranch.Comp(CompNum);
                    for (VarNum = 1; VarNum <= vrcssBranchComp.NumMeteredVars; ++VarNum) {
                        auto &vrcssBranchCompMeter = vrcssBranchComp.MeteredVar(VarNum);
                        VarType = vrcssBranchCompMeter.ReportVarType;
                        VarIndex = vrcssBranchCompMeter.ReportVarIndex;
                        vrcssBranchCompMeter.CurMeterReading = GetInternalVariableValue(state, VarType, VarIndex);
                    }
                }
            }
            auto &vrcds = state.dataPlnt->VentRepCondSupplySide(PlantLoopNum);
            for (BranchNum = 1; BranchNum <= vrcds.TotalBranches; ++BranchNum) {
                auto &vrcdsBranch = vrcds.Branch(BranchNum);
                for (CompNum = 1; CompNum <= vrcdsBranch.TotalComponents; ++CompNum) {
                    auto &vrcdsBranchComp = vrcdsBranch.Comp(CompNum);
                    for (VarNum = 1; VarNum <= vrcdsBranchComp.NumMeteredVars; ++VarNum) {
                        auto &vrcdsBranchCompMeter = vrcdsBranchComp.MeteredVar(VarNum);
                        VarType = vrcdsBranchCompMeter.ReportVarType;
                        VarIndex = vrcdsBranchCompMeter.ReportVarIndex;
                        vrcdsBranchCompMeter.CurMeterReading = GetInternalVariableValue(state, VarType, VarIndex);
                    }
                }
            }
        }

        // initialize energy report variables
    }

    void FindFirstLastPtr(EnergyPlusData &state, int &LoopType, int &LoopNum, int &ArrayCount, int &LoopCount, bool &ConnectionFlag)
    {
        // SUBROUTINE INFORMATION:
        //       AUTHOR         Dan Fisher
        //       DATE WRITTEN   July 2005
        //       MODIFIED
        //       RE-ENGINEERED  na

        // PURPOSE OF THIS SUBROUTINE:
        // Initializes the energy components of the data structures

        // METHODOLOGY EMPLOYED:
        // Once all compsets have been established (second iteration) find all components
        // subcomponents, etc.

        int DemandSideLoopNum;
        int DemandSideBranchNum;
        int DemandSideCompNum;
        int SupplySideCompNum;
        int DemandSideLoopType;
        bool found;

        struct IdentifyLoop
        {
            // Members
            int LoopNum;
            int LoopType;

            // Default Constructor
            IdentifyLoop() : LoopNum(0), LoopType(0)
            {
            }
        };

        // Object Data
        static Array1D<IdentifyLoop> LoopStack;

        return; // Autodesk:? Is this routine now an intentional NOOP?

        if (state.dataSysRpts->OneTimeFlag_FindFirstLastPtr) {
            LoopStack.allocate(state.dataSysRpts->MaxLoopArraySize);
            state.dataAirSystemsData->DemandSideConnect.allocate(state.dataSysRpts->MaxCompArraySize);

            state.dataSysRpts->OneTimeFlag_FindFirstLastPtr = false;
        }
        for (auto &e : LoopStack) {
            e.LoopNum = 0;
            e.LoopType = 0;
        }

        ConnectionFlag = false;
        //    countloop=0
        //    write(outputfiledebug,*) '1228=lt,lc,lnum,cflag,arrcnt',looptype,loopcount,LoopNum,connectionflag,arraycount

        while (LoopCount > 0) {
            //        write(outputfiledebug,*) '1231==lt,lc,lnum,cflag,arrcnt',looptype,loopcount,LoopNum,connectionflag,arraycount
            //        write(outputfiledebug,*) 'loop=plname',TRIM(plantloop(LoopNum)%name)
            --LoopCount;
            //        countloop=countloop+1
            //        if (countloop > 100) exit
            if (LoopType == 1) {
                for (int BranchNum = 1; BranchNum <= state.dataPlnt->VentRepPlantSupplySide(LoopNum).TotalBranches; ++BranchNum) {
                    for (int SupplySideCompNum = 1; SupplySideCompNum <= state.dataPlnt->VentRepPlantSupplySide(LoopNum).Branch(BranchNum).TotalComponents;
                         ++SupplySideCompNum) {
                        {
                            auto &thisVentRepComp(state.dataPlnt->VentRepPlantSupplySide(LoopNum).Branch(BranchNum).Comp(SupplySideCompNum));
                            DemandSideLoopType = thisVentRepComp.ConnectPlant.LoopType;
                            DemandSideLoopNum = thisVentRepComp.ConnectPlant.LoopNum;
                            DemandSideBranchNum = thisVentRepComp.ConnectPlant.BranchNum;
                            DemandSideCompNum = thisVentRepComp.ConnectPlant.CompNum;
                        }
                        // If the connection is valid load the connection array
                        if (DemandSideLoopType == 1 || DemandSideLoopType == 2) {
                            ConnectionFlag = true;
                            ++ArrayCount;
                            if (ArrayCount > state.dataSysRpts->MaxCompArraySize) {
                                state.dataAirSystemsData->DemandSideConnect.redimension(state.dataSysRpts->MaxCompArraySize += 100);
                            }
                            state.dataAirSystemsData->DemandSideConnect(ArrayCount).LoopType = DemandSideLoopType;
                            state.dataAirSystemsData->DemandSideConnect(ArrayCount).LoopNum = DemandSideLoopNum;
                            state.dataAirSystemsData->DemandSideConnect(ArrayCount).BranchNum = DemandSideBranchNum;
                            state.dataAirSystemsData->DemandSideConnect(ArrayCount).CompNum = DemandSideCompNum;

                            found = false;
                            print(state.files.debug, "1271=lstacksize {}\n", size(LoopStack));
                            for (int Idx = 1; Idx <= isize(LoopStack); ++Idx) {
                                if (DemandSideLoopNum == LoopStack(Idx).LoopNum && DemandSideLoopType == LoopStack(Idx).LoopType) {
                                    found = true;
                                    break;
                                }
                            }
                            if (!found) {
                                ++LoopCount;
                                //       write(outputfiledebug,*) '1280=lc,mxsize',loopcount,maxlooparraysize
                                //       write(outputfiledebug,*) '1281=dsloopnum,dslooptype',DemandSideLoopNum,DemandSideLoopType
                                if (LoopCount > state.dataSysRpts->MaxLoopArraySize) {
                                    LoopStack.redimension(state.dataSysRpts->MaxLoopArraySize += 100);
                                }
                                //               write(outputfiledebug,*)
                                //               '1294=lcnt,dsloopnum,dslooptype',loopcount,DemandSideLoopNum,DemandSideLoopType
                                LoopStack(LoopCount).LoopNum = DemandSideLoopNum;
                                LoopStack(LoopCount).LoopType = DemandSideLoopType;
                            }
                        }
                    }
                }
            } else if (LoopType == 2) {
                for (int BranchNum = 1; BranchNum <= state.dataPlnt->VentRepCondSupplySide(LoopNum).TotalBranches; ++BranchNum) {
                    for (SupplySideCompNum = 1; SupplySideCompNum <= state.dataPlnt->VentRepCondSupplySide(LoopNum).Branch(BranchNum).TotalComponents;
                         ++SupplySideCompNum) {
                        {
                            auto &thisVentRepComp(state.dataPlnt->VentRepCondSupplySide(LoopNum).Branch(BranchNum).Comp(SupplySideCompNum));
                            DemandSideLoopType = thisVentRepComp.ConnectPlant.LoopType;
                            DemandSideLoopNum = thisVentRepComp.ConnectPlant.LoopNum;
                            DemandSideBranchNum = thisVentRepComp.ConnectPlant.BranchNum;
                            DemandSideCompNum = thisVentRepComp.ConnectPlant.CompNum;
                        }
                        // If the connection is valid load the connection array
                        if (DemandSideLoopType == 1 || DemandSideLoopType == 2) {
                            ConnectionFlag = true;
                            ++ArrayCount;
                            if (ArrayCount > state.dataSysRpts->MaxCompArraySize) {
                                state.dataAirSystemsData->DemandSideConnect.redimension(state.dataSysRpts->MaxCompArraySize += 100);
                            }
                            state.dataAirSystemsData->DemandSideConnect(ArrayCount).LoopType = DemandSideLoopType;
                            state.dataAirSystemsData->DemandSideConnect(ArrayCount).LoopNum = DemandSideLoopNum;
                            state.dataAirSystemsData->DemandSideConnect(ArrayCount).BranchNum = DemandSideBranchNum;
                            state.dataAirSystemsData->DemandSideConnect(ArrayCount).CompNum = DemandSideCompNum;

                            found = false;
                            for (int Idx = 1; Idx <= isize(LoopStack); ++Idx) {
                                if (DemandSideLoopNum == LoopStack(Idx).LoopNum && DemandSideLoopType == LoopStack(Idx).LoopType) {
                                    found = true;
                                    break;
                                }
                            }
                            if (!found) {
                                ++LoopCount;
                                //       write(outputfiledebug,*) '1341=lcnt,arrsize',loopcount,maxlooparraysize
                                //       write(outputfiledebug,*) '1342=lsloopnum,dslooptype',DemandSideLoopNum,DemandSideLoopType
                                if (LoopCount > state.dataSysRpts->MaxLoopArraySize) {
                                    LoopStack.redimension(state.dataSysRpts->MaxLoopArraySize += 100);
                                }
                                LoopStack(LoopCount).LoopNum = DemandSideLoopNum;
                                LoopStack(LoopCount).LoopType = DemandSideLoopType;
                            }
                        }
                    }
                }
            } else {
                print(state.files.debug, "{}\n", "1361=error");
                // error
            }

            // now unload the LoopNum and LoopType arrays
            if (LoopCount > 0) {
                LoopType = LoopStack(LoopCount).LoopType;
                LoopNum = LoopStack(LoopCount).LoopNum;
            }

        } // While loop
    }

    void UpdateZoneCompPtrArray(EnergyPlusData &state,
                                int &Idx,
                                int const ListNum,
                                int const AirDistUnitNum,
                                int const PlantLoopType,
                                int const PlantLoop,
                                int const PlantBranch,
                                int const PlantComp)
    {
        // SUBROUTINE INFORMATION:
        //       AUTHOR         Dan Fisher
        //       DATE WRITTEN   June 2005
        //       MODIFIED       na
        //       RE-ENGINEERED  na

        // PURPOSE OF THIS SUBROUTINE:
        // Update Zone Component pointers

        if (state.dataSysRpts->OneTimeFlag_UpdateZoneCompPtrArray) {
            state.dataAirSystemsData->ZoneCompToPlant.allocate(state.dataSysRpts->ArrayLimit_UpdateZoneCompPtrArray);
            for (auto &e : state.dataAirSystemsData->ZoneCompToPlant) {
                e.ZoneEqListNum = 0;
                e.ZoneEqCompNum = 0;
                e.PlantLoopType = 0;
                e.PlantLoopNum = 0;
                e.PlantLoopBranch = 0;
                e.PlantLoopComp = 0;
                e.FirstDemandSidePtr = 0;
                e.LastDemandSidePtr = 0;
            }

            state.dataSysRpts->OneTimeFlag_UpdateZoneCompPtrArray = false;
        }

        if (state.dataSysRpts->ArrayCounter_UpdateZoneCompPtrArray >= state.dataSysRpts->ArrayLimit_UpdateZoneCompPtrArray) { // Redimension larger
            int const OldArrayLimit(state.dataSysRpts->ArrayLimit_UpdateZoneCompPtrArray);
            state.dataAirSystemsData->ZoneCompToPlant.redimension(state.dataSysRpts->ArrayLimit_UpdateZoneCompPtrArray *= 2);
            for (int i = OldArrayLimit + 1; i <= state.dataSysRpts->ArrayLimit_UpdateZoneCompPtrArray; ++i) {
                auto &zctp(state.dataAirSystemsData->ZoneCompToPlant(i));
                zctp.ZoneEqListNum = 0;
                zctp.ZoneEqCompNum = 0;
                zctp.PlantLoopType = 0;
                zctp.PlantLoopNum = 0;
                zctp.PlantLoopBranch = 0;
                zctp.PlantLoopComp = 0;
                zctp.FirstDemandSidePtr = 0;
                zctp.LastDemandSidePtr = 0;
            }
        }

        Idx = state.dataSysRpts->ArrayCounter_UpdateZoneCompPtrArray;
        auto &zctp(state.dataAirSystemsData->ZoneCompToPlant(Idx));
        zctp.ZoneEqListNum = ListNum;
        zctp.ZoneEqCompNum = AirDistUnitNum;
        zctp.PlantLoopType = PlantLoopType;
        zctp.PlantLoopNum = PlantLoop;
        zctp.PlantLoopBranch = PlantBranch;
        zctp.PlantLoopComp = PlantComp;
        ++state.dataSysRpts->ArrayCounter_UpdateZoneCompPtrArray;
    }

    void UpdateZoneSubCompPtrArray(EnergyPlusData &state,
                                   int &Idx,
                                   int const ListNum,
                                   int const AirDistUnitNum,
                                   int const SubCompNum,
                                   int const PlantLoopType,
                                   int const PlantLoop,
                                   int const PlantBranch,
                                   int const PlantComp)
    {
        // SUBROUTINE INFORMATION:
        //       AUTHOR         Dan Fisher
        //       DATE WRITTEN   June 2005
        //       MODIFIED       na
        //       RE-ENGINEERED  na

        // PURPOSE OF THIS SUBROUTINE:
        // Update Zone Sub Component Pointer Array

        if (state.dataSysRpts->OneTimeFlag_UpdateZoneSubCompPtrArray) {
            state.dataAirSystemsData->ZoneSubCompToPlant.allocate(state.dataSysRpts->ArrayLimit_UpdateZoneSubCompPtrArray);
            for (auto &e : state.dataAirSystemsData->ZoneSubCompToPlant) {
                e.ZoneEqListNum = 0;
                e.ZoneEqCompNum = 0;
                e.ZoneEqSubCompNum = 0;
                e.PlantLoopType = 0;
                e.PlantLoopNum = 0;
                e.PlantLoopBranch = 0;
                e.PlantLoopComp = 0;
                e.FirstDemandSidePtr = 0;
                e.LastDemandSidePtr = 0;
            }

            state.dataSysRpts->OneTimeFlag_UpdateZoneSubCompPtrArray = false;
        }

        if (state.dataSysRpts->ArrayCounter_UpdateZoneSubCompPtrArray >= state.dataSysRpts->ArrayLimit_UpdateZoneSubCompPtrArray) { // Redimension larger
            int const OldArrayLimit(state.dataSysRpts->ArrayLimit_UpdateZoneSubCompPtrArray);
            state.dataAirSystemsData->ZoneSubCompToPlant.redimension(state.dataSysRpts->ArrayLimit_UpdateZoneSubCompPtrArray *= 2);
            for (int i = OldArrayLimit + 1; i <= state.dataSysRpts->ArrayLimit_UpdateZoneSubCompPtrArray; ++i) {
                auto &zctp(state.dataAirSystemsData->ZoneSubCompToPlant(i));
                zctp.ZoneEqListNum = 0;
                zctp.ZoneEqCompNum = 0;
                zctp.ZoneEqSubCompNum = 0;
                zctp.PlantLoopType = 0;
                zctp.PlantLoopNum = 0;
                zctp.PlantLoopBranch = 0;
                zctp.PlantLoopComp = 0;
                zctp.FirstDemandSidePtr = 0;
                zctp.LastDemandSidePtr = 0;
            }
        }

        Idx = state.dataSysRpts->ArrayCounter_UpdateZoneSubCompPtrArray;
        auto &zctp(state.dataAirSystemsData->ZoneSubCompToPlant(Idx));
        zctp.ZoneEqListNum = ListNum;
        zctp.ZoneEqCompNum = AirDistUnitNum;
        zctp.ZoneEqSubCompNum = SubCompNum;
        zctp.PlantLoopType = PlantLoopType;
        zctp.PlantLoopNum = PlantLoop;
        zctp.PlantLoopBranch = PlantBranch;
        zctp.PlantLoopComp = PlantComp;
        ++state.dataSysRpts->ArrayCounter_UpdateZoneSubCompPtrArray;
    }

    void UpdateZoneSubSubCompPtrArray(EnergyPlusData &state,
                                      int &Idx,
                                      int const ListNum,
                                      int const AirDistUnitNum,
                                      int const SubCompNum,
                                      int const SubSubCompNum,
                                      int const PlantLoopType,
                                      int const PlantLoop,
                                      int const PlantBranch,
                                      int const PlantComp)
    {
        // SUBROUTINE INFORMATION:
        //       AUTHOR         Dan Fisher
        //       DATE WRITTEN   June 2005
        //       MODIFIED       na
        //       RE-ENGINEERED  na

        // PURPOSE OF THIS SUBROUTINE:
        // Update Zone Sub Component Pointer Array

        if (state.dataSysRpts->OneTimeFlag_UpdateZoneSubSubCompPtrArray) {
            state.dataAirSystemsData->ZoneSubSubCompToPlant.allocate(state.dataSysRpts->ArrayLimit_UpdateZoneSubSubCompPtrArray);
            for (auto &e : state.dataAirSystemsData->ZoneSubSubCompToPlant) {
                e.ZoneEqListNum = 0;
                e.ZoneEqCompNum = 0;
                e.ZoneEqSubCompNum = 0;
                e.ZoneEqSubSubCompNum = 0;
                e.PlantLoopType = 0;
                e.PlantLoopNum = 0;
                e.PlantLoopBranch = 0;
                e.PlantLoopComp = 0;
                e.FirstDemandSidePtr = 0;
                e.LastDemandSidePtr = 0;
            }

            state.dataSysRpts->OneTimeFlag_UpdateZoneSubSubCompPtrArray = false;
        }

        if (state.dataSysRpts->ArrayCounter_UpdateZoneSubSubCompPtrArray >= state.dataSysRpts->ArrayLimit_UpdateZoneSubSubCompPtrArray) { // Redimension larger
            int const OldArrayLimit(state.dataSysRpts->ArrayLimit_UpdateZoneSubSubCompPtrArray);
            state.dataAirSystemsData->ZoneSubSubCompToPlant.redimension(state.dataSysRpts->ArrayLimit_UpdateZoneSubSubCompPtrArray *= 2);
            for (int i = OldArrayLimit + 1; i <= state.dataSysRpts->ArrayLimit_UpdateZoneSubSubCompPtrArray; ++i) {
                auto &zctp(state.dataAirSystemsData->ZoneSubSubCompToPlant(i));
                zctp.ZoneEqListNum = 0;
                zctp.ZoneEqCompNum = 0;
                zctp.ZoneEqSubCompNum = 0;
                zctp.ZoneEqSubSubCompNum = 0;
                zctp.PlantLoopType = 0;
                zctp.PlantLoopNum = 0;
                zctp.PlantLoopBranch = 0;
                zctp.PlantLoopComp = 0;
                zctp.FirstDemandSidePtr = 0;
                zctp.LastDemandSidePtr = 0;
            }
        }

        Idx = state.dataSysRpts->ArrayCounter_UpdateZoneSubSubCompPtrArray;
        auto &zctp(state.dataAirSystemsData->ZoneSubSubCompToPlant(Idx));
        zctp.ZoneEqListNum = ListNum;
        zctp.ZoneEqCompNum = AirDistUnitNum;
        zctp.ZoneEqSubCompNum = SubCompNum;
        zctp.ZoneEqSubSubCompNum = SubSubCompNum;
        zctp.PlantLoopType = PlantLoopType;
        zctp.PlantLoopNum = PlantLoop;
        zctp.PlantLoopBranch = PlantBranch;
        zctp.PlantLoopComp = PlantComp;
        ++state.dataSysRpts->ArrayCounter_UpdateZoneSubSubCompPtrArray;
    }

    void UpdateAirSysCompPtrArray(EnergyPlusData &state,
                                  int &Idx,
                                  int const AirLoopNum,
                                  int const BranchNum,
                                  int const CompNum,
                                  int const PlantLoopType,
                                  int const PlantLoop,
                                  int const PlantBranch,
                                  int const PlantComp)
    {
        // SUBROUTINE INFORMATION:
        //       AUTHOR         Dan Fisher
        //       DATE WRITTEN   June 2005
        //       MODIFIED       na
        //       RE-ENGINEERED  na

        // PURPOSE OF THIS SUBROUTINE:
        // Update Air System Component Pointer Array

        if (state.dataSysRpts->OneTimeFlag_UpdateAirSysCompPtrArray) {
            state.dataAirSystemsData->AirSysCompToPlant.allocate(state.dataSysRpts->ArrayLimit_UpdateAirSysCompPtrArray);
            for (auto &e : state.dataAirSystemsData->AirSysCompToPlant) {
                e.AirLoopNum = 0;
                e.AirLoopBranch = 0;
                e.AirLoopComp = 0;
                e.PlantLoopType = 0;
                e.PlantLoopNum = 0;
                e.PlantLoopBranch = 0;
                e.PlantLoopComp = 0;
                e.FirstDemandSidePtr = 0;
                e.LastDemandSidePtr = 0;
            }

            state.dataSysRpts->OneTimeFlag_UpdateAirSysCompPtrArray = false;
        }

        if (state.dataSysRpts->ArrayCounter_UpdateAirSysCompPtrArray >= state.dataSysRpts->ArrayLimit_UpdateAirSysCompPtrArray) { // Redimension larger
            int const OldArrayLimit(state.dataSysRpts->ArrayLimit_UpdateAirSysCompPtrArray);
            state.dataAirSystemsData->AirSysCompToPlant.redimension(state.dataSysRpts->ArrayLimit_UpdateAirSysCompPtrArray *= 2);
            for (int i = OldArrayLimit + 1; i <= state.dataSysRpts->ArrayLimit_UpdateAirSysCompPtrArray; ++i) {
                auto &actp(state.dataAirSystemsData->AirSysCompToPlant(i));
                actp.AirLoopNum = 0;
                actp.AirLoopBranch = 0;
                actp.AirLoopComp = 0;
                actp.PlantLoopType = 0;
                actp.PlantLoopNum = 0;
                actp.PlantLoopBranch = 0;
                actp.PlantLoopComp = 0;
                actp.FirstDemandSidePtr = 0;
                actp.LastDemandSidePtr = 0;
            }
        }

        Idx = state.dataSysRpts->ArrayCounter_UpdateAirSysCompPtrArray;
        auto &actp(state.dataAirSystemsData->AirSysCompToPlant(Idx));
        actp.AirLoopNum = AirLoopNum;
        actp.AirLoopBranch = BranchNum;
        actp.AirLoopComp = CompNum;
        actp.PlantLoopType = PlantLoopType;
        actp.PlantLoopNum = PlantLoop;
        actp.PlantLoopBranch = PlantBranch;
        actp.PlantLoopComp = PlantComp;
        ++state.dataSysRpts->ArrayCounter_UpdateAirSysCompPtrArray;
    }

    void UpdateAirSysSubCompPtrArray(EnergyPlusData &state,
                                     int &Idx,
                                     int const AirLoopNum,
                                     int const BranchNum,
                                     int const CompNum,
                                     int const SubCompNum,
                                     int const PlantLoopType,
                                     int const PlantLoop,
                                     int const PlantBranch,
                                     int const PlantComp)
    {
        // SUBROUTINE INFORMATION:
        //       AUTHOR         Dan Fisher
        //       DATE WRITTEN   June 2005
        //       MODIFIED       na
        //       RE-ENGINEERED  na

        // PURPOSE OF THIS SUBROUTINE:
        // Update Air System Sub Component Pointer Array

        if (state.dataSysRpts->OneTimeFlag_UpdateAirSysSubCompPtrArray) {
            state.dataAirSystemsData->AirSysSubCompToPlant.allocate(state.dataSysRpts->ArrayLimit_UpdateAirSysSubCompPtrArray);
            for (auto &e : state.dataAirSystemsData->AirSysSubCompToPlant) {
                e.AirLoopNum = 0;
                e.AirLoopBranch = 0;
                e.AirLoopComp = 0;
                e.AirLoopSubComp = 0;
                e.PlantLoopType = 0;
                e.PlantLoopNum = 0;
                e.PlantLoopBranch = 0;
                e.PlantLoopComp = 0;
                e.FirstDemandSidePtr = 0;
                e.LastDemandSidePtr = 0;
            }

            state.dataSysRpts->OneTimeFlag_UpdateAirSysSubCompPtrArray = false;
        }

        if (state.dataSysRpts->ArrayCounter_UpdateAirSysSubCompPtrArray >= state.dataSysRpts->ArrayLimit_UpdateAirSysSubCompPtrArray) { // Redimension larger
            int const OldArrayLimit(state.dataSysRpts->ArrayLimit_UpdateAirSysSubCompPtrArray);
            state.dataAirSystemsData->AirSysSubCompToPlant.redimension(state.dataSysRpts->ArrayLimit_UpdateAirSysSubCompPtrArray *= 2);
            for (int i = OldArrayLimit + 1; i <= state.dataSysRpts->ArrayLimit_UpdateAirSysSubCompPtrArray; ++i) {
                auto &actp(state.dataAirSystemsData->AirSysSubCompToPlant(i));
                actp.AirLoopNum = 0;
                actp.AirLoopBranch = 0;
                actp.AirLoopComp = 0;
                actp.AirLoopSubComp = 0;
                actp.PlantLoopType = 0;
                actp.PlantLoopNum = 0;
                actp.PlantLoopBranch = 0;
                actp.PlantLoopComp = 0;
                actp.FirstDemandSidePtr = 0;
                actp.LastDemandSidePtr = 0;
            }
        }

        Idx = state.dataSysRpts->ArrayCounter_UpdateAirSysSubCompPtrArray;
        auto &actp(state.dataAirSystemsData->AirSysSubCompToPlant(Idx));
        actp.AirLoopNum = AirLoopNum;
        actp.AirLoopBranch = BranchNum;
        actp.AirLoopComp = CompNum;
        actp.AirLoopSubComp = SubCompNum;
        actp.PlantLoopType = PlantLoopType;
        actp.PlantLoopNum = PlantLoop;
        actp.PlantLoopBranch = PlantBranch;
        actp.PlantLoopComp = PlantComp;
        ++state.dataSysRpts->ArrayCounter_UpdateAirSysSubCompPtrArray;
    }

    void UpdateAirSysSubSubCompPtrArray(EnergyPlusData &state,
                                        int &Idx,
                                        int const AirLoopNum,
                                        int const BranchNum,
                                        int const CompNum,
                                        int const SubCompNum,
                                        int const SubSubCompNum,
                                        int const PlantLoopType,
                                        int const PlantLoop,
                                        int const PlantBranch,
                                        int const PlantComp)
    {
        // SUBROUTINE INFORMATION:
        //       AUTHOR         Dan Fisher
        //       DATE WRITTEN   June 2005
        //       MODIFIED       na
        //       RE-ENGINEERED  na

        // PURPOSE OF THIS SUBROUTINE:
        // Update Air System Sub Sub Component Pointer Array

        if (state.dataSysRpts->OneTimeFlag_UpdateAirSysSubSubCompPtrArray) {
            state.dataAirSystemsData->AirSysSubSubCompToPlant.allocate(state.dataSysRpts->ArrayLimit_UpdateAirSysSubSubCompPtrArray);
            for (auto &e : state.dataAirSystemsData->AirSysSubSubCompToPlant) {
                e.AirLoopNum = 0;
                e.AirLoopBranch = 0;
                e.AirLoopComp = 0;
                e.AirLoopSubComp = 0;
                e.AirLoopSubSubComp = 0;
                e.PlantLoopType = 0;
                e.PlantLoopNum = 0;
                e.PlantLoopBranch = 0;
                e.PlantLoopComp = 0;
                e.FirstDemandSidePtr = 0;
                e.LastDemandSidePtr = 0;
            }

            state.dataSysRpts->OneTimeFlag_UpdateAirSysSubSubCompPtrArray = false;
        }

        if (state.dataSysRpts->ArrayCounter_UpdateAirSysSubSubCompPtrArray >= state.dataSysRpts->ArrayLimit_UpdateAirSysSubSubCompPtrArray) { // Redimension larger
            int const OldArrayLimit(state.dataSysRpts->ArrayLimit_UpdateAirSysSubSubCompPtrArray);
            state.dataAirSystemsData->AirSysSubSubCompToPlant.redimension(state.dataSysRpts->ArrayLimit_UpdateAirSysSubSubCompPtrArray *= 2);
            for (int i = OldArrayLimit + 1; i <= state.dataSysRpts->ArrayLimit_UpdateAirSysSubSubCompPtrArray; ++i) {
                auto &actp(state.dataAirSystemsData->AirSysSubSubCompToPlant(i));
                actp.AirLoopNum = 0;
                actp.AirLoopBranch = 0;
                actp.AirLoopComp = 0;
                actp.AirLoopSubComp = 0;
                actp.AirLoopSubSubComp = 0;
                actp.PlantLoopType = 0;
                actp.PlantLoopNum = 0;
                actp.PlantLoopBranch = 0;
                actp.PlantLoopComp = 0;
                actp.FirstDemandSidePtr = 0;
                actp.LastDemandSidePtr = 0;
            }
        }

        Idx = state.dataSysRpts->ArrayCounter_UpdateAirSysSubSubCompPtrArray;
        auto &actp(state.dataAirSystemsData->AirSysSubSubCompToPlant(Idx));
        actp.AirLoopNum = AirLoopNum;
        actp.AirLoopBranch = BranchNum;
        actp.AirLoopComp = CompNum;
        actp.AirLoopSubComp = SubCompNum;
        actp.AirLoopSubSubComp = SubSubCompNum;
        actp.PlantLoopType = PlantLoopType;
        actp.PlantLoopNum = PlantLoop;
        actp.PlantLoopBranch = PlantBranch;
        actp.PlantLoopComp = PlantComp;
        ++state.dataSysRpts->ArrayCounter_UpdateAirSysSubSubCompPtrArray;
    }

    void AllocateAndSetUpVentReports(EnergyPlusData &state)
    {

        // SUBROUTINE INFORMATION:
        //       AUTHOR         Sankaranarayanan K P
        //       DATE WRITTEN   July 2005
        //       MODIFIED       na
        //       RE-ENGINEERED  na

        auto & NumPrimaryAirSys = state.dataHVACGlobal->NumPrimaryAirSys;

        // PURPOSE OF THIS SUBROUTINE:
        // Allocates Arrays and setup output variables related to Ventilation reports.
        state.dataSysRpts->MaxCoolingLoadMetByVent.allocate(state.dataGlobal->NumOfZones);
        state.dataSysRpts->MaxCoolingLoadAddedByVent.allocate(state.dataGlobal->NumOfZones);
        state.dataSysRpts->MaxOvercoolingByVent.allocate(state.dataGlobal->NumOfZones);
        state.dataSysRpts->MaxHeatingLoadMetByVent.allocate(state.dataGlobal->NumOfZones);
        state.dataSysRpts->MaxHeatingLoadAddedByVent.allocate(state.dataGlobal->NumOfZones);
        state.dataSysRpts->MaxOverheatingByVent.allocate(state.dataGlobal->NumOfZones);
        state.dataSysRpts->MaxNoLoadHeatingByVent.allocate(state.dataGlobal->NumOfZones);
        state.dataSysRpts->MaxNoLoadCoolingByVent.allocate(state.dataGlobal->NumOfZones);

        state.dataSysRpts->ZoneOAMassFlow.allocate(state.dataGlobal->NumOfZones);
        state.dataSysRpts->ZoneOAMass.allocate(state.dataGlobal->NumOfZones);
        state.dataSysRpts->ZoneOAVolFlowStdRho.allocate(state.dataGlobal->NumOfZones);
        state.dataSysRpts->ZoneOAVolStdRho.allocate(state.dataGlobal->NumOfZones);
        state.dataSysRpts->ZoneOAVolFlowCrntRho.allocate(state.dataGlobal->NumOfZones);
        state.dataSysRpts->ZoneOAVolCrntRho.allocate(state.dataGlobal->NumOfZones);
        state.dataSysRpts->ZoneMechACH.allocate(state.dataGlobal->NumOfZones);
        state.dataSysRpts->ZoneTargetVentilationFlowVoz.allocate(state.dataGlobal->NumOfZones);
        state.dataSysRpts->ZoneTimeBelowVozDyn.allocate(state.dataGlobal->NumOfZones);
        state.dataSysRpts->ZoneTimeAtVozDyn.allocate(state.dataGlobal->NumOfZones);
        state.dataSysRpts->ZoneTimeAboveVozDyn.allocate(state.dataGlobal->NumOfZones);
        state.dataSysRpts->ZoneTimeVentUnocc.allocate(state.dataGlobal->NumOfZones);

        state.dataSysRpts->SysMechVentFlow.allocate(NumPrimaryAirSys);
        state.dataSysRpts->SysNatVentFlow.allocate(NumPrimaryAirSys);
        state.dataSysRpts->SysTargetVentilationFlowVoz.allocate(NumPrimaryAirSys);
        state.dataSysRpts->SysTimeBelowVozDyn.allocate(NumPrimaryAirSys);
        state.dataSysRpts->SysTimeAtVozDyn.allocate(NumPrimaryAirSys);
        state.dataSysRpts->SysTimeAboveVozDyn.allocate(NumPrimaryAirSys);
        state.dataSysRpts->SysTimeVentUnocc.allocate(NumPrimaryAirSys);
        state.dataSysRpts->SysAnyZoneOccupied.allocate(NumPrimaryAirSys);
        state.dataSysRpts->SysPreDefRep.allocate(NumPrimaryAirSys);

        state.dataSysRpts->SysTotZoneLoadHTNG.allocate(NumPrimaryAirSys);
        state.dataSysRpts->SysTotZoneLoadCLNG.allocate(NumPrimaryAirSys);
        state.dataSysRpts->SysOALoadHTNG.allocate(NumPrimaryAirSys);
        state.dataSysRpts->SysOALoadCLNG.allocate(NumPrimaryAirSys);
        state.dataSysRpts->SysTotHTNG.allocate(NumPrimaryAirSys);
        state.dataSysRpts->SysTotCLNG.allocate(NumPrimaryAirSys);

        state.dataSysRpts->SysTotElec.allocate(NumPrimaryAirSys);
        state.dataSysRpts->SysTotNaturalGas.allocate(NumPrimaryAirSys);
        state.dataSysRpts->SysTotPropane.allocate(NumPrimaryAirSys);
        state.dataSysRpts->SysTotSteam.allocate(NumPrimaryAirSys);
        state.dataSysRpts->SysTotH2OCOLD.allocate(NumPrimaryAirSys);
        state.dataSysRpts->SysTotH2OHOT.allocate(NumPrimaryAirSys);

        state.dataSysRpts->SysHumidHTNG.allocate(NumPrimaryAirSys);
        state.dataSysRpts->SysHumidElec.allocate(NumPrimaryAirSys);
        state.dataSysRpts->SysHumidNaturalGas.allocate(NumPrimaryAirSys);
        state.dataSysRpts->SysHumidPropane.allocate(NumPrimaryAirSys);
        state.dataSysRpts->DesDehumidCLNG.allocate(NumPrimaryAirSys);
        state.dataSysRpts->DesDehumidElec.allocate(NumPrimaryAirSys);
        state.dataSysRpts->SysEvapCLNG.allocate(NumPrimaryAirSys);
        state.dataSysRpts->SysEvapElec.allocate(NumPrimaryAirSys);
        state.dataSysRpts->SysHeatExHTNG.allocate(NumPrimaryAirSys);
        state.dataSysRpts->SysHeatExCLNG.allocate(NumPrimaryAirSys);
        state.dataSysRpts->SysSolarCollectHeating.allocate(NumPrimaryAirSys);
        state.dataSysRpts->SysSolarCollectCooling.allocate(NumPrimaryAirSys);
        state.dataSysRpts->SysUserDefinedTerminalHeating.allocate(NumPrimaryAirSys);
        state.dataSysRpts->SysUserDefinedTerminalCooling.allocate(NumPrimaryAirSys);
        state.dataSysRpts->SysFANCompHTNG.allocate(NumPrimaryAirSys);
        state.dataSysRpts->SysFANCompElec.allocate(NumPrimaryAirSys);
        state.dataSysRpts->SysCCCompCLNG.allocate(NumPrimaryAirSys);
        state.dataSysRpts->SysCCCompH2OCOLD.allocate(NumPrimaryAirSys);
        state.dataSysRpts->SysCCCompElec.allocate(NumPrimaryAirSys);
        state.dataSysRpts->SysHCCompH2OHOT.allocate(NumPrimaryAirSys);
        state.dataSysRpts->SysHCCompElec.allocate(NumPrimaryAirSys);
        state.dataSysRpts->SysHCCompElecRes.allocate(NumPrimaryAirSys);
        state.dataSysRpts->SysHCCompHTNG.allocate(NumPrimaryAirSys);
        state.dataSysRpts->SysHCCompNaturalGas.allocate(NumPrimaryAirSys);
        state.dataSysRpts->SysHCCompPropane.allocate(NumPrimaryAirSys);
        state.dataSysRpts->SysHCCompSteam.allocate(NumPrimaryAirSys);
        state.dataSysRpts->SysDomesticH2O.allocate(NumPrimaryAirSys);

        state.dataSysRpts->SetBackCounter.allocate(state.dataGlobal->NumOfZones);
        state.dataSysRpts->HeatCoolFlag.allocate(state.dataGlobal->NumOfZones);
        state.dataSysRpts->LastHeatCoolFlag.allocate(state.dataGlobal->NumOfZones);
        state.dataSysRpts->FirstHeatCoolFlag.allocate(state.dataGlobal->NumOfZones);
        state.dataSysRpts->LastHeatCoolHour.allocate(state.dataGlobal->NumOfZones);
        state.dataSysRpts->FirstHeatCoolHour.allocate(state.dataGlobal->NumOfZones);
        state.dataSysRpts->NoLoadFlag.allocate(state.dataGlobal->NumOfZones);
        state.dataSysRpts->UnmetLoadFlag.allocate(state.dataGlobal->NumOfZones);

        for (int ZoneIndex = 1; ZoneIndex <= state.dataGlobal->NumOfZones; ++ZoneIndex) {
            state.dataSysRpts->UnmetLoadFlag(ZoneIndex) = false;
            state.dataSysRpts->SetBackCounter(ZoneIndex) = 0;
            state.dataSysRpts->HeatCoolFlag(ZoneIndex) = 0;
            state.dataSysRpts->LastHeatCoolFlag(ZoneIndex) = 0;
            state.dataSysRpts->FirstHeatCoolFlag(ZoneIndex) = 0;
            state.dataSysRpts->LastHeatCoolHour(ZoneIndex) = 0;
            state.dataSysRpts->FirstHeatCoolHour(ZoneIndex) = 0;
            state.dataSysRpts->NoLoadFlag(ZoneIndex) = false;

            state.dataSysRpts->MaxCoolingLoadMetByVent(ZoneIndex) = 0.0;
            state.dataSysRpts->MaxCoolingLoadAddedByVent(ZoneIndex) = 0.0;
            state.dataSysRpts->MaxOvercoolingByVent(ZoneIndex) = 0.0;
            state.dataSysRpts->MaxHeatingLoadMetByVent(ZoneIndex) = 0.0;
            state.dataSysRpts->MaxHeatingLoadAddedByVent(ZoneIndex) = 0.0;
            state.dataSysRpts->MaxOverheatingByVent(ZoneIndex) = 0.0;
            state.dataSysRpts->MaxNoLoadHeatingByVent(ZoneIndex) = 0.0;
            state.dataSysRpts->MaxNoLoadCoolingByVent(ZoneIndex) = 0.0;

            state.dataSysRpts->ZoneOAMassFlow(ZoneIndex) = 0.0;
            state.dataSysRpts->ZoneOAMass(ZoneIndex) = 0.0;
            state.dataSysRpts->ZoneOAVolFlowStdRho(ZoneIndex) = 0.0;
            state.dataSysRpts->ZoneOAVolStdRho(ZoneIndex) = 0.0;
            state.dataSysRpts->ZoneOAVolFlowCrntRho(ZoneIndex) = 0.0;
            state.dataSysRpts->ZoneOAVolCrntRho(ZoneIndex) = 0.0;
            state.dataSysRpts->ZoneMechACH(ZoneIndex) = 0.0;
            state.dataSysRpts->ZoneTargetVentilationFlowVoz(ZoneIndex) = 0.0;
            state.dataSysRpts->ZoneTimeBelowVozDyn(ZoneIndex) = 0.0;
            state.dataSysRpts->ZoneTimeAtVozDyn(ZoneIndex) = 0.0;
            state.dataSysRpts->ZoneTimeAboveVozDyn(ZoneIndex) = 0.0;
            state.dataSysRpts->ZoneTimeVentUnocc(ZoneIndex) = 0.0;
        }

        for (int SysIndex = 1; SysIndex <= NumPrimaryAirSys; ++SysIndex) {
            state.dataSysRpts->SysMechVentFlow(SysIndex) = 0.0;
            state.dataSysRpts->SysNatVentFlow(SysIndex) = 0.0;
            state.dataSysRpts->SysTargetVentilationFlowVoz(SysIndex) = 0.0;
            state.dataSysRpts->SysTimeBelowVozDyn(SysIndex) = 0.0;
            state.dataSysRpts->SysTimeAtVozDyn(SysIndex) = 0.0;
            state.dataSysRpts->SysTimeAboveVozDyn(SysIndex) = 0.0;
            state.dataSysRpts->SysTimeVentUnocc(SysIndex) = 0.0;
            state.dataSysRpts->SysAnyZoneOccupied(SysIndex) = false;

            // SYSTEM LOADS REPORT
            state.dataSysRpts->SysTotZoneLoadHTNG(SysIndex) = 0.0;
            state.dataSysRpts->SysTotZoneLoadCLNG(SysIndex) = 0.0;
            state.dataSysRpts->SysOALoadHTNG(SysIndex) = 0.0;
            state.dataSysRpts->SysOALoadCLNG(SysIndex) = 0.0;
            state.dataSysRpts->SysTotHTNG(SysIndex) = 0.0;
            state.dataSysRpts->SysTotCLNG(SysIndex) = 0.0;

            // SYSTEM ENERGY USE REPORT
            state.dataSysRpts->SysTotElec(SysIndex) = 0.0;
            state.dataSysRpts->SysTotNaturalGas(SysIndex) = 0.0;
            state.dataSysRpts->SysTotPropane(SysIndex) = 0.0;
            state.dataSysRpts->SysTotSteam(SysIndex) = 0.0;
            state.dataSysRpts->SysTotH2OCOLD(SysIndex) = 0.0;
            state.dataSysRpts->SysTotH2OHOT(SysIndex) = 0.0;

            // SYSTEM COMPONENT LOADS REPORT
            state.dataSysRpts->SysFANCompHTNG(SysIndex) = 0.0;
            state.dataSysRpts->SysCCCompCLNG(SysIndex) = 0.0;
            state.dataSysRpts->SysHCCompHTNG(SysIndex) = 0.0;
            state.dataSysRpts->SysHeatExHTNG(SysIndex) = 0.0;
            state.dataSysRpts->SysHeatExCLNG(SysIndex) = 0.0;
            state.dataSysRpts->SysSolarCollectHeating(SysIndex) = 0.0;
            state.dataSysRpts->SysSolarCollectCooling(SysIndex) = 0.0;
            state.dataSysRpts->SysUserDefinedTerminalHeating(SysIndex) = 0.0;
            state.dataSysRpts->SysUserDefinedTerminalCooling(SysIndex) = 0.0;
            state.dataSysRpts->SysHumidHTNG(SysIndex) = 0.0;
            state.dataSysRpts->SysEvapCLNG(SysIndex) = 0.0;
            state.dataSysRpts->DesDehumidCLNG(SysIndex) = 0.0;
            state.dataSysRpts->SysDomesticH2O(SysIndex) = 0.0;

            // SYSTEM COMPONENT ENERGY REPORT
            state.dataSysRpts->SysFANCompElec(SysIndex) = 0.0;
            state.dataSysRpts->SysHCCompH2OHOT(SysIndex) = 0.0;
            state.dataSysRpts->SysCCCompH2OCOLD(SysIndex) = 0.0;
            state.dataSysRpts->SysHCCompElec(SysIndex) = 0.0;
            state.dataSysRpts->SysCCCompElec(SysIndex) = 0.0;
            state.dataSysRpts->SysHCCompElecRes(SysIndex) = 0.0;
            state.dataSysRpts->SysHCCompNaturalGas(SysIndex) = 0.0;
            state.dataSysRpts->SysHCCompPropane(SysIndex) = 0.0;
            state.dataSysRpts->SysHCCompSteam(SysIndex) = 0.0;
            state.dataSysRpts->SysHumidElec(SysIndex) = 0.0;
            state.dataSysRpts->SysHumidNaturalGas(SysIndex) = 0.0;
            state.dataSysRpts->SysHumidPropane(SysIndex) = 0.0;
            state.dataSysRpts->DesDehumidElec(SysIndex) = 0.0;
            state.dataSysRpts->SysEvapElec(SysIndex) = 0.0;
        }

        if (state.dataSysRpts->AirLoopLoadsReportEnabled) {
            for (int SysIndex = 1; SysIndex <= NumPrimaryAirSys; ++SysIndex) {

                // CurrentModuleObject='AirloopHVAC'
                // SYSTEM LOADS REPORT
                SetupOutputVariable(state, "Air System Total Heating Energy",
                                    OutputProcessor::Unit::J,
                                    state.dataSysRpts->SysTotHTNG(SysIndex),
                                    "HVAC",
                                    "Sum",
                                    state.dataAirSystemsData->PrimaryAirSystems(SysIndex).Name);

                SetupOutputVariable(state, "Air System Total Cooling Energy",
                                    OutputProcessor::Unit::J,
                                    state.dataSysRpts->SysTotCLNG(SysIndex),
                                    "HVAC",
                                    "Sum",
                                    state.dataAirSystemsData->PrimaryAirSystems(SysIndex).Name);

                // SYSTEM ENERGY USE REPORT
                SetupOutputVariable(state,
                    "Air System Hot Water Energy", OutputProcessor::Unit::J, state.dataSysRpts->SysTotH2OHOT(SysIndex), "HVAC", "Sum", state.dataAirSystemsData->PrimaryAirSystems(SysIndex).Name);

                SetupOutputVariable(state,
                    "Air System Steam Energy", OutputProcessor::Unit::J, state.dataSysRpts->SysTotSteam(SysIndex), "HVAC", "Sum", state.dataAirSystemsData->PrimaryAirSystems(SysIndex).Name);

                SetupOutputVariable(state, "Air System Chilled Water Energy",
                                    OutputProcessor::Unit::J,
                                    state.dataSysRpts->SysTotH2OCOLD(SysIndex),
                                    "HVAC",
                                    "Sum",
                                    state.dataAirSystemsData->PrimaryAirSystems(SysIndex).Name);

                SetupOutputVariable(state,
                    "Air System Electricity Energy", OutputProcessor::Unit::J, state.dataSysRpts->SysTotElec(SysIndex), "HVAC", "Sum", state.dataAirSystemsData->PrimaryAirSystems(SysIndex).Name);

                SetupOutputVariable(state,
                    "Air System NaturalGas Energy", OutputProcessor::Unit::J, state.dataSysRpts->SysTotNaturalGas(SysIndex), "HVAC", "Sum", state.dataAirSystemsData->PrimaryAirSystems(SysIndex).Name);

                SetupOutputVariable(state,
                    "Air System Propane Energy", OutputProcessor::Unit::J, state.dataSysRpts->SysTotPropane(SysIndex), "HVAC", "Sum", state.dataAirSystemsData->PrimaryAirSystems(SysIndex).Name);

                SetupOutputVariable(state,
                    "Air System Water Volume", OutputProcessor::Unit::m3, state.dataSysRpts->SysDomesticH2O(SysIndex), "HVAC", "Sum", state.dataAirSystemsData->PrimaryAirSystems(SysIndex).Name);

                // SYSTEM COMPONENT LOAD REPORT
                SetupOutputVariable(state, "Air System Fan Air Heating Energy",
                                    OutputProcessor::Unit::J,
                                    state.dataSysRpts->SysFANCompHTNG(SysIndex),
                                    "HVAC",
                                    "Sum",
                                    state.dataAirSystemsData->PrimaryAirSystems(SysIndex).Name);

                SetupOutputVariable(state, "Air System Cooling Coil Total Cooling Energy",
                                    OutputProcessor::Unit::J,
                                    state.dataSysRpts->SysCCCompCLNG(SysIndex),
                                    "HVAC",
                                    "Sum",
                                    state.dataAirSystemsData->PrimaryAirSystems(SysIndex).Name);

                SetupOutputVariable(state, "Air System Heating Coil Total Heating Energy",
                                    OutputProcessor::Unit::J,
                                    state.dataSysRpts->SysHCCompHTNG(SysIndex),
                                    "HVAC",
                                    "Sum",
                                    state.dataAirSystemsData->PrimaryAirSystems(SysIndex).Name);

                SetupOutputVariable(state, "Air System Heat Exchanger Total Heating Energy",
                                    OutputProcessor::Unit::J,
                                    state.dataSysRpts->SysHeatExHTNG(SysIndex),
                                    "HVAC",
                                    "Sum",
                                    state.dataAirSystemsData->PrimaryAirSystems(SysIndex).Name);

                SetupOutputVariable(state, "Air System Heat Exchanger Total Cooling Energy",
                                    OutputProcessor::Unit::J,
                                    state.dataSysRpts->SysHeatExCLNG(SysIndex),
                                    "HVAC",
                                    "Sum",
                                    state.dataAirSystemsData->PrimaryAirSystems(SysIndex).Name);

                SetupOutputVariable(state, "Air System Solar Collector Total Heating Energy",
                                    OutputProcessor::Unit::J,
                                    state.dataSysRpts->SysSolarCollectHeating(SysIndex),
                                    "HVAC",
                                    "Sum",
                                    state.dataAirSystemsData->PrimaryAirSystems(SysIndex).Name);

                SetupOutputVariable(state, "Air System Solar Collector Total Cooling Energy",
                                    OutputProcessor::Unit::J,
                                    state.dataSysRpts->SysSolarCollectCooling(SysIndex),
                                    "HVAC",
                                    "Sum",
                                    state.dataAirSystemsData->PrimaryAirSystems(SysIndex).Name);

                SetupOutputVariable(state, "Air System User Defined Air Terminal Total Heating Energy",
                                    OutputProcessor::Unit::J,
                                    state.dataSysRpts->SysUserDefinedTerminalHeating(SysIndex),
                                    "HVAC",
                                    "Sum",
                                    state.dataAirSystemsData->PrimaryAirSystems(SysIndex).Name);

                SetupOutputVariable(state, "Air System User Defined Air Terminal Total Cooling Energy",
                                    OutputProcessor::Unit::J,
                                    state.dataSysRpts->SysUserDefinedTerminalCooling(SysIndex),
                                    "HVAC",
                                    "Sum",
                                    state.dataAirSystemsData->PrimaryAirSystems(SysIndex).Name);

                SetupOutputVariable(state, "Air System Humidifier Total Heating Energy",
                                    OutputProcessor::Unit::J,
                                    state.dataSysRpts->SysHumidHTNG(SysIndex),
                                    "HVAC",
                                    "Sum",
                                    state.dataAirSystemsData->PrimaryAirSystems(SysIndex).Name);

                SetupOutputVariable(state, "Air System Evaporative Cooler Total Cooling Energy",
                                    OutputProcessor::Unit::J,
                                    state.dataSysRpts->SysEvapCLNG(SysIndex),
                                    "HVAC",
                                    "Sum",
                                    state.dataAirSystemsData->PrimaryAirSystems(SysIndex).Name);

                SetupOutputVariable(state, "Air System Desiccant Dehumidifier Total Cooling Energy",
                                    OutputProcessor::Unit::J,
                                    state.dataSysRpts->DesDehumidCLNG(SysIndex),
                                    "HVAC",
                                    "Sum",
                                    state.dataAirSystemsData->PrimaryAirSystems(SysIndex).Name);

                // SYSTEM COMPONENT ENERGY REPORT
                SetupOutputVariable(state, "Air System Fan Electricity Energy",
                                    OutputProcessor::Unit::J,
                                    state.dataSysRpts->SysFANCompElec(SysIndex),
                                    "HVAC",
                                    "Sum",
                                    state.dataAirSystemsData->PrimaryAirSystems(SysIndex).Name);

                SetupOutputVariable(state, "Air System Heating Coil Hot Water Energy",
                                    OutputProcessor::Unit::J,
                                    state.dataSysRpts->SysHCCompH2OHOT(SysIndex),
                                    "HVAC",
                                    "Sum",
                                    state.dataAirSystemsData->PrimaryAirSystems(SysIndex).Name);

                SetupOutputVariable(state, "Air System Cooling Coil Chilled Water Energy",
                                    OutputProcessor::Unit::J,
                                    state.dataSysRpts->SysCCCompH2OCOLD(SysIndex),
                                    "HVAC",
                                    "Sum",
                                    state.dataAirSystemsData->PrimaryAirSystems(SysIndex).Name);

                SetupOutputVariable(state, "Air System DX Heating Coil Electricity Energy",
                                    OutputProcessor::Unit::J,
                                    state.dataSysRpts->SysHCCompElec(SysIndex),
                                    "HVAC",
                                    "Sum",
                                    state.dataAirSystemsData->PrimaryAirSystems(SysIndex).Name);

                SetupOutputVariable(state, "Air System DX Cooling Coil Electricity Energy",
                                    OutputProcessor::Unit::J,
                                    state.dataSysRpts->SysCCCompElec(SysIndex),
                                    "HVAC",
                                    "Sum",
                                    state.dataAirSystemsData->PrimaryAirSystems(SysIndex).Name);

                SetupOutputVariable(state, "Air System Heating Coil Electricity Energy",
                                    OutputProcessor::Unit::J,
                                    state.dataSysRpts->SysHCCompElecRes(SysIndex),
                                    "HVAC",
                                    "Sum",
                                    state.dataAirSystemsData->PrimaryAirSystems(SysIndex).Name);

                SetupOutputVariable(state, "Air System Heating Coil NaturalGas Energy",
                                    OutputProcessor::Unit::J,
                                    state.dataSysRpts->SysHCCompNaturalGas(SysIndex),
                                    "HVAC",
                                    "Sum",
                                    state.dataAirSystemsData->PrimaryAirSystems(SysIndex).Name);

                SetupOutputVariable(state, "Air System Heating Coil Propane Energy",
                                    OutputProcessor::Unit::J,
                                    state.dataSysRpts->SysHCCompPropane(SysIndex),
                                    "HVAC",
                                    "Sum",
                                    state.dataAirSystemsData->PrimaryAirSystems(SysIndex).Name);

                SetupOutputVariable(state, "Air System Heating Coil Steam Energy",
                                    OutputProcessor::Unit::J,
                                    state.dataSysRpts->SysHCCompSteam(SysIndex),
                                    "HVAC",
                                    "Sum",
                                    state.dataAirSystemsData->PrimaryAirSystems(SysIndex).Name);

                SetupOutputVariable(state, "Air System Humidifier Electricity Energy",
                                    OutputProcessor::Unit::J,
                                    state.dataSysRpts->SysHumidElec(SysIndex),
                                    "HVAC",
                                    "Sum",
                                    state.dataAirSystemsData->PrimaryAirSystems(SysIndex).Name);

                SetupOutputVariable(state, "Air System Humidifier NaturalGas Energy",
                                    OutputProcessor::Unit::J,
                                    state.dataSysRpts->SysHumidNaturalGas(SysIndex),
                                    "HVAC",
                                    "Sum",
                                    state.dataAirSystemsData->PrimaryAirSystems(SysIndex).Name);

                SetupOutputVariable(state, "Air System Humidifier Propane Energy",
                                    OutputProcessor::Unit::J,
                                    state.dataSysRpts->SysHumidPropane(SysIndex),
                                    "HVAC",
                                    "Sum",
                                    state.dataAirSystemsData->PrimaryAirSystems(SysIndex).Name);

                SetupOutputVariable(state, "Air System Evaporative Cooler Electricity Energy",
                                    OutputProcessor::Unit::J,
                                    state.dataSysRpts->SysEvapElec(SysIndex),
                                    "HVAC",
                                    "Sum",
                                    state.dataAirSystemsData->PrimaryAirSystems(SysIndex).Name);

                SetupOutputVariable(state, "Air System Desiccant Dehumidifier Electricity Energy",
                                    OutputProcessor::Unit::J,
                                    state.dataSysRpts->DesDehumidElec(SysIndex),
                                    "HVAC",
                                    "Sum",
                                    state.dataAirSystemsData->PrimaryAirSystems(SysIndex).Name);

               SetupOutputVariable(state,
                                    "Air System Mechanical Ventilation Flow Rate",
                                    OutputProcessor::Unit::m3_s,
                                    state.dataSysRpts->SysMechVentFlow(SysIndex),
                                    "HVAC",
                                    "Average",
                                    state.dataAirSystemsData->PrimaryAirSystems(SysIndex).Name);

                SetupOutputVariable(state,
                                    "Air System Natural Ventilation Flow Rate",
                                    OutputProcessor::Unit::m3_s,
                                    state.dataSysRpts->SysNatVentFlow(SysIndex),
                                    "HVAC",
                                    "Average",
                                    state.dataAirSystemsData->PrimaryAirSystems(SysIndex).Name);

                SetupOutputVariable(state,
                                    "Air System Target Voz Ventilation Flow Rate",
                                    OutputProcessor::Unit::m3_s,
                                    state.dataSysRpts->SysTargetVentilationFlowVoz(SysIndex),
                                    "HVAC",
                                    "Average",
                                    state.dataAirSystemsData->PrimaryAirSystems(SysIndex).Name);

                SetupOutputVariable(state,
                                    "Air System Ventilation Below Target Voz Time",
                                    OutputProcessor::Unit::hr,
                                    state.dataSysRpts->SysTimeBelowVozDyn(SysIndex),
                                    "HVAC",
                                    "Sum",
                                    state.dataAirSystemsData->PrimaryAirSystems(SysIndex).Name);

                SetupOutputVariable(state,
                                    "Air System Ventilation At Target Voz Time",
                                    OutputProcessor::Unit::hr,
                                    state.dataSysRpts->SysTimeAtVozDyn(SysIndex),
                                    "HVAC",
                                    "Sum",
                                    state.dataAirSystemsData->PrimaryAirSystems(SysIndex).Name);

                SetupOutputVariable(state,
                                    "Air System Ventilation Above Target Voz Time",
                                    OutputProcessor::Unit::hr,
                                    state.dataSysRpts->SysTimeAboveVozDyn(SysIndex),
                                    "HVAC",
                                    "Sum",
                                    state.dataAirSystemsData->PrimaryAirSystems(SysIndex).Name);

                SetupOutputVariable(state,
                                    "Air System Ventilation When Unoccupied Time",
                                    OutputProcessor::Unit::hr,
                                    state.dataSysRpts->SysTimeVentUnocc(SysIndex),
                                    "HVAC",
                                    "Sum",
                                    state.dataAirSystemsData->PrimaryAirSystems(SysIndex).Name);

            }
        }
        for (int ZoneIndex = 1; ZoneIndex <= state.dataGlobal->NumOfZones; ++ZoneIndex) {
            if (!state.dataZoneEquip->ZoneEquipConfig(ZoneIndex).IsControlled) continue;
            // CurrentModuleObject='Zones(Controlled)'
            if (state.dataSysRpts->VentLoadsReportEnabled) {
                // Cooling Loads
                SetupOutputVariable(state, "Zone Mechanical Ventilation No Load Heat Removal Energy",
                                    OutputProcessor::Unit::J,
                                    state.dataSysRpts->MaxNoLoadCoolingByVent(ZoneIndex),
                                    "HVAC",
                                    "Sum",
                                    state.dataZoneEquip->ZoneEquipConfig(ZoneIndex).ZoneName);

                SetupOutputVariable(state, "Zone Mechanical Ventilation Cooling Load Increase Energy",
                                    OutputProcessor::Unit::J,
                                    state.dataSysRpts->MaxCoolingLoadAddedByVent(ZoneIndex),
                                    "HVAC",
                                    "Sum",
                                    state.dataZoneEquip->ZoneEquipConfig(ZoneIndex).ZoneName);

                SetupOutputVariable(state, "Zone Mechanical Ventilation Cooling Load Increase Due to Overheating Energy",
                                    OutputProcessor::Unit::J,
                                    state.dataSysRpts->MaxOverheatingByVent(ZoneIndex),
                                    "HVAC",
                                    "Sum",
                                    state.dataZoneEquip->ZoneEquipConfig(ZoneIndex).ZoneName);

                SetupOutputVariable(state, "Zone Mechanical Ventilation Cooling Load Decrease Energy",
                                    OutputProcessor::Unit::J,
                                    state.dataSysRpts->MaxCoolingLoadMetByVent(ZoneIndex),
                                    "HVAC",
                                    "Sum",
                                    state.dataZoneEquip->ZoneEquipConfig(ZoneIndex).ZoneName);
                // Heating Loads
                SetupOutputVariable(state, "Zone Mechanical Ventilation No Load Heat Addition Energy",
                                    OutputProcessor::Unit::J,
                                    state.dataSysRpts->MaxNoLoadHeatingByVent(ZoneIndex),
                                    "HVAC",
                                    "Sum",
                                    state.dataZoneEquip->ZoneEquipConfig(ZoneIndex).ZoneName);

                SetupOutputVariable(state, "Zone Mechanical Ventilation Heating Load Increase Energy",
                                    OutputProcessor::Unit::J,
                                    state.dataSysRpts->MaxHeatingLoadAddedByVent(ZoneIndex),
                                    "HVAC",
                                    "Sum",
                                    state.dataZoneEquip->ZoneEquipConfig(ZoneIndex).ZoneName);

                SetupOutputVariable(state, "Zone Mechanical Ventilation Heating Load Increase Due to Overcooling Energy",
                                    OutputProcessor::Unit::J,
                                    state.dataSysRpts->MaxOvercoolingByVent(ZoneIndex),
                                    "HVAC",
                                    "Sum",
                                    state.dataZoneEquip->ZoneEquipConfig(ZoneIndex).ZoneName);

                SetupOutputVariable(state, "Zone Mechanical Ventilation Heating Load Decrease Energy",
                                    OutputProcessor::Unit::J,
                                    state.dataSysRpts->MaxHeatingLoadMetByVent(ZoneIndex),
                                    "HVAC",
                                    "Sum",
                                    state.dataZoneEquip->ZoneEquipConfig(ZoneIndex).ZoneName);
            }

            SetupOutputVariable(state, "Zone Mechanical Ventilation Mass Flow Rate",
                                OutputProcessor::Unit::kg_s,
                                state.dataSysRpts->ZoneOAMassFlow(ZoneIndex),
                                "HVAC",
                                "Average",
                                state.dataZoneEquip->ZoneEquipConfig(ZoneIndex).ZoneName);

            SetupOutputVariable(state, "Zone Mechanical Ventilation Mass",
                                OutputProcessor::Unit::kg,
                                state.dataSysRpts->ZoneOAMass(ZoneIndex),
                                "HVAC",
                                "Sum",
                                state.dataZoneEquip->ZoneEquipConfig(ZoneIndex).ZoneName);

            SetupOutputVariable(state, "Zone Mechanical Ventilation Standard Density Volume Flow Rate",
                                OutputProcessor::Unit::m3_s,
                                state.dataSysRpts->ZoneOAVolFlowStdRho(ZoneIndex),
                                "HVAC",
                                "Average",
                                state.dataZoneEquip->ZoneEquipConfig(ZoneIndex).ZoneName);

            SetupOutputVariable(state, "Zone Mechanical Ventilation Standard Density Volume",
                                OutputProcessor::Unit::m3,
                                state.dataSysRpts->ZoneOAVolStdRho(ZoneIndex),
                                "HVAC",
                                "Sum",
                                state.dataZoneEquip->ZoneEquipConfig(ZoneIndex).ZoneName);

            SetupOutputVariable(state, "Zone Mechanical Ventilation Current Density Volume Flow Rate",
                                OutputProcessor::Unit::m3_s,
                                state.dataSysRpts->ZoneOAVolFlowCrntRho(ZoneIndex),
                                "HVAC",
                                "Average",
                                state.dataZoneEquip->ZoneEquipConfig(ZoneIndex).ZoneName);

            SetupOutputVariable(state, "Zone Mechanical Ventilation Current Density Volume",
                                OutputProcessor::Unit::m3,
                                state.dataSysRpts->ZoneOAVolCrntRho(ZoneIndex),
                                "HVAC",
                                "Sum",
                                state.dataZoneEquip->ZoneEquipConfig(ZoneIndex).ZoneName);

            SetupOutputVariable(state, "Zone Mechanical Ventilation Air Changes per Hour",
                                OutputProcessor::Unit::ach,
                                state.dataSysRpts->ZoneMechACH(ZoneIndex),
                                "HVAC",
                                "Average",
                                state.dataZoneEquip->ZoneEquipConfig(ZoneIndex).ZoneName);

            SetupOutputVariable(state, "Zone Target Voz Ventilation Flow Rate",
                                OutputProcessor::Unit::m3_s,
                                state.dataSysRpts->ZoneTargetVentilationFlowVoz(ZoneIndex),
                                "HVAC",
                                "Average",
                                state.dataZoneEquip->ZoneEquipConfig(ZoneIndex).ZoneName);

            SetupOutputVariable(state, "Zone Ventilation Below Target Voz Time",
                                OutputProcessor::Unit::hr,
                                state.dataSysRpts->ZoneTimeBelowVozDyn(ZoneIndex),
                                "HVAC",
                                "Sum",
                                state.dataZoneEquip->ZoneEquipConfig(ZoneIndex).ZoneName);

            SetupOutputVariable(state, "Zone Ventilation At Target Voz Time",
                                OutputProcessor::Unit::hr,
                                state.dataSysRpts->ZoneTimeAtVozDyn(ZoneIndex),
                                "HVAC",
                                "Sum",
                                state.dataZoneEquip->ZoneEquipConfig(ZoneIndex).ZoneName);

            SetupOutputVariable(state, "Zone Ventilation Above Target Voz Time",
                                OutputProcessor::Unit::hr,
                                state.dataSysRpts->ZoneTimeAboveVozDyn(ZoneIndex),
                                "HVAC",
                                "Sum",
                                state.dataZoneEquip->ZoneEquipConfig(ZoneIndex).ZoneName);

            SetupOutputVariable(state, "Zone Ventilation When Unoccupied Time",
                                OutputProcessor::Unit::hr,
                                state.dataSysRpts->ZoneTimeVentUnocc(ZoneIndex),
                                "HVAC",
                                "Sum",
                                state.dataZoneEquip->ZoneEquipConfig(ZoneIndex).ZoneName);

        }

        // Facility outputs
        SetupOutputVariable(state, "Facility Any Zone Ventilation Below Target Voz Time",
            OutputProcessor::Unit::hr,
            state.dataSysRpts->AnyZoneTimeBelowVozDyn,
            "HVAC",
            "Sum",
            "Facility");

        SetupOutputVariable(state, "Facility All Zones Ventilation At Target Voz Time",
            OutputProcessor::Unit::hr,
            state.dataSysRpts->AllZonesTimeAtVozDyn,
            "HVAC",
            "Sum",
            "Facility");

        SetupOutputVariable(state, "Facility Any Zone Ventilation Above Target Voz Time",
            OutputProcessor::Unit::hr,
            state.dataSysRpts->AnyZoneTimeAboveVozDyn,
            "HVAC",
            "Sum",
            "Facility");

        SetupOutputVariable(state, "Facility Any Zone Ventilation When Unoccupied Time",
            OutputProcessor::Unit::hr,
            state.dataSysRpts->AnyZoneTimeVentUnocc,
            "HVAC",
            "Sum",
            "Facility");

    }

    void CreateEnergyReportStructure(EnergyPlusData &state)
    {

        // SUBROUTINE INFORMATION:
        //       AUTHOR         Dan Fisher/Linda Lawrie
        //       DATE WRITTEN   June 2005
        //       MODIFIED       na
        //       RE-ENGINEERED  na

        // PURPOSE OF THIS SUBROUTINE:
        // Creates the Energy Reporting Structure.  This routine is only called once --
        // so string compares have been left in.

        // METHODOLOGY EMPLOYED:
        // Once all compsets/nodes/connections have been established find all components
        // subcomponents, etc.

        // Using/Aliasing
        using BranchNodeConnections::GetChildrenData;
        using BranchNodeConnections::GetComponentData;
        using BranchNodeConnections::GetNumChildren;
        using BranchNodeConnections::IsParentObject;
        using namespace DataGlobalConstants;

        // SUBROUTINE LOCAL VARIABLE DECLARATIONS:
        int AirLoopNum;
        int BranchNum;
        int CompNum;
        int SubCompNum;
        int SubSubCompNum;
        int VarNum;
        int VarNum1;
        int CtrlZoneNum;
        std::string TypeOfComp;
        std::string NameOfComp;
        bool ErrorsFound;
        bool ModeFlagOn;
        int NumInlets;
        int NumOutlets;
        int PlantLoopNum;

        // Dimension GetChildrenData arrays
        Array1D_string SubCompTypes;
        Array1D_string SubCompNames;
        Array1D_string InletNodeNames;
        Array1D_int InletNodeNumbers;
        Array1D_int InletFluidStreams;
        Array1D_string OutletNodeNames;
        Array1D_int OutletNodeNumbers;
        Array1D_int OutletFluidStreams;
        int NumChildren;
        int NumGrandChildren;
        bool IsParent;

        // Dimension GetMeteredVariables arrays
        Array1D_int VarIndexes;                            // Variable Numbers
        Array1D_int VarTypes;                              // Variable Types (1=integer, 2=real, 3=meter)
        Array1D_string UnitsStrings;                       // UnitsStrings for each variable
        Array1D<OutputProcessor::TimeStepType> IndexTypes; // Variable Idx Types (1=Zone,2=HVAC)
        Array1D<OutputProcessor::Unit> unitsForVar;        // units from enum for each variable
        std::map<int, DataGlobalConstants::ResourceType> ResourceTypes;                         // ResourceTypes for each variable
        Array1D_string EndUses;                            // EndUses for each variable
        Array1D_string Groups;                             // Groups for each variable
        Array1D_string Names;                              // Variable Names for each variable
        int NumFound;                                      // Number Found
        int NumVariables;
        int NumLeft; // Counter for deeper components

        // some variables for setting up the plant data structures
        int LoopSideNum;

        state.dataSysRpts->VentReportStructureCreated = true;
        for (AirLoopNum = 1; AirLoopNum <= state.dataHVACGlobal->NumPrimaryAirSys; ++AirLoopNum) {
            for (BranchNum = 1; BranchNum <= state.dataAirSystemsData->PrimaryAirSystems(AirLoopNum).NumBranches; ++BranchNum) {
                for (CompNum = 1; CompNum <= state.dataAirSystemsData->PrimaryAirSystems(AirLoopNum).Branch(BranchNum).TotalComponents; ++CompNum) {
                    TypeOfComp = state.dataAirSystemsData->PrimaryAirSystems(AirLoopNum).Branch(BranchNum).Comp(CompNum).TypeOf;
                    NameOfComp = state.dataAirSystemsData->PrimaryAirSystems(AirLoopNum).Branch(BranchNum).Comp(CompNum).Name;
                    // Get complete list of components for complex branches
                    if (IsParentObject(state, TypeOfComp, NameOfComp)) {

                        state.dataAirSystemsData->PrimaryAirSystems(AirLoopNum).Branch(BranchNum).Comp(CompNum).Parent = true;
                        NumChildren = GetNumChildren(state, TypeOfComp, NameOfComp);

                        SubCompTypes.allocate(NumChildren);
                        SubCompNames.allocate(NumChildren);
                        InletNodeNames.allocate(NumChildren);
                        InletNodeNumbers.allocate(NumChildren);
                        OutletNodeNames.allocate(NumChildren);
                        OutletNodeNumbers.allocate(NumChildren);
                        state.dataAirSystemsData->PrimaryAirSystems(AirLoopNum).Branch(BranchNum).Comp(CompNum).SubComp.allocate(NumChildren);

                        GetChildrenData(state, TypeOfComp,
                                        NameOfComp,
                                        NumChildren,
                                        SubCompTypes,
                                        SubCompNames,
                                        InletNodeNames,
                                        InletNodeNumbers,
                                        OutletNodeNames,
                                        OutletNodeNumbers,
                                        ErrorsFound);

                        for (SubCompNum = 1; SubCompNum <= NumChildren; ++SubCompNum) {
                            {
                                auto &thisSubComponent(state.dataAirSystemsData->PrimaryAirSystems(AirLoopNum).Branch(BranchNum).Comp(CompNum).SubComp(SubCompNum));
                                thisSubComponent.TypeOf = SubCompTypes(SubCompNum);
                                thisSubComponent.Name = SubCompNames(SubCompNum);
                                thisSubComponent.NodeNameIn = InletNodeNames(SubCompNum);
                                thisSubComponent.NodeNameOut = OutletNodeNames(SubCompNum);
                                thisSubComponent.NodeNumIn = InletNodeNumbers(SubCompNum);
                                thisSubComponent.NodeNumOut = OutletNodeNumbers(SubCompNum);
                            }
                        }

                        SubCompTypes.deallocate();
                        SubCompNames.deallocate();
                        InletNodeNames.deallocate();
                        InletNodeNumbers.deallocate();
                        OutletNodeNames.deallocate();
                        OutletNodeNumbers.deallocate();

                    } else {
                        NumChildren = 0;
                        state.dataAirSystemsData->PrimaryAirSystems(AirLoopNum).Branch(BranchNum).Comp(CompNum).Parent = false;
                    }
                    state.dataAirSystemsData->PrimaryAirSystems(AirLoopNum).Branch(BranchNum).Comp(CompNum).NumSubComps = NumChildren;

                    // check for 'grandchildren'
                    for (SubCompNum = 1; SubCompNum <= NumChildren; ++SubCompNum) {
                        TypeOfComp = state.dataAirSystemsData->PrimaryAirSystems(AirLoopNum).Branch(BranchNum).Comp(CompNum).SubComp(SubCompNum).TypeOf;
                        NameOfComp = state.dataAirSystemsData->PrimaryAirSystems(AirLoopNum).Branch(BranchNum).Comp(CompNum).SubComp(SubCompNum).Name;
                        if (IsParentObject(state, TypeOfComp, NameOfComp)) {
                            NumGrandChildren = GetNumChildren(state, TypeOfComp, NameOfComp);
                            SubCompTypes.allocate(NumGrandChildren);
                            SubCompNames.allocate(NumGrandChildren);
                            InletNodeNames.allocate(NumGrandChildren);
                            InletNodeNumbers.allocate(NumGrandChildren);
                            OutletNodeNames.allocate(NumGrandChildren);
                            OutletNodeNumbers.allocate(NumGrandChildren);
                            state.dataAirSystemsData->PrimaryAirSystems(AirLoopNum).Branch(BranchNum).Comp(CompNum).SubComp(SubCompNum).SubSubComp.allocate(NumGrandChildren);

                            GetChildrenData(state, TypeOfComp,
                                            NameOfComp,
                                            NumGrandChildren,
                                            SubCompTypes,
                                            SubCompNames,
                                            InletNodeNames,
                                            InletNodeNumbers,
                                            OutletNodeNames,
                                            OutletNodeNumbers,
                                            ErrorsFound);

                            for (SubSubCompNum = 1; SubSubCompNum <= NumGrandChildren; ++SubSubCompNum) {
                                {
                                    auto &thisSubSubComponent(
                                        state.dataAirSystemsData->PrimaryAirSystems(AirLoopNum).Branch(BranchNum).Comp(CompNum).SubComp(SubCompNum).SubSubComp(SubSubCompNum));
                                    thisSubSubComponent.TypeOf = SubCompTypes(SubSubCompNum);
                                    thisSubSubComponent.Name = SubCompNames(SubSubCompNum);
                                    thisSubSubComponent.NodeNameIn = InletNodeNames(SubSubCompNum);
                                    thisSubSubComponent.NodeNameOut = OutletNodeNames(SubSubCompNum);
                                    thisSubSubComponent.NodeNumIn = InletNodeNumbers(SubSubCompNum);
                                    thisSubSubComponent.NodeNumOut = OutletNodeNumbers(SubSubCompNum);
                                    NumLeft = GetNumChildren(state, SubCompTypes(SubSubCompNum), SubCompNames(SubSubCompNum));
                                    if (NumLeft > 0) {
                                        ShowSevereError(state, "Hanging Children for component=" + SubCompTypes(SubSubCompNum) + ':' +
                                                        SubCompNames(SubSubCompNum));
                                    }
                                }
                            }

                            SubCompTypes.deallocate();
                            SubCompNames.deallocate();
                            InletNodeNames.deallocate();
                            InletNodeNumbers.deallocate();
                            OutletNodeNames.deallocate();
                            OutletNodeNumbers.deallocate();
                        } else {
                            NumGrandChildren = 0;
                            state.dataAirSystemsData->PrimaryAirSystems(AirLoopNum).Branch(BranchNum).Comp(CompNum).SubComp(SubCompNum).Parent = false;
                        }

                        state.dataAirSystemsData->PrimaryAirSystems(AirLoopNum).Branch(BranchNum).Comp(CompNum).SubComp(SubCompNum).NumSubSubComps = NumGrandChildren;
                    }
                }
            }
        }

        for (AirLoopNum = 1; AirLoopNum <= state.dataHVACGlobal->NumPrimaryAirSys; ++AirLoopNum) {
            for (BranchNum = 1; BranchNum <= state.dataAirSystemsData->PrimaryAirSystems(AirLoopNum).NumBranches; ++BranchNum) {
                for (CompNum = 1; CompNum <= state.dataAirSystemsData->PrimaryAirSystems(AirLoopNum).Branch(BranchNum).TotalComponents; ++CompNum) {
                    // Get complete list of components for complex branches
                    {
                        auto &thisComp(state.dataAirSystemsData->PrimaryAirSystems(AirLoopNum).Branch(BranchNum).Comp(CompNum));
                        TypeOfComp = thisComp.TypeOf;
                        NameOfComp = thisComp.Name;
                        NumVariables = GetNumMeteredVariables(state, TypeOfComp, NameOfComp);
                        if (NumVariables > 0) {
                            VarIndexes.allocate(NumVariables);
                            VarTypes.allocate(NumVariables);
                            IndexTypes.allocate(NumVariables);
                            unitsForVar.allocate(NumVariables);

                            for (int idx = 1; idx <= NumVariables; ++idx) {
                                ResourceTypes.insert(std::pair<int, DataGlobalConstants::ResourceType>(idx, DataGlobalConstants::ResourceType::None));
                            }

                            EndUses.allocate(NumVariables);
                            Groups.allocate(NumVariables);
                            Names.allocate(NumVariables);
                            thisComp.MeteredVar.allocate(NumVariables);

                            thisComp.NumMeteredVars = NumVariables;
                            GetMeteredVariables(state, TypeOfComp,
                                                NameOfComp,
                                                VarIndexes,
                                                VarTypes,
                                                IndexTypes,
                                                unitsForVar,
                                                ResourceTypes,
                                                EndUses,
                                                Groups,
                                                Names,
                                                NumFound);
                            ModeFlagOn = true;
                            for (VarNum = 1; VarNum <= NumVariables; ++VarNum) {
                                {
                                    auto &thisVar(thisComp.MeteredVar(VarNum));
                                    thisVar.ReportVarName = Names(VarNum);
                                    thisVar.ReportVarUnits = unitsForVar(VarNum);
                                    thisVar.ReportVarIndex = VarIndexes(VarNum);
                                    thisVar.ReportVarIndexType = IndexTypes(VarNum);
                                    thisVar.ReportVarType = VarTypes(VarNum);
                                    thisVar.ResourceType = ResourceTypes.at(VarNum);
                                    thisVar.EndUse = EndUses(VarNum);
                                    if (thisVar.EndUse == "HEATINGCOILS" && ModeFlagOn) {
                                        for (VarNum1 = 1; VarNum1 <= NumVariables; ++VarNum1) {
                                            thisComp.MeteredVar(VarNum1).EndUse_CompMode = iEndUseType::HeatingOnly;
                                        }
                                        ModeFlagOn = false;
                                    } else if (thisVar.EndUse == "COOLINGCOILS" && ModeFlagOn) {
                                        for (VarNum1 = 1; VarNum1 <= NumVariables; ++VarNum1) {
                                            thisComp.MeteredVar(VarNum1).EndUse_CompMode = iEndUseType::CoolingOnly;
                                        }
                                        ModeFlagOn = false;
                                    } else if (ModeFlagOn) {
                                        thisVar.EndUse_CompMode = iEndUseType::NoHeatNoCool;
                                    }
                                    thisVar.Group = Groups(VarNum);
                                }
                            }

                            VarIndexes.deallocate();
                            VarTypes.deallocate();
                            IndexTypes.deallocate();
                            unitsForVar.deallocate();
                            EndUses.deallocate();
                            Groups.deallocate();
                            Names.deallocate();
                        }
                        for (SubCompNum = 1; SubCompNum <= thisComp.NumSubComps; ++SubCompNum) {
                            // Get complete list of components for complex branches
                            TypeOfComp = thisComp.SubComp(SubCompNum).TypeOf;
                            NameOfComp = thisComp.SubComp(SubCompNum).Name;
                            NumVariables = GetNumMeteredVariables(state, TypeOfComp, NameOfComp);
                            if (NumVariables > 0) {
                                VarIndexes.allocate(NumVariables);
                                VarTypes.allocate(NumVariables);
                                IndexTypes.allocate(NumVariables);
                                unitsForVar.allocate(NumVariables);
                                ResourceTypes.clear();
                                for (int idx = 1; idx <= NumVariables; ++idx) {
                                    ResourceTypes.insert(std::pair<int, DataGlobalConstants::ResourceType>(idx, DataGlobalConstants::ResourceType::None));
                                }
                                EndUses.allocate(NumVariables);
                                Groups.allocate(NumVariables);
                                Names.allocate(NumVariables);
                                thisComp.SubComp(SubCompNum).MeteredVar.allocate(NumVariables);

                                GetMeteredVariables(state, TypeOfComp,
                                                    NameOfComp,
                                                    VarIndexes,
                                                    VarTypes,
                                                    IndexTypes,
                                                    unitsForVar,
                                                    ResourceTypes,
                                                    EndUses,
                                                    Groups,
                                                    Names,
                                                    NumFound);

                                ModeFlagOn = true;
                                for (VarNum = 1; VarNum <= NumVariables; ++VarNum) {
                                    {
                                        auto &thisVar(thisComp.SubComp(SubCompNum).MeteredVar(VarNum));
                                        thisVar.ReportVarName = Names(VarNum);
                                        thisVar.ReportVarUnits = unitsForVar(VarNum);
                                        thisVar.ReportVarIndex = VarIndexes(VarNum);
                                        thisVar.ReportVarIndexType = IndexTypes(VarNum);
                                        thisVar.ReportVarType = VarTypes(VarNum);
                                        thisVar.ResourceType = ResourceTypes.at(VarNum);
                                        thisVar.EndUse = EndUses(VarNum);
                                        if (thisVar.EndUse == "HEATINGCOILS" && ModeFlagOn) {
                                            for (VarNum1 = 1; VarNum1 <= NumVariables; ++VarNum1) {
                                                thisComp.SubComp(SubCompNum).MeteredVar(VarNum1).EndUse_CompMode = iEndUseType::HeatingOnly;
                                            }
                                            ModeFlagOn = false;
                                        } else if (thisVar.EndUse == "COOLINGCOILS" && ModeFlagOn) {
                                            for (VarNum1 = 1; VarNum1 <= NumVariables; ++VarNum1) {
                                                thisComp.SubComp(SubCompNum).MeteredVar(VarNum1).EndUse_CompMode = iEndUseType::CoolingOnly;
                                            }
                                            ModeFlagOn = false;
                                        } else if (ModeFlagOn) {
                                            thisVar.EndUse_CompMode = iEndUseType::NoHeatNoCool;
                                        }
                                        thisVar.Group = Groups(VarNum);
                                    }
                                }

                                VarIndexes.deallocate();
                                VarTypes.deallocate();
                                IndexTypes.deallocate();
                                unitsForVar.deallocate();
                                EndUses.deallocate();
                                Groups.deallocate();
                                Names.deallocate();
                            }

                            thisComp.SubComp(SubCompNum).NumMeteredVars = NumVariables;

                            for (SubSubCompNum = 1; SubSubCompNum <= thisComp.SubComp(SubCompNum).NumSubSubComps; ++SubSubCompNum) {
                                // Get complete list of components for complex branches
                                TypeOfComp = thisComp.SubComp(SubCompNum).SubSubComp(SubSubCompNum).TypeOf;
                                NameOfComp = thisComp.SubComp(SubCompNum).SubSubComp(SubSubCompNum).Name;
                                NumVariables = GetNumMeteredVariables(state, TypeOfComp, NameOfComp);
                                if (NumVariables > 0) {
                                    VarIndexes.allocate(NumVariables);
                                    VarTypes.allocate(NumVariables);
                                    IndexTypes.allocate(NumVariables);
                                    unitsForVar.allocate(NumVariables);
                                    ResourceTypes.clear();
                                    for (int idx = 1; idx <= NumVariables; ++idx) {
                                        ResourceTypes.insert(std::pair<int, DataGlobalConstants::ResourceType>(idx, DataGlobalConstants::ResourceType::None));
                                    }
                                    EndUses.allocate(NumVariables);
                                    Groups.allocate(NumVariables);
                                    Names.allocate(NumVariables);
                                    thisComp.SubComp(SubCompNum).SubSubComp(SubSubCompNum).MeteredVar.allocate(NumVariables);

                                    GetMeteredVariables(state, TypeOfComp,
                                                        NameOfComp,
                                                        VarIndexes,
                                                        VarTypes,
                                                        IndexTypes,
                                                        unitsForVar,
                                                        ResourceTypes,
                                                        EndUses,
                                                        Groups,
                                                        Names,
                                                        NumFound);

                                    ModeFlagOn = true;
                                    for (VarNum = 1; VarNum <= NumVariables; ++VarNum) {
                                        {
                                            auto &thisVar(thisComp.SubComp(SubCompNum).SubSubComp(SubSubCompNum).MeteredVar(VarNum));
                                            thisVar.ReportVarName = Names(VarNum);
                                            thisVar.ReportVarUnits = unitsForVar(VarNum);
                                            thisVar.ReportVarIndex = VarIndexes(VarNum);
                                            thisVar.ReportVarIndexType = IndexTypes(VarNum);
                                            thisVar.ReportVarType = VarTypes(VarNum);
                                            thisVar.ResourceType = ResourceTypes.at(VarNum);
                                            thisVar.EndUse = EndUses(VarNum);
                                            if (thisVar.EndUse == "HEATINGCOILS" && ModeFlagOn) {
                                                for (VarNum1 = 1; VarNum1 <= NumVariables; ++VarNum1) {
                                                    thisComp.SubComp(SubCompNum).SubSubComp(SubSubCompNum).MeteredVar(VarNum1).EndUse_CompMode =
                                                        iEndUseType::HeatingOnly;
                                                }
                                                ModeFlagOn = false;
                                            } else if (thisVar.EndUse == "COOLINGCOILS" && ModeFlagOn) {
                                                for (VarNum1 = 1; VarNum1 <= NumVariables; ++VarNum1) {
                                                    thisComp.SubComp(SubCompNum).SubSubComp(SubSubCompNum).MeteredVar(VarNum1).EndUse_CompMode =
                                                        iEndUseType::CoolingOnly;
                                                }
                                                ModeFlagOn = false;
                                            } else if (ModeFlagOn) {
                                                thisVar.EndUse_CompMode = iEndUseType::NoHeatNoCool;
                                            }
                                            thisVar.Group = Groups(VarNum);
                                        }
                                    }

                                    VarIndexes.deallocate();
                                    VarTypes.deallocate();
                                    IndexTypes.deallocate();
                                    unitsForVar.deallocate();
                                    EndUses.deallocate();
                                    Groups.deallocate();
                                    Names.deallocate();
                                }
                                thisComp.SubComp(SubCompNum).SubSubComp(SubSubCompNum).NumMeteredVars = NumVariables;
                            }
                        }
                    }
                }
            }
        }

        // Allocate the system serving zone equipment component arrays
        for (CtrlZoneNum = 1; CtrlZoneNum <= state.dataGlobal->NumOfZones; ++CtrlZoneNum) {
            if (!state.dataZoneEquip->ZoneEquipConfig(CtrlZoneNum).IsControlled) continue;
            // Set index of air loop serving zone
            for (CompNum = 1; CompNum <= state.dataZoneEquip->ZoneEquipList(CtrlZoneNum).NumOfEquipTypes; ++CompNum) {
                TypeOfComp = state.dataZoneEquip->ZoneEquipList(CtrlZoneNum).EquipType(CompNum);
                NameOfComp = state.dataZoneEquip->ZoneEquipList(CtrlZoneNum).EquipName(CompNum);
                GetComponentData(state, TypeOfComp,
                                 NameOfComp,
                                 IsParent,
                                 NumInlets,
                                 InletNodeNames,
                                 InletNodeNumbers,
                                 InletFluidStreams,
                                 NumOutlets,
                                 OutletNodeNames,
                                 OutletNodeNumbers,
                                 OutletFluidStreams,
                                 ErrorsFound);
                {
                    auto &thisEquipData(state.dataZoneEquip->ZoneEquipList(CtrlZoneNum).EquipData(CompNum));
                    thisEquipData.TypeOf = TypeOfComp;
                    thisEquipData.Name = NameOfComp;
                    thisEquipData.OutletNodeNums.allocate(NumOutlets);
                    thisEquipData.NumOutlets = NumOutlets;
                    thisEquipData.OutletNodeNums = OutletNodeNumbers;
                    thisEquipData.InletNodeNums.allocate(NumInlets);
                    thisEquipData.NumInlets = NumInlets;
                    thisEquipData.InletNodeNums = InletNodeNumbers;
                    thisEquipData.Parent = IsParent;
                    NumVariables = GetNumMeteredVariables(state, TypeOfComp, NameOfComp);
                    thisEquipData.NumMeteredVars = NumVariables;
                    if (NumVariables > 0) {
                        InletNodeNames.deallocate();
                        InletNodeNumbers.deallocate();
                        InletFluidStreams.deallocate();
                        OutletNodeNames.deallocate();
                        OutletNodeNumbers.deallocate();
                        OutletFluidStreams.deallocate();

                        VarIndexes.allocate(NumVariables);
                        VarTypes.allocate(NumVariables);
                        IndexTypes.allocate(NumVariables);
                        unitsForVar.allocate(NumVariables);
                        ResourceTypes.clear();
                        for (int idx = 1; idx <= NumVariables; ++idx) {
                            ResourceTypes.insert(std::pair<int, DataGlobalConstants::ResourceType>(idx, DataGlobalConstants::ResourceType::None));
                        }
                        EndUses.allocate(NumVariables);
                        Groups.allocate(NumVariables);
                        Names.allocate(NumVariables);
                        thisEquipData.MeteredVar.allocate(NumVariables);

                        GetMeteredVariables(state,
                            TypeOfComp, NameOfComp, VarIndexes, VarTypes, IndexTypes, unitsForVar, ResourceTypes, EndUses, Groups, Names, NumFound);

                        ModeFlagOn = true;
                        for (VarNum = 1; VarNum <= NumVariables; ++VarNum) {
                            {
                                auto &thisVar(thisEquipData.MeteredVar(VarNum));
                                thisVar.ReportVarName = Names(VarNum);
                                thisVar.ReportVarUnits = unitsForVar(VarNum);
                                thisVar.ReportVarIndex = VarIndexes(VarNum);
                                thisVar.ReportVarIndexType = IndexTypes(VarNum);
                                thisVar.ReportVarType = VarTypes(VarNum);
                                thisVar.ResourceType = ResourceTypes.at(VarNum);
                                thisVar.EndUse = EndUses(VarNum);
                                if (thisVar.EndUse == "HEATINGCOILS" && ModeFlagOn) {
                                    for (VarNum1 = 1; VarNum1 <= NumVariables; ++VarNum1) {
                                        thisEquipData.MeteredVar(VarNum1).EndUse_CompMode = iEndUseType::HeatingOnly;
                                    }
                                    ModeFlagOn = false;
                                } else if (thisVar.EndUse == "COOLINGCOILS" && ModeFlagOn) {
                                    for (VarNum1 = 1; VarNum1 <= NumVariables; ++VarNum1) {
                                        thisEquipData.MeteredVar(VarNum1).EndUse_CompMode = iEndUseType::CoolingOnly;
                                    }
                                    ModeFlagOn = false;
                                } else if (ModeFlagOn) {
                                    thisVar.EndUse_CompMode = iEndUseType::NoHeatNoCool;
                                }
                                thisVar.Group = Groups(VarNum);
                            }
                        }

                        VarIndexes.deallocate();
                        VarTypes.deallocate();
                        IndexTypes.deallocate();
                        unitsForVar.deallocate();
                        EndUses.deallocate();
                        Groups.deallocate();
                        Names.deallocate();
                    }

                    if (IsParentObject(state, TypeOfComp, NameOfComp)) {
                        NumChildren = GetNumChildren(state, TypeOfComp, NameOfComp);
                        thisEquipData.NumSubEquip = NumChildren;

                        SubCompTypes.allocate(NumChildren);
                        SubCompNames.allocate(NumChildren);
                        InletNodeNames.allocate(NumChildren);
                        InletNodeNumbers.allocate(NumChildren);
                        OutletNodeNames.allocate(NumChildren);
                        OutletNodeNumbers.allocate(NumChildren);
                        thisEquipData.SubEquipData.allocate(NumChildren);

                        GetChildrenData(state, TypeOfComp,
                                        NameOfComp,
                                        NumChildren,
                                        SubCompTypes,
                                        SubCompNames,
                                        InletNodeNames,
                                        InletNodeNumbers,
                                        OutletNodeNames,
                                        OutletNodeNumbers,
                                        ErrorsFound);

                        for (SubCompNum = 1; SubCompNum <= NumChildren; ++SubCompNum) {
                            thisEquipData.SubEquipData(SubCompNum).TypeOf = SubCompTypes(SubCompNum);
                            thisEquipData.SubEquipData(SubCompNum).Name = SubCompNames(SubCompNum);
                            thisEquipData.SubEquipData(SubCompNum).OutletNodeNum = OutletNodeNumbers(SubCompNum);
                            thisEquipData.SubEquipData(SubCompNum).InletNodeNum = InletNodeNumbers(SubCompNum);
                        }

                        SubCompTypes.deallocate();
                        SubCompNames.deallocate();
                        InletNodeNames.deallocate();
                        InletNodeNumbers.deallocate();
                        OutletNodeNames.deallocate();
                        OutletNodeNumbers.deallocate();
                    } else {
                        NumChildren = 0;
                    }

                    for (SubCompNum = 1; SubCompNum <= NumChildren; ++SubCompNum) {
                        TypeOfComp = thisEquipData.SubEquipData(SubCompNum).TypeOf;
                        NameOfComp = thisEquipData.SubEquipData(SubCompNum).Name;
                        if (IsParentObject(state, TypeOfComp, NameOfComp)) {
                            NumGrandChildren = GetNumChildren(state, TypeOfComp, NameOfComp);
                            thisEquipData.SubEquipData(SubCompNum).NumSubSubEquip = NumGrandChildren;
                            SubCompTypes.allocate(NumGrandChildren);
                            SubCompNames.allocate(NumGrandChildren);
                            InletNodeNames.allocate(NumGrandChildren);
                            InletNodeNumbers.allocate(NumGrandChildren);
                            OutletNodeNames.allocate(NumGrandChildren);
                            OutletNodeNumbers.allocate(NumGrandChildren);
                            thisEquipData.SubEquipData(SubCompNum).SubSubEquipData.allocate(NumGrandChildren);
                            // Sankar added the array number for EquipData
                            GetChildrenData(state, TypeOfComp,
                                            NameOfComp,
                                            NumGrandChildren,
                                            SubCompTypes,
                                            SubCompNames,
                                            InletNodeNames,
                                            InletNodeNumbers,
                                            OutletNodeNames,
                                            OutletNodeNumbers,
                                            ErrorsFound);

                            for (SubSubCompNum = 1; SubSubCompNum <= NumGrandChildren; ++SubSubCompNum) {
                                thisEquipData.SubEquipData(SubCompNum).SubSubEquipData(SubSubCompNum).TypeOf = SubCompTypes(SubSubCompNum);
                                thisEquipData.SubEquipData(SubCompNum).SubSubEquipData(SubSubCompNum).Name = SubCompNames(SubSubCompNum);
                                thisEquipData.SubEquipData(SubCompNum).SubSubEquipData(SubSubCompNum).OutletNodeNum =
                                    OutletNodeNumbers(SubSubCompNum);
                                thisEquipData.SubEquipData(SubCompNum).SubSubEquipData(SubSubCompNum).InletNodeNum = InletNodeNumbers(SubSubCompNum);
                            }
                            SubCompTypes.deallocate();
                            SubCompNames.deallocate();
                            InletNodeNames.deallocate();
                            InletNodeNumbers.deallocate();
                            OutletNodeNames.deallocate();
                            OutletNodeNumbers.deallocate();
                        } else {
                            NumGrandChildren = 0;
                        }
                    }
                }
            }
        }

        for (CtrlZoneNum = 1; CtrlZoneNum <= state.dataGlobal->NumOfZones; ++CtrlZoneNum) {
            if (!state.dataZoneEquip->ZoneEquipConfig(CtrlZoneNum).IsControlled) continue;
            for (CompNum = 1; CompNum <= state.dataZoneEquip->ZoneEquipList(CtrlZoneNum).NumOfEquipTypes; ++CompNum) {
                for (SubCompNum = 1; SubCompNum <= state.dataZoneEquip->ZoneEquipList(CtrlZoneNum).EquipData(CompNum).NumSubEquip; ++SubCompNum) {
                    {
                        auto &thisSubEquipData(state.dataZoneEquip->ZoneEquipList(CtrlZoneNum).EquipData(CompNum).SubEquipData(SubCompNum));
                        TypeOfComp = thisSubEquipData.TypeOf;
                        NameOfComp = thisSubEquipData.Name;

                        NumVariables = GetNumMeteredVariables(state, TypeOfComp, NameOfComp);
                        thisSubEquipData.NumMeteredVars = NumVariables; // Sankar added this line
                        if (NumVariables > 0) {
                            VarIndexes.allocate(NumVariables);
                            VarTypes.allocate(NumVariables);
                            IndexTypes.allocate(NumVariables);
                            unitsForVar.allocate(NumVariables);
                            ResourceTypes.clear();
                            for (int idx = 1; idx <= NumVariables; ++idx) {
                                ResourceTypes.insert(std::pair<int, DataGlobalConstants::ResourceType>(idx, DataGlobalConstants::ResourceType::None));
                            }
                            EndUses.allocate(NumVariables);
                            Groups.allocate(NumVariables);
                            Names.allocate(NumVariables);
                            thisSubEquipData.MeteredVar.allocate(NumVariables);

                            GetMeteredVariables(state, TypeOfComp,
                                                NameOfComp,
                                                VarIndexes,
                                                VarTypes,
                                                IndexTypes,
                                                unitsForVar,
                                                ResourceTypes,
                                                EndUses,
                                                Groups,
                                                Names,
                                                NumFound);

                            ModeFlagOn = true;
                            for (VarNum = 1; VarNum <= NumVariables; ++VarNum) {
                                {
                                    auto &thisVar(thisSubEquipData.MeteredVar(VarNum));
                                    thisVar.ReportVarName = Names(VarNum);
                                    thisVar.ReportVarUnits = unitsForVar(VarNum);
                                    thisVar.ReportVarIndex = VarIndexes(VarNum);
                                    thisVar.ReportVarIndexType = IndexTypes(VarNum);
                                    thisVar.ReportVarType = VarTypes(VarNum);
                                    thisVar.ResourceType = ResourceTypes.at(VarNum);
                                    thisVar.EndUse = EndUses(VarNum);
                                    if (thisVar.EndUse == "HEATINGCOILS" && ModeFlagOn) {
                                        for (VarNum1 = 1; VarNum1 <= NumVariables; ++VarNum1) {
                                            thisSubEquipData.MeteredVar(VarNum1).EndUse_CompMode = iEndUseType::HeatingOnly;
                                        }
                                        ModeFlagOn = false;
                                    } else if (thisVar.EndUse == "COOLINGCOILS" && ModeFlagOn) {
                                        for (VarNum1 = 1; VarNum1 <= NumVariables; ++VarNum1) {
                                            thisSubEquipData.MeteredVar(VarNum1).EndUse_CompMode = iEndUseType::CoolingOnly;
                                        }
                                        ModeFlagOn = false;
                                    } else if (ModeFlagOn) {
                                        thisVar.EndUse_CompMode = iEndUseType::NoHeatNoCool;
                                    }
                                    thisVar.Group = Groups(VarNum);
                                }
                            }

                            VarIndexes.deallocate();
                            VarTypes.deallocate();
                            IndexTypes.deallocate();
                            unitsForVar.deallocate();
                            EndUses.deallocate();
                            Groups.deallocate();
                            Names.deallocate();
                        }

                        for (SubSubCompNum = 1; SubSubCompNum <= thisSubEquipData.NumSubSubEquip; ++SubSubCompNum) {
                            TypeOfComp = thisSubEquipData.SubSubEquipData(SubSubCompNum).TypeOf;
                            NameOfComp = thisSubEquipData.SubSubEquipData(SubSubCompNum).Name;

                            NumVariables = GetNumMeteredVariables(state, TypeOfComp, NameOfComp);
                            thisSubEquipData.SubSubEquipData(SubSubCompNum).NumMeteredVars = NumVariables; // Sankar added this line
                            if (NumVariables > 0) {
                                VarIndexes.allocate(NumVariables);
                                VarTypes.allocate(NumVariables);
                                IndexTypes.allocate(NumVariables);
                                unitsForVar.allocate(NumVariables);
                                ResourceTypes.clear();
                                for (int idx = 1; idx <= NumVariables; ++idx) {
                                    ResourceTypes.insert(std::pair<int, DataGlobalConstants::ResourceType>(idx, DataGlobalConstants::ResourceType::None));
                                }
                                EndUses.allocate(NumVariables);
                                Groups.allocate(NumVariables);
                                Names.allocate(NumVariables);
                                thisSubEquipData.SubSubEquipData(SubSubCompNum).MeteredVar.allocate(NumVariables);

                                GetMeteredVariables(state, TypeOfComp,
                                                    NameOfComp,
                                                    VarIndexes,
                                                    VarTypes,
                                                    IndexTypes,
                                                    unitsForVar,
                                                    ResourceTypes,
                                                    EndUses,
                                                    Groups,
                                                    Names,
                                                    NumFound);

                                ModeFlagOn = true;
                                for (VarNum = 1; VarNum <= NumVariables; ++VarNum) {
                                    {
                                        auto &thisVar(thisSubEquipData.SubSubEquipData(SubSubCompNum).MeteredVar(VarNum));
                                        thisVar.ReportVarName = Names(VarNum);
                                        thisVar.ReportVarUnits = unitsForVar(VarNum);
                                        thisVar.ReportVarIndex = VarIndexes(VarNum);
                                        thisVar.ReportVarIndexType = IndexTypes(VarNum);
                                        thisVar.ReportVarType = VarTypes(VarNum);
                                        thisVar.ResourceType = ResourceTypes.at(VarNum);
                                        thisVar.EndUse = EndUses(VarNum);
                                        if (thisVar.EndUse == "HEATINGCOILS" && ModeFlagOn) {
                                            for (VarNum1 = 1; VarNum1 <= NumVariables; ++VarNum1) {
                                                thisSubEquipData.SubSubEquipData(SubSubCompNum).MeteredVar(VarNum1).EndUse_CompMode = iEndUseType::HeatingOnly;
                                            }
                                            ModeFlagOn = false;
                                        } else if (thisVar.EndUse == "COOLINGCOILS" && ModeFlagOn) {
                                            for (VarNum1 = 1; VarNum1 <= NumVariables; ++VarNum1) {
                                                thisSubEquipData.SubSubEquipData(SubSubCompNum).MeteredVar(VarNum1).EndUse_CompMode = iEndUseType::CoolingOnly;
                                            }
                                            ModeFlagOn = false;
                                        } else if (ModeFlagOn) {
                                            thisVar.EndUse_CompMode = iEndUseType::NoHeatNoCool;
                                        }
                                        thisVar.Group = Groups(VarNum);
                                    }
                                }

                                VarIndexes.deallocate();
                                VarTypes.deallocate();
                                IndexTypes.deallocate();
                                unitsForVar.deallocate();
                                EndUses.deallocate();
                                Groups.deallocate();
                                Names.deallocate();
                            }
                        }
                    }
                }
            }
        }

        //***Plant Loops

        // previously, four separate huge DO loops all looking very very similar were used here
        // each individual block would operate on a single type of loop-side (plant demand, cond supply, etc.)
        // now, a bigger DO loop is applied iterating over all loops
        // a pointer (ThisReportData) is then directed to a particular item in the appropriate array
        // by operating on the pointer directly, we are actually operating on the item in the TARGET array item
        // in making this change, over 700 lines of code were dropped down to a single block

        for (PlantLoopNum = 1; PlantLoopNum <= state.dataHVACGlobal->NumPlantLoops + state.dataHVACGlobal->NumCondLoops; ++PlantLoopNum) {
            for (LoopSideNum = DemandSide; LoopSideNum <= SupplySide; ++LoopSideNum) {

                // Report selection
                ReportLoopData *select_ThisReportData(nullptr);

                if (PlantLoopNum <= state.dataHVACGlobal->NumPlantLoops) {
                    {
                        auto const SELECT_CASE_var(LoopSideNum);
                        if (SELECT_CASE_var == DemandSide) {
                            select_ThisReportData = &state.dataPlnt->VentRepPlantDemandSide(PlantLoopNum);
                        } else if (SELECT_CASE_var == SupplySide) {
                            select_ThisReportData = &state.dataPlnt->VentRepPlantSupplySide(PlantLoopNum);
                        } else {
                            assert(false);
                        }
                    }
                } else { // CondLoop
                    {
                        auto const SELECT_CASE_var(LoopSideNum);
                        if (SELECT_CASE_var == DemandSide) {
                            select_ThisReportData = &state.dataPlnt->VentRepCondDemandSide(PlantLoopNum - state.dataHVACGlobal->NumPlantLoops);
                        } else if (SELECT_CASE_var == SupplySide) {
                            select_ThisReportData = &state.dataPlnt->VentRepCondSupplySide(PlantLoopNum - state.dataHVACGlobal->NumPlantLoops);
                        } else {
                            assert(false);
                        }
                    }
                }

                // Object Data
                ReportLoopData &ThisReportData(*select_ThisReportData);

                for (BranchNum = 1; BranchNum <= ThisReportData.TotalBranches; ++BranchNum) {
                    for (CompNum = 1; CompNum <= ThisReportData.Branch(BranchNum).TotalComponents; ++CompNum) {
                        {
                            auto &thisComp(ThisReportData.Branch(BranchNum).Comp(CompNum));
                            TypeOfComp = thisComp.TypeOf;
                            NameOfComp = thisComp.Name;
                            // Get complete list of components for complex branches
                            if (IsParentObject(state, TypeOfComp, NameOfComp)) {

                                NumChildren = GetNumChildren(state, TypeOfComp, NameOfComp);

                                SubCompTypes.allocate(NumChildren);
                                SubCompNames.allocate(NumChildren);
                                InletNodeNames.allocate(NumChildren);
                                InletNodeNumbers.allocate(NumChildren);
                                OutletNodeNames.allocate(NumChildren);
                                OutletNodeNumbers.allocate(NumChildren);
                                thisComp.SubComp.allocate(NumChildren);

                                GetChildrenData(state, TypeOfComp,
                                                NameOfComp,
                                                NumChildren,
                                                SubCompTypes,
                                                SubCompNames,
                                                InletNodeNames,
                                                InletNodeNumbers,
                                                OutletNodeNames,
                                                OutletNodeNumbers,
                                                ErrorsFound);

                                for (SubCompNum = 1; SubCompNum <= NumChildren; ++SubCompNum) {
                                    thisComp.SubComp(SubCompNum).TypeOf = SubCompTypes(SubCompNum);
                                    thisComp.SubComp(SubCompNum).Name = SubCompNames(SubCompNum);
                                    thisComp.SubComp(SubCompNum).NodeNameIn = InletNodeNames(SubCompNum);
                                    thisComp.SubComp(SubCompNum).NodeNameOut = OutletNodeNames(SubCompNum);
                                    thisComp.SubComp(SubCompNum).NodeNumIn = InletNodeNumbers(SubCompNum);
                                    thisComp.SubComp(SubCompNum).NodeNumOut = OutletNodeNumbers(SubCompNum);
                                }

                                SubCompTypes.deallocate();
                                SubCompNames.deallocate();
                                InletNodeNames.deallocate();
                                InletNodeNumbers.deallocate();
                                OutletNodeNames.deallocate();
                                OutletNodeNumbers.deallocate();

                            } else {
                                NumChildren = 0;
                            }
                            thisComp.NumSubComps = NumChildren;

                            // check for 'grandchildren'
                            for (SubCompNum = 1; SubCompNum <= NumChildren; ++SubCompNum) {
                                TypeOfComp = thisComp.SubComp(SubCompNum).TypeOf;
                                NameOfComp = thisComp.SubComp(SubCompNum).Name;
                                if (IsParentObject(state, TypeOfComp, NameOfComp)) {
                                    NumGrandChildren = GetNumChildren(state, TypeOfComp, NameOfComp);
                                    SubCompTypes.allocate(NumGrandChildren);
                                    SubCompNames.allocate(NumGrandChildren);
                                    InletNodeNames.allocate(NumGrandChildren);
                                    InletNodeNumbers.allocate(NumGrandChildren);
                                    OutletNodeNames.allocate(NumGrandChildren);
                                    OutletNodeNumbers.allocate(NumGrandChildren);
                                    thisComp.SubComp(SubCompNum).SubSubComp.allocate(NumGrandChildren);

                                    GetChildrenData(state, TypeOfComp,
                                                    NameOfComp,
                                                    NumGrandChildren,
                                                    SubCompTypes,
                                                    SubCompNames,
                                                    InletNodeNames,
                                                    InletNodeNumbers,
                                                    OutletNodeNames,
                                                    OutletNodeNumbers,
                                                    ErrorsFound);

                                    for (SubSubCompNum = 1; SubSubCompNum <= NumGrandChildren; ++SubSubCompNum) {
                                        {
                                            auto &thisSubSubComp(thisComp.SubComp(SubCompNum).SubSubComp(SubSubCompNum));
                                            thisSubSubComp.TypeOf = SubCompTypes(SubSubCompNum);
                                            thisSubSubComp.Name = SubCompNames(SubSubCompNum);
                                            thisSubSubComp.NodeNameIn = InletNodeNames(SubSubCompNum);
                                            thisSubSubComp.NodeNameOut = OutletNodeNames(SubSubCompNum);
                                            thisSubSubComp.NodeNumIn = InletNodeNumbers(SubSubCompNum);
                                            thisSubSubComp.NodeNumOut = OutletNodeNumbers(SubSubCompNum);
                                        }
                                    }

                                    SubCompTypes.deallocate();
                                    SubCompNames.deallocate();
                                    InletNodeNames.deallocate();
                                    InletNodeNumbers.deallocate();
                                    OutletNodeNames.deallocate();
                                    OutletNodeNumbers.deallocate();
                                } else {
                                    NumGrandChildren = 0;
                                    thisComp.SubComp(SubCompNum).Parent = false;
                                }

                                thisComp.SubComp(SubCompNum).NumSubSubComps = NumGrandChildren;
                            }
                        }
                    }
                }
            }
        }

        for (PlantLoopNum = 1; PlantLoopNum <= state.dataHVACGlobal->NumPlantLoops + state.dataHVACGlobal->NumCondLoops; ++PlantLoopNum) {

            for (LoopSideNum = DemandSide; LoopSideNum <= SupplySide; ++LoopSideNum) {

                // Report selection
                ReportLoopData *select_ThisReportData(nullptr);

                if (PlantLoopNum <= state.dataHVACGlobal->NumPlantLoops) {
                    {
                        auto const SELECT_CASE_var(LoopSideNum);
                        if (SELECT_CASE_var == DemandSide) {
                            select_ThisReportData = &state.dataPlnt->VentRepPlantDemandSide(PlantLoopNum);
                        } else if (SELECT_CASE_var == SupplySide) {
                            select_ThisReportData = &state.dataPlnt->VentRepPlantSupplySide(PlantLoopNum);
                        } else {
                            assert(false);
                        }
                    }
                } else { // CondLoop
                    {
                        auto const SELECT_CASE_var(LoopSideNum);
                        if (SELECT_CASE_var == DemandSide) {
                            select_ThisReportData = &state.dataPlnt->VentRepCondDemandSide(PlantLoopNum - state.dataHVACGlobal->NumPlantLoops);
                        } else if (SELECT_CASE_var == SupplySide) {
                            select_ThisReportData = &state.dataPlnt->VentRepCondSupplySide(PlantLoopNum - state.dataHVACGlobal->NumPlantLoops);
                        } else {
                            assert(false);
                        }
                    }
                }

                // Object Data
                ReportLoopData &ThisReportData(*select_ThisReportData);

                for (BranchNum = 1; BranchNum <= ThisReportData.TotalBranches; ++BranchNum) {
                    for (CompNum = 1; CompNum <= ThisReportData.Branch(BranchNum).TotalComponents; ++CompNum) {
                        // Get complete list of components for complex branches
                        {
                            auto &thisComp(ThisReportData.Branch(BranchNum).Comp(CompNum));
                            TypeOfComp = thisComp.TypeOf;
                            NameOfComp = thisComp.Name;
                            NumVariables = GetNumMeteredVariables(state, TypeOfComp, NameOfComp);
                            if (NumVariables > 0) {
                                VarIndexes.allocate(NumVariables);
                                VarTypes.allocate(NumVariables);
                                IndexTypes.allocate(NumVariables);
                                unitsForVar.allocate(NumVariables);
                                ResourceTypes.clear();
                                for (int idx = 1; idx <= NumVariables; ++idx) {
                                    ResourceTypes.insert(std::pair<int, DataGlobalConstants::ResourceType>(idx, DataGlobalConstants::ResourceType::None));
                                }
                                EndUses.allocate(NumVariables);
                                Groups.allocate(NumVariables);
                                Names.allocate(NumVariables);
                                thisComp.MeteredVar.allocate(NumVariables);

                                thisComp.NumMeteredVars = NumVariables;
                                GetMeteredVariables(state, TypeOfComp,
                                                    NameOfComp,
                                                    VarIndexes,
                                                    VarTypes,
                                                    IndexTypes,
                                                    unitsForVar,
                                                    ResourceTypes,
                                                    EndUses,
                                                    Groups,
                                                    Names,
                                                    NumFound);

                                ModeFlagOn = true;
                                for (VarNum = 1; VarNum <= NumVariables; ++VarNum) {
                                    {
                                        auto &thisVar(thisComp.MeteredVar(VarNum));
                                        thisVar.ReportVarName = Names(VarNum);
                                        thisVar.ReportVarUnits = unitsForVar(VarNum);
                                        thisVar.ReportVarIndex = VarIndexes(VarNum);
                                        thisVar.ReportVarIndexType = IndexTypes(VarNum);
                                        thisVar.ReportVarType = VarTypes(VarNum);
                                        thisVar.ResourceType = ResourceTypes.at(VarNum);
                                        thisVar.EndUse = EndUses(VarNum);
                                        if (thisVar.EndUse == "HEATINGCOILS" && ModeFlagOn) {
                                            for (VarNum1 = 1; VarNum1 <= NumVariables; ++VarNum1) {
                                                thisComp.MeteredVar(VarNum1).EndUse_CompMode = iEndUseType::HeatingOnly;
                                            }
                                            ModeFlagOn = false;
                                        } else if (thisVar.EndUse == "COOLINGCOILS" && ModeFlagOn) {
                                            for (VarNum1 = 1; VarNum1 <= NumVariables; ++VarNum1) {
                                                thisComp.MeteredVar(VarNum1).EndUse_CompMode = iEndUseType::CoolingOnly;
                                            }
                                            ModeFlagOn = false;
                                        } else if (ModeFlagOn) {
                                            thisVar.EndUse_CompMode = iEndUseType::NoHeatNoCool;
                                        }
                                        thisVar.Group = Groups(VarNum);
                                    }
                                }

                                VarIndexes.deallocate();
                                VarTypes.deallocate();
                                IndexTypes.deallocate();
                                unitsForVar.deallocate();
                                EndUses.deallocate();
                                Groups.deallocate();
                                Names.deallocate();
                            }
                            for (SubCompNum = 1; SubCompNum <= thisComp.NumSubComps; ++SubCompNum) {
                                // Get complete list of components for complex branches
                                TypeOfComp = thisComp.SubComp(SubCompNum).TypeOf;
                                NameOfComp = thisComp.SubComp(SubCompNum).Name;
                                NumVariables = GetNumMeteredVariables(state, TypeOfComp, NameOfComp);
                                if (NumVariables > 0) {
                                    VarIndexes.allocate(NumVariables);
                                    VarTypes.allocate(NumVariables);
                                    IndexTypes.allocate(NumVariables);
                                    unitsForVar.allocate(NumVariables);
                                    ResourceTypes.clear();
                                    for (int idx = 1; idx <= NumVariables; ++idx) {
                                        ResourceTypes.insert(std::pair<int, DataGlobalConstants::ResourceType>(idx, DataGlobalConstants::ResourceType::None));
                                    }
                                    EndUses.allocate(NumVariables);
                                    Groups.allocate(NumVariables);
                                    Names.allocate(NumVariables);
                                    thisComp.SubComp(SubCompNum).MeteredVar.allocate(NumVariables);

                                    GetMeteredVariables(state, TypeOfComp,
                                                        NameOfComp,
                                                        VarIndexes,
                                                        VarTypes,
                                                        IndexTypes,
                                                        unitsForVar,
                                                        ResourceTypes,
                                                        EndUses,
                                                        Groups,
                                                        Names,
                                                        NumFound);

                                    ModeFlagOn = true;
                                    for (VarNum = 1; VarNum <= NumVariables; ++VarNum) {
                                        {
                                            auto &thisVar(thisComp.SubComp(SubCompNum).MeteredVar(VarNum));
                                            thisVar.ReportVarName = Names(VarNum);
                                            thisVar.ReportVarUnits = unitsForVar(VarNum);
                                            thisVar.ReportVarIndex = VarIndexes(VarNum);
                                            thisVar.ReportVarIndexType = IndexTypes(VarNum);
                                            thisVar.ReportVarType = VarTypes(VarNum);
                                            thisVar.ResourceType = ResourceTypes.at(VarNum);
                                            thisVar.EndUse = EndUses(VarNum);
                                            if (thisVar.EndUse == "HEATINGCOILS" && ModeFlagOn) {
                                                for (VarNum1 = 1; VarNum1 <= NumVariables; ++VarNum1) {
                                                    thisComp.SubComp(SubCompNum).MeteredVar(VarNum1).EndUse_CompMode = iEndUseType::HeatingOnly;
                                                }
                                                ModeFlagOn = false;
                                            } else if (thisVar.EndUse == "COOLINGCOILS" && ModeFlagOn) {
                                                for (VarNum1 = 1; VarNum1 <= NumVariables; ++VarNum1) {
                                                    thisComp.SubComp(SubCompNum).MeteredVar(VarNum1).EndUse_CompMode = iEndUseType::CoolingOnly;
                                                }
                                                ModeFlagOn = false;
                                            } else if (ModeFlagOn) {
                                                thisVar.EndUse_CompMode = iEndUseType::NoHeatNoCool;
                                            }
                                            thisVar.Group = Groups(VarNum);
                                        }
                                    }

                                    VarIndexes.deallocate();
                                    VarTypes.deallocate();
                                    IndexTypes.deallocate();
                                    unitsForVar.deallocate();
                                    EndUses.deallocate();
                                    Groups.deallocate();
                                    Names.deallocate();
                                }
                                thisComp.SubComp(SubCompNum).NumMeteredVars = NumVariables;
                            }
                        }
                    }
                }
            }
        }
    }

    // End Initialization Section of the Module
    //******************************************************************************

    // Beginning of Reporting subroutines for the SimAir Module
    // *****************************************************************************

    void ReportSystemEnergyUse(EnergyPlusData &state)
    {
        // SUBROUTINE INFORMATION:
        //       AUTHOR         Dan Fisher
        //       DATE WRITTEN   November 2005
        //       MODIFIED       na
        //       RE-ENGINEERED  na

        // PURPOSE OF THIS SUBROUTINE:
        // calculate and report system loads and energy

        // METHODOLOGY EMPLOYED:
        // Accumulate meter data to appropriate report variables

        // Using/Aliasing
        using namespace DataZoneEnergyDemands;
        using Psychrometrics::PsyHFnTdbW;
        using namespace DataGlobalConstants;

        // SUBROUTINE LOCAL VARIABLE DECLARATIONS:
        int Idx;          // loop counter
        int nodes;        // loop counter
        int CtrlZoneNum;  // ZONE counter
        int ZoneInNum;    // counter for zone air distribution inlets
        int AirLoopNum;   // counter for zone air distribution inlets
        int BranchNum;    // counter for zone air distribution inlets
        int EquipListNum; // counter for zone air distribution inlets
        int VarNum;       // counter for zone air distribution inlets
        int CompNum;
        int SubCompNum;
        int SubSubCompNum;
        iEndUseType CompMode;
        int InletNodeNum;
        int OutletNodeNum;
        int ADUNum;
        int ADUCoolNum;
        int ADUHeatNum;
        int AirDistCoolInletNodeNum;
        int AirDistHeatInletNodeNum;
        DataGlobalConstants::ResourceType EnergyType;
        int ActualZoneNum;
        Real64 CompEnergyUse;
        Real64 ZoneLoad;
        Real64 CompLoad;
        Real64 ADUCoolFlowrate;
        Real64 ADUHeatFlowrate;
        bool CompLoadFlag;

        if (!state.dataSysRpts->AirLoopLoadsReportEnabled) return;

        // SYSTEM LOADS REPORT
        state.dataSysRpts->SysTotZoneLoadHTNG = 0.0;
        state.dataSysRpts->SysTotZoneLoadCLNG = 0.0;
        state.dataSysRpts->SysOALoadHTNG = 0.0;
        state.dataSysRpts->SysOALoadCLNG = 0.0;
        state.dataSysRpts->SysTotHTNG = 0.0;
        state.dataSysRpts->SysTotCLNG = 0.0;

        // SYSTEM ENERGY USE REPORT
        state.dataSysRpts->SysTotElec = 0.0;
        state.dataSysRpts->SysTotNaturalGas = 0.0;
        state.dataSysRpts->SysTotPropane = 0.0;
        state.dataSysRpts->SysTotSteam = 0.0;
        state.dataSysRpts->SysTotH2OCOLD = 0.0;
        state.dataSysRpts->SysTotH2OHOT = 0.0;

        // SYSTEM COMPONENT LOADS REPORT
        state.dataSysRpts->SysFANCompHTNG = 0.0;
        state.dataSysRpts->SysCCCompCLNG = 0.0;
        state.dataSysRpts->SysHCCompHTNG = 0.0;
        state.dataSysRpts->SysHeatExHTNG = 0.0;
        state.dataSysRpts->SysHeatExCLNG = 0.0;
        state.dataSysRpts->SysSolarCollectHeating = 0.0;
        state.dataSysRpts->SysSolarCollectCooling = 0.0;
        state.dataSysRpts->SysUserDefinedTerminalHeating = 0.0;
        state.dataSysRpts->SysUserDefinedTerminalCooling = 0.0;
        state.dataSysRpts->SysHumidHTNG = 0.0;
        state.dataSysRpts->SysEvapCLNG = 0.0;
        state.dataSysRpts->DesDehumidCLNG = 0.0;
        state.dataSysRpts->SysDomesticH2O = 0.0;

        // SYSTEM COMPONENT ENERGY REPORT
        state.dataSysRpts->SysFANCompElec = 0.0;
        state.dataSysRpts->SysHCCompH2OHOT = 0.0;
        state.dataSysRpts->SysCCCompH2OCOLD = 0.0;
        state.dataSysRpts->SysHCCompElec = 0.0;
        state.dataSysRpts->SysCCCompElec = 0.0;
        state.dataSysRpts->SysHCCompElecRes = 0.0;
        state.dataSysRpts->SysHCCompNaturalGas = 0.0;
        state.dataSysRpts->SysHCCompPropane = 0.0;
        state.dataSysRpts->SysHCCompSteam = 0.0;
        state.dataSysRpts->SysHumidElec = 0.0;
        state.dataSysRpts->SysHumidNaturalGas = 0.0;
        state.dataSysRpts->SysHumidPropane = 0.0;
        state.dataSysRpts->DesDehumidElec = 0.0;
        state.dataSysRpts->SysEvapElec = 0.0;

        auto &Node(state.dataLoopNodes->Node);

        for (AirLoopNum = 1; AirLoopNum <= state.dataHVACGlobal->NumPrimaryAirSys; ++AirLoopNum) {
            auto const &pas = state.dataAirSystemsData->PrimaryAirSystems(AirLoopNum);
            for (BranchNum = 1; BranchNum <= pas.NumBranches; ++BranchNum) {
                auto const &pasBranch = pas.Branch(BranchNum);
                if (Node(pasBranch.NodeNumOut).MassFlowRate <= 0.0) continue;
                for (CompNum = 1; CompNum <= pasBranch.TotalComponents; ++CompNum) {
                    auto const &pasBranchComp = pasBranch.Comp(CompNum);
                    InletNodeNum = pasBranchComp.NodeNumIn;
                    OutletNodeNum = pasBranchComp.NodeNumOut;
                    if (InletNodeNum <= 0 || OutletNodeNum <= 0) continue;
                    CompLoad = Node(OutletNodeNum).MassFlowRate * (PsyHFnTdbW(Node(InletNodeNum).Temp, Node(InletNodeNum).HumRat) -
                                                                   PsyHFnTdbW(Node(OutletNodeNum).Temp, Node(OutletNodeNum).HumRat));
                    CompLoad *= state.dataHVACGlobal->TimeStepSys * DataGlobalConstants::SecInHour;
                    CompEnergyUse = 0.0;
                    EnergyType = DataGlobalConstants::ResourceType::None;
                    CompLoadFlag = true;
                    CalcSystemEnergyUse(state, CompLoadFlag, AirLoopNum, pasBranchComp.TypeOf, EnergyType, CompLoad, CompEnergyUse);
                    CompLoadFlag = false;
                    for (VarNum = 1; VarNum <= pasBranchComp.NumMeteredVars; ++VarNum) {
                        auto const &pasBranchCompMeter = pasBranchComp.MeteredVar(VarNum);
                        CompMode = pasBranchCompMeter.EndUse_CompMode;
                        CompEnergyUse = pasBranchCompMeter.CurMeterReading;
                        EnergyType = pasBranchCompMeter.ResourceType;
                        CalcSystemEnergyUse(state, CompLoadFlag, AirLoopNum, pasBranchComp.TypeOf, EnergyType, CompLoad, CompEnergyUse);
                    }

                    for (SubCompNum = 1; SubCompNum <= pasBranchComp.NumSubComps; ++SubCompNum) {
                        auto const &pasBranchSubComp = pasBranchComp.SubComp(SubCompNum);
                        InletNodeNum = pasBranchSubComp.NodeNumIn;
                        OutletNodeNum = pasBranchSubComp.NodeNumOut;
                        if (InletNodeNum <= 0 || OutletNodeNum <= 0) continue;
                        CompLoad = Node(OutletNodeNum).MassFlowRate * (PsyHFnTdbW(Node(InletNodeNum).Temp, Node(InletNodeNum).HumRat) -
                                                                       PsyHFnTdbW(Node(OutletNodeNum).Temp, Node(OutletNodeNum).HumRat));
                        CompLoad *= state.dataHVACGlobal->TimeStepSys * DataGlobalConstants::SecInHour;
                        CompEnergyUse = 0.0;
                        EnergyType = DataGlobalConstants::ResourceType::None;
                        CompLoadFlag = true;
                        CalcSystemEnergyUse(state, CompLoadFlag, AirLoopNum, pasBranchSubComp.TypeOf, EnergyType, CompLoad, CompEnergyUse);
                        CompLoadFlag = false;
                        for (VarNum = 1; VarNum <= pasBranchSubComp.NumMeteredVars; ++VarNum) {
                            auto const &pasBranchSubCompMeter = pasBranchSubComp.MeteredVar(VarNum);
                            CompMode = pasBranchSubCompMeter.EndUse_CompMode;
                            CompEnergyUse = pasBranchSubCompMeter.CurMeterReading;
                            EnergyType = pasBranchSubCompMeter.ResourceType;
                            CalcSystemEnergyUse(state, CompLoadFlag, AirLoopNum, pasBranchSubComp.TypeOf, EnergyType, CompLoad, CompEnergyUse);
                        }

                        for (SubSubCompNum = 1; SubSubCompNum <= pasBranchSubComp.NumSubSubComps; ++SubSubCompNum) {
                            auto const &pasBranchSubSubComp = pasBranchSubComp.SubSubComp(SubSubCompNum);
                            InletNodeNum = pasBranchSubSubComp.NodeNumIn;
                            OutletNodeNum = pasBranchSubSubComp.NodeNumOut;
                            if (InletNodeNum <= 0 || OutletNodeNum <= 0) continue;
                            CompLoad = Node(OutletNodeNum).MassFlowRate * (PsyHFnTdbW(Node(InletNodeNum).Temp, Node(InletNodeNum).HumRat) -
                                                                           PsyHFnTdbW(Node(OutletNodeNum).Temp, Node(OutletNodeNum).HumRat));
                            CompLoad *= state.dataHVACGlobal->TimeStepSys * DataGlobalConstants::SecInHour;
                            CompEnergyUse = 0.0;
                            EnergyType = DataGlobalConstants::ResourceType::None;
                            CompLoadFlag = true;
                            CalcSystemEnergyUse(state, CompLoadFlag, AirLoopNum, pasBranchSubSubComp.TypeOf, EnergyType, CompLoad, CompEnergyUse);
                            CompLoadFlag = false;
                            for (VarNum = 1; VarNum <= pasBranchSubSubComp.NumMeteredVars; ++VarNum) {
                                auto const &pasBranchSubSubCompMeter = pasBranchSubSubComp.MeteredVar(VarNum);
                                CompMode = pasBranchSubSubCompMeter.EndUse_CompMode;
                                CompEnergyUse = pasBranchSubSubCompMeter.CurMeterReading;
                                EnergyType = pasBranchSubSubCompMeter.ResourceType;
                                CalcSystemEnergyUse(state, CompLoadFlag, AirLoopNum, pasBranchSubSubComp.TypeOf, EnergyType, CompLoad, CompEnergyUse);
                            }
                        }
                    }
                }
            }
        }

        for (CtrlZoneNum = 1; CtrlZoneNum <= state.dataGlobal->NumOfZones; ++CtrlZoneNum) {
            auto const &zecCtrlZone = state.dataZoneEquip->ZoneEquipConfig(CtrlZoneNum);
            if (!zecCtrlZone.IsControlled) continue;

            // retrieve the zone load for each zone
            ActualZoneNum = zecCtrlZone.ActualZoneNum;
            ZoneLoad = state.dataZoneEnergyDemand->ZoneSysEnergyDemand(ActualZoneNum).TotalOutputRequired;

            // if system operating in deadband reset zone load
            if (state.dataZoneEnergyDemand->DeadBandOrSetback(ActualZoneNum)) ZoneLoad = 0.0;

            // loop over the zone supply air path inlet nodes
            for (ZoneInNum = 1; ZoneInNum <= zecCtrlZone.NumInletNodes; ++ZoneInNum) {
                // retrieve air loop indexes
                AirLoopNum = zecCtrlZone.InletNodeAirLoopNum(ZoneInNum);
                if (AirLoopNum == 0) continue;

                // Zone cooling load - this will double count if there is more than one airloop serving the same zone - but not sure how to apportion
                if (ZoneLoad < -SmallLoad) {
                    state.dataSysRpts->SysTotZoneLoadCLNG(AirLoopNum) += std::abs(ZoneLoad);

                    // Zone heating load
                } else if (ZoneLoad > SmallLoad) {
                    state.dataSysRpts->SysTotZoneLoadHTNG(AirLoopNum) += std::abs(ZoneLoad);
                }
                auto const &zecCtrlZoneCool = zecCtrlZone.AirDistUnitCool(ZoneInNum);
                auto const &zecCtrlZoneHeat = zecCtrlZone.AirDistUnitHeat(ZoneInNum);

                AirDistCoolInletNodeNum = max(zecCtrlZoneCool.InNode, 0);
                AirDistHeatInletNodeNum = max(zecCtrlZoneHeat.InNode, 0);

                // Set for cooling or heating path
                if (AirDistCoolInletNodeNum > 0 && AirDistHeatInletNodeNum == 0) {
                    ADUCoolFlowrate = max(Node(zecCtrlZoneCool.InNode).MassFlowRate, 0.0);
                } else if (AirDistHeatInletNodeNum > 0 && AirDistCoolInletNodeNum == 0) {
                    ADUHeatFlowrate = max(Node(zecCtrlZoneHeat.InNode).MassFlowRate, 0.0);
                } else {
                    ADUCoolFlowrate = 0.0;
                    ADUHeatFlowrate = 0.0;
                }

                EquipListNum = zecCtrlZone.EquipListIndex;
                auto const &zel = state.dataZoneEquip->ZoneEquipList(EquipListNum);

                for (Idx = 1; Idx <= 2; ++Idx) {
                    if (Idx == 1) {
                        ADUCoolNum = max(zecCtrlZoneCool.AirDistUnitIndex, 0);
                        if (ADUCoolNum == 0) continue;
                        ADUNum = ADUCoolNum;
                    } else { //(Idx =2)THEN
                        ADUHeatNum = max(zecCtrlZoneHeat.AirDistUnitIndex, 0);
                        if (ADUHeatNum == 0) continue;
                        ADUNum = ADUHeatNum;
                    }

                    auto const &zelEquipData = zel.EquipData(ADUNum);

                    CompLoad = 0.0;
                    if (zelEquipData.NumInlets > 0) {
                        for (nodes = 1; nodes <= zelEquipData.NumInlets; ++nodes) {
                            InletNodeNum = zelEquipData.InletNodeNums(Idx);
                            CompLoad += (PsyHFnTdbW(Node(InletNodeNum).Temp, Node(InletNodeNum).HumRat) * Node(InletNodeNum).MassFlowRate);
                        }
                        for (nodes = 1; nodes <= zelEquipData.NumOutlets; ++nodes) {
                            OutletNodeNum = zelEquipData.OutletNodeNums(Idx);
                            CompLoad -= (PsyHFnTdbW(Node(OutletNodeNum).Temp, Node(OutletNodeNum).HumRat) * Node(OutletNodeNum).MassFlowRate);
                        }
                    }
                    CompLoad *= state.dataHVACGlobal->TimeStepSys * DataGlobalConstants::SecInHour;
                    CompEnergyUse = 0.0;
                    EnergyType = DataGlobalConstants::ResourceType::None;
                    CompLoadFlag = true;
                    CalcSystemEnergyUse(state, CompLoadFlag, AirLoopNum, zelEquipData.TypeOf, EnergyType, CompLoad, CompEnergyUse);
                    CompLoadFlag = false;
                    for (VarNum = 1; VarNum <= zelEquipData.NumMeteredVars; ++VarNum) {
                        CompEnergyUse = zelEquipData.MeteredVar(VarNum).CurMeterReading;
                        EnergyType = zelEquipData.MeteredVar(VarNum).ResourceType;
                        CalcSystemEnergyUse(state, CompLoadFlag, AirLoopNum, zelEquipData.TypeOf, EnergyType, CompLoad, CompEnergyUse);
                    }

                    for (SubCompNum = 1; SubCompNum <= zelEquipData.NumSubEquip; ++SubCompNum) {
                        auto const &zelSubEquipData = zelEquipData.SubEquipData(SubCompNum);
                        InletNodeNum = zelSubEquipData.InletNodeNum;
                        OutletNodeNum = zelSubEquipData.OutletNodeNum;
                        if (InletNodeNum <= 0 || OutletNodeNum <= 0) continue;
                        CompLoad = Node(InletNodeNum).MassFlowRate * (PsyHFnTdbW(Node(InletNodeNum).Temp, Node(InletNodeNum).HumRat) -
                                                                      PsyHFnTdbW(Node(OutletNodeNum).Temp, Node(OutletNodeNum).HumRat));
                        CompLoad *= state.dataHVACGlobal->TimeStepSys * DataGlobalConstants::SecInHour;
                        CompEnergyUse = 0.0;
                        EnergyType = DataGlobalConstants::ResourceType::None;
                        CompLoadFlag = true;
                        CalcSystemEnergyUse(state, CompLoadFlag, AirLoopNum, zelSubEquipData.TypeOf, EnergyType, CompLoad, CompEnergyUse);
                        CompLoadFlag = false;
                        for (VarNum = 1; VarNum <= zelSubEquipData.NumMeteredVars; ++VarNum) {
                            CompEnergyUse = zelSubEquipData.MeteredVar(VarNum).CurMeterReading;
                            EnergyType = zelSubEquipData.MeteredVar(VarNum).ResourceType;
                            CalcSystemEnergyUse(state, CompLoadFlag, AirLoopNum, zelSubEquipData.TypeOf, EnergyType, CompLoad, CompEnergyUse);
                        }

                        for (SubSubCompNum = 1; SubSubCompNum <= zelSubEquipData.NumSubSubEquip; ++SubSubCompNum) {
                            auto const &zelSubSubEquipData = zelSubEquipData.SubSubEquipData(SubSubCompNum);
                            InletNodeNum = zelSubSubEquipData.InletNodeNum;
                            OutletNodeNum = zelSubSubEquipData.OutletNodeNum;
                            if (InletNodeNum <= 0 || OutletNodeNum <= 0) continue;
                            CompLoad = Node(InletNodeNum).MassFlowRate * (PsyHFnTdbW(Node(InletNodeNum).Temp, Node(InletNodeNum).HumRat) -
                                                                          PsyHFnTdbW(Node(OutletNodeNum).Temp, Node(OutletNodeNum).HumRat));
                            CompLoad *= state.dataHVACGlobal->TimeStepSys * DataGlobalConstants::SecInHour;
                            CompEnergyUse = 0.0;
                            EnergyType = DataGlobalConstants::ResourceType::None;
                            CompLoadFlag = true;
                            CalcSystemEnergyUse(state, CompLoadFlag, AirLoopNum, zelSubSubEquipData.TypeOf, EnergyType, CompLoad, CompEnergyUse);
                            CompLoadFlag = false;
                            for (VarNum = 1; VarNum <= zelSubSubEquipData.NumMeteredVars; ++VarNum) {
                                CompEnergyUse = zelSubSubEquipData.MeteredVar(VarNum).CurMeterReading;
                                EnergyType = zelSubSubEquipData.MeteredVar(VarNum).ResourceType;
                                CalcSystemEnergyUse(state, CompLoadFlag, AirLoopNum, zelSubSubEquipData.TypeOf, EnergyType, CompLoad, CompEnergyUse);
                            }
                        } // SubSubCompNum
                    }     // SubCompNum
                }         // Idx
            }             // ZoneInNum
        }                 // Controlled Zone Loop

        for (AirLoopNum = 1; AirLoopNum <= state.dataHVACGlobal->NumPrimaryAirSys; ++AirLoopNum) {
            state.dataSysRpts->SysTotHTNG(AirLoopNum) = state.dataSysRpts->SysFANCompHTNG(AirLoopNum) + state.dataSysRpts->SysHCCompHTNG(AirLoopNum) + state.dataSysRpts->SysHeatExHTNG(AirLoopNum) + state.dataSysRpts->SysHumidHTNG(AirLoopNum) +
                state.dataSysRpts->SysSolarCollectHeating(AirLoopNum) + state.dataSysRpts->SysUserDefinedTerminalHeating(AirLoopNum);
            state.dataSysRpts->SysTotCLNG(AirLoopNum) = state.dataSysRpts->SysCCCompCLNG(AirLoopNum) + state.dataSysRpts->SysHeatExCLNG(AirLoopNum) + state.dataSysRpts->SysEvapCLNG(AirLoopNum) + state.dataSysRpts->DesDehumidCLNG(AirLoopNum) +
                state.dataSysRpts->SysSolarCollectCooling(AirLoopNum) + state.dataSysRpts->SysUserDefinedTerminalCooling(AirLoopNum);
            state.dataSysRpts->SysTotElec(AirLoopNum) = state.dataSysRpts->SysFANCompElec(AirLoopNum) + state.dataSysRpts->SysHCCompElec(AirLoopNum) + state.dataSysRpts->SysCCCompElec(AirLoopNum) +
                state.dataSysRpts->SysHCCompElecRes(AirLoopNum) + state.dataSysRpts->SysHumidElec(AirLoopNum) + state.dataSysRpts->DesDehumidElec(AirLoopNum) + state.dataSysRpts->SysEvapElec(AirLoopNum);
            state.dataSysRpts->SysTotNaturalGas(AirLoopNum) = state.dataSysRpts->SysHCCompNaturalGas(AirLoopNum) + state.dataSysRpts->SysHumidNaturalGas(AirLoopNum);
            state.dataSysRpts->SysTotPropane(AirLoopNum) = state.dataSysRpts->SysHCCompPropane(AirLoopNum) + state.dataSysRpts->SysHumidPropane(AirLoopNum);
            state.dataSysRpts->SysTotSteam(AirLoopNum) = state.dataSysRpts->SysHCCompSteam(AirLoopNum);
            state.dataSysRpts->SysTotH2OCOLD(AirLoopNum) = state.dataSysRpts->SysCCCompH2OCOLD(AirLoopNum);
            state.dataSysRpts->SysTotH2OHOT(AirLoopNum) = state.dataSysRpts->SysHCCompH2OHOT(AirLoopNum);
        }
    }

    void CalcSystemEnergyUse(EnergyPlusData &state,
                             bool const CompLoadFlag,
                             int const AirLoopNum,
                             std::string const &CompType,
                             DataGlobalConstants::ResourceType const EnergyType,
                             Real64 const CompLoad,
                             Real64 const CompEnergy)
    {
        // SUBROUTINE INFORMATION:
        //       AUTHOR         Dan Fisher
        //       DATE WRITTEN   Nov. 2005
        //       MODIFIED       na
        //       RE-ENGINEERED  na

        // PURPOSE OF THIS SUBROUTINE:
        // accumulate system loads and energy to report variables

        // Using/Aliasing
        using Psychrometrics::PsyHFnTdbW;
        using namespace DataZoneEnergyDemands;
        using namespace DataGlobalConstants;

        // Tuned String comparisons were a big performance hit
        // ComponentTypes and component_strings must remain in sync
        enum ComponentTypes
        { // Using older enum style to avoid the name scoping cruft
            AIRLOOPHVAC_OUTDOORAIRSYSTEM,
            AIRLOOPHVAC_UNITARY_FURNACE_HEATCOOL,
            AIRLOOPHVAC_UNITARY_FURNACE_HEATONLY,
            AIRLOOPHVAC_UNITARYHEATCOOL,
            AIRLOOPHVAC_UNITARYHEATCOOL_VAVCHANGEOVERBYPASS,
            AIRLOOPHVAC_UNITARYHEATONLY,
            AIRLOOPHVAC_UNITARYHEATPUMP_AIRTOAIR,
            AIRLOOPHVAC_UNITARYHEATPUMP_AIRTOAIR_MULTISPEED,
            AIRLOOPHVAC_UNITARYHEATPUMP_WATERTOAIR,
            AIRLOOPHVAC_UNITARYSYSTEM,
            AIRTERMINAL_DUALDUCT_CONSTANTVOLUME_COOL,
            AIRTERMINAL_DUALDUCT_CONSTANTVOLUME_HEAT,
            AIRTERMINAL_DUALDUCT_VAV_COOL,
            AIRTERMINAL_DUALDUCT_VAV_HEAT,
            AIRTERMINAL_DUALDUCT_VAV_OUTDOORAIR_OUTDOORAIR,
            AIRTERMINAL_DUALDUCT_VAV_OUTDOORAIR_RECIRCULATEDAIR,
            AIRTERMINAL_SINGLEDUCT_CONSTANTVOLUME_COOLEDBEAM,
            AIRTERMINAL_SINGLEDUCT_CONSTANTVOLUME_FOURPIPEBEAM,
            AIRTERMINAL_SINGLEDUCT_CONSTANTVOLUME_FOURPIPEINDUCTION,
            AIRTERMINAL_SINGLEDUCT_CONSTANTVOLUME_REHEAT,
            AIRTERMINAL_SINGLEDUCT_CONSTANTVOLUME_NOREHEAT,
            AIRTERMINAL_SINGLEDUCT_MIXER,
            AIRTERMINAL_SINGLEDUCT_PARALLELPIU_REHEAT,
            AIRTERMINAL_SINGLEDUCT_SERIESPIU_REHEAT,
            AIRTERMINAL_SINGLEDUCT_USERDEFINED,
            AIRTERMINAL_SINGLEDUCT_VAV_HEATANDCOOL_NOREHEAT,
            AIRTERMINAL_SINGLEDUCT_VAV_HEATANDCOOL_REHEAT,
            AIRTERMINAL_SINGLEDUCT_VAV_NOREHEAT,
            AIRTERMINAL_SINGLEDUCT_VAV_REHEAT,
            AIRTERMINAL_SINGLEDUCT_VAV_REHEAT_VARIABLESPEEDFAN,
            COIL_COOLING_DX,
            COIL_COOLING_DX_MULTISPEED,
            COIL_COOLING_DX_SINGLESPEED,
            COIL_COOLING_DX_SINGLESPEED_THERMALSTORAGE,
            COIL_COOLING_DX_TWOSPEED,
            COIL_COOLING_DX_TWOSTAGEWITHHUMIDITYCONTROLMODE,
            COIL_COOLING_DX_VARIABLESPEED,
            COIL_INTEGRATED_DX_VARIABLESPEED,
            COIL_COOLING_WATER,
            COIL_COOLING_WATER_DETAILEDGEOMETRY,
            COIL_COOLING_WATERTOAIRHEATPUMP_EQUATIONFIT,
            COIL_COOLING_WATERTOAIRHEATPUMP_PARAMETERESTIMATION,
            COIL_COOLING_WATERTOAIRHEATPUMP_VARIABLESPEEDEQUATIONFIT,
            COIL_HEATING_DESUPERHEATER,
            COIL_HEATING_DX_MULTISPEED,
            COIL_HEATING_DX_SINGLESPEED,
            COIL_HEATING_DX_VARIABLESPEED,
            COIL_HEATING_ELECTRIC,
            COIL_HEATING_ELECTRIC_MULTISTAGE,
            COIL_HEATING_GAS,
            COIL_HEATING_GAS_MULTISTAGE,
            COIL_HEATING_STEAM,
            COIL_HEATING_WATER,
            COIL_HEATING_WATERTOAIRHEATPUMP_EQUATIONFIT,
            COIL_HEATING_WATERTOAIRHEATPUMP_PARAMETERESTIMATION,
            COIL_HEATING_WATERTOAIRHEATPUMP_VARIABLESPEEDEQUATIONFIT,
            COIL_WATERHEATING_AIRTOWATERHEATPUMP_VARIABLESPEED,
            COIL_USERDEFINED,
            COILSYSTEM_COOLING_DX,
            COILSYSTEM_COOLING_DX_HEATEXCHANGERASSISTED,
            COILSYSTEM_COOLING_WATER_HEATEXCHANGERASSISTED,
            COILSYSTEM_HEATING_DX,
            DEHUMIDIFIER_DESICCANT_NOFANS,
            DEHUMIDIFIER_DESICCANT_SYSTEM,
            DUCT,
            EVAPORATIVECOOLER_DIRECT_CELDEKPAD,
            EVAPORATIVECOOLER_DIRECT_RESEARCHSPECIAL,
            EVAPORATIVECOOLER_INDIRECT_CELDEKPAD,
            EVAPORATIVECOOLER_INDIRECT_RESEARCHSPECIAL,
            EVAPORATIVECOOLER_INDIRECT_WETCOIL,
            FAN_COMPONENTMODEL,
            FAN_SYSTEMMODEL,
            FAN_CONSTANTVOLUME,
            FAN_ONOFF,
            FAN_VARIABLEVOLUME,
            HEATEXCHANGER_AIRTOAIR_FLATPLATE,
            HEATEXCHANGER_AIRTOAIR_SENSIBLEANDLATENT,
            HEATEXCHANGER_DESICCANT_BALANCEDFLOW,
            HUMIDIFIER_STEAM_ELECTRIC,
            HUMIDIFIER_STEAM_GAS,
            OUTDOORAIR_MIXER,
            SOLARCOLLECTOR_FLATPLATE_PHOTOVOLTAICTHERMAL,
            SOLARCOLLECTOR_UNGLAZEDTRANSPIRED,
            ZONEHVAC_AIRDISTRIBUTIONUNIT,
            ZONEHVAC_TERMINALUNIT_VRF,
            COIL_COOLING_VRF,
            COIL_HEATING_VRF,
            COIL_COOLING_VRF_FTC,
            COIL_HEATING_VRF_FTC,
            n_ComponentTypes,
            Unknown_ComponentType
        };

        static std::unordered_map<std::string, ComponentTypes> const component_map = {
            {"AIRLOOPHVAC:OUTDOORAIRSYSTEM", AIRLOOPHVAC_OUTDOORAIRSYSTEM},
            {"AIRLOOPHVAC:UNITARY:FURNACE:HEATCOOL", AIRLOOPHVAC_UNITARY_FURNACE_HEATCOOL},
            {"AIRLOOPHVAC:UNITARY:FURNACE:HEATONLY", AIRLOOPHVAC_UNITARY_FURNACE_HEATONLY},
            {"AIRLOOPHVAC:UNITARYHEATCOOL", AIRLOOPHVAC_UNITARYHEATCOOL},
            {"AIRLOOPHVAC:UNITARYHEATCOOL:VAVCHANGEOVERBYPASS", AIRLOOPHVAC_UNITARYHEATCOOL_VAVCHANGEOVERBYPASS},
            {"AIRLOOPHVAC:UNITARYHEATONLY", AIRLOOPHVAC_UNITARYHEATONLY},
            {"AIRLOOPHVAC:UNITARYHEATPUMP:AIRTOAIR", AIRLOOPHVAC_UNITARYHEATPUMP_AIRTOAIR},
            {"AIRLOOPHVAC:UNITARYHEATPUMP:AIRTOAIR:MULTISPEED", AIRLOOPHVAC_UNITARYHEATPUMP_AIRTOAIR_MULTISPEED},
            {"AIRLOOPHVAC:UNITARYHEATPUMP:WATERTOAIR", AIRLOOPHVAC_UNITARYHEATPUMP_WATERTOAIR},
            {"AIRLOOPHVAC:UNITARYSYSTEM", AIRLOOPHVAC_UNITARYSYSTEM},
            {"AIRTERMINAL:DUALDUCT:CONSTANTVOLUME:COOL", AIRTERMINAL_DUALDUCT_CONSTANTVOLUME_COOL},
            {"AIRTERMINAL:DUALDUCT:CONSTANTVOLUME:HEAT", AIRTERMINAL_DUALDUCT_CONSTANTVOLUME_HEAT},
            {"AIRTERMINAL:DUALDUCT:VAV:COOL", AIRTERMINAL_DUALDUCT_VAV_COOL},
            {"AIRTERMINAL:DUALDUCT:VAV:HEAT", AIRTERMINAL_DUALDUCT_VAV_HEAT},
            {"AIRTERMINAL:DUALDUCT:VAV:OUTDOORAIR:OUTDOORAIR", AIRTERMINAL_DUALDUCT_VAV_OUTDOORAIR_OUTDOORAIR},
            {"AIRTERMINAL:DUALDUCT:VAV:OUTDOORAIR:RECIRCULATEDAIR", AIRTERMINAL_DUALDUCT_VAV_OUTDOORAIR_RECIRCULATEDAIR},
            {"AIRTERMINAL:SINGLEDUCT:CONSTANTVOLUME:COOLEDBEAM", AIRTERMINAL_SINGLEDUCT_CONSTANTVOLUME_COOLEDBEAM},
            {"AIRTERMINAL:SINGLEDUCT:CONSTANTVOLUME:FOURPIPEBEAM", AIRTERMINAL_SINGLEDUCT_CONSTANTVOLUME_FOURPIPEBEAM},
            {"AIRTERMINAL:SINGLEDUCT:CONSTANTVOLUME:FOURPIPEINDUCTION", AIRTERMINAL_SINGLEDUCT_CONSTANTVOLUME_FOURPIPEINDUCTION},
            {"AIRTERMINAL:SINGLEDUCT:CONSTANTVOLUME:REHEAT", AIRTERMINAL_SINGLEDUCT_CONSTANTVOLUME_REHEAT},
            {"AIRTERMINAL:SINGLEDUCT:CONSTANTVOLUME:NOREHEAT", AIRTERMINAL_SINGLEDUCT_CONSTANTVOLUME_NOREHEAT},
            {"AIRTERMINAL:SINGLEDUCT:MIXER", AIRTERMINAL_SINGLEDUCT_MIXER},
            {"AIRTERMINAL:SINGLEDUCT:PARALLELPIU:REHEAT", AIRTERMINAL_SINGLEDUCT_PARALLELPIU_REHEAT},
            {"AIRTERMINAL:SINGLEDUCT:SERIESPIU:REHEAT", AIRTERMINAL_SINGLEDUCT_SERIESPIU_REHEAT},
            {"AIRTERMINAL:SINGLEDUCT:USERDEFINED", AIRTERMINAL_SINGLEDUCT_USERDEFINED},
            {"AIRTERMINAL:SINGLEDUCT:VAV:HEATANDCOOL:NOREHEAT", AIRTERMINAL_SINGLEDUCT_VAV_HEATANDCOOL_NOREHEAT},
            {"AIRTERMINAL:SINGLEDUCT:VAV:HEATANDCOOL:REHEAT", AIRTERMINAL_SINGLEDUCT_VAV_HEATANDCOOL_REHEAT},
            {"AIRTERMINAL:SINGLEDUCT:VAV:NOREHEAT", AIRTERMINAL_SINGLEDUCT_VAV_NOREHEAT},
            {"AIRTERMINAL:SINGLEDUCT:VAV:REHEAT", AIRTERMINAL_SINGLEDUCT_VAV_REHEAT},
            {"AIRTERMINAL:SINGLEDUCT:VAV:REHEAT:VARIABLESPEEDFAN", AIRTERMINAL_SINGLEDUCT_VAV_REHEAT_VARIABLESPEEDFAN},
            {"COIL:COOLING:DX", COIL_COOLING_DX},
            {"COIL:COOLING:DX:MULTISPEED", COIL_COOLING_DX_MULTISPEED},
            {"COIL:COOLING:DX:SINGLESPEED", COIL_COOLING_DX_SINGLESPEED},
            {"COIL:COOLING:DX:SINGLESPEED:THERMALSTORAGE", COIL_COOLING_DX_SINGLESPEED_THERMALSTORAGE},
            {"COIL:COOLING:DX:TWOSPEED", COIL_COOLING_DX_TWOSPEED},
            {"COIL:COOLING:DX:TWOSTAGEWITHHUMIDITYCONTROLMODE", COIL_COOLING_DX_TWOSTAGEWITHHUMIDITYCONTROLMODE},
            {"COIL:COOLING:DX:VARIABLESPEED", COIL_COOLING_DX_VARIABLESPEED},
            {"COILSYSTEM:INTEGRATEDHEATPUMP:AIRSOURCE", COIL_INTEGRATED_DX_VARIABLESPEED},
            {"COIL:COOLING:WATER", COIL_COOLING_WATER},
            {"COIL:COOLING:WATER:DETAILEDGEOMETRY", COIL_COOLING_WATER_DETAILEDGEOMETRY},
            {"COIL:COOLING:WATERTOAIRHEATPUMP:EQUATIONFIT", COIL_COOLING_WATERTOAIRHEATPUMP_EQUATIONFIT},
            {"COIL:COOLING:WATERTOAIRHEATPUMP:PARAMETERESTIMATION", COIL_COOLING_WATERTOAIRHEATPUMP_PARAMETERESTIMATION},
            {"COIL:COOLING:WATERTOAIRHEATPUMP:VARIABLESPEEDEQUATIONFIT", COIL_COOLING_WATERTOAIRHEATPUMP_VARIABLESPEEDEQUATIONFIT},
            {"COIL:HEATING:DESUPERHEATER", COIL_HEATING_DESUPERHEATER},
            {"COIL:HEATING:DX:MULTISPEED", COIL_HEATING_DX_MULTISPEED},
            {"COIL:HEATING:DX:SINGLESPEED", COIL_HEATING_DX_SINGLESPEED},
            {"COIL:HEATING:DX:VARIABLESPEED", COIL_HEATING_DX_VARIABLESPEED},
            {"COIL:HEATING:ELECTRIC", COIL_HEATING_ELECTRIC},
            {"COIL:HEATING:ELECTRIC:MULTISTAGE", COIL_HEATING_ELECTRIC_MULTISTAGE},
            {"COIL:HEATING:FUEL", COIL_HEATING_GAS},
            {"COIL:HEATING:GAS:MULTISTAGE", COIL_HEATING_GAS_MULTISTAGE},
            {"COIL:HEATING:STEAM", COIL_HEATING_STEAM},
            {"COIL:HEATING:WATER", COIL_HEATING_WATER},
            {"COIL:HEATING:WATERTOAIRHEATPUMP:EQUATIONFIT", COIL_HEATING_WATERTOAIRHEATPUMP_EQUATIONFIT},
            {"COIL:HEATING:WATERTOAIRHEATPUMP:PARAMETERESTIMATION", COIL_HEATING_WATERTOAIRHEATPUMP_PARAMETERESTIMATION},
            {"COIL:HEATING:WATERTOAIRHEATPUMP:VARIABLESPEEDEQUATIONFIT", COIL_HEATING_WATERTOAIRHEATPUMP_VARIABLESPEEDEQUATIONFIT},
            {"COIL:WATERHEATING:AIRTOWATERHEATPUMP:VARIABLESPEED", COIL_WATERHEATING_AIRTOWATERHEATPUMP_VARIABLESPEED},
            {"COIL:USERDEFINED", COIL_USERDEFINED},
            {"COILSYSTEM:COOLING:DX", COILSYSTEM_COOLING_DX},
            {"COILSYSTEM:COOLING:DX:HEATEXCHANGERASSISTED", COILSYSTEM_COOLING_DX_HEATEXCHANGERASSISTED},
            {"COILSYSTEM:COOLING:WATER:HEATEXCHANGERASSISTED", COILSYSTEM_COOLING_WATER_HEATEXCHANGERASSISTED},
            {"COILSYSTEM:HEATING:DX", COILSYSTEM_HEATING_DX},
            {"DEHUMIDIFIER:DESICCANT:NOFANS", DEHUMIDIFIER_DESICCANT_NOFANS},
            {"DEHUMIDIFIER:DESICCANT:SYSTEM", DEHUMIDIFIER_DESICCANT_SYSTEM},
            {"DUCT", DUCT},
            {"EVAPORATIVECOOLER:DIRECT:CELDEKPAD", EVAPORATIVECOOLER_DIRECT_CELDEKPAD},
            {"EVAPORATIVECOOLER:DIRECT:RESEARCHSPECIAL", EVAPORATIVECOOLER_DIRECT_RESEARCHSPECIAL},
            {"EVAPORATIVECOOLER:INDIRECT:CELDEKPAD", EVAPORATIVECOOLER_INDIRECT_CELDEKPAD},
            {"EVAPORATIVECOOLER:INDIRECT:RESEARCHSPECIAL", EVAPORATIVECOOLER_INDIRECT_RESEARCHSPECIAL},
            {"EVAPORATIVECOOLER:INDIRECT:WETCOIL", EVAPORATIVECOOLER_INDIRECT_WETCOIL},
            {"FAN:COMPONENTMODEL", FAN_COMPONENTMODEL},
            {"FAN:SYSTEMMODEL", FAN_SYSTEMMODEL},
            {"FAN:CONSTANTVOLUME", FAN_CONSTANTVOLUME},
            {"FAN:ONOFF", FAN_ONOFF},
            {"FAN:VARIABLEVOLUME", FAN_VARIABLEVOLUME},
            {"HEATEXCHANGER:AIRTOAIR:FLATPLATE", HEATEXCHANGER_AIRTOAIR_FLATPLATE},
            {"HEATEXCHANGER:AIRTOAIR:SENSIBLEANDLATENT", HEATEXCHANGER_AIRTOAIR_SENSIBLEANDLATENT},
            {"HEATEXCHANGER:DESICCANT:BALANCEDFLOW", HEATEXCHANGER_DESICCANT_BALANCEDFLOW},
            {"HUMIDIFIER:STEAM:ELECTRIC", HUMIDIFIER_STEAM_ELECTRIC},
            {"HUMIDIFIER:STEAM:GAS", HUMIDIFIER_STEAM_GAS},
            {"OUTDOORAIR:MIXER", OUTDOORAIR_MIXER},
            {"SOLARCOLLECTOR:FLATPLATE:PHOTOVOLTAICTHERMAL", SOLARCOLLECTOR_FLATPLATE_PHOTOVOLTAICTHERMAL},
            {"SOLARCOLLECTOR:UNGLAZEDTRANSPIRED", SOLARCOLLECTOR_UNGLAZEDTRANSPIRED},
            {"ZONEHVAC:AIRDISTRIBUTIONUNIT", ZONEHVAC_AIRDISTRIBUTIONUNIT},
            {"ZONEHVAC:TERMINALUNIT:VARIABLEREFRIGERANTFLOW", ZONEHVAC_TERMINALUNIT_VRF},
            {"COIL:COOLING:DX:VARIABLEREFRIGERANTFLOW", COIL_COOLING_VRF},
            {"COIL:HEATING:DX:VARIABLEREFRIGERANTFLOW", COIL_HEATING_VRF},
            {"COIL:COOLING:DX:VARIABLEREFRIGERANTFLOW:FLUIDTEMPERATURECONTROL", COIL_COOLING_VRF_FTC},
            {"COIL:HEATING:DX:VARIABLEREFRIGERANTFLOW:FLUIDTEMPERATURECONTROL", COIL_HEATING_VRF_FTC}};
        assert(component_map.size() == n_ComponentTypes);

        int found;

        if (!state.dataSysRpts->AirLoopLoadsReportEnabled) return;

        // Find enum for the component type string
        ComponentTypes comp_type;
        auto const it = component_map.find(CompType);
        if (it != component_map.end()) {
            comp_type = it->second;
        } else {
            comp_type = Unknown_ComponentType;
        }

        switch (comp_type) {
        case AIRLOOPHVAC_OUTDOORAIRSYSTEM: // Outside Air System
            if (CompLoadFlag) {
                if (CompLoad > 0.0) {
                    state.dataSysRpts->SysOALoadCLNG(AirLoopNum) += std::abs(CompLoad);
                } else {
                    state.dataSysRpts->SysOALoadHTNG(AirLoopNum) += std::abs(CompLoad);
                }
            }
            break;
        case OUTDOORAIR_MIXER: // Outdoor Air Mixer
            // No energy transfers to account for
            break;
        case AIRTERMINAL_SINGLEDUCT_MIXER:
            // No energy transfers to account for
            break;
        case FAN_CONSTANTVOLUME:
        case FAN_VARIABLEVOLUME:
        case FAN_ONOFF:
        case FAN_SYSTEMMODEL:
        case FAN_COMPONENTMODEL:

            if (CompLoadFlag) state.dataSysRpts->SysFANCompHTNG(AirLoopNum) += std::abs(CompLoad);
            state.dataSysRpts->SysFANCompElec(AirLoopNum) += CompEnergy;

            // Cooling Coil Types for the air sys simulation
            break;
        case COILSYSTEM_COOLING_DX_HEATEXCHANGERASSISTED:
        case COIL_COOLING_DX_SINGLESPEED:
        case COIL_COOLING_DX_TWOSPEED:
        case COIL_COOLING_DX_TWOSTAGEWITHHUMIDITYCONTROLMODE:
        case COIL_COOLING_DX:
        case COIL_COOLING_DX_MULTISPEED:
        case COIL_COOLING_WATERTOAIRHEATPUMP_EQUATIONFIT:
        case COIL_COOLING_WATERTOAIRHEATPUMP_PARAMETERESTIMATION:
        case COIL_COOLING_WATERTOAIRHEATPUMP_VARIABLESPEEDEQUATIONFIT:
        case COIL_COOLING_DX_VARIABLESPEED:
        case COILSYSTEM_COOLING_WATER_HEATEXCHANGERASSISTED:
        case COIL_COOLING_WATER_DETAILEDGEOMETRY:
        case COIL_COOLING_WATER:
        case COIL_COOLING_DX_SINGLESPEED_THERMALSTORAGE:
        case COIL_COOLING_VRF:
        case COIL_COOLING_VRF_FTC:
        case COIL_WATERHEATING_AIRTOWATERHEATPUMP_VARIABLESPEED:

            if (CompLoadFlag) state.dataSysRpts->SysCCCompCLNG(AirLoopNum) += std::abs(CompLoad);
            if ((EnergyType == DataGlobalConstants::ResourceType::PlantLoopCoolingDemand) || (EnergyType == DataGlobalConstants::ResourceType::DistrictCooling)) {
                state.dataSysRpts->SysCCCompH2OCOLD(AirLoopNum) += CompEnergy;
            } else if (EnergyType == DataGlobalConstants::ResourceType::Electricity) {
                state.dataSysRpts->SysCCCompElec(AirLoopNum) += CompEnergy;
            }

            // Heating Coil Types for the air sys simulation
            break;
        case COIL_HEATING_WATER:
        case COIL_HEATING_DX_SINGLESPEED:
        case COIL_HEATING_DX_MULTISPEED:
        case COIL_HEATING_WATERTOAIRHEATPUMP_EQUATIONFIT:
        case COIL_HEATING_WATERTOAIRHEATPUMP_PARAMETERESTIMATION:
        case COIL_HEATING_WATERTOAIRHEATPUMP_VARIABLESPEEDEQUATIONFIT:
        case COIL_HEATING_DX_VARIABLESPEED:
        case COIL_HEATING_STEAM:
        case COIL_HEATING_GAS:
        case COIL_HEATING_GAS_MULTISTAGE:
        case COIL_HEATING_DESUPERHEATER:

            if (CompLoadFlag) state.dataSysRpts->SysHCCompHTNG(AirLoopNum) += std::abs(CompLoad);
            if ((EnergyType == DataGlobalConstants::ResourceType::PlantLoopHeatingDemand) || (EnergyType == DataGlobalConstants::ResourceType::DistrictHeating)) {
                state.dataSysRpts->SysHCCompH2OHOT(AirLoopNum) += CompEnergy;
            } else if (EnergyType == DataGlobalConstants::ResourceType::Steam) {
                state.dataSysRpts->SysHCCompSteam(AirLoopNum) += CompEnergy;
            } else if (EnergyType == DataGlobalConstants::ResourceType::Electricity) {
                state.dataSysRpts->SysHCCompElec(AirLoopNum) += CompEnergy;
            } else if (EnergyType == DataGlobalConstants::ResourceType::Natural_Gas) {
                state.dataSysRpts->SysHCCompNaturalGas(AirLoopNum) += CompEnergy;
            } else if (EnergyType == DataGlobalConstants::ResourceType::Propane) {
                state.dataSysRpts->SysHCCompPropane(AirLoopNum) += CompEnergy;
            }

            break;
        case COIL_HEATING_ELECTRIC:
        case COIL_HEATING_ELECTRIC_MULTISTAGE:

            if (CompLoadFlag) state.dataSysRpts->SysHCCompHTNG(AirLoopNum) += std::abs(CompLoad);
            if (EnergyType == DataGlobalConstants::ResourceType::Electricity) {
                state.dataSysRpts->SysHCCompElecRes(AirLoopNum) += CompEnergy;
            }

            break;
        case COIL_USERDEFINED:

            if (CompLoadFlag) {
                if (CompLoad > 0.0) {
                    state.dataSysRpts->SysCCCompCLNG(AirLoopNum) += std::abs(CompLoad);
                } else {
                    state.dataSysRpts->SysHCCompHTNG(AirLoopNum) += std::abs(CompLoad);
                }
            }
            if ((EnergyType == DataGlobalConstants::ResourceType::PlantLoopHeatingDemand) || (EnergyType == DataGlobalConstants::ResourceType::DistrictHeating)) {
                state.dataSysRpts->SysHCCompH2OHOT(AirLoopNum) += CompEnergy;
            } else if ((EnergyType == DataGlobalConstants::ResourceType::PlantLoopCoolingDemand) || (EnergyType == DataGlobalConstants::ResourceType::DistrictCooling)) {
                state.dataSysRpts->SysCCCompH2OCOLD(AirLoopNum) += CompEnergy;
            } else if (EnergyType == DataGlobalConstants::ResourceType::Steam) {
                state.dataSysRpts->SysHCCompSteam(AirLoopNum) += CompEnergy;
            } else if (EnergyType == DataGlobalConstants::ResourceType::Electricity) {
                if (CompLoad > 0.0) {
                    state.dataSysRpts->SysCCCompElec(AirLoopNum) += CompEnergy;
                } else {
                    state.dataSysRpts->SysHCCompElec(AirLoopNum) += CompEnergy;
                }
            } else if (EnergyType == DataGlobalConstants::ResourceType::Natural_Gas) {
                state.dataSysRpts->SysHCCompNaturalGas(AirLoopNum) += CompEnergy;
            } else if (EnergyType == DataGlobalConstants::ResourceType::Propane) {
                state.dataSysRpts->SysHCCompPropane(AirLoopNum) += CompEnergy;
            }

            // DX Systems
            break;
        case COIL_HEATING_VRF:
        case COIL_HEATING_VRF_FTC:
        case AIRLOOPHVAC_UNITARYSYSTEM:
            // All energy transfers accounted for in subcomponent models
            break;
        case AIRLOOPHVAC_UNITARYHEATPUMP_AIRTOAIR:
            // All energy transfers accounted for in subcomponent models
            break;
        case AIRLOOPHVAC_UNITARYHEATPUMP_WATERTOAIR:
            // All energy transfers accounted for in subcomponent models
            break;
        case COILSYSTEM_COOLING_DX:
            // All energy transfers accounted for in subcomponent models
            break;
        case COILSYSTEM_HEATING_DX:
            // All energy transfers accounted for in subcomponent models
            break;
        case AIRLOOPHVAC_UNITARY_FURNACE_HEATONLY:
            // All energy transfers accounted for in subcomponent models
            break;
        case AIRLOOPHVAC_UNITARY_FURNACE_HEATCOOL:
            // All energy transfers accounted for in subcomponent models
            break;
        case AIRLOOPHVAC_UNITARYHEATONLY:
            // All energy transfers accounted for in subcomponent models
            break;
        case AIRLOOPHVAC_UNITARYHEATCOOL:
            // All energy transfers accounted for in subcomponent models
            break;
        case AIRLOOPHVAC_UNITARYHEATCOOL_VAVCHANGEOVERBYPASS:
            // All energy transfers accounted for in subcomponent models
            break;
        case AIRLOOPHVAC_UNITARYHEATPUMP_AIRTOAIR_MULTISPEED:
            // All energy transfers accounted for in subcomponent models
            break;
        case ZONEHVAC_TERMINALUNIT_VRF:
            // All energy transfers accounted for in subcomponent models
            break;
            // Humidifier Types for the air system simulation
        case HUMIDIFIER_STEAM_GAS:
        case HUMIDIFIER_STEAM_ELECTRIC:
            if (CompLoadFlag) state.dataSysRpts->SysHumidHTNG(AirLoopNum) += std::abs(CompLoad);
            if (EnergyType == DataGlobalConstants::ResourceType::Water) {
                state.dataSysRpts->SysDomesticH2O(AirLoopNum) += std::abs(CompEnergy);
            } else if (EnergyType == DataGlobalConstants::ResourceType::Electricity) {
                state.dataSysRpts->SysHumidElec(AirLoopNum) += CompEnergy;
            } else if (EnergyType == DataGlobalConstants::ResourceType::Natural_Gas) {
                state.dataSysRpts->SysHumidNaturalGas(AirLoopNum) += CompEnergy;
            } else if (EnergyType == DataGlobalConstants::ResourceType::Propane) {
                state.dataSysRpts->SysHumidPropane(AirLoopNum) += CompEnergy;
            }

            // Evap Cooler Types for the air system simulation
            break;
        case EVAPORATIVECOOLER_DIRECT_CELDEKPAD:
        case EVAPORATIVECOOLER_INDIRECT_CELDEKPAD:
        case EVAPORATIVECOOLER_INDIRECT_WETCOIL:
        case EVAPORATIVECOOLER_DIRECT_RESEARCHSPECIAL:
        case EVAPORATIVECOOLER_INDIRECT_RESEARCHSPECIAL:
            if (CompLoadFlag) state.dataSysRpts->SysEvapCLNG(AirLoopNum) += std::abs(CompLoad);
            if (EnergyType == DataGlobalConstants::ResourceType::Water) {
                state.dataSysRpts->SysDomesticH2O(AirLoopNum) += std::abs(CompEnergy);
            } else if (EnergyType == DataGlobalConstants::ResourceType::Electricity) {
                state.dataSysRpts->SysEvapElec(AirLoopNum) += CompEnergy;
            }

            // Desiccant Dehumidifier Types for the air system simulation
            break;
        case DEHUMIDIFIER_DESICCANT_NOFANS:
        case DEHUMIDIFIER_DESICCANT_SYSTEM:
            if (CompLoadFlag) state.dataSysRpts->DesDehumidCLNG(AirLoopNum) += std::abs(CompLoad);
            if (EnergyType == DataGlobalConstants::ResourceType::Electricity) {
                state.dataSysRpts->DesDehumidElec(AirLoopNum) += CompEnergy;
            }

            // Heat Exchanger Types
            break;
        case HEATEXCHANGER_AIRTOAIR_FLATPLATE:
        case HEATEXCHANGER_AIRTOAIR_SENSIBLEANDLATENT:
        case HEATEXCHANGER_DESICCANT_BALANCEDFLOW:
            if (CompLoadFlag) {
                if (CompLoad > 0.0) {
                    state.dataSysRpts->SysHeatExCLNG(AirLoopNum) += std::abs(CompLoad);
                } else {
                    state.dataSysRpts->SysHeatExHTNG(AirLoopNum) += std::abs(CompLoad);
                }
            }

            // Air Terminal Types
            break;
        case AIRTERMINAL_DUALDUCT_CONSTANTVOLUME_COOL:
        case AIRTERMINAL_DUALDUCT_CONSTANTVOLUME_HEAT:
        case AIRTERMINAL_DUALDUCT_VAV_COOL:
        case AIRTERMINAL_DUALDUCT_VAV_HEAT:
        case AIRTERMINAL_DUALDUCT_VAV_OUTDOORAIR_OUTDOORAIR:
        case AIRTERMINAL_DUALDUCT_VAV_OUTDOORAIR_RECIRCULATEDAIR:
        case AIRTERMINAL_SINGLEDUCT_CONSTANTVOLUME_FOURPIPEINDUCTION:
        case AIRTERMINAL_SINGLEDUCT_CONSTANTVOLUME_REHEAT:
        case AIRTERMINAL_SINGLEDUCT_CONSTANTVOLUME_NOREHEAT:
        case AIRTERMINAL_SINGLEDUCT_PARALLELPIU_REHEAT:
        case AIRTERMINAL_SINGLEDUCT_SERIESPIU_REHEAT:
        case AIRTERMINAL_SINGLEDUCT_VAV_HEATANDCOOL_NOREHEAT:
        case AIRTERMINAL_SINGLEDUCT_VAV_HEATANDCOOL_REHEAT:
        case AIRTERMINAL_SINGLEDUCT_VAV_NOREHEAT:
        case AIRTERMINAL_SINGLEDUCT_VAV_REHEAT:
        case AIRTERMINAL_SINGLEDUCT_VAV_REHEAT_VARIABLESPEEDFAN:
        case AIRTERMINAL_SINGLEDUCT_CONSTANTVOLUME_COOLEDBEAM:
        case AIRTERMINAL_SINGLEDUCT_CONSTANTVOLUME_FOURPIPEBEAM:
        case ZONEHVAC_AIRDISTRIBUTIONUNIT:
            // All energy transfers accounted for in component models

            // Duct Types
            break;
        case DUCT:
            // duct losses should be accounted for here ???
            // requires addition of a new variable to sum duct losses
            // Example:
            //      IF(CompLoad > 0.0d0)THEN
            //        SysDuctHTNG(AirLoopNum) =  SysDuctHTNG(AirLoopNum) + ABS(CompLoad)
            //      ELSE
            //        SysDuctCLNG(AirLoopNum) =  SysDuctCLNG(AirLoopNum) + ABS(CompLoad)
            //      ENDIF

            // Solar Collector Types
            break;
        case SOLARCOLLECTOR_FLATPLATE_PHOTOVOLTAICTHERMAL:
        case SOLARCOLLECTOR_UNGLAZEDTRANSPIRED:
            if (CompLoadFlag) {
                if (CompLoad > 0.0) {
                    state.dataSysRpts->SysSolarCollectCooling(AirLoopNum) += std::abs(CompLoad);
                } else {
                    state.dataSysRpts->SysSolarCollectHeating(AirLoopNum) += std::abs(CompLoad);
                }
            }

            break;
        case AIRTERMINAL_SINGLEDUCT_USERDEFINED:
            // User component model energy use should be accounted for here
            if (CompLoadFlag) {
                if (CompLoad > 0.0) {
                    state.dataSysRpts->SysUserDefinedTerminalCooling(AirLoopNum) += std::abs(CompLoad);
                } else {
                    state.dataSysRpts->SysUserDefinedTerminalHeating(AirLoopNum) += std::abs(CompLoad);
                }
            }
            if ((EnergyType == DataGlobalConstants::ResourceType::PlantLoopHeatingDemand) || (EnergyType == DataGlobalConstants::ResourceType::DistrictHeating)) {
                state.dataSysRpts->SysHCCompH2OHOT(AirLoopNum) += CompEnergy;
            } else if ((EnergyType == DataGlobalConstants::ResourceType::PlantLoopCoolingDemand) || (EnergyType == DataGlobalConstants::ResourceType::DistrictCooling)) {
                state.dataSysRpts->SysCCCompH2OCOLD(AirLoopNum) += CompEnergy;
            } else if (EnergyType == DataGlobalConstants::ResourceType::Steam) {
                state.dataSysRpts->SysHCCompSteam(AirLoopNum) += CompEnergy;
            } else if (EnergyType == DataGlobalConstants::ResourceType::Electricity) {
                if (CompLoad > 0.0) {
                    state.dataSysRpts->SysCCCompElec(AirLoopNum) += CompEnergy;
                } else {
                    state.dataSysRpts->SysHCCompElec(AirLoopNum) += CompEnergy;
                }
            } else if (EnergyType == DataGlobalConstants::ResourceType::Natural_Gas) {
                state.dataSysRpts->SysHCCompNaturalGas(AirLoopNum) += CompEnergy;
            } else if (EnergyType == DataGlobalConstants::ResourceType::Propane) {
                state.dataSysRpts->SysHCCompPropane(AirLoopNum) += CompEnergy;
            }
            // Recurring warning for unaccounted equipment types
            // (should never happen, when this does happen enter appropriate equipment CASE statement above)
            break;
        case COIL_INTEGRATED_DX_VARIABLESPEED:
            // All energy transfers accounted for in component models
            break;
        default:
            found = 0;
            if (state.dataSysRpts->NumCompTypes > 0) {
                found = UtilityRoutines::FindItemInList(CompType, state.dataSysRpts->CompTypeErrors, &CompTypeError::CompType, state.dataSysRpts->NumCompTypes);
            }
            if (found == 0) {
                state.dataSysRpts->CompTypeErrors(++state.dataSysRpts->NumCompTypes).CompType = CompType;
                found = state.dataSysRpts->NumCompTypes;
            }
            ShowRecurringSevereErrorAtEnd(state, "CalcSystemEnergyUse: Component Type=" + CompType + " not logged as one of allowable Component Types.",
                                          state.dataSysRpts->CompTypeErrors(found).CompErrIndex);
            break;
        } // switch
    }

    void ReportMaxVentilationLoads(EnergyPlusData &state)
    {
        // SUBROUTINE INFORMATION:
        //       AUTHOR         Dan Fisher (with minor assistance from RKS)
        //       DATE WRITTEN   July 2004
        //       MODIFIED       Dec. 2006, BG. reengineered to add zone forced air units to vent rates and loads
        //       RE-ENGINEERED  na

        // PURPOSE OF THIS SUBROUTINE:
        // calculate and report zone ventilation loads

        // METHODOLOGY EMPLOYED:
        // calculate energy contribution of outside air through mixing box and pro-rate to
        // zones according to zone mass flow rates.

        // Using/Aliasing
        using Psychrometrics::PsyHFnTdbW;
        using Psychrometrics::PsyRhoAirFnPbTdbW;
        using namespace DataZoneEnergyDemands;
        using namespace DataGlobalConstants;
        using FanCoilUnits::GetFanCoilMixedAirNode;
        using FanCoilUnits::GetFanCoilOutAirNode;
        using FanCoilUnits::GetFanCoilReturnAirNode;
        using FanCoilUnits::GetFanCoilZoneInletAirNode;
        using HVACStandAloneERV::GetStandAloneERVOutAirNode;
        using HVACStandAloneERV::GetStandAloneERVReturnAirNode;
        using HVACStandAloneERV::GetStandAloneERVZoneInletAirNode;
        using HVACVariableRefrigerantFlow::GetVRFTUMixedAirNode;
        using HVACVariableRefrigerantFlow::GetVRFTUOutAirNode;
        using HVACVariableRefrigerantFlow::GetVRFTUReturnAirNode;
        using HVACVariableRefrigerantFlow::GetVRFTUZoneInletAirNode;
        using HybridUnitaryAirConditioners::GetHybridUnitaryACOutAirNode;
        using HybridUnitaryAirConditioners::GetHybridUnitaryACReturnAirNode;
        using HybridUnitaryAirConditioners::GetHybridUnitaryACZoneInletNode;
        using PackagedTerminalHeatPump::GetPTUnitMixedAirNode;
        using PackagedTerminalHeatPump::GetPTUnitOutAirNode;
        using PackagedTerminalHeatPump::GetPTUnitReturnAirNode;
        using PackagedTerminalHeatPump::GetPTUnitZoneInletAirNode;
        using PurchasedAirManager::GetPurchasedAirMixedAirHumRat;
        using PurchasedAirManager::GetPurchasedAirMixedAirTemp;
        using PurchasedAirManager::GetPurchasedAirOutAirMassFlow;
        using PurchasedAirManager::GetPurchasedAirReturnAirNode;
        using PurchasedAirManager::GetPurchasedAirZoneInletAirNode;
        using UnitVentilator::GetUnitVentilatorMixedAirNode;
        using UnitVentilator::GetUnitVentilatorOutAirNode;
        using UnitVentilator::GetUnitVentilatorReturnAirNode;
        using UnitVentilator::GetUnitVentilatorZoneInletAirNode;
        using WindowAC::GetWindowACMixedAirNode;
        using WindowAC::GetWindowACOutAirNode;
        using WindowAC::GetWindowACReturnAirNode;
        using WindowAC::GetWindowACZoneInletAirNode;

        // SUBROUTINE PARAMETER DEFINITIONS:
        Real64 const SmallLoad(0.1); // (W)

        // SUBROUTINE LOCAL VARIABLE DECLARATIONS:
        int CtrlZoneNum;             // ZONE counter
        int ZoneInNum;               // counter for zone air distribution inlets
        int ReturnAirNode;           // node number for return node on primary air loop
        int MixedAirNode;            // mixed air node number (right after the mixing box) on primary air loop
        int AirDistCoolInletNodeNum; // Air distribution unit inlet node number
        int AirDistHeatInletNodeNum; // Air distribution unit outlet node number

        Real64 ZFAUEnthReturnAir;  // Zone forced Air unit enthalpy of the return air [kJ/kgK]
        Real64 ZFAUTempMixedAir;   // Zone forced Air unit dry-bulb temperature of the mixed air [C]
        Real64 ZFAUHumRatMixedAir; // Zone forced Air unit humidity ratio of the mixed air [kg/kg]
        Real64 ZFAUEnthMixedAir;   // Zone forced Air unit enthalpy of the mixed air [kJ/kgK]
        Real64 ZFAUEnthOutdoorAir; // Zone forced Air unit enthalpy of the outdoor air [kJ/kgK]
        Real64 ZFAUFlowRate;       // Zone forced Air unit air mass flow rate [kg/s]
        Real64 ZFAUZoneVentLoad;   // ventilation load attributed to a particular zone from zone forced air units [J]
        Real64 ZFAUOutAirFlow;     // outside air flow rate for zone from zone forced air units.
        int ZoneInletAirNode;      // Zone forced Air unit zone inlet node number

        Real64 ZoneVentLoad;          // ventilation load attributed to a particular zone
        Real64 ZoneLoad;              // ventilation load attributed to a particular zone
        Real64 OutAirFlow;            // Total outside air mass flow from zone equipment and air loop equipment [kg/s]
        Real64 ZoneFlowFrac;          // fraction of mixed air flowing to a zone
        Real64 ZoneVolume;            // Volume of zone [m3]
        Real64 currentZoneAirDensity; // current zone air density (outside barometric pressure) [kg/m3]

        int ActualZoneNum;    // Zone forced Air zone number
        int OutAirNode;       // Zone forced Air unit outdoor air node number
        int thisZoneEquipNum; // loop counter

        auto &Node(state.dataLoopNodes->Node);
        auto &TimeStepSys(state.dataHVACGlobal->TimeStepSys);

        //  CALL GetComponentEnergyUse
        if (!state.dataSysRpts->VentReportStructureCreated) return;
        if (!state.dataSysRpts->VentLoadsReportEnabled) return;
        // following inits are array assignments across all controlled zones.
        for (int zoneNum = 1; zoneNum <= state.dataGlobal->NumOfZones; ++zoneNum) {
            state.dataSysRpts->ZoneOAMassFlow(zoneNum) = 0.0;
            state.dataSysRpts->ZoneOAMass(zoneNum) = 0.0;
            state.dataSysRpts->ZoneOAVolFlowStdRho(zoneNum) = 0.0;
            state.dataSysRpts->ZoneOAVolStdRho(zoneNum) = 0.0;
            state.dataSysRpts->ZoneOAVolFlowCrntRho(zoneNum) = 0.0;
            state.dataSysRpts->ZoneOAVolCrntRho(zoneNum) = 0.0;
            state.dataSysRpts->ZoneMechACH(zoneNum) = 0.0;
            state.dataSysRpts->ZoneTargetVentilationFlowVoz(zoneNum) = 0.0;
            state.dataSysRpts->ZoneTimeBelowVozDyn(zoneNum) = 0.0;
            state.dataSysRpts->ZoneTimeAtVozDyn(zoneNum) = 0.0;
        }
        for (int zoneNum = 1; zoneNum <= state.dataGlobal->NumOfZones; ++zoneNum) {
            state.dataSysRpts->ZoneTimeAboveVozDyn(zoneNum) = 0.0;
            state.dataSysRpts->ZoneTimeVentUnocc(zoneNum) = 0.0;
            state.dataSysRpts->MaxCoolingLoadMetByVent(zoneNum) = 0.0;
            state.dataSysRpts->MaxCoolingLoadAddedByVent(zoneNum) = 0.0;
            state.dataSysRpts->MaxOvercoolingByVent(zoneNum) = 0.0;
            state.dataSysRpts->MaxHeatingLoadMetByVent(zoneNum) = 0.0;
            state.dataSysRpts->MaxHeatingLoadAddedByVent(zoneNum) = 0.0;
            state.dataSysRpts->MaxOverheatingByVent(zoneNum) = 0.0;
            state.dataSysRpts->MaxNoLoadHeatingByVent(zoneNum) = 0.0;
            state.dataSysRpts->MaxNoLoadCoolingByVent(zoneNum) = 0.0;
        }

        state.dataSysRpts->AnyZoneTimeBelowVozDyn = 0.0;
        state.dataSysRpts->AllZonesTimeAtVozDyn = 0.0;
        state.dataSysRpts->AnyZoneTimeAboveVozDyn = 0.0;
        state.dataSysRpts->AnyZoneTimeVentUnocc = 0.0;
        state.dataSysRpts->AnyZoneTimeBelowVozDynOcc = 0.0;
        state.dataSysRpts->AllZonesTimeAtVozDynOcc = 0.0;
        state.dataSysRpts->AnyZoneTimeAboveVozDynOcc = 0.0;

        for (int sysNum = 1; sysNum <= state.dataHVACGlobal->NumPrimaryAirSys; ++sysNum) {
            state.dataSysRpts->SysMechVentFlow(sysNum) = 0.0;
            state.dataSysRpts->SysNatVentFlow(sysNum) = 0.0;
            state.dataSysRpts->SysTargetVentilationFlowVoz(sysNum) = 0.0;
            state.dataSysRpts->SysTimeBelowVozDyn(sysNum) = 0.0;
            state.dataSysRpts->SysTimeAtVozDyn(sysNum) = 0.0;
            state.dataSysRpts->SysTimeAboveVozDyn(sysNum) = 0.0;
            state.dataSysRpts->SysTimeVentUnocc(sysNum) = 0.0;
            state.dataSysRpts->SysAnyZoneOccupied(sysNum) = false;
        }

        for (CtrlZoneNum = 1; CtrlZoneNum <= state.dataGlobal->NumOfZones; ++CtrlZoneNum) {
            if (!state.dataZoneEquip->ZoneEquipConfig(CtrlZoneNum).IsControlled) continue;
            Real64 ZAirSysZoneVentLoad = 0.0; // ventilation load attributed to a particular zone from all primary air systems serving the zone [J]
            Real64 ZAirSysOutAirFlow = 0.0;   // outside air flow rate for zone from all primary air systems serving thezone [kg/s]
            // first clear out working variables from previous zone.
            ZFAUFlowRate = 0.0;
            ZFAUZoneVentLoad = 0.0;
            ZFAUOutAirFlow = 0.0; // kg/s
            OutAirFlow = 0.0;
            ZoneFlowFrac = 0.0;

            // retrieve the zone load for each zone
            ActualZoneNum = state.dataZoneEquip->ZoneEquipConfig(CtrlZoneNum).ActualZoneNum;
            ZoneLoad = state.dataZoneEnergyDemand->ZoneSysEnergyDemand(ActualZoneNum).TotalOutputRequired;
            ZoneVolume = state.dataHeatBal->Zone(ActualZoneNum).Volume * state.dataHeatBal->Zone(ActualZoneNum).Multiplier * state.dataHeatBal->Zone(ActualZoneNum).ListMultiplier; // CR 7170

            bool const UseOccSchFlag = true;
            bool const UseMinOASchFlag = true;
            state.dataSysRpts->ZoneTargetVentilationFlowVoz(CtrlZoneNum) = DataZoneEquipment::CalcDesignSpecificationOutdoorAir(
                state, state.dataZoneEquip->ZoneEquipConfig(CtrlZoneNum).ZoneDesignSpecOAIndex, ActualZoneNum, UseOccSchFlag, UseMinOASchFlag);
            if (state.dataZoneEquip->ZoneEquipConfig(CtrlZoneNum).ZoneAirDistributionIndex > 0) {
                state.dataSysRpts->ZoneTargetVentilationFlowVoz(CtrlZoneNum) =
                    state.dataSysRpts->ZoneTargetVentilationFlowVoz(CtrlZoneNum) /
                    state.dataSize->ZoneAirDistribution(state.dataZoneEquip->ZoneEquipConfig(CtrlZoneNum).ZoneAirDistributionIndex).calculateEz(state, ActualZoneNum);
            }


            // if system operating in deadband reset zone load
            if (state.dataZoneEnergyDemand->DeadBandOrSetback(ActualZoneNum)) ZoneLoad = 0.0;

            // first deal with any (and all) Zone Forced Air Units that might have outside air.
            for (thisZoneEquipNum = 1; thisZoneEquipNum <= state.dataZoneEquip->ZoneEquipList(state.dataZoneEquip->ZoneEquipConfig(CtrlZoneNum).EquipListIndex).NumOfEquipTypes;
                 ++thisZoneEquipNum) {
                {
                    auto const SELECT_CASE_var(state.dataZoneEquip->ZoneEquipList(state.dataZoneEquip->ZoneEquipConfig(CtrlZoneNum).EquipListIndex).EquipType_Num(thisZoneEquipNum));
                    // case statement to cover all possible zone forced air units that could have outside air

                    if (SELECT_CASE_var == WindowAC_Num) { // Window Air Conditioner
                        OutAirNode = GetWindowACOutAirNode(state, state.dataZoneEquip->ZoneEquipList(state.dataZoneEquip->ZoneEquipConfig(CtrlZoneNum).EquipListIndex).EquipIndex(thisZoneEquipNum));
                        if (OutAirNode > 0) ZFAUOutAirFlow += Node(OutAirNode).MassFlowRate;

                        ZoneInletAirNode =
                            GetWindowACZoneInletAirNode(state, state.dataZoneEquip->ZoneEquipList(state.dataZoneEquip->ZoneEquipConfig(CtrlZoneNum).EquipListIndex).EquipIndex(thisZoneEquipNum));
                        if (ZoneInletAirNode > 0) ZFAUFlowRate = max(Node(ZoneInletAirNode).MassFlowRate, 0.0);
                        MixedAirNode =
                            GetWindowACMixedAirNode(state, state.dataZoneEquip->ZoneEquipList(state.dataZoneEquip->ZoneEquipConfig(CtrlZoneNum).EquipListIndex).EquipIndex(thisZoneEquipNum));
                        ReturnAirNode =
                            GetWindowACReturnAirNode(state, state.dataZoneEquip->ZoneEquipList(state.dataZoneEquip->ZoneEquipConfig(CtrlZoneNum).EquipListIndex).EquipIndex(thisZoneEquipNum));
                        if ((MixedAirNode > 0) && (ReturnAirNode > 0)) {
                            ZFAUEnthMixedAir = PsyHFnTdbW(Node(MixedAirNode).Temp, Node(MixedAirNode).HumRat);
                            ZFAUEnthReturnAir = PsyHFnTdbW(Node(ReturnAirNode).Temp, Node(ReturnAirNode).HumRat);
                            // Calculate the zone ventilation load for this supply air path (i.e. zone inlet)
                            ZFAUZoneVentLoad += (ZFAUFlowRate) * (ZFAUEnthMixedAir - ZFAUEnthReturnAir) * TimeStepSys * DataGlobalConstants::SecInHour; //*KJperJ
                        } else {
                            ZFAUZoneVentLoad += 0.0;
                        }

                    } else if (SELECT_CASE_var == VRFTerminalUnit_Num) {
                        OutAirNode = GetVRFTUOutAirNode(state, state.dataZoneEquip->ZoneEquipList(state.dataZoneEquip->ZoneEquipConfig(CtrlZoneNum).EquipListIndex).EquipIndex(thisZoneEquipNum));
                        if (OutAirNode > 0) ZFAUOutAirFlow += Node(OutAirNode).MassFlowRate;
                        ZoneInletAirNode =
                            GetVRFTUZoneInletAirNode(state, state.dataZoneEquip->ZoneEquipList(state.dataZoneEquip->ZoneEquipConfig(CtrlZoneNum).EquipListIndex).EquipIndex(thisZoneEquipNum));
                        if (ZoneInletAirNode > 0) ZFAUFlowRate = max(Node(ZoneInletAirNode).MassFlowRate, 0.0);
                        MixedAirNode = GetVRFTUMixedAirNode(state, state.dataZoneEquip->ZoneEquipList(state.dataZoneEquip->ZoneEquipConfig(CtrlZoneNum).EquipListIndex).EquipIndex(thisZoneEquipNum));
                        ReturnAirNode =
                            GetVRFTUReturnAirNode(state, state.dataZoneEquip->ZoneEquipList(state.dataZoneEquip->ZoneEquipConfig(CtrlZoneNum).EquipListIndex).EquipIndex(thisZoneEquipNum));
                        if ((MixedAirNode > 0) && (ReturnAirNode > 0)) {
                            ZFAUEnthMixedAir = PsyHFnTdbW(Node(MixedAirNode).Temp, Node(MixedAirNode).HumRat);
                            ZFAUEnthReturnAir = PsyHFnTdbW(Node(ReturnAirNode).Temp, Node(ReturnAirNode).HumRat);
                            // Calculate the zone ventilation load for this supply air path (i.e. zone inlet)
                            ZFAUZoneVentLoad += (ZFAUFlowRate) * (ZFAUEnthMixedAir - ZFAUEnthReturnAir) * TimeStepSys * DataGlobalConstants::SecInHour; //*KJperJ
                        } else {
                            ZFAUZoneVentLoad += 0.0;
                        }

                    } else if ((SELECT_CASE_var == PkgTermHPAirToAir_Num) || (SELECT_CASE_var == PkgTermACAirToAir_Num) ||
                               (SELECT_CASE_var == PkgTermHPWaterToAir_Num)) {
                        OutAirNode = GetPTUnitOutAirNode(state, state.dataZoneEquip->ZoneEquipList(state.dataZoneEquip->ZoneEquipConfig(CtrlZoneNum).EquipListIndex).EquipIndex(thisZoneEquipNum),
                                                         state.dataZoneEquip->ZoneEquipList(state.dataZoneEquip->ZoneEquipConfig(CtrlZoneNum).EquipListIndex).EquipType_Num(thisZoneEquipNum));
                        if (OutAirNode > 0) ZFAUOutAirFlow += Node(OutAirNode).MassFlowRate;

                        ZoneInletAirNode =
                            GetPTUnitZoneInletAirNode(state, state.dataZoneEquip->ZoneEquipList(state.dataZoneEquip->ZoneEquipConfig(CtrlZoneNum).EquipListIndex).EquipIndex(thisZoneEquipNum),
                                                      state.dataZoneEquip->ZoneEquipList(state.dataZoneEquip->ZoneEquipConfig(CtrlZoneNum).EquipListIndex).EquipType_Num(thisZoneEquipNum));
                        if (ZoneInletAirNode > 0) ZFAUFlowRate = max(Node(ZoneInletAirNode).MassFlowRate, 0.0);
                        MixedAirNode =
                            GetPTUnitMixedAirNode(state, state.dataZoneEquip->ZoneEquipList(state.dataZoneEquip->ZoneEquipConfig(CtrlZoneNum).EquipListIndex).EquipIndex(thisZoneEquipNum),
                                                  state.dataZoneEquip->ZoneEquipList(state.dataZoneEquip->ZoneEquipConfig(CtrlZoneNum).EquipListIndex).EquipType_Num(thisZoneEquipNum));
                        ReturnAirNode =
                            GetPTUnitReturnAirNode(state, state.dataZoneEquip->ZoneEquipList(state.dataZoneEquip->ZoneEquipConfig(CtrlZoneNum).EquipListIndex).EquipIndex(thisZoneEquipNum),
                                                   state.dataZoneEquip->ZoneEquipList(state.dataZoneEquip->ZoneEquipConfig(CtrlZoneNum).EquipListIndex).EquipType_Num(thisZoneEquipNum));
                        if ((MixedAirNode > 0) && (ReturnAirNode > 0)) {
                            ZFAUEnthMixedAir = PsyHFnTdbW(Node(MixedAirNode).Temp, Node(MixedAirNode).HumRat);
                            ZFAUEnthReturnAir = PsyHFnTdbW(Node(ReturnAirNode).Temp, Node(ReturnAirNode).HumRat);
                            // Calculate the zone ventilation load for this supply air path (i.e. zone inlet)
                            ZFAUZoneVentLoad += (ZFAUFlowRate) * (ZFAUEnthMixedAir - ZFAUEnthReturnAir) * TimeStepSys * DataGlobalConstants::SecInHour; //*KJperJ
                        } else {
                            ZFAUZoneVentLoad += 0.0;
                        }

                    } else if (SELECT_CASE_var == FanCoil4Pipe_Num) {
                        OutAirNode = GetFanCoilOutAirNode(state, state.dataZoneEquip->ZoneEquipList(state.dataZoneEquip->ZoneEquipConfig(CtrlZoneNum).EquipListIndex).EquipIndex(thisZoneEquipNum));
                        if (OutAirNode > 0) ZFAUOutAirFlow += Node(OutAirNode).MassFlowRate;

                        ZoneInletAirNode =
                            GetFanCoilZoneInletAirNode(state, state.dataZoneEquip->ZoneEquipList(state.dataZoneEquip->ZoneEquipConfig(CtrlZoneNum).EquipListIndex).EquipIndex(thisZoneEquipNum));
                        if (ZoneInletAirNode > 0) ZFAUFlowRate = max(Node(ZoneInletAirNode).MassFlowRate, 0.0);
                        MixedAirNode =
                            GetFanCoilMixedAirNode(state, state.dataZoneEquip->ZoneEquipList(state.dataZoneEquip->ZoneEquipConfig(CtrlZoneNum).EquipListIndex).EquipIndex(thisZoneEquipNum));
                        ReturnAirNode =
                            GetFanCoilReturnAirNode(state, state.dataZoneEquip->ZoneEquipList(state.dataZoneEquip->ZoneEquipConfig(CtrlZoneNum).EquipListIndex).EquipIndex(thisZoneEquipNum));
                        if ((MixedAirNode > 0) && (ReturnAirNode > 0)) {
                            ZFAUEnthMixedAir = PsyHFnTdbW(Node(MixedAirNode).Temp, Node(MixedAirNode).HumRat);
                            ZFAUEnthReturnAir = PsyHFnTdbW(Node(ReturnAirNode).Temp, Node(ReturnAirNode).HumRat);
                            // Calculate the zone ventilation load for this supply air path (i.e. zone inlet)
                            ZFAUZoneVentLoad += (ZFAUFlowRate) * (ZFAUEnthMixedAir - ZFAUEnthReturnAir) * TimeStepSys * DataGlobalConstants::SecInHour; //*KJperJ
                        } else {
                            ZFAUZoneVentLoad += 0.0;
                        }

                    } else if (SELECT_CASE_var == UnitVentilator_Num) {
                        OutAirNode =
                            GetUnitVentilatorOutAirNode(state, state.dataZoneEquip->ZoneEquipList(state.dataZoneEquip->ZoneEquipConfig(CtrlZoneNum).EquipListIndex).EquipIndex(thisZoneEquipNum));
                        if (OutAirNode > 0) ZFAUOutAirFlow += Node(OutAirNode).MassFlowRate;

                        ZoneInletAirNode = GetUnitVentilatorZoneInletAirNode(state,
                            state.dataZoneEquip->ZoneEquipList(state.dataZoneEquip->ZoneEquipConfig(CtrlZoneNum).EquipListIndex).EquipIndex(thisZoneEquipNum));
                        if (ZoneInletAirNode > 0) ZFAUFlowRate = max(Node(ZoneInletAirNode).MassFlowRate, 0.0);
                        MixedAirNode =
                            GetUnitVentilatorMixedAirNode(state, state.dataZoneEquip->ZoneEquipList(state.dataZoneEquip->ZoneEquipConfig(CtrlZoneNum).EquipListIndex).EquipIndex(thisZoneEquipNum));
                        ReturnAirNode =
                            GetUnitVentilatorReturnAirNode(state, state.dataZoneEquip->ZoneEquipList(state.dataZoneEquip->ZoneEquipConfig(CtrlZoneNum).EquipListIndex).EquipIndex(thisZoneEquipNum));
                        if ((MixedAirNode > 0) && (ReturnAirNode > 0)) {
                            ZFAUEnthMixedAir = PsyHFnTdbW(Node(MixedAirNode).Temp, Node(MixedAirNode).HumRat);
                            ZFAUEnthReturnAir = PsyHFnTdbW(Node(ReturnAirNode).Temp, Node(ReturnAirNode).HumRat);
                            // Calculate the zone ventilation load for this supply air path (i.e. zone inlet)
                            ZFAUZoneVentLoad += (ZFAUFlowRate) * (ZFAUEnthMixedAir - ZFAUEnthReturnAir) * TimeStepSys * DataGlobalConstants::SecInHour; //*KJperJ
                        } else {
                            ZFAUZoneVentLoad += 0.0;
                        }

                    } else if (SELECT_CASE_var == PurchasedAir_Num) {
                        ZFAUOutAirFlow +=
                            GetPurchasedAirOutAirMassFlow(state, state.dataZoneEquip->ZoneEquipList(state.dataZoneEquip->ZoneEquipConfig(CtrlZoneNum).EquipListIndex).EquipIndex(thisZoneEquipNum));
                        ZoneInletAirNode =
                            GetPurchasedAirZoneInletAirNode(state, state.dataZoneEquip->ZoneEquipList(state.dataZoneEquip->ZoneEquipConfig(CtrlZoneNum).EquipListIndex).EquipIndex(thisZoneEquipNum));
                        if (ZoneInletAirNode > 0) ZFAUFlowRate = max(Node(ZoneInletAirNode).MassFlowRate, 0.0);
                        ZFAUTempMixedAir =
                            GetPurchasedAirMixedAirTemp(state, state.dataZoneEquip->ZoneEquipList(state.dataZoneEquip->ZoneEquipConfig(CtrlZoneNum).EquipListIndex).EquipIndex(thisZoneEquipNum));
                        ZFAUHumRatMixedAir =
                            GetPurchasedAirMixedAirHumRat(state, state.dataZoneEquip->ZoneEquipList(state.dataZoneEquip->ZoneEquipConfig(CtrlZoneNum).EquipListIndex).EquipIndex(thisZoneEquipNum));
                        ReturnAirNode =
                            GetPurchasedAirReturnAirNode(state, state.dataZoneEquip->ZoneEquipList(state.dataZoneEquip->ZoneEquipConfig(CtrlZoneNum).EquipListIndex).EquipIndex(thisZoneEquipNum));
                        if ((ZFAUFlowRate > 0) && (ReturnAirNode > 0)) {
                            ZFAUEnthMixedAir = PsyHFnTdbW(ZFAUTempMixedAir, ZFAUHumRatMixedAir);
                            ZFAUEnthReturnAir = PsyHFnTdbW(Node(ReturnAirNode).Temp, Node(ReturnAirNode).HumRat);
                            // Calculate the zone ventilation load for this supply air path (i.e. zone inlet)
                            ZFAUZoneVentLoad += (ZFAUFlowRate) * (ZFAUEnthMixedAir - ZFAUEnthReturnAir) * TimeStepSys * DataGlobalConstants::SecInHour; //*KJperJ
                        } else {
                            ZFAUZoneVentLoad += 0.0;
                        }

                    } else if (SELECT_CASE_var == ERVStandAlone_Num) {
                        OutAirNode =
                            GetStandAloneERVOutAirNode(state, state.dataZoneEquip->ZoneEquipList(state.dataZoneEquip->ZoneEquipConfig(CtrlZoneNum).EquipListIndex).EquipIndex(thisZoneEquipNum));
                        if (OutAirNode > 0) ZFAUOutAirFlow += Node(OutAirNode).MassFlowRate;

                        ZoneInletAirNode =
                            GetStandAloneERVZoneInletAirNode(state, state.dataZoneEquip->ZoneEquipList(state.dataZoneEquip->ZoneEquipConfig(CtrlZoneNum).EquipListIndex).EquipIndex(thisZoneEquipNum));
                        if (ZoneInletAirNode > 0) ZFAUFlowRate = max(Node(ZoneInletAirNode).MassFlowRate, 0.0);
                        MixedAirNode = ZoneInletAirNode;
                        ReturnAirNode =
                            GetStandAloneERVReturnAirNode(state, state.dataZoneEquip->ZoneEquipList(state.dataZoneEquip->ZoneEquipConfig(CtrlZoneNum).EquipListIndex).EquipIndex(thisZoneEquipNum));
                        if ((MixedAirNode > 0) && (ReturnAirNode > 0)) {
                            ZFAUEnthMixedAir = PsyHFnTdbW(Node(MixedAirNode).Temp, Node(MixedAirNode).HumRat);
                            ZFAUEnthReturnAir = PsyHFnTdbW(Node(ReturnAirNode).Temp, Node(ReturnAirNode).HumRat);
                            // Calculate the zone ventilation load for this supply air path (i.e. zone inlet)
                            ZFAUZoneVentLoad += (ZFAUFlowRate) * (ZFAUEnthMixedAir - ZFAUEnthReturnAir) * TimeStepSys * DataGlobalConstants::SecInHour; //*KJperJ
                        } else {
                            ZFAUZoneVentLoad += 0.0;
                        }

                    } else if (SELECT_CASE_var == ZoneUnitarySys_Num) {
                        // add accounting for OA when unitary system is used as zone equipment

                    } else if (SELECT_CASE_var == OutdoorAirUnit_Num) {
                        OutAirNode =
                            OutdoorAirUnit::GetOutdoorAirUnitOutAirNode(state, state.dataZoneEquip->ZoneEquipList(state.dataZoneEquip->ZoneEquipConfig(CtrlZoneNum).EquipListIndex).EquipIndex(thisZoneEquipNum));
                        if (OutAirNode > 0) ZFAUOutAirFlow += Node(OutAirNode).MassFlowRate;

                        ZoneInletAirNode =
                                OutdoorAirUnit::GetOutdoorAirUnitZoneInletNode(state, state.dataZoneEquip->ZoneEquipList(state.dataZoneEquip->ZoneEquipConfig(CtrlZoneNum).EquipListIndex).EquipIndex(thisZoneEquipNum));
                        if (ZoneInletAirNode > 0) ZFAUFlowRate = max(Node(ZoneInletAirNode).MassFlowRate, 0.0);
                        ReturnAirNode =
                                OutdoorAirUnit::GetOutdoorAirUnitReturnAirNode(state, state.dataZoneEquip->ZoneEquipList(state.dataZoneEquip->ZoneEquipConfig(CtrlZoneNum).EquipListIndex).EquipIndex(thisZoneEquipNum));
                        if ((OutAirNode > 0) && (ReturnAirNode > 0)) {
                            ZFAUEnthReturnAir = PsyHFnTdbW(Node(ReturnAirNode).Temp, Node(ReturnAirNode).HumRat);
                            ZFAUEnthOutdoorAir = PsyHFnTdbW(Node(OutAirNode).Temp, Node(OutAirNode).HumRat);
                            // Calculate the zone ventilation load for this supply air path (i.e. zone inlet)
                            ZFAUZoneVentLoad += (ZFAUFlowRate) * (ZFAUEnthOutdoorAir - ZFAUEnthReturnAir) * TimeStepSys * DataGlobalConstants::SecInHour; //*KJperJ
                        } else {
                            ZFAUZoneVentLoad += 0.0;
                        }

                    } else if (SELECT_CASE_var == ZoneHybridEvaporativeCooler_Num) {
                        OutAirNode =
                            GetHybridUnitaryACOutAirNode(state, state.dataZoneEquip->ZoneEquipList(state.dataZoneEquip->ZoneEquipConfig(CtrlZoneNum).EquipListIndex).EquipIndex(thisZoneEquipNum));
                        if (OutAirNode > 0) ZFAUOutAirFlow += Node(OutAirNode).MassFlowRate;

                        ZoneInletAirNode =
                            GetHybridUnitaryACZoneInletNode(state, state.dataZoneEquip->ZoneEquipList(state.dataZoneEquip->ZoneEquipConfig(CtrlZoneNum).EquipListIndex).EquipIndex(thisZoneEquipNum));
                        if (ZoneInletAirNode > 0) ZFAUFlowRate = max(Node(ZoneInletAirNode).MassFlowRate, 0.0);

                        ReturnAirNode =
                            GetHybridUnitaryACReturnAirNode(state, state.dataZoneEquip->ZoneEquipList(state.dataZoneEquip->ZoneEquipConfig(CtrlZoneNum).EquipListIndex).EquipIndex(thisZoneEquipNum));
                        if ((OutAirNode > 0) && (ReturnAirNode > 0)) {
                            ZFAUEnthReturnAir = PsyHFnTdbW(Node(ReturnAirNode).Temp, Node(ReturnAirNode).HumRat);
                            ZFAUEnthOutdoorAir = PsyHFnTdbW(Node(OutAirNode).Temp, Node(OutAirNode).HumRat);
                            // Calculate the zone ventilation load for this supply air path (i.e. zone inlet)

                            ZFAUZoneVentLoad += (ZFAUFlowRate) * (ZFAUEnthOutdoorAir - ZFAUEnthReturnAir) * TimeStepSys * DataGlobalConstants::SecInHour; //*KJperJ
                        } else {
                            ZFAUZoneVentLoad += 0.0;
                        }

                    } else if (SELECT_CASE_var == UnitHeater_Num || SELECT_CASE_var == VentilatedSlab_Num ||
                               //    ZoneHVAC:EvaporativeCoolerUnit ?????
                               SELECT_CASE_var == ZoneEvaporativeCoolerUnit_Num ||
                               SELECT_CASE_var == AirDistUnit_Num || SELECT_CASE_var == BBWaterConvective_Num ||
                               SELECT_CASE_var == BBElectricConvective_Num || SELECT_CASE_var == HiTempRadiant_Num ||
                               //    not sure how HeatExchanger:* could be used as zone equipment ?????
                               SELECT_CASE_var == LoTempRadiant_Num || SELECT_CASE_var == ZoneExhaustFan_Num || SELECT_CASE_var == HeatXchngr_Num ||
                               // HPWaterHeater can be used as zone equipment
                               SELECT_CASE_var == HPWaterHeater_Num || SELECT_CASE_var == BBWater_Num || SELECT_CASE_var == ZoneDXDehumidifier_Num ||
                               SELECT_CASE_var == BBSteam_Num || SELECT_CASE_var == BBElectric_Num ||
                               SELECT_CASE_var == RefrigerationAirChillerSet_Num || SELECT_CASE_var == UserDefinedZoneHVACForcedAir_Num ||
                               SELECT_CASE_var == CoolingPanel_Num) {
                        // do nothing, OA not included

                    } else {

                        ShowFatalError(state,
                            "ReportMaxVentilationLoads: Developer must either create accounting for OA or include in final else if to do nothing");
                    }
                }
            }

            // loop over the zone supply air path inlet nodes
            for (ZoneInNum = 1; ZoneInNum <= state.dataZoneEquip->ZoneEquipConfig(CtrlZoneNum).NumInletNodes; ++ZoneInNum) {
                Real64 AirSysEnthReturnAir = 0.0;    // enthalpy of the return air (mixing box inlet node, return side) [kJ/kgK]
                Real64 AirSysEnthMixedAir = 0.0;     // enthalpy of the mixed air (mixing box outlet node, mixed air side) [kJ/kgK]
                Real64 AirSysZoneVentLoad = 0.0;     // ventilation load attributed to a particular zone from primary air system [J]
                Real64 ADUCoolFlowrate = 0.0;        // Air distribution unit cooling air mass flow rate [kg/s]
                Real64 ADUHeatFlowrate = 0.0;        // Air distribution unit heating air mass flow rate [kg/s]
                Real64 AirSysTotalMixFlowRate = 0.0; // Mixed air mass flow rate [kg/s]
                Real64 AirSysOutAirFlow = 0.0;       // outside air flow rate for zone from primary air system [kg/s]
                // retrieve air loop index
                int AirLoopNum = state.dataZoneEquip->ZoneEquipConfig(CtrlZoneNum).InletNodeAirLoopNum(ZoneInNum);
                MixedAirNode = 0;
                ReturnAirNode = 0;
                AirDistCoolInletNodeNum = 0;
                AirDistHeatInletNodeNum = 0;
                if (AirLoopNum != 0) { // deal with primary air system
                    AirDistCoolInletNodeNum = max(state.dataZoneEquip->ZoneEquipConfig(CtrlZoneNum).AirDistUnitCool(ZoneInNum).InNode, 0);
                    AirDistHeatInletNodeNum = max(state.dataZoneEquip->ZoneEquipConfig(CtrlZoneNum).AirDistUnitHeat(ZoneInNum).InNode, 0);
                    // Set for cooling or heating path
                    if (AirDistCoolInletNodeNum > 0 && AirDistHeatInletNodeNum == 0) {
                        ADUCoolFlowrate = max(Node(state.dataZoneEquip->ZoneEquipConfig(CtrlZoneNum).AirDistUnitCool(ZoneInNum).InNode).MassFlowRate,
                                              0.0); // CR7244 need to accumulate flow across multiple inlets
                    } else if (AirDistHeatInletNodeNum > 0 && AirDistCoolInletNodeNum == 0) {
                        ADUHeatFlowrate = max(Node(state.dataZoneEquip->ZoneEquipConfig(CtrlZoneNum).AirDistUnitHeat(ZoneInNum).InNode).MassFlowRate,
                                              0.0); // CR7244 need to accumulate flow across multiple inlets
                    } else if (AirDistCoolInletNodeNum > 0 && AirDistHeatInletNodeNum > 0 && AirDistCoolInletNodeNum != AirDistHeatInletNodeNum) {
                        // dual ducts! CR7244 need to accumulate flow across multiple inlets (don't count same inlet twice)
                        ADUHeatFlowrate = max(Node(state.dataZoneEquip->ZoneEquipConfig(CtrlZoneNum).AirDistUnitHeat(ZoneInNum).InNode).MassFlowRate,
                                              0.0); // CR7244 need to accumulate flow across multiple inlets
                        ADUCoolFlowrate = max(Node(state.dataZoneEquip->ZoneEquipConfig(CtrlZoneNum).AirDistUnitCool(ZoneInNum).InNode).MassFlowRate,
                                              0.0); // CR7244 need to accumulate flow across multiple inlets
                    } else if (AirDistCoolInletNodeNum > 0 && AirDistHeatInletNodeNum > 0) {
                        // dual ducts! CR7244 need to accumulate flow across multiple inlets (don't count same inlet twice)
                        ADUCoolFlowrate = max(Node(state.dataZoneEquip->ZoneEquipConfig(CtrlZoneNum).AirDistUnitCool(ZoneInNum).InNode).MassFlowRate,
                                              0.0); // CR7244 need to accumulate flow across multiple inlets
                    } else {
                        // do nothing (already inits)
                    }
                    // Find the mixed air node and return air node of the system that supplies the zone
                    MixedAirNode = state.dataAirSystemsData->PrimaryAirSystems(AirLoopNum).OASysOutletNodeNum;
                    ReturnAirNode = state.dataAirSystemsData->PrimaryAirSystems(AirLoopNum).OASysInletNodeNum;

                    // Collect air loop Voz-dyn and natural ventilation
                    int ADUNum = state.dataZoneEquip->ZoneEquipConfig(CtrlZoneNum).InletNodeADUNum(ZoneInNum);
                    Real64 termUnitOAFrac = 1.0;
                    if (ADUNum > 0) {
                        int termUnitSizingNum = state.dataDefineEquipment->AirDistUnit(ADUNum).TermUnitSizingNum;
                        if (termUnitSizingNum > 0) {
                            termUnitOAFrac = state.dataSize->TermUnitSizing(termUnitSizingNum).SpecMinOAFrac;
                        }
                    }
                    state.dataSysRpts->SysTargetVentilationFlowVoz(AirLoopNum) +=
                        termUnitOAFrac * state.dataSysRpts->ZoneTargetVentilationFlowVoz(CtrlZoneNum);
                    Real64 naturalVentVol = +state.dataHeatBal->ZnAirRpt(ActualZoneNum).VentilVolumeStdDensity + state.dataHeatBal->ZonePreDefRep(ActualZoneNum).AFNVentVolTotalStdDen;
                    state.dataSysRpts->SysNatVentFlow(AirLoopNum) += termUnitOAFrac * naturalVentVol;

                    if (state.dataHeatBal->ZonePreDefRep(ActualZoneNum).isOccupied) {
                        state.dataSysRpts->SysAnyZoneOccupied(AirLoopNum) = true;
                    }

                }

                if (MixedAirNode == 0 || ReturnAirNode == 0) {
                    AirSysZoneVentLoad = 0.0;
                    AirSysOutAirFlow = 0.0;
                } else {
                    // Calculate return and mixed air ethalpies
                    AirSysEnthReturnAir = PsyHFnTdbW(Node(ReturnAirNode).Temp, Node(ReturnAirNode).HumRat);
                    AirSysEnthMixedAir = PsyHFnTdbW(Node(MixedAirNode).Temp, Node(MixedAirNode).HumRat);

                    if (state.dataAirSystemsData->PrimaryAirSystems(AirLoopNum).OASysExists) {
                        OutAirNode = state.dataAirSystemsData->PrimaryAirSystems(AirLoopNum).OAMixOAInNodeNum;
                        AirSysOutAirFlow = Node(OutAirNode).MassFlowRate;
                    } else {
                        AirSysOutAirFlow = 0.0;
                    }

                    AirSysTotalMixFlowRate = Node(MixedAirNode).MassFlowRate;

                    if (AirSysTotalMixFlowRate != 0.0) {
                        ZoneFlowFrac = (ADUCoolFlowrate + ADUHeatFlowrate) / AirSysTotalMixFlowRate;
                        AirSysOutAirFlow *= ZoneFlowFrac;
                    } else {
                        ZoneFlowFrac = 0.0;
                        AirSysOutAirFlow = 0.0;
                    }
                    // Calculate the zone ventilation load for this supply air path (i.e. zone inlet)
                    AirSysZoneVentLoad =
                        (ADUCoolFlowrate + ADUHeatFlowrate) * (AirSysEnthMixedAir - AirSysEnthReturnAir) * TimeStepSys * DataGlobalConstants::SecInHour; //*KJperJ
                }
                ZAirSysZoneVentLoad += AirSysZoneVentLoad;
                ZAirSysOutAirFlow += AirSysOutAirFlow;
            } // primary air system present

            // now combine OA flow from zone forced air units with primary air system
            OutAirFlow = ZAirSysOutAirFlow + ZFAUOutAirFlow;
            // assign report variables
            state.dataSysRpts->ZoneOAMassFlow(CtrlZoneNum) = OutAirFlow;
            state.dataSysRpts->ZoneOAMass(CtrlZoneNum) = state.dataSysRpts->ZoneOAMassFlow(CtrlZoneNum) * TimeStepSys * DataGlobalConstants::SecInHour;

            // determine volumetric values from mass flow using standard density (adjusted for elevation)
            state.dataSysRpts->ZoneOAVolFlowStdRho(CtrlZoneNum) = state.dataSysRpts->ZoneOAMassFlow(CtrlZoneNum) / state.dataEnvrn->StdRhoAir;
            state.dataSysRpts->ZoneOAVolStdRho(CtrlZoneNum) = state.dataSysRpts->ZoneOAVolFlowStdRho(CtrlZoneNum) * TimeStepSys * DataGlobalConstants::SecInHour;

            // set time mechanical+natural ventilation is below, at, or above target Voz-dyn
            // MJWToDo - InfilVolume should be NatVentVolume or similar after this is split in AFN
            Real64 afnVentVol = state.dataHeatBal->ZonePreDefRep(ActualZoneNum).AFNVentVolTotalStdDen;
            Real64 totMechNatVentVolStdRho = state.dataSysRpts->ZoneOAVolStdRho(CtrlZoneNum) + state.dataHeatBal->ZnAirRpt(ActualZoneNum).VentilVolumeStdDensity +
                                             afnVentVol;
            Real64 targetVoz = state.dataSysRpts->ZoneTargetVentilationFlowVoz(CtrlZoneNum) * TimeStepSys * DataGlobalConstants::SecInHour;
            // Allow 1% tolerance
            if (totMechNatVentVolStdRho < (0.99 * targetVoz)) {
                state.dataSysRpts->ZoneTimeBelowVozDyn(CtrlZoneNum) = TimeStepSys;
                state.dataSysRpts->AnyZoneTimeBelowVozDyn = TimeStepSys;
            } else if (totMechNatVentVolStdRho > (1.01 * targetVoz)) {
                state.dataSysRpts->ZoneTimeAboveVozDyn(CtrlZoneNum) = TimeStepSys;
                state.dataSysRpts->AnyZoneTimeAboveVozDyn = TimeStepSys;
            } else if (totMechNatVentVolStdRho > SmallAirVolFlow) {
                state.dataSysRpts->ZoneTimeAtVozDyn(CtrlZoneNum) = TimeStepSys;
                state.dataSysRpts->AllZonesTimeAtVozDyn = TimeStepSys;
            }

            // determine volumetric values from mass flow using current air density for zone (adjusted for elevation)
            currentZoneAirDensity = PsyRhoAirFnPbTdbW(state, state.dataEnvrn->OutBaroPress, state.dataHeatBalFanSys->MAT(ActualZoneNum), state.dataHeatBalFanSys->ZoneAirHumRatAvg(ActualZoneNum));
            if (currentZoneAirDensity > 0.0) state.dataSysRpts->ZoneOAVolFlowCrntRho(CtrlZoneNum) = state.dataSysRpts->ZoneOAMassFlow(CtrlZoneNum) / currentZoneAirDensity;
            state.dataSysRpts->ZoneOAVolCrntRho(CtrlZoneNum) = state.dataSysRpts->ZoneOAVolFlowCrntRho(CtrlZoneNum) * TimeStepSys * DataGlobalConstants::SecInHour;
            if (ZoneVolume > 0.0) state.dataSysRpts->ZoneMechACH(CtrlZoneNum) = (state.dataSysRpts->ZoneOAVolCrntRho(CtrlZoneNum) / TimeStepSys) / ZoneVolume;

            // store data for predefined tabular report on outside air
            if (state.dataHeatBal->ZonePreDefRep(ActualZoneNum).isOccupied) {
                // accumulate the occupied time
                state.dataHeatBal->ZonePreDefRep(ActualZoneNum).TotTimeOcc += TimeStepSys;
                // mechanical ventilation
                state.dataHeatBal->ZonePreDefRep(ActualZoneNum).MechVentVolTotalOcc += state.dataSysRpts->ZoneOAVolCrntRho(CtrlZoneNum);
                if ((state.dataSysRpts->ZoneOAVolCrntRho(CtrlZoneNum) / TimeStepSys) < state.dataHeatBal->ZonePreDefRep(ActualZoneNum).MechVentVolMin) {
                    state.dataHeatBal->ZonePreDefRep(ActualZoneNum).MechVentVolMin = state.dataSysRpts->ZoneOAVolCrntRho(CtrlZoneNum) / TimeStepSys;
                }
                state.dataHeatBal->ZonePreDefRep(ActualZoneNum).MechVentVolTotalOccStdDen += state.dataSysRpts->ZoneOAVolStdRho(CtrlZoneNum);
                // infiltration
                state.dataHeatBal->ZonePreDefRep(ActualZoneNum).InfilVolTotalOcc += state.dataHeatBal->ZnAirRpt(ActualZoneNum).InfilVolumeCurDensity;
                if (state.dataHeatBal->ZnAirRpt(ActualZoneNum).InfilVolumeCurDensity < state.dataHeatBal->ZonePreDefRep(ActualZoneNum).InfilVolMin) {
                    state.dataHeatBal->ZonePreDefRep(ActualZoneNum).InfilVolMin = state.dataHeatBal->ZnAirRpt(ActualZoneNum).InfilVolumeCurDensity;
                }
                state.dataHeatBal->ZonePreDefRep(ActualZoneNum).InfilVolTotalOccStdDen += state.dataHeatBal->ZnAirRpt(ActualZoneNum).InfilVolumeStdDensity;
                // 'simple' natural ventilation
                state.dataHeatBal->ZonePreDefRep(ActualZoneNum).SimpVentVolTotalOcc += state.dataHeatBal->ZnAirRpt(ActualZoneNum).VentilVolumeCurDensity;
                if (state.dataHeatBal->ZnAirRpt(ActualZoneNum).VentilVolumeCurDensity < state.dataHeatBal->ZonePreDefRep(ActualZoneNum).SimpVentVolMin) {
                    state.dataHeatBal->ZonePreDefRep(ActualZoneNum).SimpVentVolMin = state.dataHeatBal->ZnAirRpt(ActualZoneNum).VentilVolumeCurDensity;
                }
                state.dataHeatBal->ZonePreDefRep(ActualZoneNum).SimpVentVolTotalOccStdDen +=
                    state.dataHeatBal->ZnAirRpt(ActualZoneNum).VentilVolumeStdDensity + afnVentVol;
                //target ventilation Voz-dyn
                state.dataSysRpts->AnyZoneTimeBelowVozDynOcc = state.dataSysRpts->AnyZoneTimeBelowVozDyn;
                state.dataSysRpts->AllZonesTimeAtVozDynOcc = state.dataSysRpts->AllZonesTimeAtVozDyn;
                state.dataSysRpts->AnyZoneTimeAboveVozDynOcc = state.dataSysRpts->AnyZoneTimeAboveVozDyn;
                state.dataHeatBal->ZonePreDefRep(ActualZoneNum).VozTargetTotalOcc += targetVoz;

                // time mechanical+natural ventilation is below, at, or above target Voz-dyn
                state.dataHeatBal->ZonePreDefRep(ActualZoneNum).VozTargetTimeBelowOcc += state.dataSysRpts->ZoneTimeBelowVozDyn(CtrlZoneNum);
                state.dataHeatBal->ZonePreDefRep(ActualZoneNum).VozTargetTimeAtOcc += state.dataSysRpts->ZoneTimeAtVozDyn(CtrlZoneNum);
                state.dataHeatBal->ZonePreDefRep(ActualZoneNum).VozTargetTimeAboveOcc += state.dataSysRpts->ZoneTimeAboveVozDyn(CtrlZoneNum);
            } else if (totMechNatVentVolStdRho > SmallAirVolFlow) {
                state.dataSysRpts->ZoneTimeVentUnocc(CtrlZoneNum) = TimeStepSys;
                state.dataSysRpts->AnyZoneTimeVentUnocc = TimeStepSys;
                state.dataHeatBal->ZonePreDefRep(ActualZoneNum).TotVentTimeNonZeroUnocc += state.dataSysRpts->ZoneTimeVentUnocc(CtrlZoneNum);
            }
            // accumulate during occupancy or not
            state.dataHeatBal->ZonePreDefRep(ActualZoneNum).MechVentVolTotalStdDen += state.dataSysRpts->ZoneOAVolStdRho(CtrlZoneNum);
            state.dataHeatBal->ZonePreDefRep(ActualZoneNum).InfilVolTotalStdDen += state.dataHeatBal->ZnAirRpt(ActualZoneNum).InfilVolumeStdDensity;
            state.dataHeatBal->ZonePreDefRep(ActualZoneNum).SimpVentVolTotalStdDen +=
                state.dataHeatBal->ZnAirRpt(ActualZoneNum).VentilVolumeStdDensity + afnVentVol;
            state.dataHeatBal->ZonePreDefRep(ActualZoneNum).VozTargetTotal += targetVoz;
            state.dataHeatBal->ZonePreDefRep(ActualZoneNum).VozTargetTimeBelow += state.dataSysRpts->ZoneTimeBelowVozDyn(CtrlZoneNum);
            state.dataHeatBal->ZonePreDefRep(ActualZoneNum).VozTargetTimeAt += state.dataSysRpts->ZoneTimeAtVozDyn(CtrlZoneNum);
            state.dataHeatBal->ZonePreDefRep(ActualZoneNum).VozTargetTimeAbove += state.dataSysRpts->ZoneTimeAboveVozDyn(CtrlZoneNum);

            // now combine Vent load from zone forced air units with primary air system
            ZoneVentLoad = ZAirSysZoneVentLoad + ZFAUZoneVentLoad;
            // cycle if ZoneVentLoad is small
            if (std::abs(ZoneVentLoad) < SmallLoad) continue; // orig. had RETURN here, BG changed to CYCLE for next controlled zone in do loop.

            // Ventilation Heating
            if (ZoneVentLoad > SmallLoad) {
                // Zone cooling load
                if (ZoneLoad < -SmallLoad) {
                    state.dataSysRpts->MaxCoolingLoadAddedByVent(CtrlZoneNum) += std::abs(ZoneVentLoad);
                    // Zone heating load
                } else if (ZoneLoad > SmallLoad) {
                    if (ZoneVentLoad > ZoneLoad) {
                        state.dataSysRpts->MaxHeatingLoadMetByVent(CtrlZoneNum) += std::abs(ZoneLoad);
                        state.dataSysRpts->MaxOverheatingByVent(CtrlZoneNum) += (ZoneVentLoad - ZoneLoad);
                    } else {
                        state.dataSysRpts->MaxHeatingLoadMetByVent(CtrlZoneNum) += std::abs(ZoneVentLoad);
                    }
                    // No Zone Load
                } else {
                    state.dataSysRpts->MaxNoLoadHeatingByVent(CtrlZoneNum) += std::abs(ZoneVentLoad);
                }

                // Ventilation Cooling
            } else if (ZoneVentLoad < -SmallLoad) {
                // Zone cooling load
                if (ZoneLoad < -SmallLoad) {
                    if (ZoneVentLoad < ZoneLoad) {
                        state.dataSysRpts->MaxCoolingLoadMetByVent(CtrlZoneNum) += std::abs(ZoneLoad);
                        state.dataSysRpts->MaxOvercoolingByVent(CtrlZoneNum) += std::abs(ZoneVentLoad - ZoneLoad);
                    } else {
                        state.dataSysRpts->MaxCoolingLoadMetByVent(CtrlZoneNum) += std::abs(ZoneVentLoad);
                    }
                    // Zone heating load
                } else if (ZoneLoad > SmallLoad) {
                    state.dataSysRpts->MaxHeatingLoadAddedByVent(CtrlZoneNum) += std::abs(ZoneVentLoad);
                    // No Zone Load
                } else {
                    state.dataSysRpts->MaxNoLoadCoolingByVent(CtrlZoneNum) += std::abs(ZoneVentLoad);
                }

                // Ventilation No Load
            } else {
            }
        } // loop over controlled zones

        // loop over air loops
<<<<<<< HEAD
        for (int sysNum = 1; sysNum <= NumPrimaryAirSys; ++sysNum){
            Real64 mechVentFlow = state.dataAirLoop->AirLoopFlow(sysNum).OAFlow / state.dataEnvrn->StdRhoAir;
=======
        for (int sysNum = 1; sysNum <= state.dataHVACGlobal->NumPrimaryAirSys; ++sysNum){
            Real64 mechVentFlow = state.dataAirLoop->AirLoopFlow(sysNum).OAFlow * state.dataEnvrn->StdRhoAir;
>>>>>>> 74f2aebb
            state.dataSysRpts->SysMechVentFlow(sysNum) = mechVentFlow;
            state.dataSysRpts->SysPreDefRep(sysNum).SysMechVentTotal += mechVentFlow * TimeStepSys * DataGlobalConstants::SecInHour;
            state.dataSysRpts->SysPreDefRep(sysNum).SysNatVentTotal +=
                state.dataSysRpts->SysNatVentFlow(sysNum) * TimeStepSys * DataGlobalConstants::SecInHour;

            // set time mechanical+natural ventilation is below, at, or above target Voz-dyn
            // MJWToDo - InfilVolume should be NatVentVolume or similar after this is split in AFN
            Real64 totMechNatVentVolFlowStdRho =
                mechVentFlow + state.dataSysRpts->SysNatVentFlow(sysNum);

            Real64 targetFlowVoz = state.dataSysRpts->SysTargetVentilationFlowVoz(sysNum);
            state.dataSysRpts->SysPreDefRep(sysNum).SysTargetVentTotalVoz += targetFlowVoz * TimeStepSys * DataGlobalConstants::SecInHour;
            // Allow 1% tolerance
            if (totMechNatVentVolFlowStdRho < (0.99 * targetFlowVoz)) {
                state.dataSysRpts->SysTimeBelowVozDyn(sysNum) = TimeStepSys;
                state.dataSysRpts->SysPreDefRep(sysNum).SysTimeBelowVozDynTotal += TimeStepSys;
            }
            else if (totMechNatVentVolFlowStdRho > (1.01 * targetFlowVoz)) {
                state.dataSysRpts->SysTimeAboveVozDyn(sysNum) = TimeStepSys;
                state.dataSysRpts->SysPreDefRep(sysNum).SysTimeAboveVozDynTotal += TimeStepSys;
            }
            else if (totMechNatVentVolFlowStdRho > SmallAirVolFlow) {
                state.dataSysRpts->SysTimeAtVozDyn(sysNum) = TimeStepSys;
                state.dataSysRpts->SysPreDefRep(sysNum).SysTimeAtVozDynTotal += TimeStepSys;
            }

            if (state.dataSysRpts->SysAnyZoneOccupied(sysNum)) {
                state.dataSysRpts->SysPreDefRep(sysNum).SysTimeOccupiedTotal += TimeStepSys;
                state.dataSysRpts->SysPreDefRep(sysNum).SysMechVentTotalOcc += mechVentFlow * TimeStepSys * DataGlobalConstants::SecInHour;
                state.dataSysRpts->SysPreDefRep(sysNum).SysNatVentTotalOcc += state.dataSysRpts->SysNatVentFlow(sysNum) * TimeStepSys * DataGlobalConstants::SecInHour;
                state.dataSysRpts->SysPreDefRep(sysNum).SysTargetVentTotalVozOcc += targetFlowVoz * TimeStepSys * DataGlobalConstants::SecInHour;
                state.dataSysRpts->SysPreDefRep(sysNum).SysTimeBelowVozDynTotalOcc += state.dataSysRpts->SysTimeBelowVozDyn(sysNum);
                state.dataSysRpts->SysPreDefRep(sysNum).SysTimeAboveVozDynTotalOcc += state.dataSysRpts->SysTimeAboveVozDyn(sysNum);
                state.dataSysRpts->SysPreDefRep(sysNum).SysTimeAtVozDynTotalOcc += state.dataSysRpts->SysTimeAtVozDyn(sysNum);
            } else if (totMechNatVentVolFlowStdRho > SmallAirVolFlow) {
                state.dataSysRpts->SysTimeVentUnocc(sysNum) = TimeStepSys;
                state.dataSysRpts->SysPreDefRep(sysNum).SysTimeVentUnoccTotal += TimeStepSys;
            }

            // set time at OA limiting factors
            if (mechVentFlow > SmallAirVolFlow) {
                int thisOAControlNum = state.dataAirLoop->AirLoopControlInfo(sysNum).OACtrlNum;
                if (thisOAControlNum > 0) {
                    int limitFactorIndex = state.dataMixedAir->OAController(thisOAControlNum).OALimitingFactor;
                    state.dataSysRpts->SysPreDefRep(sysNum).SysTimeAtOALimit[limitFactorIndex] += TimeStepSys;
                    if (state.dataSysRpts->SysAnyZoneOccupied(sysNum)) {
                        state.dataSysRpts->SysPreDefRep(sysNum).SysTimeAtOALimitOcc[limitFactorIndex] += TimeStepSys;
                        state.dataSysRpts->SysPreDefRep(sysNum).SysMechVentTotAtLimitOcc[limitFactorIndex] +=
                            mechVentFlow * TimeStepSys * DataGlobalConstants::SecInHour;
                    }
                }
            }

        }
          // Accumulate facility totals
        state.dataOutRptPredefined->TotalAnyZoneBelowVozDynForOA += state.dataSysRpts->AnyZoneTimeBelowVozDyn;
        state.dataOutRptPredefined->TotalAllZonesAtVozDynForOA += state.dataSysRpts->AllZonesTimeAtVozDyn;
        state.dataOutRptPredefined->TotalAnyZoneAboveVozDynForOA += state.dataSysRpts->AnyZoneTimeAboveVozDyn;
        state.dataOutRptPredefined->TotalAnyZoneVentUnoccForOA += state.dataSysRpts->AnyZoneTimeVentUnocc;
        state.dataOutRptPredefined->TotalAnyZoneBelowVozDynOccForOA += state.dataSysRpts->AnyZoneTimeBelowVozDynOcc;
        state.dataOutRptPredefined->TotalAllZonesAtVozDynOccForOA += state.dataSysRpts->AllZonesTimeAtVozDynOcc;
        state.dataOutRptPredefined->TotalAnyZoneAboveVozDynOccForOA += state.dataSysRpts->AnyZoneTimeAboveVozDynOcc;
   }

    void MatchPlantSys(EnergyPlusData &state,
                       int const AirLoopNum, // counter for zone air distribution inlets
                       int const BranchNum   // counter for zone air distribution inlets
    )
    {
        // SUBROUTINE INFORMATION:
        //       AUTHOR         Dan Fisher
        //       DATE WRITTEN   May 2005
        //       MODIFIED       na
        //       RE-ENGINEERED  na

        // PURPOSE OF THIS SUBROUTINE:
        // calculate and report zone ventilation loads

        // METHODOLOGY EMPLOYED:
        // calculate energy contribution of outside air through mixing box and pro-rate to
        // zones according to zone mass flow rates.

        // REFERENCES:
        // na

        // Using/Aliasing
        using namespace DataGlobalConstants;

        // Locals
        // SUBROUTINE ARGUMENT DEFINITIONS:

        // SUBROUTINE PARAMETER DEFINITIONS:
        int const EnergyTrans(1);

        // INTERFACE BLOCK SPECIFICATIONS
        // na

        // DERIVED TYPE DEFINITIONS
        // na

        // SUBROUTINE LOCAL VARIABLE DECLARATIONS:
        std::string CompType;
        std::string CompName;
        int CompNum; // counter for components on air loop branch connected to air distribution unit
        int VarNum;
        int SubCompNum;    // counter for components on air loop branch connected to air distribution unit
        int SubSubCompNum; // counter for components on air loop branch connected to air distribution unit
        bool MatchFound;   // Set to .TRUE. when a match is found
        int MatchLoop;     // Loop number of the match
        int MatchBranch;   // Branch number of the match
        int MatchComp;     // Component number of the match
        int MatchLoopType;
        int Idx;

        for (CompNum = 1; CompNum <= state.dataAirSystemsData->PrimaryAirSystems(AirLoopNum).Branch(BranchNum).TotalComponents; ++CompNum) {
            {
                auto &thisComp(state.dataAirSystemsData->PrimaryAirSystems(AirLoopNum).Branch(BranchNum).Comp(CompNum));
                for (VarNum = 1; VarNum <= thisComp.NumMeteredVars; ++VarNum) {
                    if (thisComp.MeteredVar(VarNum).ResourceType == DataGlobalConstants::ResourceType::EnergyTransfer) {
                        thisComp.EnergyTransComp = EnergyTrans;
                        CompType = thisComp.TypeOf;
                        CompName = thisComp.Name;
                        Idx = 0;
                        FindDemandSideMatch(state, CompType, CompName, MatchFound, MatchLoopType, MatchLoop, MatchBranch, MatchComp);
                        if (MatchFound)
                            UpdateAirSysCompPtrArray(state, Idx, AirLoopNum, BranchNum, CompNum, MatchLoopType, MatchLoop, MatchBranch, MatchComp);
                        thisComp.AirSysToPlantPtr = Idx;
                        break;
                    }
                }
                for (SubCompNum = 1; SubCompNum <= thisComp.NumSubComps; ++SubCompNum) {
                    //!!!!          IF(SysVentLoad == 0.0d0)EXIT
                    {
                        auto &thisSubComp(thisComp.SubComp(SubCompNum));
                        for (VarNum = 1; VarNum <= thisSubComp.NumMeteredVars; ++VarNum) {
                            if (thisSubComp.MeteredVar(VarNum).ResourceType == DataGlobalConstants::ResourceType::EnergyTransfer) {
                                thisSubComp.EnergyTransComp = EnergyTrans;
                                CompType = thisSubComp.TypeOf;
                                CompName = thisSubComp.Name;
                                Idx = 0;
                                FindDemandSideMatch(state, CompType, CompName, MatchFound, MatchLoopType, MatchLoop, MatchBranch, MatchComp);
                                if (MatchFound)
                                    UpdateAirSysSubCompPtrArray(
                                        state, Idx, AirLoopNum, BranchNum, CompNum, SubCompNum, MatchLoopType, MatchLoop, MatchBranch, MatchComp);
                                thisSubComp.AirSysToPlantPtr = Idx;
                                break;
                            }
                        }
                        for (SubSubCompNum = 1; SubSubCompNum <= thisSubComp.NumSubSubComps; ++SubSubCompNum) {
                            //!!!!            IF(SysVentLoad == 0.0d0)EXIT
                            {
                                auto &thisSubSubComp(thisSubComp.SubSubComp(SubSubCompNum));
                                for (VarNum = 1; VarNum <= thisSubSubComp.NumMeteredVars; ++VarNum) {
                                    if (thisSubSubComp.MeteredVar(VarNum).ResourceType == DataGlobalConstants::ResourceType::EnergyTransfer) {
                                        thisSubSubComp.EnergyTransComp = EnergyTrans;
                                        CompType = thisSubSubComp.TypeOf;
                                        CompName = thisSubSubComp.Name;
                                        Idx = 0;
                                        FindDemandSideMatch(state, CompType, CompName, MatchFound, MatchLoopType, MatchLoop, MatchBranch, MatchComp);
                                        if (MatchFound)
                                            UpdateAirSysSubSubCompPtrArray(state,
                                                                           Idx,
                                                                           AirLoopNum,
                                                                           BranchNum,
                                                                           CompNum,
                                                                           SubCompNum,
                                                                           SubSubCompNum,
                                                                           MatchLoopType,
                                                                           MatchLoop,
                                                                           MatchBranch,
                                                                           MatchComp);
                                        thisSubSubComp.AirSysToPlantPtr = Idx;
                                        break;
                                    }
                                }
                            }
                        }
                    }
                }
            }
        }
    }

    void FindDemandSideMatch(EnergyPlusData &state,
                             std::string const &CompType, // Inlet node of the component to find the match of
                             std::string const &CompName, // Outlet node of the component to find the match of
                             bool &MatchFound,            // Set to .TRUE. when a match is found
                             int &MatchLoopType,          // Loop number of the match
                             int &MatchLoop,              // Loop number of the match
                             int &MatchBranch,            // Branch number of the match
                             int &MatchComp               // Component number of the match
    )
    {

        // SUBROUTINE INFORMATION:
        //       AUTHOR         Rick Strand
        //       DATE WRITTEN   September 2004
        //       MODIFIED       na
        //       RE-ENGINEERED  na

        // PURPOSE OF THIS SUBROUTINE:
        // This subroutine intializes the connections between various loops.
        // Due to the fact that this requires numerous string compares, it
        // is much more efficient to find this information once and then
        // store it in module level variables (LoopConnect derived type).

        // METHODOLOGY EMPLOYED:
        // Simply cycles through the plant and condenser demand sides until
        // a component is found that matches the component type and name

        // SUBROUTINE LOCAL VARIABLE DECLARATIONS:
        int PassBranchNum; // DO loop counter for branches
        int PassCompNum;   // DO loop counter for components
        int PassLoopNum;   // DO loop counter for loops or the top level of the hierarchy

        // Initialize all of the output variables

        MatchFound = false;
        MatchLoopType = 0;
        MatchLoop = 0;
        MatchLoop = 0;
        MatchBranch = 0;
        MatchComp = 0;

        // Now cycle through all of the demand side loops to see if we can find
        // a match for the component type and name.  Once a match is found,
        // record the type of loop and the loop, branch, and component numbers.
        if (!MatchFound) { // Go through the plant demand side loops
            for (PassLoopNum = 1; PassLoopNum <= state.dataHVACGlobal->NumPlantLoops; ++PassLoopNum) {
                for (PassBranchNum = 1; PassBranchNum <= state.dataPlnt->VentRepPlantDemandSide(PassLoopNum).TotalBranches; ++PassBranchNum) {
                    for (PassCompNum = 1; PassCompNum <= state.dataPlnt->VentRepPlantDemandSide(PassLoopNum).Branch(PassBranchNum).TotalComponents; ++PassCompNum) {
                        if (UtilityRoutines::SameString(CompType,
                                                        state.dataPlnt->VentRepPlantDemandSide(PassLoopNum).Branch(PassBranchNum).Comp(PassCompNum).TypeOf) &&
                            UtilityRoutines::SameString(CompName, state.dataPlnt->VentRepPlantDemandSide(PassLoopNum).Branch(PassBranchNum).Comp(PassCompNum).Name)) {
                            // Found a match on the plant demand side--increment the counter
                            MatchFound = true;
                            MatchLoopType = 1;
                            MatchLoop = PassLoopNum;
                            MatchBranch = PassBranchNum;
                            MatchComp = PassCompNum;
                            break; // PassCompNum DO loop
                        }
                    }
                    if (MatchFound) break; // PassBranchNum DO loop
                }
                if (MatchFound) break; // PassLoopNum DO loop
            }
        }

        if (!MatchFound) { // Go through the condenser demand side loops
            for (PassLoopNum = 1; PassLoopNum <= state.dataHVACGlobal->NumCondLoops; ++PassLoopNum) {
                for (PassBranchNum = 1; PassBranchNum <= state.dataPlnt->VentRepCondDemandSide(PassLoopNum).TotalBranches; ++PassBranchNum) {
                    for (PassCompNum = 1; PassCompNum <= state.dataPlnt->VentRepCondDemandSide(PassLoopNum).Branch(PassBranchNum).TotalComponents; ++PassCompNum) {
                        if (UtilityRoutines::SameString(CompType,
                                                        state.dataPlnt->VentRepCondDemandSide(PassLoopNum).Branch(PassBranchNum).Comp(PassCompNum).TypeOf) &&
                            UtilityRoutines::SameString(CompName, state.dataPlnt->VentRepCondDemandSide(PassLoopNum).Branch(PassBranchNum).Comp(PassCompNum).Name)) {
                            // Found a match on the plant demand side--increment the counter
                            MatchFound = true;
                            MatchLoopType = 2;
                            MatchLoop = PassLoopNum;
                            MatchBranch = PassBranchNum;
                            MatchComp = PassCompNum;
                            break; // PassCompNum DO loop
                        }
                    }
                    if (MatchFound) break; // PassBranchNum DO loop
                }
                if (MatchFound) break; // PassLoopNum DO loop
            }
        }
    }

    void ReportAirLoopConnections(EnergyPlusData &state)
    {

        // SUBROUTINE INFORMATION:
        //       AUTHOR         Michael J. Witte, Linda K. Lawrie
        //       DATE WRITTEN   February 2004 (moved from BranchInputManager ReportLoopConnections)
        //       MODIFIED       na
        //       RE-ENGINEERED  na

        // PURPOSE OF THIS SUBROUTINE:
        // Report air loop splitter connections to the BND file.

        // METHODOLOGY EMPLOYED:
        // Needs description, as appropriate.

        // REFERENCES:
        // na

        // Using/Aliasing
        auto & NumPrimaryAirSys = state.dataHVACGlobal->NumPrimaryAirSys;

        // Locals
        // SUBROUTINE ARGUMENT DEFINITIONS:
        // na

        // SUBROUTINE PARAMETER DEFINITIONS:
        static std::string const errstring("**error**");

        // INTERFACE BLOCK SPECIFICATIONS
        // na

        // DERIVED TYPE DEFINITIONS
        // na

        // Formats
        static constexpr auto Format_706("! <#AirLoopHVACs>,<Number of AirLoopHVACs>");
        static constexpr auto Format_708(
            "! <AirLoopHVAC>,<Air Loop Name>,<# Return Nodes>,<# Supply Nodes>,<# Zones Cooled>,<# Zones Heated>,<Outdoor Air Used>");
        static constexpr auto Format_709("! <AirLoop Return Connections>,<Connection Count>,<AirLoopHVAC Name>,<Zn Eqp Return Node #>,<Zn Eqp Return "
                                         "Node Name>,<AirLoop Return Node #>,<Air Loop Return Node Name>");
        static constexpr auto Format_710("! <AirLoop Supply Connections>,<Connection Count>,<AirLoopHVAC Name>,<Zn Eqp Supply Node #>,<Zn Eqp Supply "
                                         "Node Name>,<AirLoop Supply Node #>,<Air Loop Supply Node Name>");
        static constexpr auto Format_711("! <Cooled Zone Info>,<Cooled Zone Count>,<Cooled Zone Name>,<Cooled Zone Inlet Node #>,<Cooled Zone Inlet "
                                         "Node Name>,<AirLoopHVAC Name>");
        static constexpr auto Format_712("! <Heated Zone Info>,<Heated Zone Count>,<Heated Zone Name>,<Heated Zone Inlet Node #>,<Heated Zone Inlet "
                                         "Node Name>,<AirLoopHVAC Name>");
        static constexpr auto Format_714("! <Outdoor Air Connections>,<OA Inlet Node #>,<OA Return Air Inlet Node Name>,<OA Outlet Node #>,<OA Mixed "
                                         "Air Outlet Node Name>,<AirLoopHVAC Name>");

        auto &NodeID(state.dataLoopNodes->NodeID);

        print(state.files.bnd, "{}\n", "! ===============================================================");
        print(state.files.bnd, "{}\n", Format_706);
        print(state.files.bnd, " #AirLoopHVACs,{}\n", NumPrimaryAirSys);
        print(state.files.bnd, "{}\n", Format_708);
        print(state.files.bnd, "{}\n", Format_709);
        print(state.files.bnd, "{}\n", Format_710);
        print(state.files.bnd, "{}\n", Format_711);
        print(state.files.bnd, "{}\n", Format_712);
        print(state.files.bnd, "{}\n", Format_714);
        print(state.files.bnd,
              "{}\n",
              "! <AirLoopHVAC Connector>,<Connector Type>,<Connector Name>,<Loop Name>,<Loop Type>,<Number of Inlets/Outlets>");
        print(state.files.bnd,
              "{}\n",
              "! <AirLoopHVAC Connector Branches>,<Connector Node Count>,<Connector Type>,<Connector Name>,<Inlet Branch>,<Outlet Branch>,<Loop "
              "Name>,<Loop Type>");
        print(state.files.bnd,
              "{}\n",
              "! <AirLoopHVAC Connector Nodes>,<Connector Node Count>,<Connector Type>,<Connector Name>,<Inlet Node>,<Outlet Node>,<Loop Name>,<Loop "
              "Type>");
        for (int Count = 1; Count <= NumPrimaryAirSys; ++Count) {
            const auto oaSysExists = [&]() {
                if (state.dataAirLoop->AirToOANodeInfo(Count).OASysExists) {
                    return "Yes";
                } else {
                    return "No";
                }
            }();

            print(state.files.bnd,
                  " AirLoopHVAC,{},{},{},{},{},{}\n",
                  state.dataAirLoop->AirToZoneNodeInfo(Count).AirLoopName,
                  state.dataAirLoop->AirToZoneNodeInfo(Count).NumReturnNodes,
                  state.dataAirLoop->AirToZoneNodeInfo(Count).NumSupplyNodes,
                  state.dataAirLoop->AirToZoneNodeInfo(Count).NumZonesCooled,
                  state.dataAirLoop->AirToZoneNodeInfo(Count).NumZonesHeated,
                  oaSysExists);
            for (int Count1 = 1; Count1 <= state.dataAirLoop->AirToZoneNodeInfo(Count).NumReturnNodes; ++Count1) {
                print(state.files.bnd, "   AirLoop Return Connections,{},{},", Count1, state.dataAirLoop->AirToZoneNodeInfo(Count).AirLoopName);
                if (state.dataAirLoop->AirToZoneNodeInfo(Count).ZoneEquipReturnNodeNum(Count1) > 0) {
                    print(state.files.bnd,
                          "{},{},",
                          state.dataAirLoop->AirToZoneNodeInfo(Count).ZoneEquipReturnNodeNum(Count1),
                          NodeID(state.dataAirLoop->AirToZoneNodeInfo(Count).ZoneEquipReturnNodeNum(Count1)));
                } else {
                    print(state.files.bnd, "{},{},", errstring, errstring);
                }
                if (state.dataAirLoop->AirToZoneNodeInfo(Count).AirLoopReturnNodeNum(Count1) > 0) {
                    print(state.files.bnd,
                          "{},{}\n",
                          state.dataAirLoop->AirToZoneNodeInfo(Count).AirLoopReturnNodeNum(Count1),
                          NodeID(state.dataAirLoop->AirToZoneNodeInfo(Count).AirLoopReturnNodeNum(Count1)));
                } else {
                    print(state.files.bnd, "{},{}\n", errstring, errstring);
                }
            }
            for (int Count1 = 1; Count1 <= state.dataAirLoop->AirToZoneNodeInfo(Count).NumSupplyNodes; ++Count1) {
                print(state.files.bnd, "   AirLoop Supply Connections,{},{},", Count1, state.dataAirLoop->AirToZoneNodeInfo(Count).AirLoopName);
                if (state.dataAirLoop->AirToZoneNodeInfo(Count).ZoneEquipSupplyNodeNum(Count1) > 0) {
                    print(state.files.bnd,
                          "{},{},",
                          state.dataAirLoop->AirToZoneNodeInfo(Count).ZoneEquipSupplyNodeNum(Count1),
                          NodeID(state.dataAirLoop->AirToZoneNodeInfo(Count).ZoneEquipSupplyNodeNum(Count1)));
                } else {
                    print(state.files.bnd, "{},{},", errstring, errstring);
                }
                if (state.dataAirLoop->AirToZoneNodeInfo(Count).AirLoopSupplyNodeNum(Count1) > 0) {
                    print(state.files.bnd,
                          "{},{}\n",
                          state.dataAirLoop->AirToZoneNodeInfo(Count).AirLoopSupplyNodeNum(Count1),
                          NodeID(state.dataAirLoop->AirToZoneNodeInfo(Count).AirLoopSupplyNodeNum(Count1)));
                } else {
                    print(state.files.bnd, "{},{}\n", errstring, errstring);
                }
            }

            for (int Count1 = 1; Count1 <= state.dataAirLoop->AirToZoneNodeInfo(Count).NumZonesCooled; ++Count1) {
                const auto CtrldZoneNum = state.dataAirLoop->AirToZoneNodeInfo(Count).CoolCtrlZoneNums(Count1);
                const auto ZoneNum = state.dataZoneEquip->ZoneEquipConfig(CtrldZoneNum).ActualZoneNum;
                print(state.files.bnd, "   Cooled Zone Info,{},{},", Count1, state.dataHeatBal->Zone(ZoneNum).Name);
                if (state.dataAirLoop->AirToZoneNodeInfo(Count).CoolZoneInletNodes(Count1) > 0) {
                    print(state.files.bnd,
                          "{},{},{}\n",
                          state.dataAirLoop->AirToZoneNodeInfo(Count).CoolZoneInletNodes(Count1),
                          NodeID(state.dataAirLoop->AirToZoneNodeInfo(Count).CoolZoneInletNodes(Count1)),
                          state.dataAirLoop->AirToZoneNodeInfo(Count).AirLoopName);
                } else {
                    print(state.files.bnd, "{},{},{}\n", errstring, errstring, state.dataAirLoop->AirToZoneNodeInfo(Count).AirLoopName);
                }
            }
            for (int Count1 = 1; Count1 <= state.dataAirLoop->AirToZoneNodeInfo(Count).NumZonesHeated; ++Count1) {
                const auto CtrldZoneNum = state.dataAirLoop->AirToZoneNodeInfo(Count).HeatCtrlZoneNums(Count1);
                const auto ZoneNum = state.dataZoneEquip->ZoneEquipConfig(CtrldZoneNum).ActualZoneNum;
                print(state.files.bnd, "   Heated Zone Info,{},{},", Count1, state.dataHeatBal->Zone(ZoneNum).Name);
                if (state.dataAirLoop->AirToZoneNodeInfo(Count).HeatZoneInletNodes(Count1) > 0) {
                    print(state.files.bnd,
                          "{},{},{}\n",
                          state.dataAirLoop->AirToZoneNodeInfo(Count).HeatZoneInletNodes(Count1),
                          NodeID(state.dataAirLoop->AirToZoneNodeInfo(Count).HeatZoneInletNodes(Count1)),
                          state.dataAirLoop->AirToZoneNodeInfo(Count).AirLoopName);
                } else {
                    print(state.files.bnd, "{},{},{}\n", errstring, errstring, state.dataAirLoop->AirToZoneNodeInfo(Count).AirLoopName);
                }
            }
            if (state.dataAirLoop->AirToOANodeInfo(Count).OASysExists) {
                std::string ChrOut;
                std::string ChrOut2;
                if (state.dataAirLoop->AirToOANodeInfo(Count).OASysInletNodeNum > 0) {
                    ChrOut = fmt::to_string(state.dataAirLoop->AirToOANodeInfo(Count).OASysInletNodeNum);
                } else {
                    ChrOut = errstring;
                }
                if (state.dataAirLoop->AirToOANodeInfo(Count).OASysOutletNodeNum > 0) {
                    ChrOut2 = fmt::to_string(state.dataAirLoop->AirToOANodeInfo(Count).OASysOutletNodeNum);
                } else {
                    ChrOut2 = errstring;
                }

                print(state.files.bnd, "   Outdoor Air Connections,{},", ChrOut);
                if (ChrOut != errstring) {
                    print(state.files.bnd, "{},", NodeID(state.dataAirLoop->AirToOANodeInfo(Count).OASysInletNodeNum));
                } else {
                    print(state.files.bnd, "{},", errstring);
                }
                if (ChrOut2 != errstring) {
                    print(state.files.bnd,
                          "{},{},{}\n",
                          ChrOut2,
                          NodeID(state.dataAirLoop->AirToOANodeInfo(Count).OASysOutletNodeNum),
                          state.dataAirLoop->AirToZoneNodeInfo(Count).AirLoopName);
                } else {
                    print(state.files.bnd, "{},{},{}\n", errstring, errstring, state.dataAirLoop->AirToZoneNodeInfo(Count).AirLoopName);
                }
            }
            //  Report HVAC Air Loop Splitter to BND file
            if (state.dataAirSystemsData->PrimaryAirSystems(Count).Splitter.Exists) {
                print(state.files.bnd,
                      "   AirLoopHVAC Connector,Splitter,{},{},Air,{}\n",
                      state.dataAirSystemsData->PrimaryAirSystems(Count).Splitter.Name,
                      state.dataAirSystemsData->PrimaryAirSystems(Count).Name,
                      state.dataAirSystemsData->PrimaryAirSystems(Count).Splitter.TotalOutletNodes);
                for (int Count1 = 1; Count1 <= state.dataAirSystemsData->PrimaryAirSystems(Count).Splitter.TotalOutletNodes; ++Count1) {
                    print(state.files.bnd, "     AirLoopHVAC Connector Branches,{},Splitter,{},", Count1, state.dataAirSystemsData->PrimaryAirSystems(Count).Splitter.Name);

                    if (state.dataAirSystemsData->PrimaryAirSystems(Count).Splitter.BranchNumIn <= 0) {
                        print(state.files.bnd, "{},", errstring);
                    } else {
                        print(state.files.bnd, "{},", state.dataAirSystemsData->PrimaryAirSystems(Count).Branch(state.dataAirSystemsData->PrimaryAirSystems(Count).Splitter.BranchNumIn).Name);
                    }

                    if (state.dataAirSystemsData->PrimaryAirSystems(Count).Splitter.BranchNumOut(Count1) <= 0) {
                        print(state.files.bnd, "{},{},Air\n", errstring, state.dataAirSystemsData->PrimaryAirSystems(Count).Name);
                    } else {
                        print(state.files.bnd,
                              "{},{},Air\n",
                              state.dataAirSystemsData->PrimaryAirSystems(Count).Branch(state.dataAirSystemsData->PrimaryAirSystems(Count).Splitter.BranchNumOut(Count1)).Name,
                              state.dataAirSystemsData->PrimaryAirSystems(Count).Name);
                    }

                    print(state.files.bnd,
                          "     AirLoopHVAC Connector Nodes,   {},Splitter,{},{},{},{},Air\n",
                          Count1,
                          state.dataAirSystemsData->PrimaryAirSystems(Count).Splitter.Name,
                          state.dataAirSystemsData->PrimaryAirSystems(Count).Splitter.NodeNameIn,
                          state.dataAirSystemsData->PrimaryAirSystems(Count).Splitter.NodeNameOut(Count1),
                          state.dataAirSystemsData->PrimaryAirSystems(Count).Name);
                }
            }
        }
    }

    //        End of Reporting subroutines for the SimAir Module
    // *****************************************************************************

} // namespace EnergyPlus<|MERGE_RESOLUTION|>--- conflicted
+++ resolved
@@ -4790,13 +4790,8 @@
         } // loop over controlled zones
 
         // loop over air loops
-<<<<<<< HEAD
-        for (int sysNum = 1; sysNum <= NumPrimaryAirSys; ++sysNum){
-            Real64 mechVentFlow = state.dataAirLoop->AirLoopFlow(sysNum).OAFlow / state.dataEnvrn->StdRhoAir;
-=======
         for (int sysNum = 1; sysNum <= state.dataHVACGlobal->NumPrimaryAirSys; ++sysNum){
             Real64 mechVentFlow = state.dataAirLoop->AirLoopFlow(sysNum).OAFlow * state.dataEnvrn->StdRhoAir;
->>>>>>> 74f2aebb
             state.dataSysRpts->SysMechVentFlow(sysNum) = mechVentFlow;
             state.dataSysRpts->SysPreDefRep(sysNum).SysMechVentTotal += mechVentFlow * TimeStepSys * DataGlobalConstants::SecInHour;
             state.dataSysRpts->SysPreDefRep(sysNum).SysNatVentTotal +=
