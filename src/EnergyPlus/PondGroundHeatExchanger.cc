// EnergyPlus, Copyright (c) 1996-2021, The Board of Trustees of the University of Illinois,
// The Regents of the University of California, through Lawrence Berkeley National Laboratory
// (subject to receipt of any required approvals from the U.S. Dept. of Energy), Oak Ridge
// National Laboratory, managed by UT-Battelle, Alliance for Sustainable Energy, LLC, and other
// contributors. All rights reserved.
//
// NOTICE: This Software was developed under funding from the U.S. Department of Energy and the
// U.S. Government consequently retains certain rights. As such, the U.S. Government has been
// granted for itself and others acting on its behalf a paid-up, nonexclusive, irrevocable,
// worldwide license in the Software to reproduce, distribute copies to the public, prepare
// derivative works, and perform publicly and display publicly, and to permit others to do so.
//
// Redistribution and use in source and binary forms, with or without modification, are permitted
// provided that the following conditions are met:
//
// (1) Redistributions of source code must retain the above copyright notice, this list of
//     conditions and the following disclaimer.
//
// (2) Redistributions in binary form must reproduce the above copyright notice, this list of
//     conditions and the following disclaimer in the documentation and/or other materials
//     provided with the distribution.
//
// (3) Neither the name of the University of California, Lawrence Berkeley National Laboratory,
//     the University of Illinois, U.S. Dept. of Energy nor the names of its contributors may be
//     used to endorse or promote products derived from this software without specific prior
//     written permission.
//
// (4) Use of EnergyPlus(TM) Name. If Licensee (i) distributes the software in stand-alone form
//     without changes from the version obtained under this License, or (ii) Licensee makes a
//     reference solely to the software portion of its product, Licensee must refer to the
//     software as "EnergyPlus version X" software, where "X" is the version number Licensee
//     obtained under this License and may not use a different name for the software. Except as
//     specifically required in this Section (4), Licensee shall not use in a company name, a
//     product name, in advertising, publicity, or other promotional activities any name, trade
//     name, trademark, logo, or other designation of "EnergyPlus", "E+", "e+" or confusingly
//     similar designation, without the U.S. Department of Energy's prior written consent.
//
// THIS SOFTWARE IS PROVIDED BY THE COPYRIGHT HOLDERS AND CONTRIBUTORS "AS IS" AND ANY EXPRESS OR
// IMPLIED WARRANTIES, INCLUDING, BUT NOT LIMITED TO, THE IMPLIED WARRANTIES OF MERCHANTABILITY
// AND FITNESS FOR A PARTICULAR PURPOSE ARE DISCLAIMED. IN NO EVENT SHALL THE COPYRIGHT OWNER OR
// CONTRIBUTORS BE LIABLE FOR ANY DIRECT, INDIRECT, INCIDENTAL, SPECIAL, EXEMPLARY, OR
// CONSEQUENTIAL DAMAGES (INCLUDING, BUT NOT LIMITED TO, PROCUREMENT OF SUBSTITUTE GOODS OR
// SERVICES; LOSS OF USE, DATA, OR PROFITS; OR BUSINESS INTERRUPTION) HOWEVER CAUSED AND ON ANY
// THEORY OF LIABILITY, WHETHER IN CONTRACT, STRICT LIABILITY, OR TORT (INCLUDING NEGLIGENCE OR
// OTHERWISE) ARISING IN ANY WAY OUT OF THE USE OF THIS SOFTWARE, EVEN IF ADVISED OF THE
// POSSIBILITY OF SUCH DAMAGE.

// C++ Headers
#include <cmath>

// ObjexxFCL Headers
#include <ObjexxFCL/Array.functions.hh>
#include <ObjexxFCL/Fmath.hh>

// EnergyPlus Headers
#include <EnergyPlus/BranchNodeConnections.hh>
#include <EnergyPlus/ConvectionCoefficients.hh>
#include <EnergyPlus/Data/EnergyPlusData.hh>
#include <EnergyPlus/DataEnvironment.hh>
#include <EnergyPlus/DataHVACGlobals.hh>
#include <EnergyPlus/DataHeatBalance.hh>
#include <EnergyPlus/DataIPShortCuts.hh>
#include <EnergyPlus/DataLoopNode.hh>
#include <EnergyPlus/DataPrecisionGlobals.hh>
#include <EnergyPlus/FluidProperties.hh>
#include <EnergyPlus/General.hh>
#include <EnergyPlus/InputProcessing/InputProcessor.hh>
#include <EnergyPlus/NodeInputManager.hh>
#include <EnergyPlus/OutputProcessor.hh>
#include <EnergyPlus/Plant/DataPlant.hh>
#include <EnergyPlus/PlantUtilities.hh>
#include <EnergyPlus/PondGroundHeatExchanger.hh>
#include <EnergyPlus/Psychrometrics.hh>
#include <EnergyPlus/UtilityRoutines.hh>

namespace EnergyPlus::PondGroundHeatExchanger {

// Module containing the routines dealing with pond ground heat exchangers

// MODULE INFORMATION:
//       AUTHOR         Simon Rees
//       DATE WRITTEN   September 2002
//       MODIFIED       Brent Griffith Sept 2010, plant upgrades
//       RE-ENGINEERED  na

// PURPOSE OF THIS MODULE:
// This model represents a shallow pond with submerged hydronic tubes through
// which the heat transfer fluid is circulated. The model represents a 'shallow'
// pond in that no attempt is made to model any stratification effects that may
// be present in deeper ponds. This type of heat rejector is intended to be
// connected in a condenser loop, with or without other forms of heat rejector.
// The pond model is a 'lumped parameter' model where the pond is represented
// by a single node with thermal mass. The pond surface temperature is the same
// as the temperature at this node, i.e. the surface temperature is the same as
// the bulk temperature. A first order differential equation is solved in the
// model to calculated the pond temperature at each time step. This type of heat
// rejector is modelled as several circuits connected in parallel.

// METHODOLOGY EMPLOYED:
// A heat balance is calculated at a single node that represents the pond.
// heat transfer takes palce by surface convection, long-wave radiation to the
// sky, absoption of solar energy, ground heat transfer and heat exchange with
// the fluid. A heat exchanger analogy is used to calculate the heat transfer
// between the heat transfer fluid and the pond. The differential equation
// defined by the heat balance is solved using a fourth order Runge-Kutta
// numerical integration method.

// REFERENCES:
// Chiasson, A. Advances in Modeling of Ground-Source Heat Pump Systems.
//   M.S. Thesis, Oklahoma State University, December 1999.
// Chiasson, A.D., J.D. Spitler, S.J. Rees, M.D. Smith.  2000.  A Model For
//   Simulating The Performance Of A Shallow Pond As A Supplemental Heat Rejecter
//   With Closed-Loop Ground-Source Heat Pump Systems.
//   ASHRAE Transactions.  106(2):107-121.

Real64 constexpr StefBoltzmann(5.6697e-08); // Stefan-Boltzmann constant
auto constexpr fluidNameWater("WATER");

void PondGroundHeatExchangerData::simulate(EnergyPlusData &state,
                                           [[maybe_unused]] const PlantLocation &calledFromLocation,
                                           bool const FirstHVACIteration,
                                           [[maybe_unused]] Real64 &CurLoad,
                                           [[maybe_unused]] bool const RunFlag)
{
    this->InitPondGroundHeatExchanger(state, FirstHVACIteration);
    this->CalcPondGroundHeatExchanger(state);
    this->UpdatePondGroundHeatExchanger(state);
}

PlantComponent *PondGroundHeatExchangerData::factory(EnergyPlusData &state, std::string const &objectName)
{
    if (state.dataPondGHE->GetInputFlag) {
        GetPondGroundHeatExchanger(state);
        state.dataPondGHE->GetInputFlag = false;
    }
    for (auto &ghx : state.dataPondGHE->PondGHE) {
        if (ghx.Name == objectName) {
            return &ghx;
        }
    }
    // If we didn't find it, fatal
    ShowFatalError(state, "Pond Heat Exchanger Factory: Error getting inputs for GHX named: " + objectName);
    // Shut up the compiler
    return nullptr;
}

void PondGroundHeatExchangerData::onInitLoopEquip(EnergyPlusData &state, [[maybe_unused]] const PlantLocation &calledFromLocation)
{
    this->InitPondGroundHeatExchanger(state, true);
}

void PondGroundHeatExchangerData::getDesignCapacities([[maybe_unused]] EnergyPlusData &state,
                                                      [[maybe_unused]] const PlantLocation &calledFromLocation,
                                                      Real64 &MaxLoad,
                                                      Real64 &MinLoad,
                                                      Real64 &OptLoad)
{
    MaxLoad = this->DesignCapacity;
    MinLoad = 0.0;
    OptLoad = this->DesignCapacity;
}

void GetPondGroundHeatExchanger(EnergyPlusData &state)
{

    // SUBROUTINE INFORMATION:
    //       AUTHOR         Simon Rees
    //       DATE WRITTEN   August 2002
    //       MODIFIED       na
    //       RE-ENGINEERED  na

    // PURPOSE OF THIS SUBROUTINE:
    // This subroutine reads the input for hydronic Pond Ground Heat Exchangers
    // from the user input file.  This will contain all of the information
    // needed to define and simulate the pond.

    bool ErrorsFound(false); // Set to true if errors in input,

    int IOStatus;   // Used in GetObjectItem
    int Item;       // Item to be "gotten"
    int NumAlphas;  // Number of Alphas for each GetObjectItem call
    int NumNumbers; // Number of Numbers for each GetObjectItem call

    // Initializations and allocations
    state.dataIPShortCut->cCurrentModuleObject = "GroundHeatExchanger:Pond";
    state.dataPondGHE->NumOfPondGHEs =
        state.dataInputProcessing->inputProcessor->getNumObjectsFound(state, state.dataIPShortCut->cCurrentModuleObject);
    // allocate data structures
    if (allocated(state.dataPondGHE->PondGHE)) state.dataPondGHE->PondGHE.deallocate();

    state.dataPondGHE->PondGHE.allocate(state.dataPondGHE->NumOfPondGHEs);

    // Obtain all of the user data related to the ponds...
    for (Item = 1; Item <= state.dataPondGHE->NumOfPondGHEs; ++Item) {

        // get the input data
        state.dataInputProcessing->inputProcessor->getObjectItem(state,
                                                                 state.dataIPShortCut->cCurrentModuleObject,
                                                                 Item,
                                                                 state.dataIPShortCut->cAlphaArgs,
                                                                 NumAlphas,
                                                                 state.dataIPShortCut->rNumericArgs,
                                                                 NumNumbers,
                                                                 IOStatus,
                                                                 _,
                                                                 _,
                                                                 state.dataIPShortCut->cAlphaFieldNames,
                                                                 state.dataIPShortCut->cNumericFieldNames);

        state.dataPondGHE->PondGHE(Item).WaterIndex = FluidProperties::FindGlycol(state, fluidNameWater);

        // General user input data
        state.dataPondGHE->PondGHE(Item).Name = state.dataIPShortCut->cAlphaArgs(1);

        // get inlet node data
        state.dataPondGHE->PondGHE(Item).InletNode = state.dataIPShortCut->cAlphaArgs(2);
        state.dataPondGHE->PondGHE(Item).InletNodeNum = NodeInputManager::GetOnlySingleNode(state,
                                                                                            state.dataIPShortCut->cAlphaArgs(2),
                                                                                            ErrorsFound,
                                                                                            state.dataIPShortCut->cCurrentModuleObject,
                                                                                            state.dataIPShortCut->cAlphaArgs(1),
                                                                                            DataLoopNode::NodeFluidType::Water,
                                                                                            DataLoopNode::NodeConnectionType::Inlet,
                                                                                            NodeInputManager::compFluidStream::Primary,
                                                                                            DataLoopNode::ObjectIsNotParent);
        if (state.dataPondGHE->PondGHE(Item).InletNodeNum == 0) {
            ShowSevereError(state, "Invalid " + state.dataIPShortCut->cAlphaFieldNames(2) + '=' + state.dataIPShortCut->cAlphaArgs(2));
            ShowContinueError(state, "Entered in " + state.dataIPShortCut->cCurrentModuleObject + '=' + state.dataIPShortCut->cAlphaArgs(1));
            ErrorsFound = true;
        }

        // get outlet node data
        state.dataPondGHE->PondGHE(Item).OutletNode = state.dataIPShortCut->cAlphaArgs(3);
        state.dataPondGHE->PondGHE(Item).OutletNodeNum = NodeInputManager::GetOnlySingleNode(state,
                                                                                             state.dataIPShortCut->cAlphaArgs(3),
                                                                                             ErrorsFound,
                                                                                             state.dataIPShortCut->cCurrentModuleObject,
                                                                                             state.dataIPShortCut->cAlphaArgs(1),
                                                                                             DataLoopNode::NodeFluidType::Water,
                                                                                             DataLoopNode::NodeConnectionType::Outlet,
                                                                                             NodeInputManager::compFluidStream::Primary,
                                                                                             DataLoopNode::ObjectIsNotParent);
        if (state.dataPondGHE->PondGHE(Item).OutletNodeNum == 0) {
            ShowSevereError(state, "Invalid " + state.dataIPShortCut->cAlphaFieldNames(3) + '=' + state.dataIPShortCut->cAlphaArgs(3));
            ShowContinueError(state, "Entered in " + state.dataIPShortCut->cCurrentModuleObject + '=' + state.dataIPShortCut->cAlphaArgs(1));
            ErrorsFound = true;
        }

        BranchNodeConnections::TestCompSet(state,
                                           state.dataIPShortCut->cCurrentModuleObject,
                                           state.dataIPShortCut->cAlphaArgs(1),
                                           state.dataIPShortCut->cAlphaArgs(2),
                                           state.dataIPShortCut->cAlphaArgs(3),
                                           "Condenser Water Nodes");

        // pond geometry data
        state.dataPondGHE->PondGHE(Item).Depth = state.dataIPShortCut->rNumericArgs(1);
        state.dataPondGHE->PondGHE(Item).Area = state.dataIPShortCut->rNumericArgs(2);
        if (state.dataIPShortCut->rNumericArgs(1) <= 0.0) {
            ShowSevereError(state, format("Invalid {}={:.2R}", state.dataIPShortCut->cNumericFieldNames(1), state.dataIPShortCut->rNumericArgs(1)));
            ShowContinueError(state, "Entered in " + state.dataIPShortCut->cCurrentModuleObject + '=' + state.dataIPShortCut->cAlphaArgs(1));
            ShowContinueError(state, "Value must be greater than 0.0");
            ErrorsFound = true;
        }
        if (state.dataIPShortCut->rNumericArgs(2) <= 0.0) {
            ShowSevereError(state, format("Invalid {}={:.2R}", state.dataIPShortCut->cNumericFieldNames(2), state.dataIPShortCut->rNumericArgs(2)));
            ShowContinueError(state, "Entered in " + state.dataIPShortCut->cCurrentModuleObject + '=' + state.dataIPShortCut->cAlphaArgs(1));
            ShowContinueError(state, "Value must be greater than 0.0");
            ErrorsFound = true;
        }

        // tube data
        state.dataPondGHE->PondGHE(Item).TubeInDiameter = state.dataIPShortCut->rNumericArgs(3);
        state.dataPondGHE->PondGHE(Item).TubeOutDiameter = state.dataIPShortCut->rNumericArgs(4);

        if (state.dataIPShortCut->rNumericArgs(3) <= 0.0) {
            ShowSevereError(state, format("Invalid {}={:.2R}", state.dataIPShortCut->cNumericFieldNames(3), state.dataIPShortCut->rNumericArgs(3)));
            ShowContinueError(state, "Entered in " + state.dataIPShortCut->cCurrentModuleObject + '=' + state.dataIPShortCut->cAlphaArgs(1));
            ShowContinueError(state, "Value must be greater than 0.0");
            ErrorsFound = true;
        }
        if (state.dataIPShortCut->rNumericArgs(4) <= 0.0) {
            ShowSevereError(state, format("Invalid {}={:.2R}", state.dataIPShortCut->cNumericFieldNames(4), state.dataIPShortCut->rNumericArgs(4)));
            ShowContinueError(state, "Entered in " + state.dataIPShortCut->cCurrentModuleObject + '=' + state.dataIPShortCut->cAlphaArgs(1));
            ShowContinueError(state, "Value must be greater than 0.0");
            ErrorsFound = true;
        }
        if (state.dataIPShortCut->rNumericArgs(3) > state.dataIPShortCut->rNumericArgs(4)) { // error
            ShowSevereError(state, "For " + state.dataIPShortCut->cCurrentModuleObject + ": " + state.dataIPShortCut->cAlphaArgs(1));
            ShowContinueError(state,
                              format("{} [{:.2R}] > {} [{:.2R}]",
                                     state.dataIPShortCut->cNumericFieldNames(3),
                                     state.dataIPShortCut->rNumericArgs(3),
                                     state.dataIPShortCut->cNumericFieldNames(4),
                                     state.dataIPShortCut->rNumericArgs(4)));
            ErrorsFound = true;
        }

        // thermal conductivity data
        state.dataPondGHE->PondGHE(Item).TubeConductivity = state.dataIPShortCut->rNumericArgs(5);
        state.dataPondGHE->PondGHE(Item).GrndConductivity = state.dataIPShortCut->rNumericArgs(6);

        if (state.dataIPShortCut->rNumericArgs(5) <= 0.0) {
            ShowSevereError(state, format("Invalid {}={:.4R}", state.dataIPShortCut->cNumericFieldNames(5), state.dataIPShortCut->rNumericArgs(5)));
            ShowContinueError(state, "Entered in " + state.dataIPShortCut->cCurrentModuleObject + '=' + state.dataIPShortCut->cAlphaArgs(1));
            ShowContinueError(state, "Value must be greater than 0.0");
            ErrorsFound = true;
        }
        if (state.dataIPShortCut->rNumericArgs(6) <= 0.0) {
            ShowSevereError(state, format("Invalid {}={:.4R}", state.dataIPShortCut->cNumericFieldNames(6), state.dataIPShortCut->rNumericArgs(6)));
            ShowContinueError(state, "Entered in " + state.dataIPShortCut->cCurrentModuleObject + '=' + state.dataIPShortCut->cAlphaArgs(1));
            ShowContinueError(state, "Value must be greater than 0.0");
            ErrorsFound = true;
        }

        // circuits
        state.dataPondGHE->PondGHE(Item).NumCircuits = state.dataIPShortCut->rNumericArgs(7);

        if (state.dataIPShortCut->rNumericArgs(7) <= 0) {
            ShowSevereError(state, format("Invalid {}={:.2R}", state.dataIPShortCut->cNumericFieldNames(7), state.dataIPShortCut->rNumericArgs(7)));
            ShowContinueError(state, "Entered in " + state.dataIPShortCut->cCurrentModuleObject + '=' + state.dataIPShortCut->cAlphaArgs(1));
            ShowContinueError(state, "Value must be greater than 0.0");
            ErrorsFound = true;
        }
        state.dataPondGHE->PondGHE(Item).CircuitLength = state.dataIPShortCut->rNumericArgs(8);
        if (state.dataIPShortCut->rNumericArgs(8) <= 0) {
            ShowSevereError(state, format("Invalid {}={:.2R}", state.dataIPShortCut->cNumericFieldNames(8), state.dataIPShortCut->rNumericArgs(8)));
            ShowContinueError(state, "Entered in " + state.dataIPShortCut->cCurrentModuleObject + '=' + state.dataIPShortCut->cAlphaArgs(1));
            ShowContinueError(state, "Value must be greater than 0.0");
            ErrorsFound = true;
        }

    } // end of input loop

    // final error check
    if (ErrorsFound) {
        ShowFatalError(state, "Errors found in processing input for " + state.dataIPShortCut->cCurrentModuleObject);
    }

    if (!state.dataEnvrn->GroundTemp_DeepObjInput) {
        ShowWarningError(state, "GetPondGroundHeatExchanger:  No \"Site:GroundTemperature:Deep\" were input.");
        ShowContinueError(state, format("Defaults, constant throughout the year of ({:.1R}) will be used.", state.dataEnvrn->GroundTemp_Deep));
    }
}

void PondGroundHeatExchangerData::setupOutputVars(EnergyPlusData &state)
{
    SetupOutputVariable(
        state, "Pond Heat Exchanger Heat Transfer Rate", OutputProcessor::Unit::W, this->HeatTransferRate, "Plant", "Average", this->Name);
    SetupOutputVariable(state, "Pond Heat Exchanger Heat Transfer Energy", OutputProcessor::Unit::J, this->Energy, "Plant", "Sum", this->Name);
    SetupOutputVariable(state, "Pond Heat Exchanger Mass Flow Rate", OutputProcessor::Unit::kg_s, this->MassFlowRate, "Plant", "Average", this->Name);
    SetupOutputVariable(state, "Pond Heat Exchanger Inlet Temperature", OutputProcessor::Unit::C, this->InletTemp, "Plant", "Average", this->Name);
    SetupOutputVariable(state, "Pond Heat Exchanger Outlet Temperature", OutputProcessor::Unit::C, this->OutletTemp, "Plant", "Average", this->Name);
    SetupOutputVariable(state, "Pond Heat Exchanger Bulk Temperature", OutputProcessor::Unit::C, this->PondTemp, "Plant", "Average", this->Name);
}

void PondGroundHeatExchangerData::InitPondGroundHeatExchanger(EnergyPlusData &state,
                                                              bool const FirstHVACIteration // TRUE if 1st HVAC simulation of system timestep
)
{

    // SUBROUTINE INFORMATION:
    //       AUTHOR         Simon Rees
    //       DATE WRITTEN   August 2002
    //       MODIFIED       na
    //       RE-ENGINEERED  na

    // PURPOSE OF THIS SUBROUTINE:
    // This subroutine Resets the elements of the data structure as necessary
    // at the first HVAC iteration of each time step.

    // METHODOLOGY EMPLOYED:
    // One of the things done here is to update the record of the past pond
    // temperature. This is needed in order to solve the diff. eqn. to find
    // the temperature at the end of the next time step.
    // Also set module variables to data structure for this pond. Set flow rate
    // from node data and hypothetical design flow.

<<<<<<< HEAD
    Real64 const DesignVelocity(0.5); // Hypothetical design max pipe velocity [m/s]
    Real64 const PondHeight(0.0);     // for now

    static constexpr std::string_view RoutineName("InitPondGroundHeatExchanger");

=======
>>>>>>> 42846a95
    // repeated warm up days tend to drive the initial pond temperature toward the drybulb temperature
    // For each environment start the pond midway between drybulb and ground temp.

    this->oneTimeInit(state);

    if (FirstHVACIteration && !state.dataHVACGlobal->ShortenTimeStepSys && this->firstTimeThrough) {
        // update past temperature
        this->PastBulkTemperature = this->BulkTemperature;
        this->firstTimeThrough = false;
    } else if (!FirstHVACIteration) {
        this->firstTimeThrough = true;
    }

    this->InletTemp = state.dataLoopNodes->Node(InletNodeNum).Temp;
    this->PondTemp = this->BulkTemperature;

    // Hypothetical design flow rate
    Real64 DesignFlow = PlantUtilities::RegulateCondenserCompFlowReqOp(
        state, this->LoopNum, this->LoopSideNum, this->BranchNum, this->CompNum, this->DesignMassFlowRate);

    PlantUtilities::SetComponentFlowRate(
        state, DesignFlow, this->InletNodeNum, this->OutletNodeNum, this->LoopNum, this->LoopSideNum, this->BranchNum, this->CompNum);

    // get the current flow rate - module variable
    this->MassFlowRate = state.dataLoopNodes->Node(InletNodeNum).MassFlowRate;
}

void PondGroundHeatExchangerData::CalcPondGroundHeatExchanger(EnergyPlusData &state)
{

    //       AUTHOR         Simon Rees
    //       DATE WRITTEN   August 2002
    //       MODIFIED       na
    //       RE-ENGINEERED  na

    // PURPOSE OF THIS SUBROUTINE:
    // This subroutine does all of the stuff that is necessary to simulate
    // a pond ground heat exchanger.  Calls are made to appropriate subroutines
    // either in this module or outside of it.

    // METHODOLOGY EMPLOYED:
    // The differential equation defined by the heat balance is solved using
    // a fourth order Runge-Kutta numerical integration method. The differential
    // equation is:
    //            Mdot*Cp*dT/dt = Sum of fluxes.

    // REFERENCES:
    // Chiasson, A. Advances in Modeling of Ground-Source Heat Pump Systems.
    //   M.S. Thesis, Oklahoma State University, December 1999.
    // Chiasson, A.D., J.D. Spitler, S.J. Rees, M.D. Smith.  2000.  A Model For
    //   Simulating The Performance Of A Shallow Pond As A Supplemental Heat
    //   Rejecter With Closed-Loop Ground-Source Heat Pump Systems.
    //   ASHRAE Transactions.  106(2):107-121.

    static constexpr std::string_view RoutineName("CalcPondGroundHeatExchanger");

    Real64 PondMass = this->Depth * this->Area *
                      FluidProperties::GetDensityGlycol(
                          state, fluidNameWater, max(this->PondTemp, DataPrecisionGlobals::constant_zero), this->WaterIndex, RoutineName);

    Real64 SpecificHeat = FluidProperties::GetSpecificHeatGlycol(
        state, fluidNameWater, max(this->PondTemp, DataPrecisionGlobals::constant_zero), this->WaterIndex, RoutineName);

    Real64 Flux = this->CalcTotalFLux(state, this->PondTemp);
    Real64 PondTempStar =
        this->PastBulkTemperature + 0.5 * DataGlobalConstants::SecInHour * state.dataHVACGlobal->TimeStepSys * Flux / (SpecificHeat * PondMass);

    Real64 FluxStar = this->CalcTotalFLux(state, PondTempStar);
    Real64 PondTempStarStar =
        this->PastBulkTemperature + 0.5 * DataGlobalConstants::SecInHour * state.dataHVACGlobal->TimeStepSys * FluxStar / (SpecificHeat * PondMass);

    Real64 FluxStarStar = this->CalcTotalFLux(state, PondTempStarStar);
    Real64 PondTempStarStarStar =
        this->PastBulkTemperature + DataGlobalConstants::SecInHour * state.dataHVACGlobal->TimeStepSys * FluxStarStar / (SpecificHeat * PondMass);

    this->PondTemp = this->PastBulkTemperature + DataGlobalConstants::SecInHour * state.dataHVACGlobal->TimeStepSys *
                                                     (Flux + 2.0 * FluxStar + 2.0 * FluxStarStar + this->CalcTotalFLux(state, PondTempStarStarStar)) /
                                                     (6.0 * SpecificHeat * PondMass);
}

Real64 PondGroundHeatExchangerData::CalcTotalFLux(EnergyPlusData &state, Real64 const PondBulkTemp // pond temp for this flux calculation
)
{
    //       AUTHOR         Simon Rees
    //       DATE WRITTEN   August 2002
    //       MODIFIED       na
    //       RE-ENGINEERED  na

    // PURPOSE OF THIS FUNCTION:
    // This calculates the summation of the heat fluxes on the pond for a
    // given pond temperature. The following heat fluxes are calculated:
    //   convection,
    //   long-wave radiation,
    //   solar gain,
    //   evaporation,
    //   ground conduction,
    //   along with heat exchange with the fluid

    // METHODOLOGY EMPLOYED:
    // Convection is calculated with the ASHRAE simple convection coefficients.
    // Evaporation is calculated assuming a fixed Lewis number - not as in
    // Chaisson model. Heat transfer with the fluid is calculated using a heat
    // exchanger Effectiveness-NTU method, where the pond is seen as a static
    // fluid - this is also different from Chaisson's original model (assumed
    // pond at average of inlet and outlet temps).

    // REFERENCES:
    // Chiasson, A. Advances in Modeling of Ground-Source Heat Pump Systems.
    //   M.S. Thesis, Oklahoma State University, December 1999.
    // Chiasson, A.D., J.D. Spitler, S.J. Rees, M.D. Smith.  2000.  A Model For
    //   Simulating The Performance Of A Shallow Pond As A Supplemental Heat
    //   Rejecter With Closed-Loop Ground-Source Heat Pump Systems.
    //   ASHRAE Transactions.  106(2):107-121.
    // Hull, J.R., K.V. Liu, W.T. Sha, J. Kamal, and C.E. Nielsen, 1984.
    //   Dependence of Ground Heat Losses Upon Solar Pond Size and Perimeter
    //   Insulation Calculated and Experimental Results. Solar Energy,33(1):25-33.

    Real64 CalcTotalFLux; // function return variable

    Real64 const PrandtlAir(0.71); // Prandtl number for air - assumed constant
    Real64 const SchmidtAir(0.6);  // Schmidt number for air - assumed constant
    Real64 const PondHeight(0.0);  // for now

    static constexpr std::string_view RoutineName("PondGroundHeatExchanger:CalcTotalFlux");

    // make a surface heat balance and solve for temperature
    Real64 ThermalAbs = 0.9; // thermal absorptivity

    // set appropriate external temp
    // use height dependency --  if there was a height for this unit, it could be inserted.
    // parameter PondHeight=0.0 is used.
    Real64 OutDryBulb = DataEnvironment::OutDryBulbTempAt(state, PondHeight);
    Real64 OutWetBulb = DataEnvironment::OutWetBulbTempAt(state, PondHeight);

    Real64 ExternalTemp; // external environmental temp - drybulb or wetbulb
    if (state.dataEnvrn->IsSnow || state.dataEnvrn->IsRain) {
        ExternalTemp = OutWetBulb;
    } else { // normal dry conditions
        ExternalTemp = OutDryBulb;
    }

    // absolute temperatures
    Real64 SurfTempAbs = PondBulkTemp + DataGlobalConstants::KelvinConv;            // absolute value of surface temp
    Real64 SkyTempAbs = state.dataEnvrn->SkyTemp + DataGlobalConstants::KelvinConv; // absolute value of sky temp

    // ASHRAE simple convection coefficient model for external surfaces.
    Real64 ConvCoef =
        ConvectionCoefficients::CalcASHRAESimpExtConvectCoeff(DataHeatBalance::VeryRough, DataEnvironment::WindSpeedAt(state, PondHeight));

    // convective flux
    Real64 FluxConvect = ConvCoef * (PondBulkTemp - ExternalTemp);

    // long-wave radiation between pond and sky.
    Real64 FluxLongwave = StefBoltzmann * ThermalAbs * (pow_4(SurfTempAbs) - pow_4(SkyTempAbs));

    // total absorbed solar using function - no ground solar
    Real64 FluxSolAbsorbed = CalcSolarFlux(state);

    // specific heat from fluid prop routines
    Real64 SpecHeat = FluidProperties::GetSpecificHeatGlycol(state,
                                                             state.dataPlnt->PlantLoop(this->LoopNum).FluidName,
                                                             max(this->InletTemp, 0.0),
                                                             state.dataPlnt->PlantLoop(this->LoopNum).FluidIndex,
                                                             RoutineName);
    // heat transfer with fluid - heat exchanger analogy.

    // convective flux
    Real64 effectiveness = this->CalcEffectiveness(state, this->InletTemp, PondBulkTemp, this->MassFlowRate);
    Real64 Qfluid = this->MassFlowRate * SpecHeat * effectiveness * (this->InletTemp - PondBulkTemp);

    // evaporation flux
    // get air properties
    Real64 HumRatioAir = Psychrometrics::PsyWFnTdbTwbPb(state, OutDryBulb, OutWetBulb, state.dataEnvrn->OutBaroPress);

    // humidity ratio at pond surface/film temperature
    Real64 HumRatioFilm = Psychrometrics::PsyWFnTdbTwbPb(state, PondBulkTemp, PondBulkTemp, state.dataEnvrn->OutBaroPress);
    Real64 SpecHeatAir = Psychrometrics::PsyCpAirFnW(HumRatioAir);
    Real64 LatentHeatAir = Psychrometrics::PsyHfgAirFnWTdb(HumRatioAir, OutDryBulb);

    // evaporative heat flux
    Real64 FluxEvap = pow_2(PrandtlAir / SchmidtAir) / 3.0 * ConvCoef / SpecHeatAir * (HumRatioFilm - HumRatioAir) * LatentHeatAir;

    // ground heat transfer flux
    Real64 Perimeter = 4.0 * std::sqrt(this->Area); // pond perimeter -- square assumption

    // ground heat transfer coefficient
    Real64 UvalueGround = 0.999 * (this->GrndConductivity / this->Depth) + 1.37 * (this->GrndConductivity * Perimeter / this->Area);

    // ground heat transfer flux
    Real64 FluxGround = UvalueGround * (PondBulkTemp - state.dataEnvrn->GroundTemp_Deep);

    CalcTotalFLux = Qfluid + this->Area * (FluxSolAbsorbed - FluxConvect - FluxLongwave - FluxEvap - FluxGround);

    return CalcTotalFLux;
}

Real64 PondGroundHeatExchangerData::CalcSolarFlux(EnergyPlusData &state) const
{

    // FUNCTION INFORMATION:
    //       AUTHOR         Simon Rees
    //       DATE WRITTEN   August 2002
    //       MODIFIED       na
    //       RE-ENGINEERED  na

    // PURPOSE OF THIS SUBROUTINE:
    // This is used to calculate the net solar flux absorbed by the pond.

    // METHODOLOGY EMPLOYED:
    // This is calculated from basic optical formula using the extinction
    // coefficient of the pond as the main parameter. This can be in a
    // wide range: 0.13 - 7.5 in the literature depending on algae, suspended
    // solids etc. ??

    // REFERENCES:
    // Duffie, J.A. and W.A. Beckman, 1991. Solar Engineering of Thermal
    //  Processes, 2 nd Edition. John Wiley and Sons.
    // Chiasson, A. Advances in Modeling of Ground-Source Heat Pump Systems.
    //   M.S. Thesis, Oklahoma State University, December 1999.
    // Chiasson, A.D., J.D. Spitler, S.J. Rees, M.D. Smith.  2000.  A Model For
    //   Simulating The Performance Of A Shallow Pond As A Supplemental Heat
    //   Rejecter With Closed-Loop Ground-Source Heat Pump Systems.
    //   ASHRAE Transactions.  106(2):107-121.

    Real64 CalcSolarFlux; // Function return variable

    Real64 const WaterRefIndex(1.33); // refractive index of water
    Real64 const AirRefIndex(1.0003); // refractive index of air
    Real64 const PondExtCoef(0.3);    // extinction coefficient of water

    // check for sun up.
    if (!state.dataEnvrn->SunIsUp) {
        CalcSolarFlux = 0.0;
        return CalcSolarFlux;
    }

    // get the incidence and reflection angles
    Real64 IncidAngle = std::acos(state.dataEnvrn->SOLCOS(3));
    Real64 RefractAngle = std::asin(std::sin(IncidAngle) * AirRefIndex / WaterRefIndex);

    // absorbed component: Tau_a
    Real64 Absorbtance = std::exp(-PondExtCoef * this->Depth / std::cos(RefractAngle));

    // parallel and perpendicular components
    Real64 ParallelRad = pow_2(std::tan(RefractAngle - IncidAngle)) / pow_2(std::tan(RefractAngle + IncidAngle));
    Real64 PerpendRad = pow_2(std::sin(RefractAngle - IncidAngle)) / pow_2(std::sin(RefractAngle + IncidAngle));

    // transmittance: Tau
    Real64 Transmitance = 0.5 * Absorbtance * ((1.0 - ParallelRad) / (1.0 + ParallelRad) + (1.0 - PerpendRad) / (1.0 + PerpendRad));

    // reflectance: Tau_a - Tau
    Real64 Reflectance = Absorbtance - Transmitance;

    // apply reflectance to beam and diffuse solar to find flux
    CalcSolarFlux = (1.0 - Reflectance) * (state.dataEnvrn->SOLCOS(3) * state.dataEnvrn->BeamSolarRad + state.dataEnvrn->DifSolarRad);

    return CalcSolarFlux;
}

Real64 PondGroundHeatExchangerData::CalcEffectiveness(EnergyPlusData &state,
                                                      Real64 const InsideTemperature, // Temperature of fluid in pipe circuit, in C
                                                      Real64 const PondTemperature,   // Temperature of pond water (i.e. outside the pipe), in C
                                                      Real64 const massFlowRate       // Mass flow rate, in kg/s
)
{

    // FUNCTION INFORMATION:
    //       AUTHOR         Simon Rees
    //       DATE WRITTEN   August 2002
    //       MODIFIED       na
    //       RE-ENGINEERED  na

    // PURPOSE OF THIS SUBROUTINE:
    // This subroutine calculates the "heat exchanger" effectiveness.
    // This routine is adapted from that in the low temp radiant pond model.

    // METHODOLOGY EMPLOYED:
    // The heat transfer coefficient is calculated at the pipe and
    // consists of inside and outside convection coefficients and conduction
    // through the pipe. The other assumptions are that the tube inside
    // surface temperature is equal to the "source location temperature"
    // and that it is a CONSTANT throughout the pond. External convection is
    // natural mode using Churchill and Chu correlation. Inside convection
    // calculated using the Dittus-Boelter equation.

    // REFERENCES:
    // Incropera, F.P. and D.P. DeWitt, 1996. Introduction to Heat Transfer,
    //   3 rd Edition. John Wiley & Sons.
    // Churchill, S.W. and H.H.S. Chu. 1975. Correlating Equations for
    //   Laminar and Turbulent Free Convection from a Horizontal Cylinder.
    //   International Journal of Heat and Mass Transfer, 18: 1049-1053.
    // See also RadiantSystemLowTemp module.

    Real64 CalcEffectiveness; // Function return variable

    Real64 const MaxLaminarRe(2300.0); // Maximum Reynolds number for laminar flow
    Real64 const GravConst(9.81);      // gravitational constant - should be fixed!
    static constexpr std::string_view CalledFrom("PondGroundHeatExchanger:CalcEffectiveness");

    // evaluate properties at pipe fluid temperature for given pipe fluid

    Real64 SpecificHeat = FluidProperties::GetSpecificHeatGlycol(state,
                                                                 state.dataPlnt->PlantLoop(this->LoopNum).FluidName,
                                                                 InsideTemperature,
                                                                 state.dataPlnt->PlantLoop(this->LoopNum).FluidIndex,
                                                                 CalledFrom);
    Real64 Conductivity = FluidProperties::GetConductivityGlycol(state,
                                                                 state.dataPlnt->PlantLoop(this->LoopNum).FluidName,
                                                                 InsideTemperature,
                                                                 state.dataPlnt->PlantLoop(this->LoopNum).FluidIndex,
                                                                 CalledFrom);
    Real64 Viscosity = FluidProperties::GetViscosityGlycol(state,
                                                           state.dataPlnt->PlantLoop(this->LoopNum).FluidName,
                                                           InsideTemperature,
                                                           state.dataPlnt->PlantLoop(this->LoopNum).FluidIndex,
                                                           CalledFrom);

    // Calculate the Reynold's number from RE=(4*Mdot)/(Pi*Mu*Diameter)
    Real64 ReynoldsNum = 4.0 * massFlowRate / (DataGlobalConstants::Pi * Viscosity * this->TubeInDiameter * this->NumCircuits);

    Real64 PrantlNum = Viscosity * SpecificHeat / Conductivity;

    Real64 NusseltNum; // Nusselt number (dimensionless)

    // Calculate the Nusselt number based on what flow regime one is in. h = (k)(Nu)/D
    if (ReynoldsNum >= MaxLaminarRe) { // Turbulent flow --> use Dittus-Boelter equation
        NusseltNum = 0.023 * std::pow(ReynoldsNum, 0.8) * std::pow(PrantlNum, 0.3);
    } else { // Laminar flow --> use constant surface temperature relation
        NusseltNum = 3.66;
    }

    // inside convection resistance, from Nu
    Real64 ConvCoefIn = Conductivity * NusseltNum / this->TubeInDiameter;

    // now find properties of pond water - always assume pond fluid is water
    Real64 WaterSpecHeat = FluidProperties::GetSpecificHeatGlycol(state, fluidNameWater, max(PondTemperature, 0.0), this->WaterIndex, CalledFrom);
    Real64 WaterConductivity = FluidProperties::GetConductivityGlycol(state, fluidNameWater, max(PondTemperature, 0.0), this->WaterIndex, CalledFrom);
    Real64 WaterViscosity = FluidProperties::GetViscosityGlycol(state, fluidNameWater, max(PondTemperature, 0.0), this->WaterIndex, CalledFrom);
    Real64 WaterDensity = FluidProperties::GetDensityGlycol(state, fluidNameWater, max(PondTemperature, 0.0), this->WaterIndex, CalledFrom);

    // derived properties for natural convection coefficient
    // expansion coef (Beta) = -1/Rho. dRho/dT
    // The following code includes some slight modifications from Simon's original code.
    // It guarantees that the delta T is 10C and also avoids the problems associated with
    // water hitting a maximum density at around 4C. (RKS)
    Real64 ExpansionCoef =
        -(FluidProperties::GetDensityGlycol(state, fluidNameWater, max(PondTemperature, 10.0) + 5.0, this->WaterIndex, CalledFrom) -
          FluidProperties::GetDensityGlycol(state, fluidNameWater, max(PondTemperature, 10.0) - 5.0, this->WaterIndex, CalledFrom)) /
        (10.0 * WaterDensity);

    Real64 ThermDiff = WaterConductivity / (WaterDensity * WaterSpecHeat);
    PrantlNum = WaterViscosity * WaterSpecHeat / WaterConductivity;

    Real64 RayleighNum = WaterDensity * GravConst * ExpansionCoef * std::abs(InsideTemperature - PondTemperature) * pow_3(TubeOutDiameter) /
                         (WaterViscosity * ThermDiff);

    // Calculate the Nusselt number for natural convection at outside of pipe
    NusseltNum = pow_2(0.6 + (0.387 * std::pow(RayleighNum, 1.0 / 6.0) / (std::pow(1.0 + 0.559 / std::pow(PrantlNum, 9.0 / 16.0), 8.0 / 27.0))));

    // outside convection resistance, from Nu
    Real64 ConvCoefOut = WaterConductivity * NusseltNum / this->TubeOutDiameter;

    // conduction resistance of pipe
    Real64 PipeResistance = this->TubeInDiameter / this->TubeConductivity * std::log(this->TubeOutDiameter / this->TubeInDiameter);

    // total pipe thermal resistance - conduction and convection
    Real64 TotalResistance = PipeResistance + 1.0 / ConvCoefIn + this->TubeInDiameter / (this->TubeOutDiameter * ConvCoefOut);

    // Calculate the NTU parameter
    // NTU = UA/[(Mdot*Cp)min] = A/[Rtot*(Mdot*Cp)min]
    // where: Rtot = Ri,convection + Rconduction + Ro,conveciton
    //        A = Pi*D*TubeLength

    Real64 NTU; // Number of transfer units, non-dimensional

    if (massFlowRate == 0.0) {
        CalcEffectiveness = 1.0;
    } else {
        NTU = DataGlobalConstants::Pi * TubeInDiameter * this->CircuitLength * this->NumCircuits / (TotalResistance * massFlowRate * SpecificHeat);
        // Calculate effectiveness - formula for static fluid
        CalcEffectiveness = (1.0 - std::exp(-NTU));
    }

    // Check for frozen pond
    if (PondTemperature < 0.0) {
        ++this->ConsecutiveFrozen;
        if (this->FrozenErrIndex == 0) {
            ShowWarningMessage(state,
                               format("GroundHeatExchanger:Pond=\"{}\", is frozen; Pond model not valid. Calculated Pond Temperature=[{:.2R}] C",
                                      this->Name,
                                      PondTemperature));
            ShowContinueErrorTimeStamp(state, "");
        }
        ShowRecurringWarningErrorAtEnd(state,
                                       "GroundHeatExchanger:Pond=\"" + this->Name + "\", is frozen",
                                       this->FrozenErrIndex,
                                       PondTemperature,
                                       PondTemperature,
                                       _,
                                       "[C]",
                                       "[C]");
        if (this->ConsecutiveFrozen >= state.dataGlobal->NumOfTimeStepInHour * 30) {
            ShowFatalError(state, "GroundHeatExchanger:Pond=\"" + this->Name + "\" has been frozen for 30 consecutive hours.  Program terminates.");
        }
    } else {
        this->ConsecutiveFrozen = 0;
    }

    return CalcEffectiveness;
}

void PondGroundHeatExchangerData::UpdatePondGroundHeatExchanger(EnergyPlusData &state)
{

    // SUBROUTINE INFORMATION:
    //       AUTHOR         Simon Rees
    //       DATE WRITTEN   August 2002
    //       MODIFIED       na
    //       RE-ENGINEERED  na

    // PURPOSE OF THIS SUBROUTINE:
    // This subroutine does any updating that needs to be done for pond
    // ground heat exchangers.   This routine must also set the outlet water
    // conditions.

    static constexpr std::string_view RoutineName("PondGroundHeatExchanger:Update");

    // Calculate the water side outlet conditions and set the
    // appropriate conditions on the correct HVAC node.
    Real64 CpFluid = FluidProperties::GetSpecificHeatGlycol(
        state, state.dataPlnt->PlantLoop(this->LoopNum).FluidName, this->InletTemp, state.dataPlnt->PlantLoop(this->LoopNum).FluidIndex, RoutineName);

    PlantUtilities::SafeCopyPlantNode(state, InletNodeNum, OutletNodeNum);

    // update outlet temp
    if ((CpFluid > 0.0) && (this->MassFlowRate > 0.0)) {
        this->OutletTemp = this->InletTemp - this->HeatTransferRate / (this->MassFlowRate * CpFluid);
    } else {
        this->OutletTemp = this->InletTemp;
    }

    // update node
    state.dataLoopNodes->Node(this->OutletNodeNum).Temp = this->OutletTemp;
    state.dataLoopNodes->Node(this->OutletNodeNum).MassFlowRate = this->MassFlowRate;

    // update heat transfer rate
    // compute pond heat transfer
    Real64 effectiveness = this->CalcEffectiveness(state, this->InletTemp, this->PondTemp, this->MassFlowRate);
    this->HeatTransferRate = this->MassFlowRate * CpFluid * effectiveness * (this->InletTemp - this->PondTemp);
    this->Energy = this->HeatTransferRate * state.dataHVACGlobal->TimeStepSys * DataGlobalConstants::SecInHour;

    // keep track of the bulk temperature
    this->BulkTemperature = this->PondTemp;
}
void PondGroundHeatExchangerData::oneTimeInit(EnergyPlusData &state)
{
    Real64 const DesignVelocity(0.5); // Hypothetical design max pipe velocity [m/s]
    Real64 const PondHeight(0.0);     // for now

    static std::string const RoutineName("InitPondGroundHeatExchanger");

    if (this->setupOutputVarsFlag) {
        this->setupOutputVars(state);
        this->setupOutputVarsFlag = false;
    }

    if (this->OneTimeFlag || state.dataGlobal->WarmupFlag) {
        // initialize pond temps to mean of drybulb and ground temps.
        this->BulkTemperature = this->PastBulkTemperature =
            0.5 * (DataEnvironment::OutDryBulbTempAt(state, PondHeight) + state.dataEnvrn->GroundTemp_Deep);
        this->OneTimeFlag = false;
    }

    // Init more variables
    if (this->MyFlag) {
        // Locate the hx on the plant loops for later usage
        bool errFlag = false;
        PlantUtilities::ScanPlantLoopsForObject(state,
                                                this->Name,
                                                DataPlant::TypeOf_GrndHtExchgPond,
                                                this->LoopNum,
                                                this->LoopSideNum,
                                                this->BranchNum,
                                                this->CompNum,
                                                errFlag,
                                                _,
                                                _,
                                                _,
                                                _,
                                                _);
        if (errFlag) {
            ShowFatalError(state, "InitPondGroundHeatExchanger: Program terminated due to previous condition(s).");
        }
        Real64 rho = FluidProperties::GetDensityGlycol(state,
                                                       state.dataPlnt->PlantLoop(this->LoopNum).FluidName,
                                                       DataPrecisionGlobals::constant_zero,
                                                       state.dataPlnt->PlantLoop(this->LoopNum).FluidIndex,
                                                       RoutineName);
        Real64 Cp = FluidProperties::GetSpecificHeatGlycol(state,
                                                           state.dataPlnt->PlantLoop(this->LoopNum).FluidName,
                                                           DataPrecisionGlobals::constant_zero,
                                                           state.dataPlnt->PlantLoop(this->LoopNum).FluidIndex,
                                                           RoutineName);
        this->DesignMassFlowRate = DataGlobalConstants::Pi / 4.0 * pow_2(this->TubeInDiameter) * DesignVelocity * rho * this->NumCircuits;
        this->DesignCapacity = this->DesignMassFlowRate * Cp * 10.0; // assume 10C delta T?
        PlantUtilities::InitComponentNodes(state,
                                           0.0,
                                           this->DesignMassFlowRate,
                                           this->InletNodeNum,
                                           this->OutletNodeNum,
                                           this->LoopNum,
                                           this->LoopSideNum,
                                           this->BranchNum,
                                           this->CompNum);
        PlantUtilities::RegisterPlantCompDesignFlow(state, this->InletNodeNum, this->DesignMassFlowRate / rho);

        this->MyFlag = false;
    }
}

} // namespace EnergyPlus::PondGroundHeatExchanger<|MERGE_RESOLUTION|>--- conflicted
+++ resolved
@@ -376,14 +376,6 @@
     // Also set module variables to data structure for this pond. Set flow rate
     // from node data and hypothetical design flow.
 
-<<<<<<< HEAD
-    Real64 const DesignVelocity(0.5); // Hypothetical design max pipe velocity [m/s]
-    Real64 const PondHeight(0.0);     // for now
-
-    static constexpr std::string_view RoutineName("InitPondGroundHeatExchanger");
-
-=======
->>>>>>> 42846a95
     // repeated warm up days tend to drive the initial pond temperature toward the drybulb temperature
     // For each environment start the pond midway between drybulb and ground temp.
 
