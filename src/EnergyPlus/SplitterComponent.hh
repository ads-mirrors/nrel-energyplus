--- conflicted
+++ resolved
@@ -97,28 +97,7 @@
 
     void GetSplitterInput(EnergyPlusData &state);
 
-<<<<<<< HEAD
-    // End of Get Input subroutines for the HB Module
-    //******************************************************************************
-
-    // Beginning Initialization Section of the Module
-    //******************************************************************************
-
     void InitAirLoopSplitter(EnergyPlusData &state, int const SplitterNum, bool const FirstHVACIteration, bool const FirstCall);
-
-    // End Initialization Section of the Module
-    //******************************************************************************
-
-    // Begin Algorithm Section of the Module
-    //******************************************************************************
-
-    void CalcAirLoopSplitter(int const SplitterNum, bool const FirstCall);
-
-    // End Algorithm Section of the Module
-    // *****************************************************************************
-=======
-    void InitAirLoopSplitter(EnergyPlusData &state, int const SplitterNum, bool const FirstHVACIteration, bool const FirstCall);
->>>>>>> ddc0f773
 
     void CalcAirLoopSplitter(EnergyPlusData &state, int const SplitterNum, bool const FirstCall);
 
