--- conflicted
+++ resolved
@@ -928,7 +928,6 @@
     state->dataHVACGlobal->ZoneCompTurnFansOn = true;
 
     // supply fan is continuous flow
-<<<<<<< HEAD
     thisSys.MaxHeatAirMassFlow = HVACInletMassFlowRate;
     thisSys.m_HeatingSpeedRatio = 1.0;
     thisSys.m_HeatOutAirMassFlow = PrimaryAirMassFlowRate;
@@ -937,16 +936,6 @@
     thisSys.m_NoCoolHeatOutAirMassFlow = PrimaryAirMassFlowRate;
     thisSys.m_AirFlowControl = UnitarySystems::UnitarySys::UseCompFlow::UseCompressorOnFlow;
     thisSys.m_LastMode = state->dataUnitarySystems->HeatingMode;
-=======
-    state->dataPTHP->PTUnit(1).MaxHeatAirMassFlow = HVACInletMassFlowRate;
-    state->dataPTHP->PTUnit(1).HeatingSpeedRatio = 1.0;
-    state->dataPTHP->PTUnit(1).HeatOutAirMassFlow = PrimaryAirMassFlowRate;
-    state->dataPTHP->PTUnit(1).MaxNoCoolHeatAirMassFlow = PrimaryAirMassFlowRate;
-    state->dataPTHP->PTUnit(1).NoHeatCoolSpeedRatio = 1.0;
-    state->dataPTHP->PTUnit(1).NoCoolHeatOutAirMassFlow = PrimaryAirMassFlowRate;
-    state->dataPTHP->PTUnit(1).AirFlowControl = PackagedTerminalHeatPump::AirflowCtrlMode::UseCompressorOnFlow;
-    state->dataPTHP->PTUnit(1).LastMode = PackagedTerminalHeatPump::CompMode::HeatingMode;
->>>>>>> 10e2e0c1
 
     // initialized to false
     ASSERT_FALSE(state->dataUnitarySystems->HeatingLoad);
