--- conflicted
+++ resolved
@@ -353,11 +353,7 @@
                                 thisBaseboard.EquipName,
                                 Constant::eResource::EnergyTransfer,
                                 OutputProcessor::Group::HVAC,
-<<<<<<< HEAD
-                                OutputProcessor::EndUseCat::Baseboard); 
-=======
                                 OutputProcessor::EndUseCat::Baseboard);
->>>>>>> 0643f1d0
 
             SetupOutputVariable(state,
                                 "Baseboard Total Heating Rate",
@@ -375,11 +371,7 @@
                                 OutputProcessor::StoreType::Sum,
                                 thisBaseboard.EquipName,
                                 Constant::eResource::Electricity,
-<<<<<<< HEAD
-                                OutputProcessor::Group::HVAC, 
-=======
                                 OutputProcessor::Group::HVAC,
->>>>>>> 0643f1d0
                                 OutputProcessor::EndUseCat::Heating);
 
             SetupOutputVariable(state,
