// EnergyPlus, Copyright (c) 1996-2020, The Board of Trustees of the University of Illinois,
// The Regents of the University of California, through Lawrence Berkeley National Laboratory
// (subject to receipt of any required approvals from the U.S. Dept. of Energy), Oak Ridge
// National Laboratory, managed by UT-Battelle, Alliance for Sustainable Energy, LLC, and other
// contributors. All rights reserved.
//
// NOTICE: This Software was developed under funding from the U.S. Department of Energy and the
// U.S. Government consequently retains certain rights. As such, the U.S. Government has been
// granted for itself and others acting on its behalf a paid-up, nonexclusive, irrevocable,
// worldwide license in the Software to reproduce, distribute copies to the public, prepare
// derivative works, and perform publicly and display publicly, and to permit others to do so.
//
// Redistribution and use in source and binary forms, with or without modification, are permitted
// provided that the following conditions are met:
//
// (1) Redistributions of source code must retain the above copyright notice, this list of
//     conditions and the following disclaimer.
//
// (2) Redistributions in binary form must reproduce the above copyright notice, this list of
//     conditions and the following disclaimer in the documentation and/or other materials
//     provided with the distribution.
//
// (3) Neither the name of the University of California, Lawrence Berkeley National Laboratory,
//     the University of Illinois, U.S. Dept. of Energy nor the names of its contributors may be
//     used to endorse or promote products derived from this software without specific prior
//     written permission.
//
// (4) Use of EnergyPlus(TM) Name. If Licensee (i) distributes the software in stand-alone form
//     without changes from the version obtained under this License, or (ii) Licensee makes a
//     reference solely to the software portion of its product, Licensee must refer to the
//     software as "EnergyPlus version X" software, where "X" is the version number Licensee
//     obtained under this License and may not use a different name for the software. Except as
//     specifically required in this Section (4), Licensee shall not use in a company name, a
//     product name, in advertising, publicity, or other promotional activities any name, trade
//     name, trademark, logo, or other designation of "EnergyPlus", "E+", "e+" or confusingly
//     similar designation, without the U.S. Department of Energy's prior written consent.
//
// THIS SOFTWARE IS PROVIDED BY THE COPYRIGHT HOLDERS AND CONTRIBUTORS "AS IS" AND ANY EXPRESS OR
// IMPLIED WARRANTIES, INCLUDING, BUT NOT LIMITED TO, THE IMPLIED WARRANTIES OF MERCHANTABILITY
// AND FITNESS FOR A PARTICULAR PURPOSE ARE DISCLAIMED. IN NO EVENT SHALL THE COPYRIGHT OWNER OR
// CONTRIBUTORS BE LIABLE FOR ANY DIRECT, INDIRECT, INCIDENTAL, SPECIAL, EXEMPLARY, OR
// CONSEQUENTIAL DAMAGES (INCLUDING, BUT NOT LIMITED TO, PROCUREMENT OF SUBSTITUTE GOODS OR
// SERVICES; LOSS OF USE, DATA, OR PROFITS; OR BUSINESS INTERRUPTION) HOWEVER CAUSED AND ON ANY
// THEORY OF LIABILITY, WHETHER IN CONTRACT, STRICT LIABILITY, OR TORT (INCLUDING NEGLIGENCE OR
// OTHERWISE) ARISING IN ANY WAY OUT OF THE USE OF THIS SOFTWARE, EVEN IF ADVISED OF THE
// POSSIBILITY OF SUCH DAMAGE.

// C++ Headers
#include <cassert>
#include <cmath>

// ObjexxFCL Headers
#include <ObjexxFCL/Array.functions.hh>
#include <ObjexxFCL/Fmath.hh>

// EnergyPlus Headers
#include <EnergyPlus/BranchNodeConnections.hh>
#include <EnergyPlus/Construction.hh>
#include <EnergyPlus/Data/EnergyPlusData.hh>
#include <EnergyPlus/DataBranchAirLoopPlant.hh>
#include <EnergyPlus/DataEnvironment.hh>
#include <EnergyPlus/DataHVACGlobals.hh>
#include <EnergyPlus/DataHeatBalFanSys.hh>
#include <EnergyPlus/DataHeatBalSurface.hh>
#include <EnergyPlus/DataHeatBalance.hh>
#include <EnergyPlus/DataLoopNode.hh>
#include <EnergyPlus/DataSizing.hh>
#include <EnergyPlus/DataSurfaceLists.hh>
#include <EnergyPlus/DataSurfaces.hh>
#include <EnergyPlus/DataZoneEquipment.hh>
#include <EnergyPlus/EMSManager.hh>
#include <EnergyPlus/FluidProperties.hh>
#include <EnergyPlus/General.hh>
#include <EnergyPlus/GeneralRoutines.hh>
#include <EnergyPlus/GlobalNames.hh>
#include <EnergyPlus/HeatBalanceSurfaceManager.hh>
#include <EnergyPlus/InputProcessing/InputProcessor.hh>
#include <EnergyPlus/LowTempRadiantSystem.hh>
#include <EnergyPlus/NodeInputManager.hh>
#include <EnergyPlus/OutputProcessor.hh>
#include <EnergyPlus/Plant/DataPlant.hh>
#include <EnergyPlus/PlantUtilities.hh>
#include <EnergyPlus/Psychrometrics.hh>
#include <EnergyPlus/ReportSizingManager.hh>
#include <EnergyPlus/ScheduleManager.hh>
#include <EnergyPlus/UtilityRoutines.hh>
#include <EnergyPlus/WeatherManager.hh>
#include <EnergyPlus/ZoneTempPredictorCorrector.hh>

namespace EnergyPlus {

namespace LowTempRadiantSystem {

    // Module containing the routines dealing with the low temperature radiant systems

    // MODULE INFORMATION:
    //       AUTHOR         Rick Strand
    //       DATE WRITTEN   November 2000
    //       MODIFIED       Rick Strand March 2001 (additional controls, etc.)
    //                      Rick Strand July 2003 (added constant flow hydronic system)
    //                      B. Griffith Sept 2010, plant upgrades, generalize fluid properties
    //                      Rick Strand August 2011 (improved condensation handling)

    // PURPOSE OF THIS MODULE:
    // The purpose of this module is to simulate low temperature radiant systems.
    // It is the intention of this module to cover all types of low temperature
    // radiant systems: wall, ceiling, floor, heating, cooling, panels, etc.

    // METHODOLOGY EMPLOYED:
    // Based on work done in IBLAST, this model has been revised for the structure
    // of EnergyPlus.  It is still based on the QTF formulation of heat transfer
    // through building elements with embedded heat sources/sinks.  Note that due
    // to the fact that a radiant system is both a building heat transfer element
    // and a controllable system that some iteration between the system and the
    // surface heat balance routine is necessary.
    // REFERENCES:
    // IBLAST-QTF research program, completed in January 1995 (unreleased)
    // Strand, R.K. 1995. "Heat Source Transfer Functions and Their Application to
    //   Low Temperature Radiant Heating Systems", Ph.D. dissertation, University
    //   of Illinois at Urbana-Champaign, Department of Mechanical and Industrial
    //   Engineering.
    // Seem, J.E. 1986. "Heat Transfer in Buildings", Ph.D. dissertation, University
    //   of Wisconsin-Madison.

    // OTHER NOTES: This module contains three different types of radiant system
    // models: (a) variable flow hydronic heating/cooling radiant system;
    // (b) constant flow, variable controlled temperature heating/cooling radiant
    // system; (c) electric resistance heating radiant system.  Systems (a) and
    // (b) are hydronic systems--one which varies hydronic flow as the key control
    // paramter (a) and one which varies the inlet hydronic temperature while
    // keeping the flow rate through the radiant system constant (b).  In system
    // (b), the injection rate from the main water loop is varied to obtain the
    // proper inlet temperature.

    // USE STATEMENTS:
    // Use statements for data only modules
    // Using/Aliasing
    using DataGlobals::BeginTimeStepFlag;
    using DataGlobals::DisplayExtraWarnings;
    using DataGlobals::SysSizingCalc;
    using DataGlobals::WarmupFlag;
    using DataHeatBalance::Air;
    using DataHeatBalance::RegularMaterial;
    using DataHeatBalance::TotConstructs;
    using DataHeatBalance::TotMaterials;
    using DataHeatBalFanSys::QRadSysSource; // Heat source/sink value & temperature for CondFD algo.
    using DataHeatBalFanSys::TCondFDSourceNode;
    using DataHVACGlobals::SmallLoad;
    using DataSurfaces::HeatTransferModel_CTF;
    using DataSurfaces::Surface;
    using DataSurfaces::TotSurfaces;
    using Psychrometrics::PsyTdpFnWPb;

    // Data
    // MODULE PARAMETER DEFINITIONS:
    // System types:
    int const HydronicSystem(1);     // Variable flow hydronic radiant system
    int const ConstantFlowSystem(2); // Constant flow, variable (controlled) temperature radiant system
    int const ElectricSystem(3);     // Electric resistance radiant heating system
    std::string const cHydronicSystem("ZoneHVAC:LowTemperatureRadiant:VariableFlow");
    std::string const cConstantFlowSystem("ZoneHVAC:LowTemperatureRadiant:ConstantFlow");
    std::string const cElectricSystem("ZoneHVAC:LowTemperatureRadiant:Electric");
    // Operating modes:
    int const NotOperating(0); // Parameter for use with OperatingMode variable, set for heating
    int const HeatingMode(1);  // Parameter for use with OperatingMode variable, set for heating
    int const CoolingMode(-1);  // Parameter for use with OperatingMode variable, set for cooling
    // Condensation control types:
    int const CondCtrlNone(0);      // Condensation control--none, so system never shuts down
    int const CondCtrlSimpleOff(1); // Condensation control--simple off, system shuts off when condensation predicted
    int const CondCtrlVariedOff(2); // Condensation control--variable off, system modulates to keep running if possible
    // Number of Circuits per Surface Calculation Method
    int const OneCircuit(1);          // there is 1 circuit per surface
    int const CalculateFromLength(2); // The number of circuits is TubeLength*SurfaceFrac / CircuitLength
    std::string const OnePerSurf("OnePerSurface");
    std::string const CalcFromLength("CalculateFromCircuitLength");
    // Limit temperatures to indicate that a system cannot heat or cannot cool
    Real64 LowTempHeating(-200.0); // Used to indicate that a user does not have a heating control temperature
    Real64 HighTempCooling(200.0); // Used to indicate that a user does not have a cooling control temperature

    static std::string const fluidNameWater("WATER");
    static std::string const BlankString;

    // DERIVED TYPE DEFINITIONS:

    // MODULE VARIABLE DECLARATIONS:
    // Standard, run-of-the-mill variables...
    bool GetInputFlag = true;
    int NumOfHydrLowTempRadSys(0);        // Number of hydronic low tempererature radiant systems
    int NumOfCFloLowTempRadSys(0);        // Number of constant flow (hydronic) low tempererature radiant systems
    int NumOfElecLowTempRadSys(0);        // Number of electric low tempererature radiant systems
    int CFloCondIterNum(0);               // Number of iterations for a constant flow radiant system--controls variable cond sys ctrl
    int TotalNumOfRadSystems(0);          // Total number of low temperature radiant systems
    int MaxCloNumOfSurfaces(0);           // Used to set allocate size in CalcClo routine
    bool VarOffCond(false);               // Set to true when in cooling for constant flow system + variable off condensation predicted
    bool FirstTimeInit(true);             // Set to true for first pass through init routine then set to false
    bool anyRadiantSystemUsingRunningMeanAverage(false);    // Set to true when there is at least one constant flow radiant system that uses the running mean average
    Real64 LoopReqTemp(0.0);              // Temperature required at the inlet of the pump (from the loop) to meet control logic
    Array1D<Real64> QRadSysSrcAvg;        // Average source over the time step for a particular radiant surface
    Array1D<Real64> ZeroSourceSumHATsurf; // Equal to SumHATsurf for all the walls in a zone with no source
    // Record keeping variables used to calculate QRadSysSrcAvg locally
    Array1D<Real64> LastQRadSysSrc;     // Need to keep the last value in case we are still iterating
    Array1D<Real64> LastSysTimeElapsed; // Need to keep the last value in case we are still iterating
    Array1D<Real64> LastTimeStepSys;    // Need to keep the last value in case we are still iterating
    // Autosizing variables
    Array1D_bool MySizeFlagHydr;
    Array1D_bool MySizeFlagCFlo;
    Array1D_bool MySizeFlagElec;
    Array1D_bool CheckEquipName;

    // Object Data
    Array1D<VariableFlowRadiantSystemData> HydrRadSys;
    Array1D<ConstantFlowRadiantSystemData> CFloRadSys;
    Array1D<ElectricRadiantSystemData> ElecRadSys;
    Array1D<RadSysTypeData> RadSysTypes;
    std::unordered_map<std::string, std::string> LowTempRadUniqueNames;
    Array1D<ElecRadSysNumericFieldData> ElecRadSysNumericFields;
    Array1D<HydronicRadiantSysNumericFieldData> HydronicRadiantSysNumericFields;

    bool FirstTimeFlag = true; // for setting size of Ckj, Cmj, WaterTempOut arrays
    bool MyEnvrnFlagGeneral = true;
    bool ZoneEquipmentListChecked = false; // True after the Zone Equipment List has been checked for items
    bool MyOneTimeFlag = true; // Initialization flag
    bool warnTooLow = false;
    bool warnTooHigh = false;

    void clear_state()
    {
        LowTempHeating = -200.0;
        HighTempCooling = 200.0;
        NumOfHydrLowTempRadSys = 0;
        NumOfCFloLowTempRadSys = 0;
        NumOfElecLowTempRadSys = 0;
        CFloCondIterNum = 0;
        TotalNumOfRadSystems = 0;
        MaxCloNumOfSurfaces = 0;
        VarOffCond = false;
        FirstTimeInit = true;
        anyRadiantSystemUsingRunningMeanAverage = false;
        LoopReqTemp = 0.0;
        QRadSysSrcAvg.deallocate();
        ZeroSourceSumHATsurf.deallocate();
        LastQRadSysSrc.deallocate();
        LastSysTimeElapsed.deallocate();
        LastTimeStepSys.deallocate();
        MySizeFlagHydr.deallocate();
        MySizeFlagCFlo.deallocate();
        MySizeFlagElec.deallocate();
        CheckEquipName.deallocate();
        HydrRadSys.deallocate();
        CFloRadSys.deallocate();
        ElecRadSys.deallocate();
        RadSysTypes.deallocate();
        ElecRadSysNumericFields.deallocate();
        HydronicRadiantSysNumericFields.deallocate();
        LowTempRadUniqueNames.clear();
        GetInputFlag = true;
        FirstTimeFlag = true;
        MyEnvrnFlagGeneral = true;
        ZoneEquipmentListChecked = false;
        MyOneTimeFlag = true;
        warnTooLow = false;
        warnTooHigh = false;
    }

    void SimLowTempRadiantSystem(EnergyPlusData &state, std::string const &CompName,   // name of the low temperature radiant system
                                 bool const FirstHVACIteration, // TRUE if 1st HVAC simulation of system timestep
                                 Real64 &LoadMet,               // load met by the radiant system, in Watts
                                 int &CompIndex)
    {

        // SUBROUTINE INFORMATION:
        //       AUTHOR         Rick Strand
        //       DATE WRITTEN   November 2000

        // Using/Aliasing
        using General::TrimSigDigits;

        // SUBROUTINE LOCAL VARIABLE DECLARATIONS:
        int RadSysNum;  // Radiant system number/index in local derived types
        int SystemType; // Type of radiant system: hydronic, constant flow, or electric
        bool InitErrorFound(false);

        // FLOW:
        if (GetInputFlag) {
            GetLowTempRadiantSystem();
            GetInputFlag = false;
        }

        // Find the correct Low Temp Radiant System
        if (CompIndex == 0) {
            RadSysNum = UtilityRoutines::FindItemInList(CompName, RadSysTypes);
            if (RadSysNum == 0) {
                ShowFatalError("SimLowTempRadiantSystem: Unit not found=" + CompName);
            }
            CompIndex = RadSysNum;
            SystemType = RadSysTypes(RadSysNum).SystemType;
            {
                auto const SELECT_CASE_var(SystemType);
                if (SELECT_CASE_var == HydronicSystem) {
                    RadSysTypes(RadSysNum).CompIndex = UtilityRoutines::FindItemInList(CompName, HydrRadSys);
                } else if (SELECT_CASE_var == ConstantFlowSystem) {
                    RadSysTypes(RadSysNum).CompIndex = UtilityRoutines::FindItemInList(CompName, CFloRadSys);
                } else if (SELECT_CASE_var == ElectricSystem) {
                    RadSysTypes(RadSysNum).CompIndex = UtilityRoutines::FindItemInList(CompName, ElecRadSys);
                }
            }
        } else {
            RadSysNum = CompIndex;
            SystemType = RadSysTypes(RadSysNum).SystemType;
            if (RadSysNum > TotalNumOfRadSystems || RadSysNum < 1) {
                ShowFatalError("SimLowTempRadiantSystem:  Invalid CompIndex passed=" + TrimSigDigits(RadSysNum) +
                               ", Number of Units=" + TrimSigDigits(TotalNumOfRadSystems) + ", Entered Unit name=" + CompName);
            }
            if (CheckEquipName(RadSysNum)) {
                if (CompName != RadSysTypes(RadSysNum).Name) {
                    ShowFatalError("SimLowTempRadiantSystem: Invalid CompIndex passed=" + TrimSigDigits(RadSysNum) + ", Unit name=" + CompName +
                                   ", stored Unit Name for that index=" + RadSysTypes(RadSysNum).Name);
                }
                CheckEquipName(RadSysNum) = false;
            }
        }

        InitLowTempRadiantSystem(state, FirstHVACIteration, RadSysTypes(RadSysNum).CompIndex, SystemType, InitErrorFound);
        if (InitErrorFound) {
            ShowFatalError("InitLowTempRadiantSystem: Preceding error is not allowed to proceed with the simulation.  Correct this input problem.");
        }

        // Simulate, update, and report based on the type of radiant system
        {
            RadiantSystemBaseData * baseSystem;
            if (SystemType == HydronicSystem) {
                baseSystem = &HydrRadSys(RadSysTypes(RadSysNum).CompIndex);
            } else if (SystemType == ConstantFlowSystem) {
                baseSystem = &CFloRadSys(RadSysTypes(RadSysNum).CompIndex);
            } else if (SystemType == ElectricSystem) {
                baseSystem = &ElecRadSys(RadSysTypes(RadSysNum).CompIndex);
            } else {
                ShowFatalError("SimLowTempRadiantSystem: Illegal system type for system " + CompName);
            }

            if ((SystemType == HydronicSystem) || (SystemType == ConstantFlowSystem) || (SystemType == ElectricSystem) ) {
                baseSystem->calculateLowTemperatureRadiantSystem(state, LoadMet);
                baseSystem->updateLowTemperatureRadiantSystemSurfaces();
                baseSystem->updateLowTemperatureRadiantSystem(); // Nothing to update for electric systems
                baseSystem->reportLowTemperatureRadiantSystem();
            }
        }

    }

    void GetLowTempRadiantSystem()
    {

        // SUBROUTINE INFORMATION:
        //       AUTHOR         Rick Strand
        //       DATE WRITTEN   November 2000
        //       MODIFIED       August 2003 (added constant flow system, made input extensible)

        // PURPOSE OF THIS SUBROUTINE:
        // This subroutine reads the input for low temperature radiant systems
        // from the user input file.  This will contain all of the information
        // needed to simulate a low temperature radiant system.

        // Using/Aliasing
        using BranchNodeConnections::TestCompSet;
        using DataGlobals::AnyEnergyManagementSystemInModel;
        using DataGlobals::ScheduleAlwaysOn;
        using DataHeatBalance::Zone;
        using DataSizing::AutoSize;
        using DataSizing::CapacityPerFloorArea;
        using DataSizing::CoolingDesignCapacity;
        using DataSizing::FractionOfAutosizedCoolingCapacity;
        using DataSizing::FractionOfAutosizedHeatingCapacity;
        using DataSizing::HeatingDesignCapacity;
        using FluidProperties::FindGlycol;
        using General::TrimSigDigits;
        using NodeInputManager::GetOnlySingleNode;
        using ScheduleManager::GetScheduleIndex;
        using namespace DataLoopNode;
        using namespace DataSurfaceLists;

        // SUBROUTINE PARAMETER DEFINITIONS:
        static std::string const RoutineName("GetLowTempRadiantSystem: "); // include trailing blank space
        static std::string const Off("Off");
        static std::string const SimpleOff("SimpleOff");
        static std::string const VariableOff("VariableOff");
        int const iHeatCAPMAlphaNum(5);             // get input index to Low Temperature Radiant system heating capacity sizing method
        int const iHeatDesignCapacityNumericNum(1); // get input index to Low Temperature Radiant system electric heating capacity
        int const iHeatCapacityPerFloorAreaNumericNum(
            2); // get input index to Low Temperature Radiant system electric heating capacity per floor area sizing
        int const iHeatFracOfAutosizedCapacityNumericNum(
            3); //  get input index to Low Temperature Radiant system electric heating capacity sizing as fraction of autozized heating capacity

        // SUBROUTINE LOCAL VARIABLE DECLARATIONS:
        std::string CurrentModuleObject;       // for ease in getting objects
        Array1D_string Alphas;                 // Alpha items for object
        Array1D_string cAlphaFields;           // Alpha field names
        Array1D_string cNumericFields;         // Numeric field names
        Array1D_bool AssignedAsRadiantSurface; // Set to true when a surface is part of a radiant system
        int CheckSurfNum;                      // Surface number to check to see if it has already been used by a radiant system
        bool ErrorsFound(false);        // Set to true if errors in input, fatal at end of routine
        int GlycolIndex;                       // Index of 'Water' in glycol data structure
        int IOStatus;                          // Used in GetObjectItem
        int Item;                              // Item to be "gotten"
        int MaxAlphas;                         // Maximum number of alphas for these input keywords
        int MaxNumbers;                        // Maximum number of numbers for these input keywords
        Array1D<Real64> Numbers; // Numeric items for object
        int NumAlphas;           // Number of Alphas for each GetObjectItem call
        int NumArgs;             // Unused variable that is part of a subroutine call
        int NumNumbers;          // Number of Numbers for each GetObjectItem call
        int SurfListNum; // Index within the SurfList derived type for a surface list name
        int SurfNum;     // DO loop counter for surfaces
        int BaseNum;                 // Temporary number for creating RadiantSystemTypes structure
        Array1D_bool lAlphaBlanks;   // Logical array, alpha field input BLANK = .TRUE.
        Array1D_bool lNumericBlanks; // Logical array, numeric field input BLANK = .TRUE.

        MaxAlphas = 0;
        MaxNumbers = 0;

        inputProcessor->getObjectDefMaxArgs("ZoneHVAC:LowTemperatureRadiant:VariableFlow", NumArgs, NumAlphas, NumNumbers);
        MaxAlphas = max(MaxAlphas, NumAlphas);
        MaxNumbers = max(MaxNumbers, NumNumbers);

        inputProcessor->getObjectDefMaxArgs("ZoneHVAC:LowTemperatureRadiant:ConstantFlow", NumArgs, NumAlphas, NumNumbers);
        MaxAlphas = max(MaxAlphas, NumAlphas);
        MaxNumbers = max(MaxNumbers, NumNumbers);

        inputProcessor->getObjectDefMaxArgs("ZoneHVAC:LowTemperatureRadiant:Electric", NumArgs, NumAlphas, NumNumbers);
        MaxAlphas = max(MaxAlphas, NumAlphas);
        MaxNumbers = max(MaxNumbers, NumNumbers);

        Alphas.allocate(MaxAlphas);
        Numbers.dimension(MaxNumbers, 0.0);
        cAlphaFields.allocate(MaxAlphas);
        cNumericFields.allocate(MaxNumbers);
        lAlphaBlanks.dimension(MaxAlphas, true);
        lNumericBlanks.dimension(MaxNumbers, true);

        NumOfHydrLowTempRadSys = inputProcessor->getNumObjectsFound("ZoneHVAC:LowTemperatureRadiant:VariableFlow");
        NumOfCFloLowTempRadSys = inputProcessor->getNumObjectsFound("ZoneHVAC:LowTemperatureRadiant:ConstantFlow");
        NumOfElecLowTempRadSys = inputProcessor->getNumObjectsFound("ZoneHVAC:LowTemperatureRadiant:Electric");

        TotalNumOfRadSystems = NumOfHydrLowTempRadSys + NumOfElecLowTempRadSys + NumOfCFloLowTempRadSys;
        RadSysTypes.allocate(TotalNumOfRadSystems);
        LowTempRadUniqueNames.reserve(static_cast<unsigned>(TotalNumOfRadSystems));
        CheckEquipName.dimension(TotalNumOfRadSystems, true);

        HydrRadSys.allocate(NumOfHydrLowTempRadSys);
        if (NumOfHydrLowTempRadSys > 0) {
            GlycolIndex = FindGlycol(fluidNameWater);
            for (auto &e : HydrRadSys)
                e.GlycolIndex = GlycolIndex;
            if (GlycolIndex == 0) {
                ShowSevereError("Hydronic radiant systems: no water property data found in input");
                ErrorsFound = true;
            }
        } else {
            for (auto &e : HydrRadSys)
                e.GlycolIndex = 0;
        }

        CFloRadSys.allocate(NumOfCFloLowTempRadSys);
        if (NumOfCFloLowTempRadSys > 0) {
            GlycolIndex = FindGlycol(fluidNameWater);
            for (auto &e : CFloRadSys)
                e.GlycolIndex = GlycolIndex;
            if (GlycolIndex == 0) {
                ShowSevereError("Constant flow radiant systems: no water property data found in input");
                ErrorsFound = true;
            }
        } else {
            for (auto &e : CFloRadSys)
                e.GlycolIndex = 0;
        }

        ElecRadSys.allocate(NumOfElecLowTempRadSys);
        ElecRadSysNumericFields.allocate(NumOfElecLowTempRadSys);
        HydronicRadiantSysNumericFields.allocate(NumOfHydrLowTempRadSys);

        // make sure data is gotten for surface lists
        GetNumberOfSurfaceLists();

        // Obtain all of the user data related to hydronic low temperature radiant systems...
        BaseNum = 0;
        CurrentModuleObject = "ZoneHVAC:LowTemperatureRadiant:VariableFlow";
        for (Item = 1; Item <= NumOfHydrLowTempRadSys; ++Item) {

            inputProcessor->getObjectItem(CurrentModuleObject,
                                          Item,
                                          Alphas,
                                          NumAlphas,
                                          Numbers,
                                          NumNumbers,
                                          IOStatus,
                                          lNumericBlanks,
                                          lAlphaBlanks,
                                          cAlphaFields,
                                          cNumericFields);

            HydronicRadiantSysNumericFields(Item).FieldNames.allocate(NumNumbers);
            HydronicRadiantSysNumericFields(Item).FieldNames = "";
            HydronicRadiantSysNumericFields(Item).FieldNames = cNumericFields;
            GlobalNames::VerifyUniqueInterObjectName(LowTempRadUniqueNames, Alphas(1), CurrentModuleObject, cAlphaFields(1), ErrorsFound);

            ++BaseNum;
            RadSysTypes(BaseNum).Name = Alphas(1);
            RadSysTypes(BaseNum).SystemType = HydronicSystem;

            auto &thisRadSys (HydrRadSys(Item));

            // General user input data
            thisRadSys.Name = Alphas(1);

            thisRadSys.SchedName = Alphas(2);
            if (lAlphaBlanks(2)) {
                thisRadSys.SchedPtr = ScheduleAlwaysOn;
            } else {
                thisRadSys.SchedPtr = GetScheduleIndex(Alphas(2));
                if (thisRadSys.SchedPtr == 0) {
                    ShowSevereError(cAlphaFields(2) + " not found for " + Alphas(1));
                    ShowContinueError("Missing " + cAlphaFields(2) + " is " + Alphas(2));
                    ErrorsFound = true;
                }
            }

            thisRadSys.ZoneName = Alphas(3);
            thisRadSys.ZonePtr = UtilityRoutines::FindItemInList(Alphas(3), Zone);
            if (thisRadSys.ZonePtr == 0) {
                ShowSevereError(RoutineName + "Invalid " + cAlphaFields(3) + " = " + Alphas(3));
                ShowContinueError("Occurs in " + CurrentModuleObject + " = " + Alphas(1));
                ErrorsFound = true;
            }

            thisRadSys.SurfListName = Alphas(4);
            SurfListNum = 0;
            if (NumOfSurfaceLists > 0) SurfListNum = UtilityRoutines::FindItemInList(thisRadSys.SurfListName, SurfList);
            if (SurfListNum > 0) { // Found a valid surface list
                thisRadSys.NumOfSurfaces = SurfList(SurfListNum).NumOfSurfaces;
                thisRadSys.SurfacePtr.allocate(thisRadSys.NumOfSurfaces);
                thisRadSys.SurfaceName.allocate(thisRadSys.NumOfSurfaces);
                thisRadSys.SurfaceFrac.allocate(thisRadSys.NumOfSurfaces);
                thisRadSys.NumCircuits.allocate(thisRadSys.NumOfSurfaces);
                for (SurfNum = 1; SurfNum <= SurfList(SurfListNum).NumOfSurfaces; ++SurfNum) {
                    thisRadSys.SurfacePtr(SurfNum) = SurfList(SurfListNum).SurfPtr(SurfNum);
                    thisRadSys.SurfaceName(SurfNum) = SurfList(SurfListNum).SurfName(SurfNum);
                    thisRadSys.SurfaceFrac(SurfNum) = SurfList(SurfListNum).SurfFlowFrac(SurfNum);
                    if (thisRadSys.SurfacePtr(SurfNum) > 0) {
                        Surface(thisRadSys.SurfacePtr(SurfNum)).IntConvSurfHasActiveInIt = true;
                    }
                }
            } else { // User entered a single surface name rather than a surface list
                thisRadSys.NumOfSurfaces = 1;
                thisRadSys.SurfacePtr.allocate(thisRadSys.NumOfSurfaces);
                thisRadSys.SurfaceName.allocate(thisRadSys.NumOfSurfaces);
                thisRadSys.SurfaceFrac.allocate(thisRadSys.NumOfSurfaces);
                thisRadSys.NumCircuits.allocate(thisRadSys.NumOfSurfaces);
                thisRadSys.SurfaceName(1) = thisRadSys.SurfListName;
                thisRadSys.SurfacePtr(1) = UtilityRoutines::FindItemInList(thisRadSys.SurfaceName(1), Surface);
                thisRadSys.SurfaceFrac(1) = 1.0;
                thisRadSys.NumCircuits(1) = 0.0;
                // Error checking for single surfaces
                if (thisRadSys.SurfacePtr(1) == 0) {
                    ShowSevereError(RoutineName + "Invalid " + cAlphaFields(4) + " = " + Alphas(4));
                    ShowContinueError("Occurs in " + CurrentModuleObject + " = " + Alphas(1));
                    ErrorsFound = true;
                } else if (Surface(thisRadSys.SurfacePtr(1)).IsRadSurfOrVentSlabOrPool) {
                    ShowSevereError(RoutineName + CurrentModuleObject + "=\"" + Alphas(1) + "\", Invalid Surface");
                    ShowContinueError(cAlphaFields(4) + "=\"" + Alphas(4) + "\" has been used in another radiant system or ventilated slab.");
                    ErrorsFound = true;
                }
                if (thisRadSys.SurfacePtr(1) != 0) {
                    Surface(thisRadSys.SurfacePtr(1)).IntConvSurfHasActiveInIt = true;
                    Surface(thisRadSys.SurfacePtr(1)).IsRadSurfOrVentSlabOrPool = true;
                }
            }

            // Error checking for zones and construction information
            thisRadSys.errorCheckZonesAndConstructions(ErrorsFound);

            thisRadSys.FluidToSlabHeatTransfer = thisRadSys.getFluidToSlabHeatTransferInput(Alphas(5));
            thisRadSys.TubeDiameterInner = Numbers(1);
            thisRadSys.TubeDiameterOuter = Numbers(2);
            thisRadSys.TubeLength = Numbers(3);
            thisRadSys.TubeConductivity = Numbers(4);

            // Process the temperature control type
            thisRadSys.ControlType = thisRadSys.processRadiantSystemControlInput(Alphas(6),cAlphaFields(6),HydronicSystem);

            // Process the setpoint type
            thisRadSys.SetpointType = thisRadSys.processRadiantSystemSetpointInput(Alphas(7),cAlphaFields(7));

            // Determine Low Temp Radiant heating design capacity sizing method
            if (UtilityRoutines::SameString(Alphas(8), "HeatingDesignCapacity")) {
                thisRadSys.HeatingCapMethod = HeatingDesignCapacity;
                if (!lNumericBlanks(5)) {
                    thisRadSys.ScaledHeatingCapacity = Numbers(5);
                    if (thisRadSys.ScaledHeatingCapacity < 0.0 && thisRadSys.ScaledHeatingCapacity != AutoSize) {
                        ShowSevereError(CurrentModuleObject + " = " + thisRadSys.Name);
                        ShowContinueError("Illegal " + cNumericFields(5) + " = " + TrimSigDigits(Numbers(5), 7));
                        ErrorsFound = true;
                    }
                } else {
                    if ((!lAlphaBlanks(9)) || (!lAlphaBlanks(10))) {
                        ShowSevereError(CurrentModuleObject + " = " + thisRadSys.Name);
                        ShowContinueError("Input for " + cAlphaFields(8) + " = " + Alphas(8));
                        ShowContinueError("Blank field not allowed for " + cNumericFields(5));
                        ErrorsFound = true;
                    }
                }
            } else if (UtilityRoutines::SameString(Alphas(8), "CapacityPerFloorArea")) {
                thisRadSys.HeatingCapMethod = CapacityPerFloorArea;
                if (!lNumericBlanks(6)) {
                    thisRadSys.ScaledHeatingCapacity = Numbers(6);
                    if (thisRadSys.ScaledHeatingCapacity <= 0.0) {
                        ShowSevereError(CurrentModuleObject + " = " + thisRadSys.Name);
                        ShowContinueError("Input for " + cAlphaFields(8) + " = " + Alphas(8));
                        ShowContinueError("Illegal " + cNumericFields(6) + " = " + TrimSigDigits(Numbers(6), 7));
                        ErrorsFound = true;
                    } else if (thisRadSys.ScaledHeatingCapacity == AutoSize) {
                        ShowSevereError(CurrentModuleObject + " = " + thisRadSys.Name);
                        ShowContinueError("Input for " + cAlphaFields(8) + " = " + Alphas(8));
                        ShowContinueError("Illegal " + cNumericFields(6) + " = Autosize");
                        ErrorsFound = true;
                    }
                } else {
                    ShowSevereError(CurrentModuleObject + " = " + thisRadSys.Name);
                    ShowContinueError("Input for " + cAlphaFields(8) + " = " + Alphas(8));
                    ShowContinueError("Blank field not allowed for " + cNumericFields(6));
                    ErrorsFound = true;
                }
            } else if (UtilityRoutines::SameString(Alphas(8), "FractionOfAutosizedHeatingCapacity")) {
                thisRadSys.HeatingCapMethod = FractionOfAutosizedHeatingCapacity;
                if (!lNumericBlanks(7)) {
                    thisRadSys.ScaledHeatingCapacity = Numbers(7);
                    if (thisRadSys.ScaledHeatingCapacity < 0.0) {
                        ShowSevereError(CurrentModuleObject + " = " + thisRadSys.Name);
                        ShowContinueError("Illegal " + cNumericFields(7) + " = " + TrimSigDigits(Numbers(7), 7));
                        ErrorsFound = true;
                    }
                } else {
                    ShowSevereError(CurrentModuleObject + " = " + thisRadSys.Name);
                    ShowContinueError("Input for " + cAlphaFields(8) + " = " + Alphas(8));
                    ShowContinueError("Blank field not allowed for " + cNumericFields(7));
                    ErrorsFound = true;
                }
            } else {
                ShowSevereError(CurrentModuleObject + " = " + thisRadSys.Name);
                ShowContinueError("Illegal " + cAlphaFields(8) + " = " + Alphas(8));
                ErrorsFound = true;
            }

            // Heating user input data
            thisRadSys.WaterVolFlowMaxHeat = Numbers(8);

            thisRadSys.HotWaterInNode = GetOnlySingleNode(
                Alphas(9), ErrorsFound, CurrentModuleObject, Alphas(1), NodeType_Water, NodeConnectionType_Inlet, 1, ObjectIsNotParent);

            thisRadSys.HotWaterOutNode = GetOnlySingleNode(
                Alphas(10), ErrorsFound, CurrentModuleObject, Alphas(1), NodeType_Water, NodeConnectionType_Outlet, 1, ObjectIsNotParent);

            if ((!lAlphaBlanks(9)) || (!lAlphaBlanks(10))) {
                TestCompSet(CurrentModuleObject, Alphas(1), Alphas(9), Alphas(10), "Hot Water Nodes");
            }

            thisRadSys.HotThrottlRange = Numbers(9);

            thisRadSys.HotSetptSched = Alphas(11);
            thisRadSys.HotSetptSchedPtr = GetScheduleIndex(Alphas(11));
            if ((thisRadSys.HotSetptSchedPtr == 0) && (!lAlphaBlanks(11))) {
                ShowSevereError(cAlphaFields(11) + " not found: " + Alphas(11));
                ShowContinueError("Occurs in " + CurrentModuleObject + " = " + Alphas(1));
                ErrorsFound = true;
            }

            if ((thisRadSys.WaterVolFlowMaxHeat == AutoSize) &&
                (lAlphaBlanks(9) || lAlphaBlanks(10) || lAlphaBlanks(11) || (thisRadSys.HotWaterInNode <= 0) ||
                 (thisRadSys.HotWaterOutNode <= 0) || (thisRadSys.HotSetptSchedPtr == 0))) {
                ShowSevereError("Hydronic radiant systems may not be autosized without specification of nodes or schedules.");
                ShowContinueError("Occurs in " + CurrentModuleObject + " (heating input) = " + Alphas(1));
                ErrorsFound = true;
            }

            // Determine Low Temp Radiant cooling design capacity sizing method
            if (UtilityRoutines::SameString(Alphas(12), "CoolingDesignCapacity")) {
                thisRadSys.CoolingCapMethod = CoolingDesignCapacity;
                if (!lNumericBlanks(10)) {
                    thisRadSys.ScaledCoolingCapacity = Numbers(10);
                    if (thisRadSys.ScaledCoolingCapacity < 0.0 && thisRadSys.ScaledCoolingCapacity != AutoSize) {
                        ShowSevereError(CurrentModuleObject + " = " + thisRadSys.Name);
                        ShowContinueError("Illegal " + cNumericFields(10) + " = " + TrimSigDigits(Numbers(10), 7));
                        ErrorsFound = true;
                    }
                } else {
                    if ((!lAlphaBlanks(13)) || (!lAlphaBlanks(14))) {
                        ShowSevereError(CurrentModuleObject + " = " + thisRadSys.Name);
                        ShowContinueError("Input for " + cAlphaFields(12) + " = " + Alphas(12));
                        ShowContinueError("Blank field not allowed for " + cNumericFields(10));
                        ErrorsFound = true;
                    }
                }
            } else if (UtilityRoutines::SameString(Alphas(12), "CapacityPerFloorArea")) {
                thisRadSys.CoolingCapMethod = CapacityPerFloorArea;
                if (!lNumericBlanks(9)) {
                    thisRadSys.ScaledCoolingCapacity = Numbers(11);
                    if (thisRadSys.CoolingCapMethod <= 0.0) {
                        ShowSevereError(CurrentModuleObject + " = " + thisRadSys.Name);
                        ShowContinueError("Input for " + cAlphaFields(12) + " = " + Alphas(12));
                        ShowContinueError("Illegal " + cNumericFields(11) + " = " + TrimSigDigits(Numbers(11), 7));
                        ErrorsFound = true;
                    } else if (thisRadSys.ScaledCoolingCapacity == AutoSize) {
                        ShowSevereError(CurrentModuleObject + " = " + thisRadSys.Name);
                        ShowContinueError("Input for " + cAlphaFields(12) + " = " + Alphas(12));
                        ShowContinueError("Illegal " + cNumericFields(11) + " = Autosize");
                        ErrorsFound = true;
                    }
                } else {
                    ShowSevereError(CurrentModuleObject + " = " + thisRadSys.Name);
                    ShowContinueError("Input for " + cAlphaFields(12) + " = " + Alphas(12));
                    ShowContinueError("Blank field not allowed for " + cNumericFields(11));
                    ErrorsFound = true;
                }
            } else if (UtilityRoutines::SameString(Alphas(12), "FractionOfAutosizedCoolingCapacity")) {
                thisRadSys.CoolingCapMethod = FractionOfAutosizedCoolingCapacity;
                if (!lNumericBlanks(12)) {
                    thisRadSys.ScaledCoolingCapacity = Numbers(12);
                    if (thisRadSys.ScaledCoolingCapacity < 0.0) {
                        ShowSevereError(CurrentModuleObject + " = " + thisRadSys.Name);
                        ShowContinueError("Illegal " + cNumericFields(12) + " = " + TrimSigDigits(Numbers(12), 7));
                        ErrorsFound = true;
                    }
                } else {
                    ShowSevereError(CurrentModuleObject + " = " + thisRadSys.Name);
                    ShowContinueError("Input for " + cAlphaFields(12) + " = " + Alphas(12));
                    ShowContinueError("Blank field not allowed for " + cNumericFields(12));
                    ErrorsFound = true;
                }
            } else {
                ShowSevereError(CurrentModuleObject + " = " + thisRadSys.Name);
                ShowContinueError("Illegal " + cAlphaFields(12) + " = " + Alphas(12));
                ErrorsFound = true;
            }

            // Cooling user input data
            thisRadSys.WaterVolFlowMaxCool = Numbers(13);

            thisRadSys.ColdWaterInNode = GetOnlySingleNode(
                Alphas(13), ErrorsFound, CurrentModuleObject, Alphas(1), NodeType_Water, NodeConnectionType_Inlet, 2, ObjectIsNotParent);

            thisRadSys.ColdWaterOutNode = GetOnlySingleNode(
                Alphas(14), ErrorsFound, CurrentModuleObject, Alphas(1), NodeType_Water, NodeConnectionType_Outlet, 2, ObjectIsNotParent);

            if ((!lAlphaBlanks(13)) || (!lAlphaBlanks(14))) {
                TestCompSet(CurrentModuleObject, Alphas(1), Alphas(13), Alphas(14), "Chilled Water Nodes");
            }

            thisRadSys.ColdThrottlRange = Numbers(14);

            thisRadSys.ColdSetptSched = Alphas(15);
            thisRadSys.ColdSetptSchedPtr = GetScheduleIndex(Alphas(15));
            if ((thisRadSys.ColdSetptSchedPtr == 0) && (!lAlphaBlanks(15))) {
                ShowSevereError(cAlphaFields(15) + " not found: " + Alphas(15));
                ShowContinueError("Occurs in " + CurrentModuleObject + " = " + Alphas(1));
                ErrorsFound = true;
            }

            if (UtilityRoutines::SameString(Alphas(16), Off)) {
                thisRadSys.CondCtrlType = CondCtrlNone;
            } else if (UtilityRoutines::SameString(Alphas(16), SimpleOff)) {
                thisRadSys.CondCtrlType = CondCtrlSimpleOff;
            } else if (UtilityRoutines::SameString(Alphas(16), VariableOff)) {
                thisRadSys.CondCtrlType = CondCtrlVariedOff;
            } else {
                thisRadSys.CondCtrlType = CondCtrlSimpleOff;
            }

            thisRadSys.CondDewPtDeltaT = Numbers(15);

            if (UtilityRoutines::SameString(Alphas(17), OnePerSurf)) {
                thisRadSys.NumCircCalcMethod = OneCircuit;
            } else if (UtilityRoutines::SameString(Alphas(17), CalcFromLength)) {
                thisRadSys.NumCircCalcMethod = CalculateFromLength;
            } else {
                thisRadSys.NumCircCalcMethod = OneCircuit;
            }

            thisRadSys.CircLength = Numbers(16);

            thisRadSys.schedNameChangeoverDelay = Alphas(18);
            if (!lAlphaBlanks(18)) {
                thisRadSys.schedPtrChangeoverDelay = GetScheduleIndex(Alphas(18));
                if (thisRadSys.schedPtrChangeoverDelay == 0) {
                    ShowWarningError(cAlphaFields(18) + " not found for " + Alphas(18));
                    ShowContinueError("This occurs for " + cAlphaFields(1) + " = " + Alphas(1));
                    ShowContinueError("As a result, no changeover delay will be used for this radiant system.");
                }
            }

            if ((thisRadSys.WaterVolFlowMaxCool == AutoSize) &&
                (lAlphaBlanks(12) || lAlphaBlanks(13) || lAlphaBlanks(14) || (thisRadSys.ColdWaterInNode <= 0) ||
                 (thisRadSys.ColdWaterOutNode <= 0) || (thisRadSys.ColdSetptSchedPtr == 0))) {
                ShowSevereError("Hydronic radiant systems may not be autosized without specification of nodes or schedules");
                ShowContinueError("Occurs in " + CurrentModuleObject + " (cooling input) =" + Alphas(1));
                ErrorsFound = true;
            }
        }

        // Obtain all of the user data related to constant flow (hydronic) low temperature radiant systems...

        CurrentModuleObject = "ZoneHVAC:LowTemperatureRadiant:ConstantFlow";

        for (Item = 1; Item <= NumOfCFloLowTempRadSys; ++Item) {

            inputProcessor->getObjectItem(CurrentModuleObject,
                                          Item,
                                          Alphas,
                                          NumAlphas,
                                          Numbers,
                                          NumNumbers,
                                          IOStatus,
                                          lNumericBlanks,
                                          lAlphaBlanks,
                                          cAlphaFields,
                                          cNumericFields);
            GlobalNames::VerifyUniqueInterObjectName(LowTempRadUniqueNames, Alphas(1), CurrentModuleObject, cAlphaFields(1), ErrorsFound);
            ++BaseNum;
            RadSysTypes(BaseNum).Name = Alphas(1);
            RadSysTypes(BaseNum).SystemType = ConstantFlowSystem;

            // General user input data
            auto &thisCFloSys (CFloRadSys(Item));

            thisCFloSys.Name = Alphas(1);

            thisCFloSys.SchedName = Alphas(2);
            if (lAlphaBlanks(2)) {
                thisCFloSys.SchedPtr = ScheduleAlwaysOn;
            } else {
                thisCFloSys.SchedPtr = GetScheduleIndex(Alphas(2));
                if (thisCFloSys.SchedPtr == 0) {
                    ShowSevereError(cAlphaFields(2) + " not found for " + Alphas(1));
                    ShowContinueError("Missing " + cAlphaFields(2) + " is " + Alphas(2));
                    ErrorsFound = true;
                }
            }

            thisCFloSys.ZoneName = Alphas(3);
            thisCFloSys.ZonePtr = UtilityRoutines::FindItemInList(Alphas(3), Zone);
            if (thisCFloSys.ZonePtr == 0) {
                ShowSevereError(RoutineName + "Invalid " + cAlphaFields(3) + " = " + Alphas(3));
                ShowContinueError("Occurs in " + CurrentModuleObject + " = " + Alphas(1));
                ErrorsFound = true;
            }

            thisCFloSys.SurfListName = Alphas(4);
            SurfListNum = 0;
            if (NumOfSurfaceLists > 0) SurfListNum = UtilityRoutines::FindItemInList(thisCFloSys.SurfListName, SurfList);
            if (SurfListNum > 0) { // Found a valid surface list
                thisCFloSys.NumOfSurfaces = SurfList(SurfListNum).NumOfSurfaces;
                thisCFloSys.SurfacePtr.allocate(thisCFloSys.NumOfSurfaces);
                thisCFloSys.SurfaceName.allocate(thisCFloSys.NumOfSurfaces);
                thisCFloSys.SurfaceFrac.allocate(thisCFloSys.NumOfSurfaces);
                thisCFloSys.NumCircuits.allocate(thisCFloSys.NumOfSurfaces);
                MaxCloNumOfSurfaces = max(MaxCloNumOfSurfaces, thisCFloSys.NumOfSurfaces);
                for (SurfNum = 1; SurfNum <= SurfList(SurfListNum).NumOfSurfaces; ++SurfNum) {
                    thisCFloSys.SurfacePtr(SurfNum) = SurfList(SurfListNum).SurfPtr(SurfNum);
                    thisCFloSys.SurfaceName(SurfNum) = SurfList(SurfListNum).SurfName(SurfNum);
                    thisCFloSys.SurfaceFrac(SurfNum) = SurfList(SurfListNum).SurfFlowFrac(SurfNum);
                    thisCFloSys.NumCircuits(SurfNum) = 0.0;
                    if (thisCFloSys.SurfacePtr(SurfNum) != 0) {
                        Surface(thisCFloSys.SurfacePtr(SurfNum)).IntConvSurfHasActiveInIt = true;
                    }
                }
            } else { // User entered a single surface name rather than a surface list
                thisCFloSys.NumOfSurfaces = 1;
                thisCFloSys.SurfacePtr.allocate(thisCFloSys.NumOfSurfaces);
                thisCFloSys.SurfaceName.allocate(thisCFloSys.NumOfSurfaces);
                thisCFloSys.SurfaceFrac.allocate(thisCFloSys.NumOfSurfaces);
                thisCFloSys.NumCircuits.allocate(thisCFloSys.NumOfSurfaces);
                MaxCloNumOfSurfaces = max(MaxCloNumOfSurfaces, thisCFloSys.NumOfSurfaces);
                thisCFloSys.SurfaceName(1) = thisCFloSys.SurfListName;
                thisCFloSys.SurfacePtr(1) = UtilityRoutines::FindItemInList(thisCFloSys.SurfaceName(1), Surface);
                thisCFloSys.SurfaceFrac(1) = 1.0;
                thisCFloSys.NumCircuits(1) = 0.0;
                // Error checking for single surfaces
                if (thisCFloSys.SurfacePtr(1) == 0) {
                    ShowSevereError(RoutineName + "Invalid " + cAlphaFields(4) + " = " + Alphas(4));
                    ShowContinueError("Occurs in " + CurrentModuleObject + " = " + Alphas(1));
                    ErrorsFound = true;
                } else if (Surface(thisCFloSys.SurfacePtr(1)).IsRadSurfOrVentSlabOrPool) {
                    ShowSevereError(RoutineName + CurrentModuleObject + "=\"" + Alphas(1) + "\", Invalid Surface");
                    ShowContinueError(cAlphaFields(4) + "=\"" + Alphas(4) + "\" has been used in another radiant system or ventilated slab.");
                    ErrorsFound = true;
                }
                if (thisCFloSys.SurfacePtr(1) != 0) {
                    Surface(thisCFloSys.SurfacePtr(1)).IntConvSurfHasActiveInIt = true;
                    Surface(thisCFloSys.SurfacePtr(1)).IsRadSurfOrVentSlabOrPool = true;
                }
            }

            // Error checking for zones and construction information
            thisCFloSys.errorCheckZonesAndConstructions(ErrorsFound);

            thisCFloSys.FluidToSlabHeatTransfer = thisCFloSys.getFluidToSlabHeatTransferInput(Alphas(5));
            thisCFloSys.TubeDiameterInner = Numbers(1);
            thisCFloSys.TubeDiameterOuter = Numbers(2);
            thisCFloSys.TubeLength = Numbers(3);
            thisCFloSys.TubeConductivity = Numbers(4);

            // Process the temperature control type
            thisCFloSys.ControlType = thisCFloSys.processRadiantSystemControlInput(Alphas(6),cAlphaFields(6),ConstantFlowSystem);
            thisCFloSys.runningMeanOutdoorAirTemperatureWeightingFactor = Numbers(5);

            // Process pump input for constant flow (hydronic) radiant system
            thisCFloSys.WaterVolFlowMax = Numbers(6);
            thisCFloSys.VolFlowSched = Alphas(7);
            thisCFloSys.VolFlowSchedPtr = GetScheduleIndex(Alphas(7));
            if ((thisCFloSys.VolFlowSchedPtr == 0) && (!lAlphaBlanks(7))) {
                ShowSevereError(cAlphaFields(7) + " not found: " + Alphas(7));
                ShowContinueError("Occurs in " + CurrentModuleObject + " = " + Alphas(1));
                ErrorsFound = true;
            }
            thisCFloSys.NomPumpHead = Numbers(7);
            thisCFloSys.NomPowerUse = Numbers(8);
            thisCFloSys.MotorEffic = Numbers(9);
            thisCFloSys.FracMotorLossToFluid = Numbers(10);

            // Heating user input data
            thisCFloSys.HotWaterInNode = GetOnlySingleNode(
                Alphas(8), ErrorsFound, CurrentModuleObject, Alphas(1), NodeType_Water, NodeConnectionType_Inlet, 1, ObjectIsNotParent);

            thisCFloSys.HotWaterOutNode = GetOnlySingleNode(
                Alphas(9), ErrorsFound, CurrentModuleObject, Alphas(1), NodeType_Water, NodeConnectionType_Outlet, 1, ObjectIsNotParent);

            if ((!lAlphaBlanks(8)) || (!lAlphaBlanks(9))) {
                TestCompSet(CurrentModuleObject, Alphas(1), Alphas(8), Alphas(9), "Hot Water Nodes");
            }

            thisCFloSys.HotWaterHiTempSched = Alphas(10);
            thisCFloSys.HotWaterHiTempSchedPtr = GetScheduleIndex(Alphas(10));
            if ((thisCFloSys.HotWaterHiTempSchedPtr == 0) && (!lAlphaBlanks(10))) {
                ShowSevereError(cAlphaFields(10) + " not found: " + Alphas(10));
                ShowContinueError("Occurs in " + CurrentModuleObject + " = " + Alphas(1));
                ErrorsFound = true;
            }

            thisCFloSys.HotWaterLoTempSched = Alphas(11);
            thisCFloSys.HotWaterLoTempSchedPtr = GetScheduleIndex(Alphas(11));
            if ((thisCFloSys.HotWaterLoTempSchedPtr == 0) && (!lAlphaBlanks(11))) {
                ShowSevereError(cAlphaFields(11) + " not found: " + Alphas(11));
                ShowContinueError("Occurs in " + CurrentModuleObject + " = " + Alphas(1));
                ErrorsFound = true;
            }

            thisCFloSys.HotCtrlHiTempSched = Alphas(12);
            thisCFloSys.HotCtrlHiTempSchedPtr = GetScheduleIndex(Alphas(12));
            if ((thisCFloSys.HotCtrlHiTempSchedPtr == 0) && (!lAlphaBlanks(12))) {
                ShowSevereError(cAlphaFields(12) + " not found: " + Alphas(12));
                ShowContinueError("Occurs in " + CurrentModuleObject + " = " + Alphas(1));
                ErrorsFound = true;
            }

            thisCFloSys.HotCtrlLoTempSched = Alphas(13);
            thisCFloSys.HotCtrlLoTempSchedPtr = GetScheduleIndex(Alphas(13));
            if ((thisCFloSys.HotCtrlLoTempSchedPtr == 0) && (!lAlphaBlanks(13))) {
                ShowSevereError(cAlphaFields(13) + " not found: " + Alphas(13));
                ShowContinueError("Occurs in " + CurrentModuleObject + " = " + Alphas(1));
                ErrorsFound = true;
            }

            // Cooling user input data
            thisCFloSys.ColdWaterInNode = GetOnlySingleNode(
                Alphas(14), ErrorsFound, CurrentModuleObject, Alphas(1), NodeType_Water, NodeConnectionType_Inlet, 2, ObjectIsNotParent);

            thisCFloSys.ColdWaterOutNode = GetOnlySingleNode(
                Alphas(15), ErrorsFound, CurrentModuleObject, Alphas(1), NodeType_Water, NodeConnectionType_Outlet, 2, ObjectIsNotParent);

            if ((!lAlphaBlanks(14)) || (!lAlphaBlanks(15))) {
                TestCompSet(CurrentModuleObject, Alphas(1), Alphas(14), Alphas(15), "Chilled Water Nodes");
            }

            thisCFloSys.ColdWaterHiTempSched = Alphas(16);
            thisCFloSys.ColdWaterHiTempSchedPtr = GetScheduleIndex(Alphas(16));
            if ((thisCFloSys.ColdWaterHiTempSchedPtr == 0) && (!lAlphaBlanks(16))) {
                ShowSevereError(cAlphaFields(16) + " not found: " + Alphas(16));
                ShowContinueError("Occurs in " + CurrentModuleObject + " = " + Alphas(1));
                ErrorsFound = true;
            }

            thisCFloSys.ColdWaterLoTempSched = Alphas(17);
            thisCFloSys.ColdWaterLoTempSchedPtr = GetScheduleIndex(Alphas(17));
            if ((thisCFloSys.ColdWaterLoTempSchedPtr == 0) && (!lAlphaBlanks(17))) {
                ShowSevereError(cAlphaFields(17) + " not found: " + Alphas(17));
                ShowContinueError("Occurs in " + CurrentModuleObject + " = " + Alphas(1));
                ErrorsFound = true;
            }

            thisCFloSys.ColdCtrlHiTempSched = Alphas(18);
            thisCFloSys.ColdCtrlHiTempSchedPtr = GetScheduleIndex(Alphas(18));
            if ((thisCFloSys.ColdCtrlHiTempSchedPtr == 0) && (!lAlphaBlanks(18))) {
                ShowSevereError(cAlphaFields(18) + " not found: " + Alphas(18));
                ShowContinueError("Occurs in " + CurrentModuleObject + " = " + Alphas(1));
                ErrorsFound = true;
            }

            thisCFloSys.ColdCtrlLoTempSched = Alphas(19);
            thisCFloSys.ColdCtrlLoTempSchedPtr = GetScheduleIndex(Alphas(19));
            if ((thisCFloSys.ColdCtrlLoTempSchedPtr == 0) && (!lAlphaBlanks(19))) {
                ShowSevereError(cAlphaFields(19) + " not found: " + Alphas(19));
                ShowContinueError("Occurs in " + CurrentModuleObject + " = " + Alphas(1));
                ErrorsFound = true;
            }

            if (UtilityRoutines::SameString(Alphas(20), Off)) {
                thisCFloSys.CondCtrlType = CondCtrlNone;
            } else if (UtilityRoutines::SameString(Alphas(20), SimpleOff)) {
                thisCFloSys.CondCtrlType = CondCtrlSimpleOff;
            } else if (UtilityRoutines::SameString(Alphas(20), VariableOff)) {
                thisCFloSys.CondCtrlType = CondCtrlVariedOff;
            } else {
                thisCFloSys.CondCtrlType = CondCtrlSimpleOff;
            }

            thisCFloSys.CondDewPtDeltaT = Numbers(11);

            if (UtilityRoutines::SameString(Alphas(21), OnePerSurf)) {
                thisCFloSys.NumCircCalcMethod = OneCircuit;
            } else if (UtilityRoutines::SameString(Alphas(21), CalcFromLength)) {
                thisCFloSys.NumCircCalcMethod = CalculateFromLength;
            } else {
                thisCFloSys.NumCircCalcMethod = OneCircuit;
            }

            thisCFloSys.CircLength = Numbers(12);

            thisCFloSys.schedNameChangeoverDelay = Alphas(22);
            if (!lAlphaBlanks(22)) {
                thisCFloSys.schedPtrChangeoverDelay = GetScheduleIndex(Alphas(22));
                if (thisCFloSys.schedPtrChangeoverDelay == 0) {
                    ShowWarningError(cAlphaFields(22) + " not found for " + Alphas(22));
                    ShowContinueError("This occurs for " + cAlphaFields(1) + " = " + Alphas(1));
                    ShowContinueError("As a result, no changeover delay will be used for this radiant system.");
                }
            }
        }

        // Obtain all of the user data related to electric low temperature radiant systems...
        CurrentModuleObject = "ZoneHVAC:LowTemperatureRadiant:Electric";

        for (Item = 1; Item <= NumOfElecLowTempRadSys; ++Item) {

            inputProcessor->getObjectItem(CurrentModuleObject,
                                          Item,
                                          Alphas,
                                          NumAlphas,
                                          Numbers,
                                          NumNumbers,
                                          IOStatus,
                                          lNumericBlanks,
                                          lAlphaBlanks,
                                          cAlphaFields,
                                          cNumericFields);

            ElecRadSysNumericFields(Item).FieldNames.allocate(NumNumbers);
            ElecRadSysNumericFields(Item).FieldNames = "";
            ElecRadSysNumericFields(Item).FieldNames = cNumericFields;

            GlobalNames::VerifyUniqueInterObjectName(LowTempRadUniqueNames, Alphas(1), CurrentModuleObject, cAlphaFields(1), ErrorsFound);
            ++BaseNum;
            RadSysTypes(BaseNum).Name = Alphas(1);
            RadSysTypes(BaseNum).SystemType = ElectricSystem;

            // General user input data
            auto &thisElecSys (ElecRadSys(Item));

            thisElecSys.Name = Alphas(1);

            thisElecSys.SchedName = Alphas(2);
            if (lAlphaBlanks(2)) {
                thisElecSys.SchedPtr = ScheduleAlwaysOn;
            } else {
                thisElecSys.SchedPtr = GetScheduleIndex(Alphas(2));
                if (thisElecSys.SchedPtr == 0) {
                    ShowSevereError(cAlphaFields(2) + " not found for" + Alphas(1));
                    ShowContinueError("Incorrect " + cAlphaFields(2) + " = " + Alphas(2));
                    ErrorsFound = true;
                }
            }

            thisElecSys.ZoneName = Alphas(3);
            thisElecSys.ZonePtr = UtilityRoutines::FindItemInList(Alphas(3), Zone);
            if (thisElecSys.ZonePtr == 0) {
                ShowSevereError(RoutineName + "Invalid " + cAlphaFields(3) + " = " + Alphas(3));
                ShowContinueError("Occurs in " + CurrentModuleObject + " = " + Alphas(1));
                ErrorsFound = true;
            }

            thisElecSys.SurfListName = Alphas(4);
            SurfListNum = 0;
            if (NumOfSurfaceLists > 0) SurfListNum = UtilityRoutines::FindItemInList(thisElecSys.SurfListName, SurfList);
            if (SurfListNum > 0) { // Found a valid surface list
                thisElecSys.NumOfSurfaces = SurfList(SurfListNum).NumOfSurfaces;
                thisElecSys.SurfacePtr.allocate(thisElecSys.NumOfSurfaces);
                thisElecSys.SurfaceName.allocate(thisElecSys.NumOfSurfaces);
                thisElecSys.SurfaceFrac.allocate(thisElecSys.NumOfSurfaces);
                for (SurfNum = 1; SurfNum <= SurfList(SurfListNum).NumOfSurfaces; ++SurfNum) {
                    thisElecSys.SurfacePtr(SurfNum) = SurfList(SurfListNum).SurfPtr(SurfNum);
                    thisElecSys.SurfaceName(SurfNum) = SurfList(SurfListNum).SurfName(SurfNum);
                    thisElecSys.SurfaceFrac(SurfNum) = SurfList(SurfListNum).SurfFlowFrac(SurfNum);
                }
            } else { // User entered a single surface name rather than a surface list
                thisElecSys.NumOfSurfaces = 1;
                thisElecSys.SurfacePtr.allocate(thisElecSys.NumOfSurfaces);
                thisElecSys.SurfaceName.allocate(thisElecSys.NumOfSurfaces);
                thisElecSys.SurfaceFrac.allocate(thisElecSys.NumOfSurfaces);
                thisElecSys.SurfaceName(1) = thisElecSys.SurfListName;
                thisElecSys.SurfacePtr(1) = UtilityRoutines::FindItemInList(thisElecSys.SurfaceName(1), Surface);
                thisElecSys.SurfaceFrac(1) = 1.0;
                // Error checking for single surfaces
                if (thisElecSys.SurfacePtr(1) == 0) {
                    ShowSevereError(RoutineName + "Invalid " + cAlphaFields(4) + " = " + Alphas(4));
                    ShowContinueError("Occurs in " + CurrentModuleObject + " = " + Alphas(1));
                    ErrorsFound = true;
                } else if (Surface(thisElecSys.SurfacePtr(1)).IsRadSurfOrVentSlabOrPool) {
                    ShowSevereError(RoutineName + CurrentModuleObject + "=\"" + Alphas(1) + "\", Invalid Surface");
                    ShowContinueError(cAlphaFields(4) + "=\"" + Alphas(4) + "\" has been used in another radiant system or ventilated slab.");
                    ErrorsFound = true;
                }
                if (thisElecSys.SurfacePtr(1) != 0) {
                    Surface(ElecRadSys(Item).SurfacePtr(1)).IsRadSurfOrVentSlabOrPool = true;
                }
            }

            // Error checking for zones and construction information
            thisElecSys.errorCheckZonesAndConstructions(ErrorsFound);

            // Heating user input data
            // Determine Low Temp Radiant heating design capacity sizing method
            if (UtilityRoutines::SameString(Alphas(iHeatCAPMAlphaNum), "HeatingDesignCapacity")) {
                thisElecSys.HeatingCapMethod = HeatingDesignCapacity;
                if (!lNumericBlanks(iHeatDesignCapacityNumericNum)) {
                    thisElecSys.ScaledHeatingCapacity = Numbers(iHeatDesignCapacityNumericNum);
                    thisElecSys.MaxElecPower = thisElecSys.ScaledHeatingCapacity;
                    if (thisElecSys.ScaledHeatingCapacity < 0.0 && thisElecSys.ScaledHeatingCapacity != AutoSize) {
                        ShowSevereError(CurrentModuleObject + " = " + thisElecSys.Name);
                        ShowContinueError("Illegal " + cNumericFields(iHeatDesignCapacityNumericNum) + " = " +
                                          TrimSigDigits(Numbers(iHeatDesignCapacityNumericNum), 7));
                        ErrorsFound = true;
                    }
                } else {
                    ShowSevereError(CurrentModuleObject + " = " + thisElecSys.Name);
                    ShowContinueError("Input for " + cAlphaFields(iHeatCAPMAlphaNum) + " = " + Alphas(iHeatCAPMAlphaNum));
                    ShowContinueError("Blank field not allowed for " + cNumericFields(iHeatDesignCapacityNumericNum));
                    ErrorsFound = true;
                }
            } else if (UtilityRoutines::SameString(Alphas(iHeatCAPMAlphaNum), "CapacityPerFloorArea")) {
                thisElecSys.HeatingCapMethod = CapacityPerFloorArea;
                if (!lNumericBlanks(iHeatCapacityPerFloorAreaNumericNum)) {
                    thisElecSys.ScaledHeatingCapacity = Numbers(iHeatCapacityPerFloorAreaNumericNum);
                    thisElecSys.MaxElecPower = thisElecSys.ScaledHeatingCapacity;
                    if (thisElecSys.ScaledHeatingCapacity <= 0.0) {
                        ShowSevereError(CurrentModuleObject + " = " + thisElecSys.Name);
                        ShowContinueError("Input for " + cAlphaFields(iHeatCAPMAlphaNum) + " = " + Alphas(iHeatCAPMAlphaNum));
                        ShowContinueError("Illegal " + cNumericFields(iHeatCapacityPerFloorAreaNumericNum) + " = " +
                                          TrimSigDigits(Numbers(iHeatCapacityPerFloorAreaNumericNum), 7));
                        ErrorsFound = true;
                    } else if (thisElecSys.ScaledHeatingCapacity == AutoSize) {
                        ShowSevereError(CurrentModuleObject + " = " + thisElecSys.Name);
                        ShowContinueError("Input for " + cAlphaFields(iHeatCAPMAlphaNum) + " = " + Alphas(iHeatCAPMAlphaNum));
                        ShowContinueError("Illegal " + cNumericFields(iHeatCapacityPerFloorAreaNumericNum) + " = Autosize");
                        ErrorsFound = true;
                    }
                } else {
                    ShowSevereError(CurrentModuleObject + " = " + thisElecSys.Name);
                    ShowContinueError("Input for " + cAlphaFields(iHeatCAPMAlphaNum) + " = " + Alphas(iHeatCAPMAlphaNum));
                    ShowContinueError("Blank field not allowed for " + cNumericFields(iHeatCapacityPerFloorAreaNumericNum));
                    ErrorsFound = true;
                }
            } else if (UtilityRoutines::SameString(Alphas(iHeatCAPMAlphaNum), "FractionOfAutosizedHeatingCapacity")) {
                thisElecSys.HeatingCapMethod = FractionOfAutosizedHeatingCapacity;
                if (!lNumericBlanks(iHeatFracOfAutosizedCapacityNumericNum)) {
                    thisElecSys.ScaledHeatingCapacity = Numbers(iHeatFracOfAutosizedCapacityNumericNum);
                    thisElecSys.MaxElecPower = thisElecSys.ScaledHeatingCapacity;
                    if (thisElecSys.ScaledHeatingCapacity < 0.0) {
                        ShowSevereError(CurrentModuleObject + " = " + thisElecSys.Name);
                        ShowContinueError("Illegal " + cNumericFields(iHeatFracOfAutosizedCapacityNumericNum) + " = " +
                                          TrimSigDigits(Numbers(iHeatFracOfAutosizedCapacityNumericNum), 7));
                        ErrorsFound = true;
                    }
                } else {
                    ShowSevereError(CurrentModuleObject + " = " + thisElecSys.Name);
                    ShowContinueError("Input for " + cAlphaFields(iHeatCAPMAlphaNum) + " = " + Alphas(iHeatCAPMAlphaNum));
                    ShowContinueError("Blank field not allowed for " + cNumericFields(iHeatFracOfAutosizedCapacityNumericNum));
                    ErrorsFound = true;
                }
            } else {
                ShowSevereError(CurrentModuleObject + " = " + thisElecSys.Name);
                ShowContinueError("Illegal " + cAlphaFields(iHeatCAPMAlphaNum) + " = " + Alphas(iHeatCAPMAlphaNum));
                ErrorsFound = true;
            }

            // Process the temperature control type
            thisElecSys.ControlType = thisElecSys.processRadiantSystemControlInput(Alphas(6),cAlphaFields(6),ElectricSystem);

            // Process the setpoint type
            thisElecSys.SetpointType = thisElecSys.processRadiantSystemSetpointInput(Alphas(7),cAlphaFields(7));

            thisElecSys.ThrottlRange = Numbers(4);

            thisElecSys.SetptSched = Alphas(8);
            thisElecSys.SetptSchedPtr = GetScheduleIndex(Alphas(8));
            if (thisElecSys.SetptSchedPtr == 0) {
                if (lAlphaBlanks(8)) {
                    ShowSevereError(cAlphaFields(8) + " must be input, missing for " + Alphas(1));
                } else {
                    ShowSevereError(cAlphaFields(8) + " not found for " + Alphas(8));
                    ShowContinueError("Incorrect " + cAlphaFields(8) + " = " + Alphas(8));
                }
                ErrorsFound = true;
            }
        }

        // Check to see if any surface is included in more than one radiant system.  This is not allowed
        // and thus indicative that there is an error in the input file.  This is to make sure that two
        // different radiant systems are competing for the same surface.  Allowing this to happen would
        // result in lost energy somewhere and the situation really is not physically possible anyway.
        AssignedAsRadiantSurface.dimension(TotSurfaces, false);

        for (Item = 1; Item <= NumOfHydrLowTempRadSys; ++Item) {
            for (SurfNum = 1; SurfNum <= HydrRadSys(Item).NumOfSurfaces; ++SurfNum) {
                CheckSurfNum = HydrRadSys(Item).SurfacePtr(SurfNum);
                if (CheckSurfNum == 0) continue;
                if (AssignedAsRadiantSurface(CheckSurfNum)) {
                    ShowSevereError("Surface " + Surface(CheckSurfNum).Name + " is referenced by more than one radiant system--this is not allowed");
                    ErrorsFound = true;
                } else {
                    AssignedAsRadiantSurface(CheckSurfNum) = true;
                }
                // Also check the other side of interzone partitions
                if ((Surface(CheckSurfNum).ExtBoundCond > 0) && (Surface(CheckSurfNum).ExtBoundCond != CheckSurfNum)) {
                    if (AssignedAsRadiantSurface(Surface(CheckSurfNum).ExtBoundCond)) {
                        ShowSevereError("Interzone surface " + Surface(Surface(CheckSurfNum).ExtBoundCond).Name +
                                        " is referenced by more than one radiant system--this is not allowed");
                        ErrorsFound = true;
                    } else {
                        AssignedAsRadiantSurface(Surface(CheckSurfNum).ExtBoundCond) = true;
                    }
                }
            }
        }

        for (Item = 1; Item <= NumOfCFloLowTempRadSys; ++Item) {
            for (SurfNum = 1; SurfNum <= CFloRadSys(Item).NumOfSurfaces; ++SurfNum) {
                CheckSurfNum = CFloRadSys(Item).SurfacePtr(SurfNum);
                if (CheckSurfNum == 0) continue;
                if (AssignedAsRadiantSurface(CheckSurfNum)) {
                    ShowSevereError("Surface " + Surface(CheckSurfNum).Name + " is referenced by more than one radiant system--this is not allowed");
                    ErrorsFound = true;
                } else {
                    AssignedAsRadiantSurface(CheckSurfNum) = true;
                }
                // Also check the other side of interzone partitions
                if ((Surface(CheckSurfNum).ExtBoundCond > 0) && (Surface(CheckSurfNum).ExtBoundCond != CheckSurfNum)) {
                    if (AssignedAsRadiantSurface(Surface(CheckSurfNum).ExtBoundCond)) {
                        ShowSevereError("Interzone surface " + Surface(Surface(CheckSurfNum).ExtBoundCond).Name +
                                        " is referenced by more than one radiant system--this is not allowed");
                        ErrorsFound = true;
                    } else {
                        AssignedAsRadiantSurface(Surface(CheckSurfNum).ExtBoundCond) = true;
                    }
                }
            }
        }

        for (Item = 1; Item <= NumOfElecLowTempRadSys; ++Item) {
            for (SurfNum = 1; SurfNum <= ElecRadSys(Item).NumOfSurfaces; ++SurfNum) {
                CheckSurfNum = ElecRadSys(Item).SurfacePtr(SurfNum);
                if (CheckSurfNum == 0) continue;
                if (AssignedAsRadiantSurface(CheckSurfNum)) {
                    ShowSevereError("Surface " + Surface(CheckSurfNum).Name + " is referenced by more than one radiant system--this is not allowed");
                    ErrorsFound = true;
                } else {
                    AssignedAsRadiantSurface(CheckSurfNum) = true;
                }
                // Also check the other side of interzone partitions
                if ((Surface(CheckSurfNum).ExtBoundCond > 0) && (Surface(CheckSurfNum).ExtBoundCond != CheckSurfNum)) {
                    if (AssignedAsRadiantSurface(Surface(CheckSurfNum).ExtBoundCond)) {
                        ShowSevereError("Interzone surface " + Surface(Surface(CheckSurfNum).ExtBoundCond).Name +
                                        " is referenced by more than one radiant system--this is not allowed");
                        ErrorsFound = true;
                    } else {
                        AssignedAsRadiantSurface(Surface(CheckSurfNum).ExtBoundCond) = true;
                    }
                }
            }
        }

        AssignedAsRadiantSurface.deallocate();
        Alphas.deallocate();
        Numbers.deallocate();
        cAlphaFields.deallocate();
        cNumericFields.deallocate();
        lAlphaBlanks.deallocate();
        lNumericBlanks.deallocate();

        if (ErrorsFound) {
            ShowFatalError(RoutineName + "Errors found in input. Preceding conditions cause termination.");
        }

        // Set up the output variables for low temperature radiant systems
        // ZoneHVAC:LowTemperatureRadiant:VariableFlow (HydrRadSys)
        for (Item = 1; Item <= NumOfHydrLowTempRadSys; ++Item) {

            auto &thisHydrSys (HydrRadSys(Item));

            SetupOutputVariable(
                "Zone Radiant HVAC Heating Rate", OutputProcessor::Unit::W, thisHydrSys.HeatPower, "System", "Average", thisHydrSys.Name);
            SetupOutputVariable("Zone Radiant HVAC Heating Energy",
                                OutputProcessor::Unit::J,
                                thisHydrSys.HeatEnergy,
                                "System",
                                "Sum",
                                thisHydrSys.Name,
                                _,
                                "ENERGYTRANSFER",
                                "HEATINGCOILS",
                                _,
                                "System");
            SetupOutputVariable("Zone Radiant HVAC Heating Fluid Energy",
                                OutputProcessor::Unit::J,
                                thisHydrSys.HeatEnergy,
                                "System",
                                "Sum",
                                thisHydrSys.Name,
                                _,
                                "PLANTLOOPHEATINGDEMAND",
                                "HEATINGCOILS",
                                _,
                                "System");
            SetupOutputVariable(
                "Zone Radiant HVAC Cooling Rate", OutputProcessor::Unit::W, thisHydrSys.CoolPower, "System", "Average", thisHydrSys.Name);

            SetupOutputVariable("Zone Radiant HVAC Cooling Energy",
                                OutputProcessor::Unit::J,
                                thisHydrSys.CoolEnergy,
                                "System",
                                "Sum",
                                thisHydrSys.Name,
                                _,
                                "ENERGYTRANSFER",
                                "COOLINGCOILS",
                                _,
                                "System");
            SetupOutputVariable("Zone Radiant HVAC Cooling Fluid Energy",
                                OutputProcessor::Unit::J,
                                thisHydrSys.CoolEnergy,
                                "System",
                                "Sum",
                                thisHydrSys.Name,
                                _,
                                "PLANTLOOPCOOLINGDEMAND",
                                "COOLINGCOILS",
                                _,
                                "System");
            SetupOutputVariable("Zone Radiant HVAC Mass Flow Rate",
                                OutputProcessor::Unit::kg_s,
                                thisHydrSys.WaterMassFlowRate,
                                "System",
                                "Average",
                                thisHydrSys.Name);
            SetupOutputVariable("Zone Radiant HVAC Inlet Temperature",
                                OutputProcessor::Unit::C,
                                thisHydrSys.WaterInletTemp,
                                "System",
                                "Average",
                                thisHydrSys.Name);
            SetupOutputVariable("Zone Radiant HVAC Outlet Temperature",
                                OutputProcessor::Unit::C,
                                thisHydrSys.WaterOutletTemp,
                                "System",
                                "Average",
                                thisHydrSys.Name);
            SetupOutputVariable("Zone Radiant HVAC Moisture Condensation Time",
                                OutputProcessor::Unit::s,
                                thisHydrSys.CondCausedTimeOff,
                                "System",
                                "Sum",
                                thisHydrSys.Name);
            SetupOutputVariable("Zone Radiant HVAC Operation Mode",
                                OutputProcessor::Unit::None,
                                thisHydrSys.OperatingMode,
                                "System",
                                "Average",
                                thisHydrSys.Name);
            if (AnyEnergyManagementSystemInModel) {
                SetupEMSInternalVariable("Hydronic Low Temp Radiant Design Water Volume Flow Rate for Heating",
                                         thisHydrSys.Name,
                                         "[m3/s]",
                                         thisHydrSys.WaterVolFlowMaxHeat);
                SetupEMSInternalVariable("Hydronic Low Temp Radiant Design Water Volume Flow Rate for Cooling",
                                         thisHydrSys.Name,
                                         "[m3/s]",
                                         thisHydrSys.WaterVolFlowMaxCool);
                SetupEMSActuator("Hydronic Low Temp Radiant",
                                 thisHydrSys.Name,
                                 "Water Mass Flow Rate",
                                 "[kg/s]",
                                 thisHydrSys.EMSOverrideOnWaterMdot,
                                 thisHydrSys.EMSWaterMdotOverrideValue);
            }
        }

        // Set up the output variables for low temperature radiant systems
        // ZoneHVAC:LowTemperatureRadiant:ConstantFlow (CFloRadSys)
        for (Item = 1; Item <= NumOfCFloLowTempRadSys; ++Item) {

            auto &thisCFloSys (CFloRadSys(Item));

            SetupOutputVariable(
                "Zone Radiant HVAC Heating Rate", OutputProcessor::Unit::W, thisCFloSys.HeatPower, "System", "Average", thisCFloSys.Name);
            SetupOutputVariable("Zone Radiant HVAC Heating Energy",
                                OutputProcessor::Unit::J,
                                thisCFloSys.HeatEnergy,
                                "System",
                                "Sum",
                                thisCFloSys.Name,
                                _,
                                "ENERGYTRANSFER",
                                "HEATINGCOILS",
                                _,
                                "System");
            SetupOutputVariable("Zone Radiant HVAC Heating Fluid Heat Transfer Energy",
                                OutputProcessor::Unit::J,
                                thisCFloSys.HeatEnergy,
                                "System",
                                "Sum",
                                thisCFloSys.Name,
                                _,
                                "PLANTLOOPHEATINGDEMAND",
                                "HEATINGCOILS",
                                _,
                                "System");
            SetupOutputVariable(
                "Zone Radiant HVAC Cooling Rate", OutputProcessor::Unit::W, thisCFloSys.CoolPower, "System", "Average", thisCFloSys.Name);
            SetupOutputVariable("Zone Radiant HVAC Cooling Energy",
                                OutputProcessor::Unit::J,
                                thisCFloSys.CoolEnergy,
                                "System",
                                "Sum",
                                thisCFloSys.Name,
                                _,
                                "ENERGYTRANSFER",
                                "COOLINGCOILS",
                                _,
                                "System");
            SetupOutputVariable("Zone Radiant HVAC Cooling Fluid Heat Transfer Energy",
                                OutputProcessor::Unit::J,
                                thisCFloSys.CoolEnergy,
                                "System",
                                "Sum",
                                thisCFloSys.Name,
                                _,
                                "PLANTLOOPCOOLINGDEMAND",
                                "COOLINGCOILS",
                                _,
                                "System");
            SetupOutputVariable("Zone Radiant HVAC Mass Flow Rate",
                                OutputProcessor::Unit::kg_s,
                                thisCFloSys.WaterMassFlowRate,
                                "System",
                                "Average",
                                thisCFloSys.Name);
            SetupOutputVariable("Zone Radiant HVAC Injection Mass Flow Rate",
                                OutputProcessor::Unit::kg_s,
                                thisCFloSys.WaterInjectionRate,
                                "System",
                                "Average",
                                thisCFloSys.Name);
            SetupOutputVariable("Zone Radiant HVAC Recirculation Mass Flow Rate",
                                OutputProcessor::Unit::kg_s,
                                thisCFloSys.WaterRecircRate,
                                "System",
                                "Average",
                                thisCFloSys.Name);
            SetupOutputVariable("Zone Radiant HVAC Inlet Temperature",
                                OutputProcessor::Unit::C,
                                thisCFloSys.WaterInletTemp,
                                "System",
                                "Average",
                                thisCFloSys.Name);
            SetupOutputVariable("Zone Radiant HVAC Outlet Temperature",
                                OutputProcessor::Unit::C,
                                thisCFloSys.WaterOutletTemp,
                                "System",
                                "Average",
                                thisCFloSys.Name);
            SetupOutputVariable("Zone Radiant HVAC Pump Inlet Temperature",
                                OutputProcessor::Unit::C,
                                thisCFloSys.PumpInletTemp,
                                "System",
                                "Average",
                                thisCFloSys.Name);
            SetupOutputVariable("Zone Radiant HVAC Pump Electricity Rate",
                                OutputProcessor::Unit::W,
                                thisCFloSys.PumpPower,
                                "System",
                                "Average",
                                thisCFloSys.Name);
            SetupOutputVariable("Zone Radiant HVAC Pump Electricity Energy",
                                OutputProcessor::Unit::J,
                                thisCFloSys.PumpEnergy,
                                "System",
                                "Sum",
                                thisCFloSys.Name,
                                _,
                                "Electricity",
                                "Pumps",
                                _,
                                "Plant");
            SetupOutputVariable("Zone Radiant HVAC Pump Mass Flow Rate",
                                OutputProcessor::Unit::kg_s,
                                thisCFloSys.PumpMassFlowRate,
                                "System",
                                "Average",
                                thisCFloSys.Name);
            SetupOutputVariable("Zone Radiant HVAC Pump Fluid Heat Gain Rate",
                                OutputProcessor::Unit::W,
                                thisCFloSys.PumpHeattoFluid,
                                "System",
                                "Average",
                                thisCFloSys.Name);
            SetupOutputVariable("Zone Radiant HVAC Pump Fluid Heat Gain Energy",
                                OutputProcessor::Unit::J,
                                thisCFloSys.PumpHeattoFluidEnergy,
                                "System",
                                "Sum",
                                thisCFloSys.Name);
            SetupOutputVariable("Zone Radiant HVAC Moisture Condensation Time",
                                OutputProcessor::Unit::s,
                                thisCFloSys.CondCausedTimeOff,
                                "System",
                                "Sum",
                                thisCFloSys.Name);
            SetupOutputVariable("Zone Radiant HVAC Operation Mode",
                                OutputProcessor::Unit::None,
                                thisCFloSys.OperatingMode,
                                "System",
                                "Average",
                                thisCFloSys.Name);
            if (anyRadiantSystemUsingRunningMeanAverage) {
                SetupOutputVariable("Zone Radiant HVAC Running Mean Outdoor Dry-Bulb Temperature",
                                    OutputProcessor::Unit::C,
                                    thisCFloSys.todayRunningMeanOutdoorDryBulbTemperature,
                                    "System",
                                    "Average",
                                    thisCFloSys.Name);
                SetupOutputVariable("Zone Radiant HVAC Previous Day Running Mean Outdoor Dry-Bulb Temperature",
                                    OutputProcessor::Unit::C,
                                    thisCFloSys.yesterdayRunningMeanOutdoorDryBulbTemperature,
                                    "System",
                                    "Average",
                                    thisCFloSys.Name);
                SetupOutputVariable("Zone Radiant HVAC Previous Day Average Outdoor Dry-Bulb Temperature",
                                    OutputProcessor::Unit::C,
                                    thisCFloSys.yesterdayAverageOutdoorDryBulbTemperature,
                                    "System",
                                    "Average",
                                    thisCFloSys.Name);
            }
            if (AnyEnergyManagementSystemInModel) {
                SetupEMSInternalVariable(
                    "Constant Flow Low Temp Radiant Design Water Mass Flow Rate", thisCFloSys.Name, "[m3/s]", thisCFloSys.WaterVolFlowMax);
                SetupEMSActuator("Constant Flow Low Temp Radiant",
                                 thisCFloSys.Name,
                                 "Water Mass Flow Rate",
                                 "[kg/s]",
                                 thisCFloSys.EMSOverrideOnWaterMdot,
                                 thisCFloSys.EMSWaterMdotOverrideValue);
            }
        }

        for (Item = 1; Item <= NumOfElecLowTempRadSys; ++Item) {
            // Set up the output variables for low temperature radiant systems
            // ZoneHVAC:LowTemperatureRadiant:Electric (ElecRadSys)

            auto &thisElecSys (ElecRadSys(Item));

            SetupOutputVariable(
                "Zone Radiant HVAC Electricity Rate", OutputProcessor::Unit::W, thisElecSys.ElecPower, "System", "Average", thisElecSys.Name);
            SetupOutputVariable("Zone Radiant HVAC Electricity Energy",
                                OutputProcessor::Unit::J,
                                thisElecSys.ElecEnergy,
                                "System",
                                "Sum",
                                thisElecSys.Name,
                                _,
                                "ELECTRICITY",
                                "Heating",
                                _,
                                "System");
            SetupOutputVariable(
                "Zone Radiant HVAC Heating Rate", OutputProcessor::Unit::W, thisElecSys.HeatPower, "System", "Average", thisElecSys.Name);
            SetupOutputVariable("Zone Radiant HVAC Heating Energy",
                                OutputProcessor::Unit::J,
                                thisElecSys.HeatEnergy,
                                "System",
                                "Sum",
                                thisElecSys.Name,
                                _,
                                "ENERGYTRANSFER",
                                "HEATINGCOILS",
                                _,
                                "System");
        }
    }

    FluidToSlabHeatTransferTypes HydronicSystemBaseData::getFluidToSlabHeatTransferInput(std::string const userInput)
    {
        if (UtilityRoutines::SameString(userInput, "ConvectionOnly")) {
            return FluidToSlabHeatTransferTypes::ConvectionOnly;
        } else if (UtilityRoutines::SameString(userInput, "ISOStandard")) {
            return FluidToSlabHeatTransferTypes::ISOStandard;
        } else {
            ShowWarningError("Invalid Fluid to Slab Heat Transfer Model Input = " + userInput);
            ShowContinueError("Occurs in Low Temperature Radiant System = " + this->Name);
            ShowContinueError("Heat transfer model reset to convection only for this Low Temperature Radiant System.");
            return FluidToSlabHeatTransferTypes::ConvectionOnly;
        }
    }

    LowTempRadiantControlTypes RadiantSystemBaseData::processRadiantSystemControlInput(std::string const& controlInput,
                                                                std::string const& controlInputField,
                                                                int const& typeOfRadiantSystem)
    {
        if (UtilityRoutines::SameString(controlInput, "MeanAirTemperature")) {
            return LowTempRadiantControlTypes::MATControl;
        } else if (UtilityRoutines::SameString(controlInput, "MeanRadiantTemperature")) {
            return LowTempRadiantControlTypes::MRTControl;
        } else if (UtilityRoutines::SameString(controlInput, "OperativeTemperature")) {
            return LowTempRadiantControlTypes::OperativeControl;
        } else if (UtilityRoutines::SameString(controlInput, "OutdoorDryBulbTemperature")) {
            return LowTempRadiantControlTypes::ODBControl;
        } else if (UtilityRoutines::SameString(controlInput, "OutdoorWetBulbTemperature")) {
            return LowTempRadiantControlTypes::OWBControl;
        } else if (UtilityRoutines::SameString(controlInput, "SurfaceFaceTemperature")) {
            return LowTempRadiantControlTypes::SurfFaceTempControl;
        } else if (UtilityRoutines::SameString(controlInput, "SurfaceInteriorTemperature")) {
             return LowTempRadiantControlTypes::SurfIntTempControl;
        } else if (UtilityRoutines::SameString(controlInput, "RunningMeanOutdoorDryBulbTemperature") && typeOfRadiantSystem == ConstantFlowSystem) {
            anyRadiantSystemUsingRunningMeanAverage = true;
            return LowTempRadiantControlTypes::RunningMeanODBControl;
        } else {
            ShowWarningError("Invalid " + controlInputField + " = " + controlInput);
            ShowContinueError("Occurs in Low Temperature Radiant System = " + this->Name);
            ShowContinueError("Control reset to MAT control for this Low Temperature Radiant System.");
            return LowTempRadiantControlTypes::MATControl;
        }
    }

    LowTempRadiantSetpointTypes RadiantSystemBaseData::processRadiantSystemSetpointInput(std::string const& controlInput,
                                                                                         std::string const& controlInputField)
    {
        if (UtilityRoutines::SameString(controlInput, "HalfFlowPower")) {
            return LowTempRadiantSetpointTypes::halfFlowPower;
        } else if (UtilityRoutines::SameString(controlInput, "ZeroFlowPower")) {
            return LowTempRadiantSetpointTypes::zeroFlowPower;
        } else {
            ShowWarningError("Invalid " + controlInputField + " = " + controlInput);
            ShowContinueError("Occurs in Low Temperature Radiant System = " + this->Name);
            ShowContinueError("Setpoint type reset to HalfFlowPower for this Low Temperature Radiant System.");
            return LowTempRadiantSetpointTypes::halfFlowPower;
        }

    }

    void RadiantSystemBaseData::errorCheckZonesAndConstructions(bool &errorsFound)
    {
        Real64 zoneMultipliers = 0.0;
        Real64 zoneMultipliersSurface = 0.0;
        Real64 zoneMultiplersTolerance = 0.001;
        for (int SurfNum = 1; SurfNum <= this->NumOfSurfaces; ++SurfNum) {

            if (this->SurfacePtr(SurfNum) == 0) continue; // invalid surface -- detected earlier

            if (DataGlobals::DisplayExtraWarnings) {
                // check zone numbers--ok if they are not the same
                // group warning issued earlier, show detailed warning here
                if (Surface(this->SurfacePtr(SurfNum)).Zone != this->ZonePtr) {
                    ShowWarningError("A surface referenced in a Low Temperature Radiant System is not in same zone as the radiant system itself");
                    ShowContinueError("Surface = " + Surface(this->SurfacePtr(SurfNum)).Name);
                    ShowContinueError("Surface in Zone = " + DataHeatBalance::Zone(Surface(this->SurfacePtr(SurfNum)).Zone).Name +
                        ". Radiant System in Zone = " + this->ZoneName);
                    ShowContinueError("Occurs in Low Temperature Radiant System = " + this->Name);
                    ShowContinueError("If this is intentionally a radiant system with surfaces in more than one thermal zone,");
                    ShowContinueError("then ignore this warning message.  Otherwise, check the surfaces in this radiant system.");
                }
            }

            // check zone multipliers--these must be the same
            if (SurfNum == 1) zoneMultipliers = double(DataHeatBalance::Zone(this->ZonePtr).Multiplier) *double(DataHeatBalance::Zone(this->ZonePtr).ListMultiplier);
            zoneMultipliersSurface = double(DataHeatBalance::Zone(Surface(this->SurfacePtr(SurfNum)).Zone).Multiplier)
                                            * double(DataHeatBalance::Zone(Surface(this->SurfacePtr(SurfNum)).Zone).ListMultiplier);
            if (std::abs(zoneMultipliers-zoneMultipliersSurface)>zoneMultiplersTolerance) {
                ShowSevereError("The zone multipliers are not the same for all surfaces contained in this radiant system");
                ShowContinueError("This is not allowed and must be fixed for the simulation to run.");
                ShowContinueError("Occurs in Low Temperature Radiant System = " + this->Name);
                errorsFound = true;
            }

            // make sure that this construction is defined with a source/sink--this must be the case or it can't serve as a radiant system surface
            if (!dataConstruction.Construct(Surface(this->SurfacePtr(SurfNum)).Construction).SourceSinkPresent) {
                ShowSevereError("Construction referenced in Radiant System Surface does not have a source/sink present");
                ShowContinueError("Surface name= " + Surface(this->SurfacePtr(SurfNum)).Name +
                                  "  Construction name = " + dataConstruction.Construct(Surface(this->SurfacePtr(SurfNum)).Construction).Name);
                ShowContinueError("Construction needs to be defined with a \"Construction:InternalSource\" object.");
                errorsFound = true;
            }
        }
    }

    void InitLowTempRadiantSystem(EnergyPlusData &state, bool const FirstHVACIteration, // TRUE if 1st HVAC simulation of system timestep
                                  int const RadSysNum,  // Index for the low temperature radiant system under consideration within the derived types
                                  int const SystemType, // Type of radiant system: hydronic, constant flow, or electric
                                  bool &InitErrorsFound)
    {

        // SUBROUTINE INFORMATION:
        //       AUTHOR         Rick Strand
        //       DATE WRITTEN   November 2000

        // Using/Aliasing
        using DataGlobals::AnyPlantInModel;
        using DataGlobals::BeginEnvrnFlag;
        using DataGlobals::NumOfZones;
        using DataPlant::PlantLoop;
        using DataPlant::TypeOf_LowTempRadiant_ConstFlow;
        using DataPlant::TypeOf_LowTempRadiant_VarFlow;
        using DataSizing::AutoSize;
        using DataZoneEquipment::CheckZoneEquipmentList;
        using DataZoneEquipment::ZoneEquipInputsFilled;
        using FluidProperties::GetDensityGlycol;
        using General::RoundSigDigits;
        using PlantUtilities::InitComponentNodes;
        using PlantUtilities::ScanPlantLoopsForObject;
        using PlantUtilities::SetComponentFlowRate;
        using ScheduleManager::GetCurrentScheduleValue;

        // SUBROUTINE PARAMETER DEFINITIONS:
        Real64 const ZeroTol(0.0000001); // Smallest non-zero value allowed
        static std::string const RoutineName("InitLowTempRadiantSystem");


        // SUBROUTINE LOCAL VARIABLE DECLARATIONS:
        Real64 CurrentFlowSchedule; // Schedule value for flow fraction in a constant flow radiant system
        int RadNum;                 // Number of the radiant system (DO loop counter)
        int RadSurfNum;             // Number of the radiant system surface (DO loop counter)
        int SurfNum;                // Intermediate variable for keeping track of the surface number
        Real64 TotalEffic;          // Intermediate calculation variable for total pump efficiency
        int ZoneNum;                // Intermediate variable for keeping track of the zone number
        static Array1D_bool MyEnvrnFlagHydr;
        static Array1D_bool MyEnvrnFlagCFlo;
        static Array1D_bool MyEnvrnFlagElec;
        int Loop;
        static Array1D_bool MyPlantScanFlagHydr;
        static Array1D_bool MyPlantScanFlagCFlo;
        Real64 mdot; // local fluid mass flow rate
        Real64 rho;  // local fluid density
        bool errFlag;

        InitErrorsFound = false;

        if (MyOneTimeFlag) {
            MyEnvrnFlagHydr.allocate(NumOfHydrLowTempRadSys);
            MyEnvrnFlagCFlo.allocate(NumOfCFloLowTempRadSys);
            MyEnvrnFlagElec.allocate(NumOfElecLowTempRadSys);
            MyPlantScanFlagHydr.allocate(NumOfHydrLowTempRadSys);
            MyPlantScanFlagCFlo.allocate(NumOfCFloLowTempRadSys);
            MyPlantScanFlagHydr = true;
            MyPlantScanFlagCFlo = true;
            MyEnvrnFlagHydr = true;
            MyEnvrnFlagCFlo = true;
            MyEnvrnFlagElec = true;
            MyOneTimeFlag = false;
        }

        if (FirstTimeInit) {

            ZeroSourceSumHATsurf.dimension(NumOfZones, 0.0);
            QRadSysSrcAvg.dimension(TotSurfaces, 0.0);
            LastQRadSysSrc.dimension(TotSurfaces, 0.0);
            LastSysTimeElapsed.dimension(TotSurfaces, 0.0);
            LastTimeStepSys.dimension(TotSurfaces, 0.0);
            MySizeFlagHydr.allocate(NumOfHydrLowTempRadSys);
            MySizeFlagCFlo.allocate(NumOfCFloLowTempRadSys);
            MySizeFlagElec.allocate(NumOfElecLowTempRadSys);
            MySizeFlagHydr = true;
            MySizeFlagCFlo = true;
            MySizeFlagElec = true;

            // Initialize total areas for all radiant systems
            for (RadNum = 1; RadNum <= NumOfHydrLowTempRadSys; ++RadNum) {
                HydrRadSys(RadNum).TotalSurfaceArea = 0.0;
                for (SurfNum = 1; SurfNum <= HydrRadSys(RadNum).NumOfSurfaces; ++SurfNum) {
                    HydrRadSys(RadNum).TotalSurfaceArea += Surface(HydrRadSys(RadNum).SurfacePtr(SurfNum)).Area;
                }
            }
            for (RadNum = 1; RadNum <= NumOfCFloLowTempRadSys; ++RadNum) {
                CFloRadSys(RadNum).TotalSurfaceArea = 0.0;
                for (SurfNum = 1; SurfNum <= CFloRadSys(RadNum).NumOfSurfaces; ++SurfNum) {
                    CFloRadSys(RadNum).TotalSurfaceArea += Surface(CFloRadSys(RadNum).SurfacePtr(SurfNum)).Area;
                }
            }
            for (RadNum = 1; RadNum <= NumOfElecLowTempRadSys; ++RadNum) {
                ElecRadSys(RadNum).TotalSurfaceArea = 0.0;
                for (SurfNum = 1; SurfNum <= ElecRadSys(RadNum).NumOfSurfaces; ++SurfNum) {
                    ElecRadSys(RadNum).TotalSurfaceArea += Surface(ElecRadSys(RadNum).SurfacePtr(SurfNum)).Area;
                }
            }

            // Check pump parameters for constant flow hydronic radiant systems
            for (RadNum = 1; RadNum <= NumOfCFloLowTempRadSys; ++RadNum) {
                // Calculate the efficiency for each pump: The calculation
                // is based on the PMPSIM code in the ASHRAE Secondary Toolkit
                if ((CFloRadSys(RadNum).NomPowerUse > ZeroTol) && (CFloRadSys(RadNum).MotorEffic > ZeroTol) &&
                    (CFloRadSys(RadNum).WaterVolFlowMax != AutoSize)) {
                    TotalEffic = CFloRadSys(RadNum).WaterVolFlowMax * CFloRadSys(RadNum).NomPumpHead / CFloRadSys(RadNum).NomPowerUse;
                    CFloRadSys(RadNum).PumpEffic = TotalEffic / CFloRadSys(RadNum).MotorEffic;
                    static constexpr auto fmt = "Check input.  Calc Pump Efficiency={:.5R}% {}, for pump in radiant system {}";
                    Real64 pumpEfficiency = CFloRadSys(RadNum).PumpEffic * 100.0;
                    if (CFloRadSys(RadNum).PumpEffic < 0.50) {
                        ShowWarningError(format(fmt, pumpEfficiency, "which is less than 50%", CFloRadSys(RadNum).Name));
                    } else if ((CFloRadSys(RadNum).PumpEffic > 0.95) && (CFloRadSys(RadNum).PumpEffic <= 1.0)) {
                        ShowWarningError(format(fmt, pumpEfficiency, "is approaching 100%", CFloRadSys(RadNum).Name));
                    } else if (CFloRadSys(RadNum).PumpEffic > 1.0) {
                        ShowSevereError(format(fmt, pumpEfficiency, "which is bigger than 100%", CFloRadSys(RadNum).Name));
                        InitErrorsFound = true;
                    }
                } else {
                    if (CFloRadSys(RadNum).WaterVolFlowMax !=
                        AutoSize) { // Autosize is not an error but it does not need to check pump efficiency here
                        ShowSevereError("Check input.  Pump nominal power and motor efficiency cannot be 0, for pump=" + CFloRadSys(RadNum).Name);
                        InitErrorsFound = true;
                    }
                }
            }

            FirstTimeInit = false;
        }

        if (SystemType == HydronicSystem) {
            if (MyPlantScanFlagHydr(RadSysNum) && allocated(PlantLoop)) {
                errFlag = false;
                if (HydrRadSys(RadSysNum).HotWaterInNode > 0) {
                    ScanPlantLoopsForObject(state,
                                            HydrRadSys(RadSysNum).Name,
                                            TypeOf_LowTempRadiant_VarFlow,
                                            HydrRadSys(RadSysNum).HWLoopNum,
                                            HydrRadSys(RadSysNum).HWLoopSide,
                                            HydrRadSys(RadSysNum).HWBranchNum,
                                            HydrRadSys(RadSysNum).HWCompNum,
                                            errFlag,
                                            _,
                                            _,
                                            _,
                                            HydrRadSys(RadSysNum).HotWaterInNode,
                                            _);
                    if (errFlag) {
                        ShowFatalError("InitLowTempRadiantSystem: Program terminated due to previous condition(s).");
                    }
                }
                if (HydrRadSys(RadSysNum).ColdWaterInNode > 0) {
                    ScanPlantLoopsForObject(state,
                                            HydrRadSys(RadSysNum).Name,
                                            TypeOf_LowTempRadiant_VarFlow,
                                            HydrRadSys(RadSysNum).CWLoopNum,
                                            HydrRadSys(RadSysNum).CWLoopSide,
                                            HydrRadSys(RadSysNum).CWBranchNum,
                                            HydrRadSys(RadSysNum).CWCompNum,
                                            errFlag,
                                            _,
                                            _,
                                            _,
                                            HydrRadSys(RadSysNum).ColdWaterInNode,
                                            _);
                    if (errFlag) {
                        ShowFatalError("InitLowTempRadiantSystem: Program terminated due to previous condition(s).");
                    }
                }
                MyPlantScanFlagHydr(RadSysNum) = false;
            } else if (MyPlantScanFlagHydr(RadSysNum) && !AnyPlantInModel) {
                MyPlantScanFlagHydr(RadSysNum) = false;
            }
        }

        if (SystemType == ConstantFlowSystem) {
            if (MyPlantScanFlagCFlo(RadSysNum) && allocated(PlantLoop)) {
                errFlag = false;
                if (CFloRadSys(RadSysNum).HotWaterInNode > 0) {
                    ScanPlantLoopsForObject(state,
                                            CFloRadSys(RadSysNum).Name,
                                            TypeOf_LowTempRadiant_ConstFlow,
                                            CFloRadSys(RadSysNum).HWLoopNum,
                                            CFloRadSys(RadSysNum).HWLoopSide,
                                            CFloRadSys(RadSysNum).HWBranchNum,
                                            CFloRadSys(RadSysNum).HWCompNum,
                                            errFlag,
                                            _,
                                            _,
                                            _,
                                            CFloRadSys(RadSysNum).HotWaterInNode,
                                            _);
                    if (errFlag) {
                        ShowFatalError("InitLowTempRadiantSystem: Program terminated due to previous condition(s).");
                    }
                }
                if (CFloRadSys(RadSysNum).ColdWaterInNode > 0) {
                    ScanPlantLoopsForObject(state,
                                            CFloRadSys(RadSysNum).Name,
                                            TypeOf_LowTempRadiant_ConstFlow,
                                            CFloRadSys(RadSysNum).CWLoopNum,
                                            CFloRadSys(RadSysNum).CWLoopSide,
                                            CFloRadSys(RadSysNum).CWBranchNum,
                                            CFloRadSys(RadSysNum).CWCompNum,
                                            errFlag,
                                            _,
                                            _,
                                            _,
                                            CFloRadSys(RadSysNum).ColdWaterInNode,
                                            _);
                    if (errFlag) {
                        ShowFatalError("InitLowTempRadiantSystem: Program terminated due to previous condition(s).");
                    }
                }
                MyPlantScanFlagCFlo(RadSysNum) = false;
            } else if (MyPlantScanFlagCFlo(RadSysNum) && !AnyPlantInModel) {
                MyPlantScanFlagCFlo(RadSysNum) = false;
            }
        }

        // need to check all units to see if they are on Zone Equipment List or issue warning
        if (!ZoneEquipmentListChecked && ZoneEquipInputsFilled) {
            ZoneEquipmentListChecked = true;
            for (Loop = 1; Loop <= TotalNumOfRadSystems; ++Loop) {
                {
                    auto const SELECT_CASE_var(RadSysTypes(Loop).SystemType);

                    if (SELECT_CASE_var == HydronicSystem) {
                        if (CheckZoneEquipmentList("ZoneHVAC:LowTemperatureRadiant:VariableFlow", RadSysTypes(Loop).Name)) continue;
                        ShowSevereError("InitLowTempRadiantSystem: Unit=[ZoneHVAC:LowTemperatureRadiant:VariableFlow," + RadSysTypes(Loop).Name +
                                        "] is not on any ZoneHVAC:EquipmentList.  It will not be simulated.");
                    } else if (SELECT_CASE_var == ConstantFlowSystem) {
                        if (CheckZoneEquipmentList("ZoneHVAC:LowTemperatureRadiant:ConstantFlow", RadSysTypes(Loop).Name)) continue;
                        ShowSevereError("InitLowTempRadiantSystem: Unit=[ZoneHVAC:LowTemperatureRadiant:ConstantFlow," + RadSysTypes(Loop).Name +
                                        "] is not on any ZoneHVAC:EquipmentList.  It will not be simulated.");
                    } else if (SELECT_CASE_var == ElectricSystem) {
                        if (CheckZoneEquipmentList("ZoneHVAC:LowTemperatureRadiant:Electric", RadSysTypes(Loop).Name)) continue;
                        ShowSevereError("InitLowTempRadiantSystem: Unit=[ZoneHVAC:LowTemperatureRadiant:Electric," + RadSysTypes(Loop).Name +
                                        "] is not on any ZoneHVAC:EquipmentList.  It will not be simulated.");
                    } else { // Illegal system, but checked earlier
                    }
                }
            }
        }

        if (!SysSizingCalc && (SystemType == HydronicSystem)) {
            if (MySizeFlagHydr(RadSysNum) && !MyPlantScanFlagHydr(RadSysNum)) {
                // for each radiant system do the sizing once.
                SizeLowTempRadiantSystem(state, RadSysNum, SystemType);
                MySizeFlagHydr(RadSysNum) = false;

                // Can this system actually do cooling?
                if ((HydrRadSys(RadSysNum).WaterVolFlowMaxCool > 0.0) && (HydrRadSys(RadSysNum).ColdWaterInNode > 0) &&
                    (HydrRadSys(RadSysNum).ColdWaterOutNode > 0) && (HydrRadSys(RadSysNum).ColdSetptSchedPtr > 0)) {
                    HydrRadSys(RadSysNum).CoolingSystem = true;
                }

                // Can this system actually do heating?
                if ((HydrRadSys(RadSysNum).WaterVolFlowMaxHeat > 0.0) && (HydrRadSys(RadSysNum).HotWaterInNode > 0) &&
                    (HydrRadSys(RadSysNum).HotWaterOutNode > 0) && (HydrRadSys(RadSysNum).HotSetptSchedPtr > 0)) {
                    HydrRadSys(RadSysNum).HeatingSystem = true;
                }

                // set design mass flow rates
                if (HydrRadSys(RadSysNum).HotWaterInNode > 0) {
                    rho = GetDensityGlycol(PlantLoop(HydrRadSys(RadSysNum).HWLoopNum).FluidName,
                                           DataGlobals::HWInitConvTemp,
                                           PlantLoop(HydrRadSys(RadSysNum).HWLoopNum).FluidIndex,
                                           RoutineName);
                    HydrRadSys(RadSysNum).WaterFlowMaxHeat = rho * HydrRadSys(RadSysNum).WaterVolFlowMaxHeat;
                    InitComponentNodes(0.0,
                                       HydrRadSys(RadSysNum).WaterFlowMaxHeat,
                                       HydrRadSys(RadSysNum).HotWaterInNode,
                                       HydrRadSys(RadSysNum).HotWaterOutNode,
                                       HydrRadSys(RadSysNum).HWLoopNum,
                                       HydrRadSys(RadSysNum).HWLoopSide,
                                       HydrRadSys(RadSysNum).HWBranchNum,
                                       HydrRadSys(RadSysNum).HWCompNum);
                }
                if (HydrRadSys(RadSysNum).ColdWaterInNode > 0) {
                    rho = GetDensityGlycol(PlantLoop(HydrRadSys(RadSysNum).CWLoopNum).FluidName,
                                           DataGlobals::CWInitConvTemp,
                                           PlantLoop(HydrRadSys(RadSysNum).CWLoopNum).FluidIndex,
                                           RoutineName);
                    HydrRadSys(RadSysNum).WaterFlowMaxCool = rho * HydrRadSys(RadSysNum).WaterVolFlowMaxCool;
                    InitComponentNodes(0.0,
                                       HydrRadSys(RadSysNum).WaterFlowMaxCool,
                                       HydrRadSys(RadSysNum).ColdWaterInNode,
                                       HydrRadSys(RadSysNum).ColdWaterOutNode,
                                       HydrRadSys(RadSysNum).CWLoopNum,
                                       HydrRadSys(RadSysNum).CWLoopSide,
                                       HydrRadSys(RadSysNum).CWBranchNum,
                                       HydrRadSys(RadSysNum).CWCompNum);
                }
            }
        }

        if (!SysSizingCalc && (SystemType == ConstantFlowSystem)) {
            if (MySizeFlagCFlo(RadSysNum) && !MyPlantScanFlagCFlo(RadSysNum)) {
                // for each radiant system do the sizing once.
                SizeLowTempRadiantSystem(state, RadSysNum, SystemType);

                // set design mass flow rates
                if (CFloRadSys(RadSysNum).HotWaterInNode > 0) {
                    rho = GetDensityGlycol(PlantLoop(CFloRadSys(RadSysNum).HWLoopNum).FluidName,
                                           DataGlobals::HWInitConvTemp,
                                           PlantLoop(CFloRadSys(RadSysNum).HWLoopNum).FluidIndex,
                                           RoutineName);
                    CFloRadSys(RadSysNum).HotDesignWaterMassFlowRate = rho * CFloRadSys(RadSysNum).WaterVolFlowMax;
                    InitComponentNodes(0.0,
                                       CFloRadSys(RadSysNum).HotDesignWaterMassFlowRate,
                                       CFloRadSys(RadSysNum).HotWaterInNode,
                                       CFloRadSys(RadSysNum).HotWaterOutNode,
                                       CFloRadSys(RadSysNum).HWLoopNum,
                                       CFloRadSys(RadSysNum).HWLoopSide,
                                       CFloRadSys(RadSysNum).HWBranchNum,
                                       CFloRadSys(RadSysNum).HWCompNum);
                }
                if (CFloRadSys(RadSysNum).ColdWaterInNode > 0) {
                    rho = GetDensityGlycol(PlantLoop(CFloRadSys(RadSysNum).CWLoopNum).FluidName,
                                           DataGlobals::CWInitConvTemp,
                                           PlantLoop(CFloRadSys(RadSysNum).CWLoopNum).FluidIndex,
                                           RoutineName);
                    CFloRadSys(RadSysNum).ColdDesignWaterMassFlowRate = rho * CFloRadSys(RadSysNum).WaterVolFlowMax;
                    InitComponentNodes(0.0,
                                       CFloRadSys(RadSysNum).ColdDesignWaterMassFlowRate,
                                       CFloRadSys(RadSysNum).ColdWaterInNode,
                                       CFloRadSys(RadSysNum).ColdWaterOutNode,
                                       CFloRadSys(RadSysNum).CWLoopNum,
                                       CFloRadSys(RadSysNum).CWLoopSide,
                                       CFloRadSys(RadSysNum).CWBranchNum,
                                       CFloRadSys(RadSysNum).CWCompNum);
                }
                MySizeFlagCFlo(RadSysNum) = false;
            }
        }

        if (!SysSizingCalc && (SystemType == ElectricSystem)) {
            if (MySizeFlagElec(RadSysNum)) {
                // for each radiant system do the sizing once.
                SizeLowTempRadiantSystem(state, RadSysNum, SystemType);
                MySizeFlagElec(RadSysNum) = false;
            }
        }

        if (BeginEnvrnFlag && MyEnvrnFlagGeneral) {
            ZeroSourceSumHATsurf = 0.0;
            QRadSysSrcAvg = 0.0;
            LastQRadSysSrc = 0.0;
            LastSysTimeElapsed = 0.0;
            LastTimeStepSys = 0.0;
            MyEnvrnFlagGeneral = false;
        }
        if (!BeginEnvrnFlag) MyEnvrnFlagGeneral = true;

        // If we are at the beginning of a new environment OR the warmup period is done and the simulation is starting,
        // then the various changeover variables need to be reset so that we are starting from scratch.
        if ( (BeginEnvrnFlag && FirstHVACIteration) ||
             (!WarmupFlag && DataGlobals::BeginDayFlag && FirstHVACIteration && DataGlobals::DayOfSim == 1) ) {
            // Reset values related to changeover
            if (SystemType == HydronicSystem) {
                HydrRadSys(RadSysNum).lastOperatingMode = NotOperating;
                HydrRadSys(RadSysNum).lastDayOfSim = 0;
                HydrRadSys(RadSysNum).lastHourOfDay = 0;
                HydrRadSys(RadSysNum).lastTimeStep = 0;
            }
            if (SystemType == ConstantFlowSystem) {
                CFloRadSys(RadSysNum).lastOperatingMode = NotOperating;
                CFloRadSys(RadSysNum).lastDayOfSim = 0;
                CFloRadSys(RadSysNum).lastHourOfDay = 0;
                CFloRadSys(RadSysNum).lastTimeStep = 0;
            }
        }

        if (SystemType == HydronicSystem) {
            if (BeginEnvrnFlag && MyEnvrnFlagHydr(RadSysNum)) {
                HydrRadSys(RadSysNum).HeatPower = 0.0;
                HydrRadSys(RadSysNum).HeatEnergy = 0.0;
                HydrRadSys(RadSysNum).CoolPower = 0.0;
                HydrRadSys(RadSysNum).CoolEnergy = 0.0;
                HydrRadSys(RadSysNum).WaterInletTemp = 0.0;
                HydrRadSys(RadSysNum).WaterOutletTemp = 0.0;
                HydrRadSys(RadSysNum).WaterMassFlowRate = 0.0;

                if (!MyPlantScanFlagHydr(RadSysNum)) {
                    if (HydrRadSys(RadSysNum).HotWaterInNode > 0) {
                        InitComponentNodes(0.0,
                                           HydrRadSys(RadSysNum).WaterFlowMaxHeat,
                                           HydrRadSys(RadSysNum).HotWaterInNode,
                                           HydrRadSys(RadSysNum).HotWaterOutNode,
                                           HydrRadSys(RadSysNum).HWLoopNum,
                                           HydrRadSys(RadSysNum).HWLoopSide,
                                           HydrRadSys(RadSysNum).HWBranchNum,
                                           HydrRadSys(RadSysNum).HWCompNum);
                    }
                    if (HydrRadSys(RadSysNum).ColdWaterInNode > 0) {
                        InitComponentNodes(0.0,
                                           HydrRadSys(RadSysNum).WaterFlowMaxCool,
                                           HydrRadSys(RadSysNum).ColdWaterInNode,
                                           HydrRadSys(RadSysNum).ColdWaterOutNode,
                                           HydrRadSys(RadSysNum).CWLoopNum,
                                           HydrRadSys(RadSysNum).CWLoopSide,
                                           HydrRadSys(RadSysNum).CWBranchNum,
                                           HydrRadSys(RadSysNum).CWCompNum);
                    }
                }
                MyEnvrnFlagHydr(RadSysNum) = false;
            }
        } // NumOfHydrLowTempRadSys > 0
        if (!BeginEnvrnFlag && SystemType == HydronicSystem) MyEnvrnFlagHydr(RadSysNum) = true;

        if (SystemType == ConstantFlowSystem) {
            if (BeginEnvrnFlag && MyEnvrnFlagCFlo(RadSysNum)) {
                CFloRadSys(RadSysNum).WaterInletTemp = 0.0;
                CFloRadSys(RadSysNum).WaterOutletTemp = 0.0;
                CFloRadSys(RadSysNum).PumpInletTemp = 0.0;
                CFloRadSys(RadSysNum).WaterMassFlowRate = 0.0;
                CFloRadSys(RadSysNum).WaterInjectionRate = 0.0;
                CFloRadSys(RadSysNum).WaterRecircRate = 0.0;
                CFloRadSys(RadSysNum).HeatPower = 0.0;
                CFloRadSys(RadSysNum).HeatEnergy = 0.0;
                CFloRadSys(RadSysNum).CoolPower = 0.0;
                CFloRadSys(RadSysNum).CoolEnergy = 0.0;
                CFloRadSys(RadSysNum).PumpPower = 0.0;
                CFloRadSys(RadSysNum).PumpMassFlowRate = 0.0;
                CFloRadSys(RadSysNum).PumpHeattoFluid = 0.0;

                if (!MyPlantScanFlagCFlo(RadSysNum)) {
                    if (CFloRadSys(RadSysNum).HotWaterInNode > 0) {
                        InitComponentNodes(0.0,
                                           CFloRadSys(RadSysNum).HotDesignWaterMassFlowRate,
                                           CFloRadSys(RadSysNum).HotWaterInNode,
                                           CFloRadSys(RadSysNum).HotWaterOutNode,
                                           CFloRadSys(RadSysNum).HWLoopNum,
                                           CFloRadSys(RadSysNum).HWLoopSide,
                                           CFloRadSys(RadSysNum).HWBranchNum,
                                           CFloRadSys(RadSysNum).HWCompNum);
                    }
                    if (CFloRadSys(RadSysNum).ColdWaterInNode > 0) {
                        InitComponentNodes(0.0,
                                           CFloRadSys(RadSysNum).ColdDesignWaterMassFlowRate,
                                           CFloRadSys(RadSysNum).ColdWaterInNode,
                                           CFloRadSys(RadSysNum).ColdWaterOutNode,
                                           CFloRadSys(RadSysNum).CWLoopNum,
                                           CFloRadSys(RadSysNum).CWLoopSide,
                                           CFloRadSys(RadSysNum).CWBranchNum,
                                           CFloRadSys(RadSysNum).CWCompNum);
                    }
                }
                MyEnvrnFlagCFlo(RadSysNum) = false;
            }

            if (anyRadiantSystemUsingRunningMeanAverage) {
                if (DataGlobals::BeginDayFlag && CFloRadSys(RadSysNum).setRunningMeanValuesAtBeginningOfDay) {
                    CFloRadSys(RadSysNum).calculateRunningMeanAverageTemperature();
                    CFloRadSys(RadSysNum).setRunningMeanValuesAtBeginningOfDay = false; // only set these once per system
                } else if (!DataGlobals::BeginDayFlag && !CFloRadSys(RadSysNum).setRunningMeanValuesAtBeginningOfDay) {
                    CFloRadSys(RadSysNum).setRunningMeanValuesAtBeginningOfDay = true;  // reset so that the next time BeginDayFlag is true this can get set
                }
            }

        } // NumOfCFloLowTempRadSys > 0
        if (!BeginEnvrnFlag && SystemType == ConstantFlowSystem) MyEnvrnFlagCFlo(RadSysNum) = true;

        if (SystemType == ElectricSystem) {
            if (BeginEnvrnFlag && MyEnvrnFlagElec(RadSysNum)) {
                ElecRadSys(RadSysNum).HeatPower = 0.0;
                ElecRadSys(RadSysNum).HeatEnergy = 0.0;
                ElecRadSys(RadSysNum).ElecPower = 0.0;
                ElecRadSys(RadSysNum).ElecEnergy = 0.0;
            }
            MyEnvrnFlagElec(RadSysNum) = false;
        }
        if (!BeginEnvrnFlag && SystemType == ElectricSystem) MyEnvrnFlagElec(RadSysNum) = true;

        if (SystemType == ConstantFlowSystem) {

            // Can this system actually do heating?
            if ((CFloRadSys(RadSysNum).WaterVolFlowMax > 0.0) && (CFloRadSys(RadSysNum).HotWaterInNode > 0) &&
                (CFloRadSys(RadSysNum).HotWaterOutNode > 0) && (CFloRadSys(RadSysNum).HotWaterHiTempSchedPtr > 0) &&
                (CFloRadSys(RadSysNum).HotWaterLoTempSchedPtr > 0) && (CFloRadSys(RadSysNum).HotCtrlHiTempSchedPtr > 0) &&
                (CFloRadSys(RadSysNum).HotCtrlLoTempSchedPtr > 0)) {
                CFloRadSys(RadSysNum).HeatingSystem = true;
            }

            // Can this system actually do cooling?
            if ((CFloRadSys(RadSysNum).WaterVolFlowMax > 0.0) && (CFloRadSys(RadSysNum).ColdWaterInNode > 0) &&
                (CFloRadSys(RadSysNum).ColdWaterOutNode > 0) && (CFloRadSys(RadSysNum).ColdWaterHiTempSchedPtr > 0) &&
                (CFloRadSys(RadSysNum).ColdWaterLoTempSchedPtr > 0) && (CFloRadSys(RadSysNum).ColdCtrlHiTempSchedPtr > 0) &&
                (CFloRadSys(RadSysNum).ColdCtrlLoTempSchedPtr > 0)) {
                CFloRadSys(RadSysNum).CoolingSystem = true;
            }
        }

        if (BeginTimeStepFlag && FirstHVACIteration) { // This is the first pass through in a particular time step

            {
                auto const SELECT_CASE_var(SystemType);

                if (SELECT_CASE_var == HydronicSystem) {

                    ZoneNum = HydrRadSys(RadSysNum).ZonePtr;
                    ZeroSourceSumHATsurf(ZoneNum) = SumHATsurf(ZoneNum); // Set this to figure what part of the load the radiant system meets
                    for (RadSurfNum = 1; RadSurfNum <= HydrRadSys(RadSysNum).NumOfSurfaces; ++RadSurfNum) {
                        SurfNum = HydrRadSys(RadSysNum).SurfacePtr(RadSurfNum);
                        QRadSysSrcAvg(SurfNum) = 0.0;      // Initialize this variable to zero (radiant system defaults to off)
                        LastQRadSysSrc(SurfNum) = 0.0;     // At the start of a time step, reset to zero so average calculation can begin again
                        LastSysTimeElapsed(SurfNum) = 0.0; // At the start of a time step, reset to zero so average calculation can begin again
                        LastTimeStepSys(SurfNum) = 0.0;    // At the start of a time step, reset to zero so average calculation can begin again
                    }

                } else if (SELECT_CASE_var == ConstantFlowSystem) {

                    ZoneNum = CFloRadSys(RadSysNum).ZonePtr;
                    ZeroSourceSumHATsurf(ZoneNum) = SumHATsurf(ZoneNum); // Set this to figure what part of the load the radiant system meets
                    for (RadSurfNum = 1; RadSurfNum <= CFloRadSys(RadSysNum).NumOfSurfaces; ++RadSurfNum) {
                        SurfNum = CFloRadSys(RadSysNum).SurfacePtr(RadSurfNum);
                        QRadSysSrcAvg(SurfNum) = 0.0;      // Initialize this variable to zero (radiant system defaults to off)
                        LastQRadSysSrc(SurfNum) = 0.0;     // At the start of a time step, reset to zero so average calculation can begin again
                        LastSysTimeElapsed(SurfNum) = 0.0; // At the start of a time step, reset to zero so average calculation can begin again
                        LastTimeStepSys(SurfNum) = 0.0;    // At the start of a time step, reset to zero so average calculation can begin again
                    }

                } else if (SELECT_CASE_var == ElectricSystem) {

                    ZoneNum = ElecRadSys(RadSysNum).ZonePtr;
                    ZeroSourceSumHATsurf(ZoneNum) = SumHATsurf(ZoneNum); // Set this to figure what part of the load the radiant system meets
                    for (RadSurfNum = 1; RadSurfNum <= ElecRadSys(RadSysNum).NumOfSurfaces; ++RadSurfNum) {
                        SurfNum = ElecRadSys(RadSysNum).SurfacePtr(RadSurfNum);
                        QRadSysSrcAvg(SurfNum) = 0.0;      // Initialize this variable to zero (radiant system defaults to off)
                        LastQRadSysSrc(SurfNum) = 0.0;     // At the start of a time step, reset to zero so average calculation can begin again
                        LastSysTimeElapsed(SurfNum) = 0.0; // At the start of a time step, reset to zero so average calculation can begin again
                        LastTimeStepSys(SurfNum) = 0.0;    // At the start of a time step, reset to zero so average calculation can begin again
                    }

                } else {

                    ShowSevereError("Radiant system entered without specification of type: electric, constant flow, or hydronic?");
                    ShowContinueError("Occurs in Radiant System=" + HydrRadSys(RadSysNum).Name);
                    ShowFatalError("Preceding condition causes termination.");
                }
            }

        } // ...for first pass through in a particular time step.

        {
            auto const SELECT_CASE_var(SystemType);

            if (SELECT_CASE_var == HydronicSystem) {

                // Initialize the appropriate node data
                if (HydrRadSys(RadSysNum).HeatingSystem) {
                    mdot = 0.0;
                    SetComponentFlowRate(mdot,
                                         HydrRadSys(RadSysNum).HotWaterInNode,
                                         HydrRadSys(RadSysNum).HotWaterOutNode,
                                         HydrRadSys(RadSysNum).HWLoopNum,
                                         HydrRadSys(RadSysNum).HWLoopSide,
                                         HydrRadSys(RadSysNum).HWBranchNum,
                                         HydrRadSys(RadSysNum).HWCompNum);
                }
                if (HydrRadSys(RadSysNum).CoolingSystem) {
                    mdot = 0.0;
                    SetComponentFlowRate(mdot,
                                         HydrRadSys(RadSysNum).ColdWaterInNode,
                                         HydrRadSys(RadSysNum).ColdWaterOutNode,
                                         HydrRadSys(RadSysNum).CWLoopNum,
                                         HydrRadSys(RadSysNum).CWLoopSide,
                                         HydrRadSys(RadSysNum).CWBranchNum,
                                         HydrRadSys(RadSysNum).CWCompNum);
                }
                if (HydrRadSys(RadSysNum).OperatingMode != NotOperating && FirstHVACIteration) HydrRadSys(RadSysNum).updateOperatingModeHistory();

            } else if (SELECT_CASE_var == ConstantFlowSystem) {
                CFloRadSys(RadSysNum).WaterMassFlowRate = 0.0;
                // Initialize the appropriate node data
                if (CFloRadSys(RadSysNum).HeatingSystem) {
                    if (CFloRadSys(RadSysNum).VolFlowSchedPtr > 0) {
                        CurrentFlowSchedule = GetCurrentScheduleValue(CFloRadSys(RadSysNum).VolFlowSchedPtr);
                    } else {
                        CurrentFlowSchedule = 1.0; // Allow user to avoid putting in a schedule (defaults to constant flow at all times)
                    }
                    if (CurrentFlowSchedule > 1.0) CurrentFlowSchedule = 1.0; // Do not allow more flow than design maximum
                    if (CurrentFlowSchedule < 0.0) CurrentFlowSchedule = 0.0; // Do not allow negative flow

                    CFloRadSys(RadSysNum).HotWaterMassFlowRate = CFloRadSys(RadSysNum).HotDesignWaterMassFlowRate * CurrentFlowSchedule;

                    if (CFloRadSys(RadSysNum).EMSOverrideOnWaterMdot)
                        CFloRadSys(RadSysNum).HotWaterMassFlowRate = CFloRadSys(RadSysNum).EMSWaterMdotOverrideValue;

                    if (CFloRadSys(RadSysNum).HotWaterInNode > 0)
                        SetComponentFlowRate(CFloRadSys(RadSysNum).HotWaterMassFlowRate,
                                             CFloRadSys(RadSysNum).HotWaterInNode,
                                             CFloRadSys(RadSysNum).HotWaterOutNode,
                                             CFloRadSys(RadSysNum).HWLoopNum,
                                             CFloRadSys(RadSysNum).HWLoopSide,
                                             CFloRadSys(RadSysNum).HWBranchNum,
                                             CFloRadSys(RadSysNum).HWCompNum);
                }
                if (CFloRadSys(RadSysNum).CoolingSystem) {
                    if (CFloRadSys(RadSysNum).VolFlowSchedPtr > 0) {
                        CurrentFlowSchedule = GetCurrentScheduleValue(CFloRadSys(RadSysNum).VolFlowSchedPtr);
                    } else {
                        CurrentFlowSchedule = 1.0; // Allow user to avoid putting in a schedule (defaults to constant flow at all times)
                    }
                    if (CurrentFlowSchedule > 1.0) CurrentFlowSchedule = 1.0; // Do not allow more flow than design maximum
                    if (CurrentFlowSchedule < 0.0) CurrentFlowSchedule = 0.0; // Do not allow negative flow
                    CFloRadSys(RadSysNum).ChWaterMassFlowRate = CFloRadSys(RadSysNum).ColdDesignWaterMassFlowRate * CurrentFlowSchedule;

                    if (CFloRadSys(RadSysNum).EMSOverrideOnWaterMdot)
                        CFloRadSys(RadSysNum).ChWaterMassFlowRate = CFloRadSys(RadSysNum).EMSWaterMdotOverrideValue;

                    if (CFloRadSys(RadSysNum).ColdWaterInNode > 0)
                        SetComponentFlowRate(CFloRadSys(RadSysNum).ChWaterMassFlowRate,
                                             CFloRadSys(RadSysNum).ColdWaterInNode,
                                             CFloRadSys(RadSysNum).ColdWaterOutNode,
                                             CFloRadSys(RadSysNum).CWLoopNum,
                                             CFloRadSys(RadSysNum).CWLoopSide,
                                             CFloRadSys(RadSysNum).CWBranchNum,
                                             CFloRadSys(RadSysNum).CWCompNum);
                }
                if (CFloRadSys(RadSysNum).OperatingMode != NotOperating && FirstHVACIteration) CFloRadSys(RadSysNum).updateOperatingModeHistory();

            } else if (SELECT_CASE_var == ElectricSystem) {

                ElecRadSys(RadSysNum).OperatingMode = NotOperating;

            }
        }

    }

    void HydronicSystemBaseData::updateOperatingModeHistory()
    {
        // Since this is only called when the operating mode is something other than "not operating",
        // the status from the previous system time step is what it did in the last or previous time step.
        // So, we can update the last status of the system using this information before reseting things
        // to "not operating".
        this->lastOperatingMode = this->OperatingMode;

        if (DataGlobals::BeginDayFlag) {
            // The begin day flag is set which mean this is the first time step of the day.
            // This also means that the previous time step was the last time step of yesterday.
            // So, the day should be the previous day, the hour should bethe last hour of the
            // day, and the time step should be the last time step.
            this->lastDayOfSim  = DataGlobals::DayOfSim - 1;
            this->lastHourOfDay = int(DataGlobals::HoursInDay);
            this->lastTimeStep  = DataGlobals::NumOfTimeStepInHour;
        } else if (DataGlobals::BeginHourFlag) {
            // It's not the beginning of the day but it is the beginning of an hour other than
            // the first hour.  This means that the previous time step was the previous hour of
            // today in the last time step.  So, the day should be the current day, the hour should
            // be the previous hour, and the time step should be the last time step.
            this->lastDayOfSim  = DataGlobals::DayOfSim;
            this->lastHourOfDay = DataGlobals::HourOfDay - 1;
            this->lastTimeStep  = DataGlobals::NumOfTimeStepInHour;
        } else if (DataGlobals::BeginTimeStepFlag) {
            // It's neither the beginning of the day nor the beginning of an hour but it is the start
            // of a time step other than the first time step in the hour.  So, the day should be the
            // current day, the hour should be the current hour, and the time step should be the
            // previous time step.
            this->lastDayOfSim  = DataGlobals::DayOfSim;
            this->lastHourOfDay = DataGlobals::HourOfDay;
            this->lastTimeStep  = DataGlobals::TimeStep-1;
        } else {
            // It's not the beginning of the day, hour, or time step so the "last" value is simply the
            // same as the current value.  Note that these parameters only track down to the zone time
            // step level and will make decisions based on that.
            this->lastDayOfSim  = DataGlobals::DayOfSim;
            this->lastHourOfDay = DataGlobals::HourOfDay;
            this->lastTimeStep  = DataGlobals::TimeStep;
        }

        // Now go ahead and reset the operating mode (this will be set to something else if the system is running)
        this->OperatingMode = NotOperating;
    }

    void HydronicSystemBaseData::setOperatingModeBasedOnChangeoverDelay()
    {
        if (this->lastOperatingMode == NotOperating) return; // this should only happen at the beginning of a simulation (at the start of warmup and the actual simulation)
                                                             // so let things proceed with whatever the system wants to do

        if (this->OperatingMode == NotOperating) return;  // always let it turn off

        if (this->OperatingMode == this->lastOperatingMode) return; // always let it continue to operating in the same mode

        if (this->schedPtrChangeoverDelay == 0) return; // user not requesting any delays (no schedule entered) so let it do whatever is requested

        Real64 currentChangeoverDelay = ScheduleManager::GetCurrentScheduleValue(this->schedPtrChangeoverDelay);
        if (currentChangeoverDelay <= 0.0) return;  // delay is zero so let it do whatever it requested

        // At this point, the radiant system is trying to switch modes from the previous time step, the user is requesting a delay in the changeover,
        // and the requested delay is greater than zero.  Calculate what the current time is in hours from the start of the simulation
        Real64 timeCurrent = 24.0*float(DataGlobals::DayOfSim-1) + float(DataGlobals::HourOfDay-1) + float(DataGlobals::TimeStep-1)/float(DataGlobals::NumOfTimeStepInHour);
        Real64 timeLast = 24.0*float(this->lastDayOfSim-1) + float(this->lastHourOfDay-1) + float(this->lastTimeStep-1)/float(DataGlobals::NumOfTimeStepInHour);
        Real64 actualTimeDifference = timeCurrent - timeLast;

        // If the time difference is not longer than the user delay, then the system should not switch modes and needs to be turned off.
        if (actualTimeDifference <= currentChangeoverDelay) this->OperatingMode = NotOperating;

        // Note: if the time difference is greater than the user delay request, then go ahead and keep the operating mode needed (don't do anything).

    }


    void SizeLowTempRadiantSystem(EnergyPlusData &state, int const RadSysNum, // Index for the low temperature radiant system under consideration within the derived types
                                  int const SystemType // Type of radiant system: hydronic, constant flow, or electric
    )
    {

        // SUBROUTINE INFORMATION:
        //       AUTHOR         Fred Buhl
        //       DATE WRITTEN   February 2002
        //       MODIFIED       August 2013 Daeho Kang, add component sizing table entries
        //                      August 2014 Bereket Nigusse, added scalable sizing
        //                      March 2014 Daeho Kang, add constant flow system autosizing

        // PURPOSE OF THIS SUBROUTINE:
        // This subroutine is for sizing low temperature radiant components for which flow rates
        // and tube length or max electric power have not been specified in the input

        // METHODOLOGY EMPLOYED:
        // Obtains flow rates from the zone sizing arrays and plant sizing data. Maximum electric
        // power is set to the design heat load. Tube length is calculated by rule-of-thumb from
        // the surface area.

        // Using/Aliasing
        using namespace DataSizing;
        using DataHeatBalance::Zone;
        using DataHVACGlobals::AutoCalculateSizing;
        using DataHVACGlobals::CoolingCapacitySizing;
        using DataHVACGlobals::HeatingCapacitySizing;
        using DataPlant::PlantLoop;
        using FluidProperties::GetDensityGlycol;
        using FluidProperties::GetSpecificHeatGlycol;
        using General::RoundSigDigits;
        using PlantUtilities::MyPlantSizingIndex;
        using PlantUtilities::RegisterPlantCompDesignFlow;
        using ReportSizingManager::ReportSizingOutput;
        using ReportSizingManager::RequestSizing;

        // SUBROUTINE PARAMETER DEFINITIONS:
        static std::string const RoutineName("SizeLowTempRadiantSystem");
        static int const OFF = 0;
        static int const ClgHtg = 1;
        static int const ClgOnly = 2;
        static int const HtgOnly = 3;

        // SUBROUTINE LOCAL VARIABLE DECLARATIONS:
        int PltSizHeatNum(0);    // index of plant sizing object for 1st heating loop
        int PltSizCoolNum(0);    // index of plant sizing object for 1st cooling loop
        int SurfNum;             // surface index in radiant system data structure
        bool ErrorsFound(false); // If errors detected in input
        Real64 rho;
        Real64 Cp;
        bool IsAutoSize(false); // Indicator to autosize
        Real64 WaterVolFlowMaxHeatDes(0.0);  // Design hot water flow for reproting
        Real64 WaterVolFlowMaxHeatUser(0.0); // User hard-sized hot water flow for
        Real64 WaterVolFlowMaxCoolDes(0.0);  // Design chilled water flow for reproting
        Real64 WaterVolFlowMaxCoolUser(0.0); // User hard-sized chilled water flow for reproting
        Real64 TubeLengthDes(0.0);           // Design tube length for reproting
        Real64 TubeLengthUser(0.0);          // User hard-sized tube length for reproting
        std::string CompName;                // component name
        std::string CompType;                // component type
        std::string SizingString;            // input field sizing description (e.g., Nominal Capacity)
        Real64 TempSize;                     // autosized value of coil input field
        int FieldNum = 1;                    // IDD numeric field number where input field description is found
        int SizingMethod;                    // Integer representation of sizing method name (e.g. CoolingCapacitySizing, HeatingCapacitySizing)
        bool PrintFlag;                      // TRUE when sizing information is reported in the eio file
        int CapSizingMethod(0);     // capacity sizing methods (HeatingDesignCapacity, CapacityPerFloorArea, FractionOfAutosizedCoolingCapacity, and
                                    // FractionOfAutosizedHeatingCapacity )
        Real64 DesCoilLoad;         // design autosized or user specified capacity
        int OpMode(1);              // System operating mode
        int HeatNode;               // Hot water inlet node to determine system operating mode
        int CoolNode;               // Chilled water inlet node to determine system operating mode
        Real64 WaterVolFlowMaxDes;  // Design water volume flow rate for reproting
        Real64 WaterVolFlowMaxUser; // User hard-sized water volume flow rate for reproting

        DesCoilLoad = 0.0;
        DataScalableCapSizingON = false;
        DataFracOfAutosizedHeatingCapacity = 1.0;

        if (SystemType == ElectricSystem) {

            if (ElecRadSys(RadSysNum).MaxElecPower == AutoSize) {
                IsAutoSize = true;
            }

            if (CurZoneEqNum > 0) {

                CompType = "ZoneHVAC:LowTemperatureRadiant:Electric";
                CompName = ElecRadSys(RadSysNum).Name;
                SizingMethod = HeatingCapacitySizing;
                FieldNum = 1;
                PrintFlag = true;
                SizingString = ElecRadSysNumericFields(RadSysNum).FieldNames(FieldNum) + " [W]";
                CapSizingMethod = ElecRadSys(RadSysNum).HeatingCapMethod;
                ZoneEqSizing(CurZoneEqNum).SizingMethod(SizingMethod) = CapSizingMethod;

                if (!IsAutoSize && !ZoneSizingRunDone) { // simulation continue
                    if (CapSizingMethod == HeatingDesignCapacity && ElecRadSys(RadSysNum).ScaledHeatingCapacity > 0.0) {
                        TempSize = ElecRadSys(RadSysNum).ScaledHeatingCapacity;
                        RequestSizing(state, CompType, CompName, SizingMethod, SizingString, TempSize, PrintFlag, RoutineName);
                        DesCoilLoad = TempSize;
                    } else if (CapSizingMethod == CapacityPerFloorArea) {
                        DataScalableCapSizingON = true;
                        TempSize = ElecRadSys(RadSysNum).ScaledHeatingCapacity * Zone(ElecRadSys(RadSysNum).ZonePtr).FloorArea;
                        RequestSizing(state, CompType, CompName, SizingMethod, SizingString, TempSize, PrintFlag, RoutineName);
                        DesCoilLoad = TempSize;
                        DataScalableCapSizingON = false;
                        ElecRadSys(RadSysNum).MaxElecPower = TempSize;
                    } else if (CapSizingMethod == FractionOfAutosizedHeatingCapacity) {
                        ShowSevereError(RoutineName + ": auto-sizing cannot be done for " + CompType + " = " + ElecRadSys(RadSysNum).Name + "\".");
                        ShowContinueError("The \"SimulationControl\" object must have the field \"Do Zone Sizing Calculation\" set to Yes when the "
                                          "Heating Design Capacity Method = \"FractionOfAutosizedHeatingCapacity\".");
                        ErrorsFound = true;
                    }
                } else {
                    if (CapSizingMethod == HeatingDesignCapacity || CapSizingMethod == CapacityPerFloorArea ||
                        CapSizingMethod == FractionOfAutosizedHeatingCapacity) {
                        if (CapSizingMethod == HeatingDesignCapacity) {
                            if (ZoneSizingRunDone) {
                                CheckZoneSizing(CompType, CompName);
                                SizingMethod = AutoCalculateSizing;
                                DataConstantUsedForSizing = FinalZoneSizing(CurZoneEqNum).NonAirSysDesHeatLoad;
                                DataFractionUsedForSizing = 1.0;
                            }
                            if (ElecRadSys(RadSysNum).ScaledHeatingCapacity == AutoSize) {
                                TempSize = AutoSize;
                            } else {
                                TempSize = ElecRadSys(RadSysNum).ScaledHeatingCapacity;
                            }
                        } else if (CapSizingMethod == CapacityPerFloorArea) {
                            if (ZoneSizingRunDone) {
                                CheckZoneSizing(CompType, CompName);
                                ZoneEqSizing(CurZoneEqNum).HeatingCapacity = true;
                                ZoneEqSizing(CurZoneEqNum).DesHeatingLoad = FinalZoneSizing(CurZoneEqNum).NonAirSysDesHeatLoad;
                            }
                            TempSize = ElecRadSys(RadSysNum).ScaledHeatingCapacity * Zone(ElecRadSys(RadSysNum).ZonePtr).FloorArea;
                            DataScalableCapSizingON = true;

                        } else if (CapSizingMethod == FractionOfAutosizedHeatingCapacity) {
                            CheckZoneSizing(CompType, CompName);
                            ZoneEqSizing(CurZoneEqNum).HeatingCapacity = true;
                            ZoneEqSizing(CurZoneEqNum).DesHeatingLoad = FinalZoneSizing(CurZoneEqNum).NonAirSysDesHeatLoad;
                            TempSize = ZoneEqSizing(CurZoneEqNum).DesHeatingLoad * ElecRadSys(RadSysNum).ScaledHeatingCapacity;
                            DataScalableCapSizingON = true;
                        } else {
                            TempSize = ElecRadSys(RadSysNum).ScaledHeatingCapacity;
                        }
                        RequestSizing(state, CompType, CompName, SizingMethod, SizingString, TempSize, PrintFlag, RoutineName);
                        ElecRadSys(RadSysNum).MaxElecPower = TempSize;
                        DataConstantUsedForSizing = 0.0;
                        DataFractionUsedForSizing = 0.0;
                        DataScalableCapSizingON = false;
                    }
                }
            }
        }

        if (SystemType == HydronicSystem) {

            CompType = "ZoneHVAC:LowTemperatureRadiant:VariableFlow";
            CompName = HydrRadSys(RadSysNum).Name;

            IsAutoSize = false;
            if (HydrRadSys(RadSysNum).ScaledHeatingCapacity == AutoSize) {
                IsAutoSize = true;
            }

            if (CurZoneEqNum > 0) {

                SizingMethod = HeatingCapacitySizing;
                FieldNum = 5;
                PrintFlag = true;
                SizingString = HydronicRadiantSysNumericFields(RadSysNum).FieldNames(FieldNum) + " [W]";
                CapSizingMethod = HydrRadSys(RadSysNum).HeatingCapMethod;
                ZoneEqSizing(CurZoneEqNum).SizingMethod(SizingMethod) = CapSizingMethod;

                if (!IsAutoSize && !ZoneSizingRunDone) { // simulation continue
                    if (CapSizingMethod == HeatingDesignCapacity && HydrRadSys(RadSysNum).ScaledHeatingCapacity > 0.0) {
                        TempSize = HydrRadSys(RadSysNum).ScaledHeatingCapacity;
                        RequestSizing(state, CompType, CompName, SizingMethod, SizingString, TempSize, PrintFlag, RoutineName);
                        DesCoilLoad = TempSize;
                    } else if (CapSizingMethod == CapacityPerFloorArea) {
                        DataScalableCapSizingON = true;
                        TempSize = HydrRadSys(RadSysNum).ScaledHeatingCapacity * Zone(HydrRadSys(RadSysNum).ZonePtr).FloorArea;
                        RequestSizing(state, CompType, CompName, SizingMethod, SizingString, TempSize, PrintFlag, RoutineName);
                        DesCoilLoad = TempSize;
                        DataScalableCapSizingON = false;
                    } else if (CapSizingMethod == FractionOfAutosizedHeatingCapacity) {
                        if (HydrRadSys(RadSysNum).WaterVolFlowMaxHeat == AutoSize) {
                            ShowSevereError(RoutineName + ": auto-sizing cannot be done for " + CompType + " = " + HydrRadSys(RadSysNum).Name +
                                            "\".");
                            ShowContinueError("The \"SimulationControl\" object must have the field \"Do Zone Sizing Calculation\" set to Yes when "
                                              "the Heating Design Capacity Method = \"FractionOfAutosizedHeatingCapacity\".");
                            ErrorsFound = true;
                        }
                    }
                } else { // Autosize or hard-size with sizing run
                    if (CapSizingMethod == HeatingDesignCapacity || CapSizingMethod == CapacityPerFloorArea ||
                        CapSizingMethod == FractionOfAutosizedHeatingCapacity) {
                        if (CapSizingMethod == HeatingDesignCapacity) {
                            if (ZoneSizingRunDone) {
                                CheckZoneSizing(CompType, CompName);
                                SizingMethod = AutoCalculateSizing;
                                DataConstantUsedForSizing = FinalZoneSizing(CurZoneEqNum).NonAirSysDesHeatLoad;
                                DataFractionUsedForSizing = 1.0;
                            }
                            if (HydrRadSys(RadSysNum).ScaledHeatingCapacity == AutoSize) {
                                TempSize = AutoSize;
                            } else {
                                TempSize = HydrRadSys(RadSysNum).ScaledHeatingCapacity;
                            }
                        } else if (CapSizingMethod == CapacityPerFloorArea) {
                            if (ZoneSizingRunDone) {
                                CheckZoneSizing(CompType, CompName);
                                ZoneEqSizing(CurZoneEqNum).HeatingCapacity = true;
                                ZoneEqSizing(CurZoneEqNum).DesHeatingLoad = FinalZoneSizing(CurZoneEqNum).NonAirSysDesHeatLoad;
                            }
                            TempSize = HydrRadSys(RadSysNum).ScaledHeatingCapacity * Zone(HydrRadSys(RadSysNum).ZonePtr).FloorArea;
                            DataScalableCapSizingON = true;
                        } else if (CapSizingMethod == FractionOfAutosizedHeatingCapacity) {
                            CheckZoneSizing(CompType, CompName);
                            ZoneEqSizing(CurZoneEqNum).HeatingCapacity = true;
                            ZoneEqSizing(CurZoneEqNum).DesHeatingLoad = FinalZoneSizing(CurZoneEqNum).NonAirSysDesHeatLoad;
                            TempSize = ZoneEqSizing(CurZoneEqNum).DesHeatingLoad * HydrRadSys(RadSysNum).ScaledHeatingCapacity;
                            DataScalableCapSizingON = true;
                        } else {
                            TempSize = HydrRadSys(RadSysNum).ScaledHeatingCapacity;
                        }
                        RequestSizing(state, CompType, CompName, SizingMethod, SizingString, TempSize, PrintFlag, RoutineName);
                        DesCoilLoad = TempSize;
                        DataConstantUsedForSizing = 0.0;
                        DataFractionUsedForSizing = 0.0;
                        DataScalableCapSizingON = false;
                    } else {
                        DesCoilLoad = 0.0;
                    }
                }
                // finally heating capacity is saved in this variable
                HydrRadSys(RadSysNum).ScaledHeatingCapacity = DesCoilLoad;
            }

            IsAutoSize = false;
            if (HydrRadSys(RadSysNum).WaterVolFlowMaxHeat == AutoSize) {
                IsAutoSize = true;
            }

            if (CurZoneEqNum > 0) {
                if (!IsAutoSize && !ZoneSizingRunDone) { // simulation continue
                    if (HydrRadSys(RadSysNum).WaterVolFlowMaxHeat > 0.0) {
                        ReportSizingOutput(CompType,
                                           HydrRadSys(RadSysNum).Name,
                                           "User-Specified Maximum Hot Water Flow [m3/s]",
                                           HydrRadSys(RadSysNum).WaterVolFlowMaxHeat);
                    }
                } else { // Autosize or hard-size with sizing run
                    if (HydrRadSys(RadSysNum).HotWaterInNode > 0 && HydrRadSys(RadSysNum).HotWaterOutNode > 0) {
                        PltSizHeatNum = MyPlantSizingIndex(CompType,
                                                           HydrRadSys(RadSysNum).Name,
                                                           HydrRadSys(RadSysNum).HotWaterInNode,
                                                           HydrRadSys(RadSysNum).HotWaterOutNode,
                                                           ErrorsFound);
                        if (PltSizHeatNum > 0) {
                            if (DesCoilLoad >= SmallLoad) {
                                rho = GetDensityGlycol(PlantLoop(HydrRadSys(RadSysNum).HWLoopNum).FluidName,
                                                       DataGlobals::HWInitConvTemp,
                                                       PlantLoop(HydrRadSys(RadSysNum).HWLoopNum).FluidIndex,
                                                       RoutineName);
                                Cp = GetSpecificHeatGlycol(PlantLoop(HydrRadSys(RadSysNum).HWLoopNum).FluidName,
                                                           DataGlobals::HWInitConvTemp,
                                                           PlantLoop(HydrRadSys(RadSysNum).HWLoopNum).FluidIndex,
                                                           RoutineName);
                                WaterVolFlowMaxHeatDes = DesCoilLoad / (PlantSizData(PltSizHeatNum).DeltaT * Cp * rho);
                            } else {
                                WaterVolFlowMaxHeatDes = 0.0;
                            }
                        } else {
                            ShowSevereError("Autosizing of water flow requires a heating loop Sizing:Plant object");
                            ShowContinueError("Occurs in ZoneHVAC:LowTemperatureRadiant:VariableFlow Object=" + HydrRadSys(RadSysNum).Name);
                            ErrorsFound = true;
                        }
                    }

                    if (IsAutoSize) {
                        HydrRadSys(RadSysNum).WaterVolFlowMaxHeat = WaterVolFlowMaxHeatDes;
                        ReportSizingOutput(CompType, HydrRadSys(RadSysNum).Name, "Design Size Maximum Hot Water Flow [m3/s]", WaterVolFlowMaxHeatDes);
                    } else { // hard-size with sizing data
                        if (HydrRadSys(RadSysNum).WaterVolFlowMaxHeat > 0.0 && WaterVolFlowMaxHeatDes > 0.0) {
                            WaterVolFlowMaxHeatUser = HydrRadSys(RadSysNum).WaterVolFlowMaxHeat;
                            ReportSizingOutput(CompType,
                                               HydrRadSys(RadSysNum).Name,
                                               "Design Size Maximum Hot Water Flow [m3/s]",
                                               WaterVolFlowMaxHeatDes,
                                               "User-Specified Maximum Hot Water Flow [m3/s]",
                                               WaterVolFlowMaxHeatUser);
                            if (DisplayExtraWarnings) {
                                if ((std::abs(WaterVolFlowMaxHeatDes - WaterVolFlowMaxHeatUser) / WaterVolFlowMaxHeatUser) >
                                    AutoVsHardSizingThreshold) {
                                    ShowMessage("SizeLowTempRadiantSystem: Potential issue with equipment sizing for "
                                                "ZoneHVAC:LowTemperatureRadiant:VariableFlow = \"" +
                                                HydrRadSys(RadSysNum).Name + "\".");
                                    ShowContinueError("User-Specified Maximum Hot Water Flow of " + RoundSigDigits(WaterVolFlowMaxHeatUser, 5) +
                                                      " [m3/s]");
                                    ShowContinueError("differs from Design Size Maximum Hot Water Flow of " +
                                                      RoundSigDigits(WaterVolFlowMaxHeatDes, 5) + " [m3/s]");
                                    ShowContinueError("This may, or may not, indicate mismatched component sizes.");
                                    ShowContinueError("Verify that the value entered is intended and is consistent with other components.");
                                }
                            }
                        }
                    }
                }
            }

            IsAutoSize = false;
            if (HydrRadSys(RadSysNum).ScaledCoolingCapacity == AutoSize) {
                IsAutoSize = true;
            }

            if (CurZoneEqNum > 0) {

                SizingMethod = CoolingCapacitySizing;
                FieldNum = 10;
                PrintFlag = true;
                SizingString = HydronicRadiantSysNumericFields(RadSysNum).FieldNames(FieldNum) + " [W]";
                CapSizingMethod = HydrRadSys(RadSysNum).CoolingCapMethod;
                ZoneEqSizing(CurZoneEqNum).SizingMethod(SizingMethod) = CapSizingMethod;

                if (!IsAutoSize && !ZoneSizingRunDone) { // simulation continue
                    if (CapSizingMethod == CoolingDesignCapacity && HydrRadSys(RadSysNum).ScaledCoolingCapacity > 0.0) {
                        TempSize = HydrRadSys(RadSysNum).ScaledCoolingCapacity;
                        RequestSizing(state, CompType, CompName, SizingMethod, SizingString, TempSize, PrintFlag, RoutineName);
                        DesCoilLoad = TempSize;
                    } else if (CapSizingMethod == CapacityPerFloorArea) {
                        DataScalableCapSizingON = true;
                        TempSize = HydrRadSys(RadSysNum).ScaledCoolingCapacity * Zone(HydrRadSys(RadSysNum).ZonePtr).FloorArea;
                        RequestSizing(state, CompType, CompName, SizingMethod, SizingString, TempSize, PrintFlag, RoutineName);
                        DesCoilLoad = TempSize;
                        DataScalableCapSizingON = false;
                    } else if (CapSizingMethod == FractionOfAutosizedCoolingCapacity) {
                        if (HydrRadSys(RadSysNum).WaterVolFlowMaxCool == AutoSize) {
                            ShowSevereError(RoutineName + ": auto-sizing cannot be done for " + CompType + " = " + HydrRadSys(RadSysNum).Name +
                                            "\".");
                            ShowContinueError("The \"SimulationControl\" object must have the field \"Do Zone Sizing Calculation\" set to Yes when "
                                              "the Cooling Design Capacity Method = \"FractionOfAutosizedCoolingCapacity\".");
                            ErrorsFound = true;
                        }
                    }
                } else { // Autosize or hard-size with sizing run
                    if (CapSizingMethod == CoolingDesignCapacity || CapSizingMethod == CapacityPerFloorArea ||
                        CapSizingMethod == FractionOfAutosizedCoolingCapacity) {
                        if (CapSizingMethod == CoolingDesignCapacity) {
                            if (ZoneSizingRunDone) {
                                CheckZoneSizing(CompType, CompName);
                                SizingMethod = AutoCalculateSizing;
                                DataConstantUsedForSizing = FinalZoneSizing(CurZoneEqNum).NonAirSysDesCoolLoad;
                                DataFractionUsedForSizing = 1.0;
                            }
                            if (HydrRadSys(RadSysNum).ScaledCoolingCapacity == AutoSize) {
                                TempSize = AutoSize;
                            } else {
                                TempSize = HydrRadSys(RadSysNum).ScaledCoolingCapacity;
                            }
                        } else if (CapSizingMethod == CapacityPerFloorArea) {
                            if (ZoneSizingRunDone) {
                                CheckZoneSizing(CompType, CompName);
                                ZoneEqSizing(CurZoneEqNum).CoolingCapacity = true;
                                ZoneEqSizing(CurZoneEqNum).DesCoolingLoad = FinalZoneSizing(CurZoneEqNum).NonAirSysDesCoolLoad;
                            }
                            TempSize = HydrRadSys(RadSysNum).ScaledCoolingCapacity * Zone(HydrRadSys(RadSysNum).ZonePtr).FloorArea;
                            DataScalableCapSizingON = true;
                        } else if (CapSizingMethod == FractionOfAutosizedCoolingCapacity) {
                            CheckZoneSizing(CompType, CompName);
                            ZoneEqSizing(CurZoneEqNum).CoolingCapacity = true;
                            ZoneEqSizing(CurZoneEqNum).DesCoolingLoad = FinalZoneSizing(CurZoneEqNum).NonAirSysDesCoolLoad;
                            TempSize = ZoneEqSizing(CurZoneEqNum).DesCoolingLoad * HydrRadSys(RadSysNum).ScaledCoolingCapacity;
                            DataScalableCapSizingON = true;

                        } else {
                            TempSize = HydrRadSys(RadSysNum).ScaledCoolingCapacity;
                        }
                        RequestSizing(state, CompType, CompName, SizingMethod, SizingString, TempSize, PrintFlag, RoutineName);
                        DesCoilLoad = TempSize;
                        DataConstantUsedForSizing = 0.0;
                        DataFractionUsedForSizing = 0.0;
                        DataScalableCapSizingON = false;
                    } else {
                        DesCoilLoad = 0.0;
                    }
                }
                // finally cooling capacity is saved in this variable
                HydrRadSys(RadSysNum).ScaledCoolingCapacity = DesCoilLoad;
            }

            IsAutoSize = false;
            if (HydrRadSys(RadSysNum).WaterVolFlowMaxCool == AutoSize) {
                IsAutoSize = true;
            }
            if (CurZoneEqNum > 0) {
                if (!IsAutoSize && !ZoneSizingRunDone) { // simulation continue
                    if (HydrRadSys(RadSysNum).WaterVolFlowMaxCool > 0.0) {
                        ReportSizingOutput(CompType,
                                           HydrRadSys(RadSysNum).Name,
                                           "User-Specified Maximum Cold Water Flow [m3/s]",
                                           HydrRadSys(RadSysNum).WaterVolFlowMaxCool);
                    }
                } else { // Autosize or hard-size with sizing run
                    if (HydrRadSys(RadSysNum).ColdWaterInNode > 0 && HydrRadSys(RadSysNum).ColdWaterOutNode > 0) {
                        PltSizCoolNum = MyPlantSizingIndex(CompType,
                                                           HydrRadSys(RadSysNum).Name,
                                                           HydrRadSys(RadSysNum).ColdWaterInNode,
                                                           HydrRadSys(RadSysNum).ColdWaterOutNode,
                                                           ErrorsFound);
                        if (PltSizCoolNum > 0) {
                            if (DesCoilLoad >= SmallLoad) {
                                rho = GetDensityGlycol(PlantLoop(HydrRadSys(RadSysNum).CWLoopNum).FluidName,
                                                       DataGlobals::CWInitConvTemp,
                                                       PlantLoop(HydrRadSys(RadSysNum).CWLoopNum).FluidIndex,
                                                       RoutineName);
                                Cp = GetSpecificHeatGlycol(PlantLoop(HydrRadSys(RadSysNum).CWLoopNum).FluidName,
                                                           DataGlobals::CWInitConvTemp,
                                                           PlantLoop(HydrRadSys(RadSysNum).CWLoopNum).FluidIndex,
                                                           RoutineName);
                                WaterVolFlowMaxCoolDes = DesCoilLoad / (PlantSizData(PltSizCoolNum).DeltaT * Cp * rho);
                            } else {
                                WaterVolFlowMaxCoolDes = 0.0;
                            }
                        } else {
                            ShowSevereError("Autosizing of water flow requires a cooling loop Sizing:Plant object");
                            ShowContinueError("Occurs in ZoneHVAC:LowTemperatureRadiant:VariableFlow Object=" + HydrRadSys(RadSysNum).Name);
                            ErrorsFound = true;
                        }
                    }

                    if (IsAutoSize) {
                        HydrRadSys(RadSysNum).WaterVolFlowMaxCool = WaterVolFlowMaxCoolDes;
                        ReportSizingOutput(
                            CompType, HydrRadSys(RadSysNum).Name, "Design Size Maximum Cold Water Flow [m3/s]", WaterVolFlowMaxCoolDes);
                    } else { // hard-size with sizing data
                        if (HydrRadSys(RadSysNum).WaterVolFlowMaxCool > 0.0 && WaterVolFlowMaxCoolDes > 0.0) {
                            WaterVolFlowMaxCoolUser = HydrRadSys(RadSysNum).WaterVolFlowMaxCool;
                            ReportSizingOutput(CompType,
                                               HydrRadSys(RadSysNum).Name,
                                               "Design Size Maximum Cold Water Flow [m3/s]",
                                               WaterVolFlowMaxCoolDes,
                                               "User-Specified Maximum Cold Water Flow [m3/s]",
                                               WaterVolFlowMaxCoolUser);
                            if (DisplayExtraWarnings) {
                                if ((std::abs(WaterVolFlowMaxCoolDes - WaterVolFlowMaxCoolUser) / WaterVolFlowMaxCoolUser) >
                                    AutoVsHardSizingThreshold) {
                                    ShowMessage("SizeLowTempRadiantSystem: Potential issue with equipment sizing for "
                                                "ZoneHVAC:LowTemperatureRadiant:VariableFlow = \"" +
                                                HydrRadSys(RadSysNum).Name + "\".");
                                    ShowContinueError("User-Specified Maximum Cool Water Flow of " + RoundSigDigits(WaterVolFlowMaxCoolUser, 5) +
                                                      " [m3/s]");
                                    ShowContinueError("differs from Design Size Maximum Cool Water Flow of " +
                                                      RoundSigDigits(WaterVolFlowMaxCoolDes, 5) + " [m3/s]");
                                    ShowContinueError("This may, or may not, indicate mismatched component sizes.");
                                    ShowContinueError("Verify that the value entered is intended and is consistent with other components.");
                                }
                            }
                        }
                    }
                }
            }

            IsAutoSize = false;
            if (HydrRadSys(RadSysNum).TubeLength == AutoSize) {
                IsAutoSize = true;
            }
            if (CurZoneEqNum > 0) {
                if (!IsAutoSize && !ZoneSizingRunDone) { // simulation continue
                    if (HydrRadSys(RadSysNum).TubeLength > 0.0) {
                        ReportSizingOutput(
                            CompType, HydrRadSys(RadSysNum).Name, "User-Specified Hydronic Tubing Length [m]", HydrRadSys(RadSysNum).TubeLength);
                    }
                } else { // Autosize or hard-size with sizing run
                    // CheckZoneSizing is not required here because the tube length calculation is not dependent on zone sizing calculation results
                    TubeLengthDes = HydrRadSys(RadSysNum).sizeRadiantSystemTubeLength();
                    if (IsAutoSize) {
                        HydrRadSys(RadSysNum).TubeLength = TubeLengthDes;
                        ReportSizingOutput(CompType, HydrRadSys(RadSysNum).Name, "Design Size Hydronic Tubing Length [m]", TubeLengthDes);
                    } else { // hard-size with sizing data
                        if (HydrRadSys(RadSysNum).TubeLength > 0.0 && TubeLengthDes > 0.0) {
                            TubeLengthUser = HydrRadSys(RadSysNum).TubeLength;
                            ReportSizingOutput(CompType,
                                               HydrRadSys(RadSysNum).Name,
                                               "Design Size Hydronic Tubing Length [m]",
                                               TubeLengthDes,
                                               "User-Specified Hydronic Tubing Length [m]",
                                               TubeLengthUser);
                            if (DisplayExtraWarnings) {
                                if ((std::abs(TubeLengthDes - TubeLengthUser) / TubeLengthUser) > AutoVsHardSizingThreshold) {
                                    ShowMessage("SizeLowTempRadiantSystem: Potential issue with equipment sizing for "
                                                "ZoneHVAC:LowTemperatureRadiant:VariableFlow = \"" +
                                                HydrRadSys(RadSysNum).Name + "\".");
                                    ShowContinueError("User-Specified Hydronic Tubing Length of " + RoundSigDigits(TubeLengthUser, 5) + " [m]");
                                    ShowContinueError("differs from Design Size Hydronic Tubing Length of " + RoundSigDigits(TubeLengthDes, 5) +
                                                      " [m]");
                                    ShowContinueError("This may, or may not, indicate mismatched component sizes.");
                                    ShowContinueError("Verify that the value entered is intended and is consistent with other components.");
                                }
                            }
                        }
                    }
                }
            }

            for (SurfNum = 1; SurfNum <= HydrRadSys(RadSysNum).NumOfSurfaces; ++SurfNum) {
                if (HydrRadSys(RadSysNum).NumCircCalcMethod == CalculateFromLength) {
                    HydrRadSys(RadSysNum).NumCircuits(SurfNum) =
                        (HydrRadSys(RadSysNum).SurfaceFrac(SurfNum) * HydrRadSys(RadSysNum).TubeLength) / HydrRadSys(RadSysNum).CircLength;
                    HydrRadSys(RadSysNum).NumCircuits(SurfNum) = max(HydrRadSys(RadSysNum).NumCircuits(SurfNum), 1.0);
                } else {
                    HydrRadSys(RadSysNum).NumCircuits(SurfNum) = 1.0;
                }
            }

            RegisterPlantCompDesignFlow(HydrRadSys(RadSysNum).HotWaterInNode, HydrRadSys(RadSysNum).WaterVolFlowMaxHeat);
            RegisterPlantCompDesignFlow(HydrRadSys(RadSysNum).ColdWaterInNode, HydrRadSys(RadSysNum).WaterVolFlowMaxCool);
        }

        if (SystemType == ConstantFlowSystem) {

            CompType = "ZoneHVAC:LowTemperatureRadiant:ConstantFlow";
            CompName = CFloRadSys(RadSysNum).Name;

            // Check which operating system it is
            HeatNode = CFloRadSys(RadSysNum).HotWaterInNode;
            CoolNode = CFloRadSys(RadSysNum).ColdWaterInNode;
            if (HeatNode > 0 && CoolNode > 0) {
                OpMode = ClgHtg;
            } else if (HeatNode > 0 && CoolNode <= 0) {
                OpMode = HtgOnly;
            } else if (CoolNode > 0 && HeatNode <= 0) {
                OpMode = ClgOnly;
            } else {
                OpMode = OFF; // It shouldn't happen here
            }

            if (CFloRadSys(RadSysNum).WaterVolFlowMax == AutoSize) {
                IsAutoSize = true;
            }

            if (CurZoneEqNum > 0) {
                if (!IsAutoSize && !ZoneSizingRunDone) { // simulation continue
                    if (CFloRadSys(RadSysNum).WaterVolFlowMax > 0.0) {
                        ReportSizingOutput(
                            CompType, CFloRadSys(RadSysNum).Name, "User-Specified Maximum Water Flow [m3/s]", CFloRadSys(RadSysNum).WaterVolFlowMax);
                    }
                } else { // Autosize or hard-size with sizing run
                    CheckZoneSizing(CompType, CFloRadSys(RadSysNum).Name);
                    // Estimate hot water and chilled water flows
                    // Index only if it provides heating to avoid severe error
                    if (OpMode == ClgHtg || OpMode == HtgOnly) {
                        PltSizHeatNum = MyPlantSizingIndex(CompType,
                                                           CFloRadSys(RadSysNum).Name,
                                                           CFloRadSys(RadSysNum).HotWaterInNode,
                                                           CFloRadSys(RadSysNum).HotWaterOutNode,
                                                           ErrorsFound);
                    }
                    if (PltSizHeatNum > 0) {
                        if (FinalZoneSizing(CurZoneEqNum).NonAirSysDesHeatLoad >= SmallLoad) {
                            rho = GetDensityGlycol(PlantLoop(CFloRadSys(RadSysNum).HWLoopNum).FluidName,
                                                   DataGlobals::HWInitConvTemp,
                                                   PlantLoop(CFloRadSys(RadSysNum).HWLoopNum).FluidIndex,
                                                   "SizeLowTempRadiantSystem");
                            Cp = GetSpecificHeatGlycol(PlantLoop(CFloRadSys(RadSysNum).HWLoopNum).FluidName,
                                                       DataGlobals::HWInitConvTemp,
                                                       PlantLoop(CFloRadSys(RadSysNum).HWLoopNum).FluidIndex,
                                                       "SizeLowTempRadiantSystem");
                            WaterVolFlowMaxHeatDes =
                                FinalZoneSizing(CurZoneEqNum).NonAirSysDesHeatLoad / (PlantSizData(PltSizHeatNum).DeltaT * Cp * rho);
                        } else {
                            WaterVolFlowMaxHeatDes = 0.0;
                        }
                    } else {
                        if (OpMode == ClgHtg || OpMode == HtgOnly) {
                            ShowSevereError("Autosizing of water flow requires a heating loop Sizing:Plant object");
                            ShowContinueError("Occurs in ZoneHVAC:LowTemperatureRadiant:ConstantFlow Object=" + CFloRadSys(RadSysNum).Name);
                            ErrorsFound = true;
                        }
                    }

                    // Index only if it provides cooling system to avoid severe error
                    if (OpMode == ClgHtg || OpMode == ClgOnly) {
                        PltSizCoolNum = MyPlantSizingIndex(CompType,
                                                           CFloRadSys(RadSysNum).Name,
                                                           CFloRadSys(RadSysNum).ColdWaterInNode,
                                                           CFloRadSys(RadSysNum).ColdWaterOutNode,
                                                           ErrorsFound);
                    }
                    if (PltSizCoolNum > 0) {
                        if (FinalZoneSizing(CurZoneEqNum).NonAirSysDesCoolLoad >= SmallLoad) {
                            rho = GetDensityGlycol(PlantLoop(CFloRadSys(RadSysNum).CWLoopNum).FluidName,
                                                   DataGlobals::CWInitConvTemp,
                                                   PlantLoop(CFloRadSys(RadSysNum).CWLoopNum).FluidIndex,
                                                   "SizeLowTempRadiantSystem");
                            Cp = GetSpecificHeatGlycol(PlantLoop(CFloRadSys(RadSysNum).CWLoopNum).FluidName,
                                                       DataGlobals::CWInitConvTemp,
                                                       PlantLoop(CFloRadSys(RadSysNum).CWLoopNum).FluidIndex,
                                                       "SizeLowTempRadiantSystem");
                            WaterVolFlowMaxCoolDes =
                                FinalZoneSizing(CurZoneEqNum).NonAirSysDesCoolLoad / (PlantSizData(PltSizCoolNum).DeltaT * Cp * rho);
                        } else {
                            WaterVolFlowMaxCoolDes = 0.0;
                        }
                    } else {
                        if (OpMode == ClgHtg || OpMode == ClgOnly) {
                            ShowSevereError("Autosizing of water flow requires a cooling loop Sizing:Plant object");
                            ShowContinueError("Occurs in ZoneHVAC:LowTemperatureRadiant:ConstantFlow Object=" + CFloRadSys(RadSysNum).Name);
                            ErrorsFound = true;
                        }
                    }

                    // Determine maximum water flow rate depending upon system type
                    if (OpMode == ClgHtg) {
                        WaterVolFlowMaxDes = std::max(WaterVolFlowMaxHeatDes, WaterVolFlowMaxCoolDes);
                    } else if (OpMode == ClgOnly) {
                        WaterVolFlowMaxDes = WaterVolFlowMaxCoolDes;
                    } else if (OpMode == HtgOnly) {
                        WaterVolFlowMaxDes = WaterVolFlowMaxHeatDes;
                    } else {
                        WaterVolFlowMaxDes = 0.0;
                    }

                    if (IsAutoSize) {
                        CFloRadSys(RadSysNum).WaterVolFlowMax = WaterVolFlowMaxDes;
                        ReportSizingOutput(CompType, CFloRadSys(RadSysNum).Name, "Design Size Maximum Water Flow [m3/s]", WaterVolFlowMaxDes);
                    } else { // hard-size with sizing data
                        if (CFloRadSys(RadSysNum).WaterVolFlowMax > 0.0 && WaterVolFlowMaxDes > 0.0) {
                            WaterVolFlowMaxUser = CFloRadSys(RadSysNum).WaterVolFlowMax;
                            ReportSizingOutput(CompType,
                                               CFloRadSys(RadSysNum).Name,
                                               "Design Size Maximum Water Flow [m3/s]",
                                               WaterVolFlowMaxDes,
                                               "User-Specified Maximum Water Flow [m3/s]",
                                               WaterVolFlowMaxUser);
                            if (DisplayExtraWarnings) {
                                if ((std::abs(WaterVolFlowMaxDes - WaterVolFlowMaxUser) / WaterVolFlowMaxUser) > AutoVsHardSizingThreshold) {
                                    ShowMessage("SizeLowTempRadiantSystem: Potential issue with equipment sizing for "
                                                "ZoneHVAC:LowTemperatureRadiant:ConstantFlow = \" " +
                                                CFloRadSys(RadSysNum).Name + "\".");
                                    ShowContinueError("User-Specified Maximum Water Flow of " + RoundSigDigits(WaterVolFlowMaxUser, 5) + " [m3/s]");
                                    ShowContinueError("differs from Design Size Maximum Water Flow of " + RoundSigDigits(WaterVolFlowMaxDes, 5) +
                                                      " [m3/s]");
                                    ShowContinueError("This may, or may not, indicate mismatched component sizes.");
                                    ShowContinueError("Verify that the value entered is intended and is consistent with other components.");
                                }
                            }
                        }
                    }
                }
            }

            IsAutoSize = false;
            if (CFloRadSys(RadSysNum).TubeLength == AutoSize) {
                IsAutoSize = true;
            }

            if (CurZoneEqNum > 0) {
                if (!IsAutoSize && !ZoneSizingRunDone) { // simulation continue
                    if (CFloRadSys(RadSysNum).TubeLength > 0.0) {
                        ReportSizingOutput("ZoneHVAC:LowTemperatureRadiant:ConstantFlow",
                                           CFloRadSys(RadSysNum).Name,
                                           "User-Specified Hydronic Tubing Length [m]",
                                           CFloRadSys(RadSysNum).TubeLength);
                    }
                } else { // Autosize or hard-size with sizing run
                    // CheckZoneSizing is not required here because the tube length calculation is not dependent on zone sizing calculation results
                    TubeLengthDes = CFloRadSys(RadSysNum).sizeRadiantSystemTubeLength();
                    if (IsAutoSize) {
                        CFloRadSys(RadSysNum).TubeLength = TubeLengthDes;
                        ReportSizingOutput("ZoneHVAC:LowTemperatureRadiant:ConstantFlow",
                                           CFloRadSys(RadSysNum).Name,
                                           "Design Size Hydronic Tubing Length [m]",
                                           TubeLengthDes);
                    } else { // hard-size with sizing data
                        if (CFloRadSys(RadSysNum).TubeLength > 0.0 && TubeLengthDes > 0.0) {
                            TubeLengthUser = CFloRadSys(RadSysNum).TubeLength;
                            ReportSizingOutput("ZoneHVAC:LowTemperatureRadiant:ConstantFlow",
                                               CFloRadSys(RadSysNum).Name,
                                               "Design Size Hydronic Tubing Length [m]",
                                               TubeLengthDes,
                                               "User-Specified Hydronic Tubing Length [m]",
                                               TubeLengthUser);
                            if (DisplayExtraWarnings) {
                                if ((std::abs(TubeLengthDes - TubeLengthUser) / TubeLengthUser) > AutoVsHardSizingThreshold) {
                                    ShowMessage("SizeLowTempRadiantSystem: Potential issue with equipment sizing for "
                                                "ZoneHVAC:LowTemperatureRadiant:ConstantFlow = \" " +
                                                CFloRadSys(RadSysNum).Name + "\".");
                                    ShowContinueError("User-Specified Hydronic Tubing Length of " + RoundSigDigits(TubeLengthUser, 5) + " [m]");
                                    ShowContinueError("differs from Design Size Hydronic Tubing Length of " + RoundSigDigits(TubeLengthDes, 5) +
                                                      " [m]");
                                    ShowContinueError("This may, or may not, indicate mismatched component sizes.");
                                    ShowContinueError("Verify that the value entered is intended and is consistent with other components.");
                                }
                            }
                        }
                    }
                }
            }

            for (SurfNum = 1; SurfNum <= CFloRadSys(RadSysNum).NumOfSurfaces; ++SurfNum) {
                if (CFloRadSys(RadSysNum).NumCircCalcMethod == CalculateFromLength) {
                    CFloRadSys(RadSysNum).NumCircuits(SurfNum) =
                        (CFloRadSys(RadSysNum).SurfaceFrac(SurfNum) * CFloRadSys(RadSysNum).TubeLength) / CFloRadSys(RadSysNum).CircLength;
                    CFloRadSys(RadSysNum).NumCircuits(SurfNum) = max(CFloRadSys(RadSysNum).NumCircuits(SurfNum), 1.0);
                } else {
                    CFloRadSys(RadSysNum).NumCircuits(SurfNum) = 1.0;
                }
            }
            if (CFloRadSys(RadSysNum).HotWaterInNode > 0) {
                RegisterPlantCompDesignFlow(CFloRadSys(RadSysNum).HotWaterInNode, CFloRadSys(RadSysNum).WaterVolFlowMax);
            }
            if (CFloRadSys(RadSysNum).ColdWaterInNode > 0) {
                RegisterPlantCompDesignFlow(CFloRadSys(RadSysNum).ColdWaterInNode, CFloRadSys(RadSysNum).WaterVolFlowMax);
            }
        }

        if (ErrorsFound) {
            ShowFatalError("Preceding sizing errors cause program termination");
        }
    }

    Real64 HydronicSystemBaseData::sizeRadiantSystemTubeLength()
    {

        // SUBROUTINE INFORMATION:
        //       AUTHOR         Rick Strand
        //       DATE WRITTEN   August 2017

        // PURPOSE OF THIS SUBROUTINE:
        // This subroutine figures out the tube length based on the spacing of tubes.
        // For single surface systems, this is fairly easy as there is only one spacing
        // to deal with.  For multi-surface systems, more work is necessary because each
        // surface could use a different spacing.

        // Return value
        Real64 sizeRadiantSystemTubeLength;

        Real64 tubeLength (0.0); // temporary holding place for the function calculation

        for (int surfNum = 1; surfNum <= this->NumOfSurfaces; ++surfNum) {
            auto &thisHydrSysSurf(Surface(this->SurfacePtr(surfNum)));
            auto &thisHydrSpacing(dataConstruction.Construct(thisHydrSysSurf.Construction).ThicknessPerpend);
            if ((thisHydrSpacing > 0.005) && (thisHydrSpacing < 0.5)) { // limit allowable spacing to between 1cm and 1m
                tubeLength += thisHydrSysSurf.Area / (2.0 * thisHydrSpacing);
            } else { // if not in allowable limit, default back to 0.15m (15cm or 6 inches)
                tubeLength += thisHydrSysSurf.Area / 0.15;
            }
        }

        sizeRadiantSystemTubeLength = tubeLength;
        return sizeRadiantSystemTubeLength;
    }

    void VariableFlowRadiantSystemData::calculateLowTemperatureRadiantSystem(EnergyPlusData &state, Real64 &LoadMet)   // load met by the radiant system, in Watts
    {

        // SUBROUTINE INFORMATION:
        //       AUTHOR         Rick Strand
        //       DATE WRITTEN   November 2000

        // PURPOSE OF THIS SUBROUTINE:
        // This subroutine does all of the stuff that is necessary to simulate
        // a low temperature hydronic radiant heating/cooling system.  Calls are
        // made to appropriate subroutines either in this module or outside of it.

        // METHODOLOGY EMPLOYED:
        // Follows the methods used by many other pieces of zone equipment.
        // Much like a water coil, a hydronic system will use the ControlCompOutput
        // routine to determine what fraction of capacity the unit should be
        // functioning at by controlling the flow rate of water to the element.

        // REFERENCES:
        // Other EnergyPlus modules
        // IBLAST-QTF research program, completed in January 1995 (unreleased)
        // Strand, R.K. 1995. "Heat Source Transfer Functions and Their Application to
        //   Low Temperature Radiant Heating Systems", Ph.D. dissertation, University
        //   of Illinois at Urbana-Champaign, Department of Mechanical and Industrial
        //   Engineering.
        // Seem, J.E. 1986. "Heat Transfer in Buildings", Ph.D. dissertation, University
        //   of Wisconsin-Madison.

        // Using/Aliasing
        using DataBranchAirLoopPlant::MassFlowTolerance;
        using DataHeatBalance::Zone;
        using DataHeatBalance::ZoneData;
        using DataHVACGlobals::SmallLoad;
        using PlantUtilities::SetComponentFlowRate;
        using ScheduleManager::GetCurrentScheduleValue;

        // SUBROUTINE LOCAL VARIABLE DECLARATIONS:
        Real64 ActWaterFlow; // actual water flow for heating or cooling [kg/sec]
        int ControlNode;     // the hot water or cold water inlet node
        Real64 ControlTemp;  // temperature of whatever is controlling the radiant system
        Real64 MassFlowFrac; // fraction of the maximum water flow rate as determined by the control algorithm
        Real64 MaxWaterFlow; // maximum water flow for heating or cooling [kg/sec]
        Real64 OffTempCool;  // temperature at which the flow rate throttles back to zero for cooling
        Real64 OffTempHeat;  // temperature at which the flow rate throttles back to zero for heating
        int SurfNum;         // Surface number in the Surface derived type for a radiant system surface
        int SurfNum2;        // Surface number in the Surface derived type for a radiant system surface
        int ZoneNum;         // number of zone being served
        Real64 mdot;         // local temporary for fluid mass flow rate
        bool SysRunning;     // True when system is running

        ControlNode = 0;
        MaxWaterFlow = 0.0;
        ActWaterFlow = 0.0;
        ZoneNum = this->ZonePtr;
        this->OperatingMode = NotOperating;
        SysRunning = true;

        if (GetCurrentScheduleValue(this->SchedPtr) <= 0) {

            // Unit is off or has no load upon it; set the flow rates to zero and then
            // simulate the components with the no flow conditions
            for (SurfNum = 1; SurfNum <= this->NumOfSurfaces; ++SurfNum) {
                SurfNum2 = this->SurfacePtr(SurfNum);
                QRadSysSource(SurfNum2) = 0.0;
                if (Surface(SurfNum2).ExtBoundCond > 0 && Surface(SurfNum2).ExtBoundCond != SurfNum2)
                    QRadSysSource(Surface(SurfNum2).ExtBoundCond) = 0.0; // Also zero the other side of an interzone
            }
            if (this->HeatingSystem) {
                mdot = 0.0;
                SetComponentFlowRate(mdot,
                                     this->HotWaterInNode,
                                     this->HotWaterOutNode,
                                     this->HWLoopNum,
                                     this->HWLoopSide,
                                     this->HWBranchNum,
                                     this->HWCompNum);
            }
            if (this->CoolingSystem) {
                mdot = 0.0;
                SetComponentFlowRate(mdot,
                                     this->ColdWaterInNode,
                                     this->ColdWaterOutNode,
                                     this->CWLoopNum,
                                     this->CWLoopSide,
                                     this->CWBranchNum,
                                     this->CWCompNum);
            }
        } else { // Unit might be on-->this section is intended to control the water mass flow rate being
            // sent to the radiant system

            ControlTemp = this->setRadiantSystemControlTemperature();

            if (this->HotSetptSchedPtr > 0) {
                OffTempHeat = this->setOffTemperatureLowTemperatureRadiantSystem(this->HotSetptSchedPtr,this->HotThrottlRange);
            } else { // This system is not capable of heating, set OffTempHeat to something really low
                OffTempHeat = LowTempHeating;
            }
            if (this->ColdSetptSchedPtr > 0) {
                OffTempCool = this->setOffTemperatureLowTemperatureRadiantSystem(this->ColdSetptSchedPtr,-this->ColdThrottlRange);
            } else { // This system is not capable of cooling, set OffTempCool to something really high
                OffTempCool = HighTempCooling;
            }

            // Check for an illogical condition where a user enters controls that could
            // potentially be heating or cooling at a particular control temperature
            if (OffTempHeat > OffTempCool) {
                MassFlowFrac = 0.0;
                ShowSevereError("Overlapping heating and cooling control temps in radiant system: " + this->Name);
                ShowFatalError("Preceding condition causes termination.");

            } else { // Temperatures for heating and cooling do not overlap--calculate the mass flow fraction

                if (ControlTemp < OffTempHeat && this->HeatingSystem) { // Heating mode
                    this->OperatingMode = HeatingMode;
                } else if (ControlTemp > OffTempCool && this->CoolingSystem) { // Cooling mode
                    this->OperatingMode = CoolingMode;
                }

                this->setOperatingModeBasedOnChangeoverDelay();

                if (this->OperatingMode == HeatingMode) {
                    ControlNode = this->HotWaterInNode;
                    MaxWaterFlow = this->WaterFlowMaxHeat;
                    MassFlowFrac = this->calculateOperationalFraction(OffTempHeat, ControlTemp, this->HotThrottlRange);
                } else if (this->OperatingMode == CoolingMode) {
                    ControlNode = this->ColdWaterInNode;
                    MaxWaterFlow = this->WaterFlowMaxCool;
                    MassFlowFrac = this->calculateOperationalFraction(OffTempCool, ControlTemp, this->ColdThrottlRange);
                } else {
                    MassFlowFrac = 0.0;
                }
            }

            // Calculate and limit the water flow rate
            ActWaterFlow = MassFlowFrac * MaxWaterFlow;
            if (ActWaterFlow < MassFlowTolerance) ActWaterFlow = 0.0;
            if (this->EMSOverrideOnWaterMdot) ActWaterFlow = this->EMSWaterMdotOverrideValue;

            if (this->OperatingMode == HeatingMode) {
                if (this->HeatingSystem) {
                    SetComponentFlowRate(ActWaterFlow,
                                         this->HotWaterInNode,
                                         this->HotWaterOutNode,
                                         this->HWLoopNum,
                                         this->HWLoopSide,
                                         this->HWBranchNum,
                                         this->HWCompNum);
                } else { // not heating system
                    SysRunning = false;
                }
            } else if (this->OperatingMode == CoolingMode) {
                if (this->CoolingSystem) {
                    SetComponentFlowRate(ActWaterFlow,
                                         this->ColdWaterInNode,
                                         this->ColdWaterOutNode,
                                         this->CWLoopNum,
                                         this->CWLoopSide,
                                         this->CWBranchNum,
                                         this->CWCompNum);
                } else { // not cooling system
                    SysRunning = false;
                }
            }

            // Now simulate the system...
            if ( ((this->OperatingMode == HeatingMode) || (this->OperatingMode == CoolingMode))
                 && SysRunning ) this->calculateLowTemperatureRadiantSystemComponents(state, LoadMet);
        }
    }

    void VariableFlowRadiantSystemData::calculateLowTemperatureRadiantSystemComponents(EnergyPlusData &state, Real64 &LoadMet) // Load met by the low temperature radiant system, in Watts
    {

        // SUBROUTINE INFORMATION:
        //       AUTHOR         Rick Strand
        //       DATE WRITTEN   November 2000
        //       MODIFIED       Sep 2011 LKL/BG - resimulate only zones needing it for Radiant systems

        // PURPOSE OF THIS SUBROUTINE:
        // This subroutine solves the radiant system based on how much water is (and
        // the conditions of the water) supplied to the radiant system.

        // METHODOLOGY EMPLOYED:
        // Use heat exchanger formulas to obtain the heat source/sink for the radiant
        // system based on the inlet conditions and flow rate of water.  Once that is
        // determined, recalculate the surface heat balances to reflect this heat
        // addition/subtraction.  The load met by the system is determined by the
        // difference between the convection from all surfaces in the zone when
        // there was no radiant system output and with a source/sink added.

        // REFERENCES:
        // IBLAST-QTF research program, completed in January 1995 (unreleased)
        // Strand, R.K. 1995. "Heat Source Transfer Functions and Their Application to
        //   Low Temperature Radiant Heating Systems", Ph.D. dissertation, University
        //   of Illinois at Urbana-Champaign, Department of Mechanical and Industrial
        //   Engineering.

        // Using/Aliasing
        using DataEnvironment::OutBaroPress;
        using DataHeatBalance::Zone;
        using DataHeatBalFanSys::CTFTsrcConstPart;
        using DataHeatBalFanSys::RadSysTiHBConstCoef;
        using DataHeatBalFanSys::RadSysTiHBQsrcCoef;
        using DataHeatBalFanSys::RadSysTiHBToutCoef;
        using DataHeatBalFanSys::RadSysToHBConstCoef;
        using DataHeatBalFanSys::RadSysToHBQsrcCoef;
        using DataHeatBalFanSys::RadSysToHBTinCoef;
        using DataHeatBalFanSys::ZoneAirHumRat;
        using DataHeatBalSurface::TH;
        using DataLoopNode::Node;
        using DataSurfaces::HeatTransferModel_CondFD;
        using DataSurfaces::HeatTransferModel_CTF;
        using DataSurfaces::Surface;
        using General::RoundSigDigits;
        using PlantUtilities::SetComponentFlowRate;

        // SUBROUTINE LOCAL VARIABLE DECLARATIONS:
        int CondSurfNum;          // Surface number (in radiant array) of
        int ConstrNum;            // Index for construction number in Construct derived type
        Real64 DewPointTemp;      // Dew-point temperature based on the zone air conditions
        Real64 EpsMdotCp;         // Epsilon (heat exchanger terminology) times water mass flow rate times water specific heat
        Real64 FullWaterMassFlow; // Original water mass flow rate before reducing the flow for condensation concerns
        Real64 LowestRadSurfTemp; // Lowest surface temperature of a radiant system (when condensation is a concern)
        Real64 PredictedCondTemp; // Temperature at which condensation is predicted (includes user parameter)
        int RadSurfNum;           // DO loop counter for the surfaces that comprise a particular radiant system
        int RadSurfNum2;          // DO loop counter for the surfaces that comprise a particular radiant system
        int RadSurfNum3;          // DO loop counter for the surfaces that comprise a particular radiant system
        Real64 ReductionFrac;     // Fraction that the flow should be reduced to avoid condensation
        int SurfNum;              // Index for radiant surface in Surface derived type
        int SurfNum2;             // Index for radiant surface in Surface derived type
        Real64 SysWaterMassFlow;  // System level water mass flow rate (includes effect of zone multiplier)
        Real64 WaterMassFlow;     // Water mass flow rate in the radiant system, kg/s
        int WaterNodeIn;          // Node number of the water entering the radiant system
        Real64 WaterTempIn;       // Temperature of the water entering the radiant system, in C
        Real64 ZeroFlowSurfTemp;  // Temperature of radiant surface when flow is zero
        int ZoneNum;              // Zone pointer for this radiant system

        Real64 Ca; // Coefficients to relate the inlet water temperature to the heat source
        Real64 Cb;
        Real64 Cc;
        Real64 Cd;
        Real64 Ce;
        Real64 Cf;
        Real64 Cg;
        Real64 Ch;
        Real64 Ci;
        Real64 Cj;
        Real64 Ck;
        Real64 Cl;
        // For more info on Ca through Cl, see comments below

        // First, apply heat exchanger logic to find the heat source/sink to the system.
        // This involves finding out the heat transfer characteristics of the hydronic
        // loop and then applying the equations derived on pp. 113-118 of the dissertation.

        // Set the conditions on the water side inlet
        {
            auto const SELECT_CASE_var(this->OperatingMode);
            if (SELECT_CASE_var == HeatingMode) {
                WaterNodeIn = this->HotWaterInNode;
            } else if (SELECT_CASE_var == CoolingMode) {
                WaterNodeIn = this->ColdWaterInNode;
            } else {
                WaterNodeIn = 0; // Suppress uninitialized warning
                ShowSevereError("Illegal low temperature radiant system operating mode");
                ShowContinueError("Occurs in Radiant System=" + this->Name);
                ShowFatalError("Preceding condition causes termination.");
            }
        }
        ZoneNum = this->ZonePtr;
        SysWaterMassFlow = Node(WaterNodeIn).MassFlowRate;
        WaterMassFlow = Node(WaterNodeIn).MassFlowRate / double(Zone(ZoneNum).Multiplier * Zone(ZoneNum).ListMultiplier);
        WaterTempIn = Node(WaterNodeIn).Temp;

        if (WaterMassFlow <= 0.0) {
            // No flow or below minimum allowed so there is no heat source/sink
            // This is possible with a mismatch between system and plant operation
            // or a slight mismatch between zone and system controls.  This is not
            // necessarily a "problem" so this exception is necessary in the code.
            for (RadSurfNum = 1; RadSurfNum <= this->NumOfSurfaces; ++RadSurfNum) {
                SurfNum = this->SurfacePtr(RadSurfNum);
                QRadSysSource(SurfNum) = 0.0;
                if (Surface(SurfNum).ExtBoundCond > 0 && Surface(SurfNum).ExtBoundCond != SurfNum)
                    QRadSysSource(Surface(SurfNum).ExtBoundCond) = 0.0; // Also zero the other side of an interzone
            }

        } else {

            for (RadSurfNum = 1; RadSurfNum <= this->NumOfSurfaces; ++RadSurfNum) {

                SurfNum = this->SurfacePtr(RadSurfNum);
                // Determine the heat exchanger "effectiveness" term

                EpsMdotCp = calculateHXEffectivenessTerm(SurfNum, WaterTempIn, WaterMassFlow, this->SurfaceFrac(RadSurfNum), this->NumCircuits(RadSurfNum));

                // Obtain the heat balance coefficients and calculate the intermediate coefficients
                // linking the inlet water temperature to the heat source/sink to the radiant system.
                // The coefficients are based on the following development...
                // The heat balance equations at the outside and inside surfaces are of the form:
                //   Tinside  = Ca + Cb*Toutside + Cc*q"
                //   Toutside = Cd + Ce*Tinside  + Cf*q"
                //   Tsource  = Cg + Ch*q"       + Ci*Tinside + Cj*Toutside
                // where:
                //   Tinside is the temperature at the inside surface
                //   Toutside is the temperature at the outside surface
                //   Tsource is the temperature within the radiant system at the location of the source/sink
                //   Ca is all of the other terms in the inside heat balance (solar, LW exchange, conduction history terms, etc.)
                //   Cb is the current cross CTF term
                //   Cc is the QTF inside term for the current heat source/sink
                //   Cd is all of the other terms in the outside heat balance (solar, LW exchange, conduction history terms, etc.)
                //   Ce is the current cross CTF term (should be equal to Cb)
                //   Cf is the QTF outside term for the current heat source/sink
                //   Cg is the summation of all temperature and source history terms at the source/sink location
                //   Ch is the QTF term at the source/sink location for the current heat source/sink
                //   Ci is the CTF inside term for the current inside surface temperature
                //   Cj is the CTF outside term for the current outside surface temperature
                // Note that it is necessary to not use "slow conduction" assumptions because the
                // source/sink has an impact on BOTH the inside and outside surface heat balances.
                // Hence the more general formulation.
                // The first two T equations above can be solved to remove the other surface temperature.
                // This results in the following equations:
                //   Tinside  = Ca + Cb*(Cd + Ce*Tinside + Cf*q") + Cc*q"   or...
                //   Tinside  = (Ca + Cb*Cd + (Cc+Cb*Cf)*q") / (1 - Ce*Cb)
                //   Toutside = Cd + Ce*(Ca + Cb*Toutside + Cc*q") + Cf*q"  or...
                //   Toutside = (Cd + Ce*Ca + (Cf+Ce*Cc)*q") / (1 - Ce*Cb)
                // Substituting the new equations for Tinside and Toutside as a function of C and q"
                // into the equation for Tsource...
                //   Tsource  = Cg + Ch*q" + Ci*((Ca + Cb*Cd + (Cc+Cb*Cf)*q") / (1 - Ce*Cb)) &
                //                         + Cj*((Cd + Ce*Ca + (Cf+Ce*Cc)*q") / (1 - Ce*Cb))
                // Or rearranging this to get Tsource as a function of q", we get...
                //   Tsource  =  Cg + ((Ci*(Ca + Cb*Cd) + Cj*(Cd + Ce*Ca))/(1-Ce*Cb)) &
                //             +(Ch + ((Ci*(Cc + Cb*Cf) + Cj*(Cf + Ce*Cc))/(1-Ce*Cb)))*q"
                // Or in a slightly simpler form...
                //   Tsource  = Ck + Cl*q"
                // where:
                //   Ck = Cg + ((Ci*(Ca + Cb*Cd) + Cj*(Cd + Ce*Ca))/(1-Ce*Cb))
                //   Cl = Ch + ((Ci*(Cc + Cb*Cf) + Cj*(Cf + Ce*Cc))/(1-Ce*Cb))
                // Note also that from heat exchanger "algebra", we have:
                //   q = epsilon*qmax    and    qmax = Mdot*Cp*(Twaterin-Tsource)
                // So...
                //   q" = q/Area = (epsilon*Mdot*Cp/Area)*(Twaterin-Tsource)
                // Or rearranging this equation:
                //   Tsource = -(q"*A/(epsilon*Mdot*Cp)) + Twaterin
                // Setting this equation equal to the other equation for Tsource a couple lines up
                // and rearranging to solve for q"...
                //   q" = (Twaterin - Ck) / (Cl + (A/(epsilon*Mdot*Cp))
                // or
                //   q  = (Twaterin - Ck) / ((Cl/A) + (1/epsilon*Mdot*Cp))
                // or
                //   q  = epsilon*Mdot*Cp*(Twaterin - Ck) / (1+(epsilon*Mdot*Cp*Cl/A))
                // which is the desired result, that is the heat source or sink to the radiant
                // system as a function of the water inlet temperature (flow rate is also in there
                // as well as all of the heat balance terms "hidden" in Ck and Cl).
                ConstrNum = Surface(SurfNum).Construction;

                if (Surface(SurfNum).HeatTransferAlgorithm == HeatTransferModel_CTF) {

                    Ca = RadSysTiHBConstCoef(SurfNum);
                    Cb = RadSysTiHBToutCoef(SurfNum);
                    Cc = RadSysTiHBQsrcCoef(SurfNum);

                    Cd = RadSysToHBConstCoef(SurfNum);
                    Ce = RadSysToHBTinCoef(SurfNum);
                    Cf = RadSysToHBQsrcCoef(SurfNum);

                    Cg = CTFTsrcConstPart(SurfNum);
                    Ch = dataConstruction.Construct(ConstrNum).CTFTSourceQ(0);
                    Ci = dataConstruction.Construct(ConstrNum).CTFTSourceIn(0);
                    Cj = dataConstruction.Construct(ConstrNum).CTFTSourceOut(0);

                    Ck = Cg + ((Ci * (Ca + Cb * Cd) + Cj * (Cd + Ce * Ca)) / (1.0 - Ce * Cb));
                    Cl = Ch + ((Ci * (Cc + Cb * Cf) + Cj * (Cf + Ce * Cc)) / (1.0 - Ce * Cb));

                    QRadSysSource(SurfNum) = EpsMdotCp * (WaterTempIn - Ck) / (1.0 + (EpsMdotCp * Cl / Surface(SurfNum).Area));

                } else if (Surface(SurfNum).HeatTransferAlgorithm == HeatTransferModel_CondFD) {

                    QRadSysSource(SurfNum) = EpsMdotCp * (WaterTempIn - TCondFDSourceNode(SurfNum));
                }

                if (Surface(SurfNum).ExtBoundCond > 0 && Surface(SurfNum).ExtBoundCond != SurfNum)
                    QRadSysSource(Surface(SurfNum).ExtBoundCond) = QRadSysSource(SurfNum); // Also set the other side of an interzone
            }

            // "Temperature Comparison" Cut-off:
            for (RadSurfNum = 1; RadSurfNum <= this->NumOfSurfaces; ++RadSurfNum) {
                // Check to see whether or not the system should really be running.  If
                // QRadSysSource is negative when we are in heating mode or QRadSysSource
                // is positive when we are in cooling mode, then the radiant system will
                // be doing the opposite of its intention.  In this case, the flow rate
                // is set to zero to avoid heating in cooling mode or cooling in heating
                // mode.
                SurfNum = this->SurfacePtr(RadSurfNum);

                if (((this->OperatingMode == HeatingMode) && (QRadSysSource(SurfNum) <= 0.0)) ||
                    ((this->OperatingMode == CoolingMode) && (QRadSysSource(SurfNum) >= 0.0))) {
                    WaterMassFlow = 0.0;
                    if (this->OperatingMode == HeatingMode) {
                        SetComponentFlowRate(WaterMassFlow,
                                             this->HotWaterInNode,
                                             this->HotWaterOutNode,
                                             this->HWLoopNum,
                                             this->HWLoopSide,
                                             this->HWBranchNum,
                                             this->HWCompNum);

                    } else if (this->OperatingMode == CoolingMode) {
                        SetComponentFlowRate(WaterMassFlow,
                                             this->ColdWaterInNode,
                                             this->ColdWaterOutNode,
                                             this->CWLoopNum,
                                             this->CWLoopSide,
                                             this->CWBranchNum,
                                             this->CWCompNum);
                    }
                    this->WaterMassFlowRate = WaterMassFlow;
                    this->OperatingMode = NotOperating;

                    for (RadSurfNum2 = 1; RadSurfNum2 <= this->NumOfSurfaces; ++RadSurfNum2) {
                        SurfNum2 = this->SurfacePtr(RadSurfNum2);
                        QRadSysSource(SurfNum2) = 0.0;
                        if (Surface(SurfNum2).ExtBoundCond > 0 && Surface(SurfNum2).ExtBoundCond != SurfNum2)
                            QRadSysSource(Surface(SurfNum2).ExtBoundCond) = 0.0; // Also zero the other side of an interzone
                    }
                    break; // outer do loop
                }
            }

            // Condensation Cut-off:
            // Check to see whether there are any surface temperatures within the radiant system that have
            // dropped below the dew-point temperature.  If so, we need to shut off this radiant system.
            // A safety parameter is added (hardwired parameter) to avoid getting too close to condensation
            // conditions.
            this->CondCausedShutDown = false;
            DewPointTemp = PsyTdpFnWPb(ZoneAirHumRat(ZoneNum), OutBaroPress);

            if ((this->OperatingMode == CoolingMode) && (this->CondCtrlType == CondCtrlSimpleOff)) {

                for (RadSurfNum2 = 1; RadSurfNum2 <= this->NumOfSurfaces; ++RadSurfNum2) {
                    if (TH(2, 1, this->SurfacePtr(RadSurfNum2)) < (DewPointTemp + this->CondDewPtDeltaT)) {
                        // Condensation warning--must shut off radiant system
                        this->CondCausedShutDown = true;
                        WaterMassFlow = 0.0;
                        this->OperatingMode = NotOperating;
                        SetComponentFlowRate(WaterMassFlow,
                                             this->ColdWaterInNode,
                                             this->ColdWaterOutNode,
                                             this->CWLoopNum,
                                             this->CWLoopSide,
                                             this->CWBranchNum,
                                             this->CWCompNum);
                        this->WaterMassFlowRate = WaterMassFlow;
                        for (RadSurfNum3 = 1; RadSurfNum3 <= this->NumOfSurfaces; ++RadSurfNum3) {
                            SurfNum2 = this->SurfacePtr(RadSurfNum3);
                            QRadSysSource(SurfNum2) = 0.0;
                            if (Surface(SurfNum2).ExtBoundCond > 0 && Surface(SurfNum2).ExtBoundCond != SurfNum2)
                                QRadSysSource(Surface(SurfNum2).ExtBoundCond) = 0.0; // Also zero the other side of an interzone
                        }
                        // Produce a warning message so that user knows the system was shut-off due to potential for condensation
                        if (!WarmupFlag) {
                            if (this->CondErrIndex == 0) { // allow errors up to number of radiant systems
                                ShowWarningMessage(cHydronicSystem + " [" + this->Name + ']');
                                ShowContinueError("Surface [" + Surface(this->SurfacePtr(RadSurfNum2)).Name +
                                                  "] temperature below dew-point temperature--potential for condensation exists");
                                ShowContinueError("Flow to the radiant system will be shut-off to avoid condensation");
                                ShowContinueError("Predicted radiant system surface temperature = " +
                                                  RoundSigDigits(TH(2, 1, this->SurfacePtr(RadSurfNum2)), 2));
                                ShowContinueError("Zone dew-point temperature + safety delta T= " +
                                                  RoundSigDigits(DewPointTemp + this->CondDewPtDeltaT, 2));
                                ShowContinueErrorTimeStamp("");
                                ShowContinueError("Note that a " + RoundSigDigits(this->CondDewPtDeltaT, 4) +
                                                  " C safety was chosen in the input for the shut-off criteria");
                                ShowContinueError("Note also that this affects all surfaces that are part of this radiant system");
                            }
                            ShowRecurringWarningErrorAtEnd(cHydronicSystem + " [" + this->Name +
                                                               "] condensation shut-off occurrence continues.",
                                                           this->CondErrIndex,
                                                           DewPointTemp,
                                                           DewPointTemp,
                                                           _,
                                                           "C",
                                                           "C");
                        }
                        break; // outer do loop
                    }
                }

            } else if ((this->OperatingMode == CoolingMode) && (this->CondCtrlType == CondCtrlNone)) {

                for (RadSurfNum2 = 1; RadSurfNum2 <= this->NumOfSurfaces; ++RadSurfNum2) {
                    if (TH(2, 1, this->SurfacePtr(RadSurfNum2)) < DewPointTemp) {
                        // Condensation occurring but user does not want to shut radiant system off ever
                        this->CondCausedShutDown = true;
                    }
                }

            } else if ((this->OperatingMode == CoolingMode) && (this->CondCtrlType == CondCtrlVariedOff)) {

                LowestRadSurfTemp = 999.9;
                CondSurfNum = 0;
                for (RadSurfNum2 = 1; RadSurfNum2 <= this->NumOfSurfaces; ++RadSurfNum2) {
                    if (TH(2, 1, this->SurfacePtr(RadSurfNum2)) < (DewPointTemp + this->CondDewPtDeltaT)) {
                        if (TH(2, 1, this->SurfacePtr(RadSurfNum2)) < LowestRadSurfTemp) {
                            LowestRadSurfTemp = TH(2, 1, this->SurfacePtr(RadSurfNum2));
                            CondSurfNum = RadSurfNum2;
                        }
                    }
                }

                if (CondSurfNum > 0) { // Condensation predicted so let's deal with it
                    // Process here is: turn everything off and see what the resulting surface temperature is for
                    // the surface that was causing the lowest temperature.  Then, interpolate to find the flow that
                    // would still allow the system to operate without producing condensation.  Rerun the heat balance
                    // and recheck for condensation.  If condensation still exists, shut everything down.  This avoids
                    // excessive iteration and still makes an attempt to vary the flow rate.
                    // First, shut everything off...
                    FullWaterMassFlow = WaterMassFlow;
                    WaterMassFlow = 0.0;
                    SetComponentFlowRate(WaterMassFlow,
                                         this->ColdWaterInNode,
                                         this->ColdWaterOutNode,
                                         this->CWLoopNum,
                                         this->CWLoopSide,
                                         this->CWBranchNum,
                                         this->CWCompNum);
                    this->WaterMassFlowRate = WaterMassFlow;
                    for (RadSurfNum3 = 1; RadSurfNum3 <= this->NumOfSurfaces; ++RadSurfNum3) {
                        SurfNum2 = this->SurfacePtr(RadSurfNum3);
                        QRadSysSource(SurfNum2) = 0.0;
                        if (Surface(SurfNum2).ExtBoundCond > 0 && Surface(SurfNum2).ExtBoundCond != SurfNum2)
                            QRadSysSource(Surface(SurfNum2).ExtBoundCond) = 0.0; // Also zero the other side of an interzone
                    }
                    // Redo the heat balances since we have changed the heat source (set it to zero)
<<<<<<< HEAD
                    HeatBalanceSurfaceManager::CalcHeatBalanceOutsideSurf(state, state.files, ZoneNum);
=======
                    HeatBalanceSurfaceManager::CalcHeatBalanceOutsideSurf(state, state.dataConvectionCoefficients, state.files, ZoneNum);
>>>>>>> 258bfbd7
                    HeatBalanceSurfaceManager::CalcHeatBalanceInsideSurf(state, ZoneNum);
                    // Now check all of the surface temperatures.  If any potentially have condensation, leave the system off.
                    for (RadSurfNum2 = 1; RadSurfNum2 <= this->NumOfSurfaces; ++RadSurfNum2) {
                        if (TH(2, 1, this->SurfacePtr(RadSurfNum2)) < (DewPointTemp + this->CondDewPtDeltaT)) {
                            this->CondCausedShutDown = true;
                        }
                    }
                    // If the system does not need to be shut down, then let's see if we can vary the flow based
                    // on the lowest temperature surface from before.  This will use interpolation to try a new
                    // flow rate.
                    if (!this->CondCausedShutDown) {
                        PredictedCondTemp = DewPointTemp + this->CondDewPtDeltaT;
                        ZeroFlowSurfTemp = TH(2, 1, this->SurfacePtr(CondSurfNum));
                        ReductionFrac = (ZeroFlowSurfTemp - PredictedCondTemp) / std::abs(ZeroFlowSurfTemp - LowestRadSurfTemp);
                        if (ReductionFrac < 0.0) ReductionFrac = 0.0; // Shouldn't happen as the above check should have screened this out
                        if (ReductionFrac > 1.0) ReductionFrac = 1.0; // Shouldn't happen either because condensation doesn't exist then
                        WaterMassFlow = ReductionFrac * FullWaterMassFlow;
                        SysWaterMassFlow = double(Zone(ZoneNum).Multiplier * Zone(ZoneNum).ListMultiplier) * WaterMassFlow;
                        // Got a new reduced flow rate that should work...reset loop variable and resimulate the system
                        SetComponentFlowRate(SysWaterMassFlow,
                                             this->ColdWaterInNode,
                                             this->ColdWaterOutNode,
                                             this->CWLoopNum,
                                             this->CWLoopSide,
                                             this->CWBranchNum,
                                             this->CWCompNum);
                        this->WaterMassFlowRate = SysWaterMassFlow;

                        // Go through all of the surfaces again with the new flow rate...
                        for (RadSurfNum3 = 1; RadSurfNum3 <= this->NumOfSurfaces; ++RadSurfNum3) {
                            SurfNum = this->SurfacePtr(RadSurfNum3);
                            // Determine the heat exchanger "effectiveness" term

                            EpsMdotCp = calculateHXEffectivenessTerm(SurfNum, WaterTempIn, WaterMassFlow, this->SurfaceFrac(RadSurfNum3), this->NumCircuits(RadSurfNum3));

                            if (Surface(SurfNum).HeatTransferAlgorithm == HeatTransferModel_CTF) {
                                // For documentation on coefficients, see code earlier in this subroutine
                                Ca = RadSysTiHBConstCoef(SurfNum);
                                Cb = RadSysTiHBToutCoef(SurfNum);
                                Cc = RadSysTiHBQsrcCoef(SurfNum);
                                Cd = RadSysToHBConstCoef(SurfNum);
                                Ce = RadSysToHBTinCoef(SurfNum);
                                Cf = RadSysToHBQsrcCoef(SurfNum);
                                Cg = CTFTsrcConstPart(SurfNum);
                                Ch = dataConstruction.Construct(ConstrNum).CTFTSourceQ(0);
                                Ci = dataConstruction.Construct(ConstrNum).CTFTSourceIn(0);
                                Cj = dataConstruction.Construct(ConstrNum).CTFTSourceOut(0);
                                Ck = Cg + ((Ci * (Ca + Cb * Cd) + Cj * (Cd + Ce * Ca)) / (1.0 - Ce * Cb));
                                Cl = Ch + ((Ci * (Cc + Cb * Cf) + Cj * (Cf + Ce * Cc)) / (1.0 - Ce * Cb));
                                QRadSysSource(SurfNum) = EpsMdotCp * (WaterTempIn - Ck) / (1.0 + (EpsMdotCp * Cl / Surface(SurfNum).Area));
                            } else if (Surface(SurfNum).HeatTransferAlgorithm == HeatTransferModel_CondFD) {
                                QRadSysSource(SurfNum) = EpsMdotCp * (WaterTempIn - TCondFDSourceNode(SurfNum));
                            }
                            if (Surface(SurfNum).ExtBoundCond > 0 && Surface(SurfNum).ExtBoundCond != SurfNum)
                                QRadSysSource(Surface(SurfNum).ExtBoundCond) = QRadSysSource(SurfNum); // Also set the other side of an interzone
                        }

                        // Redo the heat balances since we have changed the heat source
<<<<<<< HEAD
                        HeatBalanceSurfaceManager::CalcHeatBalanceOutsideSurf(state, state.files, ZoneNum);
=======
                        HeatBalanceSurfaceManager::CalcHeatBalanceOutsideSurf(state, state.dataConvectionCoefficients, state.files, ZoneNum);
>>>>>>> 258bfbd7
                        HeatBalanceSurfaceManager::CalcHeatBalanceInsideSurf(state, ZoneNum);

                        // Check for condensation one more time.  If no condensation, we are done.  If there is
                        // condensation, shut things down and be done.
                        for (RadSurfNum2 = 1; RadSurfNum2 <= this->NumOfSurfaces; ++RadSurfNum2) {
                            if (this->CondCausedShutDown) break;
                            if (TH(2, 1, this->SurfacePtr(RadSurfNum2)) < (PredictedCondTemp)) {
                                // Condensation still present--must shut off radiant system
                                this->CondCausedShutDown = true;
                                WaterMassFlow = 0.0;
                                this->OperatingMode = NotOperating;
                                RadSurfNum = RadSurfNum2;
                                SetComponentFlowRate(WaterMassFlow,
                                                     this->ColdWaterInNode,
                                                     this->ColdWaterOutNode,
                                                     this->CWLoopNum,
                                                     this->CWLoopSide,
                                                     this->CWBranchNum,
                                                     this->CWCompNum);
                                this->WaterMassFlowRate = WaterMassFlow;
                                for (RadSurfNum3 = 1; RadSurfNum3 <= this->NumOfSurfaces; ++RadSurfNum3) {
                                    SurfNum2 = this->SurfacePtr(RadSurfNum3);
                                    QRadSysSource(SurfNum2) = 0.0;
                                    if (Surface(SurfNum2).ExtBoundCond > 0 && Surface(SurfNum2).ExtBoundCond != SurfNum2)
                                        QRadSysSource(Surface(SurfNum2).ExtBoundCond) = 0.0; // Also zero the other side of an interzone
                                }
                            }
                        }
                    }

                    if (this->CondCausedShutDown) {
                        // Produce a warning message so that user knows the system was shut-off due to potential for condensation
                        if (!WarmupFlag) {
                            if (this->CondErrIndex == 0) { // allow errors up to number of radiant systems
                                ShowWarningMessage(cHydronicSystem + " [" + this->Name + ']');
                                ShowContinueError("Surface [" + Surface(this->SurfacePtr(CondSurfNum)).Name +
                                                  "] temperature below dew-point temperature--potential for condensation exists");
                                ShowContinueError("Flow to the radiant system will be shut-off to avoid condensation");
                                ShowContinueError("Predicted radiant system surface temperature = " +
                                                  RoundSigDigits(TH(2, 1, this->SurfacePtr(CondSurfNum)), 2));
                                ShowContinueError("Zone dew-point temperature + safety delta T= " +
                                                  RoundSigDigits(DewPointTemp + this->CondDewPtDeltaT, 2));
                                ShowContinueErrorTimeStamp("");
                                ShowContinueError("Note that a " + RoundSigDigits(this->CondDewPtDeltaT, 4) +
                                                  " C safety was chosen in the input for the shut-off criteria");
                                ShowContinueError("Note also that this affects all surfaces that are part of this radiant system");
                            }
                            ShowRecurringWarningErrorAtEnd(cHydronicSystem + " [" + this->Name +
                                                               "] condensation shut-off occurrence continues.",
                                                           this->CondErrIndex,
                                                           DewPointTemp,
                                                           DewPointTemp,
                                                           _,
                                                           "C",
                                                           "C");
                        }
                    }
                } // Condensation Predicted in Variable Shut-Off Control Type
            }     // In cooling mode and one of the condensation control types
        }         // There was a non-zero flow

        // Now that we have the source/sink term, we must redo the heat balances to obtain
        // the new SumHATsurf value for the zone.  Note that the difference between the new
        // SumHATsurf and the value originally calculated by the heat balance with a zero
        // source for all radiant systems in the zone is the load met by the system (approximately).
<<<<<<< HEAD
        HeatBalanceSurfaceManager::CalcHeatBalanceOutsideSurf(state, state.files, ZoneNum);
=======
        HeatBalanceSurfaceManager::CalcHeatBalanceOutsideSurf(state, state.dataConvectionCoefficients, state.files, ZoneNum);
>>>>>>> 258bfbd7
        HeatBalanceSurfaceManager::CalcHeatBalanceInsideSurf(state, ZoneNum);

        LoadMet = SumHATsurf(ZoneNum) - ZeroSourceSumHATsurf(ZoneNum);
    }

    void ConstantFlowRadiantSystemData::calculateLowTemperatureRadiantSystem(EnergyPlusData &state, Real64 &LoadMet)      // load met by the radiant system, in Watts
    {

        // SUBROUTINE INFORMATION:
        //       AUTHOR         Rick Strand
        //       DATE WRITTEN   August 2003

        // PURPOSE OF THIS SUBROUTINE:
        // This subroutine does all of the stuff that is necessary to simulate
        // a constant flow low temperature hydronic radiant heating/cooling system.
        // Calls are made to appropriate subroutines either in this module or
        // outside of it.

        // METHODOLOGY EMPLOYED:
        // Similar in many aspects to the hydronic (variable flow) radiant system
        // except that flow rate through the radiant system is constant (based on
        // the user schedule) and the inlet temperature is varied by injecting
        // more or less fluid from the main loop to achieve the desired inlet
        // temperature.

        // REFERENCES:
        // Other EnergyPlus modules
        // IBLAST-QTF research program, completed in January 1995 (unreleased)
        // Strand, R.K. 1995. "Heat Source Transfer Functions and Their Application to
        //   Low Temperature Radiant Heating Systems", Ph.D. dissertation, University
        //   of Illinois at Urbana-Champaign, Department of Mechanical and Industrial
        //   Engineering.
        // Seem, J.E. 1986. "Heat Transfer in Buildings", Ph.D. dissertation, University
        //   of Wisconsin-Madison.

        // Using/Aliasing
        using DataBranchAirLoopPlant::MassFlowTolerance;
        using DataEnvironment::CurMnDy;
        using DataEnvironment::EnvironmentName;
        using DataHeatBalance::MRT;
        using DataHeatBalance::Zone;
        using DataHeatBalance::ZoneData;
        using DataHeatBalFanSys::MAT;
        using DataHVACGlobals::SmallLoad;
        using DataLoopNode::Node;
        using FluidProperties::GetSpecificHeatGlycol;
        using General::TrimSigDigits;
        using PlantUtilities::SetComponentFlowRate;
        using ScheduleManager::GetCurrentScheduleValue;

        // SUBROUTINE PARAMETER DEFINITIONS:
        Real64 const LowCpFluidValue(100.0); // lowest allowed Cp fluid value (to avoid dividing by zero) [J/kg-K]
        static std::string const RoutineName("CalcLowTempCFloRadiantSystem");

        // SUBROUTINE LOCAL VARIABLE DECLARATIONS:
        Real64 CpFluid;         // Specific heat of the fluid in the radiant system
        Real64 InjectFlowRate;  // Calculated injection flow rate that will meet the inlet temperature requirement
        bool Iteration;         // FALSE when a normal solution, TRUE when it is a solution where we must also find the inlet temp
        int LoopInNode;         // Node on the loop that is the inlet to the constant flow radiant system
        Real64 OffTempCool;     // temperature at which the cooling shuts down
        Real64 OffTempHeat;     // temperature at which the heating shuts down
        Real64 PumpPartLoadRat; // Pump part load ratio (based on user schedule, or 1.0 for no schedule)
        Real64 PumpTempRise;    // Temperature rise of the fluid as it passes through the pump
        Real64 RadInTemp;       // "Desired" radiant system water inlet temperature [Celsius]
        Real64 SetPointTemp;    // temperature that will be used to control the radiant system [Celsius]
        Real64 SetPointTempHi;  // Current high point in setpoint temperature range
        Real64 SetPointTempLo;  // Current low point in setpoint temperature range
        Real64 ShaftPower;      // Amount of power expended at the pump shaft
        int SurfNum;            // Surface number in the Surface derived type for a radiant system surface
        int SurfNum2;           // Surface number in the Surface derived type for a radiant system surface
        bool SysRunning;        // TRUE when the system is running
        Real64 SysWaterInTemp;  // Fluid temperature supplied from the loop
        Real64 WaterTempHi;     // Current high point in water temperature range
        Real64 WaterTempLo;     // Current low point in water temperature range
        int ZoneNum;            // number of zone being served
        Real64 mdot;            // local temporary for water mass flow rate kg/s

        // initialize local variables
        ZoneNum = this->ZonePtr;
        SysRunning = true; // default to running and turn off only if not running
        VarOffCond = false;

        if (GetCurrentScheduleValue(this->SchedPtr) <= 0) SysRunning = false;

        if (SysRunning) { // Unit is probably on-->this section is intended to control the water
            // mass flow rate being sent to the radiant system

            // Set the current setpoint temperature (same procedure for either heating or cooling)

            SetPointTemp = this->setRadiantSystemControlTemperature();

            // Avoid problems when there is no heating or cooling control because the system only cools or heats
            if (this->HotCtrlHiTempSchedPtr > 0) {
                OffTempHeat = GetCurrentScheduleValue(this->HotCtrlHiTempSchedPtr);
            } else {
                OffTempHeat = LowTempHeating;
            }
            if (this->ColdCtrlLoTempSchedPtr > 0) {
                OffTempCool = GetCurrentScheduleValue(this->ColdCtrlLoTempSchedPtr);
            } else {
                OffTempCool = HighTempCooling;
            }

            if (SetPointTemp < OffTempHeat && this->HeatingSystem) { // Heating mode
                this->OperatingMode = HeatingMode;
            } else if (SetPointTemp > OffTempCool && this->CoolingSystem) { // Cooling mode
                this->OperatingMode = CoolingMode;
            }

            this->setOperatingModeBasedOnChangeoverDelay();

            // Now actually decide what to do based on the setpoint temperature in relation to the control temperatures
            if (this->OperatingMode == HeatingMode) { // HEATING MODE

                this->WaterMassFlowRate = this->HotWaterMassFlowRate;

                if (!this->HeatingSystem) {

                    SysRunning = false; // Can't heat unless it's a heating system

                } else { // It is a heating system so set all of the values for controls

                    SetPointTempHi = GetCurrentScheduleValue(this->HotCtrlHiTempSchedPtr);
                    SetPointTempLo = GetCurrentScheduleValue(this->HotCtrlLoTempSchedPtr);
                    if (SetPointTempHi < SetPointTempLo) {
                        ShowSevereError("Heating setpoint temperature mismatch in" + this->Name);
                        ShowContinueError("High setpoint temperature is less than low setpoint temperature--check your schedule input");
                        ShowFatalError("Preceding condition causes termination.");
                    }

                    WaterTempHi = GetCurrentScheduleValue(this->HotWaterHiTempSchedPtr);
                    WaterTempLo = GetCurrentScheduleValue(this->HotWaterLoTempSchedPtr);
                    if (WaterTempHi < WaterTempLo) {
                        ShowSevereError("Heating water temperature mismatch in" + this->Name);
                        ShowContinueError("High water temperature is less than low water temperature--check your schedule input");
                        ShowFatalError("Preceding condition causes termination.");
                    }

                    if (SetPointTemp >= SetPointTempHi) {
                        // System is above high heating setpoint so we should be able to turn the system off
                        RadInTemp = WaterTempLo;
                        SysRunning = false;
                    } else if (SetPointTemp <= SetPointTempLo) {
                        // System is running with its highest inlet temperature
                        RadInTemp = WaterTempHi;
                    } else {
                        // Interpolate to obtain the current radiant system inlet temperature
                        RadInTemp = WaterTempHi - (WaterTempHi - WaterTempLo) * (SetPointTemp - SetPointTempLo) / (SetPointTempHi - SetPointTempLo);
                    }
                }

            } else if (this->OperatingMode == CoolingMode) { // COOLING MODE

                this->WaterMassFlowRate = this->ChWaterMassFlowRate;

                if (!this->CoolingSystem) {

                    SysRunning = false; // Can't cool unless it's a cooling system

                } else { // It is a cooling system so set all of the values for controls

                    SetPointTempHi = GetCurrentScheduleValue(this->ColdCtrlHiTempSchedPtr);
                    SetPointTempLo = GetCurrentScheduleValue(this->ColdCtrlLoTempSchedPtr);
                    if (SetPointTempHi < SetPointTempLo) {
                        ShowSevereError("Cooling setpoint temperature mismatch in" + this->Name);
                        ShowContinueError("High setpoint temperature is less than low setpoint temperature--check your schedule input");
                        ShowFatalError("Preceding condition causes termination.");
                    }

                    WaterTempHi = GetCurrentScheduleValue(this->ColdWaterHiTempSchedPtr);
                    WaterTempLo = GetCurrentScheduleValue(this->ColdWaterLoTempSchedPtr);
                    if (WaterTempHi < WaterTempLo) {
                        ShowSevereError("Cooling water temperature mismatch in" + this->Name);
                        ShowContinueError("High water temperature is less than low water temperature--check your schedule input");
                        ShowFatalError("Preceding condition causes termination.");
                    }

                    if (SetPointTemp <= SetPointTempLo) {
                        // System is below low cooling setpoint so we should be able to turn the system off
                        RadInTemp = WaterTempHi;
                        SysRunning = false;
                    } else if (SetPointTemp >= SetPointTempHi) {
                        // System is running with its lowest inlet temperature
                        RadInTemp = WaterTempLo;
                    } else {
                        // Interpolate to obtain the current radiant system inlet temperature
                        RadInTemp = WaterTempHi - (WaterTempHi - WaterTempLo) * (SetPointTemp - SetPointTempLo) / (SetPointTempHi - SetPointTempLo);
                    }
                }

            } else { // System is not running because the setpoint temperature is in the "deadband"

                RadInTemp = SetPointTemp;
                SysRunning = false;
            }
        }

        if (SysRunning) {
            CpFluid = GetSpecificHeatGlycol(fluidNameWater, RadInTemp, this->GlycolIndex, RoutineName);
        }

        if ((!SysRunning) || (CpFluid < LowCpFluidValue)) {
            // Unit is off or has no load upon it OR CpFluid value is "zero" so
            // set the flow rates to zero and then simulate the components with
            // the no flow conditions
            this->OperatingMode = NotOperating;
            this->WaterMassFlowRate = 0.0;
            this->WaterInjectionRate = 0.0;
            this->WaterRecircRate = 0.0;
            this->HeatPower = 0.0;
            this->CoolPower = 0.0;
            this->PumpPower = 0.0;
            this->PumpMassFlowRate = 0.0;
            this->PumpHeattoFluid = 0.0;

            for (SurfNum = 1; SurfNum <= this->NumOfSurfaces; ++SurfNum) {
                SurfNum2 = this->SurfacePtr(SurfNum);
                QRadSysSource(SurfNum2) = 0.0;
                if (Surface(SurfNum2).ExtBoundCond > 0 && Surface(SurfNum2).ExtBoundCond != SurfNum2)
                    QRadSysSource(Surface(SurfNum2).ExtBoundCond) = 0.0; // Also zero the other side of an interzone
            }

            // turn off flow requests made during init because it is not actually running
            if (this->CWLoopNum > 0) {
                mdot = 0.0;
                SetComponentFlowRate(mdot,
                                     this->ColdWaterInNode,
                                     this->ColdWaterOutNode,
                                     this->CWLoopNum,
                                     this->CWLoopSide,
                                     this->CWBranchNum,
                                     this->CWCompNum);
            }
            if (this->HWLoopNum > 0) {
                mdot = 0.0;
                SetComponentFlowRate(mdot,
                                     this->HotWaterInNode,
                                     this->HotWaterOutNode,
                                     this->HWLoopNum,
                                     this->HWLoopSide,
                                     this->HWBranchNum,
                                     this->HWCompNum);
            }
        } else { // (SysRunning) so simulate the system...

            // Determine pump flow rate and pump heat addition
            this->PumpMassFlowRate = this->WaterMassFlowRate; // Set in InitLowTempRadiantSystem
            if (this->VolFlowSchedPtr > 0) {
                PumpPartLoadRat = GetCurrentScheduleValue(this->VolFlowSchedPtr);
            } else {
                PumpPartLoadRat = 1.0;
            }
            this->PumpPower = PumpPartLoadRat * this->NomPowerUse;
            ShaftPower = this->PumpPower * this->MotorEffic;
            // This adds the pump heat based on User input for the pump (same as in Pump module)
            // We assume that all of the heat ends up in the fluid eventually since this is a closed loop.
            this->PumpHeattoFluid =
                ShaftPower + ((this->PumpPower - ShaftPower) * this->FracMotorLossToFluid);
            if (this->PumpMassFlowRate > 0.0) {
                PumpTempRise = this->PumpHeattoFluid / (this->PumpMassFlowRate * CpFluid);
            } else {
                PumpTempRise = 0.0;
            }

            LoopReqTemp = RadInTemp - PumpTempRise; // Temperature required at the inlet of the pump to meet the temperature request

            if (this->OperatingMode == HeatingMode) {

                // in heating mode so shut down cold water flow request
                if (this->CWLoopNum > 0) {
                    mdot = 0.0;
                    SetComponentFlowRate(mdot,
                                         this->ColdWaterInNode,
                                         this->ColdWaterOutNode,
                                         this->CWLoopNum,
                                         this->CWLoopSide,
                                         this->CWBranchNum,
                                         this->CWCompNum);
                }
                LoopInNode = this->HotWaterInNode;
                SysWaterInTemp = Node(LoopInNode).Temp;
                Iteration = false;

                if ((SysWaterInTemp >= LoopReqTemp) && (Node(LoopInNode).MassFlowRateMaxAvail >= this->WaterMassFlowRate)) {
                    // Case 1: Adequate temperature and flow
                    // Best condition--loop inlet temperature greater than requested and we have enough flow.
                    // So, proceed assuming the RadInTemp requested by the controls and then figure out the
                    // mixing after the outlet radiant temperature is calculated.
                    this->WaterInletTemp = RadInTemp;
                    this->calculateLowTemperatureRadiantSystemComponents(state, LoopInNode, Iteration, LoadMet);

                    // We now have inlet and outlet temperatures--we still need to set the flow rates
                    if ((SysWaterInTemp - this->WaterOutletTemp) != 0.0) { // protect divide by zero
                        this->WaterInjectionRate =
                            (this->WaterMassFlowRate *
                             (this->WaterInletTemp - this->WaterOutletTemp) /
                             (SysWaterInTemp - this->WaterOutletTemp)) -
                            (this->PumpHeattoFluid / (CpFluid * (SysWaterInTemp - this->WaterOutletTemp)));
                    } else {
                        this->WaterInjectionRate = this->WaterMassFlowRate;
                    }
                    this->WaterRecircRate = this->WaterMassFlowRate - this->WaterInjectionRate;

                } else if ((SysWaterInTemp < LoopReqTemp) && (Node(LoopInNode).MassFlowRateMaxAvail >= this->WaterMassFlowRate)) {
                    // Case 2: Adequate flow but temperature too low
                    // Only thing to do is to reset the inlet temperature and assume that the loop will supply
                    // the entire flow to the component (no recirculation but potentially some bypass for the
                    // overall loop).  There is no way we can meet the control temperature so don't even try.
                    this->WaterInletTemp = SysWaterInTemp + PumpTempRise;
                    this->calculateLowTemperatureRadiantSystemComponents(state, LoopInNode, Iteration, LoadMet);

                    // We now have inlet and outlet temperatures--we still need to set the flow rates
                    if ((SysWaterInTemp - this->WaterOutletTemp) != 0.0) { // protect divide by zero
                        this->WaterInjectionRate =
                            (this->WaterMassFlowRate *
                             (this->WaterInletTemp - this->WaterOutletTemp) /
                             (SysWaterInTemp - this->WaterOutletTemp)) -
                            (this->PumpHeattoFluid / (CpFluid * (SysWaterInTemp - this->WaterOutletTemp)));
                    } else {
                        this->WaterInjectionRate = this->WaterMassFlowRate;
                    }
                    if (this->WaterInjectionRate > this->WaterMassFlowRate)
                        this->WaterInjectionRate = this->WaterMassFlowRate;
                    this->WaterRecircRate = 0.0; // by definition

                } else if ((SysWaterInTemp >= LoopReqTemp) && (Node(LoopInNode).MassFlowRateMaxAvail < this->WaterMassFlowRate)) {
                    // Case 3: Adequate temperature but loop flow is less than component flow
                    // This case might work out, but there is no guarantee that there is enough loop flow to
                    // mix with the recirculation flow and still provide a high enough temperature.  First
                    // step is to try the inlet temperature and flow rate as in Case 1.  If we can obtain
                    // the proper temperature inlet to the radiant system, then we are done.  If not, we
                    // have to repeat the solution for an unknown inlet temperature and a known recirculation
                    // rate.
                    this->WaterInletTemp = RadInTemp;
                    this->calculateLowTemperatureRadiantSystemComponents(state, LoopInNode, Iteration, LoadMet);

                    // Now see if we can really get that desired into temperature (RadInTemp) by solving
                    // for the flow that is injected from the loop.  A heat balance for the mixer that relates
                    // the important quantities is:
                    //   Mdotradsys*Cp*Tradsysin = Mdotloop*Cp*Tloop + (Mdotradsys-Mdotloop)*Cp*Tradsysout + PumpHeat
                    // or rearranging to get the injection flow (Mdotloop):
                    //   Mdotloop = Mdotcomp*(Tradsysin-Tradsysout)/(Tloop-Tradsysout) - PumpHeat/(Cp*(Tloop-Tradsysout))
                    // If Mdotloop from this equation is greater that the loop flow rate (Node%MassFlowRate),
                    // then we cannot meet the inlet temperature and we have to "iterate" through the
                    // alternate solution.
                    if ((SysWaterInTemp - this->WaterOutletTemp) != 0.0) { // protect divide by zero
                        InjectFlowRate =
                            (this->WaterMassFlowRate * (this->WaterInletTemp - this->WaterOutletTemp) /
                             (SysWaterInTemp - this->WaterOutletTemp)) -
                            (this->PumpHeattoFluid / (CpFluid * (SysWaterInTemp - this->WaterOutletTemp)));
                    } else {
                        InjectFlowRate = this->WaterMassFlowRate;
                    }
                    if (InjectFlowRate > Node(LoopInNode).MassFlowRateMaxAvail) {
                        // We didn't have enough flow from the loop to meet our inlet temperature request.
                        // So, set the injection rate to the loop flow and calculate the recirculation flow.
                        // Then, resimulate the radiant system using these values (it will obtain the actual
                        // inlet temperature that results from this).
                        this->WaterInjectionRate = Node(LoopInNode).MassFlowRateMaxAvail;
                        this->WaterRecircRate = this->WaterMassFlowRate - this->WaterInjectionRate;
                        this->WaterInletTemp = SysWaterInTemp + PumpTempRise;
                        Iteration = true;
                        this->calculateLowTemperatureRadiantSystemComponents(state, LoopInNode, Iteration, LoadMet);
                    } else {
                        this->WaterInjectionRate = InjectFlowRate;
                        this->WaterRecircRate = this->WaterMassFlowRate - this->WaterInjectionRate;
                    }

                } else if ((SysWaterInTemp < LoopReqTemp) && (Node(LoopInNode).MassFlowRateMaxAvail < this->WaterMassFlowRate)) {
                    // Case 4: Temperature too low and loop flow is less than component flow
                    // Worst condition--can't meet the temperature request at all.  Only thing to do is to
                    // set the loop flow and recirculation rate (known) and solve for the inlet temperature
                    // using the "iteration" solution scheme from "Case 3B" above
                    this->WaterInjectionRate = Node(LoopInNode).MassFlowRateMaxAvail;
                    this->WaterRecircRate = this->WaterMassFlowRate - this->WaterInjectionRate;
                    this->WaterInletTemp = SysWaterInTemp + PumpTempRise;
                    Iteration = true;
                    this->calculateLowTemperatureRadiantSystemComponents(state, LoopInNode, Iteration, LoadMet);
               }

            } else if (this->OperatingMode == CoolingMode) {

                // in cooling mode so shut down heating water flow request
                if (this->HWLoopNum > 0) {
                    mdot = 0.0;
                    SetComponentFlowRate(mdot,
                                         this->HotWaterInNode,
                                         this->HotWaterOutNode,
                                         this->HWLoopNum,
                                         this->HWLoopSide,
                                         this->HWBranchNum,
                                         this->HWCompNum);
                }
                LoopInNode = this->ColdWaterInNode;
                SysWaterInTemp = Node(LoopInNode).Temp;
                CFloCondIterNum = 1;
                while ((CFloCondIterNum <= 1) ||
                       ((CFloCondIterNum <= 2) && (this->CondCtrlType == CondCtrlVariedOff) && (VarOffCond))) {
                    Iteration = false;

                    if ((SysWaterInTemp <= LoopReqTemp) && (Node(LoopInNode).MassFlowRateMaxAvail >= this->WaterMassFlowRate)) {
                        // Case 1: Adequate temperature and flow
                        // Best condition--loop inlet temperature lower than requested and we have enough flow.
                        // So, proceed assuming the RadInTemp requested by the controls and then figure out the
                        // mixing after the outlet radiant temperature is calculated.

                        // This condition can also happen when LoopReqTemp has been reset  to dewpoint for condensation control
                        if (!VarOffCond) {
                            this->WaterInletTemp = RadInTemp;
                        } else {
                            this->WaterInletTemp = LoopReqTemp;
                        }
                        this->calculateLowTemperatureRadiantSystemComponents(state, LoopInNode, Iteration, LoadMet);

                        // We now have inlet and outlet temperatures--we still need to set the flow rates
                        if ((SysWaterInTemp - this->WaterOutletTemp) != 0.0) { // protect div by zero
                            this->WaterInjectionRate =
                                (this->WaterMassFlowRate *
                                 (this->WaterInletTemp - this->WaterOutletTemp) /
                                 (SysWaterInTemp - this->WaterOutletTemp)) -
                                (this->PumpHeattoFluid / (CpFluid * (SysWaterInTemp - this->WaterOutletTemp)));
                        } else {
                            this->WaterInjectionRate = this->WaterMassFlowRate;
                        }
                        this->WaterRecircRate = this->WaterMassFlowRate - this->WaterInjectionRate;

                    } else if ((SysWaterInTemp > LoopReqTemp) && (Node(LoopInNode).MassFlowRateMaxAvail >= this->WaterMassFlowRate)) {
                        // Case 2: Adequate flow but temperature too high
                        // Only thing to do is to reset the inlet temperature and assume that the loop will supply
                        // the entire flow to the component (no recirculation but potentially some bypass for the
                        // overall loop).  There is no way we can meet the control temperature so don't even try.
                        this->WaterInletTemp = SysWaterInTemp + PumpTempRise;
                        this->calculateLowTemperatureRadiantSystemComponents(state, LoopInNode, Iteration, LoadMet);

                        // We now have inlet and outlet temperatures--we still need to set the flow rates
                        if ((SysWaterInTemp - this->WaterOutletTemp) != 0.0) { // protect div by zero
                            this->WaterInjectionRate =
                                (this->WaterMassFlowRate *
                                 (this->WaterInletTemp - this->WaterOutletTemp) /
                                 (SysWaterInTemp - this->WaterOutletTemp)) -
                                (this->PumpHeattoFluid / (CpFluid * (SysWaterInTemp - this->WaterOutletTemp)));
                        } else { // no temp change present, set injection rate to full flow
                            this->WaterInjectionRate = this->WaterMassFlowRate;
                        }
                        if (this->WaterInjectionRate > this->WaterMassFlowRate)
                            this->WaterInjectionRate = this->WaterMassFlowRate;
                        this->WaterRecircRate = 0.0; // by definition

                    } else if ((SysWaterInTemp <= LoopReqTemp) && (Node(LoopInNode).MassFlowRateMaxAvail < this->WaterMassFlowRate)) {
                        // Case 3: Adequate temperature but loop flow is less than component flow
                        // This case might work out, but there is no guarantee that there is enough loop flow to
                        // mix with the recirculation flow and still provide a high enough temperature.  First
                        // step is to try the inlet temperature and flow rate as in Case 1.  If we can obtain
                        // the proper temperature inlet to the radiant system, then we are done.  If not, we
                        // have to repeat the solution for an unknown inlet temperature and a known recirculation
                        // rate.
                        // This condition might happen when LoopReqTemp has been reset  to dewpoint for condensation control
                        if (!VarOffCond) {
                            this->WaterInletTemp = RadInTemp;
                        } else {
                            this->WaterInletTemp = LoopReqTemp;
                        }
                        this->calculateLowTemperatureRadiantSystemComponents(state, LoopInNode, Iteration, LoadMet);

                        // Now see if we can really get that desired into temperature (RadInTemp) by solving
                        // for the flow that is injected from the loop.  A heat balance for the mixer that relates
                        // the important quantities is:
                        //   Mdotradsys*Cp*Tradsysin = Mdotloop*Cp*Tloop + (Mdotradsys-Mdotloop)*Cp*Tradsysout + PumpHeat
                        // or rearranging to get the injection flow (Mdotloop):
                        //   Mdotloop = Mdotcomp*(Tradsysin-Tradsysout)/(Tloop-Tradsysout) - PumpHeat/(Cp*(Tloop-Tradsysout))
                        // If Mdotloop from this equation is greater that the loop flow rate (Node%MassFlowRate),
                        // then we cannot meet the inlet temperature and we have to "iterate" through the
                        // alternate solution.
                        if ((SysWaterInTemp - this->WaterOutletTemp) != 0.0) { // protect div by zero
                            InjectFlowRate =
                                (this->WaterMassFlowRate *
                                 (this->WaterInletTemp - this->WaterOutletTemp) /
                                 (SysWaterInTemp - this->WaterOutletTemp)) -
                                (this->PumpHeattoFluid / (CpFluid * (SysWaterInTemp - this->WaterOutletTemp)));
                        } else {
                            InjectFlowRate = this->WaterMassFlowRate;
                        }
                        if (InjectFlowRate > Node(LoopInNode).MassFlowRateMaxAvail) {
                            // We didn't have enough flow from the loop to meet our inlet temperature request.
                            // So, set the injection rate to the loop flow and calculate the recirculation flow.
                            // Then, resimulate the radiant system using these values (it will obtain the actual
                            // inlet temperature that results from this).
                            this->WaterInjectionRate = Node(LoopInNode).MassFlowRateMaxAvail;
                            this->WaterRecircRate = this->WaterMassFlowRate - this->WaterInjectionRate;
                            this->WaterInletTemp = SysWaterInTemp + PumpTempRise;
                            Iteration = true;
                            this->calculateLowTemperatureRadiantSystemComponents(state, LoopInNode, Iteration, LoadMet);
                        } else {
                            this->WaterInjectionRate = InjectFlowRate;
                            this->WaterRecircRate = this->WaterMassFlowRate - this->WaterInjectionRate;
                        }

                    } else if ((SysWaterInTemp > LoopReqTemp) && (Node(LoopInNode).MassFlowRateMaxAvail < this->WaterMassFlowRate)) {
                        // Case 4: Temperature too low and loop flow is less than component flow
                        // Worst condition--can't meet the temperature request at all.  Only thing to do is to
                        // set the loop flow and recirculation rate (known) and solve for the inlet temperature
                        // using the "iteration" solution scheme from "Case 3B" above
                        this->WaterInjectionRate = Node(LoopInNode).MassFlowRateMaxAvail;
                        this->WaterRecircRate = this->WaterMassFlowRate - this->WaterInjectionRate;
                        this->WaterInletTemp = SysWaterInTemp + PumpTempRise;
                        Iteration = true;
                        this->calculateLowTemperatureRadiantSystemComponents(state, LoopInNode, Iteration, LoadMet);
                    }

                    ++CFloCondIterNum;
                }

            } // Operating mode (heating or cooling)

            // Case when system has been shut down because of condensation issues or other limitations:
            if (this->WaterMassFlowRate < MassFlowTolerance) {
                this->WaterMassFlowRate = 0.0;
                this->WaterInjectionRate = 0.0;
                this->WaterRecircRate = 0.0;
                this->PumpMassFlowRate = 0.0;
                this->OperatingMode = NotOperating;
            }

            // There are some cases when the pump heat is actually enough to provide all the heating that the system needs.
            // In this case, the water injection flow rate will come back as a slightly negative number.  Reset it to zero
            // and just recirculate all the flow through the local loop.
            if (this->WaterInjectionRate < 0.0) {
                this->WaterInjectionRate = 0.0;
                this->WaterRecircRate = this->WaterMassFlowRate;
            }

            // Error check, just in case
            if (this->WaterRecircRate < 0.0) {
                ShowWarningError("Flow mismatch in radiant system--result will be an energy imbalance--should not get this error");
                ShowContinueErrorTimeStamp("WaterRecircRate=" + TrimSigDigits(this->WaterRecircRate, 2) +
                                           ", in Radiant System=" + this->Name + ',');
                this->WaterRecircRate = 0.0;
                this->WaterInjectionRate = this->WaterMassFlowRate;
            }

        } // System running mode (yes or no)
    }

    void ConstantFlowRadiantSystemData::calculateLowTemperatureRadiantSystemComponents
                                            (EnergyPlusData &state, int const MainLoopNodeIn, // Node number on main loop of the inlet node to the radiant system
                                             bool const Iteration,     // FALSE for the regular solution, TRUE when we had to loop back
                                             Real64 &LoadMet           // Load met by the low temperature radiant system, in Watts
    )
    {

        // SUBROUTINE INFORMATION:
        //       AUTHOR         Rick Strand
        //       DATE WRITTEN   August 2003
        //       MODIFIED       Sep 2011 LKL/BG - resimulate only zones needing it for Radiant systems

        // PURPOSE OF THIS SUBROUTINE:
        // This subroutine solves the radiant system based on how much water is (and
        // the conditions of the water) supplied to the radiant system.  The purpose
        // of this subroutine is similar to CalcLowTempHydrRadSysComps except that
        // it solves this for a constant flow hydronic radiant system.

        // METHODOLOGY EMPLOYED:
        // Use heat exchanger formulas to obtain the heat source/sink for the radiant
        // system based on the inlet conditions and flow rate of water.  Once that is
        // determined, recalculate the surface heat balances to reflect this heat
        // addition/subtraction.  The load met by the system is determined by the
        // difference between the convection from all surfaces in the zone when
        // there was no radiant system output and with a source/sink added.

        // REFERENCES:
        // IBLAST-QTF research program, completed in January 1995 (unreleased)
        // Strand, R.K. 1995. "Heat Source Transfer Functions and Their Application to
        //   Low Temperature Radiant Heating Systems", Ph.D. dissertation, University
        //   of Illinois at Urbana-Champaign, Department of Mechanical and Industrial
        //   Engineering.

        // Using/Aliasing
        using DataEnvironment::OutBaroPress;
        using DataHeatBalance::Zone;
        using DataHeatBalFanSys::CTFTsrcConstPart;
        using DataHeatBalFanSys::RadSysTiHBConstCoef;
        using DataHeatBalFanSys::RadSysTiHBQsrcCoef;
        using DataHeatBalFanSys::RadSysTiHBToutCoef;
        using DataHeatBalFanSys::RadSysToHBConstCoef;
        using DataHeatBalFanSys::RadSysToHBQsrcCoef;
        using DataHeatBalFanSys::RadSysToHBTinCoef;
        using DataHeatBalFanSys::ZoneAirHumRat;
        using DataHeatBalSurface::TH;
        using DataLoopNode::Node;
        using DataSurfaces::HeatTransferModel_CondFD;
        using DataSurfaces::HeatTransferModel_CTF;
        using DataSurfaces::Surface;
        using FluidProperties::GetSpecificHeatGlycol;
        using General::RoundSigDigits;
        using PlantUtilities::SetComponentFlowRate;

        // SUBROUTINE PARAMETER DEFINITIONS:
        Real64 const TempCheckLimit(0.1); // Maximum allowed temperature difference between outlet temperature calculations
        Real64 const ZeroSystemResp(0.1); // Response below which the system response is really zero
        static std::string const RoutineName("CalcLowTempCFloRadSysComps");

        // SUBROUTINE LOCAL VARIABLE DECLARATIONS:
        int ConstrNum;                // Index for construction number in Construct derived type
        Real64 Cp;                    // Intermediate calculational variable for specific heat of water
        Real64 DewPointTemp;          // Dew-point temperature based on the zone air conditions
        Real64 EpsMdotCp;             // Epsilon (heat exchanger terminology) times water mass flow rate times water specific heat
        Real64 LoopTerm;              // Intermeidate calculation variable for determining the water inlet temperature
        Real64 Mdot;                  // Intermediate calculation variable for mass flow rate in a surface within the radiant system
        int RadSurfNum;               // DO loop counter for the surfaces that comprise a particular radiant system
        int RadSurfNum2;              // DO loop counter for the surfaces that comprise a particular radiant system
        int RadSurfNum3;              // DO loop counter for the surfaces that comprise a particular radiant system
        Real64 RecircTerm;            // Intermeidate calculation variable for determining the water inlet temperature
        Real64 SumFlowFracCkCm;       // Summation of surface flow fraction, Ck, and Cm product for each surface in the system
        Real64 SumFlowFracOneMinusCm; // Summation of surface flow fraction times (1-Cm) for each surface in the radiant system
        int SurfNum;                  // Index for radiant surface in Surface derived type
        int SurfNum2;                 // Index for radiant surface in Surface derived type
        Real64 TotalRadSysPower;      // Total heat source/sink to radiant system
        Real64 TwiCoeff;              // Intermeidate calculation variable for determining the water inlet temperature
        Real64 WaterMassFlow;         // Water mass flow rate in the radiant system, kg/s
        int WaterNodeIn;              // Node number of the water entering the radiant system
        Real64 WaterOutletTempCheck;  // Radiant system water outlet temperature (calculated from mixing all outlet streams together)
        Real64 WaterTempIn;           // Temperature of the water entering the radiant system, in C
        int ZoneNum;                  // number of zone being served
        Real64 ZoneMult;              // Zone multiplier for this system

        Real64 Ca; // Coefficients to relate the inlet water temperature to the heat source
        Real64 Cb;
        Real64 Cc;
        Real64 Cd;
        Real64 Ce;
        Real64 Cf;
        Real64 Cg;
        Real64 Ch;
        Real64 Ci;
        Real64 Cj;
        Real64 Ck;
        Real64 Cl;
        // For more info on Ca through Cl, see comments below

        static Array1D<Real64> Ckj; // Coefficients for individual surfaces within a radiant system
        static Array1D<Real64> Cmj;
        static Array1D<Real64> WaterTempOut; // Array of outlet water temperatures for
                                             // each surface in the radiant system

        // First, apply heat exchanger logic to find the heat source/sink to the system.
        // This involves finding out the heat transfer characteristics of the hydronic
        // loop and then applying the equations derived on pp. 113-118 of the dissertation.
        if (FirstTimeFlag) {
            Ckj.allocate(MaxCloNumOfSurfaces);
            Cmj.allocate(MaxCloNumOfSurfaces);
            WaterTempOut.allocate(MaxCloNumOfSurfaces);
            FirstTimeFlag = false;
        }

        Ckj = 0.0;
        Cmj = 0.0;
        WaterTempOut = this->WaterInletTemp;

        // Set the conditions on the water side inlet
        {
            auto const SELECT_CASE_var(this->OperatingMode);
            if (SELECT_CASE_var == HeatingMode) {
                WaterNodeIn = this->HotWaterInNode;
            } else if (SELECT_CASE_var == CoolingMode) {
                WaterNodeIn = this->ColdWaterInNode;
            } else {
                ShowSevereError("Illegal low temperature radiant system operating mode");
                ShowContinueError("Occurs in Radiant System=" + this->Name);
                ShowFatalError("Preceding condition causes termination.");
            }
        }
        ZoneNum = this->ZonePtr;
        ZoneMult = double(Zone(ZoneNum).Multiplier * Zone(ZoneNum).ListMultiplier);
        WaterMassFlow = this->WaterMassFlowRate / ZoneMult;
        WaterTempIn = this->WaterInletTemp;

        if (WaterMassFlow <= 0.0) {
            // No flow or below minimum allowed so there is no heat source/sink
            // This is possible with a mismatch between system and plant operation
            // or a slight mismatch between zone and system controls.  This is not
            // necessarily a "problem" so this exception is necessary in the code.
            for (RadSurfNum = 1; RadSurfNum <= this->NumOfSurfaces; ++RadSurfNum) {
                SurfNum = this->SurfacePtr(RadSurfNum);
                QRadSysSource(SurfNum) = 0.0;
                if (Surface(SurfNum).ExtBoundCond > 0 && Surface(SurfNum).ExtBoundCond != SurfNum)
                    QRadSysSource(Surface(SurfNum).ExtBoundCond) = 0.0; // Also zero the other side of an interzone
            }

            this->WaterOutletTemp = this->WaterInletTemp;

        } else {

            for (RadSurfNum = 1; RadSurfNum <= this->NumOfSurfaces; ++RadSurfNum) {
                SurfNum = this->SurfacePtr(RadSurfNum);
                // Determine the heat exchanger "effectiveness" term

                EpsMdotCp = calculateHXEffectivenessTerm(SurfNum, WaterTempIn, WaterMassFlow, this->SurfaceFrac(RadSurfNum), this->NumCircuits(RadSurfNum));

                // Obtain the heat balance coefficients and calculate the intermediate coefficients
                // linking the inlet water temperature to the heat source/sink to the radiant system.
                // The coefficients are based on the following development...
                // The heat balance equations at the outside and inside surfaces are of the form:
                //   Tinside  = Ca + Cb*Toutside + Cc*q"
                //   Toutside = Cd + Ce*Tinside  + Cf*q"
                //   Tsource  = Cg + Ch*q"       + Ci*Tinside + Cj*Toutside
                // where:
                //   Tinside is the temperature at the inside surface
                //   Toutside is the temperature at the outside surface
                //   Tsource is the temperature within the radiant system at the location of the source/sink
                //   Ca is all of the other terms in the inside heat balance (solar, LW exchange, conduction history terms, etc.)
                //   Cb is the current cross CTF term
                //   Cc is the QTF inside term for the current heat source/sink
                //   Cd is all of the other terms in the outside heat balance (solar, LW exchange, conduction history terms, etc.)
                //   Ce is the current cross CTF term (should be equal to Cb)
                //   Cf is the QTF outside term for the current heat source/sink
                //   Cg is the summation of all temperature and source history terms at the source/sink location
                //   Ch is the QTF term at the source/sink location for the current heat source/sink
                //   Ci is the CTF inside term for the current inside surface temperature
                //   Cj is the CTF outside term for the current outside surface temperature
                // Note that it is necessary to not use "slow conduction" assumptions because the
                // source/sink has an impact on BOTH the inside and outside surface heat balances.
                // Hence the more general formulation.
                // The first two T equations above can be solved to remove the other surface temperature.
                // This results in the following equations:
                //   Tinside  = Ca + Cb*(Cd + Ce*Tinside + Cf*q") + Cc*q"   or...
                //   Tinside  = (Ca + Cb*Cd + (Cc+Cb*Cf)*q") / (1 - Ce*Cb)
                //   Toutside = Cd + Ce*(Ca + Cb*Toutside + Cc*q") + Cf*q"  or...
                //   Toutside = (Cd + Ce*Ca + (Cf+Ce*Cc)*q") / (1 - Ce*Cb)
                // Substituting the new equations for Tinside and Toutside as a function of C and q"
                // into the equation for Tsource...
                //   Tsource  = Cg + Ch*q" + Ci*((Ca + Cb*Cd + (Cc+Cb*Cf)*q") / (1 - Ce*Cb)) &
                //                         + Cj*((Cd + Ce*Ca + (Cf+Ce*Cc)*q") / (1 - Ce*Cb))
                // Or rearranging this to get Tsource as a function of q", we get...
                //   Tsource  =  Cg + ((Ci*(Ca + Cb*Cd) + Cj*(Cd + Ce*Ca))/(1-Ce*Cb)) &
                //             +(Ch + ((Ci*(Cc + Cb*Cf) + Cj*(Cf + Ce*Cc))/(1-Ce*Cb)))*q"
                // Or in a slightly simpler form...
                //   Tsource  = Ck + Cl*q"
                // where:
                //   Ck = Cg + ((Ci*(Ca + Cb*Cd) + Cj*(Cd + Ce*Ca))/(1-Ce*Cb))
                //   Cl = Ch + ((Ci*(Cc + Cb*Cf) + Cj*(Cf + Ce*Cc))/(1-Ce*Cb))
                // Note also that from heat exchanger "algebra", we have:
                //   q = epsilon*qmax    and    qmax = Mdot*Cp*(Twaterin-Tsource)
                // So...
                //   q" = q/Area = (epsilon*Mdot*Cp/Area)*(Twaterin-Tsource)
                // Or rearranging this equation:
                //   Tsource = -(q"*A/(epsilon*Mdot*Cp)) + Twaterin
                // Setting this equation equal to the other equation for Tsource a couple lines up
                // and rearranging to solve for q"...
                //   q" = (Twaterin - Ck) / (Cl + (A/(epsilon*Mdot*Cp))
                // or
                //   q  = (Twaterin - Ck) / ((Cl/A) + (1/epsilon*Mdot*Cp))
                // or
                //   q  = epsilon*Mdot*Cp*(Twaterin - Ck) / (1+(epsilon*Mdot*Cp*Cl/A))
                // which is the desired result, that is the heat source or sink to the radiant
                // system as a function of the water inlet temperature (flow rate is also in there
                // as well as all of the heat balance terms "hidden" in Ck and Cl).

                ConstrNum = Surface(SurfNum).Construction;

                Ca = RadSysTiHBConstCoef(SurfNum);
                Cb = RadSysTiHBToutCoef(SurfNum);
                Cc = RadSysTiHBQsrcCoef(SurfNum);

                Cd = RadSysToHBConstCoef(SurfNum);
                Ce = RadSysToHBTinCoef(SurfNum);
                Cf = RadSysToHBQsrcCoef(SurfNum);

                Cg = CTFTsrcConstPart(SurfNum);
                Ch = dataConstruction.Construct(ConstrNum).CTFTSourceQ(0);
                Ci = dataConstruction.Construct(ConstrNum).CTFTSourceIn(0);
                Cj = dataConstruction.Construct(ConstrNum).CTFTSourceOut(0);

                Ck = Cg + ((Ci * (Ca + Cb * Cd) + Cj * (Cd + Ce * Ca)) / (1.0 - Ce * Cb));
                Cl = Ch + ((Ci * (Cc + Cb * Cf) + Cj * (Cf + Ce * Cc)) / (1.0 - Ce * Cb));

                Mdot = WaterMassFlow * this->SurfaceFrac(RadSurfNum);
                Cp = GetSpecificHeatGlycol(fluidNameWater, WaterTempIn, this->GlycolIndex, RoutineName);

                if (!Iteration) {

                    if (Surface(SurfNum).HeatTransferAlgorithm == HeatTransferModel_CTF)
                        QRadSysSource(SurfNum) = EpsMdotCp * (WaterTempIn - Ck) / (1.0 + (EpsMdotCp * Cl / Surface(SurfNum).Area));

                    if (Surface(SurfNum).HeatTransferAlgorithm == HeatTransferModel_CondFD)
                        QRadSysSource(SurfNum) = EpsMdotCp * (WaterTempIn - TCondFDSourceNode(SurfNum));

                    if (Surface(SurfNum).ExtBoundCond > 0 && Surface(SurfNum).ExtBoundCond != SurfNum)
                        QRadSysSource(Surface(SurfNum).ExtBoundCond) = QRadSysSource(SurfNum); // Also set the other side of an interzone
                    WaterTempOut(RadSurfNum) = WaterTempIn - (QRadSysSource(SurfNum) / (Mdot * Cp));
                } else { // (Iteration)
                    // In this case, we did not know the inlet temperature directly and have
                    // to figure it out as part of the solution.  Thus, we have to do a little
                    // more algebra.
                    // The last equation in the previous block was:
                    //   q = epsilon*Mdot*Cp*(Twaterin - Ck) / (1+(epsilon*Mdot*Cp*Cl/A))
                    // which combines with:
                    //   q = Mdot*Cp*(Twaterin - Twaterout,j)
                    // so that:
                    //   (Twaterin - Twaterout.j) = epsilon*(Twaterin - Ck) / (1+(epsilon*Mdot*Cp*Cl/A))
                    // Let:
                    //   Cm = epsilonj / (1+(epsilonj*Mdot,j*Cp*Cl,j/A))
                    // for each surface in the radiant system.  This results in:
                    //   (Twaterin - Twaterout,j) = Cm,j*(Twaterin - Ck,j)
                    // Or:
                    //   Twaterout,j = (1 - Cm,j)*Twaterin + Cm,j*Ck,j
                    // This holds for each surface that is part of the radiant system (j).  To get the
                    // overall outlet temperature, we have to do a mixing calculation after all of the
                    // surfaces have been simulated:
                    //   Twaterout = SUM(Fractionj*Twaterout,j)
                    // We also have to solve an energy balance at the mixing valve and add in pump heat.
                    // The energy balance at the mixing valve relates the loop inlet temperature (Tloopin)
                    // and the overall outlet temperature (Twaterout):
                    //   Tpumpin = (Mdotloop/Mdotradsys)*Tloopin + (Mdotrecirc/Mdotradsys)*Twaterout
                    // This can then be related to the inlet water temperature to the radiant system
                    // after pump heat has been taken into account:
                    //   Twaterin = (Mdotloop/Mdotradsys)*Tloopin + (Mdotrecirc/Mdotradsys)*Twaterout + PumpHeat/(Mdotradsys*Cp)
                    // Pluggin in the definition of Twaterout (sum equation above) and then the definition
                    // of each individual Twaterout,j equation (which is solely a function of Twaterin
                    // and coefficients), we can obtain an equation for Twaterin that consists of all
                    // known quantities.  This requires us to calculate Ck,j and Cm,j for all the radiant
                    // surfaces in the system first and then coming up with a calculation for Twaterin.
                    // After than, individual Twaterout,j can be calculated along with QRadSysSource.
                    Ckj(RadSurfNum) = Ck;
                    Cmj(RadSurfNum) = (EpsMdotCp / (Mdot * Cp)) / (1.0 + (EpsMdotCp * Cl / Surface(SurfNum).Area));

                    if (RadSurfNum == this->NumOfSurfaces) { // Last one so we can now do the other calculations
                        // Equation for Twaterin is:
                        //   Twaterin = (LoopTerm + RecircTerm)/(TwiCoeff)
                        // where:
                        //   LoopTerm   = (Mdotloop/Mdotradsys)*Tloopin + PumpHeat/(Mdotradsys*Cp)
                        //   RecircTerm = (Mdotrecirc/Mdotradsys)*SUM(FlowFracj*Ck,j*Cm,j)
                        //   TwiCoeff   = 1 - (Mdotrecirc/Mdotradsys)*SUM(FlowFracj*(1 - Cm,j))
                        SumFlowFracCkCm = 0.0;
                        SumFlowFracOneMinusCm = 0.0;
                        for (RadSurfNum2 = 1; RadSurfNum2 <= this->NumOfSurfaces; ++RadSurfNum2) {
                            SumFlowFracCkCm += (this->SurfaceFrac(RadSurfNum2) * Ckj(RadSurfNum) * Cmj(RadSurfNum2));
                            SumFlowFracOneMinusCm += (this->SurfaceFrac(RadSurfNum2) * (1.0 - Cmj(RadSurfNum2)));
                        }

                        LoopTerm = (this->WaterInjectionRate / this->WaterMassFlowRate) * Node(MainLoopNodeIn).Temp +
                                   (this->PumpHeattoFluid / (this->WaterMassFlowRate * Cp));

                        RecircTerm = (this->WaterRecircRate / this->WaterMassFlowRate) * SumFlowFracCkCm;

                        TwiCoeff = 1.0 - (this->WaterRecircRate / this->WaterMassFlowRate) * SumFlowFracOneMinusCm;

                        WaterTempIn = (LoopTerm + RecircTerm) / (TwiCoeff);

                        this->WaterInletTemp = WaterTempIn;

                        for (RadSurfNum2 = 1; RadSurfNum2 <= this->NumOfSurfaces; ++RadSurfNum2) {
                            WaterTempOut(RadSurfNum2) = WaterTempIn * (1.0 - Cmj(RadSurfNum2)) + (Ckj(RadSurfNum2) * Cmj(RadSurfNum2));
                            Mdot = WaterMassFlow * this->SurfaceFrac(RadSurfNum2);
                            SurfNum = this->SurfacePtr(RadSurfNum2);
                            QRadSysSource(SurfNum) = Mdot * Cp * (WaterTempIn - WaterTempOut(RadSurfNum2));
                            if (Surface(SurfNum).ExtBoundCond > 0 && Surface(SurfNum).ExtBoundCond != SurfNum)
                                QRadSysSource(Surface(SurfNum).ExtBoundCond) = QRadSysSource(SurfNum); // Also set the other side of an interzone
                        }
                    }
                }
            }

            for (RadSurfNum = 1; RadSurfNum <= this->NumOfSurfaces; ++RadSurfNum) {
                SurfNum = this->SurfacePtr(RadSurfNum);
                // "Temperature Comparison" Cut-off:
                // Check to see whether or not the system should really be running.  If
                // QRadSysSource is negative when we are in heating mode or QRadSysSource
                // is positive when we are in cooling mode, then the radiant system will
                // be doing the opposite of its intention.  In this case, the flow rate
                // is set to zero to avoid heating in cooling mode or cooling in heating
                // mode.
                if (((this->OperatingMode == HeatingMode) && (QRadSysSource(SurfNum) <= 0.0)) ||
                    ((this->OperatingMode == CoolingMode) && (QRadSysSource(SurfNum) >= 0.0))) {
                    WaterMassFlow = 0.0;
                    if (this->OperatingMode == HeatingMode) {
                        SetComponentFlowRate(WaterMassFlow,
                                             this->HotWaterInNode,
                                             this->HotWaterOutNode,
                                             this->HWLoopNum,
                                             this->HWLoopSide,
                                             this->HWBranchNum,
                                             this->HWCompNum);
                    } else if (this->OperatingMode == CoolingMode) {
                        SetComponentFlowRate(WaterMassFlow,
                                             this->ColdWaterInNode,
                                             this->ColdWaterOutNode,
                                             this->CWLoopNum,
                                             this->CWLoopSide,
                                             this->CWBranchNum,
                                             this->CWCompNum);
                    }
                    this->WaterMassFlowRate = WaterMassFlow;
                    this->OperatingMode = NotOperating;
                    for (RadSurfNum2 = 1; RadSurfNum2 <= this->NumOfSurfaces; ++RadSurfNum2) {
                        SurfNum2 = this->SurfacePtr(RadSurfNum2);
                        QRadSysSource(SurfNum2) = 0.0;
                        if (Surface(SurfNum2).ExtBoundCond > 0 && Surface(SurfNum2).ExtBoundCond != SurfNum2)
                            QRadSysSource(Surface(SurfNum2).ExtBoundCond) = 0.0; // Also zero the other side of an interzone
                    }
                    break; // outer do loop
                }
            }
            // Condensation Cut-off:
            // Check to see whether there are any surface temperatures within the radiant system that have
            // dropped below the dew-point temperature.  If so, we need to shut off this radiant system.
            // A safety parameter is added (hardwired parameter) to avoid getting too close to condensation
            // conditions.
            this->CondCausedShutDown = false;
            DewPointTemp = PsyTdpFnWPb(ZoneAirHumRat(this->ZonePtr), OutBaroPress);

            if ((this->OperatingMode == CoolingMode) && (this->CondCtrlType == CondCtrlSimpleOff)) {

                for (RadSurfNum2 = 1; RadSurfNum2 <= this->NumOfSurfaces; ++RadSurfNum2) {
                    if (TH(2, 1, this->SurfacePtr(RadSurfNum2)) < (DewPointTemp + this->CondDewPtDeltaT)) {
                        // Condensation warning--must shut off radiant system
                        this->CondCausedShutDown = true;
                        WaterMassFlow = 0.0;
                        this->OperatingMode = NotOperating;
                        SetComponentFlowRate(WaterMassFlow,
                                             this->ColdWaterInNode,
                                             this->ColdWaterOutNode,
                                             this->CWLoopNum,
                                             this->CWLoopSide,
                                             this->CWBranchNum,
                                             this->CWCompNum);
                        this->WaterMassFlowRate = WaterMassFlow;
                        for (RadSurfNum3 = 1; RadSurfNum3 <= this->NumOfSurfaces; ++RadSurfNum3) {
                            SurfNum2 = this->SurfacePtr(RadSurfNum3);
                            QRadSysSource(SurfNum2) = 0.0;
                            if (Surface(SurfNum2).ExtBoundCond > 0 && Surface(SurfNum2).ExtBoundCond != SurfNum2)
                                QRadSysSource(Surface(SurfNum2).ExtBoundCond) = 0.0; // Also zero the other side of an interzone
                        }
                        // Produce a warning message so that user knows the system was shut-off due to potential for condensation
                        if (!WarmupFlag) {
                            if (this->CondErrIndex == 0) { // allow errors up to number of radiant systems
                                ShowWarningMessage(cConstantFlowSystem + " [" + this->Name + ']');
                                ShowContinueError("Surface [" + Surface(this->SurfacePtr(RadSurfNum2)).Name +
                                                  "] temperature below dew-point temperature--potential for condensation exists");
                                ShowContinueError("Flow to the radiant system will be shut-off to avoid condensation");
                                ShowContinueError("Predicted radiant system surface temperature = " +
                                                  RoundSigDigits(TH(2, 1, this->SurfacePtr(RadSurfNum2)), 2));
                                ShowContinueError("Zone dew-point temperature + safety delta T= " +
                                                  RoundSigDigits(DewPointTemp + this->CondDewPtDeltaT, 2));
                                ShowContinueErrorTimeStamp("");
                                ShowContinueError("Note that a " + RoundSigDigits(this->CondDewPtDeltaT, 4) +
                                                  " C safety was chosen in the input for the shut-off criteria");
                                ShowContinueError("Note also that this affects all surfaces that are part of this radiant system");
                            }
                            ShowRecurringWarningErrorAtEnd(cConstantFlowSystem + " [" + this->Name +
                                                               "] condensation shut-off occurrence continues.",
                                                           this->CondErrIndex,
                                                           DewPointTemp,
                                                           DewPointTemp,
                                                           _,
                                                           "C",
                                                           "C");
                        }
                        break; // outer do loop
                    }
                }

            } else if ((this->OperatingMode == CoolingMode) && (this->CondCtrlType == CondCtrlNone)) {

                for (RadSurfNum2 = 1; RadSurfNum2 <= this->NumOfSurfaces; ++RadSurfNum2) {
                    if (TH(2, 1, this->SurfacePtr(RadSurfNum2)) < DewPointTemp) {
                        // Condensation occurring but user does not want to shut radiant system off ever
                        this->CondCausedShutDown = true;
                    }
                }

            } else if ((this->OperatingMode == CoolingMode) && (this->CondCtrlType == CondCtrlVariedOff)) {

                for (RadSurfNum2 = 1; RadSurfNum2 <= this->NumOfSurfaces; ++RadSurfNum2) {
                    if (TH(2, 1, this->SurfacePtr(RadSurfNum2)) < (DewPointTemp + this->CondDewPtDeltaT)) {
                        VarOffCond = true;
                        if (CFloCondIterNum >= 2) {
                            // We have already iterated once so now we must shut off radiant system
                            this->CondCausedShutDown = true;
                            WaterMassFlow = 0.0;
                            this->OperatingMode = NotOperating;
                            SetComponentFlowRate(WaterMassFlow,
                                                 this->ColdWaterInNode,
                                                 this->ColdWaterOutNode,
                                                 this->CWLoopNum,
                                                 this->CWLoopSide,
                                                 this->CWBranchNum,
                                                 this->CWCompNum);
                            this->WaterMassFlowRate = WaterMassFlow;
                            for (RadSurfNum3 = 1; RadSurfNum3 <= this->NumOfSurfaces; ++RadSurfNum3) {
                                SurfNum2 = this->SurfacePtr(RadSurfNum3);
                                QRadSysSource(SurfNum2) = 0.0;
                                if (Surface(SurfNum2).ExtBoundCond > 0 && Surface(SurfNum2).ExtBoundCond != SurfNum2)
                                    QRadSysSource(Surface(SurfNum2).ExtBoundCond) = 0.0; // Also zero the other side of an interzone
                            }
                            // Produce a warning message so that user knows the system was shut-off due to potential for condensation
                            if (!WarmupFlag) {
                                if (this->CondErrIndex == 0) { // allow errors up to number of radiant systems
                                    ShowWarningMessage(cConstantFlowSystem + " [" + this->Name + ']');
                                    ShowContinueError("Surface [" + Surface(this->SurfacePtr(RadSurfNum2)).Name +
                                                      "] temperature below dew-point temperature--potential for condensation exists");
                                    ShowContinueError("Flow to the radiant system will be shut-off to avoid condensation");
                                    ShowContinueError("Predicted radiant system surface temperature = " +
                                                      RoundSigDigits(TH(2, 1, this->SurfacePtr(RadSurfNum2)), 2));
                                    ShowContinueError("Zone dew-point temperature + safety delta T= " +
                                                      RoundSigDigits(DewPointTemp + this->CondDewPtDeltaT, 2));
                                    ShowContinueErrorTimeStamp("");
                                    ShowContinueError("Note that a " + RoundSigDigits(this->CondDewPtDeltaT, 4) +
                                                      " C safety was chosen in the input for the shut-off criteria");
                                    ShowContinueError("Note also that this affects all surfaces that are part of this radiant system");
                                }
                                ShowRecurringWarningErrorAtEnd(cConstantFlowSystem + " [" + this->Name +
                                                                   "] condensation shut-off occurrence continues.",
                                                               this->CondErrIndex,
                                                               DewPointTemp,
                                                               DewPointTemp,
                                                               _,
                                                               "C",
                                                               "C");
                            }
                            break; // outer do loop
                        } else {   // (First iteration--reset loop required temperature and try again to avoid condensation)
                            LoopReqTemp = DewPointTemp + this->CondDewPtDeltaT;
                        }
                    }
                }
            }

            // Determine radiant system outlet temperature (two ways to calculate--use as a check)
            WaterOutletTempCheck = 0.0;
            TotalRadSysPower = 0.0;
            for (RadSurfNum = 1; RadSurfNum <= this->NumOfSurfaces; ++RadSurfNum) {
                SurfNum = this->SurfacePtr(RadSurfNum);
                TotalRadSysPower += QRadSysSource(SurfNum);
                WaterOutletTempCheck += (this->SurfaceFrac(RadSurfNum) * WaterTempOut(RadSurfNum));
            }
            TotalRadSysPower *= ZoneMult;

            if (this->WaterMassFlowRate > 0.0) {
                Cp = GetSpecificHeatGlycol(fluidNameWater, WaterTempIn, this->GlycolIndex, RoutineName);
                this->WaterOutletTemp = this->WaterInletTemp - (TotalRadSysPower / (this->WaterMassFlowRate * Cp));
                if ((std::abs(this->WaterOutletTemp - WaterOutletTempCheck) > TempCheckLimit) &&
                    (std::abs(TotalRadSysPower) > ZeroSystemResp)) {
                    // If the total system power is zero, that means we have shut down and the temperatures won't match because of that
                    ShowWarningError("Radiant system water outlet temperature calculation mismatch--this should not happen");
                }
            } else {
                this->WaterOutletTemp = this->WaterInletTemp;
            }
        }

        // Now that we have the source/sink term(s), we must redo the heat balances to obtain
        // the new SumHATsurf value for the zone.  Note that the difference between the new
        // SumHATsurf and the value originally calculated by the heat balance with a zero
        // source for all radiant systems in the zone is the load met by the system (approximately).
<<<<<<< HEAD
        HeatBalanceSurfaceManager::CalcHeatBalanceOutsideSurf(state, state.files, ZoneNum);
=======
        HeatBalanceSurfaceManager::CalcHeatBalanceOutsideSurf(state, state.dataConvectionCoefficients, state.files, ZoneNum);
>>>>>>> 258bfbd7
        HeatBalanceSurfaceManager::CalcHeatBalanceInsideSurf(state, ZoneNum);

        LoadMet = SumHATsurf(this->ZonePtr) - ZeroSourceSumHATsurf(this->ZonePtr);

    }

    void ConstantFlowRadiantSystemData::calculateRunningMeanAverageTemperature()
    {
        // This routine grabs the current weather data since it is currently available at this point in the simulation.  Note, however,
        // that the formula that calculates the running mean average (dry-bulb) temperature uses the values from "yesterday".  So, today's
        // values are calculated and then shifted at the beginning of the next day to the tomorrow variables.  It is these tomorrow variables
        // that are then used in the formula.  So, that is why some of the assignments are done in the order that they are in below.
        if (DataGlobals::DayOfSim == 1 && DataGlobals::WarmupFlag) {
            // there is no "history" here--assume everything that came before was the same (this applies to design days also--weather is always the same
            this->todayAverageOutdoorDryBulbTemperature = this->calculateCurrentDailyAverageODB();
            this->yesterdayAverageOutdoorDryBulbTemperature = this->todayAverageOutdoorDryBulbTemperature;
            this->todayRunningMeanOutdoorDryBulbTemperature = this->todayAverageOutdoorDryBulbTemperature;
            this->yesterdayRunningMeanOutdoorDryBulbTemperature = this->todayAverageOutdoorDryBulbTemperature;
        } else if (!DataGlobals::WarmupFlag && DataGlobals::NumOfDayInEnvrn > 1) {
            // This is an environment with more than one day (non-design day) so...
            // First update yesterday's information using what was previously calculated for "today"
            this->yesterdayAverageOutdoorDryBulbTemperature = this->todayAverageOutdoorDryBulbTemperature;
            this->yesterdayRunningMeanOutdoorDryBulbTemperature = this->todayRunningMeanOutdoorDryBulbTemperature;
            // Now update the running mean and average outdoor air temperatures
            this->todayRunningMeanOutdoorDryBulbTemperature = (1.0 - this->runningMeanOutdoorAirTemperatureWeightingFactor) * this->yesterdayAverageOutdoorDryBulbTemperature
                                                              + this->runningMeanOutdoorAirTemperatureWeightingFactor * this->yesterdayRunningMeanOutdoorDryBulbTemperature;
            this->todayAverageOutdoorDryBulbTemperature = this->calculateCurrentDailyAverageODB();
        }
    }

    Real64 ConstantFlowRadiantSystemData::calculateCurrentDailyAverageODB()
    {
        Real64 sum = 0.0;
        for (int hourNumber = 1; hourNumber <= DataGlobals::HoursInDay; ++hourNumber) {
            for (int timeStepNumber = 1; timeStepNumber <= DataGlobals::NumOfTimeStepInHour; ++timeStepNumber) {
                sum += WeatherManager::TodayOutDryBulbTemp(timeStepNumber,hourNumber);
            }
        }
        return sum/double(DataGlobals::HoursInDay*DataGlobals::NumOfTimeStepInHour);
    }


    void ElectricRadiantSystemData::calculateLowTemperatureRadiantSystem(EnergyPlusData &state, Real64 &LoadMet)  // load met by the radiant system, in Watts
    {

        // SUBROUTINE INFORMATION:
        //       AUTHOR         Rick Strand
        //       DATE WRITTEN   November 2000
        //       MODIFIED       Sep 2011 LKL/BG - resimulate only zones needing it for Radiant systems

        // PURPOSE OF THIS SUBROUTINE:
        // This subroutine does all of the stuff that is necessary to simulate
        // a low temperature electric radiant heating system.  Calls are made to
        // appropriate subroutines either in this module or outside of it.

        // METHODOLOGY EMPLOYED:
        // Follows the methods used by many other pieces of zone equipment except
        // that we are controlling the electrical input to the building element's
        // resistance heating wires.  Note that cooling is not allowed for such
        // a system.

        // REFERENCES:
        // Other EnergyPlus modules
        // IBLAST-QTF research program, completed in January 1995 (unreleased)
        // Strand, R.K. 1995. "Heat Source Transfer Functions and Their Application to
        //   Low Temperature Radiant Heating Systems", Ph.D. dissertation, University
        //   of Illinois at Urbana-Champaign, Department of Mechanical and Industrial
        //   Engineering.
        // Seem, J.E. 1986. "Heat Transfer in Buildings", Ph.D. dissertation, University
        //   of Wisconsin-Madison.

        // Using/Aliasing
        using DataHeatBalance::MRT;
        using DataHeatBalance::Zone;
        using DataHeatBalance::ZoneData;
        using DataHeatBalFanSys::MAT;
        using DataHVACGlobals::SmallLoad;
        using ScheduleManager::GetCurrentScheduleValue;

        // SUBROUTINE LOCAL VARIABLE DECLARATIONS:
        Real64 ControlTemp; // Temperature of the parameter that is controlling the radiant system
        Real64 HeatFrac;    // fraction of maximum electrical heat input to radiant system [dimensionless]
        Real64 OffTemp;     // Temperature above which the radiant system should be completely off [C]
        int RadSurfNum;     // number of surface that is the radiant system
        int SurfNum;        // intermediate variable for surface number in Surface derived type
        int ZoneNum;        // number of zone being served

        // initialize local variables
        ZoneNum = this->ZonePtr;
        HeatFrac = 0.0;

        if (GetCurrentScheduleValue(this->SchedPtr) <= 0.0) {

            // Unit is off; set the heat source terms to zero
            for (RadSurfNum = 1; RadSurfNum <= this->NumOfSurfaces; ++RadSurfNum) {
                SurfNum = this->SurfacePtr(RadSurfNum);
                QRadSysSource(SurfNum) = 0.0;
                if (Surface(SurfNum).ExtBoundCond > 0 && Surface(SurfNum).ExtBoundCond != SurfNum)
                    QRadSysSource(Surface(SurfNum).ExtBoundCond) = 0.0; // Also zero the other side of an interzone
            }

        } else { // Unit might be on-->this section is intended to determine whether the controls say
            // that the unit should be on or not

            // Determine the current setpoint temperature and the temperature at which the unit should be completely off
            OffTemp = this->setOffTemperatureLowTemperatureRadiantSystem(this->SetptSchedPtr,this->ThrottlRange);

            // Determine the control temperature--what the setpoint/offtemp is being compared to for unit operation

            ControlTemp = this->setRadiantSystemControlTemperature();

            if (ControlTemp < OffTemp) { // HEATING MODE

                this->OperatingMode = HeatingMode;

                HeatFrac = this->calculateOperationalFraction(OffTemp, ControlTemp, this->ThrottlRange);
                if (HeatFrac > 1.0) HeatFrac = 1.0;

                // Set the heat source for the low temperature electric radiant system
                for (RadSurfNum = 1; RadSurfNum <= this->NumOfSurfaces; ++RadSurfNum) {
                    SurfNum = this->SurfacePtr(RadSurfNum);
                    QRadSysSource(SurfNum) = HeatFrac * this->MaxElecPower * this->SurfaceFrac(RadSurfNum);
                    if (Surface(SurfNum).ExtBoundCond > 0 && Surface(SurfNum).ExtBoundCond != SurfNum)
                        QRadSysSource(Surface(SurfNum).ExtBoundCond) = QRadSysSource(SurfNum); // Also set the other side of an interzone
                }

                // Now "simulate" the system by recalculating the heat balances
<<<<<<< HEAD
                HeatBalanceSurfaceManager::CalcHeatBalanceOutsideSurf(state, state.files, ZoneNum);
=======
                HeatBalanceSurfaceManager::CalcHeatBalanceOutsideSurf(state, state.dataConvectionCoefficients, state.files, ZoneNum);
>>>>>>> 258bfbd7
                HeatBalanceSurfaceManager::CalcHeatBalanceInsideSurf(state, ZoneNum);

                LoadMet = SumHATsurf(ZoneNum) - ZeroSourceSumHATsurf(ZoneNum);

            } else { //  OFF or COOLING MODE (not allowed for an electric low temperature radiant system), turn it off

                for (RadSurfNum = 1; RadSurfNum <= this->NumOfSurfaces; ++RadSurfNum) {
                    SurfNum = this->SurfacePtr(RadSurfNum);
                    QRadSysSource(SurfNum) = 0.0;
                    if (Surface(SurfNum).ExtBoundCond > 0 && Surface(SurfNum).ExtBoundCond != SurfNum)
                        QRadSysSource(Surface(SurfNum).ExtBoundCond) = 0.0; // Also zero the other side of an interzone
                }
            }
        }
    }

   void RadiantSystemBaseData::updateLowTemperatureRadiantSystemSurfaces()
   {

       // The purpose of this routine is to update the average heat source/sink for a particular system over the various system time
       // steps that make up the zone time step.  For hydronic systems, this routine must also set the outlet water conditions.
       // For the source/sink average update, if the system time step elapsed is still what it used to be, then either we are still
       // iterating orwe had to go back and shorten the time step.  As a result, we have to subtract out the previous value that we
       // added.  If the system time step elapsed is different, then we just need to add the new values to the running average.

       // Using/Aliasing
       using DataGlobals::TimeStepZone;
       using DataHeatBalance::Zone;
       using DataHVACGlobals::SysTimeElapsed;
       using DataHVACGlobals::TimeStepSys;

       // SUBROUTINE PARAMETER DEFINITIONS:
       static std::string const RoutineName("UpdateLowTempRadiantSystem");

       for (int radSurfNum = 1; radSurfNum <= this->NumOfSurfaces; ++radSurfNum) {

           int surfNum = this->SurfacePtr(radSurfNum);

           if (LastSysTimeElapsed(surfNum) == SysTimeElapsed) {
               // Still iterating or reducing system time step, so subtract old values which were
               // not valid
               QRadSysSrcAvg(surfNum) -= LastQRadSysSrc(surfNum) * LastTimeStepSys(surfNum) / TimeStepZone;
           }

           // Update the running average and the "last" values with the current values of the appropriate variables
           QRadSysSrcAvg(surfNum) += QRadSysSource(surfNum) * TimeStepSys / TimeStepZone;

           LastQRadSysSrc(surfNum) = QRadSysSource(surfNum);
           LastSysTimeElapsed(surfNum) = SysTimeElapsed;
           LastTimeStepSys(surfNum) = TimeStepSys;
       }
   }

    void VariableFlowRadiantSystemData::updateLowTemperatureRadiantSystem()
    {

        // Using/Aliasing
        using DataHeatBalance::Zone;
        using DataLoopNode::Node;
        using DataPlant::PlantLoop;
        using FluidProperties::GetSpecificHeatGlycol;
        using PlantUtilities::SafeCopyPlantNode;
        using PlantUtilities::SetComponentFlowRate;

        // SUBROUTINE PARAMETER DEFINITIONS:
        static std::string const RoutineName("UpdateVariableFlowSystem");

        // SUBROUTINE LOCAL VARIABLE DECLARATIONS:
        Real64 cpWater;         // Specific heat of water
        int waterInletNode;     // Node number for the water side inlet of the radiant system
        Real64 waterMassFlow;   // Flow rate of water in the radiant system
        int waterOutletNode;    // Node number for the water side outlet of the radiant system

        // For a hydronic system, calculate the water side outlet conditions and set the
        // appropriate conditions on the correct HVAC node.

        // First sum up all of the heat sources/sinks associated with this system
        Real64 TotalHeatSource(0.0); // Total heat source or sink for a particular radiant system (sum of all surface source/sinks)
        for (int radSurfNum = 1; radSurfNum <= this->NumOfSurfaces; ++radSurfNum) {
            TotalHeatSource += QRadSysSource(this->SurfacePtr(radSurfNum));
        }
        TotalHeatSource *= double(Zone(this->ZonePtr).Multiplier * Zone(this->ZonePtr).ListMultiplier);

        // Update the heating side of things
        if (this->HeatingSystem) {

            waterInletNode = this->HotWaterInNode;
            waterOutletNode = this->HotWaterOutNode;
            waterMassFlow = Node(waterInletNode).MassFlowRate;

            cpWater = GetSpecificHeatGlycol(PlantLoop(this->HWLoopNum).FluidName,Node(waterInletNode).Temp,
                                            PlantLoop(this->HWLoopNum).FluidIndex,RoutineName);

            if (this->OperatingMode == HeatingMode) {
                if ((cpWater > 0.0) && (waterMassFlow > 0.0)) {
                    SafeCopyPlantNode(waterInletNode, waterOutletNode);
                    Node(waterOutletNode).Temp = Node(waterInletNode).Temp - TotalHeatSource / waterMassFlow / cpWater;
                } else {
                    SafeCopyPlantNode(waterInletNode, waterOutletNode);
                }

            } else { // CoolingMode or not on
                SafeCopyPlantNode(waterInletNode, waterOutletNode);
            }

            this->checkForOutOfRangeTemperatureResult(Node(waterOutletNode).Temp, Node(waterInletNode).Temp);
        }

        if (this->CoolingSystem) {

            waterInletNode = this->ColdWaterInNode;
            waterOutletNode = this->ColdWaterOutNode;
            waterMassFlow = Node(waterInletNode).MassFlowRate;

            cpWater = GetSpecificHeatGlycol(PlantLoop(this->CWLoopNum).FluidName,Node(waterInletNode).Temp,
                                            PlantLoop(this->CWLoopNum).FluidIndex,RoutineName);

            if (this->OperatingMode == CoolingMode) {
                if ((cpWater > 0.0) && (waterMassFlow > 0.0)) {
                    SafeCopyPlantNode(waterInletNode, waterOutletNode);
                    Node(waterOutletNode).Temp = Node(waterInletNode).Temp - TotalHeatSource / waterMassFlow / cpWater;
                } else {
                    SafeCopyPlantNode(waterInletNode, waterOutletNode);
                }

            } else { // HeatingMode or not on
                SafeCopyPlantNode(waterInletNode, waterOutletNode);
            }

            this->checkForOutOfRangeTemperatureResult(Node(waterOutletNode).Temp, Node(waterInletNode).Temp);
        }

    }

    void ConstantFlowRadiantSystemData::updateLowTemperatureRadiantSystem()
    {

        // Using/Aliasing
        using DataHeatBalance::Zone;
        using DataLoopNode::Node;
        using DataPlant::PlantLoop;
        using FluidProperties::GetSpecificHeatGlycol;
        using PlantUtilities::SafeCopyPlantNode;
        using PlantUtilities::SetComponentFlowRate;

        Real64 bypassMassFlow;  // Local bypass for a constant flow radiant system (could have recirculation and/or bypass)
        int waterInletNode;     // Node number for the water side inlet of the radiant system
        int waterOutletNode;    // Node number for the water side outlet of the radiant system

        // For a constant flow system, calculate the water side outlet conditions
        // and set the appropriate conditions on the correct HVAC node.  This may
        // require mixing if the main system does not provide all of the flow that
        // the local radiant system circulates.

        // Update the heating side of things
        if (this->HeatingSystem) {

            waterInletNode = this->HotWaterInNode;
            waterOutletNode = this->HotWaterOutNode;
            SafeCopyPlantNode(waterInletNode, waterOutletNode);

            if (this->OperatingMode == HeatingMode) {

                // Leave the inlet and outlet flow alone (if high enough) and perform a bypass if more flow than needed
                if (Node(waterInletNode).MassFlowRate <= this->WaterInjectionRate) {
                    // Note that the water injection rate has already been restricted to the maximum available flow
                    Node(waterOutletNode).Temp = this->WaterOutletTemp;
                } else {
                    // Loop is providing more flow than needed so perform a local bypass and
                    // mix the flows to obtain the proper outlet temperature.  In this case,
                    // the mass flow rates on the loop are left alone and the outlet temperature
                    // is calculated from a simple steady-steady, steady-flow energy balance.
                    bypassMassFlow = Node(waterInletNode).MassFlowRate - this->WaterInjectionRate;
                    Node(waterOutletNode).Temp = ((bypassMassFlow * Node(waterInletNode).Temp) + (this->WaterInjectionRate * this->WaterOutletTemp)) /
                                                 (Node(waterOutletNode).MassFlowRate);
                }
            }
            this->checkForOutOfRangeTemperatureResult(Node(waterOutletNode).Temp, Node(waterInletNode).Temp);
        }

        if (this->CoolingSystem) {

            waterInletNode = this->ColdWaterInNode;
            waterOutletNode = this->ColdWaterOutNode;
            SafeCopyPlantNode(waterInletNode, waterOutletNode);

            if (this->OperatingMode == CoolingMode) {

                if (Node(waterInletNode).MassFlowRate <= this->WaterInjectionRate) {
                    // Note that the water injection rate has already been restricted to the maximum available flow

                    Node(waterOutletNode).Temp = this->WaterOutletTemp;
                } else {
                    // Loop is providing more flow than needed so perform a local bypass and
                    // mix the flows to obtain the proper outlet temperature.  In this case,
                    // the mass flow rates on the loop are left alone and the outlet temperature
                    // is calculated from a simple steady-steady, steady-flow energy balance.
                    bypassMassFlow = Node(waterInletNode).MassFlowRate - this->WaterInjectionRate;
                    Node(waterOutletNode).Temp = ((bypassMassFlow * Node(waterInletNode).Temp) + (this->WaterInjectionRate * this->WaterOutletTemp)) /
                                                 (Node(waterOutletNode).MassFlowRate);
                }

                this->checkForOutOfRangeTemperatureResult(Node(waterOutletNode).Temp, Node(waterInletNode).Temp);
            }
        }

    }

    void ElectricRadiantSystemData::updateLowTemperatureRadiantSystem()
    {   // Dummy routine: no updates are needed for electric radiant systems
    }

    void HydronicSystemBaseData::checkForOutOfRangeTemperatureResult(Real64 const outletTemp, Real64 const inletTemp)
    {

        // SUBROUTINE INFORMATION:
        //       AUTHOR         B. Griffith
        //       DATE WRITTEN   March 2013

        // PURPOSE OF THIS SUBROUTINE:
        // check for crazy, out of range temperature results for fluid leaving radiant system

        // Using/Aliasing
        using General::RoundSigDigits;

        Real64 const upperRangeLimit(500.0);  // high error trigger limit for when model is not working
        Real64 const lowerRangeLimit(-300.0); // Low error trigger limit for when model is not working

        if (outletTemp < lowerRangeLimit) {
            warnTooLow = true;
        }

        if (outletTemp > upperRangeLimit) {
            warnTooHigh = true;
        }

        if (warnTooLow || warnTooHigh) {
            if (warnTooLow) {
                if (this->OutRangeLoErrorCount == 0) {
                    ShowSevereMessage("UpdateLowTempRadiantSystem: model result for fluid outlet temperature is not physical.");
                    ShowContinueError("Occurs for radiant system name = " + this->Name);
                    ShowContinueError("Calculated radiant system outlet temperature = " + RoundSigDigits(outletTemp, 3) + " [C]");
                    ShowContinueError("Radiant system inlet temperature = " + RoundSigDigits(inletTemp, 3) + " [C]");
                    ShowContinueError(
                        "A possible cause is that the materials used in the internal source construction are not compatible with the model.");
                }
                ShowRecurringSevereErrorAtEnd(
                    "UpdateLowTempRadiantSystem: Detected low out of range outlet temperature result for radiant system name =" +
                        this->Name,
                    this->OutRangeLoErrorCount,
                    outletTemp,
                    outletTemp);
            }

            if (warnTooHigh) {
                if (this->OutRangeHiErrorCount == 0) {
                    ShowSevereMessage("UpdateLowTempRadiantSystem: model result for fluid outlet temperature is not physical.");
                    ShowContinueError("Occurs for radiant system name = " + this->Name);
                    ShowContinueError("Calculated radiant system outlet temperature = " + RoundSigDigits(outletTemp, 3) + " [C]");
                    ShowContinueError("Radiant system inlet temperature = " + RoundSigDigits(inletTemp, 3) + " [C]");
                    ShowContinueError(
                        "A possible cause is that the materials used in the internal source construction are not compatible with the model.");
                }
                ShowRecurringSevereErrorAtEnd(
                    "UpdateLowTempRadiantSystem: Detected high out of range outlet temperature result radiant system name =" +
                        this->Name,
                    this->OutRangeHiErrorCount,
                    outletTemp,
                    outletTemp);
            }

        }
    }

    Real64 RadiantSystemBaseData::setRadiantSystemControlTemperature()
    {
        switch (this->ControlType) {
        case LowTempRadiantControlTypes::MATControl:
            return DataHeatBalFanSys::MAT(this->ZonePtr);
        case LowTempRadiantControlTypes::MRTControl:
            return DataHeatBalance::MRT(this->ZonePtr);
        case LowTempRadiantControlTypes::OperativeControl:
            return 0.5 * (DataHeatBalFanSys::MAT(this->ZonePtr) + DataHeatBalance::MRT(this->ZonePtr));
        case LowTempRadiantControlTypes::ODBControl:
            return DataHeatBalance::Zone(this->ZonePtr).OutDryBulbTemp;
        case LowTempRadiantControlTypes::OWBControl:
            return DataHeatBalance::Zone(this->ZonePtr).OutWetBulbTemp;
        case LowTempRadiantControlTypes::SurfFaceTempControl:
            return DataHeatBalSurface::TempSurfIn(this->SurfacePtr(1));   // Grabs the inside face temperature of the first surface in the list
        case LowTempRadiantControlTypes::SurfIntTempControl:
            return DataHeatBalSurface::TempUserLoc(this->SurfacePtr(1));   // Grabs the temperature inside the slab at the location specified by the user
        case LowTempRadiantControlTypes::RunningMeanODBControl:
            return this->todayRunningMeanOutdoorDryBulbTemperature;
        default:
            ShowSevereError("Illegal control type in low temperature radiant system: " + this->Name);
            ShowFatalError("Preceding condition causes termination.");
            return 0.0; // hush the compiler
        }
    }

    Real64 RadiantSystemBaseData::calculateOperationalFraction(Real64 const offTemperature, Real64 const controlTemperature, Real64 const throttlingRange)
    {
        Real64 temperatureDifference = std::abs(offTemperature - controlTemperature);
        if (temperatureDifference <= 0.0) {
            return 0.0; // No temperature difference--turn things off (set to zero); technically shouldn't happen
        } else if (throttlingRange < 0.001) {
            return 1.0; // Throttling range is essentially zero and there is a temperature difference--turn it full on
        } else {
            return temperatureDifference/throttlingRange;   // Temperature difference is non-zero and less than the throttling range--calculate the operation fraction
        }
    }

    Real64 RadiantSystemBaseData::setOffTemperatureLowTemperatureRadiantSystem(const int scheduleIndex, const Real64 throttlingRange)
    {
        Real64 scheduleValue = ScheduleManager::GetCurrentScheduleValue(scheduleIndex);
        switch (this->SetpointType) {
            case LowTempRadiantSetpointTypes::halfFlowPower:
                return scheduleValue + 0.5 *throttlingRange;
            case LowTempRadiantSetpointTypes::zeroFlowPower:
                return scheduleValue;
            default:
                ShowSevereError("Illegal setpoint type in low temperature radiant system: " + this->Name);
                ShowFatalError("Preceding condition causes termination.");
                return scheduleValue + 0.5 * throttlingRange; // hush the compiler
        }

    }

    Real64 HydronicSystemBaseData::calculateHXEffectivenessTerm(int const SurfNum,          // Surface number for this particular part of the radiant system
                                                                Real64 const Temperature,   // Temperature of water entering the radiant system, in C
                                                                Real64 const WaterMassFlow, // Mass flow rate of water in the radiant system, in kg/s
                                                                Real64 const FlowFraction,  // Mass flow rate fraction for this surface in the radiant system
                                                                Real64 const NumCircs       // Number of fluid circuits in this surface
    )
    {

        // SUBROUTINE INFORMATION:
        //       AUTHOR         Rick Strand
        //       DATE WRITTEN   December 2000

        // PURPOSE OF THIS SUBROUTINE:
        // This subroutine calculates the radiant system "heat exchanger"
        // effectiveness term.  This is equal to the mass flow rate of water
        // times the specific heat of water times the effectiveness of
        // the heat exchanger (radiant system "coil").

        // METHODOLOGY EMPLOYED:
        // Assumes that the only real heat transfer term that we have to
        // deal with is the convection from the water to the tube.  The
        // other assumptions are that the tube inside surface temperature
        // is equal to the "source location temperature" and that it is
        // a CONSTANT throughout the radiant system.  This is to make
        // the problem more tractable and to fit with other system assumptions
        // that were made elsewhere in the radiant system model.

        // REFERENCES:
        // Property data for water shown below as parameters taken from
        //   Incropera and DeWitt, Introduction to Heat Transfer, Table A.6.
        // Heat exchanger information also from Incropera and DeWitt.
        // Code based loosely on code from IBLAST program (research version)

        // Using/Aliasing
        using DataGlobals::Pi;
        using DataPlant::PlantLoop;
        using FluidProperties::GetSpecificHeatGlycol;

        // Return value
        Real64 calculateHXEffectivenessTerm;

        // SUBROUTINE PARAMETER DEFINITIONS:
        Real64 const MaxLaminarRe(2300.0); // Maximum Reynolds number for laminar flow
        int const NumOfPropDivisions(13);
        Real64 const MaxExpPower(50.0); // Maximum power after which EXP argument would be zero for DP variables
        static Array1D<Real64> const Temps(
            NumOfPropDivisions, {1.85, 6.85, 11.85, 16.85, 21.85, 26.85, 31.85, 36.85, 41.85, 46.85, 51.85, 56.85, 61.85}); // Temperature, in C
        static Array1D<Real64> const Mu(NumOfPropDivisions,
                                        {0.001652,
                                         0.001422,
                                         0.001225,
                                         0.00108,
                                         0.000959,
                                         0.000855,
                                         0.000769,
                                         0.000695,
                                         0.000631,
                                         0.000577,
                                         0.000528,
                                         0.000489,
                                         0.000453}); // Viscosity, in Ns/m2
        static Array1D<Real64> const Conductivity(
            NumOfPropDivisions, {0.574, 0.582, 0.590, 0.598, 0.606, 0.613, 0.620, 0.628, 0.634, 0.640, 0.645, 0.650, 0.656}); // Conductivity, in W/mK
        static Array1D<Real64> const Pr(
            NumOfPropDivisions, {12.22, 10.26, 8.81, 7.56, 6.62, 5.83, 5.20, 4.62, 4.16, 3.77, 3.42, 3.15, 2.88}); // Prandtl number (dimensionless)
        static std::string const RoutineName("calculateHXEffectivenessTerm");

        // SUBROUTINE LOCAL VARIABLE DECLARATIONS:
        int Index;
        Real64 InterpFrac;
        Real64 NuD;
        Real64 ReD;
        Real64 NTU;
        Real64 CpWater(0.0);
        Real64 Kactual;
        Real64 MUactual;
        Real64 PRactual;
        Real64 Eff; // HX effectiveness

        // First find out where we are in the range of temperatures
        Index = 1;
        while (Index <= NumOfPropDivisions) {
            if (Temperature < Temps(Index)) break; // DO loop
            ++Index;
        }

        // Initialize thermal properties of water
        if (Index == 1) {
            MUactual = Mu(Index);
            Kactual = Conductivity(Index);
            PRactual = Pr(Index);
        } else if (Index > NumOfPropDivisions) {
            Index = NumOfPropDivisions;
            MUactual = Mu(Index);
            Kactual = Conductivity(Index);
            PRactual = Pr(Index);
        } else {
            InterpFrac = (Temperature - Temps(Index - 1)) / (Temps(Index) - Temps(Index - 1));
            MUactual = Mu(Index - 1) + InterpFrac * (Mu(Index) - Mu(Index - 1));
            Kactual = Conductivity(Index - 1) + InterpFrac * (Conductivity(Index) - Conductivity(Index - 1));
            PRactual = Pr(Index - 1) + InterpFrac * (Pr(Index) - Pr(Index - 1));
        }
        // arguments are glycol name, temperature, and concentration
        {
            auto const SELECT_CASE_var1(this->OperatingMode);
            if (SELECT_CASE_var1 == HeatingMode) {
                CpWater = GetSpecificHeatGlycol(PlantLoop(this->HWLoopNum).FluidName,
                                                Temperature,
                                                PlantLoop(this->HWLoopNum).FluidIndex,
                                                RoutineName);
            } else if (SELECT_CASE_var1 == CoolingMode) {
                CpWater = GetSpecificHeatGlycol(PlantLoop(this->CWLoopNum).FluidName,
                                                Temperature,
                                                PlantLoop(this->CWLoopNum).FluidIndex,
                                                RoutineName);
            } else {
                assert(false);
            }
        }

        // Calculate NTU based on the heat transfer model

        if (this->FluidToSlabHeatTransfer == FluidToSlabHeatTransferTypes::ISOStandard) {

            Real64 U = this->calculateUFromISOStandard(SurfNum, WaterMassFlow*FlowFraction);

            // Calculate the NTU parameter
            // NTU = UA/[(Mdot*Cp)min]
            // where: U = h (convection coefficient) and h = (k)(Nu)/D
            //        A = Pi*D*TubeLength
            NTU = U * Pi * this->TubeDiameterOuter * this->TubeLength / (WaterMassFlow * CpWater); // FlowFraction cancels out here

        } else {    // (this->FluidToSlabHeatTransfer == FluidToSlabHeatTransferTypes::ConvectionOnly)

            // Calculate the Reynold's number from RE=(4*Mdot)/(Pi*Mu*Diameter)
            ReD = 4.0 * WaterMassFlow * FlowFraction / (Pi * MUactual * this->TubeDiameterInner * NumCircs);

            // Calculate the Nusselt number based on what flow regime one is in
            if (ReD >= MaxLaminarRe) { // Turbulent flow --> use Colburn equation

                NuD = 0.023 * std::pow(ReD, 0.8) * std::pow(PRactual, 1.0 / 3.0);

            } else { // Laminar flow --> use constant surface temperature relation

                NuD = 3.66;
            }

            // Calculate the NTU parameter
            // NTU = UA/[(Mdot*Cp)min]
            // where: U = h (convection coefficient) and h = (k)(Nu)/D
            //        A = Pi*D*TubeLength
            NTU = Pi * Kactual * NuD * this->TubeLength / (WaterMassFlow * CpWater); // FlowFraction cancels out here

        }

        // Calculate Epsilon*MassFlowRate*Cp
        if (NTU > MaxExpPower) {
            Eff = 1.0;
            calculateHXEffectivenessTerm = FlowFraction * WaterMassFlow * CpWater;
        } else {
            Eff = 1.0 - std::exp(-NTU);
            calculateHXEffectivenessTerm = Eff * FlowFraction * WaterMassFlow * CpWater;
        }

        return calculateHXEffectivenessTerm;
    }

    Real64 HydronicSystemBaseData::calculateUFromISOStandard(int const SurfNum,
                                                             Real64 const WaterMassFlow)
    {
        // Calculates the U-value for a pipe embedded in a radiant system using the information
        // from ISO Standard 11855, Part 2 (2012): "Building environment design — Design, dimensioning,
        // installation and control of embedded radiant heating and cooling systems — Part 2:
        // Determination of the design heating and cooling capacity."  This looks exclusively at the heat transfer
        // between the fluid and the inner side of the pipe and heat conduction through the pipe.  The remainder
        // of the ISO calculation relates to the slab itself which is modeled using transient heat conduction here
        // in EnergyPlus.

        // Return value
        Real64 calculateUFromISOStandard;

        int constructionNumber = DataSurfaces::Surface(SurfNum).Construction;

        // Fluid resistance to heat transfer, assumes turbulent flow (Equation B5, p. 38 of ISO Standard 11855-2)
        Real64 distanceBetweenPipes = 2.0 * dataConstruction.Construct(constructionNumber).ThicknessPerpend;
        Real64 ratioDiameterToMassFlowLength = this->TubeDiameterInner / WaterMassFlow / this->TubeLength;
        Real64 rFluid = 0.125 / DataGlobals::Pi * std::pow(distanceBetweenPipes, 0.13) * std::pow(ratioDiameterToMassFlowLength,0.87);

        // Resistance to heat transfer (conduction through the piping material, Equation B6, p. 38 of ISO Standard 11855-2)
        Real64 rTube = 0.5 * distanceBetweenPipes * std::log(this->TubeDiameterOuter/this->TubeDiameterInner) / DataGlobals::Pi / this->TubeConductivity;

        calculateUFromISOStandard = 1.0 / (rFluid + rTube);

        return calculateUFromISOStandard;
    }

    void UpdateRadSysSourceValAvg(bool &LowTempRadSysOn) // .TRUE. if the radiant system has run this zone time step
    {

        // SUBROUTINE INFORMATION:
        //       AUTHOR         Rick Strand
        //       DATE WRITTEN   November 2000

        // PURPOSE OF THIS SUBROUTINE:
        // To transfer the average value of the heat source/sink over the entire
        // zone time step back to the heat balance routines so that the heat
        // balance algorithms can simulate one last time with the average source
        // to maintain some reasonable amount of continuity and energy balance
        // in the temperature and flux histories.

        // METHODOLOGY EMPLOYED:
        // All of the record keeping for the average term is done in the Update
        // routine so the only other thing that this subroutine does is check to
        // see if the system was even on.  If any average term is non-zero, then
        // one or more of the radiant systems was running.

        // SUBROUTINE PARAMETER DEFINITIONS:
        Real64 const CloseEnough(0.01); // Some arbitrarily small value to avoid zeros and numbers that are almost the same

        // SUBROUTINE LOCAL VARIABLE DECLARATIONS:
        int SurfNum; // DO loop counter for surface index

        LowTempRadSysOn = false;

        // If this was never allocated, then there are no radiant systems in this input file (just RETURN)
        if (!allocated(QRadSysSrcAvg)) return;

        // If it was allocated, then we have to check to see if this was running at all...
        for (SurfNum = 1; SurfNum <= TotSurfaces; ++SurfNum) {
            if (QRadSysSrcAvg(SurfNum) != 0.0) {
                LowTempRadSysOn = true;
                break; // DO loop
            }
        }

        QRadSysSource = QRadSysSrcAvg;

        // For interzone surfaces, QRadSysSrcAvg was only updated for the "active" side.  The active side
        // would have a non-zero value at this point.  If the numbers differ, then we have to manually update.
        for (SurfNum = 1; SurfNum <= TotSurfaces; ++SurfNum) {
            if (Surface(SurfNum).ExtBoundCond > 0 && Surface(SurfNum).ExtBoundCond != SurfNum) {
                if (std::abs(QRadSysSource(SurfNum) - QRadSysSource(Surface(SurfNum).ExtBoundCond)) > CloseEnough) { // numbers differ
                    if (std::abs(QRadSysSource(SurfNum)) > std::abs(QRadSysSource(Surface(SurfNum).ExtBoundCond))) {
                        QRadSysSource(Surface(SurfNum).ExtBoundCond) = QRadSysSource(SurfNum);
                    } else {
                        QRadSysSource(SurfNum) = QRadSysSource(Surface(SurfNum).ExtBoundCond);
                    }
                }
            }
        }
    }

    Real64 SumHATsurf(int const ZoneNum) // Zone number
    {

        // FUNCTION INFORMATION:
        //       AUTHOR         Peter Graham Ellis
        //       DATE WRITTEN   July 2003

        // PURPOSE OF THIS FUNCTION:
        // This function calculates the zone sum of Hc*Area*Tsurf.  It replaces the old SUMHAT.
        // The SumHATsurf code below is also in the CalcZoneSums subroutine in ZoneTempPredictorCorrector
        // and should be updated accordingly.

        // Using/Aliasing
        using namespace DataSurfaces;
        using namespace DataHeatBalance;
        using namespace DataHeatBalSurface;

        // Return value
        Real64 sumHATsurf(0.0);

        for (int surfNum = Zone(ZoneNum).SurfaceFirst; surfNum <= Zone(ZoneNum).SurfaceLast; ++surfNum) {
            if (!Surface(surfNum).HeatTransSurf) continue; // Skip non-heat transfer surfaces

            Real64 Area = Surface(surfNum).Area;

            if (Surface(surfNum).Class == SurfaceClass_Window) {
                if (SurfWinShadingFlag(surfNum) == IntShadeOn || SurfWinShadingFlag(surfNum) == IntBlindOn) {
                    // The area is the shade or blind are = sum of the glazing area and the divider area (which is zero if no divider)
                    Area += SurfWinDividerArea(surfNum);
                }

                if (SurfWinFrameArea(surfNum) > 0.0) {
                    // Window frame contribution
                    sumHATsurf += HConvIn(surfNum) * SurfWinFrameArea(surfNum) * (1.0 + SurfWinProjCorrFrIn(surfNum)) *
                                  SurfWinFrameTempSurfIn(surfNum);
                }

                if (SurfWinDividerArea(surfNum) > 0.0 && SurfWinShadingFlag(surfNum) != IntShadeOn &&
                    SurfWinShadingFlag(surfNum) != IntBlindOn) {
                    // Window divider contribution (only from shade or blind for window with divider and interior shade or blind)
                    sumHATsurf += HConvIn(surfNum) * SurfWinDividerArea(surfNum) * (1.0 + 2.0 * SurfWinProjCorrDivIn(surfNum)) *
                                  SurfWinDividerTempSurfIn(surfNum);
                }
            }

            sumHATsurf += HConvIn(surfNum) * Area * TempSurfInTmp(surfNum);
        }

        return sumHATsurf;
    }

    void VariableFlowRadiantSystemData::reportLowTemperatureRadiantSystem()
    {

        // Using/Aliasing
        using DataGlobals::SecInHour;
        using DataHeatBalance::Zone;
        using DataHVACGlobals::TimeStepSys;
        using DataLoopNode::Node;

        Real64 totalRadSysPower(0.0); // Total source/sink power for the radiant system (sum of all surfaces of the system)

        for (int radSurfNum = 1; radSurfNum <= this->NumOfSurfaces; ++radSurfNum) {
            totalRadSysPower += QRadSysSource(this->SurfacePtr(radSurfNum));
        }

        totalRadSysPower *= double(Zone(this->ZonePtr).Multiplier * Zone(this->ZonePtr).ListMultiplier);

        this->HeatPower = 0.0;
        this->CoolPower = 0.0;

        if (this->OperatingMode == HeatingMode) {
            this->WaterInletTemp = Node(this->HotWaterInNode).Temp;
            this->WaterOutletTemp = Node(this->HotWaterOutNode).Temp;
            this->WaterMassFlowRate = Node(this->HotWaterInNode).MassFlowRate;
            this->HeatPower = totalRadSysPower;

        } else if (this->OperatingMode == CoolingMode) {
            this->WaterInletTemp = Node(this->ColdWaterInNode).Temp;
            this->WaterOutletTemp = Node(this->ColdWaterOutNode).Temp;
            this->WaterMassFlowRate = Node(this->ColdWaterInNode).MassFlowRate;
            this->CoolPower = -totalRadSysPower;

        } else { // Not Operating: Leave temperatures at previous values
            this->WaterMassFlowRate = 0.0;
            this->WaterOutletTemp = this->WaterInletTemp;
        }

        this->HeatEnergy = this->HeatPower * TimeStepSys * SecInHour;
        this->CoolEnergy = this->CoolPower * TimeStepSys * SecInHour;

        if (this->CondCausedShutDown) {
            this->CondCausedTimeOff = TimeStepSys * SecInHour;
        } else {
            this->CondCausedTimeOff = 0.0;
        }

    }

    void ConstantFlowRadiantSystemData::reportLowTemperatureRadiantSystem()
    {

        // Using/Aliasing
        using DataGlobals::SecInHour;
        using DataHeatBalance::Zone;
        using DataHVACGlobals::TimeStepSys;
        using DataLoopNode::Node;
        using DataPlant::PlantLoop;
        using DataSurfaces::Surface;
        using FluidProperties::GetSpecificHeatGlycol;

        static std::string const routineName("ReportConstantFlowSystem");
        Real64 cpFluid;          // Specific heat of the fluid in the radiant system
        Real64 totalRadSysPower(0.0); // Total source/sink power for the radiant system (sum of all surfaces of the system)

        for (int radSurfNum = 1; radSurfNum <= this->NumOfSurfaces; ++radSurfNum) {
            totalRadSysPower += QRadSysSource(this->SurfacePtr(radSurfNum));
        }

        totalRadSysPower *= double(Zone(this->ZonePtr).Multiplier * Zone(this->ZonePtr).ListMultiplier);

        this->HeatPower = 0.0;
        this->CoolPower = 0.0;

        // Note that temperatures have already been set as part of the simulation
        // step.  So, they do not need to be calculated here except for the pump
        // inlet temperature which was not calculated elsewhere.  If the system is
        // not operating, leave the temperatures with their previous values but
        // zero out the flow and power quantities (should have already been done
        // in another routine, but just in case...).

        if (this->OperatingMode == HeatingMode) {
            cpFluid = GetSpecificHeatGlycol(PlantLoop(this->HWLoopNum).FluidName,Node(this->HotWaterInNode).Temp,
                                            PlantLoop(this->HWLoopNum).FluidIndex,routineName);

            this->HeatPower = totalRadSysPower;
            if (this->PumpMassFlowRate > 0.0) {
                this->PumpInletTemp = this->WaterInletTemp - (this->PumpHeattoFluid / (this->PumpMassFlowRate * cpFluid));
            } else {
                this->PumpInletTemp = this->WaterInletTemp;
            }

        } else if (this->OperatingMode == CoolingMode) {
            cpFluid = GetSpecificHeatGlycol(PlantLoop(this->CWLoopNum).FluidName,Node(this->ColdWaterInNode).Temp,
                                            PlantLoop(this->CWLoopNum).FluidIndex,routineName);

            this->CoolPower = -totalRadSysPower;
            this->PumpInletTemp = this->WaterInletTemp - (this->PumpHeattoFluid / (this->PumpMassFlowRate * cpFluid));

        } else { // Not Operating
            this->WaterOutletTemp = this->WaterInletTemp;
            this->PumpInletTemp = this->WaterInletTemp;
            this->WaterMassFlowRate = 0.0;
            this->WaterInjectionRate = 0.0;
            this->WaterRecircRate = 0.0;
            this->HeatPower = 0.0;
            this->CoolPower = 0.0;
            this->PumpPower = 0.0;
            this->PumpMassFlowRate = 0.0;
            this->PumpHeattoFluid = 0.0;
        }

        this->HeatEnergy = this->HeatPower * TimeStepSys * SecInHour;
        this->CoolEnergy = this->CoolPower * TimeStepSys * SecInHour;
        this->PumpEnergy = this->PumpPower * TimeStepSys * SecInHour;
        this->PumpHeattoFluidEnergy = this->PumpHeattoFluid * TimeStepSys * SecInHour;

        if (this->CondCausedShutDown) {
            this->CondCausedTimeOff = TimeStepSys * SecInHour;
        } else {
            this->CondCausedTimeOff = 0.0;
        }

    }

    void ElectricRadiantSystemData::reportLowTemperatureRadiantSystem()
    {

        // Using/Aliasing
        using DataGlobals::SecInHour;
        using DataHeatBalance::Zone;
        using DataHVACGlobals::TimeStepSys;

        Real64 totalRadSysPower(0.0); // Total source/sink power for the radiant system (sum of all surfaces of the system)

        for (int radSurfNum = 1; radSurfNum <= this->NumOfSurfaces; ++radSurfNum) {
            totalRadSysPower += QRadSysSource(this->SurfacePtr(radSurfNum));
        }

        totalRadSysPower *= double(Zone(this->ZonePtr).Multiplier * Zone(this->ZonePtr).ListMultiplier);

        this->ElecPower = totalRadSysPower;
        this->ElecEnergy = this->ElecPower * TimeStepSys * SecInHour;
        this->HeatPower = this->ElecPower;
        this->HeatEnergy = this->ElecEnergy;

    }

} // namespace LowTempRadiantSystem

} // namespace EnergyPlus<|MERGE_RESOLUTION|>--- conflicted
+++ resolved
@@ -3708,11 +3708,7 @@
                             QRadSysSource(Surface(SurfNum2).ExtBoundCond) = 0.0; // Also zero the other side of an interzone
                     }
                     // Redo the heat balances since we have changed the heat source (set it to zero)
-<<<<<<< HEAD
                     HeatBalanceSurfaceManager::CalcHeatBalanceOutsideSurf(state, state.files, ZoneNum);
-=======
-                    HeatBalanceSurfaceManager::CalcHeatBalanceOutsideSurf(state, state.dataConvectionCoefficients, state.files, ZoneNum);
->>>>>>> 258bfbd7
                     HeatBalanceSurfaceManager::CalcHeatBalanceInsideSurf(state, ZoneNum);
                     // Now check all of the surface temperatures.  If any potentially have condensation, leave the system off.
                     for (RadSurfNum2 = 1; RadSurfNum2 <= this->NumOfSurfaces; ++RadSurfNum2) {
@@ -3771,11 +3767,7 @@
                         }
 
                         // Redo the heat balances since we have changed the heat source
-<<<<<<< HEAD
                         HeatBalanceSurfaceManager::CalcHeatBalanceOutsideSurf(state, state.files, ZoneNum);
-=======
-                        HeatBalanceSurfaceManager::CalcHeatBalanceOutsideSurf(state, state.dataConvectionCoefficients, state.files, ZoneNum);
->>>>>>> 258bfbd7
                         HeatBalanceSurfaceManager::CalcHeatBalanceInsideSurf(state, ZoneNum);
 
                         // Check for condensation one more time.  If no condensation, we are done.  If there is
@@ -3841,11 +3833,7 @@
         // the new SumHATsurf value for the zone.  Note that the difference between the new
         // SumHATsurf and the value originally calculated by the heat balance with a zero
         // source for all radiant systems in the zone is the load met by the system (approximately).
-<<<<<<< HEAD
         HeatBalanceSurfaceManager::CalcHeatBalanceOutsideSurf(state, state.files, ZoneNum);
-=======
-        HeatBalanceSurfaceManager::CalcHeatBalanceOutsideSurf(state, state.dataConvectionCoefficients, state.files, ZoneNum);
->>>>>>> 258bfbd7
         HeatBalanceSurfaceManager::CalcHeatBalanceInsideSurf(state, ZoneNum);
 
         LoadMet = SumHATsurf(ZoneNum) - ZeroSourceSumHATsurf(ZoneNum);
@@ -4900,11 +4888,7 @@
         // the new SumHATsurf value for the zone.  Note that the difference between the new
         // SumHATsurf and the value originally calculated by the heat balance with a zero
         // source for all radiant systems in the zone is the load met by the system (approximately).
-<<<<<<< HEAD
         HeatBalanceSurfaceManager::CalcHeatBalanceOutsideSurf(state, state.files, ZoneNum);
-=======
-        HeatBalanceSurfaceManager::CalcHeatBalanceOutsideSurf(state, state.dataConvectionCoefficients, state.files, ZoneNum);
->>>>>>> 258bfbd7
         HeatBalanceSurfaceManager::CalcHeatBalanceInsideSurf(state, ZoneNum);
 
         LoadMet = SumHATsurf(this->ZonePtr) - ZeroSourceSumHATsurf(this->ZonePtr);
@@ -5032,11 +5016,7 @@
                 }
 
                 // Now "simulate" the system by recalculating the heat balances
-<<<<<<< HEAD
                 HeatBalanceSurfaceManager::CalcHeatBalanceOutsideSurf(state, state.files, ZoneNum);
-=======
-                HeatBalanceSurfaceManager::CalcHeatBalanceOutsideSurf(state, state.dataConvectionCoefficients, state.files, ZoneNum);
->>>>>>> 258bfbd7
                 HeatBalanceSurfaceManager::CalcHeatBalanceInsideSurf(state, ZoneNum);
 
                 LoadMet = SumHATsurf(ZoneNum) - ZeroSourceSumHATsurf(ZoneNum);
