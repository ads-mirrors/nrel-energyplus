--- conflicted
+++ resolved
@@ -337,10 +337,7 @@
     void fillAirloopToplogyComponentRow(EnergyPlusData &state,
                                         const std::string_view &loopName,
                                         const std::string_view &branchName,
-<<<<<<< HEAD
-=======
                                         const DataHVACGlobals::AirDuctType ductType,
->>>>>>> c486077c
                                         const std::string_view &compType,
                                         const std::string_view &compName,
                                         int &rowCounter);
