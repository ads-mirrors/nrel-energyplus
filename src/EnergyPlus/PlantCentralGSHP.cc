--- conflicted
+++ resolved
@@ -1624,14 +1624,8 @@
                 } else {
                     // need call to EMS to check node
                     bool FatalError = false; // but not really fatal yet, but should be.
-<<<<<<< HEAD
-                    EMSManager::CheckIfNodeSetPointManagedByEMS(
-                        state, this->CHWOutNodeNum, EMSManager::SPControlType::TemperatureSetPoint, FatalError);
+                    EMSManager::CheckIfNodeSetPointManagedByEMS(state, this->CHWOutNodeNum, HVAC::CtrlVarType::Temp, FatalError);
                     cwOutNode->needsSetpointChecking = false;
-=======
-                    EMSManager::CheckIfNodeSetPointManagedByEMS(state, this->CHWOutletNodeNum, HVAC::CtrlVarType::Temp, FatalError);
-                    state.dataLoopNodes->NodeSetpointCheck(this->CHWOutletNodeNum).needsSetpointChecking = false;
->>>>>>> 3c8844fe
                     if (FatalError) {
                         if (!this->CoolSetPointErrDone) {
                             ShowWarningError(state,
@@ -1662,14 +1656,8 @@
                 } else {
                     // need call to EMS to check node
                     bool FatalError = false; // but not really fatal yet, but should be.
-<<<<<<< HEAD
-                    EMSManager::CheckIfNodeSetPointManagedByEMS(
-                        state, this->HWOutNodeNum, EMSManager::SPControlType::TemperatureSetPoint, FatalError);
+                    EMSManager::CheckIfNodeSetPointManagedByEMS(state, this->HWOutNodeNum, HVAC::CtrlVarType::Temp, FatalError);
                     hwOutNode->needsSetpointChecking = false;
-=======
-                    EMSManager::CheckIfNodeSetPointManagedByEMS(state, this->HWOutletNodeNum, HVAC::CtrlVarType::Temp, FatalError);
-                    state.dataLoopNodes->NodeSetpointCheck(this->HWOutletNodeNum).needsSetpointChecking = false;
->>>>>>> 3c8844fe
                     if (FatalError) {
                         if (!this->HeatSetPointErrDone) {
                             ShowWarningError(state,
@@ -1720,19 +1708,19 @@
 
             // Initialize nodes for individual chiller heaters
             for (int ChillerHeaterNum = 1; ChillerHeaterNum <= this->ChillerHeaterNums; ++ChillerHeaterNum) {
-                this->ChillerHeater(ChillerHeaterNum).EvapInletNode.MassFlowRateMin = 0.0;
-                this->ChillerHeater(ChillerHeaterNum).EvapInletNode.MassFlowRateMinAvail = 0.0;
-                this->ChillerHeater(ChillerHeaterNum).EvapInletNode.MassFlowRateMax = rho * this->ChillerHeater(ChillerHeaterNum).EvapVolFlowRate;
-                this->ChillerHeater(ChillerHeaterNum).EvapInletNode.MassFlowRateMaxAvail =
+                this->ChillerHeater(ChillerHeaterNum).EvapInNode.MassFlowRateMin = 0.0;
+                this->ChillerHeater(ChillerHeaterNum).EvapInNode.MassFlowRateMinAvail = 0.0;
+                this->ChillerHeater(ChillerHeaterNum).EvapInNode.MassFlowRateMax = rho * this->ChillerHeater(ChillerHeaterNum).EvapVolFlowRate;
+                this->ChillerHeater(ChillerHeaterNum).EvapInNode.MassFlowRateMaxAvail =
                     rho * this->ChillerHeater(ChillerHeaterNum).EvapVolFlowRate;
-                this->ChillerHeater(ChillerHeaterNum).EvapInletNode.MassFlowRate = 0.0;
-                this->ChillerHeater(ChillerHeaterNum).CondInletNode.MassFlowRateMin = 0.0;
-                this->ChillerHeater(ChillerHeaterNum).CondInletNode.MassFlowRateMinAvail = 0.0;
-                this->ChillerHeater(ChillerHeaterNum).CondInletNode.MassFlowRateMax = rho * this->ChillerHeater(ChillerHeaterNum).EvapVolFlowRate;
-                this->ChillerHeater(ChillerHeaterNum).CondInletNode.MassFlowRateMaxAvail =
+                this->ChillerHeater(ChillerHeaterNum).EvapInNode.MassFlowRate = 0.0;
+                this->ChillerHeater(ChillerHeaterNum).CondInNode.MassFlowRateMin = 0.0;
+                this->ChillerHeater(ChillerHeaterNum).CondInNode.MassFlowRateMinAvail = 0.0;
+                this->ChillerHeater(ChillerHeaterNum).CondInNode.MassFlowRateMax = rho * this->ChillerHeater(ChillerHeaterNum).EvapVolFlowRate;
+                this->ChillerHeater(ChillerHeaterNum).CondInNode.MassFlowRateMaxAvail =
                     rho * this->ChillerHeater(ChillerHeaterNum).EvapVolFlowRate;
-                this->ChillerHeater(ChillerHeaterNum).CondInletNode.MassFlowRate = 0.0;
-                this->ChillerHeater(ChillerHeaterNum).CondInletNode.MassFlowRateRequest = 0.0;
+                this->ChillerHeater(ChillerHeaterNum).CondInNode.MassFlowRate = 0.0;
+                this->ChillerHeater(ChillerHeaterNum).CondInNode.MassFlowRateRequest = 0.0;
             }
         }
         this->MyWrapperEnvrnFlag = false;
@@ -1944,8 +1932,8 @@
 
             // Fraction between standardized density and local density in the condenser side
             Real64 GLHEDensityRatio = CondDensity / InitDensity;
-            CondMassFlowRate = this->ChillerHeater(ChillerHeaterNum).CondInletNode.MassFlowRateMaxAvail;
-            EvapMassFlowRate = this->ChillerHeater(ChillerHeaterNum).EvapInletNode.MassFlowRateMaxAvail;
+            CondMassFlowRate = this->ChillerHeater(ChillerHeaterNum).CondInNode.MassFlowRateMaxAvail;
+            EvapMassFlowRate = this->ChillerHeater(ChillerHeaterNum).EvapInNode.MassFlowRateMaxAvail;
             EvapMassFlowRate *= CHWDensityRatio;
             CondMassFlowRate *= GLHEDensityRatio;
 
@@ -1953,7 +1941,7 @@
             if (CurAvailCHWMassFlowRate == 0) { // The very first chiller heater to operate
                 CurAvailCHWMassFlowRate = CHWInletMassFlowRate;
             } else if (ChillerHeaterNum > 1) {
-                CurAvailCHWMassFlowRate -= this->ChillerHeater(ChillerHeaterNum - 1).EvapOutletNode.MassFlowRate;
+                CurAvailCHWMassFlowRate -= this->ChillerHeater(ChillerHeaterNum - 1).EvapOutNode.MassFlowRate;
             }
             EvapMassFlowRate = min(CurAvailCHWMassFlowRate, EvapMassFlowRate);
         } else {
@@ -2123,11 +2111,11 @@
             }
 
             // Check if the outlet temperature exceeds the node minimum temperature and adjust capacity if needed
-            if (EvapOutletTemp < this->ChillerHeater(ChillerHeaterNum).EvapOutletNode.TempMin) {
-                if ((this->ChillerHeater(ChillerHeaterNum).EvapInletNode.Temp - this->ChillerHeater(ChillerHeaterNum).EvapOutletNode.TempMin) >
+            if (EvapOutletTemp < this->ChillerHeater(ChillerHeaterNum).EvapOutNode.TempMin) {
+                if ((this->ChillerHeater(ChillerHeaterNum).EvapInNode.Temp - this->ChillerHeater(ChillerHeaterNum).EvapOutNode.TempMin) >
                     DataPlant::DeltaTempTol) {
-                    EvapOutletTemp = this->ChillerHeater(ChillerHeaterNum).EvapOutletNode.TempMin;
-                    EvapDeltaTemp = this->ChillerHeater(ChillerHeaterNum).EvapOutletNode.TempMin - EvapOutletTemp;
+                    EvapOutletTemp = this->ChillerHeater(ChillerHeaterNum).EvapOutNode.TempMin;
+                    EvapDeltaTemp = this->ChillerHeater(ChillerHeaterNum).EvapOutNode.TempMin - EvapOutletTemp;
                     QEvaporator = EvapMassFlowRate * Cp * EvapDeltaTemp;
                 } else {
                     QEvaporator = 0.0;
@@ -2224,12 +2212,12 @@
         } // End of calculation for cooling
 
         // Set variables to the arrays
-        this->ChillerHeater(ChillerHeaterNum).EvapOutletNode.MassFlowRate = EvapMassFlowRate;
-        this->ChillerHeater(ChillerHeaterNum).CondOutletNode.MassFlowRate = CondMassFlowRate;
-        this->ChillerHeater(ChillerHeaterNum).EvapOutletNode.Temp = EvapOutletTemp;
-        this->ChillerHeater(ChillerHeaterNum).EvapInletNode.Temp = EvapInletTemp;
-        this->ChillerHeater(ChillerHeaterNum).CondOutletNode.Temp = CondOutletTemp;
-        this->ChillerHeater(ChillerHeaterNum).CondInletNode.Temp = CondInletTemp;
+        this->ChillerHeater(ChillerHeaterNum).EvapOutNode.MassFlowRate = EvapMassFlowRate;
+        this->ChillerHeater(ChillerHeaterNum).CondOutNode.MassFlowRate = CondMassFlowRate;
+        this->ChillerHeater(ChillerHeaterNum).EvapOutNode.Temp = EvapOutletTemp;
+        this->ChillerHeater(ChillerHeaterNum).EvapInNode.Temp = EvapInletTemp;
+        this->ChillerHeater(ChillerHeaterNum).CondOutNode.Temp = CondOutletTemp;
+        this->ChillerHeater(ChillerHeaterNum).CondInNode.Temp = CondInletTemp;
         this->ChillerHeater(ChillerHeaterNum).Report.CurrentMode = CurrentMode;
         this->ChillerHeater(ChillerHeaterNum).Report.ChillerPartLoadRatio = state.dataPlantCentralGSHP->ChillerPartLoadRatio;
         this->ChillerHeater(ChillerHeaterNum).Report.ChillerCyclingRatio = state.dataPlantCentralGSHP->ChillerCyclingRatio;
@@ -2386,8 +2374,8 @@
             // Calculate density ratios to adjust mass flow rates from initialized ones
             Real64 HWDensityRatio = CondDensity / InitDensity;
             Real64 GLHEDensityRatio = EvapDensity / InitDensity;
-            EvapMassFlowRate = this->ChillerHeater(ChillerHeaterNum).EvapInletNode.MassFlowRateMaxAvail;
-            CondMassFlowRate = this->ChillerHeater(ChillerHeaterNum).CondInletNode.MassFlowRateMaxAvail;
+            EvapMassFlowRate = this->ChillerHeater(ChillerHeaterNum).EvapInNode.MassFlowRateMaxAvail;
+            CondMassFlowRate = this->ChillerHeater(ChillerHeaterNum).CondInNode.MassFlowRateMaxAvail;
             EvapMassFlowRate *= GLHEDensityRatio;
             CondMassFlowRate *= HWDensityRatio;
 
@@ -2395,7 +2383,7 @@
             if (CurAvailHWMassFlowRate == 0) { // First chiller heater which is on
                 CurAvailHWMassFlowRate = HWInletMassFlowRate;
             } else if (ChillerHeaterNum > 1) {
-                CurAvailHWMassFlowRate -= this->ChillerHeater(ChillerHeaterNum - 1).CondOutletNode.MassFlowRate;
+                CurAvailHWMassFlowRate -= this->ChillerHeater(ChillerHeaterNum - 1).CondOutNode.MassFlowRate;
             }
             CondMassFlowRate = min(CurAvailHWMassFlowRate, CondMassFlowRate);
 
@@ -2586,7 +2574,7 @@
 
                 Real64 Cp = FluidProperties::GetSpecificHeatGlycol(state,
                                                                    state.dataPlnt->PlantLoop(this->HWPlantLoc.loopNum).FluidName,
-                                                                   this->ChillerHeater(ChillerHeaterNum).EvapInletNode.Temp,
+                                                                   this->ChillerHeater(ChillerHeaterNum).EvapInNode.Temp,
                                                                    state.dataPlnt->PlantLoop(this->HWPlantLoc.loopNum).FluidIndex,
                                                                    RoutineName);
 
@@ -2599,26 +2587,26 @@
 
                 // Check that the evaporator outlet temp honors both plant loop temp low limit and also the chiller low limit
                 if (EvapOutletTemp < TempLowLimitEout) {
-                    if ((this->ChillerHeater(ChillerHeaterNum).EvapInletNode.Temp - TempLowLimitEout) > DataPlant::DeltaTempTol) {
+                    if ((this->ChillerHeater(ChillerHeaterNum).EvapInNode.Temp - TempLowLimitEout) > DataPlant::DeltaTempTol) {
                         EvapOutletTemp = TempLowLimitEout;
-                        Real64 EvapDeltaTemp = this->ChillerHeater(ChillerHeaterNum).EvapInletNode.Temp - EvapOutletTemp;
+                        Real64 EvapDeltaTemp = this->ChillerHeater(ChillerHeaterNum).EvapInNode.Temp - EvapOutletTemp;
                         QEvaporator = EvapMassFlowRate * Cp * EvapDeltaTemp;
                     } else {
-                        EvapOutletTemp = this->ChillerHeater(ChillerHeaterNum).EvapInletNode.Temp;
-                        Real64 EvapDeltaTemp = this->ChillerHeater(ChillerHeaterNum).EvapInletNode.Temp - EvapOutletTemp;
+                        EvapOutletTemp = this->ChillerHeater(ChillerHeaterNum).EvapInNode.Temp;
+                        Real64 EvapDeltaTemp = this->ChillerHeater(ChillerHeaterNum).EvapInNode.Temp - EvapOutletTemp;
                         QEvaporator = EvapMassFlowRate * Cp * EvapDeltaTemp;
                     }
                 }
 
-                if (EvapOutletTemp < this->ChillerHeater(ChillerHeaterNum).EvapOutletNode.TempMin) {
-                    if ((this->ChillerHeater(ChillerHeaterNum).EvapInletNode.Temp - this->ChillerHeater(ChillerHeaterNum).EvapOutletNode.TempMin) >
+                if (EvapOutletTemp < this->ChillerHeater(ChillerHeaterNum).EvapOutNode.TempMin) {
+                    if ((this->ChillerHeater(ChillerHeaterNum).EvapInNode.Temp - this->ChillerHeater(ChillerHeaterNum).EvapOutNode.TempMin) >
                         DataPlant::DeltaTempTol) {
-                        EvapOutletTemp = this->ChillerHeater(ChillerHeaterNum).EvapOutletNode.TempMin;
-                        Real64 EvapDeltaTemp = this->ChillerHeater(ChillerHeaterNum).EvapOutletNode.TempMin - EvapOutletTemp;
+                        EvapOutletTemp = this->ChillerHeater(ChillerHeaterNum).EvapOutNode.TempMin;
+                        Real64 EvapDeltaTemp = this->ChillerHeater(ChillerHeaterNum).EvapOutNode.TempMin - EvapOutletTemp;
                         QEvaporator = EvapMassFlowRate * Cp * EvapDeltaTemp;
                     } else {
-                        EvapOutletTemp = this->ChillerHeater(ChillerHeaterNum).EvapOutletNode.TempMin;
-                        Real64 EvapDeltaTemp = this->ChillerHeater(ChillerHeaterNum).EvapOutletNode.TempMin - EvapOutletTemp;
+                        EvapOutletTemp = this->ChillerHeater(ChillerHeaterNum).EvapOutNode.TempMin;
+                        Real64 EvapDeltaTemp = this->ChillerHeater(ChillerHeaterNum).EvapOutNode.TempMin - EvapOutletTemp;
                         QEvaporator = EvapMassFlowRate * Cp * EvapDeltaTemp;
                     }
                 }
@@ -2756,12 +2744,12 @@
         if (CurrentMode == 4) {
             this->ChillerHeater(ChillerHeaterNum).Report.CurrentMode = CurrentMode;
         } else {
-            this->ChillerHeater(ChillerHeaterNum).EvapOutletNode.MassFlowRate = EvapMassFlowRate;
-            this->ChillerHeater(ChillerHeaterNum).CondOutletNode.MassFlowRate = CondMassFlowRate;
-            this->ChillerHeater(ChillerHeaterNum).EvapOutletNode.Temp = EvapOutletTemp;
-            this->ChillerHeater(ChillerHeaterNum).EvapInletNode.Temp = EvapInletTemp;
-            this->ChillerHeater(ChillerHeaterNum).CondOutletNode.Temp = CondOutletTemp;
-            this->ChillerHeater(ChillerHeaterNum).CondInletNode.Temp = CondInletTemp;
+            this->ChillerHeater(ChillerHeaterNum).EvapOutNode.MassFlowRate = EvapMassFlowRate;
+            this->ChillerHeater(ChillerHeaterNum).CondOutNode.MassFlowRate = CondMassFlowRate;
+            this->ChillerHeater(ChillerHeaterNum).EvapOutNode.Temp = EvapOutletTemp;
+            this->ChillerHeater(ChillerHeaterNum).EvapInNode.Temp = EvapInletTemp;
+            this->ChillerHeater(ChillerHeaterNum).CondOutNode.Temp = CondOutletTemp;
+            this->ChillerHeater(ChillerHeaterNum).CondInNode.Temp = CondInletTemp;
             this->ChillerHeater(ChillerHeaterNum).Report.CurrentMode = CurrentMode;
             this->ChillerHeater(ChillerHeaterNum).Report.ChillerPartLoadRatio = state.dataPlantCentralGSHP->ChillerPartLoadRatio;
             this->ChillerHeater(ChillerHeaterNum).Report.ChillerCyclingRatio = state.dataPlantCentralGSHP->ChillerCyclingRatio;
@@ -2946,12 +2934,12 @@
                 GLHEOutletTemp = GLHEInletTemp;
 
                 for (int ChillerHeaterNum = 1; ChillerHeaterNum <= this->ChillerHeaterNums; ++ChillerHeaterNum) {
-                    this->ChillerHeater(ChillerHeaterNum).EvapOutletNode.MassFlowRate = 0.0;
-                    this->ChillerHeater(ChillerHeaterNum).CondOutletNode.MassFlowRate = 0.0;
-                    this->ChillerHeater(ChillerHeaterNum).EvapOutletNode.Temp = CHWInletTemp;
-                    this->ChillerHeater(ChillerHeaterNum).EvapInletNode.Temp = CHWInletTemp;
-                    this->ChillerHeater(ChillerHeaterNum).CondOutletNode.Temp = GLHEInletTemp;
-                    this->ChillerHeater(ChillerHeaterNum).CondInletNode.Temp = GLHEInletTemp;
+                    this->ChillerHeater(ChillerHeaterNum).EvapOutNode.MassFlowRate = 0.0;
+                    this->ChillerHeater(ChillerHeaterNum).CondOutNode.MassFlowRate = 0.0;
+                    this->ChillerHeater(ChillerHeaterNum).EvapOutNode.Temp = CHWInletTemp;
+                    this->ChillerHeater(ChillerHeaterNum).EvapInNode.Temp = CHWInletTemp;
+                    this->ChillerHeater(ChillerHeaterNum).CondOutNode.Temp = GLHEInletTemp;
+                    this->ChillerHeater(ChillerHeaterNum).CondInNode.Temp = GLHEInletTemp;
                     this->ChillerHeater(ChillerHeaterNum).Report.CurrentMode = 0;
                     this->ChillerHeater(ChillerHeaterNum).Report.ChillerPartLoadRatio = 0.0;
                     this->ChillerHeater(ChillerHeaterNum).Report.ChillerCyclingRatio = 0.0;
@@ -3372,12 +3360,12 @@
                 if (this->WrapperCoolingLoad == 0.0 && !this->SimulHtgDominant) {
 
                     for (int ChillerHeaterNum = 1; ChillerHeaterNum <= this->ChillerHeaterNums; ++ChillerHeaterNum) {
-                        this->ChillerHeater(ChillerHeaterNum).EvapOutletNode.MassFlowRate = 0.0;
-                        this->ChillerHeater(ChillerHeaterNum).CondOutletNode.MassFlowRate = 0.0;
-                        this->ChillerHeater(ChillerHeaterNum).EvapOutletNode.Temp = CHWInletTemp;
-                        this->ChillerHeater(ChillerHeaterNum).EvapInletNode.Temp = CHWInletTemp;
-                        this->ChillerHeater(ChillerHeaterNum).CondOutletNode.Temp = GLHEInletTemp;
-                        this->ChillerHeater(ChillerHeaterNum).CondInletNode.Temp = GLHEInletTemp;
+                        this->ChillerHeater(ChillerHeaterNum).EvapOutNode.MassFlowRate = 0.0;
+                        this->ChillerHeater(ChillerHeaterNum).CondOutNode.MassFlowRate = 0.0;
+                        this->ChillerHeater(ChillerHeaterNum).EvapOutNode.Temp = CHWInletTemp;
+                        this->ChillerHeater(ChillerHeaterNum).EvapInNode.Temp = CHWInletTemp;
+                        this->ChillerHeater(ChillerHeaterNum).CondOutNode.Temp = GLHEInletTemp;
+                        this->ChillerHeater(ChillerHeaterNum).CondInNode.Temp = GLHEInletTemp;
                         this->ChillerHeater(ChillerHeaterNum).Report.CurrentMode = 0;
                         this->ChillerHeater(ChillerHeaterNum).Report.ChillerPartLoadRatio = 0.0;
                         this->ChillerHeater(ChillerHeaterNum).Report.ChillerCyclingRatio = 0.0;
